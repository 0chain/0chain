FROM iron/go:dev
RUN apk add --update --no-cache build-base linux-headers git cmake bash perl
RUN apk add --update --no-cache zlib zlib-dev bzip2 bzip2-dev snappy snappy-dev lz4 lz4-dev jemalloc jemalloc-dev zstd

# installing latest gflags 
RUN cd /tmp && \
    git clone https://github.com/gflags/gflags.git && \
    cd gflags && \
    mkdir build && \
    cd build && \
    cmake -DBUILD_SHARED_LIBS=1 -DGFLAGS_INSTALL_SHARED_LIBS=1 .. && \
    make install && \
    cd /tmp && \
    rm -R /tmp/gflags/

# Install Rocksdb 
RUN cd /tmp && \
    git clone https://github.com/0chain/rocksdb.git && \
    cd rocksdb && \
    make -j8 shared_lib && \
    mkdir -p /usr/local/rocksdb/lib && \
    mkdir /usr/local/rocksdb/include && \
    cp librocksdb.so* /usr/local/rocksdb/lib && \
    cp /usr/local/rocksdb/lib/librocksdb.so* /usr/lib/ && \
    cp -r include /usr/local/rocksdb/ && \
    cp -r include/* /usr/include/ && \
    rm -R /tmp/rocksdb/

# Install Mitsunari Shigeo's BLS threshold crypto lib
# It has a homebrew build system that requires all four codebases be in the same dir.
RUN apk --update --no-cache add gmp-dev openssl-dev
RUN printf "#!/bin/sh\necho x86_64\n" > /usr/local/bin/arch && \
    chmod +x /usr/local/bin/arch && \
    cd /tmp && \
    curl -L -o mcl.tar.gz https://github.com/herumi/mcl/archive/new_deserialize_api.tar.gz && \
    curl -L -o cybozulib.tar.gz https://github.com/herumi/cybozulib/archive/release20180830.tar.gz && \
    curl -L -o xbyak.tar.gz https://github.com/herumi/xbyak/archive/v5.73.tar.gz && \
    tar xf mcl.tar.gz && mv mcl-* mcl && \
    tar xf cybozulib.tar.gz && mv cybozulib-* cybozulib && \
    tar xf xbyak.tar.gz && mv xbyak-* xbyak && \
    cd /tmp/mcl && \
      CFLAGS='-DMCLBN_FP_UNIT_SIZE=4' make lib/libmcl.a && \
      cp lib/*.a /usr/local/lib && \
      cp -r include/mcl /usr/local/include/mcl && \
    cd /tmp && \
    curl -L -o bls.tar.gz https://github.com/herumi/bls/archive/new_deserialize_api.tar.gz && \
    tar xf bls.tar.gz && mv bls-* bls && \
    cd /tmp/bls && \
      make UNIT=4 obj/bls.o obj/bls_c.o && \
      ar -r lib/libbls.a obj/bls.o obj/bls_c.o && \
      cp lib/libbls.a /usr/local/lib && \
      mkdir /usr/local/include/bls && \
      cp include/bls/*.h /usr/local/include/bls && \
    rm -R /tmp/bls* && \
    rm -R /tmp/cybozulib* && \
    rm -R /tmp/mcl* && \
    rm -R /tmp/xbyak* && \
    rm /usr/local/bin/arch


#Download the go dependencies
RUN go get github.com/golang/snappy
RUN go get -d github.com/valyala/gozstd && \
    cd $GOPATH/src/github.com/valyala/gozstd && \
    make clean libzstd.a
RUN go get github.com/gomodule/redigo/redis
RUN go get github.com/0chain/gorocksdb
RUN go get github.com/vmihailenco/msgpack
RUN go get -u golang.org/x/crypto/...
RUN go get go.uber.org/zap
RUN go get github.com/rcrowley/go-metrics
RUN go get github.com/spf13/viper
RUN go get gopkg.in/natefinch/lumberjack.v2
RUN go get github.com/koding/cache
RUN go get github.com/hashicorp/golang-lru
<<<<<<< HEAD
RUN go get github.com/pmer/gobls
=======

ADD BASE_VERSION .
>>>>>>> bb180a83
<|MERGE_RESOLUTION|>--- conflicted
+++ resolved
@@ -73,9 +73,6 @@
 RUN go get gopkg.in/natefinch/lumberjack.v2
 RUN go get github.com/koding/cache
 RUN go get github.com/hashicorp/golang-lru
-<<<<<<< HEAD
 RUN go get github.com/pmer/gobls
-=======
 
-ADD BASE_VERSION .
->>>>>>> bb180a83
+ADD BASE_VERSION .
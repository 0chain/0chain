#Store all files and run environment under 0chain userid.
FROM ubuntu:16.04
RUN groupadd -r 0chain && useradd --no-log-init -r -g 0chain 0chain

<<<<<<< HEAD


FROM zchain_base
=======
FROM 0chain/base
ADD ./docker.aws/build.sharder/SHARDER_VERSION .
>>>>>>> 600ff9fa

ENV SRC_DIR=/0chain
ENV GOPATH=$GOPATH:$SRC_DIR/go

RUN go get github.com/gocql/gocql

WORKDIR $SRC_DIR

#Add the source code
ADD ./code/go/src $SRC_DIR/go/src

# Build it:
RUN go build 0chain.net/sharder/sharder

WORKDIR $SRC_DIR/bin
RUN cp $SRC_DIR/sharder $SRC_DIR/bin

#Run the sharder from the /0chain
WORKDIR $SRC_DIR
USER 2000:2000<|MERGE_RESOLUTION|>--- conflicted
+++ resolved
@@ -2,14 +2,8 @@
 FROM ubuntu:16.04
 RUN groupadd -r 0chain && useradd --no-log-init -r -g 0chain 0chain
 
-<<<<<<< HEAD
-
-
-FROM zchain_base
-=======
 FROM 0chain/base
 ADD ./docker.aws/build.sharder/SHARDER_VERSION .
->>>>>>> 600ff9fa
 
 ENV SRC_DIR=/0chain
 ENV GOPATH=$GOPATH:$SRC_DIR/go

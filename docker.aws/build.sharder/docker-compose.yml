version: '3'
services:

  scylla:
    image: scylladb/scylla
    networks:
<<<<<<< HEAD
    - default
    ports:
    - "9042:9042"
    volumes:

    - /0chain/config/scylla/scylla.yaml:/etc/scylla/scylla.yaml

    - /0chain/config/scylla/scylla-server:/etc/sysconfig/scylla-server

    #Store the scylla volume
    - /0chain/data/scylla:/0chain/data/scylla

    #Create the directory to store the data and commitlog
    - /0chain/data/scylla/data:/var/lib/scylla/data
    - /0chain/data/scylla/commitlog:/var/lib/scylla/commitlog
=======
      - default
    ports:
      - "9042:9042"
    volumes:

      - /0chain/config/scylla/scylla.yaml:/etc/scylla/scylla.yaml

      - /0chain/config/scylla/scylla-server:/etc/sysconfig/scylla-server

      #Store the scylla volume
      - /0chain/data/scylla:/0chain/data/scylla

      #Create the directory to store the data and commitlog
      - /0chain/data/scylla/data:/var/lib/scylla/data
      - /0chain/data/scylla/commitlog:/var/lib/scylla/commitlog
>>>>>>> 9052c4fb

    restart: on-failure:10

    healthcheck:
      test: ["CMD-SHELL", "[ $$(nodetool statusgossip) = running ]"]
      interval: 30s
      timeout: 10s
      retries: 5

    command: ["--developer-mode", "0"]

    #Start under user 0chain
    privileged: true

  scylla-init:
    #The service depends upon several cassandra utilities.
    image: cassandra:latest
    volumes:
<<<<<<< HEAD
    - /0chain/bin:/0chain/bin
    - /0chain/sql:/0chain/sql
    entrypoint: bash /0chain/bin/scylla-init.sh
    #command: bash
    links:
    - scylla:scylla
=======
      - /0chain/bin:/0chain/bin
      - /0chain/sql:/0chain/sql
    entrypoint: bash /0chain/bin/scylla-init.sh
    #command: bash
    links:
      - scylla:scylla
>>>>>>> 9052c4fb
    restart: on-failure:10

    user: ${ZCHAIN_USER}:${ZCHAIN_GROUP}
    privileged: false

  sharder:
    environment:
<<<<<<< HEAD
    - DOCKER=true
    - CASSANDRA_CLUSTER=scylla
    depends_on:
    - scylla-init
    links:
    - scylla-init:scylla-init

    build:
      context: ${ZCHAIN_CODEBASE}
=======
      - DOCKER=true
      - CASSANDRA_CLUSTER=scylla
    depends_on:
      - scylla-init
    links:
      - scylla-init:scylla-init

    build:
      context: ${DOCKER_CODEBASE}
>>>>>>> 9052c4fb
      dockerfile: ./docker.aws/build.sharder/Dockerfile

    image: ${IMAGE_NAME}:${IMAGE_TAG}

    pid: "host"

    volumes:
<<<<<<< HEAD
    #CONFIG_VOLUME
    - /0chain/config:/0chain/config

    #SHARDER_LOG_VOLUME
    - /0chain/log:/0chain/log

    #ROCKSDB_VOLUME
    - /0chain/data/rocksdb:/0chain/data/rocksdb
    - /0chain/data/rocksdb/state:/0chain/data/rocksdb/state

    #Use the blocks volume
    - /0chain/data/blocks:/0chain/data/blocks
=======
      #CONFIG_VOLUME
      - /0chain/config:/0chain/config

      #SHARDER_LOG_VOLUME
      - /0chain/log:/0chain/log

      #ROCKSDB_VOLUME
      - /0chain/data/rocksdb:/0chain/data/rocksdb
      - /0chain/data/rocksdb/state:/0chain/data/rocksdb/state

      #Use the blocks volume
      - /0chain/data/blocks:/0chain/data/blocks
>>>>>>> 9052c4fb

    #Hard and soft are required properties.
    ulimits:
      nofile:
        hard: 32768
        soft: 32768

    logging:
      driver: "json-file"
      options:
        max-size: "10M"
        max-file: "10"

    ports:
    - "7171:7171"

    restart: on-failure:10

    networks:
      default:

    #Start under user 0chain
    user: ${ZCHAIN_USER}:${ZCHAIN_GROUP}
    command: /0chain/bin/sharder --deployment_mode 0 --keys_file /0chain/config/sharder.txt --nodes_file nodes

networks:
  default:
    driver: bridge<|MERGE_RESOLUTION|>--- conflicted
+++ resolved
@@ -4,7 +4,6 @@
   scylla:
     image: scylladb/scylla
     networks:
-<<<<<<< HEAD
     - default
     ports:
     - "9042:9042"
@@ -20,23 +19,6 @@
     #Create the directory to store the data and commitlog
     - /0chain/data/scylla/data:/var/lib/scylla/data
     - /0chain/data/scylla/commitlog:/var/lib/scylla/commitlog
-=======
-      - default
-    ports:
-      - "9042:9042"
-    volumes:
-
-      - /0chain/config/scylla/scylla.yaml:/etc/scylla/scylla.yaml
-
-      - /0chain/config/scylla/scylla-server:/etc/sysconfig/scylla-server
-
-      #Store the scylla volume
-      - /0chain/data/scylla:/0chain/data/scylla
-
-      #Create the directory to store the data and commitlog
-      - /0chain/data/scylla/data:/var/lib/scylla/data
-      - /0chain/data/scylla/commitlog:/var/lib/scylla/commitlog
->>>>>>> 9052c4fb
 
     restart: on-failure:10
 
@@ -55,21 +37,12 @@
     #The service depends upon several cassandra utilities.
     image: cassandra:latest
     volumes:
-<<<<<<< HEAD
     - /0chain/bin:/0chain/bin
     - /0chain/sql:/0chain/sql
     entrypoint: bash /0chain/bin/scylla-init.sh
     #command: bash
     links:
     - scylla:scylla
-=======
-      - /0chain/bin:/0chain/bin
-      - /0chain/sql:/0chain/sql
-    entrypoint: bash /0chain/bin/scylla-init.sh
-    #command: bash
-    links:
-      - scylla:scylla
->>>>>>> 9052c4fb
     restart: on-failure:10
 
     user: ${ZCHAIN_USER}:${ZCHAIN_GROUP}
@@ -77,7 +50,6 @@
 
   sharder:
     environment:
-<<<<<<< HEAD
     - DOCKER=true
     - CASSANDRA_CLUSTER=scylla
     depends_on:
@@ -86,18 +58,7 @@
     - scylla-init:scylla-init
 
     build:
-      context: ${ZCHAIN_CODEBASE}
-=======
-      - DOCKER=true
-      - CASSANDRA_CLUSTER=scylla
-    depends_on:
-      - scylla-init
-    links:
-      - scylla-init:scylla-init
-
-    build:
       context: ${DOCKER_CODEBASE}
->>>>>>> 9052c4fb
       dockerfile: ./docker.aws/build.sharder/Dockerfile
 
     image: ${IMAGE_NAME}:${IMAGE_TAG}
@@ -105,7 +66,6 @@
     pid: "host"
 
     volumes:
-<<<<<<< HEAD
     #CONFIG_VOLUME
     - /0chain/config:/0chain/config
 
@@ -118,20 +78,6 @@
 
     #Use the blocks volume
     - /0chain/data/blocks:/0chain/data/blocks
-=======
-      #CONFIG_VOLUME
-      - /0chain/config:/0chain/config
-
-      #SHARDER_LOG_VOLUME
-      - /0chain/log:/0chain/log
-
-      #ROCKSDB_VOLUME
-      - /0chain/data/rocksdb:/0chain/data/rocksdb
-      - /0chain/data/rocksdb/state:/0chain/data/rocksdb/state
-
-      #Use the blocks volume
-      - /0chain/data/blocks:/0chain/data/blocks
->>>>>>> 9052c4fb
 
     #Hard and soft are required properties.
     ulimits:

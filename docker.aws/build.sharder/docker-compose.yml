--- conflicted
+++ resolved
@@ -1,23 +1,3 @@
-<<<<<<< HEAD
---- 
-networks: 
-  default: 
-    driver: bridge
-services: 
-  cassandra-init: 
-    command: "bash /0chain/bin/scylla-init.sh"
-    image: "cassandra:latest"
-    links: 
-      - "scylla:scylla"
-    restart: on-failure
-    user: "2000:2000"
-    volumes: 
-      - "/0chain/0chain/bin:/0chain/bin"
-      - "/0chain/0chain/sql:/0chain/sql"
-      - "/0chain/config/cassandra:/0chain/cassandra"
-  scylla: 
-    healthcheck: 
-=======
 version: '3'
 services:
 
@@ -42,68 +22,9 @@
 
     healthcheck:
       test: ["CMD-SHELL", "[ $$(nodetool statusgossip) = running ]"]
->>>>>>> 9cd8c80d
       interval: 30s
+      timeout: 10s
       retries: 5
-<<<<<<< HEAD
-      test: 
-        - CMD-SHELL
-        - "[ $$(nodetool statusgossip) = running ]"
-      timeout: 10s
-    image: "scylladb/scylla:2.3.0"
-    networks: 
-      - default
-    ports: 
-      - "9042:9042"
-    #ToDo: Scylla does not like to run as 0chain. Wants to be root. Need more investigation
-    #See ticket ODA-5
-    #user: "2000:2000"
-    volumes: 
-      - "/0chain/config/scylla/scylla.yaml:/etc/scylla/scylla.yaml"
-      - "/0chain/config/scylla:/0chain/scylla"
-      - "/0chain/data/scylla:/var/lib/scylla"
-      - "/0chain/0chain/sql:/0chain/sql"
-      - "/0chain/config/scylla/scylla-server:/etc/sysconfig/scylla-server"
-  sharder: 
-    build: 
-      context: /0chain/0chain
-      dockerfile: /0chain/0chain/docker.aws/build.sharder/Dockerfile
-    command: "./bin/sharder --deployment_mode 0 --keys_file /0chain/config/${SHARDER}.txt --nodes_file nodes"
-    depends_on: 
-      - cassandra-init
-    environment: 
-      - DOCKER=true
-      - CASSANDRA_CLUSTER=scylla
-    links: 
-      - "cassandra-init:cassandra-init"
-    logging: 
-      driver: json-file
-      options: 
-        max-file: "10"
-        max-size: 100M
-    networks: 
-      default: ~
-    pid: host
-    ports: 
-      - "7171:7171"
-    ulimits: 
-      nofile: 
-        hard: 32768
-        soft: 32768
-    user: "2000:2000"
-    volumes: 
-      - "/0chain/config:/0chain/config"
-      - "/0chain/nodes:/0chain/nodes"
-      - "/0chain/log:/0chain/log"
-      - "/0chain/data/blocks:/0chain/data/blocks"
-      - "/0chain/data:/0chain/data"
-version: "3"
-volumes: 
-  config: ~
-  data: ~
-  nodes: ~
-  bin: ~
-=======
 
     command: ["--developer-mode", "0"]
 
@@ -184,5 +105,4 @@
 
 networks:
   default:
-    driver: bridge
->>>>>>> 9cd8c80d
+    driver: bridge
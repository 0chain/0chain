--- conflicted
+++ resolved
@@ -1,13 +1,8 @@
 version: '3'
 services:
 
-<<<<<<< HEAD
-  scylla:
-    image: scylladb/scylla:3.0.4
-=======
   cassandra:
     image: cassandra:3.11.4
->>>>>>> f71a327d
     networks:
     - default
     ports:

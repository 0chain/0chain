version: '3'
services:
  redis:
    image: "redis:alpine"
    volumes:
      #CONFIG_VOLUME
      - /0chain/config/redis:/0chain/config/redis

      #REDIS_VOLUME
      - /0chain/data/redis:/0chain/data/redis
      - /0chain/data/redis/state:/0chain/data/redis/state

    networks:
      default:
    sysctls:
      net.core.somaxconn: '511'

    #uncomment line below for automatic restart
    #restart: on-failure:10

    #Start under user 0chain
    user: 2000:2000
    command: redis-server /0chain/config/redis/state.redis.conf

  redis_txns:
    image: "redis:alpine"
    volumes:
      #CONFIG_VOLUME
      - /0chain/config/redis:/0chain/config/redis

      #REDIS_VOLUME
      - /0chain/data/redis:/0chain/data/redis
      - /0chain/data/redis/transactions:/0chain/data/redis/transactions

    networks:
      default:
    sysctls:
      net.core.somaxconn: '511'

    #uncomment line below for automatic restart
    #restart: on-failure:10

    #Start under user 0chain
    user: 2000:2000
    command: redis-server /0chain/config/redis/transactions.redis.conf

  miner:
    environment:
      - DOCKER=true
    depends_on:
     - redis
     - redis_txns
    links:
      - redis:redis
      - redis_txns:redis_txns
    build:
<<<<<<< HEAD
      context: ${ZCHAIN_CODEBASE}
=======
      context: ${DOCKER_CODEBASE}
>>>>>>> 9052c4fb
      dockerfile: ./docker.aws/build.miner/Dockerfile

    image: ${IMAGE_NAME}:${IMAGE_TAG}

    pid: "host"

    #Hard and soft are required properties.
    ulimits:
      nofile:
        hard: 32768
        soft: 32768

    volumes:

      #CONFIG_VOLUME
      - /0chain/config:/0chain/config

      #LOG_VOLUME
      - /0chain/log:/0chain/log

      #ROCKSDB_VOLUME
      - /0chain/data/rocksdb:/0chain/data/rocksdb
      - /0chain/data/rocksdb/state:/0chain/data/rocksdb/state


    logging:
      driver: "json-file"
      options:
        max-size: "10M"
        max-file: "10"
    ports:
      - "7071:7071"

    #uncomment line below for automatic restart
    #restart: on-failure:10

    networks:
      default:

    #Start under user 0chain
    user: 2000:2000
    command: /0chain/bin/miner  --deployment_mode 0 --keys_file /0chain/config/miner.txt --nodes_file nodes

networks:
  default:
    driver: bridge
<|MERGE_RESOLUTION|>--- conflicted
+++ resolved
@@ -54,11 +54,7 @@
       - redis:redis
       - redis_txns:redis_txns
     build:
-<<<<<<< HEAD
-      context: ${ZCHAIN_CODEBASE}
-=======
       context: ${DOCKER_CODEBASE}
->>>>>>> 9052c4fb
       dockerfile: ./docker.aws/build.miner/Dockerfile
 
     image: ${IMAGE_NAME}:${IMAGE_TAG}

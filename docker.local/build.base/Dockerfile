--- conflicted
+++ resolved
@@ -20,26 +20,19 @@
 
 # Install RocksDB
 RUN cd /tmp && \
-<<<<<<< HEAD
-    curl -L -o rocksdb.tar.gz https://github.com/facebook/rocksdb/archive/5.13.fb.tar.gz && \
-    tar xf rocksdb.tar.gz && \
-    cd rocksdb-* && \
-    make shared_lib -j $(nproc) && \
-=======
     git clone https://github.com/0chain/rocksdb.git && \
     cd rocksdb && \
     #git checkout 5.13.fb && \
     make  shared_lib && \
->>>>>>> 5228cd8d
     mkdir -p /usr/local/rocksdb/lib && \
     mkdir /usr/local/rocksdb/include && \
     cp librocksdb.so* /usr/local/rocksdb/lib && \
     cp /usr/local/rocksdb/lib/librocksdb.so* /usr/lib/ && \
     cp -r include /usr/local/rocksdb/ && \
     cp -r include/* /usr/include/ && \
-    rm -R /tmp/rocksdb*
+    rm -R /tmp/rocksdb/
 
-<<<<<<< HEAD
+
 # Install Mitsunari Shigeo's BLS threshold crypto lib
 # It has a homebrew build system that requires all four codebases be in the same dir.
 RUN apk --update --no-cache add gmp-dev openssl-dev
@@ -70,7 +63,7 @@
     rm -R /tmp/mcl* && \
     rm -R /tmp/xbyak* && \
     rm /usr/local/bin/arch
-=======
+
 #Download the go dependencies
 RUN go get github.com/golang/snappy
 RUN go get -d github.com/valyala/gozstd && \
@@ -86,4 +79,4 @@
 RUN go get gopkg.in/natefinch/lumberjack.v2
 RUN go get github.com/koding/cache
 RUN go get github.com/hashicorp/golang-lru
->>>>>>> 5228cd8d
+RUN go get github.com/pmer/gobls
FROM iron/go:dev
RUN apk add --update --no-cache build-base linux-headers git cmake bash perl grep
RUN apk add --update --no-cache zlib zlib-dev bzip2 bzip2-dev snappy snappy-dev lz4 lz4-dev jemalloc jemalloc-dev zstd
RUN apk add --update --no-cache gmp-dev openssl-dev

# Install golang dep
RUN curl -fsSL -o /usr/local/bin/dep https://github.com/golang/dep/releases/download/v0.5.0/dep-linux-amd64 && \
    chmod +x /usr/local/bin/dep

# Install latest gflags
RUN cd /tmp && \
    curl -L -o gflags.tar.gz https://github.com/gflags/gflags/archive/v2.2.1.tar.gz && \
    tar xf gflags.tar.gz && \
    cd gflags-* && \
    mkdir build && \
    cd build && \
    cmake -DBUILD_SHARED_LIBS=1 -DGFLAGS_INSTALL_SHARED_LIBS=1 .. && \
    make install -j $(nproc) && \
    cd /tmp && \
    rm -R /tmp/gflags*

# Install RocksDB
RUN cd /tmp && \
    git clone https://github.com/0chain/rocksdb.git && \
    cd rocksdb && \
    #git checkout 5.13.fb && \
    make  shared_lib && \
    mkdir -p /usr/local/rocksdb/lib && \
    mkdir /usr/local/rocksdb/include && \
    cp librocksdb.so* /usr/local/rocksdb/lib && \
    cp /usr/local/rocksdb/lib/librocksdb.so* /usr/lib/ && \
    cp -r include /usr/local/rocksdb/ && \
    cp -r include/* /usr/include/ && \
    rm -R /tmp/rocksdb/

#Download the go dependencies
RUN go get github.com/golang/snappy
RUN go get -d github.com/valyala/gozstd && \
    cd $GOPATH/src/github.com/valyala/gozstd && \
    make clean libzstd.a
RUN go get github.com/gomodule/redigo/redis
RUN go get github.com/0chain/gorocksdb
RUN go get github.com/vmihailenco/msgpack
RUN go get -u golang.org/x/crypto/...
RUN go get go.uber.org/zap
RUN go get github.com/rcrowley/go-metrics
RUN go get github.com/spf13/viper
RUN go get gopkg.in/natefinch/lumberjack.v2
RUN go get github.com/koding/cache
<<<<<<< HEAD
RUN go get github.com/hashicorp/golang-lru
=======
RUN go get github.com/hashicorp/golang-lru

RUN cd /tmp && \
    git clone https://github.com/herumi/xbyak.git && \
    cd xbyak && \
    make install

RUN cd /tmp && \
    git clone https://github.com/herumi/cybozulib.git && \
    cd cybozulib && \
    make install

RUN go get -d github.com/herumi/mcl/ffi/go/mcl && \
    cd $GOPATH/src/github.com/herumi/mcl && \
    CGO_CFLAGS='-DMCLBN_FP_UNIT_SIZE=4' make && \
    cp $GOPATH/src/github.com/herumi/mcl/lib/lib*.so /usr/lib && \
    go get -tags bn256 github.com/herumi/mcl/ffi/go/mcl

RUN go get -d github.com/herumi/bls/ffi/go/bls && \
    cd $GOPATH/src/github.com/herumi/bls && \
    CFLAGS='-DMCLBN_FP_UNIT_SIZE=4' make && \
    cp $GOPATH/src/github.com/herumi/bls/lib/lib*.so /usr/lib && \
    sed -i 's/MCLBN_FP_UNIT_SIZE=6/MCLBN_FP_UNIT_SIZE=4/' ffi/go/bls/mcl.go && \
    sed -i 's/MCLBN_FP_UNIT_SIZE=6/MCLBN_FP_UNIT_SIZE=4/' ffi/go/bls/bls.go && \
    sed -i 's/-lbls384_dy/-lbls256_dy/' ffi/go/bls/bls.go && \
    go get -tags bn256 github.com/herumi/bls/ffi/go/bls
>>>>>>> 52dd2046
<|MERGE_RESOLUTION|>--- conflicted
+++ resolved
@@ -47,9 +47,6 @@
 RUN go get github.com/spf13/viper
 RUN go get gopkg.in/natefinch/lumberjack.v2
 RUN go get github.com/koding/cache
-<<<<<<< HEAD
-RUN go get github.com/hashicorp/golang-lru
-=======
 RUN go get github.com/hashicorp/golang-lru
 
 RUN cd /tmp && \
@@ -75,5 +72,4 @@
     sed -i 's/MCLBN_FP_UNIT_SIZE=6/MCLBN_FP_UNIT_SIZE=4/' ffi/go/bls/mcl.go && \
     sed -i 's/MCLBN_FP_UNIT_SIZE=6/MCLBN_FP_UNIT_SIZE=4/' ffi/go/bls/bls.go && \
     sed -i 's/-lbls384_dy/-lbls256_dy/' ffi/go/bls/bls.go && \
-    go get -tags bn256 github.com/herumi/bls/ffi/go/bls
->>>>>>> 52dd2046
+    go get -tags bn256 github.com/herumi/bls/ffi/go/bls
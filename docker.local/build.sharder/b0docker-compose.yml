--- conflicted
+++ resolved
@@ -49,13 +49,6 @@
     volumes:
       - ../bin:/0chain/bin
       - ../sql:/0chain/sql
-<<<<<<< HEAD
-      - ../sql_script/:/docker-entrypoint-initdb.d/
-    links:
-      - postgres:postgres
-
-=======
->>>>>>> a1582e58
   sharder:
     image: "sharder"
     # deploy:

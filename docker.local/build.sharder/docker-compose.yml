version: '3'
services:
  cassandra:
    image: cassandra:3.11.4
    networks:
      default:
    #ports:
    #- "9042:9042"
    volumes:
    - ../sharder${SHARDER}/data/cassandra:/var/lib/cassandra/data

  cassandra-init:
    image: cassandra:latest
    volumes:
      - ../../bin:/0chain/bin
      - ../../sql:/0chain/sql
    command: bash /0chain/bin/cassandra-init.sh
    links:
      - cassandra:cassandra
    restart: on-failure

  postgres:
    image: postgres:14
    environment:
      POSTGRES_PORT: 5432
      POSTGRES_HOST: postgres
      POSTGRES_USER: postgres
      POSTGRES_HOST_AUTH_METHOD: trust
    volumes:
      - ../sharder${SHARDER}/data/postgresql:/var/lib/postgresql/data
      - ../sql_script/:/docker-entrypoint-initdb.d/
    networks:
      default:
  postgres-post:
    image: postgres:14
    environment:
      POSTGRES_PORT: 5432
      POSTGRES_HOST: postgres
      POSTGRES_USER: postgres
      POSTGRES_HOST_AUTH_METHOD: trust
    volumes:
      - ../bin:/0chain/bin
      - ../sql:/0chain/sql
      - ../sql_script/:/docker-entrypoint-initdb.d/
    links:
      - postgres:postgres

  sharder:
    image: "sharder"
    environment:
      - POSTGRES_HOST=postgres
      - DOCKER=true
      - CASSANDRA_CLUSTER=cassandra
    depends_on:
      - cassandra-init
    links:
      - cassandra-init:cassandra-init
    volumes:
      - ../config:/0chain/config
      - ../sharder${SHARDER}/log:/0chain/log
      - ../sharder${SHARDER}/data:/0chain/data
    ports:
      - "717${SHARDER}:717${SHARDER}"
    networks:
      default:
      testnet0:
        ipv4_address: 198.18.0.8${SHARDER}
<<<<<<< HEAD
    command: ./bin/sharder --deployment_mode 0 --keys_file config/snode${SHARDER}_keys.txt
=======
    command: ./bin/sharder --deployment_mode 0 --keys_file config${KEYS_CONFIG_PATH}/b0snode${SHARDER}_keys.txt --minio_file config/minio_config.txt
>>>>>>> e11aed31

networks:
  default:
    driver: bridge
  testnet0:
    external: true

volumes:
  data:
  config:
  bin:<|MERGE_RESOLUTION|>--- conflicted
+++ resolved
@@ -65,11 +65,7 @@
       default:
       testnet0:
         ipv4_address: 198.18.0.8${SHARDER}
-<<<<<<< HEAD
-    command: ./bin/sharder --deployment_mode 0 --keys_file config/snode${SHARDER}_keys.txt
-=======
-    command: ./bin/sharder --deployment_mode 0 --keys_file config${KEYS_CONFIG_PATH}/b0snode${SHARDER}_keys.txt --minio_file config/minio_config.txt
->>>>>>> e11aed31
+    command: ./bin/sharder --deployment_mode 0 --keys_file config${KEYS_CONFIG_PATH}/b0snode${SHARDER}_keys.txt
 
 networks:
   default:

--- conflicted
+++ resolved
@@ -1,13 +1,8 @@
 #!/bin/sh
-<<<<<<< HEAD
-PWD=`pwd`
-NODE_DIR=`basename "$PWD"`
-NODE_ID=`echo "$NODE_DIR" | sed -e 's/.*\(.\)$/\1/'`
-=======
+
 PWD=$(pwd)
 NODE_DIR=$(basename "$PWD")
 NODE_ID=$(echo "$NODE_DIR" | sed -e 's/.*\(.\)$/\1/')
->>>>>>> b507dad6
 
 SERVICE=$1; shift
 CMD=$1; shift

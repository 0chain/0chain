--- conflicted
+++ resolved
@@ -1,15 +1,9 @@
 #!/bin/sh
 set -e
 
-<<<<<<< HEAD
-PWD=`pwd`
-SHARDER_DIR=`basename "$PWD"`
-SHARDER_ID=`echo "$SHARDER_DIR" | sed -e 's/.*\(.\)$/\1/'`
-=======
 PWD=$(pwd)
 SHARDER_DIR=$(basename "$PWD")
 SHARDER_ID=$(echo "$SHARDER_DIR" | sed -e 's/.*\(.\)$/\1/')
->>>>>>> b507dad6
 
 echo Starting sharder"$SHARDER_ID" in daemon mode ...
 

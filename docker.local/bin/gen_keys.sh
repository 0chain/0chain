--- conflicted
+++ resolved
@@ -20,13 +20,7 @@
     exit 
 fi
 
-<<<<<<< HEAD
-docker run -v $2:/mykeys -it zchain_genkeys go run encryption/keys/main.go   --signature_scheme "$1" --keys_file_name "$3" --keys_file_path "/mykeys" --generate_keys true  --timestamp true 
-=======
-
-
 docker run -v "$2":/mykeys -it zchain_genkeys go run encryption/keys/main.go   --signature_scheme "$1" --keys_file_name "$3" --keys_file_path "/mykeys" --generate_keys true  --timestamp true
->>>>>>> b507dad6
 
 retVal=$?
 if [ $retVal -ne 0 ]; then

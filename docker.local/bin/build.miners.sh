--- conflicted
+++ resolved
@@ -9,40 +9,6 @@
 DOCKER_FILE="$DOCKER_DIR/Dockerfile"
 DOCKERCOMPOSE="$DOCKER_DIR/docker-compose.yml"
 
-cmd="build"
-
-for arg in "$@"
-do
-    case $arg in
-        -m1|--m1|m1)
-        echo "The build will be performed for Apple M1 chip"
-        cmd="buildx build --platform linux/amd64"
-        shift
-        ;;
-    esac
-done
-
-<<<<<<< HEAD
-if [[ "$*" == *"--dev"* ]]
-then
-    echo -e "\nDevelopment mode: building miner locally\n"
-
-    cd "$ROOT/code/go/0chain.net/miner/miner"
-    go build -v -tags "bn256 development" \
-        -ldflags "-X 0chain.net/core/build.BuildTag=$GIT_COMMIT"
-
-    sed 's,%COPY%,COPY ./code,g' "$DOCKER_FILE.template" > "$DOCKER_FILE"
-
-    cd "$ROOT"
-    docker $cmd --build-arg GIT_COMMIT=$GIT_COMMIT -f "$DOCKER_FILE" . -t miner --build-arg DEV=yes
-else
-    echo -e "\nProduction mode: building miner in Docker\n"
-
-    sed 's,%COPY%,COPY --from=miner_build $APP_DIR,g' "$DOCKER_FILE.template" > "$DOCKER_FILE"
-
-    cd "$ROOT"
-    docker "$cmd" --build-arg GIT_COMMIT="$GIT_COMMIT" -f "$DOCKER_FILE" . -t miner --build-arg DEV=no
-=======
 APP_ROOT="$ROOT/code/go/0chain.net"
 
 if [[ "$@" == *"--dev"* ]]
@@ -69,7 +35,6 @@
     cd $APP_DIR
     rm -rf vendor
     cd $ROOT
->>>>>>> 8728f970
 fi
 
 for i in $(seq 1 5);

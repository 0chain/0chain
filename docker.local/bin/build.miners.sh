--- conflicted
+++ resolved
@@ -46,26 +46,14 @@
     sed 's,%COPY%,COPY ./code,g' "$DOCKER_FILE.template" > "$DOCKER_FILE"
 
     cd "$ROOT"
-    docker $cmd --build-arg GIT_COMMIT=$GIT_COMMIT \
-<<<<<<< HEAD
-        -f "$DOCKERFILE" . -t miner --build-arg DEV=yes
-=======
-        -f "$DOCKER_FILE" . -t miner --build-arg DEV=yes
->>>>>>> b507dad6
+    docker $cmd --build-arg GIT_COMMIT=$GIT_COMMIT -f "$DOCKER_FILE" . -t miner --build-arg DEV=yes
 else
     echo -e "\nProduction mode: building miner in Docker\n"
 
     sed "s,%COPY%,COPY --from=miner_build $APP_DIR,g" "$DOCKER_FILE.template" > "$DOCKER_FILE"
 
     cd "$ROOT"
-<<<<<<< HEAD
-    docker $cmd --build-arg GIT_COMMIT=$GIT_COMMIT \
-        -f "$DOCKERFILE" . -t miner --build-arg DEV=no
-=======
-
-    docker "$cmd" --build-arg GIT_COMMIT="$GIT_COMMIT" \
-        -f "$DOCKER_FILE" . -t miner --build-arg DEV=no
->>>>>>> b507dad6
+    docker "$cmd" --build-arg GIT_COMMIT="$GIT_COMMIT" -f "$DOCKER_FILE" . -t miner --build-arg DEV=no
 fi
 
 for i in $(seq 1 5);

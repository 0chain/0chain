--- conflicted
+++ resolved
@@ -1,4 +1,4 @@
-﻿#!/bin/bash
+#!/bin/bash
 set -e
 
 GIT_COMMIT=$(git rev-list -1 HEAD)
@@ -6,20 +6,13 @@
 
 ROOT="$(git rev-parse --show-toplevel)"
 DOCKER_DIR="$ROOT/docker.local/build.miner"
-<<<<<<< HEAD
 DOCKERFILE="$DOCKER_DIR/Dockerfile"
-=======
-DOCKER_FILE="$DOCKER_DIR/Dockerfile"
->>>>>>> b3eb78de
 DOCKERCOMPOSE="$DOCKER_DIR/docker-compose.yml"
+
+APP_ROOT="$ROOT/code/go/0chain.net"
 
 cmd="build"
 
-<<<<<<< HEAD
-cmd="build"
-
-=======
->>>>>>> b3eb78de
 for arg in "$@"
 do
     case $arg in
@@ -31,21 +24,13 @@
     esac
 done
 
-<<<<<<< HEAD
-if [[ "$@" == *"--dev"* ]]
-=======
 if [[ "$*" == *"--dev"* ]]
->>>>>>> b3eb78de
 then
     echo -e "\nDevelopment mode: building miner locally\n"
 
-<<<<<<< HEAD
-docker $cmd --build-arg GIT_COMMIT=$GIT_COMMIT -f $DOCKERFILE -t miner .
-=======
     cd "$ROOT/code/go/0chain.net/miner/miner"
     go build -v -tags "bn256 development" \
         -ldflags "-X 0chain.net/core/build.BuildTag=$GIT_COMMIT"
->>>>>>> b3eb78de
 
     sed 's,%COPY%,COPY ./code,g' "$DOCKER_FILE.template" > "$DOCKER_FILE"
 

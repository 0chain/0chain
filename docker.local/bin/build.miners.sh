--- conflicted
+++ resolved
@@ -22,34 +22,6 @@
     esac
 done
 
-<<<<<<< HEAD
-APP_ROOT="$ROOT/code/go/0chain.net"
-
-if [[ "$@" == *"--dev"* ]]
-then
-    cd $APP_ROOT
-    echo "Building: --dev mode: vendoring dependencies"
-    rm -rf vendor
-    go mod vendor
-    # libzstd: start: to rebuild inside container
-    dstdir="vendor/github.com/valyala"
-    rm -r $dstdir/*
-    srcdir="$GOPATH/pkg/mod/github.com/valyala"
-    cp -r "$srcdir/$(ls $srcdir | tail -n1)" $dstdir/gozstd
-    chmod -R +w vendor
-    # libzstd: end
-    cd $ROOT
-fi
-
-docker build --build-arg GIT_COMMIT=$GIT_COMMIT -f $DOCKERFILE -t miner .
-
-if [[ "$@" == *"--dev"* ]]
-then
-    echo "Build complete: cleaning vendored dependencies"
-    cd $APP_DIR
-    rm -rf vendor
-    cd $ROOT
-=======
 if [[ "$*" == *"--dev"* ]]
 then
     echo -e "\nDevelopment mode: building miner locally\n"
@@ -72,7 +44,6 @@
 
     docker "$cmd" --build-arg GIT_COMMIT="$GIT_COMMIT" \
         -f "$DOCKER_FILE" . -t miner --build-arg DEV=no
->>>>>>> 6c57361a
 fi
 
 for i in $(seq 1 5);

#!/bin/sh
<<<<<<< HEAD
PWD=`pwd`
NODE_DIR=`basename "$PWD"`
NODE_ID=`echo "$NODE_DIR" | sed -e 's/.*\(.\)$/\1/'`
=======
PWD=$(pwd)
NODE_DIR=$(basename "$PWD")
NODE_ID=$(echo "$NODE_DIR" | sed -e 's/.*\(.\)$/\1/')
>>>>>>> b507dad6

SERVICE=$1; shift
CMD=$1; shift

<<<<<<< HEAD
echo "$NODE_DIR": running "$SERVICE" "$CMD" "$*"
=======
echo "$NODE_DIR: running $SERVICE $CMD $*"
>>>>>>> b507dad6

SHARDER=$SHARDER_ID docker-compose -p "$NODE_DIR" -f ../build.sharder/docker-compose.yml exec "$SERVICE" "$CMD" "$*"<|MERGE_RESOLUTION|>--- conflicted
+++ resolved
@@ -1,21 +1,11 @@
 #!/bin/sh
-<<<<<<< HEAD
-PWD=`pwd`
-NODE_DIR=`basename "$PWD"`
-NODE_ID=`echo "$NODE_DIR" | sed -e 's/.*\(.\)$/\1/'`
-=======
+
 PWD=$(pwd)
 NODE_DIR=$(basename "$PWD")
 NODE_ID=$(echo "$NODE_DIR" | sed -e 's/.*\(.\)$/\1/')
->>>>>>> b507dad6
 
 SERVICE=$1; shift
 CMD=$1; shift
 
-<<<<<<< HEAD
 echo "$NODE_DIR": running "$SERVICE" "$CMD" "$*"
-=======
-echo "$NODE_DIR: running $SERVICE $CMD $*"
->>>>>>> b507dad6
-
 SHARDER=$SHARDER_ID docker-compose -p "$NODE_DIR" -f ../build.sharder/docker-compose.yml exec "$SERVICE" "$CMD" "$*"
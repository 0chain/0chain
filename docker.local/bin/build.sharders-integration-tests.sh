#!/bin/sh
set -e

cmd="build"

for arg in "$@"
do
    case $arg in
        -m1|--m1|m1)
        echo "The build will be performed for Apple M1 chip"
        cmd="buildx build --platform linux/amd64"
        shift
        ;;
    esac
done

GIT_COMMIT=$(git rev-list -1 HEAD)
echo "$GIT_COMMIT"

<<<<<<< HEAD
docker $cmd --build-arg GIT_COMMIT=$GIT_COMMIT -f docker.local/build.sharder/Dockerfile.integration_tests . -t sharder
=======
docker build --build-arg GIT_COMMIT="$GIT_COMMIT" -f docker.local/build.sharder/Dockerfile.integration_tests . -t sharder
>>>>>>> b507dad6

for i in $(seq 1 3);
do
  SHARDER=$i docker-compose -p sharder"$i" -f docker.local/build.sharder/docker-compose.yml build --force-rm
done

docker.local/bin/sync_clock.sh<|MERGE_RESOLUTION|>--- conflicted
+++ resolved
@@ -17,11 +17,7 @@
 GIT_COMMIT=$(git rev-list -1 HEAD)
 echo "$GIT_COMMIT"
 
-<<<<<<< HEAD
 docker $cmd --build-arg GIT_COMMIT=$GIT_COMMIT -f docker.local/build.sharder/Dockerfile.integration_tests . -t sharder
-=======
-docker build --build-arg GIT_COMMIT="$GIT_COMMIT" -f docker.local/build.sharder/Dockerfile.integration_tests . -t sharder
->>>>>>> b507dad6
 
 for i in $(seq 1 3);
 do

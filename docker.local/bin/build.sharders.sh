--- conflicted
+++ resolved
@@ -6,11 +6,7 @@
 
 docker build --build-arg GIT_COMMIT=$GIT_COMMIT -f docker.local/build.sharder/Dockerfile . -t sharder
 
-<<<<<<< HEAD
-for i in $(seq 1 2);
-=======
 for i in $(seq 1 3);
->>>>>>> eeb32a64
 do
   SHARDER=$i docker-compose -p sharder$i -f docker.local/build.sharder/docker-compose.yml build --force-rm
 done

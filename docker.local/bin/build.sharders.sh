--- conflicted
+++ resolved
@@ -4,9 +4,6 @@
 GIT_COMMIT=$(git rev-list -1 HEAD)
 echo "$GIT_COMMIT"
 
-<<<<<<< HEAD
-docker build --build-arg GIT_COMMIT="$GIT_COMMIT" -f docker.local/build.sharder/Dockerfile . -t sharder
-=======
 cmd="build"
 
 for arg in "$@"
@@ -20,8 +17,7 @@
     esac
 done
 
-docker $cmd --build-arg GIT_COMMIT=$GIT_COMMIT -f docker.local/build.sharder/Dockerfile . -t sharder
->>>>>>> df7fc121
+docker $cmd --build-arg GIT_COMMIT="$GIT_COMMIT" -f docker.local/build.sharder/Dockerfile . -t sharder
 
 for i in $(seq 1 3);
 do

#!/bin/bash
set -e

GIT_COMMIT=$(git rev-list -1 HEAD)
echo "$GIT_COMMIT"

<<<<<<< HEAD
ROOT="$(git rev-parse --show-toplevel)"
DOCKERDIR="$ROOT/docker.local/build.sharder"
DOCKERFILE="$DOCKERDIR/Dockerfile"
DOCKERCOMPOSE="$DOCKERDIR/docker-compose.yml"

APP_ROOT="$ROOT/code/go/0chain.net"

if [[ "$@" == *"--dev"* ]]
then
    cd $APP_ROOT
    echo "Building: --dev mode: vendoring dependencies"
    rm -rf vendor
    go mod vendor
    # libzstd: start: to rebuild inside container
    dstdir="vendor/github.com/valyala"
    rm -r $dstdir/*
    srcdir="$GOPATH/pkg/mod/github.com/valyala"
    cp -r "$srcdir/$(ls $srcdir | tail -n1)" $dstdir/gozstd
    chmod -R +w vendor
    # libzstd: end
    cd $ROOT
fi

docker build --build-arg GIT_COMMIT=$GIT_COMMIT -f $DOCKERFILE -t sharder .

if [[ "$@" == *"--dev"* ]]
then
    echo "Build complete: cleaning vendored dependencies"
    cd $APP_DIR
    rm -rf vendor
    cd $ROOT
fi
=======
cmd="build"

for arg in "$@"
do
    case $arg in
        -m1|--m1|m1)
        echo "The build will be performed for Apple M1 chip"
        cmd="buildx build --platform linux/amd64"
        shift
        ;;
    esac
done

docker $cmd --build-arg GIT_COMMIT="$GIT_COMMIT" -f docker.local/build.sharder/Dockerfile . -t sharder
>>>>>>> 6c57361a

for i in $(seq 1 3);
do
  SHARDER=$i docker-compose -p sharder$i -f $DOCKERCOMPOSE build --force-rm
done

docker.local/bin/sync_clock.sh<|MERGE_RESOLUTION|>--- conflicted
+++ resolved
@@ -4,40 +4,6 @@
 GIT_COMMIT=$(git rev-list -1 HEAD)
 echo "$GIT_COMMIT"
 
-<<<<<<< HEAD
-ROOT="$(git rev-parse --show-toplevel)"
-DOCKERDIR="$ROOT/docker.local/build.sharder"
-DOCKERFILE="$DOCKERDIR/Dockerfile"
-DOCKERCOMPOSE="$DOCKERDIR/docker-compose.yml"
-
-APP_ROOT="$ROOT/code/go/0chain.net"
-
-if [[ "$@" == *"--dev"* ]]
-then
-    cd $APP_ROOT
-    echo "Building: --dev mode: vendoring dependencies"
-    rm -rf vendor
-    go mod vendor
-    # libzstd: start: to rebuild inside container
-    dstdir="vendor/github.com/valyala"
-    rm -r $dstdir/*
-    srcdir="$GOPATH/pkg/mod/github.com/valyala"
-    cp -r "$srcdir/$(ls $srcdir | tail -n1)" $dstdir/gozstd
-    chmod -R +w vendor
-    # libzstd: end
-    cd $ROOT
-fi
-
-docker build --build-arg GIT_COMMIT=$GIT_COMMIT -f $DOCKERFILE -t sharder .
-
-if [[ "$@" == *"--dev"* ]]
-then
-    echo "Build complete: cleaning vendored dependencies"
-    cd $APP_DIR
-    rm -rf vendor
-    cd $ROOT
-fi
-=======
 cmd="build"
 
 for arg in "$@"
@@ -52,11 +18,10 @@
 done
 
 docker $cmd --build-arg GIT_COMMIT="$GIT_COMMIT" -f docker.local/build.sharder/Dockerfile . -t sharder
->>>>>>> 6c57361a
 
 for i in $(seq 1 3);
 do
-  SHARDER=$i docker-compose -p sharder$i -f $DOCKERCOMPOSE build --force-rm
+  SHARDER=$i docker-compose -p sharder$i -f docker.local/build.sharder/docker-compose.yml build --force-rm
 done
 
 docker.local/bin/sync_clock.sh
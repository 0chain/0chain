--- conflicted
+++ resolved
@@ -6,13 +6,6 @@
 
 cmd="build"
 
-<<<<<<< HEAD
-APP_ROOT="$ROOT/code/go/0chain.net"
-
-cmd="build"
-
-=======
->>>>>>> b3eb78de
 for arg in "$@"
 do
     case $arg in
@@ -23,27 +16,6 @@
         ;;
     esac
 done
-<<<<<<< HEAD
-
-if [[ "$@" == *"--dev"* ]]
-then
-    cd $APP_ROOT
-    echo "Building: --dev mode: vendoring dependencies"
-    rm -rf vendor
-    go mod vendor
-    # libzstd: start: to rebuild inside container
-    dstdir="vendor/github.com/valyala"
-    rm -r $dstdir/*
-    srcdir="$GOPATH/pkg/mod/github.com/valyala"
-    cp -r "$srcdir/$(ls $srcdir | tail -n1)" $dstdir/gozstd
-    chmod -R +w vendor
-    # libzstd: end
-    cd $ROOT
-fi
-
-docker $cmd --build-arg GIT_COMMIT=$GIT_COMMIT -f $DOCKERFILE -t sharder .
-=======
->>>>>>> b3eb78de
 
 docker $cmd --build-arg GIT_COMMIT="$GIT_COMMIT" -f docker.local/build.sharder/Dockerfile . -t sharder
 

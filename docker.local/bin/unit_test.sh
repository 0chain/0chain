#!/bin/bash
set -e

# Allocate interactive TTY to allow Ctrl-C.
INTERACTIVE="-it"
PACKAGE=""

if [[ "$1" == *"--ci"* ]]
then
    # We need non-interactive mode for CI
    INTERACTIVE=""
    echo "Building both general and SC test images"
    docker build -f docker.local/build.unit_test/Dockerfile . -t zchain_unit_test
else
    PACKAGE="$1"

    echo "Building general test image"
    docker build -f docker.local/build.unit_test/Dockerfile . -t zchain_unit_test
fi

if [[ -n "$PACKAGE" ]]; then
    # Run tests from a single package.
    # assume that $PACKAGE looks something like: 0chain.net/chaincore/threshold/bls
    echo "Running unit tests from $PACKAGE:"
<<<<<<< HEAD
    docker run $INTERACTIVE zchain_unit_test sh -c "cd /0chain/code/go/$PACKAGE; go test -tags bn256 -cover ./..."
=======
    docker run "$INTERACTIVE" zchain_unit_test sh -c "cd /0chain/go/$PACKAGE; go test -tags bn256 -cover ./..."
>>>>>>> 6c57361a
else
    # Run all tests.
    echo "Running general unit tests:"
    docker run "$INTERACTIVE" zchain_unit_test sh -c "cd 0chain.net; go test -tags bn256 -cover ./..."
fi<|MERGE_RESOLUTION|>--- conflicted
+++ resolved
@@ -22,11 +22,7 @@
     # Run tests from a single package.
     # assume that $PACKAGE looks something like: 0chain.net/chaincore/threshold/bls
     echo "Running unit tests from $PACKAGE:"
-<<<<<<< HEAD
     docker run $INTERACTIVE zchain_unit_test sh -c "cd /0chain/code/go/$PACKAGE; go test -tags bn256 -cover ./..."
-=======
-    docker run "$INTERACTIVE" zchain_unit_test sh -c "cd /0chain/go/$PACKAGE; go test -tags bn256 -cover ./..."
->>>>>>> 6c57361a
 else
     # Run all tests.
     echo "Running general unit tests:"

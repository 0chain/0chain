# enabled test cases sets
enable:
  - "Adversarial validator"
  - "Client Operation"

# sets of test cases
sets:
  - name: "Adversarial validator"
    tests:
      - "Challenge should pass with minority validator being adversarial"

# test cases
tests:
  - name: "Challenge should pass with minority validator being adversarial"
    flow:
      - set_monitor: "sharder-1"
      - cleanup_bc: {}
      - command:
          name: "cleanup_blobbers"
      - command:
          name: "cleanup_0dns"
      - start: ['sharder-1', 'miner-1', 'miner-2', 'miner-3']
      - wait_round:
          round: 15 # just wait the BC starts
      - stop_challenge_generation: true
      - start: ['0dns']
      # wait the 0dns starts
      - sleep: "20s"
      # Two blobbers would suffice but we need 3 validators and since docker-compose
      # file raises blobber and validator together we are raising 3 blobbers here.
      # We need to decouple this behavior later on.
      - wait_add:
          blobbers: ['blobber-1', 'blobber-2', 'blobber-3']
          validators: ['validator-1', 'validator-2', 'validator-3']
          timeout: '15m'
          start: true
      - command:
          name: "check_registered"
          params:
            provider_type: blobber
            provider_ids:
              - "f65af5d64000c7cd2883f4910eb69086f9d6e6635c744e62afcfab58b938ee25"
              - "7a90e6790bcd3d78422d7a230390edc102870fe58c15472073922024985b1c7d"
              - "2f051ca6447d8712a020213672bece683dbd0d23a81fdf93ff273043a0764d18"
      - command:
          name: "check_registered"
          params:
            provider_type: validator
            provider_ids:
              - "41313b795d2c057b6277801e9ed277b444770c2af75f5209afd00bd07c72cc0b"
              - "ab549edb7cea822dab0b460f65dcde85f698c1e97d730e3ffc6b0f8b576b65bd"
              - "86cf791f03f01e3e4d318b1ca009a51c91dd43f7cf3c87a32f531b609cc5044b"
      - wait_round:
          round: 50
      - command:
          name: 'init_allocation_only'
          timeout: '25m'
          retry_count: 3
      - generate_challenge:
          blobber_id: "f65af5d64000c7cd2883f4910eb69086f9d6e6635c744e62afcfab58b938ee25"
          expected_status: 1 # 1 --> pass, 0 --> fail
          miner: "31810bd1258ae95955fb40c7ef72498a556d3587121376d9059119d280f34929" # generate challenge by this miner
      - adversarial_validator:
          fail_valid_challenge: true
          id: 41313b795d2c057b6277801e9ed277b444770c2af75f5209afd00bd07c72cc0b
      - wait_round:
          round: 250
      - command:
          name: "upload"
      - wait_blobber_commit:
          timeout: "5m"
      - stop_challenge_generation: false
      - wait_challenge_generation:
          timeout: "5m"
      - wait_challenge_status:
<<<<<<< HEAD
=======
          timeout: "5m"

  - name: "Blobber should pass challenge for a file which is deleted but WM is not committed"
    flow:
      - set_monitor: "sharder-1"
      - cleanup_bc: {}
      - command:
          name: "cleanup_blobbers"
      - command:
          name: "cleanup_0dns"
      - start: ['sharder-1', 'miner-1', 'miner-2', 'miner-3']
      - wait_round:
          round: 15 # just wait the BC starts
      - stop_challenge_generation: true
      - start: ['0dns']
      # wait the 0dns starts
      - sleep: "20s"
      # Two blobbers would suffice but we need 3 validators and since docker-compose
      # file raises blobber and validator together we are raising 3 blobbers here.
      # We need to decouple this behavior later on.
      - wait_add:
          blobbers: ['blobber-1', 'blobber-2', 'blobber-3']
          validators: ['validator-1', 'validator-2', 'validator-3']
          timeout: '15m'
          start: true
      - command:
          name: "check_registered"
          params:
            provider_type: blobber
            provider_ids:
              - "f65af5d64000c7cd2883f4910eb69086f9d6e6635c744e62afcfab58b938ee25"
              - "7a90e6790bcd3d78422d7a230390edc102870fe58c15472073922024985b1c7d"
              - "2f051ca6447d8712a020213672bece683dbd0d23a81fdf93ff273043a0764d18"
      - command:
          name: "check_registered"
          params:
            provider_type: validator
            provider_ids:
              - "41313b795d2c057b6277801e9ed277b444770c2af75f5209afd00bd07c72cc0b"
              - "ab549edb7cea822dab0b460f65dcde85f698c1e97d730e3ffc6b0f8b576b65bd"
              - "86cf791f03f01e3e4d318b1ca009a51c91dd43f7cf3c87a32f531b609cc5044b"
      - stop_challenge_generation: true

      - command:
          name: 'init_allocation'
          timeout: '25m'
          retry_count: 3
      - wait_blobber_commit:
          timeout: "5m"
      - stop_wm_commit: {}
      - sleep: "10s"
      - command:
          name: "delete"
      - stop_challenge_generation: false
      - generate_challenge:
          blobber_id: "f65af5d64000c7cd2883f4910eb69086f9d6e6635c744e62afcfab58b938ee25"
          expected_status: 1 # 1 --> pass, 0 --> fail
          miner: "31810bd1258ae95955fb40c7ef72498a556d3587121376d9059119d280f34929" # generate challenge by this miner
      - wait_round:
           round: 250
      - wait_challenge_generation:
          timeout: "5m"
      - wait_challenge_status:
>>>>>>> 927be2f0
          timeout: "5m"<|MERGE_RESOLUTION|>--- conflicted
+++ resolved
@@ -8,6 +8,9 @@
   - name: "Adversarial validator"
     tests:
       - "Challenge should pass with minority validator being adversarial"
+  - name: "Client Operation"
+    tests:
+      - "Blobber should pass challenge for a file which is deleted but WM is not committed"
 
 # test cases
 tests:
@@ -73,8 +76,6 @@
       - wait_challenge_generation:
           timeout: "5m"
       - wait_challenge_status:
-<<<<<<< HEAD
-=======
           timeout: "5m"
 
   - name: "Blobber should pass challenge for a file which is deleted but WM is not committed"
@@ -138,5 +139,4 @@
       - wait_challenge_generation:
           timeout: "5m"
       - wait_challenge_status:
->>>>>>> 927be2f0
           timeout: "5m"
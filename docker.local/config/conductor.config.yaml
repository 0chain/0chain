--- conflicted
+++ resolved
@@ -445,45 +445,6 @@
       destname:
         required: false
         default: upload_renamed.bin
-<<<<<<< HEAD
-  cleanup_provider:
-    work_dir: "../"
-    exec: "sh -x 0chain/docker.local/bin/conductor/cleanup_provider.sh $path $recreate_script $recreate_script_workdir"
-    args:
-      path:
-        required: true
-      recreate_script:
-        required: true
-      recreate_script_workdir:
-        required: true
-  fill_blobber_validator_wallets:
-    work_dir: "../"
-    exec: "sh -x 0chain/docker.local/bin/conductor/fill_blobber_validator_wallets.sh"
-  stake_providers:
-    work_dir: "../"
-    exec: ./0chain/docker.local/bin/conductor/stake_providers.sh $provider_type $provider_ids
-    args:
-      provider_type:
-        required: true
-      provider_ids:
-        required: true
-  update_config:
-    work_dir: "../"
-    exec: "sh -x 0chain/docker.local/bin/conductor/update_config.sh $keys $values"
-    args:
-      keys:
-        required: true
-      values:
-        required: true
-  update_faucet_config:
-    work_dir: "../"
-    exec: "sh -x 0chain/docker.local/bin/conductor/update_faucet_config.sh $keys $values"
-    args:
-      keys:
-        required: true
-      values:
-        required: true
-=======
   cleanup:
     work_dir: "../"
     exec: "sh -x 0chain/docker.local/bin/conductor/cleanup.sh"
@@ -498,5 +459,4 @@
         default: "1"
       parity_shards:
         required: false
-        default: "2"
->>>>>>> 72eef7da
+        default: "2"
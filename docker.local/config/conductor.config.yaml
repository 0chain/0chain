#
# conductor BC testing configurations
#
---
# RPC server address (listen on)
bind: 0.0.0.0:15210
# place for stdin and stdout logs of nodes (relative to the working_directory)
logs: "conductor/logs"
# cleanup blockchain command
cleanup_command: "./docker.local/bin/docker-clean.sh"
# number of rounds per view change
view_change: 250 # 100
# skip 0dns from initialization message waiting
skip_wait: ["0dns"]
stuck_warning_threshold: "2s"

#
# nodes used in tests
#
nodes:
  # sharders
  - name: "sharder-1"
    id: 57b416fcda1cf82b8a7e1fc3a47c68a94e617be873b5383ea2606bda757d3ce4
    work_dir: "docker.local/sharder1"
    env: SHARDER=1
    start_command: "docker-compose -p sharder1 -f ../build.sharder/b0docker-compose.yml up"
    stop_command: "docker-compose -p sharder1 -f ../build.sharder/b0docker-compose.yml down"

  - name: "sharder-2"
    id: b098d2d56b087ee910f3ee2d2df173630566babb69f0be0e2e9a0c98d63f0b0b
    work_dir: "docker.local/sharder2"
    env: SHARDER=2
    start_command: "docker-compose -p sharder2 -f ../build.sharder/b0docker-compose.yml up"
    stop_command: "docker-compose -p sharder2 -f ../build.sharder/b0docker-compose.yml down"

  - name: "sharder-3"
    id: d9558143f8e976126367603bff34125f5eb94720df8d7acefffdd66675d134c2
    work_dir: "docker.local/sharder3"
    env: SHARDER=3
    start_command: "docker-compose -p sharder3 -f ../build.sharder/b0docker-compose.yml up"
    stop_command: "docker-compose -p sharder3 -f ../build.sharder/b0docker-compose.yml down"

  - name: "sharder-4"
    id: 600396361b3c9efc3a1ad85df6930163591be04a8c12bc5226414d34a81cb8e5
    work_dir: "docker.local/sharder4"
    env: SHARDER=4
    start_command: "docker-compose -p sharder4 -f ../build.sharder/b0docker-compose.yml up"
    stop_command: "docker-compose -p sharder4 -f ../build.sharder/b0docker-compose.yml down"


  # miners
  - name: "miner-1"
    id: 31810bd1258ae95955fb40c7ef72498a556d3587121376d9059119d280f34929
    work_dir: "docker.local/miner1"
    env: MINER=1
    start_command: "docker-compose -p miner1 -f ../build.miner/b0docker-compose.yml up"
    stop_command: "docker-compose -p miner1 -f ../build.miner/b0docker-compose.yml down"

  - name: "miner-2"
    id: 585732eb076d07455fbebcf3388856b6fd00449a25c47c0f72d961c7c4e7e7c2
    work_dir: "docker.local/miner2"
    env: MINER=2
    start_command: "docker-compose -p miner2 -f ../build.miner/b0docker-compose.yml up"
    stop_command: "docker-compose -p miner2 -f ../build.miner/b0docker-compose.yml down"

  - name: "miner-3"
    id: bfa64c67f49bceec8be618b1b6f558bdbaf9c100fd95d55601fa2190a4e548d8
    work_dir: "docker.local/miner3"
    env: MINER=3
    start_command: "docker-compose -p miner3 -f ../build.miner/b0docker-compose.yml up"
    stop_command: "docker-compose -p miner3 -f ../build.miner/b0docker-compose.yml down"

  - name: "miner-4"
    id: 8877e3da19b4cb51e59b4646ec7c0cf4849bc7b860257d69ddbf753b9a981e1b
    work_dir: "docker.local/miner4"
    env: MINER=4
    start_command: "docker-compose -p miner4 -f ../build.miner/b0docker-compose.yml up"
    stop_command: "docker-compose -p miner4 -f ../build.miner/b0docker-compose.yml down"

  - name: "miner-5"
    id: 53add50ff9501014df2cbd698c673f85e5785281cebba8772a64a6e74057d328
    work_dir: "docker.local/miner5"
    env: MINER=5
    start_command: "docker-compose -p miner5 -f ../build.miner/b0docker-compose.yml up"
    stop_command: "docker-compose -p miner5 -f ../build.miner/b0docker-compose.yml down"

  - name: "miner-6"
    id: 8b2b5cd7e26db28ebbc3da1652b1967f1029a35fbed1dd330ec9652e62dde464
    work_dir: "docker.local/miner6"
    env: MINER=6
    start_command: "docker-compose -p miner6 -f ../build.miner/b0docker-compose.yml up"
    stop_command: "docker-compose -p miner6 -f ../build.miner/b0docker-compose.yml down"

  - name: "miner-7"
    id: dda909a7f6c77562a836f71d0d8385842abfc5eaf1a4b52007a31ea5e38c49c2
    work_dir: "docker.local/miner7"
    env: MINER=7
    start_command: "docker-compose -p miner7 -f ../build.miner/b0docker-compose.yml up"
    stop_command: "docker-compose -p miner7 -f ../build.miner/b0docker-compose.yml down"

  - name: "miner-8"
    id: 5ea78acd3d32117ab7c0744b0d3d3e61b6a4591d32ab81eb623c732e709e9e7f
    work_dir: "docker.local/miner8"
    env: MINER=8
    start_command: "docker-compose -p miner8 -f ../build.miner/b0docker-compose.yml up"
    stop_command: "docker-compose -p miner8 -f ../build.miner/b0docker-compose.yml down"

  - name: "blobber-1"
    id: f65af5d64000c7cd2883f4910eb69086f9d6e6635c744e62afcfab58b938ee25
    work_dir: "../blobber/docker.local/blobber1"
    env: BLOBBER=1,CONFIG_PATH=./conductor-config
    start_command: "docker-compose -p blobber1 -f ../b0docker-compose.yml up"
    stop_command: "docker-compose -p blobber1 -f ../b0docker-compose.yml down"

  - name: "blobber-2"
    id: 7a90e6790bcd3d78422d7a230390edc102870fe58c15472073922024985b1c7d
    work_dir: "../blobber/docker.local/blobber2"
    env: BLOBBER=2,CONFIG_PATH=./conductor-config
    start_command: "docker-compose -p blobber2 -f ../b0docker-compose.yml up"
    stop_command: "docker-compose -p blobber2 -f ../b0docker-compose.yml down"

  - name: "blobber-3"
    id: 2f051ca6447d8712a020213672bece683dbd0d23a81fdf93ff273043a0764d18
    work_dir: "../blobber/docker.local/blobber3"
    env: BLOBBER=3,CONFIG_PATH=./conductor-config
    start_command: "docker-compose -p blobber3 -f ../b0docker-compose.yml up"
    stop_command: "docker-compose -p blobber3 -f ../b0docker-compose.yml down"

  - name: "blobber-4"
    id: 2a4d5a5c6c0976873f426128d2ff23a060ee715bccf0fd3ca5e987d57f25b78e
    work_dir: "../blobber/docker.local/blobber4"
    env: BLOBBER=4,CONFIG_PATH=./conductor-config
    start_command: "docker-compose -p blobber4 -f ../b0docker-compose.yml up"
    stop_command: "docker-compose -p blobber4 -f ../b0docker-compose.yml down"

  # authorizer
  - name: "authorizer-1"
    id: 1746b06bb09f55ee01b33b5e2e055d6cc7a900cb57c0a3a5eaabb8a0e7745802
    work_dir: "../token_bridge_authserver/docker.local/auth1"
    env: AUTHORIZER=1,ETH_MNEMONIC=symbol alley celery diesel donate moral almost opinion achieve since diamond page,ETH_UNLOCKPASSWORD="02289b9",ETH_ADDRESS=0xD8c9156e782C68EE671C09b6b92de76C97948432,ETH_PK=0x02289b950644fabe16066881320b4dcdfdad80143c5e07de6c737e9be8c7037f9e
    start_command: "docker-compose -p auth1 -f ../build.authorizer-integration-tests/b0docker-compose.yml up"
    stop_command: "docker-compose -p auth1 -f ../build.authorizer-integration-tests/b0docker-compose.yml down"

  - name: "authorizer-2"
    id: 47c534abb2bcb33e9944aee9a0df0e0adc4c0b659b9499aa656920975c38a80a
    work_dir: "../token_bridge_authserver/docker.local/auth2"
    env: AUTHORIZER=2,ETH_MNEMONIC=office peanut sail help sword minor gospel shoot execute prosper flip know,ETH_UNLOCKPASSWORD="12345678",ETH_ADDRESS=0x557850520d8AcD3177B445CAaeD6410899Ef976a,ETH_PK=0xd6c937942ac3dcf36c8109aeadf0af1567b5d41a45d88924608dbb8857109396
    start_command: "docker-compose -p auth2 -f ../build.authorizer-integration-tests/b0docker-compose.yml up"
    stop_command: "docker-compose -p auth2 -f ../build.authorizer-integration-tests/b0docker-compose.yml down"

  - name: "authorizer-3"
    id: 7f2097074f678d08146e5585d6965b04307939fee0457ea18c4242bff197c65a
    work_dir: "../token_bridge_authserver/docker.local/auth3"
    env: AUTHORIZER=3,ETH_MNEMONIC=acid dismiss fantasy already fossil material yellow present awkward debris rude oval,ETH_UNLOCKPASSWORD="12345678",ETH_ADDRESS=0xfa0204737fB21F565FcF5293FD1Efc0f89f2D158,ETH_PK=0xb9226048816807399cb8123a0216fb8b1f9b0e54020283609cc25ac4faae7284
    start_command: "docker-compose -p auth3 -f ../build.authorizer-integration-tests/b0docker-compose.yml up"
    stop_command: "docker-compose -p auth3 -f ../build.authorizer-integration-tests/b0docker-compose.yml down"

  # 0dns (patched version, add docker-clean, start-no-daemon.sh)
  - name: "0dns" #
    id: "0dns" # no real ID used
    work_dir: "../0dns/" #
    env: "" # no ENV needed
    start_command: "../0dns/docker.local/bin/start-no-daemon.sh" # not demonized instance
    stop_command: "../0dns/docker.local/bin/stop-no-daemon.sh" # not demonized instance

# named system commands
commands:
  build_base:
    work_dir: "./."
    exec: "./docker.local/bin/build.base.sh"
    can_fail: true
  build_sharder:
    work_dir: "./."
    exec: "./docker.local/bin/build.sharders-integration-tests.sh"
    can_fail: true
  build_miner:
    work_dir: "./."
    exec: "./docker.local/bin/build.miners-integration-tests.sh"
    can_fail: true
  cleanup_blobbers:
    work_dir: "../blobber"
    exec: "../blobber/docker.local/bin/docker-clean.sh"
    can_fail: true
  cleanup_0dns:
    work_dir: "../0dns"
    exec: "../0dns/docker.local/bin/docker-clean.sh"
    can_fail: true
  build_test_blobbers:
    work_dir: "../blobber"
    exec: "../blobber/docker.local/bin/build.blobber-integration-tests.sh"
  init_allocation:
    work_dir: "../"
    exec: "sh -x 0chain/docker.local/bin/conductor/init_allocation.sh"
  init_allocation_only:
    work_dir: "../"
<<<<<<< HEAD
    exec: "sh -x 0chain/docker.local/bin/conductor/init_allocation_only.sh"
=======
    exec: "sh -x 0chain/docker.local/bin/conductor/init_allocation_only.sh $data_shards $parity_shards"
    args:
      data_shards:
        required: false
        default: "1"
      parity_shards:
        required: false
        default: "2"
>>>>>>> 749de5dc
  list:
    work_dir: "../"
    exec: "sh -x 0chain/docker.local/bin/conductor/list.sh"
    should_fail: false # consensus
  list_and_verify:
    work_dir: "../"
    exec: "bash -x 0chain/docker.local/bin/conductor/list_and_verify.sh"
    should_fail: false
  download_and_verify:
    work_dir: "../"
    exec: "bash -x 0chain/docker.local/bin/conductor/download_and_verify.sh"
    should_fail: false
  upload_and_verify:
    work_dir: "../"
    exec: "bash -x 0chain/docker.local/bin/conductor/upload_and_verify.sh"
    should_fail: false
  delete_and_verify:
    work_dir: "../"
    exec: "bash -x 0chain/docker.local/bin/conductor/delete_and_verify.sh"
    should_fail: false
  download:
    work_dir: "../"
    exec: "sh -x 0chain/docker.local/bin/conductor/download.sh"
    should_fail: false # shouldn't fail because of Rid-Solomon
  delete:
    work_dir: "../"
    exec: "sh -x 0chain/docker.local/bin/conductor/delete.sh"
    should_fail: false # consensus
  upload:
    work_dir: "../"
    exec: "sh -x 0chain/docker.local/bin/conductor/upload.sh $remotepath"
    should_fail: false
    args:
      remotepath:
        required: false
        default: /remote/upload.bin
  unverified_transaction:
    work_dir: "../"
    exec: "sh -x 0chain/docker.local/bin/conductor/unverified_transaction.sh"
    should_fail: false
  init_pour_allocation:
    work_dir: "../"
    exec: "sh -x 0chain/docker.local/bin/conductor/init_pour_allocation.sh"
  upload_no_tokens:
    work_dir: "../"
    exec: "sh -x 0chain/docker.local/bin/conductor/upload_no_tokens.sh"
    should_fail: true
  download_no_tokens:
    work_dir: "../"
    exec: "sh -x 0chain/docker.local/bin/conductor/download_no_tokens.sh"
    should_fail: true
  fill_pools:
    work_dir: "../"
    exec: "sh -x 0chain/docker.local/bin/conductor/fill_pools.sh"
  upload_no_meta:
    work_dir: "../"
    exec: "sh -x 0chain/docker.local/bin/conductor/upload_no_meta.sh"
    should_fail: true
  upload_no_file:
    work_dir: "../"
    exec: "sh -x 0chain/docker.local/bin/conductor/upload_no_file.sh"
    should_fail: true
  upload_no_wm:
    work_dir: "../"
    exec: "sh -x 0chain/docker.local/bin/conductor/upload_no_wm.sh"
    should_fail: true
  download_no_rm:
    work_dir: "../"
    exec: "sh -x 0chain/docker.local/bin/conductor/download_no_rm.sh"
    should_fail: true
  markers_out_of_order:
    work_dir: "../"
    exec: "sh -x 0chain/docker.local/bin/conductor/markers_out_of_order.sh"
    should_fail: true
  simultaneous:
    work_dir: "../"
    exec: "sh -x 0chain/docker.local/bin/conductor/simultaneous.sh"
    should_fail: true
  repair_allocation:
    work_dir: "../"
    exec: "sh -x 0chain/docker.local/bin/conductor/repair_allocation.sh"
    should_fail: false
  upload_repair:
    work_dir: "../"
    exec: "sh -x 0chain/docker.local/bin/conductor/upload_repair.sh"
    should_fail: false
  repair:
    work_dir: "../"
    exec: "sh -x 0chain/docker.local/bin/conductor/repair.sh"
    should_fail: false
  list_repair:
    work_dir: "../"
    exec: "sh -x 0chain/docker.local/bin/conductor/list_repair.sh"
    should_fail: false
  register_authorizer:
    work_dir: "../"
    exec: "sh -x 0chain/docker.local/bin/conductor/register_authorizer.sh"
    should_fail: false
  burn_zcn:
    work_dir: "../"
    exec: "sh -x 0chain/docker.local/bin/conductor/burn_zcn.sh"
    should_fail: false
  mint_wzcn:
    work_dir: "../"
    exec: "sh -x 0chain/docker.local/bin/conductor/mint_wzcn.sh"
    should_fail: false
  mint_zcn:
    work_dir: "../"
    exec: "sh -x 0chain/docker.local/bin/conductor/mint_zcn.sh"
    should_fail: false
  update:
    work_dir: "../"
    exec: "sh -x 0chain/docker.local/bin/conductor/update.sh $remotepath"
    should_fail: false
    args:
      remotepath:
        required: false
        default: /remote/upload.bin
  rename:
    work_dir: "../"
    exec: "sh -x 0chain/docker.local/bin/conductor/rename.sh $remotepath $destname"
    can_fail: false
    args: 
      remotepath:
        required: false
        default: /remote/upload.bin
      destname:
        required: false
        default: upload_renamed.bin
  rename_can_fail:
    work_dir: "../"
    exec: "sh -x 0chain/docker.local/bin/conductor/rename.sh $remotepath $destname"
    can_fail: true
    args: 
      remotepath:
        required: false
        default: /remote/upload.bin
      destname:
        required: false
        default: upload_renamed.bin<|MERGE_RESOLUTION|>--- conflicted
+++ resolved
@@ -193,9 +193,6 @@
     exec: "sh -x 0chain/docker.local/bin/conductor/init_allocation.sh"
   init_allocation_only:
     work_dir: "../"
-<<<<<<< HEAD
-    exec: "sh -x 0chain/docker.local/bin/conductor/init_allocation_only.sh"
-=======
     exec: "sh -x 0chain/docker.local/bin/conductor/init_allocation_only.sh $data_shards $parity_shards"
     args:
       data_shards:
@@ -204,7 +201,6 @@
       parity_shards:
         required: false
         default: "2"
->>>>>>> 749de5dc
   list:
     work_dir: "../"
     exec: "sh -x 0chain/docker.local/bin/conductor/list.sh"

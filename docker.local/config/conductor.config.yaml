#
# conductor BC testing configurations
#
---
# RPC server address (listen on)
bind: 0.0.0.0:15210
# place for stdin and stdout logs of nodes (relative to the working_directory)
logs: "conductor/logs"
# cleanup blockchain command
cleanup_command: "./docker.local/bin/docker-clean.sh"
# number of rounds per view change
view_change: 250 # 100
# skip 0dns from initialization message waiting
skip_wait: ["0dns"]
stuck_warning_threshold: "2s"

<<<<<<< HEAD
aggregate_base_url: "http://198.18.0.150:9081/v2"
=======
aggregate_base_url: "http://localhost:9081/v2"
>>>>>>> 9d561068

#
# nodes used in tests
#
nodes:
  # sharders
  - name: "sharder-1"
    id: 57b416fcda1cf82b8a7e1fc3a47c68a94e617be873b5383ea2606bda757d3ce4
    work_dir: "docker.local/sharder1"
    env: SHARDER=1
    start_command: "docker-compose -p sharder1 -f ../build.sharder/b0docker-compose.yml up"
    stop_command: "docker-compose -p sharder1 -f ../build.sharder/b0docker-compose.yml down"

  - name: "sharder-2"
    id: b098d2d56b087ee910f3ee2d2df173630566babb69f0be0e2e9a0c98d63f0b0b
    work_dir: "docker.local/sharder2"
    env: SHARDER=2
    start_command: "docker-compose -p sharder2 -f ../build.sharder/b0docker-compose.yml up"
    stop_command: "docker-compose -p sharder2 -f ../build.sharder/b0docker-compose.yml down"

  - name: "sharder-3"
    id: d9558143f8e976126367603bff34125f5eb94720df8d7acefffdd66675d134c2
    work_dir: "docker.local/sharder3"
    env: SHARDER=3
    start_command: "docker-compose -p sharder3 -f ../build.sharder/b0docker-compose.yml up"
    stop_command: "docker-compose -p sharder3 -f ../build.sharder/b0docker-compose.yml down"

  - name: "sharder-4"
    id: 600396361b3c9efc3a1ad85df6930163591be04a8c12bc5226414d34a81cb8e5
    work_dir: "docker.local/sharder4"
    env: SHARDER=4
    start_command: "docker-compose -p sharder4 -f ../build.sharder/b0docker-compose.yml up"
    stop_command: "docker-compose -p sharder4 -f ../build.sharder/b0docker-compose.yml down"


  # miners
  - name: "miner-1"
    id: 31810bd1258ae95955fb40c7ef72498a556d3587121376d9059119d280f34929
    work_dir: "docker.local/miner1"
    env: MINER=1
    start_command: "docker-compose -p miner1 -f ../build.miner/b0docker-compose.yml up"
    stop_command: "docker-compose -p miner1 -f ../build.miner/b0docker-compose.yml down"

  - name: "miner-2"
    id: 585732eb076d07455fbebcf3388856b6fd00449a25c47c0f72d961c7c4e7e7c2
    work_dir: "docker.local/miner2"
    env: MINER=2
    start_command: "docker-compose -p miner2 -f ../build.miner/b0docker-compose.yml up"
    stop_command: "docker-compose -p miner2 -f ../build.miner/b0docker-compose.yml down"

  - name: "miner-3"
    id: bfa64c67f49bceec8be618b1b6f558bdbaf9c100fd95d55601fa2190a4e548d8
    work_dir: "docker.local/miner3"
    env: MINER=3
    start_command: "docker-compose -p miner3 -f ../build.miner/b0docker-compose.yml up"
    stop_command: "docker-compose -p miner3 -f ../build.miner/b0docker-compose.yml down"

  - name: "miner-4"
    id: 8877e3da19b4cb51e59b4646ec7c0cf4849bc7b860257d69ddbf753b9a981e1b
    work_dir: "docker.local/miner4"
    env: MINER=4
    start_command: "docker-compose -p miner4 -f ../build.miner/b0docker-compose.yml up"
    stop_command: "docker-compose -p miner4 -f ../build.miner/b0docker-compose.yml down"

  - name: "miner-5"
    id: 53add50ff9501014df2cbd698c673f85e5785281cebba8772a64a6e74057d328
    work_dir: "docker.local/miner5"
    env: MINER=5
    start_command: "docker-compose -p miner5 -f ../build.miner/b0docker-compose.yml up"
    stop_command: "docker-compose -p miner5 -f ../build.miner/b0docker-compose.yml down"

  - name: "miner-6"
    id: 8b2b5cd7e26db28ebbc3da1652b1967f1029a35fbed1dd330ec9652e62dde464
    work_dir: "docker.local/miner6"
    env: MINER=6
    start_command: "docker-compose -p miner6 -f ../build.miner/b0docker-compose.yml up"
    stop_command: "docker-compose -p miner6 -f ../build.miner/b0docker-compose.yml down"

  - name: "miner-7"
    id: dda909a7f6c77562a836f71d0d8385842abfc5eaf1a4b52007a31ea5e38c49c2
    work_dir: "docker.local/miner7"
    env: MINER=7
    start_command: "docker-compose -p miner7 -f ../build.miner/b0docker-compose.yml up"
    stop_command: "docker-compose -p miner7 -f ../build.miner/b0docker-compose.yml down"

  - name: "miner-8"
    id: 5ea78acd3d32117ab7c0744b0d3d3e61b6a4591d32ab81eb623c732e709e9e7f
    work_dir: "docker.local/miner8"
    env: MINER=8
    start_command: "docker-compose -p miner8 -f ../build.miner/b0docker-compose.yml up"
    stop_command: "docker-compose -p miner8 -f ../build.miner/b0docker-compose.yml down"

  - name: "blobber-1"
    id: f65af5d64000c7cd2883f4910eb69086f9d6e6635c744e62afcfab58b938ee25
    work_dir: "../blobber/docker.local/blobber1"
    env: BLOBBER=1,CONFIG_PATH=./conductor-config
    start_command: "docker-compose -p blobber1 -f ../b0docker-compose.yml up"
    stop_command: "docker-compose -p blobber1 -f ../b0docker-compose.yml down"

  - name: "blobber-2"
    id: 7a90e6790bcd3d78422d7a230390edc102870fe58c15472073922024985b1c7d
    work_dir: "../blobber/docker.local/blobber2"
    env: BLOBBER=2,CONFIG_PATH=./conductor-config
    start_command: "docker-compose -p blobber2 -f ../b0docker-compose.yml up"
    stop_command: "docker-compose -p blobber2 -f ../b0docker-compose.yml down"

  - name: "blobber-3"
    id: 2f051ca6447d8712a020213672bece683dbd0d23a81fdf93ff273043a0764d18
    work_dir: "../blobber/docker.local/blobber3"
    env: BLOBBER=3,CONFIG_PATH=./conductor-config
    start_command: "docker-compose -p blobber3 -f ../b0docker-compose.yml up"
    stop_command: "docker-compose -p blobber3 -f ../b0docker-compose.yml down"

  - name: "blobber-4"
    id: 2a4d5a5c6c0976873f426128d2ff23a060ee715bccf0fd3ca5e987d57f25b78e
    work_dir: "../blobber/docker.local/blobber4"
    env: BLOBBER=4,CONFIG_PATH=./conductor-config
    start_command: "docker-compose -p blobber4 -f ../b0docker-compose.yml up"
    stop_command: "docker-compose -p blobber4 -f ../b0docker-compose.yml down"
  
  - name: "validator-1"
    id: 41313b795d2c057b6277801e9ed277b444770c2af75f5209afd00bd07c72cc0b
    work_dir: "../blobber/docker.local/validator1"
    env: BLOBBER=1,CONFIG_PATH=./conductor-config
    start_command: "sh -c \"echo\""
    stop_command: "sh -c \"echo\""

  - name: "validator-2"
    id: ab549edb7cea822dab0b460f65dcde85f698c1e97d730e3ffc6b0f8b576b65bd
    work_dir: "../blobber/docker.local/validator2"
    env: BLOBBER=2,CONFIG_PATH=./conductor-config
    start_command: "sh -c \"echo\""
    stop_command: "sh -c \"echo\""

  - name: "validator-3"
    id: 86cf791f03f01e3e4d318b1ca009a51c91dd43f7cf3c87a32f531b609cc5044b
    work_dir: "../blobber/docker.local/validator3"
    env: BLOBBER=3,CONFIG_PATH=./conductor-config
    start_command: "sh -c \"echo\""
    stop_command: "sh -c \"echo\""

  - name: "validator-4"
    id: 823cb45de27dfe739b320dcf6449e5fdea35c60804fd81d6f22c005042cfb337
    work_dir: "../blobber/docker.local/validator4"
    env: BLOBBER=4,CONFIG_PATH=./conductor-config
    start_command: "sh -c \"echo\""
    stop_command: "sh -c \"echo\""

  - name: "validator-1"
    id: 41313b795d2c057b6277801e9ed277b444770c2af75f5209afd00bd07c72cc0b
    work_dir: "../blobber/docker.local/validator1"
    env: BLOBBER=1,CONFIG_PATH=./conductor-config
    start_command: "echo \0"
    stop_command: "echo \0"

  - name: "validator-2"
    id: ab549edb7cea822dab0b460f65dcde85f698c1e97d730e3ffc6b0f8b576b65bd
    work_dir: "../blobber/docker.local/validator2"
    env: BLOBBER=2,CONFIG_PATH=./conductor-config
    start_command: "echo \0"
    stop_command: "echo \0"

  - name: "validator-3"
    id: 86cf791f03f01e3e4d318b1ca009a51c91dd43f7cf3c87a32f531b609cc5044b
    work_dir: "../blobber/docker.local/validator3"
    env: BLOBBER=3,CONFIG_PATH=./conductor-config
    start_command: "echo \0"
    stop_command: "echo \0"

  - name: "validator-4"
    id: 823cb45de27dfe739b320dcf6449e5fdea35c60804fd81d6f22c005042cfb337
    work_dir: "../blobber/docker.local/validator4"
    env: BLOBBER=4,CONFIG_PATH=./conductor-config
    start_command: "echo \0"
    stop_command: "echo \0"

  - name: "validator-1"
    id: 41313b795d2c057b6277801e9ed277b444770c2af75f5209afd00bd07c72cc0b
    work_dir: "../blobber/docker.local/validator1"
    env: BLOBBER=1,CONFIG_PATH=./conductor-config
    start_command: "sh -c \"echo\""
    stop_command: "sh -c \"echo\""

  - name: "validator-2"
    id: ab549edb7cea822dab0b460f65dcde85f698c1e97d730e3ffc6b0f8b576b65bd
    work_dir: "../blobber/docker.local/validator2"
    env: BLOBBER=2,CONFIG_PATH=./conductor-config
    start_command: "sh -c \"echo\""
    stop_command: "sh -c \"echo\""

  - name: "validator-3"
    id: 86cf791f03f01e3e4d318b1ca009a51c91dd43f7cf3c87a32f531b609cc5044b
    work_dir: "../blobber/docker.local/validator3"
    env: BLOBBER=3,CONFIG_PATH=./conductor-config
    start_command: "sh -c \"echo\""
    stop_command: "sh -c \"echo\""

  - name: "validator-4"
    id: 823cb45de27dfe739b320dcf6449e5fdea35c60804fd81d6f22c005042cfb337
    work_dir: "../blobber/docker.local/validator4"
    env: BLOBBER=4,CONFIG_PATH=./conductor-config
    start_command: "sh -c \"echo\""
    stop_command: "sh -c \"echo\""

  # authorizer
  - name: "authorizer-1"
    id: 1746b06bb09f55ee01b33b5e2e055d6cc7a900cb57c0a3a5eaabb8a0e7745802
    work_dir: "../token_bridge_authserver/docker.local/auth1"
    env: AUTHORIZER=1,ETH_MNEMONIC=symbol alley celery diesel donate moral almost opinion achieve since diamond page,ETH_UNLOCKPASSWORD="02289b9",ETH_BRIDGE_ADDRESS=0x71660175fb4639Ae35946b5f86Fb6CeC3DFD15ae
    start_command: "docker-compose -p auth1 -f ../build.authorizer-integration-tests/b0docker-compose.yml up"
    stop_command: "docker-compose -p auth1 -f ../build.authorizer-integration-tests/b0docker-compose.yml down"

  - name: "authorizer-2"
    id: 47c534abb2bcb33e9944aee9a0df0e0adc4c0b659b9499aa656920975c38a80a
    work_dir: "../token_bridge_authserver/docker.local/auth2"
    env: AUTHORIZER=2,ETH_MNEMONIC=office peanut sail help sword minor gospel shoot execute prosper flip know,ETH_UNLOCKPASSWORD="12345678",ETH_BRIDGE_ADDRESS=0x71660175fb4639Ae35946b5f86Fb6CeC3DFD15ae
    start_command: "docker-compose -p auth2 -f ../build.authorizer-integration-tests/b0docker-compose.yml up"
    stop_command: "docker-compose -p auth2 -f ../build.authorizer-integration-tests/b0docker-compose.yml down"

  - name: "authorizer-3"
    id: 7f2097074f678d08146e5585d6965b04307939fee0457ea18c4242bff197c65a
    work_dir: "../token_bridge_authserver/docker.local/auth3"
    env: AUTHORIZER=3,ETH_MNEMONIC=acid dismiss fantasy already fossil material yellow present awkward debris rude oval,ETH_UNLOCKPASSWORD="12345678",ETH_BRIDGE_ADDRESS=0x71660175fb4639Ae35946b5f86Fb6CeC3DFD15ae
    start_command: "docker-compose -p auth3 -f ../build.authorizer-integration-tests/b0docker-compose.yml up"
    stop_command: "docker-compose -p auth3 -f ../build.authorizer-integration-tests/b0docker-compose.yml down"
  
  - name: "authorizer-4"
    id: d5b9204835a6ea8ba93a0b4f14ce38bc72dec5165465416f0a3b9f66f988e1ab
    work_dir: "../token_bridge_authserver/docker.local/auth4"
<<<<<<< HEAD
    env: AUTHORIZER=4,ETH_MNEMONIC=prize tennis people canoe tongue reform main ghost jelly prefer swear nurse,ETH_UNLOCKPASSWORD="L9gwnf#Gm)bpZLP7",ETH_ADDRESS=0xD21073e6DC7E65aABc8763b9B34AAd9Eb4c8cE65,ETH_PK=0x8f86829881c924854a3ed32e986cb64bde652eb7431cc693a38d20da90319a88,ETH_BRIDGE_ADDRESS=0x71660175fb4639Ae35946b5f86Fb6CeC3DFD15ae
=======
    env: AUTHORIZER=4,ETH_MNEMONIC=prize tennis people canoe tongue reform main ghost jelly prefer swear nurse,ETH_UNLOCKPASSWORD="L9gwnf#Gm)bpZLP7",ETH_ADDRESS=0xD21073e6DC7E65aABc8763b9B34AAd9Eb4c8cE65,ETH_PK=0x8f86829881c924854a3ed32e986cb64bde652eb7431cc693a38d20da90319a88
>>>>>>> 9d561068
    start_command: "docker-compose -p auth4 -f ../build.authorizer-integration-tests/b0docker-compose.yml up"
    stop_command: "docker-compose -p auth4 -f ../build.authorizer-integration-tests/b0docker-compose.yml down"

  # 0dns (patched version, add docker-clean, start-no-daemon.sh)
  - name: "0dns" #
    id: "0dns" # no real ID used
    work_dir: "../0dns/" #
    env: "" # no ENV needed
    start_command: "../0dns/docker.local/bin/start-no-daemon.sh" # not demonized instance
    stop_command: "../0dns/docker.local/bin/stop-no-daemon.sh" # not demonized instance
  
  - name: "0box"
    id: "0box"
    work_dir: "../0box/"
    env: ""
    start_command: "./docker.local/bin/start-ct.sh"
    stop_command: "./docker.local/bin/stop-ct.sh"

  - name: "0box"
    id: "0box"
    work_dir: "../0box/"
    env: ""
    # start_command: "../0box/docker.local/bin/start-dev.sh"
    start_command: "docker-compose -p 0box -f ../0box/docker.local/docker-compose-dev.yml up"
    stop_command: "docker-compose -p 0box down && ../0box/docker.local/bin/clean.sh"

# named system commands
commands:
  build_base:
    work_dir: "./."
    exec: "./docker.local/bin/build.base.sh"
    can_fail: true
  build_sharder:
    work_dir: "./."
    exec: "./docker.local/bin/build.sharders-integration-tests.sh"
    can_fail: true
  build_miner:
    work_dir: "./."
    exec: "./docker.local/bin/build.miners-integration-tests.sh"
    can_fail: true
  cleanup_blobbers:
    work_dir: "../blobber"
    exec: "../blobber/docker.local/bin/docker-clean.sh"
    can_fail: true
  cleanup_0box:
    work_dir: "../"
    exec: "sh -x 0chain/docker.local/bin/conductor/cleanup_0box.sh"
    can_fail: true
  cleanup_0dns:
    work_dir: "../0dns"
    exec: "../0dns/docker.local/bin/docker-clean.sh"
    can_fail: true
  build_test_blobbers:
    work_dir: "../blobber"
    exec: "../blobber/docker.local/bin/build.blobber-integration-tests.sh"
  init_allocation:
    work_dir: "../"
    exec: "sh -x 0chain/docker.local/bin/conductor/init_allocation.sh"
  init_allocation_only:
    work_dir: "../"
    exec: "sh -x 0chain/docker.local/bin/conductor/init_allocation_only.sh $data_shards $parity_shards"
    args:
      data_shards:
        required: false
        default: "1"
      parity_shards:
        required: false
        default: "2"
  list:
    work_dir: "../"
    exec: "sh -x 0chain/docker.local/bin/conductor/list.sh"
    should_fail: false # consensus
  list_and_verify:
    work_dir: "../"
    exec: "bash -x 0chain/docker.local/bin/conductor/list_and_verify.sh"
    should_fail: false
  download_and_verify:
    work_dir: "../"
    exec: "bash -x 0chain/docker.local/bin/conductor/download_and_verify.sh"
    should_fail: false
  upload_and_verify:
    work_dir: "../"
    exec: "bash -x 0chain/docker.local/bin/conductor/upload_and_verify.sh"
    should_fail: false
  delete_and_verify:
    work_dir: "../"
    exec: "bash -x 0chain/docker.local/bin/conductor/delete_and_verify.sh"
    should_fail: false
  download:
    work_dir: "../"
    exec: "sh -x 0chain/docker.local/bin/conductor/download.sh"
    should_fail: false # shouldn't fail because of Rid-Solomon
  delete:
    work_dir: "../"
    exec: "sh -x 0chain/docker.local/bin/conductor/delete.sh"
    should_fail: false # consensus
  upload:
    work_dir: "../"
    exec: "sh -x 0chain/docker.local/bin/conductor/upload.sh $remotepath"
    should_fail: false
    args:
      remotepath:
        required: false
        default: /remote/upload.bin
  unverified_transaction:
    work_dir: "../"
    exec: "sh -x 0chain/docker.local/bin/conductor/unverified_transaction.sh"
    should_fail: false
  init_pour_allocation:
    work_dir: "../"
    exec: "sh -x 0chain/docker.local/bin/conductor/init_pour_allocation.sh"
  upload_no_tokens:
    work_dir: "../"
    exec: "sh -x 0chain/docker.local/bin/conductor/upload_no_tokens.sh"
    should_fail: true
  download_no_tokens:
    work_dir: "../"
    exec: "sh -x 0chain/docker.local/bin/conductor/download_no_tokens.sh"
    should_fail: true
  fill_pools:
    work_dir: "../"
    exec: "sh -x 0chain/docker.local/bin/conductor/fill_pools.sh"
  upload_no_meta:
    work_dir: "../"
    exec: "sh -x 0chain/docker.local/bin/conductor/upload_no_meta.sh"
    should_fail: true
  upload_no_file:
    work_dir: "../"
    exec: "sh -x 0chain/docker.local/bin/conductor/upload_no_file.sh"
    should_fail: true
  upload_no_wm:
    work_dir: "../"
    exec: "sh -x 0chain/docker.local/bin/conductor/upload_no_wm.sh"
    should_fail: true
  download_no_rm:
    work_dir: "../"
    exec: "sh -x 0chain/docker.local/bin/conductor/download_no_rm.sh"
    should_fail: true
  markers_out_of_order:
    work_dir: "../"
    exec: "sh -x 0chain/docker.local/bin/conductor/markers_out_of_order.sh"
    should_fail: true
  simultaneous:
    work_dir: "../"
    exec: "sh -x 0chain/docker.local/bin/conductor/simultaneous.sh"
    should_fail: true
  repair_allocation:
    work_dir: "../"
    exec: "sh -x 0chain/docker.local/bin/conductor/repair_allocation.sh"
    should_fail: false
  upload_repair:
    work_dir: "../"
    exec: "sh -x 0chain/docker.local/bin/conductor/upload_repair.sh"
    should_fail: false
  repair:
    work_dir: "../"
    exec: "sh -x 0chain/docker.local/bin/conductor/repair.sh"
    should_fail: false
  list_repair:
    work_dir: "../"
    exec: "sh -x 0chain/docker.local/bin/conductor/list_repair.sh"
    should_fail: false
  register_authorizer:
    work_dir: "../"
    exec: "sh -x 0chain/docker.local/bin/conductor/register_authorizer.sh"
    should_fail: false
  burn_zcn:
    work_dir: "../"
    exec: "sh -x 0chain/docker.local/bin/conductor/burn_zcn.sh"
    should_fail: false
  mint_wzcn:
    work_dir: "../"
    exec: "sh -x 0chain/docker.local/bin/conductor/mint_wzcn.sh"
    should_fail: false
  mint_zcn:
    work_dir: "../"
    exec: "sh -x 0chain/docker.local/bin/conductor/mint_zcn.sh"
    should_fail: false
  update:
    work_dir: "../"
    exec: "sh -x 0chain/docker.local/bin/conductor/update.sh $remotepath"
    should_fail: false
    args:
      remotepath:
        required: false
        default: /remote/upload.bin
  rename:
    work_dir: "../"
    exec: "sh -x 0chain/docker.local/bin/conductor/rename.sh $remotepath $destname"
    can_fail: false
    args: 
      remotepath:
        required: false
        default: /remote/upload.bin
      destname:
        required: false
        default: upload_renamed.bin
  rename_can_fail:
    work_dir: "../"
    exec: "sh -x 0chain/docker.local/bin/conductor/rename.sh $remotepath $destname"
    can_fail: true
    args: 
      remotepath:
        required: false
        default: /remote/upload.bin
      destname:
        required: false
        default: upload_renamed.bin
  cleanup_provider:
    work_dir: "../"
    exec: "sh -x 0chain/docker.local/bin/conductor/cleanup_provider.sh $path $recreate_script $recreate_script_workdir"
    args:
      path:
        required: true
      recreate_script:
        required: true
      recreate_script_workdir:
        required: true
  fill_blobber_validator_wallets:
    work_dir: "../"
    exec: "sh -x 0chain/docker.local/bin/conductor/fill_blobber_validator_wallets.sh"
  stake_providers:
    work_dir: "../"
    exec: ./0chain/docker.local/bin/conductor/stake_providers.sh $provider_type $provider_ids
    args:
      provider_type:
        required: true
      provider_ids:
        required: true
  update_config:
    work_dir: "../"
    exec: "sh -x 0chain/docker.local/bin/conductor/update_config.sh $keys $values"
    args:
      keys:
        required: true
      values:
        required: true
  update_faucet_config:
    work_dir: "../"
    exec: "sh -x 0chain/docker.local/bin/conductor/update_faucet_config.sh $keys $values"
    args:
      keys:
        required: true
      values:
        required: true
  cleanup:
    work_dir: "../"
    exec: "sh -x 0chain/docker.local/bin/conductor/cleanup.sh"
    should_fail: false
  init_allocation_3_blobbers_no_read_tokens:
    work_dir: "../"
    exec: "sh -x 0chain/docker.local/bin/conductor/init_allocation_3_blobbers_no_read_tokens.sh $data_shards $parity_shards"
    should_fail: false
    args:
      data_shards:
        required: false
        default: "1"
      parity_shards:
        required: false
        default: "2"<|MERGE_RESOLUTION|>--- conflicted
+++ resolved
@@ -14,11 +14,7 @@
 skip_wait: ["0dns"]
 stuck_warning_threshold: "2s"
 
-<<<<<<< HEAD
-aggregate_base_url: "http://198.18.0.150:9081/v2"
-=======
 aggregate_base_url: "http://localhost:9081/v2"
->>>>>>> 9d561068
 
 #
 # nodes used in tests
@@ -248,11 +244,7 @@
   - name: "authorizer-4"
     id: d5b9204835a6ea8ba93a0b4f14ce38bc72dec5165465416f0a3b9f66f988e1ab
     work_dir: "../token_bridge_authserver/docker.local/auth4"
-<<<<<<< HEAD
     env: AUTHORIZER=4,ETH_MNEMONIC=prize tennis people canoe tongue reform main ghost jelly prefer swear nurse,ETH_UNLOCKPASSWORD="L9gwnf#Gm)bpZLP7",ETH_ADDRESS=0xD21073e6DC7E65aABc8763b9B34AAd9Eb4c8cE65,ETH_PK=0x8f86829881c924854a3ed32e986cb64bde652eb7431cc693a38d20da90319a88,ETH_BRIDGE_ADDRESS=0x71660175fb4639Ae35946b5f86Fb6CeC3DFD15ae
-=======
-    env: AUTHORIZER=4,ETH_MNEMONIC=prize tennis people canoe tongue reform main ghost jelly prefer swear nurse,ETH_UNLOCKPASSWORD="L9gwnf#Gm)bpZLP7",ETH_ADDRESS=0xD21073e6DC7E65aABc8763b9B34AAd9Eb4c8cE65,ETH_PK=0x8f86829881c924854a3ed32e986cb64bde652eb7431cc693a38d20da90319a88
->>>>>>> 9d561068
     start_command: "docker-compose -p auth4 -f ../build.authorizer-integration-tests/b0docker-compose.yml up"
     stop_command: "docker-compose -p auth4 -f ../build.authorizer-integration-tests/b0docker-compose.yml down"
 
@@ -263,7 +255,7 @@
     env: "" # no ENV needed
     start_command: "../0dns/docker.local/bin/start-no-daemon.sh" # not demonized instance
     stop_command: "../0dns/docker.local/bin/stop-no-daemon.sh" # not demonized instance
-  
+
   - name: "0box"
     id: "0box"
     work_dir: "../0box/"
@@ -271,14 +263,6 @@
     start_command: "./docker.local/bin/start-ct.sh"
     stop_command: "./docker.local/bin/stop-ct.sh"
 
-  - name: "0box"
-    id: "0box"
-    work_dir: "../0box/"
-    env: ""
-    # start_command: "../0box/docker.local/bin/start-dev.sh"
-    start_command: "docker-compose -p 0box -f ../0box/docker.local/docker-compose-dev.yml up"
-    stop_command: "docker-compose -p 0box down && ../0box/docker.local/bin/clean.sh"
-
 # named system commands
 commands:
   build_base:

--- conflicted
+++ resolved
@@ -446,7 +446,6 @@
       destname:
         required: false
         default: upload_renamed.bin
-<<<<<<< HEAD
   cleanup_provider:
     work_dir: "../"
     exec: "sh -x 0chain/docker.local/bin/conductor/cleanup_provider.sh $path $recreate_script $recreate_script_workdir"
@@ -484,7 +483,6 @@
         required: true
       values:
         required: true
-=======
   cleanup:
     work_dir: "../"
     exec: "sh -x 0chain/docker.local/bin/conductor/cleanup.sh"
@@ -499,5 +497,4 @@
         default: "1"
       parity_shards:
         required: false
-        default: "2"
->>>>>>> d3cab70b
+        default: "2"
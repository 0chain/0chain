#
# conductor BC testing configurations
#
---
# RPC server address (listen on)
bind: 0.0.0.0:15210
# place for stdin and stdout logs of nodes (relative to the working_directory)
logs: "conductor/logs"
# cleanup blockchain command
cleanup_command: "./docker.local/bin/docker-clean.sh"
# number of rounds per view change
view_change: 250 # 100
# skip 0dns from initialization message waiting
skip_wait: ["0dns","0box"]
stuck_warning_threshold: "2s"

aggregate_base_url: "http://localhost:9081/v2"

<<<<<<< HEAD
=======

>>>>>>> 803a083c
#
# nodes used in tests
#
nodes:
  # sharders
  - name: "sharder-1"
    id: 57b416fcda1cf82b8a7e1fc3a47c68a94e617be873b5383ea2606bda757d3ce4
    work_dir: "docker.local/sharder1"
    env: SHARDER=1
    start_command: "docker-compose -p sharder1 -f ../build.sharder/b0docker-compose.yml up"
    stop_command: "docker-compose -p sharder1 -f ../build.sharder/b0docker-compose.yml down"

  - name: "sharder-2"
    id: b098d2d56b087ee910f3ee2d2df173630566babb69f0be0e2e9a0c98d63f0b0b
    work_dir: "docker.local/sharder2"
    env: SHARDER=2
    start_command: "docker-compose -p sharder2 -f ../build.sharder/b0docker-compose.yml up"
    stop_command: "docker-compose -p sharder2 -f ../build.sharder/b0docker-compose.yml down"

  - name: "sharder-3"
    id: d9558143f8e976126367603bff34125f5eb94720df8d7acefffdd66675d134c2
    work_dir: "docker.local/sharder3"
    env: SHARDER=3
    start_command: "docker-compose -p sharder3 -f ../build.sharder/b0docker-compose.yml up"
    stop_command: "docker-compose -p sharder3 -f ../build.sharder/b0docker-compose.yml down"

  - name: "sharder-4"
    id: 600396361b3c9efc3a1ad85df6930163591be04a8c12bc5226414d34a81cb8e5
    work_dir: "docker.local/sharder4"
    env: SHARDER=4
    start_command: "docker-compose -p sharder4 -f ../build.sharder/b0docker-compose.yml up"
    stop_command: "docker-compose -p sharder4 -f ../build.sharder/b0docker-compose.yml down"


  # miners
  - name: "miner-1"
    id: 31810bd1258ae95955fb40c7ef72498a556d3587121376d9059119d280f34929
    work_dir: "docker.local/miner1"
    env: MINER=1
    start_command: "docker-compose -p miner1 -f ../build.miner/b0docker-compose.yml up"
    stop_command: "docker-compose -p miner1 -f ../build.miner/b0docker-compose.yml down"

  - name: "miner-2"
    id: 585732eb076d07455fbebcf3388856b6fd00449a25c47c0f72d961c7c4e7e7c2
    work_dir: "docker.local/miner2"
    env: MINER=2
    start_command: "docker-compose -p miner2 -f ../build.miner/b0docker-compose.yml up"
    stop_command: "docker-compose -p miner2 -f ../build.miner/b0docker-compose.yml down"

  - name: "miner-3"
    id: bfa64c67f49bceec8be618b1b6f558bdbaf9c100fd95d55601fa2190a4e548d8
    work_dir: "docker.local/miner3"
    env: MINER=3
    start_command: "docker-compose -p miner3 -f ../build.miner/b0docker-compose.yml up"
    stop_command: "docker-compose -p miner3 -f ../build.miner/b0docker-compose.yml down"

  - name: "miner-4"
    id: 8877e3da19b4cb51e59b4646ec7c0cf4849bc7b860257d69ddbf753b9a981e1b
    work_dir: "docker.local/miner4"
    env: MINER=4
    start_command: "docker-compose -p miner4 -f ../build.miner/b0docker-compose.yml up"
    stop_command: "docker-compose -p miner4 -f ../build.miner/b0docker-compose.yml down"

  - name: "miner-5"
    id: 53add50ff9501014df2cbd698c673f85e5785281cebba8772a64a6e74057d328
    work_dir: "docker.local/miner5"
    env: MINER=5
    start_command: "docker-compose -p miner5 -f ../build.miner/b0docker-compose.yml up"
    stop_command: "docker-compose -p miner5 -f ../build.miner/b0docker-compose.yml down"

  - name: "miner-6"
    id: 8b2b5cd7e26db28ebbc3da1652b1967f1029a35fbed1dd330ec9652e62dde464
    work_dir: "docker.local/miner6"
    env: MINER=6
    start_command: "docker-compose -p miner6 -f ../build.miner/b0docker-compose.yml up"
    stop_command: "docker-compose -p miner6 -f ../build.miner/b0docker-compose.yml down"

  - name: "miner-7"
    id: dda909a7f6c77562a836f71d0d8385842abfc5eaf1a4b52007a31ea5e38c49c2
    work_dir: "docker.local/miner7"
    env: MINER=7
    start_command: "docker-compose -p miner7 -f ../build.miner/b0docker-compose.yml up"
    stop_command: "docker-compose -p miner7 -f ../build.miner/b0docker-compose.yml down"

  - name: "miner-8"
    id: 5ea78acd3d32117ab7c0744b0d3d3e61b6a4591d32ab81eb623c732e709e9e7f
    work_dir: "docker.local/miner8"
    env: MINER=8
    start_command: "docker-compose -p miner8 -f ../build.miner/b0docker-compose.yml up"
    stop_command: "docker-compose -p miner8 -f ../build.miner/b0docker-compose.yml down"

  - name: "blobber-1"
    id: f65af5d64000c7cd2883f4910eb69086f9d6e6635c744e62afcfab58b938ee25
    work_dir: "../blobber/docker.local/blobber1"
    env: BLOBBER=1,CONFIG_PATH=./conductor-config
    start_command: "docker-compose -p blobber1 -f ../b0docker-compose.yml up"
    stop_command: "docker-compose -p blobber1 -f ../b0docker-compose.yml down"

  - name: "blobber-2"
    id: 7a90e6790bcd3d78422d7a230390edc102870fe58c15472073922024985b1c7d
    work_dir: "../blobber/docker.local/blobber2"
    env: BLOBBER=2,CONFIG_PATH=./conductor-config
    start_command: "docker-compose -p blobber2 -f ../b0docker-compose.yml up"
    stop_command: "docker-compose -p blobber2 -f ../b0docker-compose.yml down"

  - name: "blobber-3"
    id: 2f051ca6447d8712a020213672bece683dbd0d23a81fdf93ff273043a0764d18
    work_dir: "../blobber/docker.local/blobber3"
    env: BLOBBER=3,CONFIG_PATH=./conductor-config
    start_command: "docker-compose -p blobber3 -f ../b0docker-compose.yml up"
    stop_command: "docker-compose -p blobber3 -f ../b0docker-compose.yml down"

  - name: "blobber-4"
    id: 2a4d5a5c6c0976873f426128d2ff23a060ee715bccf0fd3ca5e987d57f25b78e
    work_dir: "../blobber/docker.local/blobber4"
    env: BLOBBER=4,CONFIG_PATH=./conductor-config
    start_command: "docker-compose -p blobber4 -f ../b0docker-compose.yml up"
    stop_command: "docker-compose -p blobber4 -f ../b0docker-compose.yml down"
  
  - name: "validator-1"
    id: 41313b795d2c057b6277801e9ed277b444770c2af75f5209afd00bd07c72cc0b
    work_dir: "../blobber/docker.local/validator1"
    env: BLOBBER=1,CONFIG_PATH=./conductor-config
    start_command: "sh -c \"echo\""
    stop_command: "sh -c \"echo\""

  - name: "validator-2"
    id: ab549edb7cea822dab0b460f65dcde85f698c1e97d730e3ffc6b0f8b576b65bd
    work_dir: "../blobber/docker.local/validator2"
    env: BLOBBER=2,CONFIG_PATH=./conductor-config
    start_command: "sh -c \"echo\""
    stop_command: "sh -c \"echo\""

  - name: "validator-3"
    id: 86cf791f03f01e3e4d318b1ca009a51c91dd43f7cf3c87a32f531b609cc5044b
    work_dir: "../blobber/docker.local/validator3"
    env: BLOBBER=3,CONFIG_PATH=./conductor-config
    start_command: "sh -c \"echo\""
    stop_command: "sh -c \"echo\""

  - name: "validator-4"
    id: 823cb45de27dfe739b320dcf6449e5fdea35c60804fd81d6f22c005042cfb337
    work_dir: "../blobber/docker.local/validator4"
    env: BLOBBER=4,CONFIG_PATH=./conductor-config
    start_command: "sh -c \"echo\""
    stop_command: "sh -c \"echo\""

  - name: "validator-1"
    id: 41313b795d2c057b6277801e9ed277b444770c2af75f5209afd00bd07c72cc0b
    work_dir: "../blobber/docker.local/validator1"
    env: BLOBBER=1,CONFIG_PATH=./conductor-config
    start_command: "echo \0"
    stop_command: "echo \0"

  - name: "validator-2"
    id: ab549edb7cea822dab0b460f65dcde85f698c1e97d730e3ffc6b0f8b576b65bd
    work_dir: "../blobber/docker.local/validator2"
    env: BLOBBER=2,CONFIG_PATH=./conductor-config
    start_command: "echo \0"
    stop_command: "echo \0"

  - name: "validator-3"
    id: 86cf791f03f01e3e4d318b1ca009a51c91dd43f7cf3c87a32f531b609cc5044b
    work_dir: "../blobber/docker.local/validator3"
    env: BLOBBER=3,CONFIG_PATH=./conductor-config
    start_command: "echo \0"
    stop_command: "echo \0"

  - name: "validator-4"
    id: 823cb45de27dfe739b320dcf6449e5fdea35c60804fd81d6f22c005042cfb337
    work_dir: "../blobber/docker.local/validator4"
    env: BLOBBER=4,CONFIG_PATH=./conductor-config
    start_command: "echo \0"
    stop_command: "echo \0"

  - name: "validator-1"
    id: 41313b795d2c057b6277801e9ed277b444770c2af75f5209afd00bd07c72cc0b
    work_dir: "../blobber/docker.local/validator1"
    env: BLOBBER=1,CONFIG_PATH=./conductor-config
    start_command: "sh -c \"echo\""
    stop_command: "sh -c \"echo\""

  - name: "validator-2"
    id: ab549edb7cea822dab0b460f65dcde85f698c1e97d730e3ffc6b0f8b576b65bd
    work_dir: "../blobber/docker.local/validator2"
    env: BLOBBER=2,CONFIG_PATH=./conductor-config
    start_command: "sh -c \"echo\""
    stop_command: "sh -c \"echo\""

  - name: "validator-3"
    id: 86cf791f03f01e3e4d318b1ca009a51c91dd43f7cf3c87a32f531b609cc5044b
    work_dir: "../blobber/docker.local/validator3"
    env: BLOBBER=3,CONFIG_PATH=./conductor-config
    start_command: "sh -c \"echo\""
    stop_command: "sh -c \"echo\""

  - name: "validator-4"
    id: 823cb45de27dfe739b320dcf6449e5fdea35c60804fd81d6f22c005042cfb337
    work_dir: "../blobber/docker.local/validator4"
    env: BLOBBER=4,CONFIG_PATH=./conductor-config
    start_command: "sh -c \"echo\""
    stop_command: "sh -c \"echo\""

  # authorizer
  - name: "authorizer-1"
    id: 1746b06bb09f55ee01b33b5e2e055d6cc7a900cb57c0a3a5eaabb8a0e7745802
    work_dir: "../token_bridge_authserver/docker.local/auth1"
    env: AUTHORIZER=1,ETH_MNEMONIC=symbol alley celery diesel donate moral almost opinion achieve since diamond page,ETH_UNLOCKPASSWORD="02289b9",ETH_BRIDGE_ADDRESS=0xf260c644Acfbfd87bdC77Fe32c8d6a56C9eec879
    start_command: "docker-compose -p auth1 -f ../build.authorizer-integration-tests/b0docker-compose.yml up"
    stop_command: "docker-compose -p auth1 -f ../build.authorizer-integration-tests/b0docker-compose.yml down"

  - name: "authorizer-2"
    id: 47c534abb2bcb33e9944aee9a0df0e0adc4c0b659b9499aa656920975c38a80a
    work_dir: "../token_bridge_authserver/docker.local/auth2"
    env: AUTHORIZER=2,ETH_MNEMONIC=office peanut sail help sword minor gospel shoot execute prosper flip know,ETH_UNLOCKPASSWORD="12345678",ETH_BRIDGE_ADDRESS=0xf260c644Acfbfd87bdC77Fe32c8d6a56C9eec879
    start_command: "docker-compose -p auth2 -f ../build.authorizer-integration-tests/b0docker-compose.yml up"
    stop_command: "docker-compose -p auth2 -f ../build.authorizer-integration-tests/b0docker-compose.yml down"

  - name: "authorizer-3"
    id: 7f2097074f678d08146e5585d6965b04307939fee0457ea18c4242bff197c65a
    work_dir: "../token_bridge_authserver/docker.local/auth3"
    env: AUTHORIZER=3,ETH_MNEMONIC=acid dismiss fantasy already fossil material yellow present awkward debris rude oval,ETH_UNLOCKPASSWORD="12345678",ETH_BRIDGE_ADDRESS=0xf260c644Acfbfd87bdC77Fe32c8d6a56C9eec879
    start_command: "docker-compose -p auth3 -f ../build.authorizer-integration-tests/b0docker-compose.yml up"
    stop_command: "docker-compose -p auth3 -f ../build.authorizer-integration-tests/b0docker-compose.yml down"
  
  - name: "authorizer-4"
    id: d5b9204835a6ea8ba93a0b4f14ce38bc72dec5165465416f0a3b9f66f988e1ab
    work_dir: "../token_bridge_authserver/docker.local/auth4"
    env: AUTHORIZER=4,ETH_MNEMONIC=prize tennis people canoe tongue reform main ghost jelly prefer swear nurse,ETH_UNLOCKPASSWORD="L9gwnf#Gm)bpZLP7",ETH_ADDRESS=0xD21073e6DC7E65aABc8763b9B34AAd9Eb4c8cE65,ETH_PK=0x8f86829881c924854a3ed32e986cb64bde652eb7431cc693a38d20da90319a88
    start_command: "docker-compose -p auth4 -f ../build.authorizer-integration-tests/b0docker-compose.yml up"
    stop_command: "docker-compose -p auth4 -f ../build.authorizer-integration-tests/b0docker-compose.yml down"

  # 0dns (patched version, add docker-clean, start-no-daemon.sh)
  - name: "0dns" #
    id: "0dns" # no real ID used
    work_dir: "../0dns/" #
    env: "" # no ENV needed
    start_command: "../0dns/docker.local/bin/start-no-daemon.sh" # not demonized instance
    stop_command: "../0dns/docker.local/bin/stop-no-daemon.sh" # not demonized instance
  
  - name: "0box"
    id: "0box"
    work_dir: "../0box/"
    env: ""
<<<<<<< HEAD
    start_command: "./docker.local/bin/start-dev.sh"
    stop_command: "docker compoer -p 0box down && ./docker.local/bin/clean.sh"
=======
    start_command: "./docker.local/bin/start-ct.sh"
    stop_command: "./docker.local/bin/stop-ct.sh"
>>>>>>> 803a083c

# named system commands
commands:
  build_base:
    work_dir: "./."
    exec: "./docker.local/bin/build.base.sh"
    can_fail: true
  build_sharder:
    work_dir: "./."
    exec: "./docker.local/bin/build.sharders-integration-tests.sh"
    can_fail: true
  build_miner:
    work_dir: "./."
    exec: "./docker.local/bin/build.miners-integration-tests.sh"
    can_fail: true
  cleanup_blobbers:
    work_dir: "../blobber"
    exec: "../blobber/docker.local/bin/docker-clean.sh"
    can_fail: true
  cleanup_0box:
    work_dir: "../"
    exec: "sh -x 0chain/docker.local/bin/conductor/cleanup_0box.sh"
    can_fail: true
  cleanup_0dns:
    work_dir: "../0dns"
    exec: "../0dns/docker.local/bin/docker-clean.sh"
    can_fail: true
  build_test_blobbers:
    work_dir: "../blobber"
    exec: "../blobber/docker.local/bin/build.blobber-integration-tests.sh"
  init_allocation:
    work_dir: "../"
    exec: "sh -x 0chain/docker.local/bin/conductor/init_allocation.sh"
  init_allocation_only:
    work_dir: "../"
    exec: "sh -x 0chain/docker.local/bin/conductor/init_allocation_only.sh $data_shards $parity_shards"
    args:
      data_shards:
        required: false
        default: "1"
      parity_shards:
        required: false
        default: "2"
  list:
    work_dir: "../"
    exec: "sh -x 0chain/docker.local/bin/conductor/list.sh"
    should_fail: false # consensus
  list_and_verify:
    work_dir: "../"
    exec: "bash -x 0chain/docker.local/bin/conductor/list_and_verify.sh"
    should_fail: false
  download_and_verify:
    work_dir: "../"
    exec: "bash -x 0chain/docker.local/bin/conductor/download_and_verify.sh"
    should_fail: false
  upload_and_verify:
    work_dir: "../"
    exec: "bash -x 0chain/docker.local/bin/conductor/upload_and_verify.sh"
    should_fail: false
  delete_and_verify:
    work_dir: "../"
    exec: "bash -x 0chain/docker.local/bin/conductor/delete_and_verify.sh"
    should_fail: false
  download:
    work_dir: "../"
    exec: "sh -x 0chain/docker.local/bin/conductor/download.sh"
    should_fail: false # shouldn't fail because of Rid-Solomon
  delete:
    work_dir: "../"
    exec: "sh -x 0chain/docker.local/bin/conductor/delete.sh"
    should_fail: false # consensus
  upload:
    work_dir: "../"
    exec: "sh -x 0chain/docker.local/bin/conductor/upload.sh $remotepath"
    should_fail: false
    args:
      remotepath:
        required: false
        default: /remote/upload.bin
  unverified_transaction:
    work_dir: "../"
    exec: "sh -x 0chain/docker.local/bin/conductor/unverified_transaction.sh"
    should_fail: false
  init_pour_allocation:
    work_dir: "../"
    exec: "sh -x 0chain/docker.local/bin/conductor/init_pour_allocation.sh"
  upload_no_tokens:
    work_dir: "../"
    exec: "sh -x 0chain/docker.local/bin/conductor/upload_no_tokens.sh"
    should_fail: true
  download_no_tokens:
    work_dir: "../"
    exec: "sh -x 0chain/docker.local/bin/conductor/download_no_tokens.sh"
    should_fail: true
  fill_pools:
    work_dir: "../"
    exec: "sh -x 0chain/docker.local/bin/conductor/fill_pools.sh"
  upload_no_meta:
    work_dir: "../"
    exec: "sh -x 0chain/docker.local/bin/conductor/upload_no_meta.sh"
    should_fail: true
  upload_no_file:
    work_dir: "../"
    exec: "sh -x 0chain/docker.local/bin/conductor/upload_no_file.sh"
    should_fail: true
  upload_no_wm:
    work_dir: "../"
    exec: "sh -x 0chain/docker.local/bin/conductor/upload_no_wm.sh"
    should_fail: true
  download_no_rm:
    work_dir: "../"
    exec: "sh -x 0chain/docker.local/bin/conductor/download_no_rm.sh"
    should_fail: true
  markers_out_of_order:
    work_dir: "../"
    exec: "sh -x 0chain/docker.local/bin/conductor/markers_out_of_order.sh"
    should_fail: true
  simultaneous:
    work_dir: "../"
    exec: "sh -x 0chain/docker.local/bin/conductor/simultaneous.sh"
    should_fail: true
  repair_allocation:
    work_dir: "../"
    exec: "sh -x 0chain/docker.local/bin/conductor/repair_allocation.sh"
    should_fail: false
  upload_repair:
    work_dir: "../"
    exec: "sh -x 0chain/docker.local/bin/conductor/upload_repair.sh"
    should_fail: false
  repair:
    work_dir: "../"
    exec: "sh -x 0chain/docker.local/bin/conductor/repair.sh"
    should_fail: false
  list_repair:
    work_dir: "../"
    exec: "sh -x 0chain/docker.local/bin/conductor/list_repair.sh"
    should_fail: false
  register_authorizer:
    work_dir: "../"
    exec: "sh -x 0chain/docker.local/bin/conductor/register_authorizer.sh"
    should_fail: false
  burn_zcn:
    work_dir: "../"
    exec: "sh -x 0chain/docker.local/bin/conductor/burn_zcn.sh"
    should_fail: false
  mint_wzcn:
    work_dir: "../"
    exec: "sh -x 0chain/docker.local/bin/conductor/mint_wzcn.sh"
    should_fail: false
  mint_zcn:
    work_dir: "../"
    exec: "sh -x 0chain/docker.local/bin/conductor/mint_zcn.sh"
    should_fail: false
  update:
    work_dir: "../"
    exec: "sh -x 0chain/docker.local/bin/conductor/update.sh $remotepath"
    should_fail: false
    args:
      remotepath:
        required: false
        default: /remote/upload.bin
  rename:
    work_dir: "../"
    exec: "sh -x 0chain/docker.local/bin/conductor/rename.sh $remotepath $destname"
    can_fail: false
    args: 
      remotepath:
        required: false
        default: /remote/upload.bin
      destname:
        required: false
        default: upload_renamed.bin
  rename_can_fail:
    work_dir: "../"
    exec: "sh -x 0chain/docker.local/bin/conductor/rename.sh $remotepath $destname"
    can_fail: true
    args: 
      remotepath:
        required: false
        default: /remote/upload.bin
      destname:
        required: false
        default: upload_renamed.bin
  cleanup_provider:
    work_dir: "../"
    exec: "sh -x 0chain/docker.local/bin/conductor/cleanup_provider.sh $path $recreate_script $recreate_script_workdir"
    args:
      path:
        required: true
      recreate_script:
        required: true
      recreate_script_workdir:
        required: true
  fill_blobber_validator_wallets:
    work_dir: "../"
    exec: "sh -x 0chain/docker.local/bin/conductor/fill_blobber_validator_wallets.sh"
  stake_providers:
    work_dir: "../"
    exec: ./0chain/docker.local/bin/conductor/stake_providers.sh $provider_type $provider_ids
    args:
      provider_type:
        required: true
      provider_ids:
        required: true
  update_config:
    work_dir: "../"
    exec: "sh -x 0chain/docker.local/bin/conductor/update_config.sh $keys $values"
    args:
      keys:
        required: true
      values:
        required: true
  update_faucet_config:
    work_dir: "../"
    exec: "sh -x 0chain/docker.local/bin/conductor/update_faucet_config.sh $keys $values"
    args:
      keys:
        required: true
      values:
        required: true
  cleanup:
    work_dir: "../"
    exec: "sh -x 0chain/docker.local/bin/conductor/cleanup.sh"
    should_fail: false
  init_allocation_3_blobbers_no_read_tokens:
    work_dir: "../"
    exec: "sh -x 0chain/docker.local/bin/conductor/init_allocation_3_blobbers_no_read_tokens.sh $data_shards $parity_shards"
    should_fail: false
    args:
      data_shards:
        required: false
        default: "1"
      parity_shards:
        required: false
        default: "2"<|MERGE_RESOLUTION|>--- conflicted
+++ resolved
@@ -11,15 +11,11 @@
 # number of rounds per view change
 view_change: 250 # 100
 # skip 0dns from initialization message waiting
-skip_wait: ["0dns","0box"]
+skip_wait: ["0dns"]
 stuck_warning_threshold: "2s"
 
 aggregate_base_url: "http://localhost:9081/v2"
 
-<<<<<<< HEAD
-=======
-
->>>>>>> 803a083c
 #
 # nodes used in tests
 #
@@ -264,13 +260,8 @@
     id: "0box"
     work_dir: "../0box/"
     env: ""
-<<<<<<< HEAD
-    start_command: "./docker.local/bin/start-dev.sh"
-    stop_command: "docker compoer -p 0box down && ./docker.local/bin/clean.sh"
-=======
     start_command: "./docker.local/bin/start-ct.sh"
     stop_command: "./docker.local/bin/stop-ct.sh"
->>>>>>> 803a083c
 
 # named system commands
 commands:

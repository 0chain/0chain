smart_contracts:
  faucetsc:
    owner_id: 1746b06bb09f55ee01b33b5e2e055d6cc7a900cb57c0a3a5eaabb8a0e7745802
    pour_limit: 1
    pour_amount: 1
    max_pour_amount: 10
    periodic_limit: 1000
    global_limit: 100000
    individual_reset: 3h # in hours
    global_reset: 48h # in hours
    cost:
      update-settings: 100
      pour: 100
      refill: 100
  interestpoolsc:
    owner_id: 1746b06bb09f55ee01b33b5e2e055d6cc7a900cb57c0a3a5eaabb8a0e7745802
    min_lock: 10
    interest_rate: 0.0
    apr: 0.1
    min_lock_period: 1m
    max_lock_period: 8760h
    max_mint: 1500000.0
    cost:
      lock: 100
      unlock: 100
      updateVariables: 100

  minersc:
    owner_id: 1746b06bb09f55ee01b33b5e2e055d6cc7a900cb57c0a3a5eaabb8a0e7745802
    # miners
    max_n: 7 # 100
    min_n: 3 # 3
    # sharders
    max_s: 2 # 30
    min_s: 1 # 1
    # max delegates allowed by SC
    max_delegates: 200 #
    # DKG
    t_percent: .66 # of active
    k_percent: .75 # of registered
    x_percent: 0.70 # percentage of prev mb miners required to be part of next mb
    # etc
    min_stake: 0.0 # min stake can be set by a node (boundary for all nodes)
    max_stake: 100.0 # max stake can be set by a node (boundary for all nodes)
    start_rounds: 50
    contribute_rounds: 50
    share_rounds: 50
    publish_rounds: 50
    wait_rounds: 50
    # stake interests, will be declined every epoch
    interest_rate: 0.0 # [0; 1)
    # reward rate for generators, will be declined every epoch
    reward_rate: 1.0 # [0; 1)
    # share ratio is miner/block sharders rewards ratio, for example 0.1
    # gives 10% for miner and rest for block sharders
    share_ratio: 0.8 # [0; 1)
    # reward for a block
    block_reward: 0.21 # tokens
    # max service charge can be set by a generator
    max_charge: 0.5 # %
    # epoch is number of rounds before rewards and interest are decreased
    epoch: 15000000 # rounds
    # decline rewards every new epoch by this value (the block_reward)
    reward_decline_rate: 0.1 # [0; 1), 0.1 = 10%
    # decline interests every new epoch by this value (the interest_rate)
    interest_decline_rate: 0.1 # [0; 1), 0.1 = 10%
    # no mints after miner SC total mints reaches this boundary
    max_mint: 1500000.0 # tokens
    # if view change is false then reward round frequency is used to send rewards and interests
    reward_round_frequency: 250
    cooldown_period: 100
    cost:
      add_miner: 100
      add_sharder: 100
      delete_miner: 100
      delete_sharder: 100
      miner_health_check: 100
      sharder_health_check: 100
      contributeMpk: 100
      shareSignsOrShares: 100
      wait: 100
      update_globals: 100
      update_settings: 100
      update_miner_settings: 100
      update_sharder_settings: 100
      payFees: 0
      feesPaid: 100
      mintedTokens: 100
      addToDelegatePool: 100
      deleteFromDelegatePool: 100
      sharder_keep: 100
  storagesc:
    owner_id: 1746b06bb09f55ee01b33b5e2e055d6cc7a900cb57c0a3a5eaabb8a0e7745802
    # the time_unit is a duration used as divider for a write price; a write
    # price measured in tok / GB / time_unit, where the time_unit is this
    # configuration; for example 1h, 24h (a day), 720h (a month -- 30 days);
    time_unit: "720h"
    min_stake: 0.01 # min stake can be set by a node (boundary for all nodes)
    max_stake: 100.0 # max stake can be set by a node (boundary for all nodes)
    # max_mint
    max_mint: 1500000.0 # tokens, max amount of tokens can be minted by SC
    # min possible allocations size in bytes allowed by the SC
    min_alloc_size: 1024
    # min possible allocation duration allowed by the SC
    min_alloc_duration: "5m"
    # max challenge completion time of a blobber allowed by the SC
    max_challenge_completion_time: "30m"
    # min blobber's offer duration allowed by the SC
    min_offer_duration: "10h"
    # min blobber capacity allowed by the SC
    min_blobber_capacity: 1024
    # users' read pool related configurations
    readpool:
      min_lock: 0.1 # tokens
      min_lock_period: 1m
      max_lock_period: 8760h
    # users' write pool related configurations
    writepool:
      min_lock: 0.1 # tokens
      min_lock_period: 2m
      max_lock_period: 8760h
    # stake pool configurations
    stakepool:
      # minimal lock for a delegate pool
      min_lock: 0.1 # tokens
      # interest_rate is tokens earned by a blobber for its stake
      interest_rate: 0.0
      # interest_interval is interval to pay interests for a stake
      interest_interval: 1m
    # following settings are for free storage rewards
    #
    # largest value you can have for the total allowed free storage
    # that a single user can assign
    max_total_free_allocation: 10000
    # maximum setting for the largest number of tokens permitted in
    # a free storage allocation
    max_individual_free_allocation: 100
    # allocation settings for free storage
    # these values are applied to all free allocations
    free_allocation_settings:
      # the free payment is split between read and write pool in the ratio
      # read_pool_fraction : (1-read_pool_fraction)
      read_pool_fraction: 0.2
      data_shards: 10
      parity_shards: 5
      size: 10000000000
      duration: 50h
      read_price_range:
        min: 0.0
        max: 0.04
      write_price_range:
        min: 0.0
        max: 0.04
      max_challenge_completion_time:  1m
    # validator_reward represents part of blobbers' rewards goes to validators
    validator_reward: 0.025
    # blobber_slash represents blobber's stake penalty when a challenge not
    # passed
    blobber_slash: 0.10
    # max prices for blobbers (tokens per GB)
    max_read_price: 100.0
    max_write_price: 100.0
    # min_write_price: 0.1
    # allocation cancellation
    #
    # failed_challenges_to_cancel is number of failed challenges of an
    # allocation to be able to cancel an allocation
    failed_challenges_to_cancel: 20
    # failed_challenges_to_revoke_min_lock is number of failed challenges
    # of a blobber to revoke its min_lock demand back to user; only part
    # not paid yet can go back
    failed_challenges_to_revoke_min_lock: 10
    #
    # challenges
    #
    # enable challenges
    challenge_enabled: true
    # number of challenges for MB per minute
    challenge_rate_per_mb_min: 1
    # max number of challenges can be generated at once
    max_challenges_per_generation: 100
    # number of validators per challenge
    validators_per_challenge: 2
    # max delegates per stake pool allowed by SC
    max_delegates: 200
    # max_charge allowed for blobbers; the charge is part of blobber rewards
    # goes to blobber's delegate wallets, other part goes to related stake
    # holders
    max_charge: 0.50
    # reward paid out every block
    block_reward:
      block_reward: 1
      block_reward_change_period: 10000
      block_reward_change_ratio: 0.1
      qualifying_stake: 1
      sharder_ratio: 10
      miner_ratio: 40
      blobber_ratio: 50
      trigger_period: 30
      blobber_capacity_ratio: 10
      blobber_usage_ratio: 40
    expose_mpt: true
    cost:
      update_settings: 100
      read_redeem: 100
      commit_connection: 100
      new_allocation_request: 3000
      update_allocation_request: 2500
      finalize_allocation: 9500
      cancel_allocation: 8400
      add_free_storage_assigner: 100
      free_allocation_request: 1500
      free_update_allocation: 2500
      add_curator: 100
      remove_curator: 100
      blobber_health_check: 100
      update_blobber_settings: 100
      pay_blobber_block_rewards: 100
      curator_transfer_allocation: 100
      challenge_request: 100
      challenge_response: 1600
<<<<<<< HEAD
      generate_challenges: 0
=======
>>>>>>> fc632bc2
      add_validator: 100
      add_blobber: 100
      new_read_pool: 100
      read_pool_lock: 100
      read_pool_unlock: 100
      write_pool_lock: 100
      write_pool_unlock: 100
      stake_pool_lock: 100
      stake_pool_unlock: 100
      stake_pool_pay_interests: 100
      commit_settings_changes: 0
      generate_challenge: 100
      blobber_block_rewards: 0
      collect_reward: 100
  vestingsc:
    owner_id: 1746b06bb09f55ee01b33b5e2e055d6cc7a900cb57c0a3a5eaabb8a0e7745802
    min_lock: 0.01
    min_duration: "2m"
    max_duration: "2h"
    max_destinations: 3
    max_description_length: 20
    cost:
      trigger: 100
      unlock: 100
      add: 100
      stop: 100
      delete: 100
      vestingsc-update-settings: 100
  zcnsc:
    min_mint_amount: 1
    percent_authorizers: 0.7
    min_authorizers: 1
    min_burn_amount: 1
    min_stake_amount: 0
    max_delegates: 10
    max_fee: 100
    burn_address: "0000000000000000000000000000000000000000000000000000000000000000"
    cost:
      mint: 100
      burn: 100
      add-authorizer: 100
      delete-authorizer: 100<|MERGE_RESOLUTION|>--- conflicted
+++ resolved
@@ -219,10 +219,6 @@
       curator_transfer_allocation: 100
       challenge_request: 100
       challenge_response: 1600
-<<<<<<< HEAD
-      generate_challenges: 0
-=======
->>>>>>> fc632bc2
       add_validator: 100
       add_blobber: 100
       new_read_pool: 100

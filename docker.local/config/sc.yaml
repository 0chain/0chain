--- conflicted
+++ resolved
@@ -230,9 +230,6 @@
     max_duration: "2h"
     max_destinations: 3
     max_description_length: 20
-<<<<<<< HEAD
-  zcnsc:
-=======
     cost:
       trigger: 100
       unlock: 100
@@ -240,8 +237,7 @@
       stop: 100
       delete: 100
       vestingsc-update-settings: 100
-  zcn:
->>>>>>> 90db88e3
+  zcnsc:
     min_mint_amount: 1
     percent_authorizers: 0.7
     min_authorizers: 1

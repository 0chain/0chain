smart_contracts:
  faucetsc:
    owner_id: 1746b06bb09f55ee01b33b5e2e055d6cc7a900cb57c0a3a5eaabb8a0e7745802
    pour_limit: 1
    pour_amount: 1
    max_pour_amount: 10
    periodic_limit: 1000
    global_limit: 100000
    individual_reset: 3h # in hours
    global_reset: 48h # in hours
    cost:
      update-settings: 100
      pour: 100
      refill: 100
  interestpoolsc:
    owner_id: 1746b06bb09f55ee01b33b5e2e055d6cc7a900cb57c0a3a5eaabb8a0e7745802
    min_lock: 10
    interest_rate: 0.0
    apr: 0.1
    min_lock_period: 1m
    max_lock_period: 8760h
    max_mint: 1500000.0
    cost:
      lock: 100
      unlock: 100
      updateVariables: 100
  minersc:
    owner_id: 1746b06bb09f55ee01b33b5e2e055d6cc7a900cb57c0a3a5eaabb8a0e7745802
    # miners
    max_n: 7 # 100
    min_n: 3 # 3
    # sharders
    max_s: 2 # 30
    min_s: 1 # 1
    # max delegates allowed by SC
    max_delegates: 200 #
    # DKG
    t_percent: .66 # of active
    k_percent: .75 # of registered
    x_percent: 0.70 # percentage of prev mb miners required to be part of next mb
    # etc
    min_stake: 0.0 # min stake can be set by a node (boundary for all nodes)
    max_stake: 100.0 # max stake can be set by a node (boundary for all nodes)
    start_rounds: 50
    contribute_rounds: 50
    share_rounds: 50
    publish_rounds: 50
    wait_rounds: 50
    # stake interests, will be declined every epoch
    interest_rate: 0.0 # [0; 1)
    # reward rate for generators, will be declined every epoch
    reward_rate: 1.0 # [0; 1)
    # share ratio is miner/block sharders rewards ratio, for example 0.1
    # gives 10% for miner and rest for block sharders
    share_ratio: 0.8 # [0; 1)
    # reward for a block
    block_reward: 0.21 # tokens
    # max service charge can be set by a generator
    max_charge: 0.5 # %
    # epoch is number of rounds before rewards and interest are decreased
    epoch: 15000000 # rounds
    # decline rewards every new epoch by this value (the block_reward)
    reward_decline_rate: 0.1 # [0; 1), 0.1 = 10%
    # decline interests every new epoch by this value (the interest_rate)
    interest_decline_rate: 0.1 # [0; 1), 0.1 = 10%
    # no mints after miner SC total mints reaches this boundary
    max_mint: 1500000.0 # tokens
    # if view change is false then reward round frequency is used to send rewards and interests
    reward_round_frequency: 250
    # cooldown_period is round unit to prevent from DDOS attack
    cooldown_period: 100

    cost:
      add_miner: 100
      add_sharder: 100
      delete_miner: 100
      delete_sharder: 100
      miner_health_check: 100
      sharder_health_check: 100
      contributeMpk: 100
      shareSignsOrShares: 100
      wait: 100
      update_globals: 100
      update_settings: 100
      update_miner_settings: 100
      update_sharder_settings: 100
      payFees: 100
      feesPaid: 100
      mintedTokens: 100
      addToDelegatePool: 100
      deleteFromDelegatePool: 100
      sharder_keep: 100
      collect_reward: 100
  storagesc:
    owner_id: 1746b06bb09f55ee01b33b5e2e055d6cc7a900cb57c0a3a5eaabb8a0e7745802
    # the time_unit is a duration used as divider for a write price; a write
    # price measured in tok / GB / time_unit, where the time_unit is this
    # configuration; for example 1h, 24h (a day), 720h (a month -- 30 days);
    time_unit: "720h"
    min_stake: 0.01 # min stake can be set by a node (boundary for all nodes)
    max_stake: 100.0 # max stake can be set by a node (boundary for all nodes)
    # max_mint
    max_mint: 1500000.0 # tokens, max amount of tokens can be minted by SC
    # min possible allocations size in bytes allowed by the SC
    min_alloc_size: 1024
    # min possible allocation duration allowed by the SC
    min_alloc_duration: "5m"
    # max challenge completion time of a blobber allowed by the SC
    max_challenge_completion_time: "30m"
    # min blobber's offer duration allowed by the SC
    min_offer_duration: "10h"
    # min blobber capacity allowed by the SC
    min_blobber_capacity: 1024
    # users' read pool related configurations
    readpool:
      min_lock: 0.1 # tokens
      min_lock_period: 1m
      max_lock_period: 8760h
    # users' write pool related configurations
    writepool:
      min_lock: 0.1 # tokens
      min_lock_period: 2m
      max_lock_period: 8760h
    # stake pool configurations
    stakepool:
      # minimal lock for a delegate pool
      min_lock: 0.1 # tokens
      # interest_rate is tokens earned by a blobber for its stake
      interest_rate: 0.0
      # interest_interval is interval to pay interests for a stake
      interest_interval: 1m
    # following settings are for free storage rewards
    #
    # largest value you can have for the total allowed free storage
    # that a single user can assign
    max_total_free_allocation: 10000
    # maximum setting for the largest number of tokens permitted in
    # a free storage allocation
    max_individual_free_allocation: 100
    # allocation settings for free storage
    # these values are applied to all free allocations
    free_allocation_settings:
      # the free payment is split between read and write pool in the ratio
      # read_pool_fraction : (1-read_pool_fraction)
      read_pool_fraction: 0.2
      data_shards: 10
      parity_shards: 5
      size: 10000000000
      duration: 50h
      read_price_range:
        min: 0.0
        max: 0.04
      write_price_range:
        min: 0.0
        max: 0.04
      max_challenge_completion_time:  1m
    # validator_reward represents part of blobbers' rewards goes to validators
    validator_reward: 0.025
    # blobber_slash represents blobber's stake penalty when a challenge not
    # passed
    blobber_slash: 0.10
    # max prices for blobbers (tokens per GB)
    max_read_price: 100.0
    max_write_price: 100.0
    # min_write_price: 0.1
    # allocation cancellation
    #
    # failed_challenges_to_cancel is number of failed challenges of an
    # allocation to be able to cancel an allocation
    failed_challenges_to_cancel: 20
    # failed_challenges_to_revoke_min_lock is number of failed challenges
    # of a blobber to revoke its min_lock demand back to user; only part
    # not paid yet can go back
    failed_challenges_to_revoke_min_lock: 10
    #
    # challenges
    #
    # enable challenges
    challenge_enabled: true
    # number of challenges for MB per minute
    challenge_rate_per_mb_min: 1
    # max number of challenges can be generated at once
    max_challenges_per_generation: 100
    # number of validators per challenge
    validators_per_challenge: 2
    # max delegates per stake pool allowed by SC
    max_delegates: 200
    # max_charge allowed for blobbers; the charge is part of blobber rewards
    # goes to blobber's delegate wallets, other part goes to related stake
    # holders
    max_charge: 0.50
    # reward paid out every block
    expose_mpt: true
    block_reward:
      block_reward: 1
      block_reward_change_period: 10000
      block_reward_change_ratio: 0.1
      qualifying_stake: 1
      sharder_ratio: 10
      miner_ratio: 40
      blobber_ratio: 50
      trigger_period: 30
    cost:
      update_settings: 100
      read_redeem: 100
      commit_connection: 100
      new_allocation_request: 3000
      update_allocation_request: 2500
      finalize_allocation: 100
      cancel_allocation: 8400
      add_free_storage_assigner: 100
      free_allocation_request: 1500
      free_update_allocation: 2500
      add_curator: 100
      remove_curator: 100
      blobber_health_check: 100
      update_blobber_settings: 100
      pay_blobber_block_rewards: 100
      curator_transfer_allocation: 100
      challenge_request: 100
      challenge_response: 1600
      generate_challenges: 9999 #exceeds limit, might be switched off
      add_validator: 100
      add_blobber: 100
      new_read_pool: 100
      read_pool_lock: 100
      read_pool_unlock: 100
      write_pool_lock: 100
      write_pool_unlock: 100
      stake_pool_lock: 100
      stake_pool_unlock: 100
      stake_pool_pay_interests: 100
      commit_settings_changes: 100
<<<<<<< HEAD
      collect_reward: 100
=======
      generate_challenge: 100
>>>>>>> 65f647a6
      blobber_block_rewards: 100
  vestingsc:
    owner_id: 1746b06bb09f55ee01b33b5e2e055d6cc7a900cb57c0a3a5eaabb8a0e7745802
    min_lock: 0.01
    min_duration: "2m"
    max_duration: "2h"
    max_destinations: 3
    max_description_length: 20
    cost:
      trigger: 100
      unlock: 100
      add: 100
      stop: 100
      delete: 100
      vestingsc-update-settings: 100
  zcnsc:
    min_mint_amount: 1
    percent_authorizers: 0.7
    min_authorizers: 1
    min_burn_amount: 1
    min_stake_amount: 0
    max_fee: 100
    burn_address: "0000000000000000000000000000000000000000000000000000000000000000"
    cost:
      mint: 100
      burn: 100
      DeleteAuthorizer: 100
      AddAuthorizer: 100<|MERGE_RESOLUTION|>--- conflicted
+++ resolved
@@ -231,11 +231,8 @@
       stake_pool_unlock: 100
       stake_pool_pay_interests: 100
       commit_settings_changes: 100
-<<<<<<< HEAD
+      generate_challenge: 100
       collect_reward: 100
-=======
-      generate_challenge: 100
->>>>>>> 65f647a6
       blobber_block_rewards: 100
   vestingsc:
     owner_id: 1746b06bb09f55ee01b33b5e2e055d6cc7a900cb57c0a3a5eaabb8a0e7745802

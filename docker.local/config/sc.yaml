smart_contracts:
  faucetsc:
    owner_id: 1746b06bb09f55ee01b33b5e2e055d6cc7a900cb57c0a3a5eaabb8a0e7745802
    pour_limit: 1
    pour_amount: 1
    max_pour_amount: 10
    periodic_limit: 1000
    global_limit: 100000
    individual_reset: 3h # in hours
    global_reset: 48h # in hours
    cost:
      update-settings: 100
      pour: 100
      refill: 100
  minersc:
    owner_id: 1746b06bb09f55ee01b33b5e2e055d6cc7a900cb57c0a3a5eaabb8a0e7745802
    # miners
    max_n: 7 # 100
    min_n: 3 # 3
    # sharders
    max_s: 2 # 30
    min_s: 1 # 1
    # max delegates allowed by SC
    max_delegates: 200 #
    # DKG
    t_percent: .66 # of active
    k_percent: .75 # of registered
    x_percent: 0.70 # percentage of prev mb miners required to be part of next mb
    # etc
    min_stake: 0.0 # min stake can be set by a node (boundary for all nodes)
    max_stake: 20000.0 # max stake can be set by a node (boundary for all nodes)
    start_rounds: 50
    contribute_rounds: 50
    share_rounds: 50
    publish_rounds: 50
    wait_rounds: 50
    # stake interests, will be declined every epoch
    interest_rate: 0.0 # [0; 1)
    # reward rate for generators, will be declined every epoch
    reward_rate: 1.0 # [0; 1)
    # share ratio is miner/block sharders rewards ratio, for example 0.1
    # gives 10% for miner and rest for block sharders
    share_ratio: 0.8 # [0; 1)
    # reward for a block
    block_reward: 0.21 # tokens
    # max service charge can be set by a generator
    max_charge: 0.5 # %
    # epoch is number of rounds before rewards and interest are decreased
    epoch: 15000000 # rounds
    # decline rewards every new epoch by this value (the block_reward)
    reward_decline_rate: 0.1 # [0; 1), 0.1 = 10%
    # decline interests every new epoch by this value (the interest_rate)
    interest_decline_rate: 0.1 # [0; 1), 0.1 = 10%
    # no mints after miner SC total mints reaches this boundary
    max_mint: 1500000.0 # tokens
    # if view change is false then reward round frequency is used to send rewards and interests
    reward_round_frequency: 250
    # miner delegates to get paid each round when paying fees and rewards
    num_miner_delegates_rewarded: 10
    # sharders rewarded each round
    num_sharders_rewarded: 1
    # sharder delegates to get paid each round when paying fees and rewards
    num_sharder_delegates_rewarded: 5
    cooldown_period: 100
    cost:
      add_miner: 100
      add_sharder: 100
      delete_miner: 100
      delete_sharder: 100
      miner_health_check: 100
      sharder_health_check: 100
      contributeMpk: 100
      shareSignsOrShares: 100
      wait: 100
      update_globals: 100
      update_settings: 100
      update_miner_settings: 100
      update_sharder_settings: 100
      payFees: 0
      feesPaid: 100
      mintedTokens: 100
      addToDelegatePool: 100
      deleteFromDelegatePool: 100
      sharder_keep: 100
      collect_reward: 100
  storagesc:
    owner_id: 1746b06bb09f55ee01b33b5e2e055d6cc7a900cb57c0a3a5eaabb8a0e7745802
    # the time_unit is a duration used as divider for a write price; a write
    # price measured in tok / GB / time_unit, where the time_unit is this
    # configuration; for example 1h, 24h (a day), 720h (a month -- 30 days);
    time_unit: "720h"
    min_stake: 0.01 # min stake can be set by a node (boundary for all nodes)
    max_stake: 20000.0 # max stake can be set by a node (boundary for all nodes)
    # max_mint
    max_mint: 1500000.0 # tokens, max amount of tokens can be minted by SC
    # min possible allocations size in bytes allowed by the SC
    min_alloc_size: 1024
    # min possible allocation duration allowed by the SC
    min_alloc_duration: "5m"
    # max challenge completion time of a blobber allowed by the SC
    max_challenge_completion_time: "3m"
    # min blobber's offer duration allowed by the SC
    min_offer_duration: "10h"
    # min blobber capacity allowed by the SC
    min_blobber_capacity: 1024
    # fraction of the allocation cost that is locked in the cancellation charge
    cancellation_charge: 0.2
    # users' read pool related configurations
    readpool:
      min_lock: 0.1 # tokens
    # users' write pool related configurations
    writepool:
      min_lock: 0.1 # tokens
    # stake pool configurations
    stakepool:
      # minimal lock for a delegate pool
      min_lock: 0.1 # tokens
      # interest_rate is tokens earned by a blobber for its stake
      interest_rate: 0.0
      # interest_interval is interval to pay interests for a stake
      interest_interval: 1m
      # min_lock_period is min lock period. Default lock period is 3 years worth of blocks.
      min_lock_period: 36m
      # the amount to slash stakeholders if a blobber or validator is killed
      kill_slash: 0.5
    # following settings are for free storage rewards
    #
    # largest value you can have for the total allowed free storage
    # that a single user can assign
    max_total_free_allocation: 10000
    # maximum setting for the largest number of tokens permitted in
    # a free storage allocation
    max_individual_free_allocation: 100
    # allocation settings for free storage
    # these values are applied to all free allocations
    free_allocation_settings:
      data_shards: 2
      duration: 50h
      parity_shards: 2
      read_pool_fraction: 0
      mint_amount: 0.5
      read_price_range:
        max: 1
        min: 0
      size: 10000000
      write_price_range:
        max: 1
        min: 0
    validator_reward: 0.025
    # blobber_slash represents blobber's stake penalty when a challenge not
    # passed
    blobber_slash: 0.10
    # duration between health check after which a blobber or validator is considered inactive
    health_check_period: 1h
    # max prices for blobbers (tokens per GB)
    max_read_price: 100.0
    max_write_price: 100.0
    min_write_price: 0.1
    max_blobbers_per_allocation: 40
    # allocation cancellation
    #
    # failed_challenges_to_cancel is number of failed challenges of an
    # allocation to be able to cancel an allocation
    failed_challenges_to_cancel: 20
    # failed_challenges_to_revoke_min_lock is number of failed challenges
    # of a blobber to revoke its min_lock demand back to user; only part
    # not paid yet can go back
    failed_challenges_to_revoke_min_lock: 10
    #
    # challenges
    #
    # enable challenges
    challenge_enabled: true
    # number of challenges for MB per minute
    challenge_rate_per_mb_min: 1
    # max number of challenges can be generated at once
    max_challenges_per_generation: 100
    # number of validators per challenge
    validators_per_challenge: 2
    # max delegates per stake pool allowed by SC
    max_delegates: 200
    # max_charge allowed for blobbers; the charge is part of blobber rewards
    # goes to blobber's delegate wallets, other part goes to related stake
    # holders
    max_charge: 0.50
    # reward paid out every block
    block_reward:
      block_reward: 1
      block_reward_change_period: 10000
      block_reward_change_ratio: 0.1
      qualifying_stake: 1
      sharder_ratio: 10
      miner_ratio: 40
      blobber_ratio: 50
      trigger_period: 30
      blobber_capacity_ratio: 10
      blobber_usage_ratio: 40
      gamma:
        alpha: 0.2
        a: 10
        b: 9
      zeta:
        i: 1
        k: 0.9
        mu: 0.2
    expose_mpt: true
    cost:
      update_settings: 100
      read_redeem: 100
      commit_connection: 100
      new_allocation_request: 3000
      update_allocation_request: 2500
      finalize_allocation: 9500
      cancel_allocation: 8400
      add_free_storage_assigner: 100
      free_allocation_request: 1500
      free_update_allocation: 2500
      blobber_health_check: 100
      validator_health_check: 100
      update_blobber_settings: 100
      update_validator_settings: 100
      pay_blobber_block_rewards: 100
      challenge_request: 100
      challenge_response: 1600
      add_validator: 100
      add_blobber: 100
      new_read_pool: 100
      read_pool_lock: 100
      read_pool_unlock: 100
      write_pool_lock: 100
      write_pool_unlock: 100
      stake_pool_lock: 100
      stake_pool_unlock: 100
      stake_pool_pay_interests: 100
      commit_settings_changes: 0
      generate_challenge: 100
      blobber_block_rewards: 0
      collect_reward: 100
      kill_blobber: 100
      kill_validator: 100
      shutdown_blobber: 100
      shutdown_validator: 100
  vestingsc:
    owner_id: 1746b06bb09f55ee01b33b5e2e055d6cc7a900cb57c0a3a5eaabb8a0e7745802
    min_lock: 0.01
    min_duration: "2m"
    max_duration: "2h"
    max_destinations: 3
    max_description_length: 20
    cost:
      trigger: 100
      unlock: 100
      add: 100
      stop: 100
      delete: 100
      vestingsc-update-settings: 100
  zcnsc:
    owner_id: 1746b06bb09f55ee01b33b5e2e055d6cc7a900cb57c0a3a5eaabb8a0e7745802
    min_mint: 1
    min_burn: 1
    min_stake: 0
    min_lock: 0
    min_authorizers: 1
    percent_authorizers: 0.7
    max_delegates: 10
    max_fee: 100
    burn_address: "0000000000000000000000000000000000000000000000000000000000000000"
    cost:
      mint: 100
      burn: 100
      add-authorizer: 100
<<<<<<< HEAD
      delete-authorizer: 100
  interestpoolsc:
    owner_id: 1746b06bb09f55ee01b33b5e2e055d6cc7a900cb57c0a3a5eaabb8a0e7745802
    min_lock: 10
    interest_rate: 0.0
    apr: 0.1
    min_lock_period: 1m
    max_lock_period: 8760h
    max_mint: 1500000.0
    cost:
      lock: 100
      unlock: 100
      updateVariables: 100
=======
      authorizer-health-check: 100
      delete-authorizer: 100
>>>>>>> 35d7ffc6
<|MERGE_RESOLUTION|>--- conflicted
+++ resolved
@@ -269,7 +269,7 @@
       mint: 100
       burn: 100
       add-authorizer: 100
-<<<<<<< HEAD
+      authorizer-health-check: 100
       delete-authorizer: 100
   interestpoolsc:
     owner_id: 1746b06bb09f55ee01b33b5e2e055d6cc7a900cb57c0a3a5eaabb8a0e7745802
@@ -282,8 +282,4 @@
     cost:
       lock: 100
       unlock: 100
-      updateVariables: 100
-=======
-      authorizer-health-check: 100
-      delete-authorizer: 100
->>>>>>> 35d7ffc6
+      updateVariables: 100
smart_contracts:
  faucetsc:
    owner_id: 1746b06bb09f55ee01b33b5e2e055d6cc7a900cb57c0a3a5eaabb8a0e7745802
    pour_limit: 1
    pour_amount: 1
    max_pour_amount: 10
    periodic_limit: 1000
    global_limit: 100000
    individual_reset: 3h # in hours
    global_reset: 48h # in hours
    cost:
      update-settings: 100
      pour: 100
      refill: 100
  interestpoolsc:
    owner_id: 1746b06bb09f55ee01b33b5e2e055d6cc7a900cb57c0a3a5eaabb8a0e7745802
    min_lock: 10
    interest_rate: 0.0
    apr: 0.1
    min_lock_period: 1m
    max_lock_period: 8760h
    max_mint: 1500000.0
    cost:
      lock: 100
      unlock: 100
      updateVariables: 100

  minersc:
    owner_id: 1746b06bb09f55ee01b33b5e2e055d6cc7a900cb57c0a3a5eaabb8a0e7745802
    # miners
    max_n: 7 # 100
    min_n: 3 # 3
    # sharders
    max_s: 2 # 30
    min_s: 1 # 1
    # max delegates allowed by SC
    max_delegates: 200 #
    # DKG
    t_percent: .66 # of active
    k_percent: .75 # of registered
    x_percent: 0.70 # percentage of prev mb miners required to be part of next mb
    # etc
    min_stake: 0.0 # min stake can be set by a node (boundary for all nodes)
    max_stake: 100.0 # max stake can be set by a node (boundary for all nodes)
    start_rounds: 50
    contribute_rounds: 50
    share_rounds: 50
    publish_rounds: 50
    wait_rounds: 50
    # stake interests, will be declined every epoch
    interest_rate: 0.0 # [0; 1)
    # reward rate for generators, will be declined every epoch
    reward_rate: 1.0 # [0; 1)
    # share ratio is miner/block sharders rewards ratio, for example 0.1
    # gives 10% for miner and rest for block sharders
    share_ratio: 0.8 # [0; 1)
    # reward for a block
    block_reward: 0.21 # tokens
    # max service charge can be set by a generator
    max_charge: 0.5 # %
    # epoch is number of rounds before rewards and interest are decreased
    epoch: 15000000 # rounds
    # decline rewards every new epoch by this value (the block_reward)
    reward_decline_rate: 0.1 # [0; 1), 0.1 = 10%
    # decline interests every new epoch by this value (the interest_rate)
    interest_decline_rate: 0.1 # [0; 1), 0.1 = 10%
    # no mints after miner SC total mints reaches this boundary
    max_mint: 1500000.0 # tokens
    # if view change is false then reward round frequency is used to send rewards and interests
    reward_round_frequency: 250
    cooldown_period: 100
    cost:
      add_miner: 100
      add_sharder: 100
      delete_miner: 100
      delete_sharder: 100
      miner_health_check: 100
      sharder_health_check: 100
      contributeMpk: 100
      shareSignsOrShares: 100
      wait: 100
      update_globals: 100
      update_settings: 100
      update_miner_settings: 100
      update_sharder_settings: 100
      payFees: 0
      feesPaid: 100
      mintedTokens: 100
      addToDelegatePool: 100
      deleteFromDelegatePool: 100
      sharder_keep: 100
      collect_reward: 100
  storagesc:
    owner_id: 1746b06bb09f55ee01b33b5e2e055d6cc7a900cb57c0a3a5eaabb8a0e7745802
    # the time_unit is a duration used as divider for a write price; a write
    # price measured in tok / GB / time_unit, where the time_unit is this
    # configuration; for example 1h, 24h (a day), 720h (a month -- 30 days);
    time_unit: "720h"
    min_stake: 0.01 # min stake can be set by a node (boundary for all nodes)
    max_stake: 100.0 # max stake can be set by a node (boundary for all nodes)
    # max_mint
    max_mint: 1500000.0 # tokens, max amount of tokens can be minted by SC
    # min possible allocations size in bytes allowed by the SC
    min_alloc_size: 1024
    # min possible allocation duration allowed by the SC
    min_alloc_duration: "5m"
    # max challenge completion time of a blobber allowed by the SC
    max_challenge_completion_time: "3m"
    # min blobber's offer duration allowed by the SC
    min_offer_duration: "10h"
    # min blobber capacity allowed by the SC
    min_blobber_capacity: 1024
    # users' read pool related configurations
    readpool:
      min_lock: 0.1 # tokens
<<<<<<< HEAD
    # users' allocation pool related configurations
    write_pool:
=======
    # users' write pool related configurations
    writepool:
>>>>>>> 984122c3
      min_lock: 0.1 # tokens
    # stake pool configurations
    stakepool:
      # minimal lock for a delegate pool
      min_lock: 0.1 # tokens
      # interest_rate is tokens earned by a blobber for its stake
      interest_rate: 0.0
      # interest_interval is interval to pay interests for a stake
      interest_interval: 1m
    # following settings are for free storage rewards
    #
    # largest value you can have for the total allowed free storage
    # that a single user can assign
    max_total_free_allocation: 10000
    # maximum setting for the largest number of tokens permitted in
    # a free storage allocation
    max_individual_free_allocation: 100
    # allocation settings for free storage
    # these values are applied to all free allocations
    free_allocation_settings:
      # the free payment is split between read and write pool in the ratio
      # read_pool_fraction : (1-read_pool_fraction)
      read_pool_fraction: 0.2
      data_shards: 10
      parity_shards: 5
      size: 10000000000
      duration: 50h
      read_price_range:
        min: 0.0
        max: 0.04
      write_price_range:
        min: 0.0
        max: 0.04
      max_challenge_completion_time:  1m
    # validator_reward represents part of blobbers' rewards goes to validators
    validator_reward: 0.025
    # blobber_slash represents blobber's stake penalty when a challenge not
    # passed
    blobber_slash: 0.10
    # max prices for blobbers (tokens per GB)
    max_read_price: 100.0
    max_write_price: 100.0
    # min_write_price: 0.1
    max_blobbers_per_allocation: 40
    # allocation cancellation
    #
    # failed_challenges_to_cancel is number of failed challenges of an
    # allocation to be able to cancel an allocation
    failed_challenges_to_cancel: 20
    # failed_challenges_to_revoke_min_lock is number of failed challenges
    # of a blobber to revoke its min_lock demand back to user; only part
    # not paid yet can go back
    failed_challenges_to_revoke_min_lock: 10
    #
    # challenges
    #
    # enable challenges
    challenge_enabled: true
    # number of challenges for MB per minute
    challenge_rate_per_mb_min: 1
    # max number of challenges can be generated at once
    max_challenges_per_generation: 100
    # number of validators per challenge
    validators_per_challenge: 2
    # max delegates per stake pool allowed by SC
    max_delegates: 200
    # max_charge allowed for blobbers; the charge is part of blobber rewards
    # goes to blobber's delegate wallets, other part goes to related stake
    # holders
    max_charge: 0.50
    # reward paid out every block
    block_reward:
      block_reward: 1
      block_reward_change_period: 10000
      block_reward_change_ratio: 0.1
      qualifying_stake: 1
      sharder_ratio: 10
      miner_ratio: 40
      blobber_ratio: 50
      trigger_period: 30
      blobber_capacity_ratio: 10
      blobber_usage_ratio: 40
    expose_mpt: true
    cost:
      update_settings: 100
      read_redeem: 100
      commit_connection: 100
      new_allocation_request: 3000
      update_allocation_request: 2500
      finalize_allocation: 9500
      cancel_allocation: 8400
      add_free_storage_assigner: 100
      free_allocation_request: 1500
      free_update_allocation: 2500
      add_curator: 100
      remove_curator: 100
      blobber_health_check: 100
      update_blobber_settings: 100
      update_validator_settings: 100
      pay_blobber_block_rewards: 100
      curator_transfer_allocation: 100
      challenge_request: 100
      challenge_response: 1600
      add_validator: 100
      add_blobber: 100
      new_read_pool: 100
      read_pool_lock: 100
      read_pool_unlock: 100
      write_pool_lock: 100
      write_pool_unlock: 100
      stake_pool_lock: 100
      stake_pool_unlock: 100
      stake_pool_pay_interests: 100
      commit_settings_changes: 0
      generate_challenge: 100
      blobber_block_rewards: 0
      collect_reward: 100
  vestingsc:
    owner_id: 1746b06bb09f55ee01b33b5e2e055d6cc7a900cb57c0a3a5eaabb8a0e7745802
    min_lock: 0.01
    min_duration: "2m"
    max_duration: "2h"
    max_destinations: 3
    max_description_length: 20
    cost:
      trigger: 100
      unlock: 100
      add: 100
      stop: 100
      delete: 100
      vestingsc-update-settings: 100
  zcnsc:
    owner_id: 1746b06bb09f55ee01b33b5e2e055d6cc7a900cb57c0a3a5eaabb8a0e7745802
    min_mint: 1
    min_burn: 1
    min_stake: 0
    min_lock: 0
    min_authorizers: 1
    percent_authorizers: 0.7
    max_delegates: 10
    max_fee: 100
    burn_address: "0000000000000000000000000000000000000000000000000000000000000000"
    cost:
      mint: 100
      burn: 100
      add-authorizer: 100
      delete-authorizer: 100<|MERGE_RESOLUTION|>--- conflicted
+++ resolved
@@ -113,13 +113,8 @@
     # users' read pool related configurations
     readpool:
       min_lock: 0.1 # tokens
-<<<<<<< HEAD
-    # users' allocation pool related configurations
-    write_pool:
-=======
     # users' write pool related configurations
     writepool:
->>>>>>> 984122c3
       min_lock: 0.1 # tokens
     # stake pool configurations
     stakepool:

--- conflicted
+++ resolved
@@ -232,12 +232,7 @@
       stake_pool_pay_interests: 100
       commit_settings_changes: 0
       generate_challenge: 100
-<<<<<<< HEAD
-      collect_reward: 100
-      blobber_block_rewards: 100
-=======
       blobber_block_rewards: 0
->>>>>>> f34b4e5f
       collect_reward: 100
   vestingsc:
     owner_id: 1746b06bb09f55ee01b33b5e2e055d6cc7a900cb57c0a3a5eaabb8a0e7745802

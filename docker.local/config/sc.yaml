smart_contracts:
  faucetsc:
    owner_id: 1746b06bb09f55ee01b33b5e2e055d6cc7a900cb57c0a3a5eaabb8a0e7745802
    pour_limit: 1
    pour_amount: 1
    max_pour_amount: 10
    periodic_limit: 1000
    global_limit: 100000
    individual_reset: 3h # in hours
    global_reset: 48h # in hours
    cost:
      update-settings: 100
      pour: 100
      refill: 100
  interestpoolsc:
    owner_id: 1746b06bb09f55ee01b33b5e2e055d6cc7a900cb57c0a3a5eaabb8a0e7745802
    min_lock: 10
    interest_rate: 0.0
    apr: 0.1
    min_lock_period: 1m
    max_lock_period: 8760h
    max_mint: 1500000.0
    cost:
      lock: 100
      unlock: 100
      updateVariables: 100
  minersc:
    owner_id: 1746b06bb09f55ee01b33b5e2e055d6cc7a900cb57c0a3a5eaabb8a0e7745802
    # miners
    max_n: 7 # 100
    min_n: 3 # 3
    # sharders
    max_s: 2 # 30
    min_s: 1 # 1
    # max delegates allowed by SC
    max_delegates: 200 #
    # DKG
    t_percent: .66 # of active
    k_percent: .75 # of registered
    x_percent: 0.70 # percentage of prev mb miners required to be part of next mb
    # etc
    min_stake: 0.0 # min stake can be set by a node (boundary for all nodes)
    max_stake: 100.0 # max stake can be set by a node (boundary for all nodes)
    start_rounds: 50
    contribute_rounds: 50
    share_rounds: 50
    publish_rounds: 50
    wait_rounds: 50
    # stake interests, will be declined every epoch
    interest_rate: 0.0 # [0; 1)
    # reward rate for generators, will be declined every epoch
    reward_rate: 1.0 # [0; 1)
    # share ratio is miner/block sharders rewards ratio, for example 0.1
    # gives 10% for miner and rest for block sharders
    share_ratio: 0.8 # [0; 1)
    # reward for a block
    block_reward: 0.21 # tokens
    # max service charge can be set by a generator
    max_charge: 0.5 # %
    # epoch is number of rounds before rewards and interest are decreased
    epoch: 15000000 # rounds
    # decline rewards every new epoch by this value (the block_reward)
    reward_decline_rate: 0.1 # [0; 1), 0.1 = 10%
    # decline interests every new epoch by this value (the interest_rate)
    interest_decline_rate: 0.1 # [0; 1), 0.1 = 10%
    # no mints after miner SC total mints reaches this boundary
    max_mint: 1500000.0 # tokens
    # if view change is false then reward round frequency is used to send rewards and interests
    reward_round_frequency: 250
    # cooldown_period is round unit to prevent from DDOS attack
    cooldown_period: 100

    cost:
      add_miner: 100
      add_sharder: 100
      delete_miner: 100
      delete_sharder: 100
      miner_health_check: 100
      sharder_health_check: 100
      contributeMpk: 100
      shareSignsOrShares: 100
      wait: 100
      update_globals: 100
      update_settings: 100
      update_miner_settings: 100
      update_sharder_settings: 100
      payFees: 100
      feesPaid: 100
      mintedTokens: 100
      addToDelegatePool: 100
      deleteFromDelegatePool: 100
      sharder_keep: 100
      collect_reward: 100
  storagesc:
    owner_id: 1746b06bb09f55ee01b33b5e2e055d6cc7a900cb57c0a3a5eaabb8a0e7745802
    # the time_unit is a duration used as divider for a write price; a write
    # price measured in tok / GB / time_unit, where the time_unit is this
    # configuration; for example 1h, 24h (a day), 720h (a month -- 30 days);
    time_unit: "720h"
    min_stake: 0.01 # min stake can be set by a node (boundary for all nodes)
    max_stake: 100.0 # max stake can be set by a node (boundary for all nodes)
    # max_mint
    max_mint: 1500000.0 # tokens, max amount of tokens can be minted by SC
    # min possible allocations size in bytes allowed by the SC
    min_alloc_size: 1024
    # min possible allocation duration allowed by the SC
    min_alloc_duration: "5m"
    # max challenge completion time of a blobber allowed by the SC
    max_challenge_completion_time: "30m"
    # min blobber's offer duration allowed by the SC
    min_offer_duration: "10h"
    # min blobber capacity allowed by the SC
    min_blobber_capacity: 1024
    # users' read pool related configurations
    readpool:
      min_lock: 0.1 # tokens
      min_lock_period: 1m
      max_lock_period: 8760h
    # users' write pool related configurations
    writepool:
      min_lock: 0.1 # tokens
      min_lock_period: 2m
      max_lock_period: 8760h
    # stake pool configurations
    stakepool:
      # minimal lock for a delegate pool
      min_lock: 0.1 # tokens
      # interest_rate is tokens earned by a blobber for its stake
      interest_rate: 0.0
      # interest_interval is interval to pay interests for a stake
      interest_interval: 1m
    # following settings are for free storage rewards
    #
    # largest value you can have for the total allowed free storage
    # that a single user can assign
    max_total_free_allocation: 10000
    # maximum setting for the largest number of tokens permitted in
    # a free storage allocation
    max_individual_free_allocation: 100
    # allocation settings for free storage
    # these values are applied to all free allocations
    free_allocation_settings:
      # the free payment is split between read and write pool in the ratio
      # read_pool_fraction : (1-read_pool_fraction)
      read_pool_fraction: 0.2
      data_shards: 10
      parity_shards: 5
      size: 10000000000
      duration: 50h
      read_price_range:
        min: 0.0
        max: 0.04
      write_price_range:
        min: 0.0
        max: 0.04
      max_challenge_completion_time:  1m
    # validator_reward represents part of blobbers' rewards goes to validators
    validator_reward: 0.025
    # blobber_slash represents blobber's stake penalty when a challenge not
    # passed
    blobber_slash: 0.10
    # max prices for blobbers (tokens per GB)
    max_read_price: 100.0
    max_write_price: 100.0
    # min_write_price: 0.1
    # allocation cancellation
    #
    # failed_challenges_to_cancel is number of failed challenges of an
    # allocation to be able to cancel an allocation
    failed_challenges_to_cancel: 20
    # failed_challenges_to_revoke_min_lock is number of failed challenges
    # of a blobber to revoke its min_lock demand back to user; only part
    # not paid yet can go back
    failed_challenges_to_revoke_min_lock: 10
    #
    # challenges
    #
    # enable challenges
    challenge_enabled: true
    # number of challenges for MB per minute
    challenge_rate_per_mb_min: 1
    # max number of challenges can be generated at once
    max_challenges_per_generation: 100
    # number of validators per challenge
    validators_per_challenge: 2
    # max delegates per stake pool allowed by SC
    max_delegates: 200
    # max_charge allowed for blobbers; the charge is part of blobber rewards
    # goes to blobber's delegate wallets, other part goes to related stake
    # holders
    max_charge: 0.50
    # reward paid out every block
    expose_mpt: true
    block_reward:
      block_reward: 1
      block_reward_change_period: 10000
      block_reward_change_ratio: 0.1
      qualifying_stake: 1
      sharder_ratio: 10
      miner_ratio: 40
      blobber_ratio: 50
      trigger_period: 30
    cost:
      update_settings: 100
      read_redeem: 100
      commit_connection: 100
      new_allocation_request: 3000
      update_allocation_request: 2500
      finalize_allocation: 100
      cancel_allocation: 8400
      add_free_storage_assigner: 100
      free_allocation_request: 1500
      free_update_allocation: 2500
      add_curator: 100
      remove_curator: 100
      blobber_health_check: 100
      update_blobber_settings: 100
      pay_blobber_block_rewards: 100
      curator_transfer_allocation: 100
      challenge_request: 100
      challenge_response: 1600
      generate_challenges: 9999 #exceeds limit, might be switched off
      add_validator: 100
      add_blobber: 100
      new_read_pool: 100
      read_pool_lock: 100
      read_pool_unlock: 100
      write_pool_lock: 100
      write_pool_unlock: 100
      stake_pool_lock: 100
      stake_pool_unlock: 100
      stake_pool_pay_interests: 100
      commit_settings_changes: 100
<<<<<<< HEAD
      collect_reward: 100
=======
      blobber_block_rewards: 100
>>>>>>> 6769a3ad
  vestingsc:
    owner_id: 1746b06bb09f55ee01b33b5e2e055d6cc7a900cb57c0a3a5eaabb8a0e7745802
    min_lock: 0.01
    min_duration: "2m"
    max_duration: "2h"
    max_destinations: 3
    max_description_length: 20
    cost:
      trigger: 100
      unlock: 100
      add: 100
      stop: 100
      delete: 100
      vestingsc-update-settings: 100
  zcnsc:
    min_mint_amount: 1
    percent_authorizers: 0.7
    min_authorizers: 1
    min_burn_amount: 1
    min_stake_amount: 0
    max_fee: 100
    burn_address: "0000000000000000000000000000000000000000000000000000000000000000"
    cost:
      mint: 100
      burn: 100
      DeleteAuthorizer: 100
      AddAuthorizer: 100<|MERGE_RESOLUTION|>--- conflicted
+++ resolved
@@ -231,11 +231,8 @@
       stake_pool_unlock: 100
       stake_pool_pay_interests: 100
       commit_settings_changes: 100
-<<<<<<< HEAD
       collect_reward: 100
-=======
       blobber_block_rewards: 100
->>>>>>> 6769a3ad
   vestingsc:
     owner_id: 1746b06bb09f55ee01b33b5e2e055d6cc7a900cb57c0a3a5eaabb8a0e7745802
     min_lock: 0.01

--- conflicted
+++ resolved
@@ -192,12 +192,8 @@
       qualifying_stake: 1
       sharder_ratio: 10
       miner_ratio: 40
-<<<<<<< HEAD
       blobber_ratio: 50
       trigger_period: 30
-=======
-      blobber_capacity_ratio: 10
-      blobber_usage_ratio: 40
     cost:
       update_settings: 100
       read_redeem: 100
@@ -229,7 +225,6 @@
       stake_pool_unlock: 100
       stake_pool_pay_interests: 100
       commit_settings_changes: 100
->>>>>>> a6df2b5d
   vestingsc:
     owner_id: 1746b06bb09f55ee01b33b5e2e055d6cc7a900cb57c0a3a5eaabb8a0e7745802
     min_lock: 0.01

--- conflicted
+++ resolved
@@ -67,11 +67,9 @@
     max_mint: 1500000.0 # tokens
     # if view change is false then reward round frequency is used to send rewards and interests
     reward_round_frequency: 250
-<<<<<<< HEAD
     # cooldown_period is round unit to prevent from DDOS attack
     cooldown_period: 100
 
-=======
     cost:
       add_miner: 100
       add_sharder: 100
@@ -92,7 +90,6 @@
       addToDelegatePool: 100
       deleteFromDelegatePool: 100
       sharder_keep: 100
->>>>>>> 7ccab440
   storagesc:
     owner_id: 1746b06bb09f55ee01b33b5e2e055d6cc7a900cb57c0a3a5eaabb8a0e7745802
     # the time_unit is a duration used as divider for a write price; a write

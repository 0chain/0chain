version: 1.0

logging:
  level: "info"
  console: false # printing log to console is only supported in development mode
  goroutines: false
  memlog: true

development:
<<<<<<< HEAD
  state: true
  dkg: false 
=======
  state: false
  dkg: false
>>>>>>> 94760641
  txn_generation:
    wallets: 500
    transactions: 10

zerochain:
  id: "0afc093ffb509f059c55478bc1a60351cef7b4e9c008a53a6cc8241ca8617dfe"
  decimals: 10
  genesis_block:
    id: "ed79cae70d439c11258236da1dfa6fc550f7cc569768304623e8fbd7d70efae4"

server_chain:
  id: "0afc093ffb509f059c55478bc1a60351cef7b4e9c008a53a6cc8241ca8617dfe"
  owner: "65dfe7e15ca2f689edda6eff3d5c36e8c0975792fa443c5f5413fbca27c49567"
  decimals: 10
  tokens: 400000000
  genesis_block:
    id: "ed79cae70d439c11258236da1dfa6fc550f7cc569768304623e8fbd7d70efae4"
  block:
    min_block_size: 10
    max_block_size: 100
    max_byte_size: 163840
    generators: 2
    sharders: 3
    generation:
      timeout: 15
      transaction_wait_time: 5 #milliseconds
    proposal:
      max_wait_time: 180 # milliseconds
      wait_mode: static # static or dynamic
    consensus:
      threshold_by_count: 66 # percentage
      threshold_by_stake: 0 # percent
    validation:
      batch_size: 1000
    reuse_txns: false
    storage:
      provider: blockstore.FSBlockStore # blockstore.FSBlockStore or blockstore.BlockDBStore
  round_range: 10000000
  transaction:
    payload:
      max_size: 32768 # bytes
    timeout: 10 # seconds
  client:
    discover: true
  messages:
    verification_tickets_to: all_miners # generator or all_miners
  state:
    prune_below_count: 100 # rounds

network:
  relay_time: 180 # milliseconds
  max_concurrent_requests: 3
  timeout:
    small_message: 1000 # milliseconds
    large_message: 3000 # milliseconds
  large_message_th_size: 10240 # anything greater than this size in bytes<|MERGE_RESOLUTION|>--- conflicted
+++ resolved
@@ -7,13 +7,8 @@
   memlog: true
 
 development:
-<<<<<<< HEAD
   state: true
   dkg: false 
-=======
-  state: false
-  dkg: false
->>>>>>> 94760641
   txn_generation:
     wallets: 500
     transactions: 10

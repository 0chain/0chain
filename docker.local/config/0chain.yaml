--- conflicted
+++ resolved
@@ -8,11 +8,7 @@
 
 development:
   state: true
-<<<<<<< HEAD
-  dkg: false 
-=======
   dkg: true
->>>>>>> 77b15162
   txn_generation:
     wallets: 500
     transactions: 10

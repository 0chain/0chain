--- conflicted
+++ resolved
@@ -69,14 +69,10 @@
   state:
     prune_below_count: 100 # rounds
   smart_contract:
-<<<<<<< HEAD
     timeout: 50 # milliseconds
   health_check:
     round: 1
     batch_sync_size: 50
-=======
-    timeout: 50 # milliseconds, 0 = no timeout
->>>>>>> 7c5672b5
 
 network:
   nodes_file: config/single_machine_3_nodes.yaml

version: 1.0

logging:
  level: "info"
  console: false # printing log to console is only supported in development mode
  goroutines: false
  memlog: false

development:
  state: true
  dkg: true
  view_change: true
  smart_contract:
    storage: true
    faucet: true
    zrc20: true
    interest: true
    miner: true
    multisig: true
    vesting: true
  txn_generation:
    wallets: 50
    max_transactions: 7
    max_txn_fee: 10000
    min_txn_fee: 0
    max_txn_value: 10000000000
    min_txn_value: 100
  faucet:
    refill_amount: 1000000000000000

zerochain:
  id: "0afc093ffb509f059c55478bc1a60351cef7b4e9c008a53a6cc8241ca8617dfe"
  decimals: 10
  genesis_block:
    id: "ed79cae70d439c11258236da1dfa6fc550f7cc569768304623e8fbd7d70efae4"

server_chain:
  id: "0afc093ffb509f059c55478bc1a60351cef7b4e9c008a53a6cc8241ca8617dfe"
  owner: "edb90b850f2e7e7cbd0a1fa370fdcc5cd378ffbec95363a7bc0e5a98b8ba5759"
  decimals: 10
  tokens: 200000000
  genesis_block:
    id: "ed79cae70d439c11258236da1dfa6fc550f7cc569768304623e8fbd7d70efae4"
  block:
    min_block_size: 1
    max_block_size: 10
    max_byte_size: 1638400
    generators: 2
    #replicators: 3
    replicators: 0
    generation:
      timeout: 15
      retry_wait_time: 5 #milliseconds
    proposal:
      max_wait_time: 180 # milliseconds
      wait_mode: static # static or dynamic
    consensus:
      threshold_by_count: 66 # percentage
      threshold_by_stake: 0 # percent
    sharding:
      min_active_sharders: 25 # percentage
      min_active_replicators: 25 # percentage
    validation:
      batch_size: 1000
    reuse_txns: false
    storage:
      provider: blockstore.FSBlockStore # blockstore.FSBlockStore or blockstore.BlockDBStore
  round_range: 10000000
  round_timeouts:
<<<<<<< HEAD
    softto_min: 3000   #in miliseconds
    softto_mult: 4   #multiples of mean network time (mnt)  softto = max{softo_min, softto_mult * mnt}
    round_restart_mult: 3        #number of soft timeouts before round is restarted
=======
    softto_min: 3000 #in miliseconds
    softto_mult: 3 #multiples of mean network time (mnt)  softto = max{softo_min, softto_mult * mnt}
    round_restart_mult: 2 #number of soft timeouts before round is restarted
>>>>>>> 4fe5ad6e
  transaction:
    payload:
      max_size: 98304 # bytes
    timeout: 30 # seconds
  client:
    signature_scheme: bls0chain # ed25519 or bls0chain
    discover: true
  messages:
    verification_tickets_to: all_miners # generator or all_miners
  state:
    prune_below_count: 100 # rounds
  smart_contract:
    timeout: 8000 # milliseconds
  health_check:
    show_counters: true
    deep_scan:
      enabled: false
      settle_secs: 30
      window: 0 #Full scan till round 0
      repeat_interval_mins: 3 #minutes
      report_status_mins: 1 #minutes
      batch_size: 50
    proximity_scan:
      enabled: true
      settle_secs: 30
      window: 0 #number of blocks
      repeat_interval_mins: 1 #minutes
      report_status_mins: 1 #minutes
      batch_size: 50

network:
  magic_block_file: config/b0magicBlock_4_miners_1_sharder.json
  relay_time: 200 # milliseconds
  max_concurrent_requests: 40
  timeout:
    small_message: 1000 # milliseconds
    large_message: 3000 # milliseconds
  large_message_th_size: 5120 # anything greater than this size in bytes
  user_handlers:
    rate_limit: 10 # 10 per second
  n2n_handlers:
    rate_limit: 1000 # 1000 per second

<<<<<<< HEAD
# delegate wallet is wallet that used for all rewards of a node (miner/sharder);
# if delegate wallet is not set, then node id used;
delegate_wallet: ''       # delegate wallet for all rewards
# % of fees for generator
service_charge: 0.10      # [0; 1) of all fees
# max number of delegate pools allowed by a node in miner SC
number_of_delegates: 10   # max number of delegate pools
# min stake pool amount allowed by node; should not conflict with
# SC min_stake 
min_stake: 10.0    # tokens
# max stake pool amount allowed by node; should not conflict with
# SC max_stake 
max_stake: 1000.0  # tokens
=======
minio:
  enabled: false # Do not enable with deep scan ON
  worker_frequency: 3600
  num_workers: 5
  use_ssl: false
  old_block_round_range: 20000000
  delete_local_copy: true

cassandra:
  connection:
    delay: 3 # in seconds
    retries: 10
>>>>>>> 4fe5ad6e
<|MERGE_RESOLUTION|>--- conflicted
+++ resolved
@@ -67,15 +67,9 @@
       provider: blockstore.FSBlockStore # blockstore.FSBlockStore or blockstore.BlockDBStore
   round_range: 10000000
   round_timeouts:
-<<<<<<< HEAD
-    softto_min: 3000   #in miliseconds
-    softto_mult: 4   #multiples of mean network time (mnt)  softto = max{softo_min, softto_mult * mnt}
-    round_restart_mult: 3        #number of soft timeouts before round is restarted
-=======
     softto_min: 3000 #in miliseconds
     softto_mult: 3 #multiples of mean network time (mnt)  softto = max{softo_min, softto_mult * mnt}
     round_restart_mult: 2 #number of soft timeouts before round is restarted
->>>>>>> 4fe5ad6e
   transaction:
     payload:
       max_size: 98304 # bytes
@@ -119,7 +113,6 @@
   n2n_handlers:
     rate_limit: 1000 # 1000 per second
 
-<<<<<<< HEAD
 # delegate wallet is wallet that used for all rewards of a node (miner/sharder);
 # if delegate wallet is not set, then node id used;
 delegate_wallet: ''       # delegate wallet for all rewards
@@ -133,7 +126,6 @@
 # max stake pool amount allowed by node; should not conflict with
 # SC max_stake 
 max_stake: 1000.0  # tokens
-=======
 minio:
   enabled: false # Do not enable with deep scan ON
   worker_frequency: 3600
@@ -145,5 +137,4 @@
 cassandra:
   connection:
     delay: 3 # in seconds
-    retries: 10
->>>>>>> 4fe5ad6e
+    retries: 10
version: 1.0

logging:
  level: "debug"
  console: false # printing log to console is only supported in development mode
  goroutines: false
  memlog: false

development:
  state: true
  dkg: true
  view_change: false
  block_rewards: false
  smart_contract:
    storage: true
    faucet: true
    zrc20: true
    interest: true
    miner: true
    multisig: true
    vesting: true
<<<<<<< HEAD
    magma: true
=======
    zcn: true
>>>>>>> b0e530be
  txn_generation:
    wallets: 50
    max_transactions: 0
    max_txn_fee: 10000
    min_txn_fee: 0
    max_txn_value: 10000000000
    min_txn_value: 100
  faucet:
    refill_amount: 1000000000000000

zerochain:
  id: "0afc093ffb509f059c55478bc1a60351cef7b4e9c008a53a6cc8241ca8617dfe"
  decimals: 10
  genesis_block:
    id: "ed79cae70d439c11258236da1dfa6fc550f7cc569768304623e8fbd7d70efae4"

server_chain:
  id: "0afc093ffb509f059c55478bc1a60351cef7b4e9c008a53a6cc8241ca8617dfe"
  owner: "edb90b850f2e7e7cbd0a1fa370fdcc5cd378ffbec95363a7bc0e5a98b8ba5759"
  decimals: 10
  tokens: 200000000
  genesis_block:
    id: "ed79cae70d439c11258236da1dfa6fc550f7cc569768304623e8fbd7d70efae4"
  block:
    min_block_size: 1
    max_block_size: 10
    max_byte_size: 1638400
    min_generators: 2
    generators_percent: 0.2
    replicators: 0
    generation:
      timeout: 15
      retry_wait_time: 5 #milliseconds
    proposal:
      max_wait_time: 180ms
      wait_mode: static # static or dynamic
    consensus:
      threshold_by_count: 66 # percentage (registration)
      threshold_by_stake: 0 # percent
    sharding:
      min_active_sharders: 25 # percentage
      min_active_replicators: 25 # percentageRF
    validation:
      batch_size: 1000
    reuse_txns: false
    storage:
      provider: blockstore.FSBlockStore # blockstore.FSBlockStore or blockstore.BlockDBStore
  round_range: 10000000
  round_timeouts:
    softto_min: 1500 # in miliseconds
    softto_mult: 1 # multiples of mean network time (mnt)  softto = max{softo_min, softto_mult * mnt}
    round_restart_mult: 10 # number of soft timeouts before round is restarted
    timeout_cap: 0 # 0 indicates no cap
    vrfs_timeout_mismatch_tolerance: 5
  transaction:
    payload:
      max_size: 98304 # bytes
    timeout: 30 # seconds
    min_fee: 0
  client:
    signature_scheme: bls0chain # ed25519 or bls0chain
    discover: true
  messages:
    verification_tickets_to: all_miners # generator or all_miners
  state:
    prune_below_count: 100 # rounds
    sync:
      timeout: 10 # seconds
  stuck:
    check_interval: 10 # seconds
    time_threshold: 60 #seconds
  smart_contract:
    setting_update_period: 200 #rounds
    timeout: 8000ms
  health_check:
    show_counters: true
    deep_scan:
      enabled: false
      settle_secs: 30s
      window: 0 #Full scan till round 0
      repeat_interval_mins: 3m #minutes
      report_status_mins: 1m #minutes
      batch_size: 50
    proximity_scan:
      enabled: true
      settle_secs: 30s
      window: 100000 #number of blocks, Do not make 0 with minio ON, Should be less than minio old block round range
      repeat_interval_mins: 1m #minutes
      report_status_mins: 1m #minutes
      batch_size: 50
  lfb_ticket:
    rebroadcast_timeout: "15s" #
    ahead: 5 # should be >= 5
    fb_fetching_lifetime: "10s" #
  async_blocks_fetching:
    max_simultaneous_from_miners: 100
    max_simultaneous_from_sharders: 30

network:
  magic_block_file: config/b0magicBlock_4_miners_2_sharders.json
  initial_states: config/initial_state.yaml
  genesis_dkg: 0
  dns_url: "" # http://198.18.0.98:9091
  relay_time: 200 # milliseconds
  max_concurrent_requests: 40
  timeout:
    small_message: 1000 # milliseconds
    large_message: 3000 # milliseconds
  large_message_th_size: 5120 # anything greater than this size in bytes
  user_handlers:
    rate_limit: 100000000 # 100 per second
  n2n_handlers:
    rate_limit: 10000000000 # 10000 per second

# delegate wallet is wallet that used to configure node in Miner SC; if its
# empty, then node ID used
delegate_wallet: ""
# % of fees and rewards for generator
service_charge: 0.10 # [0; 1) of all fees
# max number of delegate pools allowed by a node in miner SC
number_of_delegates: 10 # max number of delegate pools
# min stake pool amount allowed by node; should not conflict with
# SC min_stake
min_stake: 0.0 # tokens
# max stake pool amount allowed by node; should not conflict with
# SC max_stake
max_stake: 100.0 # tokens

minio:
  enabled: false # Enable or disable minio backup, Do not enable with deep scan ON
  worker_frequency: 1800 # In Seconds, The frequency at which the worker should look for files, Ex: 3600 means it will run every 3600 seconds
  num_workers: 5 # Number of workers to run in parallel, Just to make execution faster we can have mutiple workers running simultaneously
  use_ssl: false # Use SSL for connection or not
  old_block_round_range: 250000 # How old the block should be to be considered for moving to cloud, Should be greater than proximity scan window
  delete_local_copy: true # Delete local copy of block once it's moved to cloud

cassandra:
  connection:
    delay: 10 # in seconds
    retries: 10

# integration tests related configurations
integration_tests:
  # address of the server
  address: host.docker.internal:15210
  # lock_interval used by nodes to request server to connect to blockchain
  # after start
  lock_interval: 1s<|MERGE_RESOLUTION|>--- conflicted
+++ resolved
@@ -19,11 +19,8 @@
     miner: true
     multisig: true
     vesting: true
-<<<<<<< HEAD
     magma: true
-=======
     zcn: true
->>>>>>> b0e530be
   txn_generation:
     wallets: 50
     max_transactions: 0

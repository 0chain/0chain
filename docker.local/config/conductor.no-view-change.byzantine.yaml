enable:
  - "attack round transfer"
  - "resend past messages"
  - "restart"
  - "attack fetching"
sets:
  - name: "attack round transfer"
    tests:
      - "not notarised block extension"
      - "send different blocks from first generator"
      - "send different blocks from all generators"
      - "breaking single block"
      - "send insufficient proposals"
      - "verifying non existent block"
      - "notarising non existent block"
  - name: "resend past messages"
    tests:
      - "resend proposed block"
      - "resend notarisation"
  - name: "restart"
    tests:
      - "bad timeout VRF share"
      - "half nodes down"
  - name: "attack fetching"
    tests:
      - "attack BlockStateChangeRequestor: neither node reply"
      - "attack BlockStateChangeRequestor: only one node replies"
      - "attack BlockStateChangeRequestor: one node sends state change with changed mpt node"
      - "attack BlockStateChangeRequestor: one node sends state change with deleted mpt node"
      - "attack BlockStateChangeRequestor: one node sends state change with added mpt node"
      - "attack BlockStateChangeRequestor: one node sends partial state from another block"

tests:
  - name: "not notarised block extension"
    flow:
      - set_monitor: "miner-1"
      - cleanup_bc: { }
      - start_lock: [ "miner-1", "miner-2", "miner-3", "miner-4", "sharder-1", "sharder-2" ]
      - configure_not_notarised_block_extension_test_case:
          test_report:
            round: 50
            by_generator: false
            by_node_with_type_rank: 0
      - unlock: [ "miner-1", "miner-2", "miner-3", "miner-4", "sharder-1", "sharder-2" ]
      - wait_round:
          round: 70
          allow_beyond: true
      - make_test_case_check:
          wait_time: 5m
      - save_logs: {}

  - name: "send different blocks from first generator"
    flow:
      - set_monitor: "miner-1"
      - cleanup_bc: { }
      - start_lock: [ "miner-1", "miner-2", "miner-3", "miner-4", "sharder-1", "sharder-2" ]
      - configure_send_different_blocks_from_first_generator_test_case:
          test_report:
            round: 50
      - unlock: [ "miner-1", "miner-2", "miner-3", "miner-4", "sharder-1", "sharder-2" ]
      - wait_round:
          round: 70
          allow_beyond: true
      - make_test_case_check:
          wait_time: 5m
      - save_logs: { }

  - name: "send different blocks from all generators"
    flow:
      - set_monitor: "miner-1"
      - cleanup_bc: { }
      - start_lock: [ "miner-1", "miner-2", "miner-3", "miner-4", "sharder-1", "sharder-2" ]
      - configure_send_different_blocks_from_all_generators_test_case:
          test_report:
            round: 50
      - unlock: [ "miner-1", "miner-2", "miner-3", "miner-4", "sharder-1", "sharder-2" ]
      - wait_round:
          round: 70
          allow_beyond: true
      - make_test_case_check:
          wait_time: 5m
      - save_logs: { }

  - name: "breaking single block"
    flow:
      - set_monitor: "miner-1"
      - cleanup_bc: { }
      - start_lock: [ "miner-1", "miner-2", "miner-3", "miner-4", "sharder-1", "sharder-2" ]
      - configure_breaking_single_block:
          test_report:
            round: 50
            by_generator: false
            by_node_with_type_rank: 0
      - unlock: [ "miner-1", "miner-2", "miner-3", "miner-4", "sharder-1", "sharder-2" ]
      - wait_round:
          round: 70
          allow_beyond: true
      - make_test_case_check:
          wait_time: 5m
      - save_logs: { }

  - name: "send insufficient proposals"
    flow:
      - set_monitor: "miner-1"
      - cleanup_bc: { }
      - start_lock: [ "miner-1", "miner-2", "miner-3", "miner-4", "sharder-1", "sharder-2" ]
      - configure_send_insufficient_proposals_test_case:
          test_report:
            round: 50
            by_generator: false
            by_node_with_type_rank: 0
      - unlock: [ "miner-1", "miner-2", "miner-3", "miner-4", "sharder-1", "sharder-2" ]
      - wait_round:
          round: 70
          allow_beyond: true
      - make_test_case_check:
          wait_time: 5m
      - save_logs: { }

  - name: "verifying non existent block"
    flow:
      - set_monitor: "miner-1"
      - cleanup_bc: {}
      - start_lock: [ "miner-1", "miner-2", "miner-3", "miner-4", "sharder-1", "sharder-2"]
      - configure_verifying_non_existent_block_test_case:
          test_report:
            round: 50
          hash: "d0cab02dd0f094eaa2d136fa335d4fbb7858832caebc416982187b2c9b58cecc"
      - unlock: [ "miner-1", "miner-2", "miner-3", "miner-4", "sharder-1", "sharder-2"]
      - wait_round:
          round: 70
          allow_beyond: true
      - make_test_case_check:
          wait_time: 5m
      - save_logs: { }

  - name: "notarising non existent block"
    flow:
      - set_monitor: "miner-1"
      - cleanup_bc: { }
      - start_lock: [ "miner-1", "miner-2", "miner-3", "miner-4", "sharder-1", "sharder-2" ]
      - configure_notarising_non_existent_block_test_case:
          test_report:
            round: 50
            by_generator: false
            by_node_with_type_rank: 1
          hash: "d0cab02dd0f094eaa2d136fa335d4fbb7858832caebc416982187b2c9b58cecc"
      - unlock: [ "miner-1", "miner-2", "miner-3", "miner-4", "sharder-1", "sharder-2" ]
      - wait_round:
          round: 70
          allow_beyond: true
      - make_test_case_check:
          wait_time: 5m
      - save_logs: { }

  - name: "resend proposed block"
    flow:
      - set_monitor: "miner-1"
      - cleanup_bc: { }
      - start_lock: [ "miner-1", "miner-2", "miner-3", "miner-4", "sharder-1", "sharder-2" ]
      - configure_resend_proposed_block_test_case:
          test_report:
            round: 50
            by_generator: true
            by_node_with_type_rank: 1
      - unlock: [ "miner-1", "miner-2", "miner-3", "miner-4", "sharder-1", "sharder-2" ]
      - wait_round:
          round: 70
          allow_beyond: true
      - make_test_case_check:
          wait_time: 5m
      - save_logs: { }

  - name: "resend notarisation"
    flow:
      - set_monitor: "miner-1"
      - cleanup_bc: { }
      - start_lock: [ "miner-1", "miner-2", "miner-3", "miner-4", "sharder-1", "sharder-2" ]
      - configure_resend_notarisation_test_case:
          test_report:
            round: 50
            by_generator: false
            by_node_with_type_rank: 0
      - unlock: [ "miner-1", "miner-2", "miner-3", "miner-4", "sharder-1", "sharder-2" ]
      - wait_round:
          round: 70
          allow_beyond: true
      - make_test_case_check:
          wait_time: 5m
      - save_logs: { }

  - name: "bad timeout VRF share"
    flow:
      - set_monitor: "miner-1"
      - cleanup_bc: { }
      - start_lock: [ "miner-1", "miner-2", "miner-3", "miner-4", "sharder-1", "sharder-2" ]
      - configure_bad_timeout_vrfs_test_case:
          test_report:
            round: 50
            by_generator: false
            by_node_with_type_rank: 0
      - unlock: [ "miner-1", "miner-2", "miner-3", "miner-4", "sharder-1", "sharder-2" ]
      - wait_round:
          round: 70
          allow_beyond: true
      - make_test_case_check:
          wait_time: 5m
          allow_beyond: true
      - save_logs: { }

  - name: "half nodes down"
    flow:
      - set_monitor: "miner-1"
      - cleanup_bc: { }
      - start_lock: [ "miner-1", "miner-2", "miner-3", "miner-4", "sharder-1", "sharder-2" ]
      - configure_half_nodes_down_test_case:
          test_report:
            round: 50
      - unlock: [ "miner-1", "miner-2", "miner-3", "miner-4", "sharder-1", "sharder-2" ]
      - make_test_case_check:
          wait_time: 5m
      - save_logs: { }

  - name: "attack BlockStateChangeRequestor: neither node reply"
    flow:
      - set_monitor: "miner-1"
      - cleanup_bc: {}
      - start_lock: [ "miner-1", "miner-2", "miner-3", "miner-4", "sharder-1", "sharder-2"]
      - configure_block_state_change_requestor_test_case:
          test_report:
            round: 50
            by_generator: true
            by_node_with_type_rank: 0

          ignoring_requests_by:
            miners:
              # Generator0
              - generator: true
                type_rank: 0

              # Generator1
              - generator: true
                type_rank: 1

              # Replica1
              - generator: false
                type_rank: 1

            sharders:
              - "sharder-1"
              - "sharder-2"

      - unlock: [ "miner-1", "miner-2", "miner-3", "miner-4", "sharder-1", "sharder-2"]
      - wait_round:
          round: 70
          allow_beyond: true
      - make_test_case_check:
          wait_time: 5m
<<<<<<< HEAD
=======
      - save_logs: { }
>>>>>>> 0aff4208

  - name: "attack BlockStateChangeRequestor: only one node replies"
    flow:
      - set_monitor: "miner-1"
      - cleanup_bc: {}
      - start_lock: [ "miner-1", "miner-2", "miner-3", "miner-4", "sharder-1", "sharder-2"]
      - configure_block_state_change_requestor_test_case:
          test_report:
            round: 50
            by_generator: false
            by_node_with_type_rank: 0

          ignoring_requests_by:
            miners:
              # Generator1
              - generator: true
                type_rank: 1

              # Replica1
              - generator: false
                type_rank: 1

            sharders:
              - "sharder-1"
              - "sharder-2"

          correct_response_by:
            miners:
              # Generator0
              - generator: true
                type_rank: 0

      - unlock: [ "miner-1", "miner-2", "miner-3", "miner-4", "sharder-1", "sharder-2"]
      - wait_round:
          round: 70
          allow_beyond: true
      - make_test_case_check:
          wait_time: 5m
<<<<<<< HEAD

  - name: "attack BlockStateChangeRequestor: one node sends state change with changed mpt node"
    flow:
        - set_monitor: "miner-1"
        - cleanup_bc: { }
        - start_lock: [ "miner-1", "miner-2", "miner-3", "miner-4", "sharder-1", "sharder-2" ]
        - configure_block_state_change_requestor_test_case:
            test_report:
              round: 30
              by_generator: false
              by_node_with_type_rank: 0

            ignoring_requests_by:
              miners:
                # Generator1
                - generator: true
                  type_rank: 1

                # Replica1
                - generator: false
                  type_rank: 1

              sharders:
                - "sharder-1"
                - "sharder-2"

            changed_mpt_node_by:
              miners:
                # Generator0
                - generator: true
                  type_rank: 0

        - unlock: [ "miner-1", "miner-2", "miner-3", "miner-4", "sharder-1", "sharder-2" ]
        - wait_round:
            round: 50
        - make_test_case_check:
            wait_time: 5m

  - name: "attack BlockStateChangeRequestor: one node sends state change with deleted mpt node"
    flow:
      - set_monitor: "miner-1"
      - cleanup_bc: { }
      - start_lock: [ "miner-1", "miner-2", "miner-3", "miner-4", "sharder-1", "sharder-2" ]
      - configure_block_state_change_requestor_test_case:
          test_report:
            round: 30
            by_generator: false
            by_node_with_type_rank: 0

          ignoring_requests_by:
            miners:
              # Generator1
              - generator: true
                type_rank: 1

              # Replica1
              - generator: false
                type_rank: 1

            sharders:
              - "sharder-1"
              - "sharder-2"

          deleted_mpt_node_by:
            miners:
              # Generator0
              - generator: true
                type_rank: 0

      - unlock: [ "miner-1", "miner-2", "miner-3", "miner-4", "sharder-1", "sharder-2" ]
      - wait_round:
          round: 50
      - make_test_case_check:
          wait_time: 5m

  - name: "attack BlockStateChangeRequestor: one node sends state change with added mpt node"
    flow:
      - set_monitor: "miner-1"
      - cleanup_bc: { }
      - start_lock: [ "miner-1", "miner-2", "miner-3", "miner-4", "sharder-1", "sharder-2" ]
      - configure_block_state_change_requestor_test_case:
          test_report:
            round: 30
            by_generator: false
            by_node_with_type_rank: 0

          ignoring_requests_by:
            miners:
              # Generator1
              - generator: true
                type_rank: 1

              # Replica1
              - generator: false
                type_rank: 1

            sharders:
              - "sharder-1"
              - "sharder-2"

          added_mpt_node_by:
            miners:
              # Generator0
              - generator: true
                type_rank: 0

      - unlock: [ "miner-1", "miner-2", "miner-3", "miner-4", "sharder-1", "sharder-2" ]
      - wait_round:
          round: 50
      - make_test_case_check:
          wait_time: 5m

  - name: "attack BlockStateChangeRequestor: one node sends partial state from another block"
    flow:
      - set_monitor: "miner-1"
      - cleanup_bc: { }
      - start_lock: [ "miner-1", "miner-2", "miner-3", "miner-4", "sharder-1", "sharder-2" ]
      - configure_block_state_change_requestor_test_case:
          test_report:
            round: 30
            by_generator: false
            by_node_with_type_rank: 0

          ignoring_requests_by:
            miners:
              # Generator1
              - generator: true
                type_rank: 1

              # Replica1
              - generator: false
                type_rank: 1

            sharders:
              - "sharder-1"
              - "sharder-2"

          partial_state_from_another_block_by:
            miners:
              # Generator0
              - generator: true
                type_rank: 0

      - unlock: [ "miner-1", "miner-2", "miner-3", "miner-4", "sharder-1", "sharder-2" ]
      - wait_round:
          round: 50
      - make_test_case_check:
          wait_time: 5m
=======
      - save_logs: { }
>>>>>>> 0aff4208
<|MERGE_RESOLUTION|>--- conflicted
+++ resolved
@@ -256,10 +256,7 @@
           allow_beyond: true
       - make_test_case_check:
           wait_time: 5m
-<<<<<<< HEAD
-=======
-      - save_logs: { }
->>>>>>> 0aff4208
+      - save_logs: { }
 
   - name: "attack BlockStateChangeRequestor: only one node replies"
     flow:
@@ -298,7 +295,7 @@
           allow_beyond: true
       - make_test_case_check:
           wait_time: 5m
-<<<<<<< HEAD
+      - save_logs: { }
 
   - name: "attack BlockStateChangeRequestor: one node sends state change with changed mpt node"
     flow:
@@ -307,7 +304,7 @@
         - start_lock: [ "miner-1", "miner-2", "miner-3", "miner-4", "sharder-1", "sharder-2" ]
         - configure_block_state_change_requestor_test_case:
             test_report:
-              round: 30
+              round: 50
               by_generator: false
               by_node_with_type_rank: 0
 
@@ -333,9 +330,11 @@
 
         - unlock: [ "miner-1", "miner-2", "miner-3", "miner-4", "sharder-1", "sharder-2" ]
         - wait_round:
-            round: 50
+            round: 70
+            allow_beyond: true
         - make_test_case_check:
             wait_time: 5m
+        - save_logs: { }
 
   - name: "attack BlockStateChangeRequestor: one node sends state change with deleted mpt node"
     flow:
@@ -344,7 +343,7 @@
       - start_lock: [ "miner-1", "miner-2", "miner-3", "miner-4", "sharder-1", "sharder-2" ]
       - configure_block_state_change_requestor_test_case:
           test_report:
-            round: 30
+            round: 50
             by_generator: false
             by_node_with_type_rank: 0
 
@@ -370,9 +369,11 @@
 
       - unlock: [ "miner-1", "miner-2", "miner-3", "miner-4", "sharder-1", "sharder-2" ]
       - wait_round:
-          round: 50
-      - make_test_case_check:
-          wait_time: 5m
+          round: 70
+          allow_beyond: true
+      - make_test_case_check:
+          wait_time: 5m
+      - save_logs: { }
 
   - name: "attack BlockStateChangeRequestor: one node sends state change with added mpt node"
     flow:
@@ -381,7 +382,7 @@
       - start_lock: [ "miner-1", "miner-2", "miner-3", "miner-4", "sharder-1", "sharder-2" ]
       - configure_block_state_change_requestor_test_case:
           test_report:
-            round: 30
+            round: 50
             by_generator: false
             by_node_with_type_rank: 0
 
@@ -407,9 +408,11 @@
 
       - unlock: [ "miner-1", "miner-2", "miner-3", "miner-4", "sharder-1", "sharder-2" ]
       - wait_round:
-          round: 50
-      - make_test_case_check:
-          wait_time: 5m
+          round: 70
+          allow_beyond: true
+      - make_test_case_check:
+          wait_time: 5m
+      - save_logs: { }
 
   - name: "attack BlockStateChangeRequestor: one node sends partial state from another block"
     flow:
@@ -418,7 +421,7 @@
       - start_lock: [ "miner-1", "miner-2", "miner-3", "miner-4", "sharder-1", "sharder-2" ]
       - configure_block_state_change_requestor_test_case:
           test_report:
-            round: 30
+            round: 50
             by_generator: false
             by_node_with_type_rank: 0
 
@@ -444,9 +447,8 @@
 
       - unlock: [ "miner-1", "miner-2", "miner-3", "miner-4", "sharder-1", "sharder-2" ]
       - wait_round:
-          round: 50
-      - make_test_case_check:
-          wait_time: 5m
-=======
-      - save_logs: { }
->>>>>>> 0aff4208
+          round: 70
+          allow_beyond: true
+      - make_test_case_check:
+          wait_time: 5m
+      - save_logs: { }
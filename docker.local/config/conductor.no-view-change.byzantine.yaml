enable:
  - "attack round transfer"
sets:
  - name: "attack round transfer"
    tests:
      - "not notarised block extension"
<<<<<<< HEAD
      - "send different blocks from first generator"
      - "send different blocks from all generators"
      - "breaking single block"
=======
      - "verifying non existent block"
>>>>>>> f87b4b80

tests:
  - name: "not notarised block extension"
    flow:
      - set_monitor: "miner-1"
      - cleanup_bc: { }
      - start: [ "miner-1", "miner-2", "miner-3", "miner-4", "sharder-1", "sharder-2" ]
      - configure_not_notarised_block_extension_test_case:
          enable: true
          round: 30
      - make_test_case_check:
          wait_time: 5m

  - name: "send different blocks from first generator"
    flow:
      - cleanup_bc: { }
      - start: [ "miner-1", "miner-2", "miner-3", "miner-4", "sharder-1", "sharder-2" ]
      - configure_send_different_blocks_from_first_generator_test_case:
          round: 30
      - make_test_case_check:
          wait_time: 5m

  - name: "send different blocks from all generators"
    flow:
      - cleanup_bc: { }
      - start: [ "miner-1", "miner-2", "miner-3", "miner-4", "sharder-1", "sharder-2" ]
      - configure_send_different_blocks_from_all_generators_test_case:
          round: 30
      - make_test_case_check:
          wait_time: 5m

  - name: "breaking single block"
    flow:
      - cleanup_bc: { }
      - start: [ "miner-1", "miner-2", "miner-3", "miner-4", "sharder-1", "sharder-2" ]
      - configure_breaking_single_block:
          round: 30
      - make_test_case_check:
          wait_time: 5m

  - name: "verifying non existent block"
    flow:
      - set_monitor: "sharder-1"
      - cleanup_bc: {}
      - start_lock: [ "miner-1", "miner-2", "miner-3", "miner-4", "sharder-1", "sharder-2"]
      - configure_verifying_non_existent_block_test_case:
          round: 30
          hash: "d0cab02dd0f094eaa2d136fa335d4fbb7858832caebc416982187b2c9b58cecc"
      - unlock: [ "miner-1", "miner-2", "miner-3", "miner-4", "sharder-1", "sharder-2"]
      - wait_round:
          round: 50
      - make_test_case_check:
          wait_time: 5m<|MERGE_RESOLUTION|>--- conflicted
+++ resolved
@@ -4,13 +4,10 @@
   - name: "attack round transfer"
     tests:
       - "not notarised block extension"
-<<<<<<< HEAD
       - "send different blocks from first generator"
       - "send different blocks from all generators"
       - "breaking single block"
-=======
       - "verifying non existent block"
->>>>>>> f87b4b80
 
 tests:
   - name: "not notarised block extension"

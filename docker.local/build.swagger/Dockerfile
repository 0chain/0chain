<<<<<<< HEAD


=======
>>>>>>> 670b14c3
FROM zchain_build_base as cross

ARG commit_hash="dev"
ARG tag_name="dev"

RUN git clone https://github.com/go-swagger/go-swagger /work
WORKDIR /work

RUN apk --no-cache add ca-certificates shared-mime-info mailcap git build-base binutils-gold

RUN mkdir -p bin &&\
  LDFLAGS="$LDFLAGS -X github.com/go-swagger/go-swagger/cmd/swagger/commands.Commit=${commit_hash}" &&\
  LDFLAGS="$LDFLAGS -X github.com/go-swagger/go-swagger/cmd/swagger/commands.Version=${tag_name}" &&\
  CGO_ENABLED=0 GOOS=$TARGETOS GOARCH=$TARGETARCH go build -tags osusergo,netgo -o bin/swagger -ldflags "$LDFLAGS" -a ./cmd/swagger

FROM zchain_build_base

ENV SRC_DIR=/0chain
ENV GO111MODULE=on

# Download the dependencies:
# Will be cached if we don't change mod/sum files
COPY ./code/go/0chain.net/go.mod $SRC_DIR/go/0chain.net/
COPY ./code/go/0chain.net/go.sum $SRC_DIR/go/0chain.net/

RUN cd $SRC_DIR/go/0chain.net && go mod download -x

COPY ./code/go/0chain.net $SRC_DIR/code/go/0chain.net

COPY --from=cross /work/bin/swagger /usr/bin/swagger
COPY --from=cross /work/generator/templates/contrib /templates/

WORKDIR $SRC_DIR/code/go<|MERGE_RESOLUTION|>--- conflicted
+++ resolved
@@ -1,8 +1,3 @@
-<<<<<<< HEAD
-
-
-=======
->>>>>>> 670b14c3
 FROM zchain_build_base as cross
 
 ARG commit_hash="dev"

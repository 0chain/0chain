name: CONDUCTOR BLOBBER-02 TESTS

on:
  schedule:
    # Runs everyday at 02:00 am
    - cron: '0 3 * * *'
  workflow_dispatch:
    inputs:
      chain_branch:
        description: 'Input branch for 0chain repo'
        default: ''
        required: false
      blobber_branch:
        description: 'Input branch for blobber repo'
        default: ''
        required: false
      zboxcli_branch:
        description: 'Input branch for zboxcli repo'
        default: ''
        required: false
      zwalletcli_branch:
        description: 'Input branch for zwalletcli repo'
        default: ''
        required: false


jobs:
  CONDUCTOR_BLOBBERS_02_TESTS:
    name: CONDUCTOR-BLOBBERS-02-TESTS
    runs-on: [self-hosted, conductor-test03]

    outputs:
      branch: ${{ steps.blobber.outputs.BRANCH_OUT }}

    steps:
    - name: Cleanup before restarting conductor tests.
      run: |
        docker rm -f $(docker ps -a -q)
        rm -rf *
<<<<<<< HEAD
        rm -rf /mnt/hdd/*
        rm -rf /mnt/ssd/*
    
=======
        [ "$(docker ps -a -q)" ] && docker rm -f $(docker ps -a -q) || true
        
>>>>>>> 7910beea
    - name: "Setup Go"
      shell: 'script --return --quiet --command "bash {0}"'
      run: |
        [ -f ./https://go.dev/dl/go1.20.3.linux-amd64.tar.gz ] || wget https://go.dev/dl/go1.20.3.linux-amd64.tar.gz
        [ -d /usr/local/go ] &&  rm -rf /usr/local/go
        [ -f /usr/local/bin/go ] &&  rm -rf /usr/local/bin/go
        tar -C /usr/local -xzf ./go1.20.3.linux-amd64.tar.gz

        echo "PATH=$PATH:/usr/local/go/bin" >> $GITHUB_ENV
        export PATH=$PATH:/usr/local/go/bin
        export HOME="/root"
        which go
        go env

    - name: Docker Compose Setup.
      run: |
        sudo curl -L https://github.com/docker/compose/releases/download/1.29.2/docker-compose-`uname -s`-`uname -m` -o /usr/local/bin/docker-compose
        sudo chmod +x /usr/local/bin/docker-compose
        docker-compose --version

    - name: Login to Docker Hub
      uses: docker/login-action@v2
      with:
        username: ${{ secrets.DOCKERHUB_USERNAME }}
        password: ${{ secrets.DOCKERHUB_PASSWORD }}

    # - name: Get Branch
    #   id: get_branch
    #   run: |
    #     if [[ -n "${{ inputs.branchname }}" ]]; then
    #        BRANCH="${{ inputs.branchname }}"
    #        echo ::set-output name=BRANCH::${BRANCH}
    #        echo "Branch name is ${BRANCH}"
    #     else
    #        BRANCH=$(git branch --sort=-committerdate | grep "sprint-*" | head -1)
    #        echo ::set-output name=BRANCH::${BRANCH}
    #        echo "Branch name is ${BRANCH}"
    #     fi

    - name: Install herumi/bls and herumi/mcl
      run: |
        git clone --recursive https://github.com/herumi/bls
        cd bls
        make -C mcl -j 4 lib/libmclbn256.a install
        make MCL_USE_GMP=0 MCL_DIR=./mcl -C . -j 4 install

    - name: Git clone 0chain
      run: |
        git clone https://github.com/0chain/0chain.git
        cd 0chain
        git branch -r | grep -v '\->' | sed "s,\x1B\[[0-9;]*[a-zA-Z],,g" | while read remote; do git branch --track "${remote#origin/}" "$remote"; done || true
        CHAIN_BRANCH="${{ inputs.chain_branch }}"
        if [[ -z $CHAIN_BRANCH ]]; then
          echo "Checking for latest sprint branch"
          git branch --sort=-committerdate | grep "sprint-*" | head -1
          CHAIN_BRANCH=$(git branch --sort=-committerdate | grep "sprint-*" | head -1)
          echo ::set-output name=CHAIN_BRANCH::${CHAIN_BRANCH}
        fi
        echo "Branch name is ${CHAIN_BRANCH}"
        git checkout ${CHAIN_BRANCH}

    - name: Docker Init Setup.
      run: |
        export HOME="/root"
        sudo apt update -y
        sudo apt -y install build-essential nghttp2 libnghttp2-dev libssl-dev wget
        cd 0chain
        make install-mockery
        make build-mocks
        bash ./docker.local/bin/init.setup.sh

    - name: Docker Network Setup.
      run: |
        cd 0chain
        bash ./docker.local/bin/setup.network.sh || true

    - name: Building Base Images
      run: |
        cd 0chain
        bash ./docker.local/bin/build.base.sh

    - name: Build Miner Docker Image For Integration Test.
      run: |
        cd 0chain
        bash ./docker.local/bin/build.miners-integration-tests.sh

    - name: Build Sharder Docker Image For Integration Test.
      run: |
        cd 0chain
        bash ./docker.local/bin/build.sharders-integration-tests.sh
    
    - name: Update max faucet limit
      run: |
        cd 0chain
        bash -c 'sed -i "s/max_pour_amount: [0-9]*/max_pour_amount: 1000/g" docker.local/config/sc.yaml'
        bash -c 'grep max_pour_amount ./docker.local/config/sc.yaml'
  
    - name: View Change Rounds
      run: |
        awk 'NR >= 30 && NR <= 34' ./0chain/docker.local/config/sc.yaml
        awk 'NR >= 9 && NR <= 14' ./0chain/docker.local/config/0chain.yaml

    - name: Git clone blobber
      id: blobber
      run: |
        git clone https://github.com/0chain/blobber.git
        cd blobber
        git branch -r | grep -v '\->' | sed "s,\x1B\[[0-9;]*[a-zA-Z],,g" | while read remote; do git branch --track "${remote#origin/}" "$remote"; done || true
        BLOBBER_BRANCH="${{ inputs.blobber_branch }}"
        if [[ -z $BLOBBER_BRANCH ]]; then
          echo "Checking for latest sprint branch"
          git branch --sort=-committerdate | grep "sprint-*" | head -1
          BLOBBER_BRANCH=$(git branch --sort=-committerdate | grep "sprint-*" | head -1)
        fi
        echo "BRANCH_OUT=$BLOBBER_BRANCH" >>$GITHUB_OUTPUT
        echo "Branch name is ${BLOBBER_BRANCH}"
        git checkout ${BLOBBER_BRANCH}

    - name: Git clone zboxcli
      run: |
        git clone https://github.com/0chain/zboxcli.git
        cd zboxcli
        git branch -r | grep -v '\->' | sed "s,\x1B\[[0-9;]*[a-zA-Z],,g" | while read remote; do git branch --track "${remote#origin/}" "$remote"; done || true
        ZBOXCLI_BRANCH="${{ inputs.zboxcli_branch }}"
        if [[ -z $ZBOXCLI_BRANCH ]]; then
          echo "Checking for latest sprint branch"
          git branch --sort=-committerdate | grep "sprint-*" | head -1
          ZBOXCLI_BRANCH=$(git branch --sort=-committerdate | grep "sprint-*" | head -1)
          echo ::set-output name=ZBOXCLI_BRANCH::${ZBOXCLI_BRANCH}
        fi
        echo "Branch name is ${ZBOXCLI_BRANCH}"
        git checkout ${ZBOXCLI_BRANCH}

    - name: Git clone zwalletcli
      run: |
        git clone https://github.com/0chain/zwalletcli.git
        cd zwalletcli
        git branch -r | grep -v '\->' | sed "s,\x1B\[[0-9;]*[a-zA-Z],,g" | while read remote; do git branch --track "${remote#origin/}" "$remote"; done || true
        ZWALLETCLI_BRANCH="${{ inputs.zwalletcli_branch }}"
        if [[ -z $ZWALLETCLI_BRANCH ]]; then
          echo "Checking for latest sprint branch"
          git branch --sort=-committerdate | grep "sprint-*" | head -1
          ZWALLETCLI_BRANCH=$(git branch --sort=-committerdate | grep "sprint-*" | head -1)
          echo ::set-output name=ZWALLETCLI_BRANCH::${ZWALLETCLI_BRANCH}
        fi
        echo "Branch name is ${ZWALLETCLI_BRANCH}"
        git checkout ${ZWALLETCLI_BRANCH}

    - name: Git clone 0dns
      run: |
        git clone https://github.com/0chain/0dns.git

    - name: list pwd
      run: |
        ls -lha
        cd 0chain && git status
        cd ../0dns && git status
        pwd

    - name: Install zboxcli
      run: |
        export HOME="/root"
        cd zboxcli && make install

    - name: Install zwalletcli
      run: |
        export HOME="/root"
        cd zwalletcli && make install

    - name: 0dns Patching
      run: |
        cd 0dns && ../0chain/docker.local/bin/conductor/patch-0dns-tests.sh

    - name: Blobbers Patching
      run: |
        cd blobber && ../0chain/docker.local/bin/conductor/patch-blobber-tests.sh

    - name: Build 0dns
      run: |
        cd 0dns
        ./docker.local/bin/init.sh
        ./docker.local/bin/build.sh

    - name: Init setup for blobbers
      run: |
        chmod +x blobber/docker.local/bin/blobber.init.setup.sh
        cd blobber && ./docker.local/bin/blobber.init.setup.sh

    - name: Build blobber base
      run: |
        cd blobber
        ./docker.local/bin/build.base.sh

    - name: Build blobber
      run: |
        cd blobber
        chmod +x ./docker.local/bin/build.blobber-integration-tests.sh
        ./docker.local/bin/build.blobber-integration-tests.sh

    - name: Add ZCN config
      run: |
        rm -rf ~/.zcn || true
        mkdir ~/.zcn
        cat <<\EOF > ~/.zcn/config.yaml
        block_worker: http://127.0.0.1:9091
        signature_scheme: bls0chain
        min_submit: 50
        min_confirmation: 50
        confirmation_chain_length: 3
        max_txn_query: 5
        query_sleep_time: 5
        EOF

    - name: List pwd zcn
      run: |
        pwd
        ls -lha ./
        ls -lha ~/.zcn
        cat ~/.zcn/config.yaml

    - name: Starting blobber Tests.
      run: |
        export HOME="/root"
        cd 0chain
        ./docker.local/bin/start.conductor.sh blobber-2

    - uses: actions/upload-artifact@v3
      if: always()
      with:
        name: blobber-02-logs
        path: |
          0chain/conductor/logs/
          0chain/docker.local/miner*/log
          0chain/docker.local/sharder*/log
          blobber/docker.local/blobber*/log
          blobber/docker.local/validator*/log

    - name: Added /tmp folder cleanup.
      run: |
        cd /tmp

  notify_slack_on_failure:
    runs-on: [self-hosted, arc-runner]
    needs: [CONDUCTOR_BLOBBERS_02_TESTS]
    if: always() && (needs.CONDUCTOR_BLOBBERS_02_TESTS.result == 'failure')
    steps:
      - name: "Notify Slack"
        run: |
          payload='{
          "text": "'"<!here> CONDUCTOR_BLOBBERS_02_TESTS FAILED on ${{ needs.CONDUCTOR_BLOBBERS_02_TESTS.outputs.branch }}!.\n View the test results on Github: https://github.com/0chain/0chain/actions/runs/${{ github.run_id }}"'",
          "attachments": [
              {
              "text": "CONDUCTOR BLOBBERS_02 TEST FAILED ⚠️",
              "color": "#ff0000"
              }
          ]
          }'
          curl -X POST -H 'Content-type: application/json' --data "${payload}" ${{ secrets.DEVOPS_CHANNEL_WEBHOOK_URL }}
          # curl -X POST -H "Content-type: application/json" --data "{\"text\":\"<!here> CONDUCTOR_BLOBBERS_02_TESTS FAILED on ${{ needs.CONDUCTOR_BLOBBERS_02_TESTS.outputs.branch }}!. View the test results on Github: https://github.com/0chain/0chain/actions/runs/${{ github.run_id }}\"}" ${{ secrets.DEVOPS_CHANNEL_WEBHOOK_URL }}

  notify_slack_on_success:
    runs-on: [self-hosted, arc-runner]
    needs: [CONDUCTOR_BLOBBERS_02_TESTS]
    if: always() && (needs.CONDUCTOR_BLOBBERS_02_TESTS.result == 'success')
    steps:
      - name: "Notify Slack"
        run: |
          payload='{
          "text": "'"<!here> CONDUCTOR_BLOBBERS_02_TESTS PASSING on ${{ needs.CONDUCTOR_BLOBBERS_02_TESTS.outputs.branch }}!.\n View the test results on Github: https://github.com/0chain/0chain/actions/runs/${{ github.run_id }}"'",
          "attachments": [
              {
              "text": "CONDUCTOR BLOBBERS_02 TEST PASSED ✅",
              "color": "#22bb33"
              }
          ]
          }'
          curl -X POST -H 'Content-type: application/json' --data "${payload}" ${{ secrets.DEVOPS_CHANNEL_WEBHOOK_URL }}
          # curl -X POST -H "Content-type: application/json" --data "{\"text\":\"<!here> CONDUCTOR_BLOBBERS_02_TESTS ARE PASSING on ${{ needs.CONDUCTOR_BLOBBERS_02_TESTS.outputs.branch }}!. View the test results on Github: https://github.com/0chain/0chain/actions/runs/${{ github.run_id }}\"}" ${{ secrets.DEVOPS_CHANNEL_WEBHOOK_URL }}<|MERGE_RESOLUTION|>--- conflicted
+++ resolved
@@ -35,16 +35,9 @@
     steps:
     - name: Cleanup before restarting conductor tests.
       run: |
-        docker rm -f $(docker ps -a -q)
         rm -rf *
-<<<<<<< HEAD
-        rm -rf /mnt/hdd/*
-        rm -rf /mnt/ssd/*
-    
-=======
         [ "$(docker ps -a -q)" ] && docker rm -f $(docker ps -a -q) || true
         
->>>>>>> 7910beea
     - name: "Setup Go"
       shell: 'script --return --quiet --command "bash {0}"'
       run: |
@@ -285,6 +278,7 @@
     - name: Added /tmp folder cleanup.
       run: |
         cd /tmp
+        rm -rf ./*
 
   notify_slack_on_failure:
     runs-on: [self-hosted, arc-runner]

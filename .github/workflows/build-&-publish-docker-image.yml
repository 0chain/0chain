--- conflicted
+++ resolved
@@ -153,11 +153,7 @@
           github-token: ${{ github.token }}
 
       - name: "Set PR status as pending"
-<<<<<<< HEAD
-        uses: 0chain/actions/set-pr-status@edb_settings
-=======
         uses: 0chain/actions/set-pr-status@master
->>>>>>> ee282ab3
         if: steps.findPr.outputs.number
         with:
           pr_number: ${{ steps.findPr.outputs.pr }}
@@ -184,11 +180,7 @@
           echo "RUNNER_NUMBER=${RUNNER_NAME:(-1)}" >> $GITHUB_ENV
 
       - name: "Deploy 0Chain"
-<<<<<<< HEAD
-        uses: 0chain/actions/deploy-0chain@edb_settings
-=======
         uses: 0chain/actions/deploy-0chain@master
->>>>>>> ee282ab3
         with:
           kube_config: ${{ secrets[format('DEV{0}KC', env.RUNNER_NUMBER)] }}
           teardown_condition: "TESTS_PASSED"
@@ -207,11 +199,7 @@
           custom_go_sdk_version: staging
 
       - name: "Run System tests"
-<<<<<<< HEAD
-        uses: 0chain/actions/run-system-tests@edb_settings
-=======
         uses: 0chain/actions/run-system-tests@master
->>>>>>> ee282ab3
         with:
           system_tests_branch: master
           network: ${{ env.NETWORK_URL }}
@@ -226,11 +214,7 @@
 
       - name: "Set PR status as ${{ job.status }}"
         if: ${{ (success() || failure()) && steps.findPr.outputs.number }}
-<<<<<<< HEAD
-        uses: 0chain/actions/set-pr-status@edb_settings
-=======
         uses: 0chain/actions/set-pr-status@master
->>>>>>> ee282ab3
         with:
           pr_number: ${{ steps.findPr.outputs.pr }}
           description: "System tests with default config"

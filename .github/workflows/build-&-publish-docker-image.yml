name: "Build & Publish Docker Image"

concurrency:
  group: "publish-${{ github.ref }}"
  cancel-in-progress: true

on:
  push:
    branches: [ master, staging, sprint* ]
    tags: [ "v*.*.*" ]
  pull_request:
  workflow_dispatch:
    inputs:
      latest_tag:
        description: 'type yes for building latest / staging tag'
        default: 'no'
        required: true

env:
  ZCHAIN_BUILDBASE: zchain_build_base
  ZCHAIN_BUILDRUN: zchain_run_base
  SHARDER_REGISTRY: ${{ secrets.SHARDER_REGISTRY }}
  MINER_REGISTRY: ${{ secrets.MINER_REGISTRY }}
  ZCHAIN_BUILD_BASE_REGISTRY: ${{ secrets.ZCHAIN_BUILD_BASE_REGISTRY }}
  ZCHAIN_BUILD_RUN_REGISTRY: ${{ secrets.ZCHAIN_BUILD_RUN_REGISTRY }}

jobs:
  miner:
    runs-on: [self-hosted, arc-runner]
    steps:

    - name: Set docker image tag
      id: get_info
      run: |
        if [[ "${{github.ref}}" == refs/pull/* ]]; then
          tag=${GITHUB_REF/\/merge/}
          echo "TAG=$(echo pr-${tag:10})" >> $GITHUB_ENV
        else
          echo "TAG=$(echo ${GITHUB_REF#refs/*/} | sed 's/\//-/g')" >> $GITHUB_ENV
        fi
        echo "BRANCH=$([ -z '${{ github.event.pull_request.head.sha }}' ] && echo ${GITHUB_REF#refs/*/} || echo $GITHUB_HEAD_REF)" >> $GITHUB_ENV
        echo "SHA=$([ -z '${{ github.event.pull_request.head.sha }}' ] && echo $GITHUB_SHA || echo '${{ github.event.pull_request.head.sha }}')" >> $GITHUB_ENV

    - uses: actions/checkout@v3

    - name: Setup go 1.20
      uses: actions/setup-go@v2
      with:
        go-version: '1.20' # The Go version to download (if necessary) and use.

    - name: Login to Docker Hub
      uses: docker/login-action@v1
      with:
        username: ${{ secrets.DOCKERHUB_USERNAME }}
        password: ${{ secrets.DOCKERHUB_PASSWORD }}

    - name: Install Dependencies
      run: |
        sudo apt update -y
        sudo apt -y install build-essential nghttp2 libnghttp2-dev libssl-dev wget
    
    - name: Get changed files using defaults
      id: changed-files
      uses: tj-actions/changed-files@v18.4

    - name: Pull Build Base & Run Base
      run: |
        docker pull $ZCHAIN_BUILD_BASE_REGISTRY:staging
        docker tag $ZCHAIN_BUILD_BASE_REGISTRY:staging $ZCHAIN_BUILDBASE

        docker pull $ZCHAIN_BUILD_RUN_REGISTRY:staging
        docker tag $ZCHAIN_BUILD_RUN_REGISTRY:staging $ZCHAIN_BUILDRUN

    - name: Build Base & Run Base images 
      if: (contains(steps.changed-files.outputs.modified_files, 'docker.local/build.base/Dockerfile.build_base') || contains(steps.changed-files.outputs.modified_files, 'docker.local/build.base/Dockerfile.run_base'))
      run: |
        SHORT_SHA=$(echo ${{ env.SHA }} | head -c 8)

        docker build -f docker.local/build.base/Dockerfile.build_base . -t $ZCHAIN_BUILDBASE
        docker tag $ZCHAIN_BUILDBASE $ZCHAIN_BUILD_BASE_REGISTRY:$TAG
        docker tag $ZCHAIN_BUILDBASE $ZCHAIN_BUILD_BASE_REGISTRY:$TAG-$SHORT_SHA
        docker push $ZCHAIN_BUILD_BASE_REGISTRY:$TAG
        docker push $ZCHAIN_BUILD_BASE_REGISTRY:$TAG-$SHORT_SHA

        docker build -f docker.local/build.base/Dockerfile.run_base docker.local/build.base -t $ZCHAIN_BUILDRUN
        docker tag $ZCHAIN_BUILDRUN $ZCHAIN_BUILD_RUN_REGISTRY:$TAG
        docker tag $ZCHAIN_BUILDRUN $ZCHAIN_BUILD_RUN_REGISTRY:$TAG-$SHORT_SHA
        docker push $ZCHAIN_BUILD_RUN_REGISTRY:$TAG
        docker push $ZCHAIN_BUILD_RUN_REGISTRY:$TAG-$SHORT_SHA

    - name: Build & Push
      run: |
        make install-mockery
        make build-mocks

        sed 's,%COPY%,COPY --from=miner_build $APP_DIR,g' "$DOCKERFILE_MINER.template" > "$DOCKERFILE_MINER"
        docker build --build-arg GIT_COMMIT=$GITHUB_SHA -t miner:latest -f "$DOCKERFILE_MINER" .


        docker tag miner:latest ${MINER_REGISTRY}:$TAG
        docker tag miner:latest $MINER_REGISTRY:latest
        docker push ${MINER_REGISTRY}:$TAG

        SHORT_SHA=$(echo ${{ env.SHA }} | head -c 8)
        docker tag miner:latest ${MINER_REGISTRY}:$TAG-$SHORT_SHA
        docker push ${MINER_REGISTRY}:$TAG-$SHORT_SHA

      env:
        DOCKERFILE_MINER: "docker.local/build.miner/Dockerfile"

    - name: Push latest
      if: ${{ github.event.inputs.latest_tag == 'yes' || github.ref == 'refs/heads/master' }}
      run: |
          docker push $MINER_REGISTRY:latest


  sharder:
    runs-on: [self-hosted, arc-runner]
    steps:

    - name: Set docker image tag
      id: get_info
      run: |
        if [[ "${{github.ref}}" == refs/pull/* ]]; then
          tag=${GITHUB_REF/\/merge/}
          echo "TAG=$(echo pr-${tag:10})" >> $GITHUB_ENV
        else
          echo "TAG=$(echo ${GITHUB_REF#refs/*/} | sed 's/\//-/g')" >> $GITHUB_ENV
        fi
        echo "BRANCH=$([ -z '${{ github.event.pull_request.head.sha }}' ] && echo ${GITHUB_REF#refs/*/} || echo $GITHUB_HEAD_REF)" >> $GITHUB_ENV
        echo "SHA=$([ -z '${{ github.event.pull_request.head.sha }}' ] && echo $GITHUB_SHA || echo '${{ github.event.pull_request.head.sha }}')" >> $GITHUB_ENV

    - uses: actions/checkout@v3

    - name: Setup go 1.20
      uses: actions/setup-go@v2
      with:
        go-version: '1.20' # The Go version to download (if necessary) and use.


    - name: Login to Docker Hub
      uses: docker/login-action@v1
      with:
        username: ${{ secrets.DOCKERHUB_USERNAME }}
        password: ${{ secrets.DOCKERHUB_PASSWORD }}

    - name: Install Dependencies
      run: |
        sudo apt update -y
        sudo apt -y install build-essential nghttp2 libnghttp2-dev libssl-dev wget
    
    - name: Get changed files using defaults
      id: changed-files
      uses: tj-actions/changed-files@v18.4
    
    - name: Pull Build Base & Run Base
      run: |
        docker pull $ZCHAIN_BUILD_BASE_REGISTRY:staging
        docker tag $ZCHAIN_BUILD_BASE_REGISTRY:staging $ZCHAIN_BUILDBASE

        docker pull $ZCHAIN_BUILD_RUN_REGISTRY:staging
        docker tag $ZCHAIN_BUILD_RUN_REGISTRY:staging $ZCHAIN_BUILDRUN
        
    - name: Build Base & Run Base images
      if: (contains(steps.changed-files.outputs.modified_files, 'docker.local/build.base/Dockerfile.build_base') || contains(steps.changed-files.outputs.modified_files, 'docker.local/build.base/Dockerfile.run_base'))
      run: |
        SHORT_SHA=$(echo ${{ env.SHA }} | head -c 8)
        docker build -f docker.local/build.base/Dockerfile.build_base . -t $ZCHAIN_BUILDBASE
        docker tag $ZCHAIN_BUILDBASE $ZCHAIN_BUILD_BASE_REGISTRY:$TAG
        docker tag $ZCHAIN_BUILDBASE $ZCHAIN_BUILD_BASE_REGISTRY:$TAG-$SHORT_SHA
        docker push $ZCHAIN_BUILD_BASE_REGISTRY:$TAG
        docker push $ZCHAIN_BUILD_BASE_REGISTRY:$TAG-$SHORT_SHA

        docker build -f docker.local/build.base/Dockerfile.run_base docker.local/build.base -t $ZCHAIN_BUILDRUN
        docker tag $ZCHAIN_BUILDRUN $ZCHAIN_BUILD_RUN_REGISTRY:$TAG
        docker tag $ZCHAIN_BUILDRUN $ZCHAIN_BUILD_RUN_REGISTRY:$TAG-$SHORT_SHA
        docker push $ZCHAIN_BUILD_RUN_REGISTRY:$TAG
        docker push $ZCHAIN_BUILD_RUN_REGISTRY:$TAG-$SHORT_SHA

<<<<<<< HEAD
    # - name: generate swagger
    #   run: docker.local/bin/test.swagger.sh

=======
>>>>>>> 2694fcad
    - name: Build & Push
      run: |
        make install-mockery
        make build-mocks

        docker build --build-arg GIT_COMMIT=$GITHUB_SHA -t sharder:latest -f docker.local/build.sharder/Dockerfile .

        docker tag sharder:latest ${SHARDER_REGISTRY}:$TAG
        docker tag sharder:latest $SHARDER_REGISTRY:latest
        docker push ${SHARDER_REGISTRY}:$TAG

        SHORT_SHA=$(echo ${{ env.SHA }} | head -c 8)
        docker tag sharder:latest ${SHARDER_REGISTRY}:$TAG-$SHORT_SHA
        docker push ${SHARDER_REGISTRY}:$TAG-$SHORT_SHA


    - name: Push latest
      if: ${{ github.event.inputs.latest_tag == 'yes' || github.ref == 'refs/heads/master' }}
      run: |
          docker push $SHARDER_REGISTRY:latest


  system-tests:
    if: github.event_name != 'workflow_dispatch'
    needs: [miner, sharder]
    runs-on: [ tests-suite ]
    steps:
      - name: "Get current PR"
        uses: jwalton/gh-find-current-pr@v1
        id: findPr
        with:
          github-token: ${{ github.token }}

      - name: "Set PR status as pending"
        uses: 0chain/actions/set-pr-status@master
        if: steps.findPr.outputs.number
        with:
          pr_number: ${{ steps.findPr.outputs.pr }}
          description: "System tests running with default config..."
          state: "pending"
          repository: ${{ github.repository }}
          status_name: "0Chain System Tests"
          target_url: https://github.com/${{ github.repository }}/actions/runs/${{ github.run_id }}
          github_token: ${{ github.token }}

      - name: "Setup"
        run: |
          if [[ "${{github.ref}}" == refs/pull/* ]]; then
            tag=${GITHUB_REF/\/merge/}
            echo "TAG=$(echo pr-${tag:10})" >> $GITHUB_ENV
          else
            echo "TAG=$(echo ${GITHUB_REF#refs/*/} | sed 's/\//-/g')" >> $GITHUB_ENV
          fi

          echo "BRANCH=$([ -z '${{ github.event.pull_request.head.sha }}' ] && echo ${GITHUB_REF#refs/*/} || echo $GITHUB_HEAD_REF)" >> $GITHUB_ENV
          echo "SHORT_SHA=$(([ -z '${{ github.event.pull_request.head.sha }}' ] && echo $GITHUB_SHA || echo '${{ github.event.pull_request.head.sha }}') | head -c 8)" >> $GITHUB_ENV

          echo "NETWORK_URL=$(echo dev-${RUNNER_NAME:(-1)}.devnet-0chain.net)" >> $GITHUB_ENV
          echo "RUNNER_NUMBER=${RUNNER_NAME:(-1)}" >> $GITHUB_ENV

      - name: 'Setup jq'
        uses: dcarbone/install-jq-action@v2.1.0
        with:
            version: '1.7'
            force: 'false'

      - name: "Create Tenderly fork"
        run: |
          echo "TENDERLY_CREATION_INFO=$(curl -X POST \
              -H "x-access-key: ${{ secrets.TENDERLY_SECRET }}" \
              -H "Content-Type: application/json" \
              -d '{"alias":"mainnet-dev-${{ env.RUNNER_NUMBER }}-${{ github.run_id }}${{ github.run_attempt }}", "description":"", "block_number": 18539779, "network_id":"1"}' \
              https://api.tenderly.co/api/v1/account/zus_network/project/project/fork)" >> $GITHUB_ENV

      - name: "Parse Tenderly fork creation transaction result"
        run: |
          echo "TENDERLY_FORK_ID=$(echo '${{ env.TENDERLY_CREATION_INFO }}' | jq -r '.simulation_fork.id')" >> $GITHUB_ENV
          echo "TENDERLY_ROOT_TRANSACTION_ID=$(echo '${{ env.TENDERLY_CREATION_INFO }}' | jq -r '.root_transaction.id')" >> $GITHUB_ENV

      - name: "Retrieve Tenderly fork block number"
        run: |
          echo "TENDERLY_FORK_BLOCK_NUMBER=$(curl -X GET \
              -H "x-access-key: ${{ secrets.TENDERLY_SECRET }}" \
              -H "Content-Type: application/json" \
              https://api.tenderly.co/api/v1/network/1/block-number | jq -r '.block_number')" >> $GITHUB_ENV

          echo "TENDERLY_FORK_BLOCK_NUMBER=$((${{ env.TENDERLY_FORK_BLOCK_NUMBER }} + 1))" >> GITHUB_ENV

      - name: "Transfer Bridge ownership in Tenderly fork"
        run: |
          echo "TENDERLY_ROOT_TRANSACTION_ID=$(curl -X POST \
              -H "x-access-key: ${{ secrets.TENDERLY_SECRET }}" \
              -H "Content-Type: application/json" \
              -d '{
                "network_id": "1",
                "block_number": ${{ env.TENDERLY_FORK_BLOCK_NUMBER }},
                "transaction_index": null,
                "from": "0xed8f3170db6d1a71c8fa6d8d73cc2c51db95d5a4",
                "input": "0xf2fde38b0000000000000000000000008e25cfd9bd6c0ca67a5522cd920b3c66d39d6e97",
                "to": "0x7700d773022b19622095118fadf46f7b9448be9b",
                "gas": 8000000,
                "gas_price": "0",
                "value": "0",
                "access_list": [],
                "generate_access_list": true,
                "save": true,
                "source": "dashboard",
                "block_header": null,
                "root": "${{ env.TENDERLY_ROOT_TRANSACTION_ID }}",
                "skip_fork_head_update": false,
                "alias": "",
                "description": "Transfer ownership to 0x8E25cfd9bd6c0ca67a5522cd920b3c66D39d6E97"
            }' \
              https://api.tenderly.co/api/v1/account/zus_network/project/project/fork/${{ env.TENDERLY_FORK_ID }}/simulate | jq -r '.simulation.id')" >> $GITHUB_ENV

          echo "TENDERLY_FORK_BLOCK_NUMBER=$((${{ env.TENDERLY_FORK_BLOCK_NUMBER }} + 1))" >> GITHUB_ENV

      - name: "Transfer Authorizers ownership in Tenderly fork"
        run: |
          curl -X POST \
              -H "x-access-key: ${{ secrets.TENDERLY_SECRET }}" \
              -H "Content-Type: application/json" \
              -d '{
                "network_id": "1",
                "block_number": ${{ env.TENDERLY_FORK_BLOCK_NUMBER }},
                "transaction_index": null,
                "from": "0xed8f3170db6d1a71c8fa6d8d73cc2c51db95d5a4",
                "input": "0xf2fde38b0000000000000000000000008e25cfd9bd6c0ca67a5522cd920b3c66d39d6e97",
                "to": "0x481dab4407b9880de0a68dc62e6af611c4949e42",
                "gas": 8000000,
                "gas_price": "0",
                "value": "0",
                "access_list": [],
                "generate_access_list": true,
                "save": true,
                "source": "dashboard",
                "block_header": null,
                "root": "${{ env.TENDERLY_ROOT_TRANSACTION_ID }}",
                "skip_fork_head_update": false,
                "alias": "",
                "description": "Transfer ownership to 0x8E25cfd9bd6c0ca67a5522cd920b3c66D39d6E97"
            }' \
              https://api.tenderly.co/api/v1/account/zus_network/project/project/fork/${{ env.TENDERLY_FORK_ID }}/simulate

      - name: "Deploy 0Chain"
        uses: 0chain/actions/deploy-0chain@master
        with:
          miner_image: ${{ env.TAG }}-${{ env.SHORT_SHA }}
          sharder_image: ${{ env.TAG }}-${{ env.SHORT_SHA }}
          repo_snapshots_branch: "<CURRENT BRANCH WITH FALLBACK TO CURRENT_SPRINT>"
          svc_account_secret: ${{ secrets.SVC_ACCOUNT_SECRET }}
          kube_config: ${{ secrets[format('DEV{0}KC', env.RUNNER_NUMBER)] }}
          teardown_condition: "TESTS_PASSED"
          SUBGRAPH_API_URL: ${{ secrets.SUBGRAPH_API_URL }}
          TENDERLY_FORK_ID: ${{ env.TENDERLY_FORK_ID }}
          graphnode_sc: ${{ secrets.GRAPHNODE_SC }}
          graphnode_network: ${{ secrets.GRAPHNODE_NETWORK }}
          graphnode_ethereum_node_url: https://rpc.tenderly.co/fork/${{ env.TENDERLY_FORK_ID }}

      - name: "Run System tests"
        uses: 0chain/actions/run-system-tests@master
        with:
          repo_snapshots_branch: "<CURRENT BRANCH WITH FALLBACK TO CURRENT_SPRINT>"
          network: ${{ env.NETWORK_URL }}
          svc_account_secret: ${{ secrets.SVC_ACCOUNT_SECRET }}
          deploy_report_page: false
          archive_results: true
          run_flaky_tests: false
          run_smoke_tests: ${{ github.ref != 'refs/heads/staging' && github.base_ref != 'staging' && github.ref != 'refs/heads/master' && github.base_ref != 'master' }}
          retry_failures: true
          TENDERLY_FORK_ID: ${{ env.TENDERLY_FORK_ID }}
          DEVOPS_CHANNEL_WEBHOOK_URL: ${{ secrets.DEVOPS_CHANNEL_WEBHOOK_URL }}
          S3_ACCESS_KEY: ${{ secrets.S3_ACCESS_KEY }}
          S3_SECRET_KEY: ${{ secrets.S3_SECRET_KEY }}

      - name: "Remove Tenderly fork"
        if: always()
        run: |
          curl -X DELETE \
            -H "x-access-key: ${{ secrets.TENDERLY_SECRET }}" \
            -H "Content-Type: application/json" \
            https://api.tenderly.co/api/v1/account/zus_network/project/project/fork/${{ env.TENDERLY_FORK_ID }}

      - name: "Set PR status as ${{ job.status }}"
        if: ${{ (success() || failure()) && steps.findPr.outputs.number }}
        uses: 0chain/actions/set-pr-status@master
        with:
          pr_number: ${{ steps.findPr.outputs.pr }}
          description: "System tests with default config"
          state: ${{ job.status }}
          repository: ${{ github.repository }}
          status_name: "0Chain System Tests"
          target_url: https://github.com/${{ github.repository }}/actions/runs/${{ github.run_id }}
          github_token: ${{ github.token }}<|MERGE_RESOLUTION|>--- conflicted
+++ resolved
@@ -177,12 +177,6 @@
         docker push $ZCHAIN_BUILD_RUN_REGISTRY:$TAG
         docker push $ZCHAIN_BUILD_RUN_REGISTRY:$TAG-$SHORT_SHA
 
-<<<<<<< HEAD
-    # - name: generate swagger
-    #   run: docker.local/bin/test.swagger.sh
-
-=======
->>>>>>> 2694fcad
     - name: Build & Push
       run: |
         make install-mockery

name: Build integration images

on:
  push:
    branches: [ master,staging ]
    tags: [ "v*.*.*" ]
  pull_request:

jobs:
  BUILD_INTEGRATION_IMAGES:
    name: BUILD-INTEGRATION-IMAGES
<<<<<<< HEAD
    runs-on: [self-hosted, docker-builds]
    env:
      GOPATH: "/root/actions-runner/_work/_tool/go"
      GOMODCACHE: "/root/actions-runner/_work/_tool/go/pkg/mod"
      GOCACHE: "/root/actions-runner/_work/_tool/.cache/go-build"
=======
    runs-on: [self-hosted, arc-runner]
    # env:
    #   GOPATH: "/root/actions-runner/_work/_tool/go"
    #   GOMODCACHE: "/root/actions-runner/_work/_tool/go/pkg/mod"
    #   GOCACHE: "/root/actions-runner/_work/_tool/.cache/go-build"
>>>>>>> 0d99312a

    steps:
    - uses: actions/checkout@v2
    - uses: actions/setup-go@v2
      with:
        go-version: '1.18'
        
    - name: Login to Docker Hub
      uses: docker/login-action@v1
      with:
        username: ${{ secrets.DOCKERHUB_USERNAME }}
        password: ${{ secrets.DOCKERHUB_PASSWORD }}

    - name: Docker Init Setup.
      run: |
        sudo apt update -y
        sudo apt -y install build-essential nghttp2 libnghttp2-dev libssl-dev wget
        make install-mockery
        make build-mocks
        bash ./docker.local/bin/init.setup.sh

    - name: Docker Network Setup.
      run: |
        bash ./docker.local/bin/setup.network.sh || true

    - name: Building Base Images
      run: |
        bash ./docker.local/bin/build.base.sh

    - name: Build Miner Docker Image For Integration Test.
      run: |
        bash ./docker.local/bin/build.miners-integration-tests.sh

    - name: Build Sharder Docker Image For Integration Test.
      run: |
        bash ./docker.local/bin/build.sharders-integration-tests.sh

    - name: Run Basic conductor tests
      run: |
        ./docker.local/bin/start.conductor.sh basic
<|MERGE_RESOLUTION|>--- conflicted
+++ resolved
@@ -9,19 +9,11 @@
 jobs:
   BUILD_INTEGRATION_IMAGES:
     name: BUILD-INTEGRATION-IMAGES
-<<<<<<< HEAD
-    runs-on: [self-hosted, docker-builds]
-    env:
-      GOPATH: "/root/actions-runner/_work/_tool/go"
-      GOMODCACHE: "/root/actions-runner/_work/_tool/go/pkg/mod"
-      GOCACHE: "/root/actions-runner/_work/_tool/.cache/go-build"
-=======
     runs-on: [self-hosted, arc-runner]
     # env:
     #   GOPATH: "/root/actions-runner/_work/_tool/go"
     #   GOMODCACHE: "/root/actions-runner/_work/_tool/go/pkg/mod"
     #   GOCACHE: "/root/actions-runner/_work/_tool/.cache/go-build"
->>>>>>> 0d99312a
 
     steps:
     - uses: actions/checkout@v2

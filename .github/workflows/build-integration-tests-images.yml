--- conflicted
+++ resolved
@@ -22,11 +22,6 @@
       with:
         username: ${{ secrets.DOCKERHUB_USERNAME }}
         password: ${{ secrets.DOCKERHUB_PASSWORD }}
-<<<<<<< HEAD
-        
-=======
-
->>>>>>> d3139440
     - name: Docker Init Setup.
       run: |
         export GOPATH="/root/actions-runner/_work/_tool/go"

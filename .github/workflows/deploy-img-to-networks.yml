--- conflicted
+++ resolved
@@ -33,11 +33,7 @@
       run: |
         docker build -f docker.local/build.base/Dockerfile.build_base . -t $ZCHAIN_BUILDBASE
         docker build -f docker.local/build.base/Dockerfile.run_base docker.local/build.base -t $ZCHAIN_BUILDRUN
-<<<<<<< HEAD
-
-=======
   
->>>>>>> a8becb12
     - name: Login to Docker Hub.
       uses: docker/login-action@v1
       with:
@@ -90,49 +86,19 @@
         JSON=$(echo {\"view_change\":\"false\"})
         echo ::set-output name=JSON::${JSON}
 
-<<<<<<< HEAD
-  Conductor_Test:
-    name: Conductor Tests for Miners & Sharders.
-    runs-on: load-test
-
-    needs:
-    - Dockerize_Miner_Sharder
-
-    steps:
-    - uses: actions/checkout@v2
-
-    - name: Generating JSON for Input
-      id: get_tag
-      run: |
-        BRANCH=$(echo ${GITHUB_REF#refs/heads/})
-        echo ::set-output name=BRANCH::${BRANCH}
-        JSON=$(echo {\"view_change\":\"false\"})
-        echo ::set-output name=JSON::${JSON}
-
-    - name: Triggering loadtest v1
-=======
     - name: Triggering conductor tests.
->>>>>>> a8becb12
       uses: convictional/trigger-workflow-and-wait@v1.3.0
       with:
         owner: 0chain
         repo: 0chain
         github_token: ${{ secrets.CHAIN_PAT }}
         workflow_file_name: build-conductor-test.yml
-<<<<<<< HEAD
-        ref: staging
-=======
         ref: ${{ steps.get_tag.outputs.BRANCH }}
->>>>>>> a8becb12
         inputs: ${{ steps.get_tag.outputs.JSON }}
         propagate_failure: true
         trigger_workflow: true
         wait_workflow: true
-<<<<<<< HEAD
-
-=======
       
->>>>>>> a8becb12
   Loadtestv1:
     name: Trigger loadtest v1.
     runs-on: conductor-test

--- conflicted
+++ resolved
@@ -68,12 +68,8 @@
     - conductor_build
 
     steps:
-<<<<<<< HEAD
-    - uses: actions/setup-go@v2
-=======
     - name: Go 1.16.5 setup.
       uses: actions/setup-go@v2
->>>>>>> b07eee82
       with:
         go-version: '1.16.5'
 

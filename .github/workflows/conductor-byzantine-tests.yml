name: CONDUCTOR BYZANTINE TESTS

on:
<<<<<<< HEAD
  schedule:
    # Runs everyday at 01:00 am
    - cron: '0 5 * * *'
  workflow_dispatch:

=======
  workflow_dispatch:
    inputs:
      chain_branch:
        description: 'Input branch for 0chain repo'
        default: ''
        required: false
  workflow_call:
    inputs:
      chain_branch:
        type: string
        description: 'Input branch for 0chain repo'
        default: ''
        required: false
      
>>>>>>> 01bc6bee
env:
  ZCHAIN_BUILDBASE: zchain_build_base
  ZCHAIN_BUILDRUN: zchain_run_base

jobs:
  CONDUCTOR_BYZANTINE_TESTS:
    name: CONDUCTOR-BYZANTINE-TESTS
    runs-on: [self-hosted, conductor-test]

    steps:
<<<<<<< HEAD
    - name: Cleanup before restarting conductor tests.
      run: |
        docker rm -f $(docker ps -a -q)
        rm -rf *
        rm -rf /mnt/hdd/*
        rm -rf /mnt/ssd/*

    - uses: actions/checkout@v1

    - name: "Setup Go"
      shell: 'script --return --quiet --command "bash {0}"'
      run: |
        [ -f ./https://go.dev/dl/go1.20.3.linux-amd64.tar.gz ] || wget https://go.dev/dl/go1.20.3.linux-amd64.tar.gz
        [ -d /usr/local/go ] &&  rm -rf /usr/local/go
        [ -f /usr/local/bin/go ] &&  rm -rf /usr/local/bin/go
        tar -C /usr/local -xzf ./go1.20.3.linux-amd64.tar.gz
        echo "PATH=$PATH:/usr/local/go/bin" >> $GITHUB_ENV
        export PATH=$PATH:/usr/local/go/bin
=======
    - name: Setup Environment Variables
      run: |
>>>>>>> 01bc6bee
        export HOME="/root"
        go env -w GO111MODULE=auto
        go env GOROOT
        go env GOPATH
        echo "HOME=$HOME" >> $GITHUB_ENV
        echo "PATH=$PATH:$(go env GOROOT)/bin:$(go env GOPATH)/bin" >> $GITHUB_ENV
        echo "LD_LIBRARY_PATH=$LD_LIBRARY_PATH:/usr/local/lib" >> $GITHUB_ENV

    - name: Cleanup before restarting conductor tests.
      run: |
        rm -rf *
        [ "$(docker ps -a -q)" ] && docker rm -f $(docker ps -a -q) || true

    - name: Login to Docker Hub
      uses: docker/login-action@v2
      with:
        username: ${{ secrets.DOCKERHUB_USERNAME }}
        password: ${{ secrets.DOCKERHUB_PASSWORD }}

<<<<<<< HEAD
    - name: Install herumi/bls and herumi/mcl
      run: |
        git clone --recursive https://github.com/herumi/bls
        cd bls
        make -C mcl -j 4 lib/libmclbn256.a install
        make MCL_USE_GMP=0 MCL_DIR=./mcl -C . -j 4 install
=======
    - name: Git clone 0chain
      id: chain
      run: |
        git clone https://github.com/0chain/0chain.git
        cd 0chain
        git branch -r | grep -v '\->' | sed "s,\x1B\[[0-9;]*[a-zA-Z],,g" | while read remote; do git branch --track "${remote#origin/}" "$remote"; done || true
        CHAIN_BRANCH="${{ inputs.chain_branch }}"
        if [[ -z $CHAIN_BRANCH ]]; then
          echo "Checking for latest sprint branch"
          git branch --sort=-committerdate | grep "sprint-*" | head -1
          CHAIN_BRANCH=$(git branch --sort=-committerdate | grep "sprint-*" | head -1)
        fi
        echo "BRANCH_OUT=$CHAIN_BRANCH" >>$GITHUB_OUTPUT
        echo "Branch name is ${CHAIN_BRANCH}"
        git checkout ${CHAIN_BRANCH}
>>>>>>> 01bc6bee

    - name: Docker Init Setup.
      run: |
        export HOME="/root"
<<<<<<< HEAD
        sudo apt update -y
        sudo apt -y install build-essential nghttp2 libnghttp2-dev libssl-dev wget
        make install-mockery
=======
        cd 0chain
>>>>>>> 01bc6bee
        make build-mocks
        bash ./docker.local/bin/init.setup.sh

    - name: Docker Network Setup.
      run: |
        bash ./docker.local/bin/setup.network.sh || true

    - name: Building Base Images
      run: |
        bash ./docker.local/bin/build.base.sh

    - name: Build Miner Docker Image For Integration Test.
      run: |
        bash ./docker.local/bin/build.miners-integration-tests.sh

    - name: Build Sharder Docker Image For Integration Test.
      run: |
        bash ./docker.local/bin/build.sharders-integration-tests.sh

    - name: Running No VC Byzantine Tests.
      run: |
        export HOME="/root"
        bash ./docker.local/bin/start.conductor.sh no-view-change.byzantine

    - uses: actions/upload-artifact@v3
      if: always()
      with:
        name: byzantine-logs
        path: |
<<<<<<< HEAD
          conductor/
          docker.local/miner*/log
          docker.local/sharder*/log
=======
          0chain/conductor-full-logs
>>>>>>> 01bc6bee

    - name: Added /tmp folder cleanup.
      run: |
        cd /tmp
        rm -rf ./*
<<<<<<< HEAD

  notify_slack_on_failure:
    runs-on: [self-hosted, arc-runner]
    needs: [CONDUCTOR_BYZANTINE_TESTS]
    if: always() && (needs.CONDUCTOR_BYZANTINE_TESTS.result == 'failure')
    steps:
      - name: "Notify Slack"
        run: |
          payload='{
          "text": "'"<!here> CONDUCTOR_BYZANTINE_TESTS FAILED on $(echo ${GITHUB_REF#refs/heads/})!.\n View the test results on Github: https://github.com/0chain/0chain/actions/runs/${{ github.run_id }}"'",
          "attachments": [
              {
              "text": "CONDUCTOR BYZANTINE TEST FAILED ⚠️",
              "color": "#ff0000"
              }
          ]
          }'
          curl -X POST -H 'Content-type: application/json' --data "${payload}" ${{ secrets.DEVOPS_CHANNEL_WEBHOOK_URL }}
          
          # curl -X POST -H "Content-type: application/json" --data "{\"text\":\"<!here> CONDUCTOR_BYZANTINE_TESTS FAILED on $(echo ${GITHUB_REF#refs/heads/})!. View the test results on Github: https://github.com/0chain/0chain/actions/runs/${{ github.run_id }}\"}" ${{ secrets.DEVOPS_CHANNEL_WEBHOOK_URL }}

  notify_slack_on_success:
    runs-on: [self-hosted, arc-runner]
    needs: [CONDUCTOR_BYZANTINE_TESTS]
    if: always() && (needs.CONDUCTOR_BYZANTINE_TESTS.result == 'success')
    steps:
      - name: "Notify Slack"
        run: |
          payload='{
          "text": "'"<!here> CONDUCTOR_BYZANTINE_TESTS PASSING on $(echo ${GITHUB_REF#refs/heads/})!.\n View the test results on Github: https://github.com/0chain/0chain/actions/runs/${{ github.run_id }}"'",
          "attachments": [
              {
              "text": "CONDUCTOR BYZANTINE TESTS PASSED ✅",
              "color": "#22bb33"
              }
          ]
          }'
          curl -X POST -H 'Content-type: application/json' --data "${payload}" ${{ secrets.DEVOPS_CHANNEL_WEBHOOK_URL }}
          
          # curl -X POST -H "Content-type: application/json" --data "{\"text\":\"<!here> CONDUCTOR_BYZANTINE_TESTS ARE PASSING on $(echo ${GITHUB_REF#refs/heads/})!. View the test results on Github: https://github.com/0chain/0chain/actions/runs/${{ github.run_id }}\"}" ${{ secrets.DEVOPS_CHANNEL_WEBHOOK_URL }}
=======
    
>>>>>>> 01bc6bee
<|MERGE_RESOLUTION|>--- conflicted
+++ resolved
@@ -1,13 +1,6 @@
 name: CONDUCTOR BYZANTINE TESTS
 
 on:
-<<<<<<< HEAD
-  schedule:
-    # Runs everyday at 01:00 am
-    - cron: '0 5 * * *'
-  workflow_dispatch:
-
-=======
   workflow_dispatch:
     inputs:
       chain_branch:
@@ -22,7 +15,6 @@
         default: ''
         required: false
       
->>>>>>> 01bc6bee
 env:
   ZCHAIN_BUILDBASE: zchain_build_base
   ZCHAIN_BUILDRUN: zchain_run_base
@@ -32,30 +24,12 @@
     name: CONDUCTOR-BYZANTINE-TESTS
     runs-on: [self-hosted, conductor-test]
 
+    outputs:
+      branch: ${{ steps.chain.outputs.BRANCH_OUT }}
+
     steps:
-<<<<<<< HEAD
-    - name: Cleanup before restarting conductor tests.
-      run: |
-        docker rm -f $(docker ps -a -q)
-        rm -rf *
-        rm -rf /mnt/hdd/*
-        rm -rf /mnt/ssd/*
-
-    - uses: actions/checkout@v1
-
-    - name: "Setup Go"
-      shell: 'script --return --quiet --command "bash {0}"'
-      run: |
-        [ -f ./https://go.dev/dl/go1.20.3.linux-amd64.tar.gz ] || wget https://go.dev/dl/go1.20.3.linux-amd64.tar.gz
-        [ -d /usr/local/go ] &&  rm -rf /usr/local/go
-        [ -f /usr/local/bin/go ] &&  rm -rf /usr/local/bin/go
-        tar -C /usr/local -xzf ./go1.20.3.linux-amd64.tar.gz
-        echo "PATH=$PATH:/usr/local/go/bin" >> $GITHUB_ENV
-        export PATH=$PATH:/usr/local/go/bin
-=======
     - name: Setup Environment Variables
       run: |
->>>>>>> 01bc6bee
         export HOME="/root"
         go env -w GO111MODULE=auto
         go env GOROOT
@@ -75,14 +49,6 @@
         username: ${{ secrets.DOCKERHUB_USERNAME }}
         password: ${{ secrets.DOCKERHUB_PASSWORD }}
 
-<<<<<<< HEAD
-    - name: Install herumi/bls and herumi/mcl
-      run: |
-        git clone --recursive https://github.com/herumi/bls
-        cd bls
-        make -C mcl -j 4 lib/libmclbn256.a install
-        make MCL_USE_GMP=0 MCL_DIR=./mcl -C . -j 4 install
-=======
     - name: Git clone 0chain
       id: chain
       run: |
@@ -98,39 +64,43 @@
         echo "BRANCH_OUT=$CHAIN_BRANCH" >>$GITHUB_OUTPUT
         echo "Branch name is ${CHAIN_BRANCH}"
         git checkout ${CHAIN_BRANCH}
->>>>>>> 01bc6bee
 
     - name: Docker Init Setup.
       run: |
         export HOME="/root"
-<<<<<<< HEAD
-        sudo apt update -y
-        sudo apt -y install build-essential nghttp2 libnghttp2-dev libssl-dev wget
-        make install-mockery
-=======
         cd 0chain
->>>>>>> 01bc6bee
         make build-mocks
         bash ./docker.local/bin/init.setup.sh
 
     - name: Docker Network Setup.
       run: |
+        cd 0chain
         bash ./docker.local/bin/setup.network.sh || true
 
     - name: Building Base Images
       run: |
+        cd 0chain
         bash ./docker.local/bin/build.base.sh
 
     - name: Build Miner Docker Image For Integration Test.
       run: |
+        cd 0chain
         bash ./docker.local/bin/build.miners-integration-tests.sh
 
     - name: Build Sharder Docker Image For Integration Test.
       run: |
+        cd 0chain
         bash ./docker.local/bin/build.sharders-integration-tests.sh
 
+    - name: Update max faucet limit
+      run: |
+        cd 0chain
+        bash -c 'sed -i "s/max_pour_amount: [0-9]*/max_pour_amount: 1000/g" docker.local/config/sc.yaml'
+        bash -c 'grep max_pour_amount ./docker.local/config/sc.yaml'
+  
     - name: Running No VC Byzantine Tests.
       run: |
+        cd 0chain
         export HOME="/root"
         bash ./docker.local/bin/start.conductor.sh no-view-change.byzantine
 
@@ -139,59 +109,10 @@
       with:
         name: byzantine-logs
         path: |
-<<<<<<< HEAD
-          conductor/
-          docker.local/miner*/log
-          docker.local/sharder*/log
-=======
           0chain/conductor-full-logs
->>>>>>> 01bc6bee
 
     - name: Added /tmp folder cleanup.
       run: |
         cd /tmp
         rm -rf ./*
-<<<<<<< HEAD
-
-  notify_slack_on_failure:
-    runs-on: [self-hosted, arc-runner]
-    needs: [CONDUCTOR_BYZANTINE_TESTS]
-    if: always() && (needs.CONDUCTOR_BYZANTINE_TESTS.result == 'failure')
-    steps:
-      - name: "Notify Slack"
-        run: |
-          payload='{
-          "text": "'"<!here> CONDUCTOR_BYZANTINE_TESTS FAILED on $(echo ${GITHUB_REF#refs/heads/})!.\n View the test results on Github: https://github.com/0chain/0chain/actions/runs/${{ github.run_id }}"'",
-          "attachments": [
-              {
-              "text": "CONDUCTOR BYZANTINE TEST FAILED ⚠️",
-              "color": "#ff0000"
-              }
-          ]
-          }'
-          curl -X POST -H 'Content-type: application/json' --data "${payload}" ${{ secrets.DEVOPS_CHANNEL_WEBHOOK_URL }}
-          
-          # curl -X POST -H "Content-type: application/json" --data "{\"text\":\"<!here> CONDUCTOR_BYZANTINE_TESTS FAILED on $(echo ${GITHUB_REF#refs/heads/})!. View the test results on Github: https://github.com/0chain/0chain/actions/runs/${{ github.run_id }}\"}" ${{ secrets.DEVOPS_CHANNEL_WEBHOOK_URL }}
-
-  notify_slack_on_success:
-    runs-on: [self-hosted, arc-runner]
-    needs: [CONDUCTOR_BYZANTINE_TESTS]
-    if: always() && (needs.CONDUCTOR_BYZANTINE_TESTS.result == 'success')
-    steps:
-      - name: "Notify Slack"
-        run: |
-          payload='{
-          "text": "'"<!here> CONDUCTOR_BYZANTINE_TESTS PASSING on $(echo ${GITHUB_REF#refs/heads/})!.\n View the test results on Github: https://github.com/0chain/0chain/actions/runs/${{ github.run_id }}"'",
-          "attachments": [
-              {
-              "text": "CONDUCTOR BYZANTINE TESTS PASSED ✅",
-              "color": "#22bb33"
-              }
-          ]
-          }'
-          curl -X POST -H 'Content-type: application/json' --data "${payload}" ${{ secrets.DEVOPS_CHANNEL_WEBHOOK_URL }}
-          
-          # curl -X POST -H "Content-type: application/json" --data "{\"text\":\"<!here> CONDUCTOR_BYZANTINE_TESTS ARE PASSING on $(echo ${GITHUB_REF#refs/heads/})!. View the test results on Github: https://github.com/0chain/0chain/actions/runs/${{ github.run_id }}\"}" ${{ secrets.DEVOPS_CHANNEL_WEBHOOK_URL }}
-=======
-    
->>>>>>> 01bc6bee
+    
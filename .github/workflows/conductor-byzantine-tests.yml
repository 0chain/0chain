name: CONDUCTOR BYZANTINE TESTS

on:
  schedule:
    # Runs everyday at 01:00 am
    - cron: '0 6 * * *'
  workflow_dispatch:
    inputs:
      chain_branch:
        description: 'Input branch for 0chain repo'
        default: ''
        required: false

env:
  ZCHAIN_BUILDBASE: zchain_build_base
  ZCHAIN_BUILDRUN: zchain_run_base

jobs:
  CONDUCTOR_BYZANTINE_TESTS:
    name: CONDUCTOR-BYZANTINE-TESTS
    runs-on: [self-hosted, conductor-test03]

    outputs:
      branch: ${{ steps.chain.outputs.BRANCH_OUT }}

    steps:
    - name: Cleanup before restarting conductor tests.
      run: |
<<<<<<< HEAD
        docker rm -f $(docker ps -a -q)
        rm -rf *
        rm -rf /mnt/hdd/*
        rm -rf /mnt/ssd/*

    - uses: actions/checkout@v1
=======
        rm -rf *
        [ "$(docker ps -a -q)" ] && docker rm -f $(docker ps -a -q) || true
        
    # - uses: actions/checkout@v1
>>>>>>> 7910beea

    - name: "Setup Go"
      shell: 'script --return --quiet --command "bash {0}"'
      run: |
        [ -f ./https://go.dev/dl/go1.20.3.linux-amd64.tar.gz ] || wget https://go.dev/dl/go1.20.3.linux-amd64.tar.gz
        [ -d /usr/local/go ] &&  rm -rf /usr/local/go
        [ -f /usr/local/bin/go ] &&  rm -rf /usr/local/bin/go
        tar -C /usr/local -xzf ./go1.20.3.linux-amd64.tar.gz

        echo "PATH=$PATH:/usr/local/go/bin" >> $GITHUB_ENV
        export PATH=$PATH:/usr/local/go/bin
        export HOME="/root"
        which go
        go env

    - name: Docker Compose Setup.
      run: |
        sudo curl -L https://github.com/docker/compose/releases/download/1.29.2/docker-compose-`uname -s`-`uname -m` -o /usr/local/bin/docker-compose
        sudo chmod +x /usr/local/bin/docker-compose
        docker-compose --version

    - name: Login to Docker Hub
      uses: docker/login-action@v2
      with:
        username: ${{ secrets.DOCKERHUB_USERNAME }}
        password: ${{ secrets.DOCKERHUB_PASSWORD }}

    - name: Install herumi/bls and herumi/mcl
      run: |
        git clone --recursive https://github.com/herumi/bls
        cd bls
        make -C mcl -j 4 lib/libmclbn256.a install
        make MCL_USE_GMP=0 MCL_DIR=./mcl -C . -j 4 install

    - name: Git clone 0chain
      id: chain
      run: |
        git clone https://github.com/0chain/0chain.git
        cd 0chain
        git branch -r | grep -v '\->' | sed "s,\x1B\[[0-9;]*[a-zA-Z],,g" | while read remote; do git branch --track "${remote#origin/}" "$remote"; done || true
        CHAIN_BRANCH="${{ inputs.chain_branch }}"
        if [[ -z $CHAIN_BRANCH ]]; then
          echo "Checking for latest sprint branch"
          git branch --sort=-committerdate | grep "sprint-*" | head -1
          CHAIN_BRANCH=$(git branch --sort=-committerdate | grep "sprint-*" | head -1)
        fi
        echo "BRANCH_OUT=$CHAIN_BRANCH" >>$GITHUB_OUTPUT
        echo "Branch name is ${CHAIN_BRANCH}"
        git checkout ${CHAIN_BRANCH}

    - name: Docker Init Setup.
      run: |
        export HOME="/root"
        cd 0chain
        make install-mockery
        make build-mocks
        bash ./docker.local/bin/init.setup.sh

    - name: Docker Network Setup.
      run: |
        cd 0chain
        bash ./docker.local/bin/setup.network.sh || true

    - name: Building Base Images
      run: |
        cd 0chain
        bash ./docker.local/bin/build.base.sh

    - name: Build Miner Docker Image For Integration Test.
      run: |
        cd 0chain
        bash ./docker.local/bin/build.miners-integration-tests.sh

    - name: Build Sharder Docker Image For Integration Test.
      run: |
        cd 0chain
        bash ./docker.local/bin/build.sharders-integration-tests.sh

    - name: Update max faucet limit
      run: |
        cd 0chain
        bash -c 'sed -i "s/max_pour_amount: [0-9]*/max_pour_amount: 1000/g" docker.local/config/sc.yaml'
        bash -c 'grep max_pour_amount ./docker.local/config/sc.yaml'
  
    - name: Running No VC Byzantine Tests.
      run: |
        cd 0chain
        export HOME="/root"
        bash ./docker.local/bin/start.conductor.sh no-view-change.byzantine

    - uses: actions/upload-artifact@v3
      if: always()
      with:
        name: byzantine-logs
        path: |
<<<<<<< HEAD
          conductor/
          docker.local/miner*/log
          docker.local/sharder*/log
=======
          0chain/conductor/logs/
          0chain/docker.local/miner*/log
          0chain/docker.local/sharder*/log
>>>>>>> 7910beea

    - name: Added /tmp folder cleanup.
      run: |
        cd /tmp

  notify_slack_on_failure:
    runs-on: [self-hosted, arc-runner]
    needs: [CONDUCTOR_BYZANTINE_TESTS]
    if: always() && (needs.CONDUCTOR_BYZANTINE_TESTS.result == 'failure')
    steps:
      - name: "Notify Slack"
        run: |
          payload='{
          "text": "'"<!here> CONDUCTOR_BYZANTINE_TESTS FAILED on ${{ needs.CONDUCTOR_BYZANTINE_TESTS.outputs.branch }}!.\n View the test results on Github: https://github.com/0chain/0chain/actions/runs/${{ github.run_id }}"'",
          "attachments": [
              {
              "text": "CONDUCTOR BYZANTINE TEST FAILED ⚠️",
              "color": "#ff0000"
              }
          ]
          }'
          curl -X POST -H 'Content-type: application/json' --data "${payload}" ${{ secrets.DEVOPS_CHANNEL_WEBHOOK_URL }}

          # curl -X POST -H "Content-type: application/json" --data "{\"text\":\"<!here> CONDUCTOR_BYZANTINE_TESTS FAILED on ${{ needs.CONDUCTOR_BYZANTINE_TESTS.outputs.branch }}!. View the test results on Github: https://github.com/0chain/0chain/actions/runs/${{ github.run_id }}\"}" ${{ secrets.DEVOPS_CHANNEL_WEBHOOK_URL }}

  notify_slack_on_success:
    runs-on: [self-hosted, arc-runner]
    needs: [CONDUCTOR_BYZANTINE_TESTS]
    if: always() && (needs.CONDUCTOR_BYZANTINE_TESTS.result == 'success')
    steps:
      - name: "Notify Slack"
        run: |
          payload='{
          "text": "'"<!here> CONDUCTOR_BYZANTINE_TESTS PASSING on ${{ needs.CONDUCTOR_BYZANTINE_TESTS.outputs.branch }}!.\n View the test results on Github: https://github.com/0chain/0chain/actions/runs/${{ github.run_id }}"'",
          "attachments": [
              {
              "text": "CONDUCTOR BYZANTINE TESTS PASSED ✅",
              "color": "#22bb33"
              }
          ]
          }'
          curl -X POST -H 'Content-type: application/json' --data "${payload}" ${{ secrets.DEVOPS_CHANNEL_WEBHOOK_URL }}

          # curl -X POST -H "Content-type: application/json" --data "{\"text\":\"<!here> CONDUCTOR_BYZANTINE_TESTS ARE PASSING on ${{ needs.CONDUCTOR_BYZANTINE_TESTS.outputs.branch }}!. View the test results on Github: https://github.com/0chain/0chain/actions/runs/${{ github.run_id }}\"}" ${{ secrets.DEVOPS_CHANNEL_WEBHOOK_URL }}<|MERGE_RESOLUTION|>--- conflicted
+++ resolved
@@ -26,19 +26,10 @@
     steps:
     - name: Cleanup before restarting conductor tests.
       run: |
-<<<<<<< HEAD
-        docker rm -f $(docker ps -a -q)
-        rm -rf *
-        rm -rf /mnt/hdd/*
-        rm -rf /mnt/ssd/*
-
-    - uses: actions/checkout@v1
-=======
         rm -rf *
         [ "$(docker ps -a -q)" ] && docker rm -f $(docker ps -a -q) || true
         
     # - uses: actions/checkout@v1
->>>>>>> 7910beea
 
     - name: "Setup Go"
       shell: 'script --return --quiet --command "bash {0}"'
@@ -134,15 +125,9 @@
       with:
         name: byzantine-logs
         path: |
-<<<<<<< HEAD
-          conductor/
-          docker.local/miner*/log
-          docker.local/sharder*/log
-=======
           0chain/conductor/logs/
           0chain/docker.local/miner*/log
           0chain/docker.local/sharder*/log
->>>>>>> 7910beea
 
     - name: Added /tmp folder cleanup.
       run: |

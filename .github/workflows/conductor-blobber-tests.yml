name: Conductor Blobber Tests

on:
  schedule:
    # Runs everyday at 02:00 am
    - cron: '0 2 * * * '
  workflow_dispatch:
<<<<<<< HEAD
=======
    inputs:
      view_change:
        description: 'Type true/false for setting view change.'
        default: 'false'
        required: true
>>>>>>> 35d88658

jobs:
  conductor_blobbers_tests:
    name: CONDUCTOR-BLOBBERS-TESTS
    runs-on: [self-hosted, conductor-test01]

    steps:
    - name: Go 1.18 setup.
      uses: actions/setup-go@v2
      with:
        go-version: '1.18'

    - name: Get Branch
      id: get_branch
      run: |
        BRANCH=$(echo ${GITHUB_REF#refs/heads/})
        echo ::set-output name=BRANCH::${BRANCH}
        echo "Branch name is ${BRANCH}"

    - name: Git clone 0chain
      run: |
        git clone https://github.com/0chain/0chain.git
        cd 0chain && git checkout ${{ steps.get_branch.outputs.BRANCH }}

    - name: Docker Init Setup.
      run: |
        cd 0chain
        bash ./docker.local/bin/init.setup.sh

    - name: Docker Network Setup.
      run: |
        cd 0chain
        bash ./docker.local/bin/setup.network.sh || true

    - name: Building Base Images
      run: |
        cd 0chain
        bash ./docker.local/bin/build.base.sh

    - name: Build Miner Docker Image For Integration Test.
      run: |
        cd 0chain
        bash ./docker.local/bin/build.miners-integration-tests.sh

    - name: Build Sharder Docker Image For Integration Test.
      run: |
        cd 0chain
        bash ./docker.local/bin/build.sharders-integration-tests.sh

    - name: View Change Rounds
      run: |
        awk 'NR >= 30 && NR <= 34' ./0chain/docker.local/config/sc.yaml
        awk 'NR >= 9 && NR <= 14' ./0chain/docker.local/config/0chain.yaml

    - name: Git clone blobber
      run: |
        git clone https://github.com/0chain/blobber.git

    - name: Git clone zboxcli
      run: |
        git clone https://github.com/0chain/zboxcli.git

    - name: Git clone zwalletcli
      run: |
        git clone https://github.com/0chain/zwalletcli.git

    - name: Git clone 0dns
      run: |
        git clone https://github.com/0chain/0dns.git

    - name: list pwd
      run: |
        ls -lha
        cd 0chain && git status
        cd ../0dns && git status
        pwd

    - name: Install zboxcli
      run: |
        cd zboxcli && make install

    - name: Install zwalletcli
      run: |
        cd zwalletcli && make install

    - name: 0dns Patching
      run: |
        cd 0dns && ../0chain/docker.local/bin/conductor/patch-0dns-tests.sh

    - name: Blobbers Patching
      run: |
        cd blobber && ../0chain/docker.local/bin/conductor/patch-blobber-tests.sh
<<<<<<< HEAD
=======

    - name: 0chain configuration Patching
      run: |
        sed -i 's/magic_block_file: config\/b0magicBlock_4_miners_2_sharders.json/magic_block_file: config\/b0magicBlock_4_miners_1_sharder.json/' docker.local/config/0chain.yaml
>>>>>>> 35d88658

    - name: Build 0dns
      run: |
        cd 0dns
        ./docker.local/bin/init.sh
        ./docker.local/bin/build.sh

    - name: Init setup for blobbers
      run: |
        cd blobber && ./docker.local/bin/blobber.init.setup.sh

    - name: Build blobber base
      run: |
        cd blobber && ./docker.local/bin/build.base.sh

    - name: Build blobber
      run: |
<<<<<<< HEAD
        cd blobber
        chmod +x ./docker.local/bin/build.blobber-integration-tests.sh
        ./docker.local/bin/build.blobber-integration-tests.sh
=======
        cd blobber && ./docker.local/bin/build.blobber-integration-tests.sh
>>>>>>> 35d88658

    - name: Add ZCN config
      run: |
        rm -rf ~/.zcn || true
        mkdir ~/.zcn
        cat <<\EOF > ~/.zcn/config.yaml
        block_worker: http://127.0.0.1:9091
        signature_scheme: bls0chain
        min_submit: 50
        min_confirmation: 50
        confirmation_chain_length: 3
        max_txn_query: 5
        query_sleep_time: 5
        EOF

    - name: List pwd zcn
      run: |
        pwd
        ls -lha ./
        ls -lha ~/.zcn
        cat ~/.zcn/config.yaml

    - name: Starting blobber Tests.
      run: |
        cd 0chain
        ./docker.local/bin/start.conductor.sh blobber-1
        ./docker.local/bin/start.conductor.sh blobber-2
<<<<<<< HEAD
=======
        ./docker.local/bin/start.conductor.sh blobber-3
>>>>>>> 35d88658

  upload_artifacts:
    name: UPLOAD-LOGS-AS-ARTIFACTS
    runs-on: [self-hosted, conductor-test01]

    if: always()
    needs: [conductor_blobbers_tests]

    steps:
    - name: Creating Artifact con-tests-logs.tar.gz file.
      run: |
        find . -regex '.*/log/[^/]*.log' -print0 | tar -czvf con-tests-logs.tar.gz --null --files-from -

    - name: Uploading artifact con-tests-logs.tar.gz file.
      uses: actions/upload-artifact@v2
      with:
        name: Conductor-test-logs
        path: ./con-tests-logs.tar.gz

    # - name: Creating Artifact con-tests-backup-logs.tar.gz file.
    #   run: |
    #     tar -czvf con-tests-backup-logs.tar.gz ./docker.local/conductor.backup_logs

    # - name: Uploading artifact con-tests-backup-logs.tar.gz file.
    #   uses: actions/upload-artifact@v2
    #   with:
    #     name: Conductor-test-logs
    #     path: ./con-tests-backup-logs.tar.gz

    - name: Clean up job.
      run: |
        rm -rf ./*<|MERGE_RESOLUTION|>--- conflicted
+++ resolved
@@ -5,14 +5,6 @@
     # Runs everyday at 02:00 am
     - cron: '0 2 * * * '
   workflow_dispatch:
-<<<<<<< HEAD
-=======
-    inputs:
-      view_change:
-        description: 'Type true/false for setting view change.'
-        default: 'false'
-        required: true
->>>>>>> 35d88658
 
 jobs:
   conductor_blobbers_tests:
@@ -105,13 +97,6 @@
     - name: Blobbers Patching
       run: |
         cd blobber && ../0chain/docker.local/bin/conductor/patch-blobber-tests.sh
-<<<<<<< HEAD
-=======
-
-    - name: 0chain configuration Patching
-      run: |
-        sed -i 's/magic_block_file: config\/b0magicBlock_4_miners_2_sharders.json/magic_block_file: config\/b0magicBlock_4_miners_1_sharder.json/' docker.local/config/0chain.yaml
->>>>>>> 35d88658
 
     - name: Build 0dns
       run: |
@@ -129,13 +114,10 @@
 
     - name: Build blobber
       run: |
-<<<<<<< HEAD
         cd blobber
         chmod +x ./docker.local/bin/build.blobber-integration-tests.sh
         ./docker.local/bin/build.blobber-integration-tests.sh
-=======
-        cd blobber && ./docker.local/bin/build.blobber-integration-tests.sh
->>>>>>> 35d88658
+
 
     - name: Add ZCN config
       run: |
@@ -163,10 +145,7 @@
         cd 0chain
         ./docker.local/bin/start.conductor.sh blobber-1
         ./docker.local/bin/start.conductor.sh blobber-2
-<<<<<<< HEAD
-=======
         ./docker.local/bin/start.conductor.sh blobber-3
->>>>>>> 35d88658
 
   upload_artifacts:
     name: UPLOAD-LOGS-AS-ARTIFACTS

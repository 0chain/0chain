name: Unit test & Lint

on:
  push:
    branches: [ master, staging ]
  pull_request:
  workflow_dispatch:

jobs:
  build:
    runs-on: [self-hosted, arc-runner1]
    steps:
      - uses: actions/checkout@v2

      - uses: actions/setup-go@v2
        with:
          go-version: '1.20'

      - name: Check msgp changes
        run: |
          sudo apt update
          sudo apt install build-essential nghttp2 libnghttp2-dev libssl-dev wget -y
          ./docker.local/bin/check.msgp.sh

      - name: Build Base
        run: ./docker.local/bin/build.base.sh

<<<<<<< HEAD
#      - name: Check swagger generation
#        run: docker.local/bin/test.swagger.sh

=======
>>>>>>> 2694fcad
      - name: Run unit tests
        run: |
          ./docker.local/bin/unit_test_build.sh

      - name: Upload coverage to Codecov
        uses: codecov/codecov-action@v2
        with:
          files: ./code/coverage.txt
          flags: Unit-Tests
          verbose: true

  lint:
    runs-on: [self-hosted, arc-runner]
    steps:
      - uses: actions/checkout@v2
      - uses: actions/setup-go@v2
        with:
          go-version: '1.20'

      - name: Check msgp changes
        run: |
          sudo apt update -y
          sudo apt install build-essential nghttp2 libnghttp2-dev libssl-dev wget -y
          ./docker.local/bin/check.msgp.sh

      - name: Build Base
        run: ./docker.local/bin/build.base.sh

<<<<<<< HEAD
#      - name: Check swagger generation
#        run: docker.local/bin/test.swagger.sh

=======
>>>>>>> 2694fcad
      - name: Run Linter
        run: ./docker.local/bin/linter.sh<|MERGE_RESOLUTION|>--- conflicted
+++ resolved
@@ -25,12 +25,6 @@
       - name: Build Base
         run: ./docker.local/bin/build.base.sh
 
-<<<<<<< HEAD
-#      - name: Check swagger generation
-#        run: docker.local/bin/test.swagger.sh
-
-=======
->>>>>>> 2694fcad
       - name: Run unit tests
         run: |
           ./docker.local/bin/unit_test_build.sh
@@ -59,11 +53,5 @@
       - name: Build Base
         run: ./docker.local/bin/build.base.sh
 
-<<<<<<< HEAD
-#      - name: Check swagger generation
-#        run: docker.local/bin/test.swagger.sh
-
-=======
->>>>>>> 2694fcad
       - name: Run Linter
         run: ./docker.local/bin/linter.sh
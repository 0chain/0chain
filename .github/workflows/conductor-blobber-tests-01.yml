--- conflicted
+++ resolved
@@ -2,12 +2,6 @@
 
 on:
   workflow_dispatch:
-<<<<<<< HEAD
-      inputs:
-        branchname:
-          description: 'enter your branch name'
-          required: true
-=======
     inputs:
       chain_branch:
         description: 'Input branch for 0chain repo'
@@ -48,27 +42,17 @@
         default: ''
         required: false
 
->>>>>>> 01bc6bee
 
 jobs:
   CONDUCTOR_BLOBBERS_01_TESTS:
     name: CONDUCTOR-BLOBBERS-01-TESTS
     runs-on: [self-hosted, conductor-test]
 
+    outputs:
+      branch: ${{ steps.blobber.outputs.BRANCH_OUT }}
+
     steps:
-<<<<<<< HEAD
-    - name: Cleanup before restarting conductor tests.
-      run: |
-        docker rm -f $(docker ps -a -q)
-        rm -rf *
-        rm -rf /mnt/hdd/*
-        rm -rf /mnt/ssd/*
-
-    - name: "Setup Go"
-      shell: 'script --return --quiet --command "bash {0}"'
-=======
     - name: Setup Environment Variables
->>>>>>> 01bc6bee
       run: |
         export HOME="/root"
         go env -w GO111MODULE=auto
@@ -89,33 +73,20 @@
         username: ${{ secrets.DOCKERHUB_USERNAME }}
         password: ${{ secrets.DOCKERHUB_PASSWORD }}
 
-<<<<<<< HEAD
-    - name: Get Branch
-      id: get_branch
-      run: |
-        if [[ -n "${{ inputs.branchname }}" ]]; then
-           BRANCH="${{ inputs.branchname }}"
-           echo ::set-output name=BRANCH::${BRANCH}
-           echo "Branch name is ${BRANCH}"
-        else
-           BRANCH=$(git branch --sort=-committerdate | grep "sprint-*" | head -1)
-           echo ::set-output name=BRANCH::${BRANCH}
-           echo "Branch name is ${BRANCH}"
-        fi
-
-    - name: Install herumi/bls and herumi/mcl
-      run: |
-        git clone --recursive https://github.com/herumi/bls
-        cd bls
-        make -C mcl -j 4 lib/libmclbn256.a install
-        make MCL_USE_GMP=0 MCL_DIR=./mcl -C . -j 4 install
-
-=======
->>>>>>> 01bc6bee
     - name: Git clone 0chain
       run: |
         git clone https://github.com/0chain/0chain.git
-        cd 0chain && git checkout ${{ steps.get_branch.outputs.BRANCH }}
+        cd 0chain
+        git branch -r | grep -v '\->' | sed "s,\x1B\[[0-9;]*[a-zA-Z],,g" | while read remote; do git branch --track "${remote#origin/}" "$remote"; done || true
+        CHAIN_BRANCH="${{ inputs.chain_branch }}"
+        if [[ -z $CHAIN_BRANCH ]]; then
+          echo "Checking for latest sprint branch"
+          git branch --sort=-committerdate | grep "sprint-*" | head -1
+          CHAIN_BRANCH=$(git branch --sort=-committerdate | grep "sprint-*" | head -1)
+          echo ::set-output name=CHAIN_BRANCH::${CHAIN_BRANCH}
+        fi
+        echo "Branch name is ${CHAIN_BRANCH}"
+        git checkout ${CHAIN_BRANCH}
 
     - name: Docker Init Setup.
       run: |
@@ -144,22 +115,61 @@
         cd 0chain
         bash ./docker.local/bin/build.sharders-integration-tests.sh
 
+    - name: Update max faucet limit
+      run: |
+        cd 0chain
+        bash -c 'sed -i "s/max_pour_amount: [0-9]*/max_pour_amount: 1000/g" docker.local/config/sc.yaml'
+        bash -c 'grep max_pour_amount ./docker.local/config/sc.yaml'
+  
     - name: View Change Rounds
       run: |
         awk 'NR >= 30 && NR <= 34' ./0chain/docker.local/config/sc.yaml
         awk 'NR >= 9 && NR <= 14' ./0chain/docker.local/config/0chain.yaml
 
     - name: Git clone blobber
+      id: blobber
       run: |
         git clone https://github.com/0chain/blobber.git
+        cd blobber
+        git branch -r | grep -v '\->' | sed "s,\x1B\[[0-9;]*[a-zA-Z],,g" | while read remote; do git branch --track "${remote#origin/}" "$remote"; done || true
+        BLOBBER_BRANCH="${{ inputs.blobber_branch }}"
+        if [[ -z $BLOBBER_BRANCH ]]; then
+          echo "Checking for latest sprint branch"
+          git branch --sort=-committerdate | grep "sprint-*" | head -1
+          BLOBBER_BRANCH=$(git branch --sort=-committerdate | grep "sprint-*" | head -1)
+        fi
+        echo "BRANCH_OUT=$BLOBBER_BRANCH" >>$GITHUB_OUTPUT
+        echo "Branch name is ${BLOBBER_BRANCH}"
+        git checkout ${BLOBBER_BRANCH}
 
     - name: Git clone zboxcli
       run: |
         git clone https://github.com/0chain/zboxcli.git
+        cd zboxcli
+        git branch -r | grep -v '\->' | sed "s,\x1B\[[0-9;]*[a-zA-Z],,g" | while read remote; do git branch --track "${remote#origin/}" "$remote"; done || true
+        ZBOXCLI_BRANCH="${{ inputs.zboxcli_branch }}"
+        if [[ -z $ZBOXCLI_BRANCH ]]; then
+          echo "Checking for latest sprint branch"
+          git branch --sort=-committerdate | grep "sprint-*" | head -1
+          ZBOXCLI_BRANCH=$(git branch --sort=-committerdate | grep "sprint-*" | head -1)
+          echo ::set-output name=ZBOXCLI_BRANCH::${ZBOXCLI_BRANCH}
+        fi
+        echo "Branch name is ${ZBOXCLI_BRANCH}"
+        git checkout ${ZBOXCLI_BRANCH}
 
     - name: Git clone zwalletcli
       run: |
         git clone https://github.com/0chain/zwalletcli.git
+        cd zwalletcli
+        git branch -r | grep -v '\->' | sed "s,\x1B\[[0-9;]*[a-zA-Z],,g" | while read remote; do git branch --track "${remote#origin/}" "$remote"; done || true
+        ZWALLETCLI_BRANCH="${{ inputs.zwalletcli_branch }}"
+        if [[ -z $ZWALLETCLI_BRANCH ]]; then
+          echo "Checking for latest sprint branch"
+          git branch --sort=-committerdate | grep "sprint-*" | head -1
+          ZWALLETCLI_BRANCH=$(git branch --sort=-committerdate | grep "sprint-*" | head -1)
+        fi
+        echo "Branch name is ${ZWALLETCLI_BRANCH}"
+        git checkout ${ZWALLETCLI_BRANCH}
 
     - name: Git clone 0dns
       run: |
@@ -247,46 +257,4 @@
     - name: Added /tmp folder cleanup.
       run: |
         cd /tmp
-<<<<<<< HEAD
-
-  notify_slack_on_failure:
-    runs-on: [self-hosted, arc-runner]
-    needs: [CONDUCTOR_BLOBBERS_01_TESTS]
-    if: always() && (needs.CONDUCTOR_BLOBBERS_01_TESTS.result == 'failure')
-    steps:
-      - name: "Notify Slack"
-        run: |
-          payload='{
-          "text": "'"<!here> CONDUCTOR_BLOBBERS_01_TESTS FAILED on $(echo ${GITHUB_REF#refs/heads/})!.\n View the test results on Github: https://github.com/0chain/0chain/actions/runs/${{ github.run_id }}"'",
-          "attachments": [
-              {
-              "text": "CONDUCTOR BLOBBER01 TEST FAILED ⚠️",
-              "color": "#ff0000"
-              }
-          ]
-          }'
-          curl -X POST -H 'Content-type: application/json' --data "${payload}" ${{ secrets.DEVOPS_CHANNEL_WEBHOOK_URL }}
-          # curl -X POST -H "Content-type: application/json" --data "{\"text\":\"<!here> CONDUCTOR_BLOBBERS_01_TESTS FAILED on $(echo ${GITHUB_REF#refs/heads/})!. View the test results on Github: https://github.com/0chain/0chain/actions/runs/${{ github.run_id }}\"}" ${{ secrets.DEVOPS_CHANNEL_WEBHOOK_URL }}
-
-  notify_slack_on_success:
-    runs-on: [self-hosted, arc-runner]
-    needs: [CONDUCTOR_BLOBBERS_01_TESTS]
-    if: always() && (needs.CONDUCTOR_BLOBBERS_01_TESTS.result == 'success')
-    steps:
-      - name: "Notify Slack"
-        run: |
-          payload='{
-          "text": "'"<!here> CONDUCTOR_BLOBBERS_01_TESTS PASSING on $(echo ${GITHUB_REF#refs/heads/})!.\n View the test results on Github: https://github.com/0chain/0chain/actions/runs/${{ github.run_id }}"'",
-          "attachments": [
-              {
-              "text": "CONDUCTOR BLOBBERS_01 TEST PASSED ✅",
-              "color": "#22bb33"
-              }
-          ]
-          }'
-          curl -X POST -H 'Content-type: application/json' --data "${payload}" ${{ secrets.DEVOPS_CHANNEL_WEBHOOK_URL }}
-
-          # curl -X POST -H "Content-type: application/json" --data "{\"text\":\"<!here> CONDUCTOR_BLOBBERS_01_TESTS ARE PASSING on $(echo ${GITHUB_REF#refs/heads/})!. View the test results on Github: https://github.com/0chain/0chain/actions/runs/${{ github.run_id }}\"}" ${{ secrets.DEVOPS_CHANNEL_WEBHOOK_URL }}
-=======
-        rm -rf ./*
->>>>>>> 01bc6bee
+        rm -rf ./*
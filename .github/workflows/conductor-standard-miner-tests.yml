name: CONDUCTOR MINER STANDARD TESTS

on:
  schedule:
    # Runs everyday at 01:00 am
    - cron: '0 1 * * *'
  workflow_dispatch:
<<<<<<< HEAD
=======
    inputs:
      chain_branch:
        description: 'Input branch for 0chain repo'
        default: ''
        required: false
>>>>>>> 27e3c884

env:
  ZCHAIN_BUILDBASE: zchain_build_base
  ZCHAIN_BUILDRUN: zchain_run_base

jobs:
  CONDUCTOR_MINER_STANDARD_TESTS:
    name: CONDUCTOR-MINER-STANDARD-TESTS
    runs-on: [self-hosted, conductor-test03]

    outputs:
      branch: ${{ steps.chain.outputs.BRANCH_OUT }}

    steps:
    - name: Cleanup before restarting conductor tests.
      run: |
        rm -rf *

    # - uses: actions/checkout@v1

    - name: "Setup Go"
      shell: 'script --return --quiet --command "bash {0}"'
      run: |
        [ -f ./https://go.dev/dl/go1.20.3.linux-amd64.tar.gz ] || wget https://go.dev/dl/go1.20.3.linux-amd64.tar.gz
        [ -d /usr/local/go ] &&  rm -rf /usr/local/go
        [ -f /usr/local/bin/go ] &&  rm -rf /usr/local/bin/go
        tar -C /usr/local -xzf ./go1.20.3.linux-amd64.tar.gz

        echo "PATH=$PATH:/usr/local/go/bin" >> $GITHUB_ENV
        export PATH=$PATH:/usr/local/go/bin
        export HOME="/root"
        which go
        go env

    - name: Docker Compose Setup.
      run: |
        sudo curl -L https://github.com/docker/compose/releases/download/1.29.2/docker-compose-`uname -s`-`uname -m` -o /usr/local/bin/docker-compose
        sudo chmod +x /usr/local/bin/docker-compose
        docker-compose --version

    - name: Login to Docker Hub
      uses: docker/login-action@v2
      with:
        username: ${{ secrets.DOCKERHUB_USERNAME }}
        password: ${{ secrets.DOCKERHUB_PASSWORD }}

    - name: Install herumi/bls and herumi/mcl
      run: |
        git clone --recursive https://github.com/herumi/bls
        cd bls
        make -C mcl -j 4 lib/libmclbn256.a install
        make MCL_USE_GMP=0 MCL_DIR=./mcl -C . -j 4 install

    - name: Git clone 0chain
      id: chain
      run: |
        git clone https://github.com/0chain/0chain.git
        cd 0chain
        git branch -r | grep -v '\->' | sed "s,\x1B\[[0-9;]*[a-zA-Z],,g" | while read remote; do git branch --track "${remote#origin/}" "$remote"; done || true
        CHAIN_BRANCH="${{ inputs.chain_branch }}"
        if [[ -z $CHAIN_BRANCH ]]; then
          echo "Checking for latest sprint branch"
          git branch --sort=-committerdate | grep "sprint-*" | head -1
          CHAIN_BRANCH=$(git branch --sort=-committerdate | grep "sprint-*" | head -1)
        fi
        echo "BRANCH_OUT=$CHAIN_BRANCH" >>$GITHUB_OUTPUT
        echo "Branch name is ${CHAIN_BRANCH}"
        git checkout ${CHAIN_BRANCH}

    - name: Docker Init Setup.
      run: |
        export HOME="/root"
        cd 0chain
        make install-mockery
        make build-mocks
        bash ./docker.local/bin/init.setup.sh

    - name: Docker Network Setup.
      run: |
        cd 0chain
        bash ./docker.local/bin/setup.network.sh || true

    - name: Building Base Images
      run: |
        cd 0chain
        bash ./docker.local/bin/build.base.sh

    - name: Build Miner Docker Image For Integration Test.
      run: |
        cd 0chain
        bash ./docker.local/bin/build.miners-integration-tests.sh

    - name: Build Sharder Docker Image For Integration Test.
      run: |
        cd 0chain
        bash ./docker.local/bin/build.sharders-integration-tests.sh

    - name: View Change Rounds
      run: |
        cd 0chain
        awk 'NR >= 30 && NR <= 34' ./docker.local/config/sc.yaml
        awk 'NR >= 9 && NR <= 14' ./docker.local/config/0chain.yaml

    - name: Running Standard Tests for Miners.
      run: |
        cd 0chain
        export HOME="/root"
        bash ./docker.local/bin/start.conductor.sh miners

    - uses: actions/upload-artifact@v3
      if: always()
      with:
        name: standard-miner-logs
        path: |
          0chain/conductor/logs/
          0chain/docker.local/miner*/log
          0chain/docker.local/sharder*/log

    - name: Added /tmp folder cleanup.
      run: |
        cd /tmp

  notify_slack_on_failure:
    runs-on: [self-hosted, arc-runner]
    needs: [CONDUCTOR_MINER_STANDARD_TESTS]
    if: always() && (needs.CONDUCTOR_MINER_STANDARD_TESTS.result == 'failure')
    steps:
      - name: "Notify Slack"
        run: |
          payload='{
          "text": "'"<!here> CONDUCTOR_MINER_STANDARD_TESTS FAILED on ${{ needs.CONDUCTOR_MINER_STANDARD_TESTS.outputs.branch }}!.\n View the test results on Github: https://github.com/0chain/0chain/actions/runs/${{ github.run_id }}"'",
          "attachments": [
              {
              "text": "CONDUCTOR MINER_STANDARD TEST FAILED ⚠️",
              "color": "#ff0000"
              }
          ]
          }'
          curl -X POST -H 'Content-type: application/json' --data "${payload}" ${{ secrets.DEVOPS_CHANNEL_WEBHOOK_URL }}

          # curl -X POST -H "Content-type: application/json" --data "{\"text\":\"<!here> CONDUCTOR_MINER_STANDARD_TESTS FAILED on ${{ needs.CONDUCTOR_MINER_STANDARD_TESTS.outputs.branch }}!. View the test results on Github: https://github.com/0chain/0chain/actions/runs/${{ github.run_id }}\"}" ${{ secrets.DEVOPS_CHANNEL_WEBHOOK_URL }}

  notify_slack_on_success:
    runs-on: [self-hosted, arc-runner]
    needs: [CONDUCTOR_MINER_STANDARD_TESTS]
    if: always() && (needs.CONDUCTOR_MINER_STANDARD_TESTS.result == 'success')
    steps:
      - name: "Notify Slack"
        run: |
          payload='{
          "text": "'"<!here> CONDUCTOR_MINER_STANDARD_TESTS PASSING on ${{ needs.CONDUCTOR_MINER_STANDARD_TESTS.outputs.branch }}!.\n View the test results on Github: https://github.com/0chain/0chain/actions/runs/${{ github.run_id }}"'",
          "attachments": [
              {
              "text": "CONDUCTOR MINER_STANDARD TESTS PASSED ✅",
              "color": "#22bb33"
              }
          ]
          }'
          curl -X POST -H 'Content-type: application/json' --data "${payload}" ${{ secrets.DEVOPS_CHANNEL_WEBHOOK_URL }}

          # curl -X POST -H "Content-type: application/json" --data "{\"text\":\"<!here> CONDUCTOR_MINER_STANDARD_TESTS ARE PASSING on ${{ needs.CONDUCTOR_MINER_STANDARD_TESTS.outputs.branch }}!. View the test results on Github: https://github.com/0chain/0chain/actions/runs/${{ github.run_id }}\"}" ${{ secrets.DEVOPS_CHANNEL_WEBHOOK_URL }}<|MERGE_RESOLUTION|>--- conflicted
+++ resolved
@@ -5,14 +5,11 @@
     # Runs everyday at 01:00 am
     - cron: '0 1 * * *'
   workflow_dispatch:
-<<<<<<< HEAD
-=======
     inputs:
       chain_branch:
         description: 'Input branch for 0chain repo'
         default: ''
         required: false
->>>>>>> 27e3c884
 
 env:
   ZCHAIN_BUILDBASE: zchain_build_base

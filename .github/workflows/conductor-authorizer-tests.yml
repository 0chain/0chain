--- conflicted
+++ resolved
@@ -1,29 +1,6 @@
 name: CONDUCTOR AUTHORIZER TESTS
 
 on:
-<<<<<<< HEAD
-  schedule:
-    - cron: '0 10 * * *'
-  workflow_dispatch:
-      inputs:
-        chain_branch:
-          description: 'Input branch for 0chain repo'
-          default: ''
-          required: false
-        auth_branch:
-          description: 'Input branch for authorizer repo'
-          default: ''
-          required: false
-        zboxcli_branch:
-          description: 'Input branch for zboxcli repo'
-          default: ''
-          required: false
-        zwalletcli_branch:
-          description: 'Input branch for zwalletcli repo'
-          default: ''
-          required: false
-
-=======
   workflow_dispatch:
     inputs:
       chain_branch:
@@ -65,32 +42,17 @@
         default: ''
         required: false
       
->>>>>>> 01bc6bee
 jobs:
   CONDUCTOR_AUTHORIZER_TESTS:
     name: CONDUCTOR-AUTHORIZER-TESTS
     runs-on: [self-hosted, conductor-test]
 
+    outputs:
+      branch: ${{ steps.auth_branch.outputs.BRANCH_OUT }}
+
     steps:
     - name: Setup Environment Variables
       run: |
-<<<<<<< HEAD
-        rm -rf *
-
-    # - uses: actions/checkout@v1
-
-    - name: "Setup Go"
-      shell: 'script --return --quiet --command "bash {0}"'
-      run: |
-        [ -f ./https://go.dev/dl/go1.20.3.linux-amd64.tar.gz ] || wget https://go.dev/dl/go1.20.3.linux-amd64.tar.gz
-        [ -d /usr/local/go ] &&  rm -rf /usr/local/go
-        [ -f /usr/local/bin/go ] &&  rm -rf /usr/local/bin/go
-        tar -C /usr/local -xzf ./go1.20.3.linux-amd64.tar.gz
-
-        echo "PATH=$PATH:/usr/local/go/bin" >> $GITHUB_ENV
-        export PATH=$PATH:/usr/local/go/bin
-=======
->>>>>>> 01bc6bee
         export HOME="/root"
         go env -w GO111MODULE=auto
         go env GOROOT
@@ -158,13 +120,13 @@
         bash -c 'sed -i "s/max_pour_amount: 10/max_pour_amount: 1000/g" docker.local/config/sc.yaml'
         bash -c 'cat docker.local/config/sc.yaml | grep max_pour_amount'
 
-
     - name: View Change Rounds
       run: |
         awk 'NR >= 30 && NR <= 34' ./0chain/docker.local/config/sc.yaml
         awk 'NR >= 9 && NR <= 14' ./0chain/docker.local/config/0chain.yaml
 
     - name: Git clone authorizer
+      id: auth_branch
       run: |
         git clone https://service-0chain:${{ secrets.CHAIN_PAT }}@github.com/0chain/token_bridge_authserver.git
         cd token_bridge_authserver
@@ -174,7 +136,7 @@
           echo "Checking for latest sprint branch"
           git branch --sort=-committerdate | grep "sprint-*" | head -1
           AUTH_BRANCH=$(git branch --sort=-committerdate | grep "sprint-*" | head -1)
-          echo ::set-output name=AUTH_BRANCH::${AUTH_BRANCH}
+          echo "BRANCH_OUT=$AUTH_BRANCH" >>$GITHUB_OUTPUT
         fi
         echo "Branch name is ${AUTH_BRANCH}"
         git checkout ${AUTH_BRANCH}
@@ -255,8 +217,6 @@
         cd token_bridge_authserver
         sed -i 's/^block_worker:\ .*/block_worker:\ http:\/\/198\.18\.0\.98\:9091/' config/config.yaml
 
-<<<<<<< HEAD
-=======
     - name: 'Setup jq'
       uses: dcarbone/install-jq-action@v2.1.0
       with:
@@ -365,7 +325,6 @@
         chmod +x ../0chain/docker.local/bin/conductor/patch-authorizer-tests.sh
         ../0chain/docker.local/bin/conductor/patch-authorizer-tests.sh https://rpc.tenderly.co/fork/${{ env.TENDERLY_FORK_ID }}
 
->>>>>>> 01bc6bee
     - name: Add ZCN config
       run: |
         rm -rf ~/.zcn || true
@@ -431,46 +390,4 @@
     - name: Added /tmp folder cleanup.
       run: |
         cd /tmp
-<<<<<<< HEAD
-        rm -rf ./*
-
-  notify_slack_on_failure:
-    runs-on: [self-hosted, arc-runner]
-    needs: [CONDUCTOR_AUTHORIZER_TESTS]
-    if: always() && (needs.CONDUCTOR_AUTHORIZER_TESTS.result == 'failure')
-    steps:
-      - name: "Notify Slack"
-        run: |
-          payload='{
-          "text": "'"<!here> CONDUCTOR_AUTHORIZER_TESTS FAILED on $(echo ${GITHUB_REF#refs/heads/})!.\n View the test results on Github: https://github.com/0chain/0chain/actions/runs/${{ github.run_id }}"'",
-          "attachments": [
-              {
-              "text": "CONDUCTOR AUTHORIZER TEST FAILED ⚠️",
-              "color": "#ff0000"
-              }
-          ]
-          }'
-          curl -X POST -H 'Content-type: application/json' --data "${payload}" ${{ secrets.DEVOPS_CHANNEL_WEBHOOK_URL }}
-          # curl -X POST -H "Content-type: application/json" --data "{\"text\":\"<!here> CONDUCTOR_AUTHORIZER_TESTS FAILED on $(echo ${GITHUB_REF#refs/heads/})!. View the test results on Github: https://github.com/0chain/0chain/actions/runs/${{ github.run_id }}\"}" ${{ secrets.DEVOPS_CHANNEL_WEBHOOK_URL }}
-
-  notify_slack_on_success:
-    runs-on: [self-hosted, arc-runner]
-    needs: [CONDUCTOR_AUTHORIZER_TESTS]
-    if: always() && (needs.CONDUCTOR_AUTHORIZER_TESTS.result == 'success')
-    steps:
-      - name: "Notify Slack"
-        run: |
-          payload='{
-          "text": "'"<!here> CONDUCTOR_AUTHORIZER_TESTS PASSING on $(echo ${GITHUB_REF#refs/heads/})!.\n View the test results on Github: https://github.com/0chain/0chain/actions/runs/${{ github.run_id }}"'",
-          "attachments": [
-              {
-              "text": "CONDUCTOR AUTHORIZER TEST PASSED ✅",
-              "color": "#22bb33"
-              }
-          ]
-          }'
-          curl -X POST -H 'Content-type: application/json' --data "${payload}" ${{ secrets.DEVOPS_CHANNEL_WEBHOOK_URL }}
-          # curl -X POST -H "Content-type: application/json" --data "{\"text\":\"<!here> CONDUCTOR_AUTHORIZER_TESTS ARE PASSING on $(echo ${GITHUB_REF#refs/heads/})!. View the test results on Github: https://github.com/0chain/0chain/actions/runs/${{ github.run_id }}\"}" ${{ secrets.DEVOPS_CHANNEL_WEBHOOK_URL }}
-=======
-        rm -rf ./*
->>>>>>> 01bc6bee
+        rm -rf ./*
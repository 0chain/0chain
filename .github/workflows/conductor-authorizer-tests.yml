--- conflicted
+++ resolved
@@ -28,25 +28,6 @@
     runs-on: [self-hosted, conductor-test03]
 
     steps:
-<<<<<<< HEAD
-      - name: Cleanup before restarting conductor tests.
-        run: |
-          rm -rf *
-
-      - name: "Setup Go"
-        shell: 'script --return --quiet --command "bash {0}"'
-        run: |
-          [ -f ./https://go.dev/dl/go1.20.3.linux-amd64.tar.gz ] || wget https://go.dev/dl/go1.20.3.linux-amd64.tar.gz
-          [ -d /usr/local/go ] &&  rm -rf /usr/local/go
-          [ -f /usr/local/bin/go ] &&  rm -rf /usr/local/bin/go
-          tar -C /usr/local -xzf ./go1.20.3.linux-amd64.tar.gz
-          
-          echo "PATH=$PATH:/usr/local/go/bin" >> $GITHUB_ENV
-          export PATH=$PATH:/usr/local/go/bin
-          export HOME="/root"
-          which go
-          go env
-=======
     - name: Cleanup before restarting conductor tests.
       run: |
         rm -rf *
@@ -323,7 +304,6 @@
           }'
           curl -X POST -H 'Content-type: application/json' --data "${payload}" ${{ secrets.DEVOPS_CHANNEL_WEBHOOK_URL }}
           # curl -X POST -H "Content-type: application/json" --data "{\"text\":\"<!here> CONDUCTOR_AUTHORIZER_TESTS FAILED on $(echo ${GITHUB_REF#refs/heads/})!. View the test results on Github: https://github.com/0chain/0chain/actions/runs/${{ github.run_id }}\"}" ${{ secrets.DEVOPS_CHANNEL_WEBHOOK_URL }}
->>>>>>> 72eef7da
 
       - name: Docker Compose Setup.
         run: |

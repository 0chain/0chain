--- conflicted
+++ resolved
@@ -45,11 +45,7 @@
         required: true
 jobs:
   system-tests:
-<<<<<<< HEAD
-    uses: 0chain/actions/.github/workflows/manual_system_tests.yml@edb_settings
-=======
     uses: 0chain/actions/.github/workflows/manual_system_tests.yml@master
->>>>>>> ee282ab3
     with:
       system_tests_branch: ${{ github.event.inputs.system_tests_branch }}
       miner_branch: ${{ github.ref_name }}

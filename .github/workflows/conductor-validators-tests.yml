name: CONDUCTOR VALIDATOR-01 TESTS

on:
  # schedule:
  #   # Runs everyday at 03:00 am
  #   - cron: '0 7 * * * '
  workflow_dispatch:

jobs:
  CONDUCTOR_VALIDATORS_01_TESTS:
    name: CONDUCTOR-VALIDATORS-01-TESTS
    runs-on: [self-hosted, conductor-test03]

    steps:
    - name: Cleanup before restarting conductor tests.
      run: |
        rm -rf *
      
    - name: Go 1.20 setup.
      uses: actions/setup-go@v3
      with:
        go-version: '1.20'

    - name: Docker Compose Setup.
      run: |
        sudo curl -L https://github.com/docker/compose/releases/download/1.29.2/docker-compose-`uname -s`-`uname -m` -o /usr/local/bin/docker-compose
        sudo chmod +x /usr/local/bin/docker-compose
        docker-compose --version

    - name: Login to Docker Hub
      uses: docker/login-action@v2
      with:
        username: ${{ secrets.DOCKERHUB_USERNAME }}
        password: ${{ secrets.DOCKERHUB_PASSWORD }}

    - name: Get Branch
      id: get_branch
      run: |
        BRANCH=$(echo ${GITHUB_REF#refs/heads/})
        echo ::set-output name=BRANCH::${BRANCH}
        echo "Branch name is ${BRANCH}"

    - name: Git clone 0chain
      run: |
        git clone https://github.com/0chain/0chain.git
        cd 0chain && git checkout ${{ steps.get_branch.outputs.BRANCH }}

    - name: Docker Init Setup.
      run: |
        sudo apt update -y
        sudo apt -y install build-essential nghttp2 libnghttp2-dev libssl-dev wget
        cd 0chain
        make install-mockery
        make build-mocks
        bash ./docker.local/bin/init.setup.sh

    - name: Docker Network Setup.
      run: |
        cd 0chain
        bash ./docker.local/bin/setup.network.sh || true

    - name: Building Base Images
      run: |
        cd 0chain
        bash ./docker.local/bin/build.base.sh

    - name: Build Miner Docker Image For Integration Test.
      run: |
        cd 0chain
        bash ./docker.local/bin/build.miners-integration-tests.sh

    - name: Build Sharder Docker Image For Integration Test.
      run: |
        cd 0chain
        bash ./docker.local/bin/build.sharders-integration-tests.sh

    - name: View Change Rounds
      run: |
        awk 'NR >= 30 && NR <= 34' ./0chain/docker.local/config/sc.yaml
        awk 'NR >= 9 && NR <= 14' ./0chain/docker.local/config/0chain.yaml

    - name: Git clone blobber
      run: |
        git clone https://github.com/0chain/blobber.git

    - name: Git clone zboxcli
      run: |
        git clone https://github.com/0chain/zboxcli.git

    - name: Git clone zwalletcli
      run: |
        git clone https://github.com/0chain/zwalletcli.git

    - name: Git clone 0dns
      run: |
        git clone https://github.com/0chain/0dns.git

    - name: list pwd
      run: |
        ls -lha
        cd 0chain && git status
        cd ../0dns && git status
        pwd

    - name: Install zboxcli
      run: |
        cd zboxcli && make install

    - name: Install zwalletcli
      run: |
        cd zwalletcli && make install

    - name: 0dns Patching
      run: |
        cd 0dns && ../0chain/docker.local/bin/conductor/patch-0dns-tests.sh

    - name: Blobbers Patching
      run: |
        cd blobber && ../0chain/docker.local/bin/conductor/patch-blobber-tests.sh

    - name: Build 0dns
      run: |
        cd 0dns
        ./docker.local/bin/init.sh
        ./docker.local/bin/build.sh

    - name: Init setup for blobbers
      run: |
        chmod +x blobber/docker.local/bin/blobber.init.setup.sh
        cd blobber && ./docker.local/bin/blobber.init.setup.sh

    - name: Build blobber base
      run: |
        cd blobber && ./docker.local/bin/build.base.sh

    - name: Build blobber
      run: |
        cd blobber && ./docker.local/bin/build.blobber-integration-tests.sh

    - name: Add ZCN config
      run: |
        rm -rf ~/.zcn || true
        mkdir ~/.zcn
        cat <<\EOF > ~/.zcn/config.yaml
        block_worker: http://127.0.0.1:9091
        signature_scheme: bls0chain
        min_submit: 50
        min_confirmation: 50
        confirmation_chain_length: 3
        max_txn_query: 5
        query_sleep_time: 5
        EOF

    - name: List pwd zcn
      run: |
        pwd
        ls -lha ./
        ls -lha ~/.zcn
        cat ~/.zcn/config.yaml

    - name: Starting validator Tests.
      run: |
        cd 0chain && ./docker.local/bin/start.conductor.sh validator-1

    - uses: actions/upload-artifact@v3
      if: always()
      with:
        name: standard-validator-logs
        path: |
          0chain/conductor/logs/
<<<<<<< HEAD
          0chain/docker.local/
          blobber/docker.local/
=======
          0chain/docker.local/miner*
          0chain/docker.local/sharder*
          blobber/docker.local/blobber*
          blobber/docker.local/validator*
>>>>>>> dee9f39b

    - name: Added /tmp folder cleanup.
      run: |
        cd /tmp
        rm -rf ./*

  notify_slack_on_failure:
    runs-on: [self-hosted, arc-runner]
    needs: [CONDUCTOR_VALIDATORS_01_TESTS]
    if: always() && (needs.CONDUCTOR_VALIDATORS_01_TESTS.result == 'failure')
    steps:
      - name: "Notify Slack"
        run: |
          payload='{
          "text": "'"<!here> CONDUCTOR_VALIDATORS_01_TESTS FAILED on $(echo ${GITHUB_REF#refs/heads/})!.\n View the test results on Github: https://github.com/0chain/0chain/actions/runs/${{ github.run_id }}"'",
          "attachments": [
              {
              "text": "CONDUCTOR VALIDATORS_01 TEST FAILED ⚠️",
              "color": "#ff0000"
              }
          ]
          }'
          curl -X POST -H 'Content-type: application/json' --data "${payload}" ${{ secrets.DEVOPS_CHANNEL_WEBHOOK_URL }}
          
          # curl -X POST -H "Content-type: application/json" --data "{\"text\":\"<!here> CONDUCTOR_VALIDATORS_01_TESTS FAILED on $(echo ${GITHUB_REF#refs/heads/})!. View the test results on Github: https://github.com/0chain/0chain/actions/runs/${{ github.run_id }}\"}" ${{ secrets.DEVOPS_CHANNEL_WEBHOOK_URL }}

  notify_slack_on_success:
    runs-on: [self-hosted, arc-runner]
    needs: [CONDUCTOR_VALIDATORS_01_TESTS]
    if: always() && (needs.CONDUCTOR_VALIDATORS_01_TESTS.result == 'success')
    steps:
      - name: "Notify Slack"
        run: |
          payload='{
          "text": "'"<!here> CONDUCTOR_VALIDATORS_01_TESTS PASSING on $(echo ${GITHUB_REF#refs/heads/})!.\n View the test results on Github: https://github.com/0chain/0chain/actions/runs/${{ github.run_id }}"'",
          "attachments": [
              {
              "text": "CONDUCTOR VALIDATORS_01 TESTS PASSED ✅",
              "color": "#22bb33"
              }
          ]
          }'
          curl -X POST -H 'Content-type: application/json' --data "${payload}" ${{ secrets.DEVOPS_CHANNEL_WEBHOOK_URL }}
          
          # curl -X POST -H "Content-type: application/json" --data "{\"text\":\"<!here> CONDUCTOR_VALIDATORS_01_TESTS ARE PASSING on $(echo ${GITHUB_REF#refs/heads/})!. View the test results on Github: https://github.com/0chain/0chain/actions/runs/${{ github.run_id }}\"}" ${{ secrets.DEVOPS_CHANNEL_WEBHOOK_URL }}<|MERGE_RESOLUTION|>--- conflicted
+++ resolved
@@ -168,15 +168,10 @@
         name: standard-validator-logs
         path: |
           0chain/conductor/logs/
-<<<<<<< HEAD
-          0chain/docker.local/
-          blobber/docker.local/
-=======
           0chain/docker.local/miner*
           0chain/docker.local/sharder*
           blobber/docker.local/blobber*
           blobber/docker.local/validator*
->>>>>>> dee9f39b
 
     - name: Added /tmp folder cleanup.
       run: |

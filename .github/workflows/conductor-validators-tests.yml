name: CONDUCTOR VALIDATOR-01 TESTS

on:
  # schedule:
  #   # Runs everyday at 03:00 am
  #   - cron: '0 7 * * * '
  workflow_dispatch:
    inputs:
      chain_branch:
        description: 'Input branch for 0chain repo'
        default: ''
        required: false
      blobber_branch:
        description: 'Input branch for blobber repo'
        default: ''
        required: false
      zboxcli_branch:
        description: 'Input branch for zboxcli repo'
        default: ''
        required: false
      zwalletcli_branch:
        description: 'Input branch for zwalletcli repo'
        default: ''
        required: false

jobs:
  CONDUCTOR_VALIDATORS_01_TESTS:
    name: CONDUCTOR-VALIDATORS-01-TESTS
    runs-on: [self-hosted, conductor-test03]

    outputs:
      branch: ${{ steps.blobber.outputs.BRANCH_OUT }}

    steps:
    - name: Cleanup before restarting conductor tests.
      run: |
        docker rm -f $(docker ps -a -q)
        rm -rf *
<<<<<<< HEAD
        rm -rf /mnt/hdd/*
        rm -rf /mnt/ssd/*

    - name: "Setup Go"
      shell: 'script --return --quiet --command "bash {0}"'
      run: |
        [ -f ./https://go.dev/dl/go1.20.3.linux-amd64.tar.gz ] || wget https://go.dev/dl/go1.20.3.linux-amd64.tar.gz
        [ -d /usr/local/go ] &&  rm -rf /usr/local/go
        [ -f /usr/local/bin/go ] &&  rm -rf /usr/local/bin/go
        tar -C /usr/local -xzf ./go1.20.3.linux-amd64.tar.gz

        echo "PATH=$PATH:/usr/local/go/bin" >> $GITHUB_ENV
        export PATH=$PATH:/usr/local/go/bin
        export HOME="/root"
        which go
        go env
=======
        docker rm -f $(docker ps -a -q)

    - name: Go 1.20 setup.
      uses: actions/setup-go@v3
      with:
        go-version: '1.20'
>>>>>>> 7910beea

    - name: Docker Compose Setup.
      run: |
        sudo curl -L https://github.com/docker/compose/releases/download/1.29.2/docker-compose-`uname -s`-`uname -m` -o /usr/local/bin/docker-compose
        sudo chmod +x /usr/local/bin/docker-compose
        docker-compose --version

    - name: Login to Docker Hub
      uses: docker/login-action@v2
      with:
        username: ${{ secrets.DOCKERHUB_USERNAME }}
        password: ${{ secrets.DOCKERHUB_PASSWORD }}

<<<<<<< HEAD
    - name: Get Branch
      id: get_branch
      run: |
        if [[ -n "${{ inputs.branchname }}" ]]; then
           BRANCH="${{ inputs.branchname }}"
           echo ::set-output name=BRANCH::${BRANCH}
           echo "Branch name is ${BRANCH}"
        else
           BRANCH=$(git branch --sort=-committerdate | grep "sprint-*" | head -1)
           echo ::set-output name=BRANCH::${BRANCH}
           echo "Branch name is ${BRANCH}"
        fi

=======
    # - name: Get Branch
    #   id: get_branch
    #   run: |
    #     if [[ -n "${{ inputs.branchname }}" ]]; then
    #        BRANCH="${{ inputs.branchname }}"
    #        echo ::set-output name=BRANCH::${BRANCH}
    #        echo "Branch name is ${BRANCH}"
    #     else
    #        BRANCH=$(git branch --sort=-committerdate | grep "sprint-*" | head -1)
    #        echo ::set-output name=BRANCH::${BRANCH}
    #        echo "Branch name is ${BRANCH}"
    #     fi
>>>>>>> 7910beea

    - name: Git clone 0chain
      run: |
        git clone https://github.com/0chain/0chain.git
        cd 0chain
        git branch -r | grep -v '\->' | sed "s,\x1B\[[0-9;]*[a-zA-Z],,g" | while read remote; do git branch --track "${remote#origin/}" "$remote"; done || true
        CHAIN_BRANCH="${{ inputs.chain_branch }}"
        if [[ -z $CHAIN_BRANCH ]]; then
          echo "Checking for latest sprint branch"
          git branch --sort=-committerdate | grep "sprint-*" | head -1
          CHAIN_BRANCH=$(git branch --sort=-committerdate | grep "sprint-*" | head -1)
          echo ::set-output name=CHAIN_BRANCH::${CHAIN_BRANCH}
        fi
        echo "Branch name is ${CHAIN_BRANCH}"
        git checkout ${CHAIN_BRANCH}

    - name: Install herumi/bls and herumi/mcl
      run: |
        git clone --recursive https://github.com/herumi/bls
        cd bls
        make -C mcl -j 4 lib/libmclbn256.a install
        make MCL_USE_GMP=0 MCL_DIR=./mcl -C . -j 4 install

    - name: Docker Init Setup.
      run: |
        sudo apt update -y
        sudo apt -y install build-essential nghttp2 libnghttp2-dev libssl-dev wget
        cd 0chain
        make install-mockery
        make build-mocks
        bash ./docker.local/bin/init.setup.sh

    - name: Docker Network Setup.
      run: |
        cd 0chain
        bash ./docker.local/bin/setup.network.sh || true

    - name: Building Base Images
      run: |
        cd 0chain
        bash ./docker.local/bin/build.base.sh

    - name: Build Miner Docker Image For Integration Test.
      run: |
        cd 0chain
        bash ./docker.local/bin/build.miners-integration-tests.sh

    - name: Build Sharder Docker Image For Integration Test.
      run: |
        cd 0chain
        bash ./docker.local/bin/build.sharders-integration-tests.sh

    - name: Update max faucet limit
      run: |
        cd 0chain
        bash -c 'sed -i "s/max_pour_amount: [0-9]*/max_pour_amount: 1000/g" docker.local/config/sc.yaml'
        bash -c 'grep max_pour_amount ./docker.local/config/sc.yaml'
  
    - name: View Change Rounds
      run: |
        awk 'NR >= 30 && NR <= 34' ./0chain/docker.local/config/sc.yaml
        awk 'NR >= 9 && NR <= 14' ./0chain/docker.local/config/0chain.yaml

    - name: Git clone blobber
      id: blobber
      run: |
        git clone https://github.com/0chain/blobber.git
        cd blobber
        git branch -r | grep -v '\->' | sed "s,\x1B\[[0-9;]*[a-zA-Z],,g" | while read remote; do git branch --track "${remote#origin/}" "$remote"; done || true
        BLOBBER_BRANCH="${{ inputs.blobber_branch }}"
        if [[ -z $BLOBBER_BRANCH ]]; then
          echo "Checking for latest sprint branch"
          git branch --sort=-committerdate | grep "sprint-*" | head -1
          BLOBBER_BRANCH=$(git branch --sort=-committerdate | grep "sprint-*" | head -1)
        fi
        echo "BRANCH_OUT=$BLOBBER_BRANCH" >>$GITHUB_OUTPUT
        echo "Branch name is ${BLOBBER_BRANCH}"
        git checkout ${BLOBBER_BRANCH}

    - name: Git clone zboxcli
      run: |
        git clone https://github.com/0chain/zboxcli.git
        cd zboxcli
        git branch -r | grep -v '\->' | sed "s,\x1B\[[0-9;]*[a-zA-Z],,g" | while read remote; do git branch --track "${remote#origin/}" "$remote"; done || true
        ZBOXCLI_BRANCH="${{ inputs.zboxcli_branch }}"
        if [[ -z $ZBOXCLI_BRANCH ]]; then
          echo "Checking for latest sprint branch"
          git branch --sort=-committerdate | grep "sprint-*" | head -1
          ZBOXCLI_BRANCH=$(git branch --sort=-committerdate | grep "sprint-*" | head -1)
          echo ::set-output name=ZBOXCLI_BRANCH::${ZBOXCLI_BRANCH}
        fi
        echo "Branch name is ${ZBOXCLI_BRANCH}"
        git checkout ${ZBOXCLI_BRANCH}

    - name: Git clone zwalletcli
      run: |
        git clone https://github.com/0chain/zwalletcli.git
        cd zwalletcli
        git branch -r | grep -v '\->' | sed "s,\x1B\[[0-9;]*[a-zA-Z],,g" | while read remote; do git branch --track "${remote#origin/}" "$remote"; done || true
        ZWALLETCLI_BRANCH="${{ inputs.zwalletcli_branch }}"
        if [[ -z $ZWALLETCLI_BRANCH ]]; then
          echo "Checking for latest sprint branch"
          git branch --sort=-committerdate | grep "sprint-*" | head -1
          ZWALLETCLI_BRANCH=$(git branch --sort=-committerdate | grep "sprint-*" | head -1)
          echo ::set-output name=ZWALLETCLI_BRANCH::${ZWALLETCLI_BRANCH}
        fi
        echo "Branch name is ${ZWALLETCLI_BRANCH}"
        git checkout ${ZWALLETCLI_BRANCH}

    - name: Git clone 0dns
      run: |
        git clone https://github.com/0chain/0dns.git

    - name: list pwd
      run: |
        ls -lha
        cd 0chain && git status
        cd ../0dns && git status
        pwd

    - name: Install zboxcli
      run: |
        cd zboxcli && make install

    - name: Install zwalletcli
      run: |
        cd zwalletcli && make install

    - name: 0dns Patching
      run: |
        cd 0dns && ../0chain/docker.local/bin/conductor/patch-0dns-tests.sh

    - name: Blobbers Patching
      run: |
        cd blobber && ../0chain/docker.local/bin/conductor/patch-blobber-tests.sh

    - name: Build 0dns
      run: |
        cd 0dns
        ./docker.local/bin/init.sh
        ./docker.local/bin/build.sh

    - name: Init setup for blobbers
      run: |
        chmod +x blobber/docker.local/bin/blobber.init.setup.sh
        cd blobber && ./docker.local/bin/blobber.init.setup.sh

    - name: Build blobber base
      run: |
        cd blobber && ./docker.local/bin/build.base.sh

    - name: Build blobber
      run: |
        cd blobber && ./docker.local/bin/build.blobber-integration-tests.sh

    - name: Add ZCN config
      run: |
        rm -rf ~/.zcn || true
        mkdir ~/.zcn
        cat <<\EOF > ~/.zcn/config.yaml
        block_worker: http://127.0.0.1:9091
        signature_scheme: bls0chain
        min_submit: 50
        min_confirmation: 50
        confirmation_chain_length: 3
        max_txn_query: 5
        query_sleep_time: 5
        EOF

    - name: List pwd zcn
      run: |
        pwd
        ls -lha ./
        ls -lha ~/.zcn
        cat ~/.zcn/config.yaml

    - name: Starting validator Tests.
      run: |
        cd 0chain && ./docker.local/bin/start.conductor.sh validator-1

    - uses: actions/upload-artifact@v3
      if: always()
      with:
        name: standard-validator-logs
        path: |
          0chain/conductor/logs/
          0chain/docker.local/miner*/log
          0chain/docker.local/sharder*/log
          blobber/docker.local/blobber*/log
          blobber/docker.local/validator*/log

    - name: Added /tmp folder cleanup.
      run: |
        cd /tmp

  notify_slack_on_failure:
    runs-on: [self-hosted, arc-runner]
    needs: [CONDUCTOR_VALIDATORS_01_TESTS]
    if: always() && (needs.CONDUCTOR_VALIDATORS_01_TESTS.result == 'failure')
    steps:
      - name: "Notify Slack"
        run: |
          payload='{
          "text": "'"<!here> CONDUCTOR_VALIDATORS_01_TESTS FAILED on ${{ needs.CONDUCTOR_VALIDATORS_01_TESTS.outputs.branch }}!.\n View the test results on Github: https://github.com/0chain/0chain/actions/runs/${{ github.run_id }}"'",
          "attachments": [
              {
              "text": "CONDUCTOR VALIDATORS_01 TEST FAILED ⚠️",
              "color": "#ff0000"
              }
          ]
          }'
          curl -X POST -H 'Content-type: application/json' --data "${payload}" ${{ secrets.DEVOPS_CHANNEL_WEBHOOK_URL }}

          # curl -X POST -H "Content-type: application/json" --data "{\"text\":\"<!here> CONDUCTOR_VALIDATORS_01_TESTS FAILED on ${{ needs.CONDUCTOR_VALIDATORS_01_TESTS.outputs.branch }}!. View the test results on Github: https://github.com/0chain/0chain/actions/runs/${{ github.run_id }}\"}" ${{ secrets.DEVOPS_CHANNEL_WEBHOOK_URL }}

  notify_slack_on_success:
    runs-on: [self-hosted, arc-runner]
    needs: [CONDUCTOR_VALIDATORS_01_TESTS]
    if: always() && (needs.CONDUCTOR_VALIDATORS_01_TESTS.result == 'success')
    steps:
      - name: "Notify Slack"
        run: |
          payload='{
          "text": "'"<!here> CONDUCTOR_VALIDATORS_01_TESTS PASSING on ${{ needs.CONDUCTOR_VALIDATORS_01_TESTS.outputs.branch }}!.\n View the test results on Github: https://github.com/0chain/0chain/actions/runs/${{ github.run_id }}"'",
          "attachments": [
              {
              "text": "CONDUCTOR VALIDATORS_01 TESTS PASSED ✅",
              "color": "#22bb33"
              }
          ]
          }'
          curl -X POST -H 'Content-type: application/json' --data "${payload}" ${{ secrets.DEVOPS_CHANNEL_WEBHOOK_URL }}

          # curl -X POST -H "Content-type: application/json" --data "{\"text\":\"<!here> CONDUCTOR_VALIDATORS_01_TESTS ARE PASSING on ${{ needs.CONDUCTOR_VALIDATORS_01_TESTS.outputs.branch }}!. View the test results on Github: https://github.com/0chain/0chain/actions/runs/${{ github.run_id }}\"}" ${{ secrets.DEVOPS_CHANNEL_WEBHOOK_URL }}<|MERGE_RESOLUTION|>--- conflicted
+++ resolved
@@ -34,33 +34,13 @@
     steps:
     - name: Cleanup before restarting conductor tests.
       run: |
-        docker rm -f $(docker ps -a -q)
         rm -rf *
-<<<<<<< HEAD
-        rm -rf /mnt/hdd/*
-        rm -rf /mnt/ssd/*
-
-    - name: "Setup Go"
-      shell: 'script --return --quiet --command "bash {0}"'
-      run: |
-        [ -f ./https://go.dev/dl/go1.20.3.linux-amd64.tar.gz ] || wget https://go.dev/dl/go1.20.3.linux-amd64.tar.gz
-        [ -d /usr/local/go ] &&  rm -rf /usr/local/go
-        [ -f /usr/local/bin/go ] &&  rm -rf /usr/local/bin/go
-        tar -C /usr/local -xzf ./go1.20.3.linux-amd64.tar.gz
-
-        echo "PATH=$PATH:/usr/local/go/bin" >> $GITHUB_ENV
-        export PATH=$PATH:/usr/local/go/bin
-        export HOME="/root"
-        which go
-        go env
-=======
         docker rm -f $(docker ps -a -q)
 
     - name: Go 1.20 setup.
       uses: actions/setup-go@v3
       with:
         go-version: '1.20'
->>>>>>> 7910beea
 
     - name: Docker Compose Setup.
       run: |
@@ -74,21 +54,6 @@
         username: ${{ secrets.DOCKERHUB_USERNAME }}
         password: ${{ secrets.DOCKERHUB_PASSWORD }}
 
-<<<<<<< HEAD
-    - name: Get Branch
-      id: get_branch
-      run: |
-        if [[ -n "${{ inputs.branchname }}" ]]; then
-           BRANCH="${{ inputs.branchname }}"
-           echo ::set-output name=BRANCH::${BRANCH}
-           echo "Branch name is ${BRANCH}"
-        else
-           BRANCH=$(git branch --sort=-committerdate | grep "sprint-*" | head -1)
-           echo ::set-output name=BRANCH::${BRANCH}
-           echo "Branch name is ${BRANCH}"
-        fi
-
-=======
     # - name: Get Branch
     #   id: get_branch
     #   run: |
@@ -101,7 +66,6 @@
     #        echo ::set-output name=BRANCH::${BRANCH}
     #        echo "Branch name is ${BRANCH}"
     #     fi
->>>>>>> 7910beea
 
     - name: Git clone 0chain
       run: |

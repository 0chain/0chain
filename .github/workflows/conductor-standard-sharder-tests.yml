--- conflicted
+++ resolved
@@ -20,20 +20,8 @@
     name: CONDUCTOR-SHARDER-STANDARD-TESTS
     runs-on: [self-hosted, conductor-test03]
 
-<<<<<<< HEAD
-    steps:
-    - name: Cleanup before restarting conductor tests.
-      run: |
-        docker rm -f $(docker ps -a -q)
-        rm -rf *
-        rm -rf /mnt/hdd/*
-        rm -rf /mnt/ssd/*
-
-    - uses: actions/checkout@v1
-=======
     outputs:
       branch: ${{ steps.chain.outputs.BRANCH_OUT }}
->>>>>>> 7910beea
 
     steps:
     - name: Cleanup before restarting conductor tests.
@@ -142,15 +130,9 @@
       with:
         name: standard-sharder-logs
         path: |
-<<<<<<< HEAD
-          conductor/logs/
-          docker.local/miner*/log
-          docker.local/sharder*/log
-=======
           0chain/conductor/logs/
           0chain/docker.local/miner*/log
           0chain/docker.local/sharder*/log
->>>>>>> 7910beea
 
     - name: Added /tmp folder cleanup.
       run: |

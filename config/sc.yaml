smart_contracts:
  faucetsc: 
    pour_limit: 10000000000
    periodic_limit: 1000000000000
    global_limit: 100000000000000
    individual_reset: 3h # in hours
    global_reset: 48h # in hours
  interestpoolsc:
    min_lock: 10 
    interest_rate: 0.5
    min_lock_period: 2190h # max units hours
    max_lock_period: 8760h # max units hours
    max_mint: 4000000.0 # tokens, max amount of tokens can be minted by SC
  storagesc:
<<<<<<< HEAD
    challenge_enabled: false
    challenge_rate_per_mb_min: 1 
  minersc:
    max_n: 100
    min_n: 3
    t_percent: .51
    k_percent: .75
    min_stake: 1.0 # min stake can be set by a node (boundary for all nodes)
    max_stake: 100000.0 # max stake can be set by a node (boundary for all nodes)
    start_rounds: 50
    contribute_rounds: 50
    share_rounds: 50
    publish_rounds: 50
    wait_rounds: 50
    # stake interests
    interest_rate: 0.001 # [0; 1)
    # reward rate for generators
    reward_rate: 1.0 # [0; 1)
    # share ratio is miner/block sharders rewards ratio, for example 0.1
    # gives 10% for miner and rest for block sharders
    share_ratio: 0.10 # [0; 1)
    # reward for a block
    block_reward: 0.7 # tokens
    # max service charge can be set by a generator
    max_charge: 10.0 # tokens
    # epoch is number of rounds before rewards and interest are decreased
    epoch: 500 # rounds
    # decline rewards every new epoch by this value (the block_reward)
    reward_decline_rate: 0.1 # [0; 1), 0.1 = 10%
    # decline interests every new epoch by this value (the interest_rate)
    interest_decline_rate: 0.1 # [0; 1), 0.1 = 10%
    # no mints after miner SC total mints reaches this boundary
    max_mint: 4000000.0 # tokens
=======
    # max_mint
    max_mint: 4000000.0 # tokens, max amount of tokens can be minted by SC
    # min possible allocations size in bytes allowed by the SC
    min_alloc_size: 1024
    # min possible allocation duration allowed by the SC
    min_alloc_duration: '5m'
    # max challenge completion time of a blobber allowed by the SC
    max_challenge_completion_time: '30m'
    # min blobber's offer duration allowed by the SC
    min_offer_duration: '10h'
    # min blobber capacity allowed by the SC
    min_blobber_capacity: 1024
    # users' read pool related configurations
    readpool:
      min_lock: 10
      min_lock_period: 1h
      max_lock_period: 8760h
    # users' write pool related configurations
    writepool:
      min_lock: 10
      min_lock_period: 2m
      max_lock_period: 8760h
    # stake pool configurations
    stakepool:
      # minimal lock for a delegate pool
      min_lock: 10
      # interest_rate is tokens earned by a blobber for its stake
      interest_rate: 0.1
      # interest_interval is interval to pay interests for a stake
      interest_interval: 1m
    # validator_reward represents part of blobbers' rewards goes to validators
    validator_reward: 0.025
    # blobber_slash represents blobber's stake penalty when a challenge not
    # passed
    blobber_slash: 0.10
    # max prices for blobbers (tokens per GB)
    max_read_price: 100.0
    max_write_price: 100.0
    #
    # allocation cancellation
    #
    # failed_challenges_to_cancel is number of failed challenges of an
    # allocation to be able to cancel an allocation
    failed_challenges_to_cancel: 20
    # failed_challenges_to_revoke_min_lock is number of failed challenges
    # of a blobber to revoke its min_lock demand back to user; only part
    # not paid yet can go back
    failed_challenges_to_revoke_min_lock: 10
    #
    # challenges
    #
    # enable challenges
    challenge_enabled: true
    # number of challenges for MB per minute
    challenge_rate_per_mb_min: 1
    # max number of challenges can be generated at once
    max_challenges_per_generation: 100
  vestingsc:
    min_lock: 0.01
    min_duration: '2m'
    max_duration: '2h'
    # max amount of destinations
    max_destinations: 3
    # max length of pool description provided by client
    max_description_length: 20
>>>>>>> 4fe5ad6e
<|MERGE_RESOLUTION|>--- conflicted
+++ resolved
@@ -12,41 +12,6 @@
     max_lock_period: 8760h # max units hours
     max_mint: 4000000.0 # tokens, max amount of tokens can be minted by SC
   storagesc:
-<<<<<<< HEAD
-    challenge_enabled: false
-    challenge_rate_per_mb_min: 1 
-  minersc:
-    max_n: 100
-    min_n: 3
-    t_percent: .51
-    k_percent: .75
-    min_stake: 1.0 # min stake can be set by a node (boundary for all nodes)
-    max_stake: 100000.0 # max stake can be set by a node (boundary for all nodes)
-    start_rounds: 50
-    contribute_rounds: 50
-    share_rounds: 50
-    publish_rounds: 50
-    wait_rounds: 50
-    # stake interests
-    interest_rate: 0.001 # [0; 1)
-    # reward rate for generators
-    reward_rate: 1.0 # [0; 1)
-    # share ratio is miner/block sharders rewards ratio, for example 0.1
-    # gives 10% for miner and rest for block sharders
-    share_ratio: 0.10 # [0; 1)
-    # reward for a block
-    block_reward: 0.7 # tokens
-    # max service charge can be set by a generator
-    max_charge: 10.0 # tokens
-    # epoch is number of rounds before rewards and interest are decreased
-    epoch: 500 # rounds
-    # decline rewards every new epoch by this value (the block_reward)
-    reward_decline_rate: 0.1 # [0; 1), 0.1 = 10%
-    # decline interests every new epoch by this value (the interest_rate)
-    interest_decline_rate: 0.1 # [0; 1), 0.1 = 10%
-    # no mints after miner SC total mints reaches this boundary
-    max_mint: 4000000.0 # tokens
-=======
     # max_mint
     max_mint: 4000000.0 # tokens, max amount of tokens can be minted by SC
     # min possible allocations size in bytes allowed by the SC
@@ -111,5 +76,4 @@
     # max amount of destinations
     max_destinations: 3
     # max length of pool description provided by client
-    max_description_length: 20
->>>>>>> 4fe5ad6e
+    max_description_length: 20
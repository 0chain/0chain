version: 1.0

logging:
  level: "info"
  console: false # printing log to console is only supported in development mode
  goroutines: false
  memlog: true

development:
  state: true
  dkg: true
  smart_contract: true
  txn_generation:
    wallets: 500
    transactions: 70
    pour_point: 100
    pour_amount: 10000
  faucet:
    refill_amount: 1000000000000000

zerochain:
  id: "0afc093ffb509f059c55478bc1a60351cef7b4e9c008a53a6cc8241ca8617dfe"
  decimals: 10
  genesis_block:
    id: "ed79cae70d439c11258236da1dfa6fc550f7cc569768304623e8fbd7d70efae4"

server_chain:
  id: "0afc093ffb509f059c55478bc1a60351cef7b4e9c008a53a6cc8241ca8617dfe"
  owner: "65dfe7e15ca2f689edda6eff3d5c36e8c0975792fa443c5f5413fbca27c49567"
  decimals: 10
  tokens: 200000000
  genesis_block:
    id: "ed79cae70d439c11258236da1dfa6fc550f7cc569768304623e8fbd7d70efae4"
  block:
    min_block_size: 10
    max_block_size: 100
    max_byte_size: 1638400
    consensus:
      threshold_by_count: 66 # percentage
      threshold_by_stake: 0
    generators: 10
    replicators: 4
    proposal:
      max_wait_time: 200
      wait_mode: dynamic # static or dynamic
    generation:
      timeout: 15
      retry_wait_time: 5 #milliseconds
    sharding:
      min_active_sharders: 33 # percentage
      min_active_replicators: 33 # percentage
    reuse_txns: false
    storage:
      provider: blockstore.FSBlockStore # blockstore.FSBlockStore or blockstore.BlockDBStore
    validation:
      batch_size: 250
  round_range: 10000000
  transaction:
    payload:
      max_size: 98304 # bytes
    timeout: 10 # seconds
  client:
    signature_scheme: ed25519  # ed25519 or bls0chain
    discover: true
  messages:
    verification_tickets_to: all_miners # generator or all_miners
  state:
    prune_below_count: 100 # rounds
<<<<<<< HEAD
  health_check:
    round: 1
    batch_sync_size: 50
=======
  smart_contract:
    timeout: 0 # milliseconds, 0 = no timeout
>>>>>>> 7c5672b5

network:
  nodes_file: config/single_machine_3_nodes.yaml
  relay_time: 200 # milliseconds
  max_concurrent_requests: 40
  timeout:
    small_message: 1000 # milliseconds
    large_message: 3000 # milliseconds
  large_message_th_size: 10240 # anything greater than this size in bytes
  user_handlers:
    rate_limit: 1 # 1 per second
  n2n_handlers:
    rate_limit: 10 # 10 per second<|MERGE_RESOLUTION|>--- conflicted
+++ resolved
@@ -66,14 +66,11 @@
     verification_tickets_to: all_miners # generator or all_miners
   state:
     prune_below_count: 100 # rounds
-<<<<<<< HEAD
   health_check:
     round: 1
     batch_sync_size: 50
-=======
   smart_contract:
     timeout: 0 # milliseconds, 0 = no timeout
->>>>>>> 7c5672b5
 
 network:
   nodes_file: config/single_machine_3_nodes.yaml

--- conflicted
+++ resolved
@@ -117,15 +117,10 @@
       - { canonical: "/0chain/config" }
       - { canonical: "/0chain/nodes" }
       - { canonical: "/0chain/log", location:  "/0chain_root/log" }
-<<<<<<< HEAD
-      - { canonical: "/0chain/data/scylla"}
-      - { canonical: "/0chain/data/blocks"}
-=======
       #- { canonical: "/0chain/log/cassandra", location:  "/0chain_root/log/cassandra" }
       #- { canonical: "/0chain/data", location:  "/0chain_efs/data" }
       - { canonical: "/0chain/data/blocks"}
       - { canonical: "/0chain/data/scylla"}
->>>>>>> daf9551b
       - { canonical: "/0chain/data/rocksdb/blocksummary" }
       - { canonical: "/0chain/data/rocksdb/roundsummary" }
       - { canonical: "/0chain/data/rocksdb/state" }

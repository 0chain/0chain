--- conflicted
+++ resolved
@@ -54,19 +54,10 @@
 		nodeID = bls.ComputeIDdkg(n.ID)
 	)
 
-<<<<<<< HEAD
 	shareOrSignSuccess := make(map[string]*bls.DKGKeyShare)
 	secShare, ok := mc.getNodeSij(nodeID)
 	if !ok {
-		return common.NewErrorf("send_dkg_share", "could not found sec share of node id: %s", to)
-=======
-	var (
-		shareOrSignSuccess = make(map[string]*bls.DKGKeyShare)
-	)
-	secShare, ok := mc.getNodeSij(nodeID)
-	if !ok {
-		return common.NewErrorf("send_dkg_share", "could not get node sij")
->>>>>>> 077ec6db
+		return common.NewErrorf("send_dkg_share", "could not get node sij: %s", to)
 	}
 
 	var state = crpc.Client().State()
@@ -155,12 +146,7 @@
 		if k == selfNodeKey {
 			continue
 		}
-<<<<<<< HEAD
 		if _, ok := sos.ShareOrSigns[k]; !ok || isRevealed {
-=======
-		var _, ok = sos.ShareOrSigns[k]
-		if isRevealed || !ok {
->>>>>>> 077ec6db
 			sos.ShareOrSigns[k] = mc.viewChangeDKG.GetDKGKeyShare(bls.ComputeIDdkg(k))
 		}
 	}
@@ -284,14 +270,11 @@
 		mc.viewChangeProcess.viewChangeDKG = vc
 	}
 
-<<<<<<< HEAD
 	logging.Logger.Debug("[vc] contribute_mpk", zap.Int("T", dmn.T),
 		zap.Int("K", dmn.K), zap.Int("N", dmn.N),
 		zap.Int64("mb_number",
 			mc.viewChangeProcess.viewChangeDKG.MagicBlockNumber))
 
-=======
->>>>>>> 077ec6db
 	for _, v := range mc.viewChangeProcess.viewChangeDKG.GetMPKs() {
 		mpk.Mpk = append(mpk.Mpk, v.GetHexString())
 	}

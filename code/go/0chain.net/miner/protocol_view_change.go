package miner

import (
	"context"
	"fmt"
	"io/ioutil"
	"path/filepath"
	"reflect"
	"runtime"
	"sync"
	"time"

	"0chain.net/chaincore/block"
	"0chain.net/chaincore/chain"
	"0chain.net/chaincore/config"
	"0chain.net/chaincore/httpclientutil"
	"0chain.net/chaincore/node"
	"0chain.net/chaincore/threshold/bls"
	"0chain.net/core/common"
	"0chain.net/core/datastore"
	"0chain.net/core/ememorystore"
	"0chain.net/core/logging"

	"0chain.net/core/util"
	"0chain.net/smartcontract/minersc"

	hbls "github.com/herumi/bls/ffi/go/bls"

	"go.uber.org/zap"
)

const (
	// transactions
	scNameContributeMpk = "contributeMpk"
	scNamePublishShares = "shareSignsOrShares"
	scNameWait          = "wait"
	// REST API requests
	scRestAPIGetDKGMiners  = "/getDkgList"
	scRestAPIGetMinersMPKS = "/getMpksList"
	scRestAPIGetMagicBlock = "/getMagicBlock"
	scRestAPIGetMinerList  = "/getMinerList"
)

// SmartContractFunctions represents local VC function returns optional
// Miner SC transactions.
type SmartContractFunctions func(ctx context.Context, lfb *block.Block,
	lfmb *block.MagicBlock, isActive bool) (tx *httpclientutil.Transaction,
	err error)

// view change process controlling
type viewChangeProcess struct {
	sync.Mutex

	scFunctions   map[minersc.Phase]SmartContractFunctions
	currentPhase  minersc.Phase
	shareOrSigns  *block.ShareOrSigns
	mpks          *block.Mpks
	viewChangeDKG *bls.DKG

	// round we expect next view change (can be adjusted)
	nvcmx          sync.RWMutex
	nextViewChange int64 // expected
}

func (vcp *viewChangeProcess) CurrentPhase() minersc.Phase {
	return vcp.currentPhase
}

func (vcp *viewChangeProcess) SetCurrentPhase(ph minersc.Phase) {
	vcp.currentPhase = ph
}

func (vcp *viewChangeProcess) init(mc *Chain) {
	vcp.scFunctions = map[minersc.Phase]SmartContractFunctions{
		minersc.Start:      mc.DKGProcessStart,
		minersc.Contribute: mc.ContributeMpk,
		minersc.Share:      mc.SendSijs,
		minersc.Publish:    mc.PublishShareOrSigns,
		minersc.Wait:       mc.Wait,
	}
	vcp.shareOrSigns = block.NewShareOrSigns()
	vcp.shareOrSigns.ID = node.Self.Underlying().GetKey()
	vcp.currentPhase = minersc.Unknown
	vcp.mpks = block.NewMpks()
}

// DKGProcess starts DKG process and works on it. It blocks.
func (mc *Chain) DKGProcess(ctx context.Context) {

	// DKG process constants
	const (
		repeat = 5 * time.Second // repeat phase from sharders
	)

	var (
		phaseEventsChan = mc.PhaseEvents()
		newPhaseEvent   chain.PhaseEvent

		// last time a phase event is received from miner in
		// phaseEventChan
		lastPhaseEventTime time.Time

		// if a phase event isn't given after the 'repeat' period,
		// then request it from sharders; for an inactive node we
		// will request from sharders every 'repeat x 2' = 10s
		ticker = time.NewTicker(repeat)

		// start round of the accepted phase
		phaseStartRound int64

		// flag indicating whether previous share phase failed
		// and should be retried with the already generated shares
		retrySharePhase bool
	)

	defer ticker.Stop()

	for {
		select {
		case <-ctx.Done():
			return
		case tp := <-ticker.C:
			if tp.Sub(lastPhaseEventTime) <= repeat || len(phaseEventsChan) > 0 {
				continue // already have a fresh phase
			}
			// otherwise, request phase from sharders; since we aren't using
			// goroutine here, and phases events sending is non-blocking (can
			// skip, reject the event); then the pahsesEvent channel should be
			// buffered (at least 1 element in the buffer)
			mc.GetPhaseFromSharders()
			continue
		case newPhaseEvent = <-phaseEventsChan:
			if !newPhaseEvent.Sharders {
				// keep last time the phase given by the miner
				lastPhaseEventTime = time.Now()
			}
		}

		pn := newPhaseEvent.Phase

		// only retry if new phase is share phase
		retrySharePhase = pn.Phase == minersc.Share && retrySharePhase

		if pn.StartRound == phaseStartRound {
			if !retrySharePhase {
				continue // phase already accepted
			}
		}

		var (
			lfb    = mc.GetLatestFinalizedBlock()
			active = mc.IsActiveInChain()
		)

		if active && newPhaseEvent.Sharders {
			active = false // obviously, miner is not active, or is stuck
		}

		logging.Logger.Debug("dkg process trying",
			zap.Any("next_phase", pn),
			zap.Bool("active", active),
<<<<<<< HEAD
			zap.String("phase", mc.CurrentPhase().String()),
			zap.Any("sc funcs", getFunctionName(mc.viewChangeProcess.scFunctions[pn.Phase])))

		// skip the check only for share
		if pn.Phase != minersc.Share {
			if pn.Phase != 0 && pn.Phase != mc.CurrentPhase()+1 {
				logging.Logger.Debug("dkg process -- jumping over a phase;"+
					" skip, wait for 'start'",
					zap.Int("current_phase", int(mc.CurrentPhase())),
					zap.Any("phase", pn.Phase))
				mc.SetCurrentPhase(minersc.Unknown)
				continue
			}
		}

		logging.Logger.Info("dkg process start", zap.Any("next_phase", pn),
			zap.Any("phase", mc.CurrentPhase()),
=======
			zap.String("current_phase", mc.CurrentPhase().String()),
			zap.Any("sc funcs", getFunctionName(mc.viewChangeProcess.scFunctions[pn.Phase])))

		// only go through if pn.Phase is expected
		if !(pn.Phase == minersc.Start ||
			pn.Phase == mc.CurrentPhase()+1 || retrySharePhase) {
			logging.Logger.Debug(
				"dkg process: jumping over a phase; skip and wait for restart",
				zap.Any("next_phase", pn.Phase),
				zap.Any("current_phase", mc.CurrentPhase()))
			mc.SetCurrentPhase(minersc.Unknown)
			continue
		}

		logging.Logger.Info("dkg process start", zap.Any("next_phase", pn),
			zap.String("current_phase", mc.CurrentPhase().String()),
>>>>>>> b8e50468
			zap.Any("sc funcs", getFunctionName(mc.viewChangeProcess.scFunctions[pn.Phase])))

		var scFunc, ok = mc.viewChangeProcess.scFunctions[pn.Phase]
		if !ok {
			logging.Logger.Debug("dkg process: no such phase func",
				zap.Any("phase", pn.Phase))
			continue
		}

		logging.Logger.Debug("run sc function", zap.Any("name", getFunctionName(scFunc)))

		var txn *httpclientutil.Transaction
<<<<<<< HEAD
		if err = func() error {
=======
		if err := func() error {
>>>>>>> b8e50468
			cctx, cancel := context.WithTimeout(ctx, 3*time.Second)
			defer cancel()
			return mc.LatestFinalizedMagicBlockUpdate(cctx, func(lfmb *block.Block) error {
				var err error
				txn, err = scFunc(ctx, lfb, lfmb.MagicBlock, active)
				if err != nil {
					return err
				}
				return nil
			})
		}(); err != nil {
<<<<<<< HEAD
			logging.Logger.Error("smart contract function failed",
				zap.Any("error", err), zap.Any("next_phase", pn))
			continue
=======
			logging.Logger.Error("dkg process: phase func failed",
				zap.Any("error", err),
				zap.Any("next_phase", pn),
				zap.Any("current_phase", mc.CurrentPhase()))
			if pn.Phase != minersc.Share {
				continue
			}

			retrySharePhase = true
>>>>>>> b8e50468
		}

		logging.Logger.Debug("dkg process: move phase",
			zap.Any("next_phase", pn),
			zap.Any("current_phase", mc.CurrentPhase()),
			zap.Any("txn", txn))

		if txn == nil || (txn != nil && mc.ConfirmTransaction(txn)) {
			prevPhase := mc.CurrentPhase()
			mc.SetCurrentPhase(pn.Phase)
			phaseStartRound = pn.StartRound
			logging.Logger.Debug("dkg process: moved phase",
				zap.Any("prev_phase", prevPhase),
				zap.Any("current_phase", mc.CurrentPhase()))
		}
	}

}

func getFunctionName(i interface{}) string {
	return runtime.FuncForPC(reflect.ValueOf(i).Pointer()).Name()
}

func (vcp *viewChangeProcess) clearViewChange() {
	vcp.shareOrSigns = block.NewShareOrSigns()
	vcp.shareOrSigns.ID = node.Self.Underlying().GetKey()
	vcp.mpks = block.NewMpks()
	vcp.viewChangeDKG = nil
}

//
//                               S T A R T
//

// DKGProcessStart represents 'start' phase function.
func (mc *Chain) DKGProcessStart(context.Context, *block.Block,
	*block.MagicBlock, bool) (*httpclientutil.Transaction, error) {

	mc.viewChangeProcess.Lock()
	defer mc.viewChangeProcess.Unlock()

	mc.viewChangeProcess.clearViewChange()
	return nil, nil
}

func (vcp *viewChangeProcess) isNeedCreateSijs() (ok bool) {
	return vcp.viewChangeDKG != nil &&
		len(vcp.viewChangeDKG.Sij) < vcp.viewChangeDKG.T
}

func (mc *Chain) getMinersMpks(lfb *block.Block, mb *block.MagicBlock,
	active bool) (mpks *block.Mpks, err error) {

	if active {

		var n util.Serializable
		n, err = mc.GetBlockStateNode(lfb, minersc.MinersMPKKey)
		if err != nil {
			return
		}
		if n == nil {
			return nil, common.NewError("key_not_found", "key was not found")
		}

		mpks = block.NewMpks()
		if err = mpks.Decode(n.Encode()); err != nil {
			return nil, err
		}

		return
	}

	var (
		got util.Serializable
		ok  bool
	)

	got = chain.GetFromSharders(minersc.ADDRESS, scRestAPIGetMinersMPKS,
		mb.Sharders.N2NURLs(), func() util.Serializable {
			return block.NewMpks()
		}, func(val util.Serializable) bool {
			return false // keep all (how to reject old?)
		}, func(val util.Serializable) int64 {
			return 0 // no highness for MPKs
		})

	if mpks, ok = got.(*block.Mpks); !ok {
		return nil, common.NewError("get_mpks_from_sharders", "no MPKs given")
	}

	return
}

func (mc *Chain) getDKGMiners(lfb *block.Block, mb *block.MagicBlock,
	active bool) (dmn *minersc.DKGMinerNodes, err error) {

	if active {

		var n util.Serializable
		n, err = mc.GetBlockStateNode(lfb, minersc.DKGMinersKey)
		if err != nil {
			return
		}
		if n == nil {
			return nil, common.NewError("key_not_found", "key was not found")
		}

		dmn = minersc.NewDKGMinerNodes()
		err = dmn.Decode(n.Encode())
		if err != nil {
			return nil, err
		}

		return
	}

	var (
		cmb = mc.GetCurrentMagicBlock() // mb is for request, cmb is for filter
		got util.Serializable
		ok  bool
	)

	got = chain.GetFromSharders(minersc.ADDRESS, scRestAPIGetDKGMiners,
		mb.Sharders.N2NURLs(), func() util.Serializable {
			return new(minersc.DKGMinerNodes)
		}, func(val util.Serializable) bool {
			if dmn, ok := val.(*minersc.DKGMinerNodes); ok {
				if dmn.StartRound < cmb.StartingRound {
					return true // reject
				}
				return false // keep
			}
			return true // reject
		}, func(val util.Serializable) (high int64) {
			if dmn, ok := val.(*minersc.DKGMinerNodes); ok {
				return dmn.StartRound // its starting round
			}
			return // zero
		})

	if dmn, ok = got.(*minersc.DKGMinerNodes); !ok {
		return nil, common.NewError("get_dkg_miner_nodes_from_sharders",
			"no DKG miner nodes given")
	}

	return
}

func (mc *Chain) createSijs(lfb *block.Block, mb *block.MagicBlock,
	active bool) (err error) {

	if !mc.viewChangeProcess.isNeedCreateSijs() {
		return // doesn't need to create them
	}

	var mpks *block.Mpks
	if mpks, err = mc.getMinersMpks(lfb, mb, active); err != nil {
		logging.Logger.Error("can't share", zap.Any("error", err))
		return
	}

	var dmn *minersc.DKGMinerNodes
	if dmn, err = mc.getDKGMiners(lfb, mb, active); err != nil {
		logging.Logger.Error("can't share", zap.Any("error", err))
		return
	}

	for k := range mpks.Mpks {
		if node.GetNode(k) != nil {
			continue // already registered
		}
		v := dmn.SimpleNodes[k]
		n := node.Provider()
		n.ID = v.ID
		n.N2NHost = v.N2NHost
		n.Host = v.Host
		n.Port = v.Port
		n.PublicKey = v.PublicKey
		n.Description = v.ShortName
		n.Type = node.NodeTypeMiner
		n.Info.BuildTag = v.BuildTag
		n.SetStatus(node.NodeStatusActive)
		node.Setup(n)
		node.RegisterNode(n)
	}

	mc.viewChangeProcess.mpks = mpks // set

	var foundSelf = false

	for k := range mc.mpks.GetMpks() {
		id := bls.ComputeIDdkg(k)
		share, err := mc.viewChangeDKG.ComputeDKGKeyShare(id)
		if err != nil {
			logging.Logger.Error("can't compute secret share", zap.Any("error", err))
			return err
		}
		if k == node.Self.Underlying().GetKey() {
			mc.viewChangeDKG.AddSecretShare(id, share.GetHexString(), false)
			foundSelf = true
		}
	}
	if !foundSelf {
		logging.Logger.Error("failed to add secret key for self",
			zap.Any("lfb_round", lfb.Round))
	}

	return nil
}

func (vcp *viewChangeProcess) isDKGSet() bool {
	return vcp.viewChangeDKG != nil
}

//
//                                 S H A R E
//

func (mc *Chain) sendSijsPrepare(ctx context.Context, lfb *block.Block,
	mb *block.MagicBlock, active bool) (sendTo []string, err error) {

	mc.viewChangeProcess.Lock()
	defer mc.viewChangeProcess.Unlock()

	if !mc.viewChangeProcess.isDKGSet() {
		return nil, common.NewError("dkg_not_set", "send_sijs: DKG is not set")
	}

	var dkgMiners *minersc.DKGMinerNodes
	if dkgMiners, err = mc.getDKGMiners(lfb, mb, active); err != nil {
		return // error
	}

	var selfNodeKey = node.Self.Underlying().GetKey()
	if _, ok := dkgMiners.SimpleNodes[selfNodeKey]; !mc.isDKGSet() || !ok {
		logging.Logger.Error("failed to send sijs", zap.Any("dkg_set", mc.isDKGSet()),
			zap.Any("ok", ok))
		return // (nil, nil)
	}

	if err = mc.createSijs(lfb, mb, active); err != nil {
		return // error
	}

	// we haven't to make sure all nodes are registered, because the
	// createSijs registers them; and after a restart ('deregister')
	// we have to restart DKG for this miner, since secret key is lost

	for key := range dkgMiners.SimpleNodes {
		if key == selfNodeKey {
			continue // don't send to self
		}
		if _, ok := mc.viewChangeProcess.shareOrSigns.ShareOrSigns[key]; !ok {
			sendTo = append(sendTo, key)
		}
	}

	return
}

func (mc *Chain) getNodeSij(nodeID hbls.ID) (secShare hbls.SecretKey) {
	mc.viewChangeProcess.Lock()
	defer mc.viewChangeProcess.Unlock()

	return mc.viewChangeProcess.viewChangeDKG.Sij[nodeID]
}

func (mc *Chain) setSecretShares(shareOrSignSuccess map[string]*bls.DKGKeyShare) {

	mc.viewChangeProcess.Lock()
	defer mc.viewChangeProcess.Unlock()

	for id, share := range shareOrSignSuccess {
		mc.viewChangeProcess.shareOrSigns.ShareOrSigns[id] = share
	}
}

func (mc *Chain) SendSijs(ctx context.Context, lfb *block.Block,
	mb *block.MagicBlock, active bool) (tx *httpclientutil.Transaction,
	err error) {

	var (
		sendFail []string
		sendTo   []string
	)

	// it locks the mutex, but after, its free
	if sendTo, err = mc.sendSijsPrepare(ctx, lfb, mb, active); err != nil {
		return
	}

	for _, key := range sendTo {
		if err := mc.sendDKGShare(ctx, key); err != nil {
			sendFail = append(sendFail, fmt.Sprintf("%s(%v);", key, err))
		}
	}

	if len(sendFail) > 0 {
		return nil, common.NewErrorf("failed to send sijs",
			"failed to send share to miners: %v", sendFail)
	}

	return // (nil, nil)
}

func (mc *Chain) GetMagicBlockFromSC(lfb *block.Block, mb *block.MagicBlock,
	active bool) (magicBlock *block.MagicBlock, err error) {

	if active {
		var n util.Serializable
		n, err = mc.GetBlockStateNode(lfb, minersc.MagicBlockKey)
		if err != nil {
			return // error
		}
		if n == nil {
			return nil, common.NewError("key_not_found", "key was not found")
		}

		magicBlock = block.NewMagicBlock()
		if err = magicBlock.Decode(n.Encode()); err != nil {
			return nil, err
		}

		return // ok
	}

	var (
		cmb = mc.GetCurrentMagicBlock() // mb is for requests, cmb is for filter
		got util.Serializable
		ok  bool
	)

	got = chain.GetFromSharders(minersc.ADDRESS, scRestAPIGetMagicBlock,
		mb.Sharders.N2NURLs(), func() util.Serializable {
			return block.NewMagicBlock()
		}, func(val util.Serializable) bool {
			if mx, ok := val.(*block.MagicBlock); ok {
				if mx.StartingRound < cmb.StartingRound {
					return true // reject
				}
				return false // keep
			}
			return true // reject
		}, func(val util.Serializable) (high int64) {
			if mx, ok := val.(*block.MagicBlock); ok {
				return mx.StartingRound
			}
			return // zero
		})

	if magicBlock, ok = got.(*block.MagicBlock); !ok {
		return nil, common.NewError("get_magic_block_from_sharders",
			"no magic block given")
	}

	return
}

func (mc *Chain) waitTransaction(mb *block.MagicBlock) (
	tx *httpclientutil.Transaction, err error) {

	var data = new(httpclientutil.SmartContractTxnData)
	data.Name = scNameWait

	var selfNode = node.Self.Underlying()

	tx = httpclientutil.NewTransactionEntity(selfNode.GetKey(), mc.ID,
		selfNode.PublicKey)
	tx.ToClientID = minersc.ADDRESS

	err = httpclientutil.SendSmartContractTxn(tx, minersc.ADDRESS, 0, 0, data,
		mb.Miners.N2NURLs())
	return
}

// NextViewChangeOfBlock returns next view change value based on given block.
func (mc *Chain) NextViewChangeOfBlock(lfb *block.Block) (round int64, err error) {

	if !config.DevConfiguration.ViewChange {
		return lfb.LatestFinalizedMagicBlockRound, nil
	}

	// miner SC global node is not created yet, but firs block creates it
	if lfb.Round < 1 {
		return 0, nil
	}

	var seri util.Serializable
	seri, err = mc.GetBlockStateNode(lfb, minersc.GlobalNodeKey)
	if err != nil {
		logging.Logger.Error("block_next_vc -- can't get miner SC global node",
			zap.Error(err), zap.Int64("lfb", lfb.Round),
			zap.Bool("is_state", lfb.IsStateComputed()),
			zap.Bool("is_init", lfb.ClientState != nil),
			zap.Any("state", lfb.ClientStateHash))
		return 0, common.NewErrorf("block_next_vc",
			"can't get miner SC global node, lfb: %d, error: %v (%s)",
			lfb.Round, err, lfb.Hash)
	}
	var gn minersc.GlobalNode
	if err = gn.Decode(seri.Encode()); err != nil {
		logging.Logger.Error("block_next_vc -- can't decode miner SC global node",
			zap.Error(err), zap.Int64("lfb", lfb.Round),
			zap.Bool("is_state", lfb.IsStateComputed()),
			zap.Bool("is_init", lfb.ClientState != nil),
			zap.Any("state", lfb.ClientStateHash))
		return 0, common.NewErrorf("block_next_vc",
			"can't decode miner SC global node, lfb: %d, error: %v (%s)",
			lfb.Round, err, lfb.Hash)
	}

	logging.Logger.Debug("block_next_vc -- ok", zap.Int64("lfb", lfb.Round),
		zap.Int64("nvc", gn.ViewChange))

	return gn.ViewChange, nil // got it
}

// NextViewChange round stored in view change protocol (RAM).
func (vcp *viewChangeProcess) NextViewChange() (round int64) {
	vcp.nvcmx.Lock()
	defer vcp.nvcmx.Unlock()

	return vcp.nextViewChange
}

// SetNextViewChange round into view change protocol (RAM).
func (vcp *viewChangeProcess) SetNextViewChange(round int64) {
	vcp.nvcmx.Lock()
	defer vcp.nvcmx.Unlock()

	vcp.nextViewChange = round
}

//
//                               W A I T
//

func (mc *Chain) Wait(ctx context.Context, lfb *block.Block,
	mb *block.MagicBlock, active bool) (tx *httpclientutil.Transaction,
	err error) {

	mc.viewChangeProcess.Lock()
	defer mc.viewChangeProcess.Unlock()

	if !mc.viewChangeProcess.isDKGSet() {
		return nil, common.NewError("vc_wait", "DKG is not set")
	}

	var magicBlock *block.MagicBlock
	if magicBlock, err = mc.GetMagicBlockFromSC(lfb, mb, active); err != nil {
		return // error
	}

	if !magicBlock.Miners.HasNode(node.Self.Underlying().GetKey()) {
		mc.viewChangeProcess.clearViewChange()
		return // node leaves BC, don't do anything here
	}

	var (
		mpks        = mc.viewChangeProcess.mpks.GetMpks()
		vcdkg       = mc.viewChangeProcess.viewChangeDKG
		selfNodeKey = node.Self.Underlying().GetKey()
	)

	for key, share := range magicBlock.GetShareOrSigns().GetShares() {
		if key == selfNodeKey {
			continue // skip self
		}
		var myShare, ok = share.ShareOrSigns[selfNodeKey]
		if ok && myShare.Share != "" {
			var share bls.Key
			share.SetHexString(myShare.Share)
			var validShare = vcdkg.ValidateShare(
				bls.ConvertStringToMpk(mpks[key].Mpk), share)
			if !validShare {
				continue
			}
			err = vcdkg.AddSecretShare(bls.ComputeIDdkg(key), myShare.Share,
				true)
			if err != nil {
				return nil, common.NewErrorf("vc_wait",
					"adding secret share: %v", err)
			}
		}
	}

	var miners []string
	for key := range mc.viewChangeProcess.mpks.GetMpks() {
		if _, ok := magicBlock.Mpks.Mpks[key]; !ok {
			miners = append(miners, key)
		}
	}
	vcdkg.DeleteFromSet(miners)

	vcdkg.AggregatePublicKeyShares(magicBlock.Mpks.GetMpkMap())
	vcdkg.AggregateSecretKeyShares()
	vcdkg.StartingRound = magicBlock.StartingRound
	vcdkg.MagicBlockNumber = magicBlock.MagicBlockNumber
	// set T and N from the magic block
	vcdkg.T = magicBlock.T
	vcdkg.N = magicBlock.N

	// save DKG and MB
	if err = StoreDKGSummary(ctx, vcdkg.GetDKGSummary()); err != nil {
		return nil, common.NewErrorf("vc_wait", "saving DKG summary: %v", err)
	}

	if err = StoreMagicBlock(ctx, magicBlock); err != nil {
		return nil, common.NewErrorf("vc_wait", "saving MB data: %v", err)
	}

	// don't set DKG until MB finalized

	mc.viewChangeProcess.clearViewChange()

	// create 'wait' transaction
	if tx, err = mc.waitTransaction(mb); err != nil {
		return nil, common.NewErrorf("vc_wait",
			"sending 'wait' transaction: %v", err)
	}

	return // the transaction
}

// ========================================================================== //
//                            other VC helpers                                //
// ========================================================================== //

// MB save / load

func StoreMagicBlock(ctx context.Context, magicBlock *block.MagicBlock) (
	err error) {

	var (
		data = block.NewMagicBlockData(magicBlock)
		emd  = data.GetEntityMetadata()
		dctx = ememorystore.WithEntityConnection(ctx, emd)
	)
	defer ememorystore.Close(dctx)

	if err = data.Write(dctx); err != nil {
		return
	}

	var connection = ememorystore.GetEntityCon(dctx, emd)
	return connection.Commit()
}

func LoadMagicBlock(ctx context.Context, id string) (mb *block.MagicBlock,
	err error) {

	var mbd = datastore.GetEntity("magicblockdata").(*block.MagicBlockData)
	mbd.ID = id

	var (
		emd  = mbd.GetEntityMetadata()
		dctx = ememorystore.WithEntityConnection(ctx, emd)
	)
	defer ememorystore.Close(dctx)

	if err = mbd.Read(dctx, mbd.GetKey()); err != nil {
		return
	}
	mb = mbd.MagicBlock
	return
}

// DKG save / load

// StoreDKGSummary in DB.
func StoreDKGSummary(ctx context.Context, summary *bls.DKGSummary) (err error) {
	var (
		dkgSummaryMetadata = summary.GetEntityMetadata()
		dctx               = ememorystore.WithEntityConnection(ctx,
			dkgSummaryMetadata)
	)
	defer ememorystore.Close(dctx)

	if err = summary.Write(dctx); err != nil {
		return
	}

	var con = ememorystore.GetEntityCon(dctx, dkgSummaryMetadata)
	return con.Commit()
}

// LoadDKGSummary loads DKG summary by stored DKG (that stores DKG summary).
func LoadDKGSummary(ctx context.Context, id string) (dkgs *bls.DKGSummary,
	err error) {

	dkgs = datastore.GetEntity("dkgsummary").(*bls.DKGSummary)
	dkgs.ID = id
	var (
		dkgSummaryMetadata = dkgs.GetEntityMetadata()
		dctx               = ememorystore.WithEntityConnection(ctx,
			dkgSummaryMetadata)
	)
	defer ememorystore.Close(dctx)
	err = dkgs.Read(dctx, dkgs.GetKey())
	return
}

// ReadDKGSummaryFile obtains dkg summary from JSON file with given path.
func ReadDKGSummaryFile(path string) (dkgs *bls.DKGSummary, err error) {
	dkgs = &bls.DKGSummary{SecretShares: make(map[string]string)}
	if path == "" {
		return nil, common.NewError("Error reading dkg file", "path is blank")
	}

	if ext := filepath.Ext(path); ext != ".json" {
		return nil, common.NewError("Error reading dkg file", fmt.Sprintf("unexpected dkg summary file extension: %q, expected '.json'", ext))
	}

	var b []byte
	if b, err = ioutil.ReadFile(path); err != nil {
		return nil, common.NewError("Error reading dkg file", fmt.Sprintf("reading dkg summary file: %v", err))
	}

	if err = dkgs.Decode(b); err != nil {
		return nil, common.NewError("Error reading dkg file", fmt.Sprintf("decoding dkg summary file: %v", err))
	}

	logging.Logger.Info("read dkg summary file", zap.Any("ID", dkgs.ID))
	return
}

//
// Latest MB from store
//

func LoadLatestMB(ctx context.Context) (mb *block.MagicBlock, err error) {

	var (
		mbemd = datastore.GetEntityMetadata("magicblockdata")
		rctx  = ememorystore.WithEntityConnection(ctx, mbemd)
	)
	defer ememorystore.Close(rctx)

	var (
		conn = ememorystore.GetEntityCon(rctx, mbemd)
		iter = conn.Conn.NewIterator(conn.ReadOptions)
	)
	defer iter.Close()

	var data = mbemd.Instance().(*block.MagicBlockData)
	iter.SeekToLast() // from last

	if !iter.Valid() {
		return nil, util.ErrValueNotPresent
	}

	if err = datastore.FromJSON(iter.Value().Data(), data); err != nil {
		return nil, common.NewErrorf("load_latest_mb",
			"decoding error: %v, key: %q", err, string(iter.Key().Data()))
	}

	mb = data.MagicBlock
	return
}

//
// Setup miner (initialization).
//

func (mc *Chain) updateMagicBlocks(mbs ...*block.Block) {
	for _, mb := range mbs {
		if mb == nil {
			continue
		}
		mc.UpdateMagicBlock(mb.MagicBlock)
		mc.SetLatestFinalizedMagicBlock(mb)
		mc.UpdateNodesFromMagicBlock(mb.MagicBlock)
	}
}

// SetupLatestAndPreviousMagicBlocks used to be sure miner has latest and
// previous MB and corresponding DKG. The previous MB can be useless in
// some cases but this method just makes sure it is.
func (mc *Chain) SetupLatestAndPreviousMagicBlocks(ctx context.Context) {

	logging.Logger.Info("setup latest and previous fmbs")
	lfmb := mc.GetLatestFinalizedMagicBlock()
	if lfmb.Sharders == nil || lfmb.Miners == nil {
		return
	}

	mc.SetDKGSFromStore(ctx, lfmb.MagicBlock)

	if lfmb.MagicBlockNumber <= 1 {
		mc.updateMagicBlocks(lfmb)
		return // no previous MB is expected
	}

	var pfmb = mc.GetLatestFinalizedMagicBlockRound(lfmb.StartingRound - 1)

	if pfmb.MagicBlock.Hash == lfmb.MagicBlock.PreviousMagicBlockHash {
		mc.SetDKGSFromStore(ctx, lfmb.MagicBlock)
		mc.updateMagicBlocks(pfmb, lfmb)
		return
	}

	var err error
	pfmb, err = mc.GetBlock(ctx, lfmb.LatestFinalizedMagicBlockHash)
	if err == nil && pfmb.MagicBlock != nil &&
		pfmb.MagicBlock.Hash == lfmb.MagicBlock.PreviousMagicBlockHash {
		mc.SetDKGSFromStore(ctx, pfmb.MagicBlock)
		mc.updateMagicBlocks(pfmb, lfmb)
		return
	}

	// load from sharders
	pfmb, err = httpclientutil.GetMagicBlockCall(lfmb.Sharders.N2NURLs(),
		lfmb.MagicBlockNumber-1, 1)
	if err != nil || pfmb.MagicBlock == nil {
		logging.Logger.Error("getting previous FMB from sharder", zap.Error(err),
			zap.Int64("num", lfmb.MagicBlockNumber-1),
			zap.Bool("has_mb", pfmb.MagicBlock != nil))
		return // error
	}

	if pfmb.MagicBlock.GetHash() != lfmb.MagicBlock.PreviousMagicBlockHash {
		logging.Logger.Error("getting previous FMB from sharder",
			zap.String("err", "invalid hash"),
			zap.Int64("num", lfmb.MagicBlockNumber-1))
		return // error
	}

	mc.SetDKGSFromStore(ctx, pfmb.MagicBlock)
	mc.updateMagicBlocks(pfmb, lfmb) // ok
}<|MERGE_RESOLUTION|>--- conflicted
+++ resolved
@@ -159,25 +159,6 @@
 		logging.Logger.Debug("dkg process trying",
 			zap.Any("next_phase", pn),
 			zap.Bool("active", active),
-<<<<<<< HEAD
-			zap.String("phase", mc.CurrentPhase().String()),
-			zap.Any("sc funcs", getFunctionName(mc.viewChangeProcess.scFunctions[pn.Phase])))
-
-		// skip the check only for share
-		if pn.Phase != minersc.Share {
-			if pn.Phase != 0 && pn.Phase != mc.CurrentPhase()+1 {
-				logging.Logger.Debug("dkg process -- jumping over a phase;"+
-					" skip, wait for 'start'",
-					zap.Int("current_phase", int(mc.CurrentPhase())),
-					zap.Any("phase", pn.Phase))
-				mc.SetCurrentPhase(minersc.Unknown)
-				continue
-			}
-		}
-
-		logging.Logger.Info("dkg process start", zap.Any("next_phase", pn),
-			zap.Any("phase", mc.CurrentPhase()),
-=======
 			zap.String("current_phase", mc.CurrentPhase().String()),
 			zap.Any("sc funcs", getFunctionName(mc.viewChangeProcess.scFunctions[pn.Phase])))
 
@@ -194,7 +175,6 @@
 
 		logging.Logger.Info("dkg process start", zap.Any("next_phase", pn),
 			zap.String("current_phase", mc.CurrentPhase().String()),
->>>>>>> b8e50468
 			zap.Any("sc funcs", getFunctionName(mc.viewChangeProcess.scFunctions[pn.Phase])))
 
 		var scFunc, ok = mc.viewChangeProcess.scFunctions[pn.Phase]
@@ -207,11 +187,7 @@
 		logging.Logger.Debug("run sc function", zap.Any("name", getFunctionName(scFunc)))
 
 		var txn *httpclientutil.Transaction
-<<<<<<< HEAD
-		if err = func() error {
-=======
 		if err := func() error {
->>>>>>> b8e50468
 			cctx, cancel := context.WithTimeout(ctx, 3*time.Second)
 			defer cancel()
 			return mc.LatestFinalizedMagicBlockUpdate(cctx, func(lfmb *block.Block) error {
@@ -223,11 +199,6 @@
 				return nil
 			})
 		}(); err != nil {
-<<<<<<< HEAD
-			logging.Logger.Error("smart contract function failed",
-				zap.Any("error", err), zap.Any("next_phase", pn))
-			continue
-=======
 			logging.Logger.Error("dkg process: phase func failed",
 				zap.Any("error", err),
 				zap.Any("next_phase", pn),
@@ -237,7 +208,6 @@
 			}
 
 			retrySharePhase = true
->>>>>>> b8e50468
 		}
 
 		logging.Logger.Debug("dkg process: move phase",

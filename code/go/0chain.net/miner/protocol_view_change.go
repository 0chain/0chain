package miner

import (
	"context"
	"fmt"
	"io/ioutil"
	"path/filepath"
	"reflect"
	"runtime"
	"sync"
	"time"

	"0chain.net/chaincore/block"
	"0chain.net/chaincore/chain"
	"0chain.net/chaincore/config"
	"0chain.net/chaincore/httpclientutil"
	"0chain.net/chaincore/node"
	"0chain.net/chaincore/threshold/bls"
	"0chain.net/core/common"
	"0chain.net/core/datastore"
	"0chain.net/core/ememorystore"
	"0chain.net/core/logging"

	"0chain.net/core/util"
	"0chain.net/smartcontract/minersc"

	hbls "github.com/herumi/bls/ffi/go/bls"

	"go.uber.org/zap"
)

const (
	// transactions
	scNameContributeMpk = "contributeMpk"
	scNamePublishShares = "shareSignsOrShares"
	scNameWait          = "wait"
	// REST API requests
	scRestAPIGetDKGMiners  = "/getDkgList"
	scRestAPIGetMinersMPKS = "/getMpksList"
	scRestAPIGetMagicBlock = "/getMagicBlock"
	scRestAPIGetMinerList  = "/getMinerList"
)

// PhaseFunc represents local VC function returns optional
// Miner SC transactions.
type PhaseFunc func(ctx context.Context, lfb *block.Block,
	lfmb *block.MagicBlock, isActive bool) (tx *httpclientutil.Transaction,
	err error)

// view change process controlling
type viewChangeProcess struct {
	sync.Mutex

	phaseFuncs    map[minersc.Phase]PhaseFunc
	currentPhase  minersc.Phase
	shareOrSigns  *block.ShareOrSigns
	mpks          *block.Mpks
	viewChangeDKG *bls.DKG

	// round we expect next view change (can be adjusted)
	nvcmx          sync.RWMutex
	nextViewChange int64 // expected
}

func (vcp *viewChangeProcess) CurrentPhase() minersc.Phase {
	return vcp.currentPhase
}

func (vcp *viewChangeProcess) SetCurrentPhase(ph minersc.Phase) {
	vcp.currentPhase = ph
}

func (vcp *viewChangeProcess) init(mc *Chain) {
	vcp.phaseFuncs = map[minersc.Phase]PhaseFunc{
		minersc.Start:      mc.DKGProcessStart,
		minersc.Contribute: mc.ContributeMpk,
		minersc.Share:      mc.SendSijs,
		minersc.Publish:    mc.PublishShareOrSigns,
		minersc.Wait:       mc.Wait,
	}
	vcp.shareOrSigns = block.NewShareOrSigns()
	vcp.shareOrSigns.ID = node.Self.Underlying().GetKey()
	vcp.currentPhase = minersc.Unknown
	vcp.mpks = block.NewMpks()
}

// DKGProcess starts DKG process and works on it. It blocks.
func (mc *Chain) DKGProcess(ctx context.Context) {

	// DKG process constants
	const (
		repeat = 5 * time.Second // repeat phase from sharders
	)

	var (
		phaseEventsChan = mc.PhaseEvents()
		newPhaseEvent   chain.PhaseEvent

		// last time a phase event is received from miner in
		// phaseEventChan
		lastPhaseEventTime time.Time

		// if a phase event isn't given after the 'repeat' period,
		// then request it from sharders; for an inactive node we
		// will request from sharders every 'repeat x 2' = 10s
		ticker = time.NewTicker(repeat)

		// start round of the accepted phase
		phaseStartRound int64

		// flag indicating whether previous share phase failed
		// and should be retried with the already generated shares
		retrySharePhase bool
	)

	defer ticker.Stop()

	for {
		select {
		case <-ctx.Done():
			return
		case tp := <-ticker.C:
			if tp.Sub(lastPhaseEventTime) <= repeat || len(phaseEventsChan) > 0 {
				continue // already have a fresh phase
			}
			// otherwise, request phase from sharders; since we aren't using
			// goroutine here, and phases events sending is non-blocking (can
			// skip, reject the event); then the pahsesEvent channel should be
			// buffered (at least 1 element in the buffer)
			go mc.GetPhaseFromSharders(ctx)
			continue
		case newPhaseEvent = <-phaseEventsChan:
			if !newPhaseEvent.Sharders {
				// keep last time the phase given by the miner
				lastPhaseEventTime = time.Now()
			}
		}

		pn := newPhaseEvent.Phase

		// only retry if new phase is share phase
		retrySharePhase = pn.Phase == minersc.Share && retrySharePhase

		if pn.StartRound == phaseStartRound {
			if !retrySharePhase {
				continue // phase already accepted
			}
		}

		var (
			lfb    = mc.GetLatestFinalizedBlock()
			active = mc.IsActiveInChain()
		)

		if active && newPhaseEvent.Sharders {
			active = false // obviously, miner is not active, or is stuck
		}

		logging.Logger.Debug("dkg process: trying",
			zap.String("current_phase", mc.CurrentPhase().String()),
			zap.Any("next_phase", pn),
			zap.Bool("active", active),
			zap.Any("phase funcs", getFunctionName(mc.viewChangeProcess.phaseFuncs[pn.Phase])))

		// only go through if pn.Phase is expected
		if !(pn.Phase == minersc.Start ||
			pn.Phase == mc.CurrentPhase()+1 || retrySharePhase) {
			logging.Logger.Debug(
				"dkg process: jumping over a phase; skip and wait for restart",
				zap.Any("current_phase", mc.CurrentPhase()),
				zap.Any("next_phase", pn.Phase))
			mc.SetCurrentPhase(minersc.Unknown)
			continue
		}

<<<<<<< HEAD
		logging.Logger.Info("dkg process start",
=======
		logging.Logger.Info("dkg process: start",
>>>>>>> 29a7dee1
			zap.String("current_phase", mc.CurrentPhase().String()),
			zap.Any("next_phase", pn),
			zap.Any("phase funcs", getFunctionName(mc.viewChangeProcess.phaseFuncs[pn.Phase])))

		var phaseFunc, ok = mc.viewChangeProcess.phaseFuncs[pn.Phase]
		if !ok {
			logging.Logger.Debug("dkg process: no such phase func",
				zap.Any("phase", pn.Phase))
			continue
		}

		logging.Logger.Debug("dkg process: run phase function",
			zap.Any("name", getFunctionName(phaseFunc)))

		lfmb := mc.GetLatestFinalizedMagicBlock()
		txn, err := phaseFunc(ctx, lfb, lfmb.MagicBlock, active)
		if err != nil {
			logging.Logger.Error("dkg process: phase func failed",
				zap.Any("current_phase", mc.CurrentPhase()),
				zap.Any("next_phase", pn),
				zap.Any("error", err),
			)
			if pn.Phase != minersc.Share {
				continue
			}
			retrySharePhase = true
		}

		logging.Logger.Debug("dkg process: move phase",
			zap.Any("current_phase", mc.CurrentPhase()),
			zap.Any("next_phase", pn),
			zap.Any("txn", txn))

		if txn == nil || (txn != nil && mc.ConfirmTransaction(txn)) {
			prevPhase := mc.CurrentPhase()
			mc.SetCurrentPhase(pn.Phase)
			phaseStartRound = pn.StartRound
			logging.Logger.Debug("dkg process: moved phase",
				zap.Any("prev_phase", prevPhase),
				zap.Any("current_phase", mc.CurrentPhase()),
			)
		}
	}

}

func getFunctionName(i interface{}) string {
	return runtime.FuncForPC(reflect.ValueOf(i).Pointer()).Name()
}

func (vcp *viewChangeProcess) clearViewChange() {
	vcp.shareOrSigns = block.NewShareOrSigns()
	vcp.shareOrSigns.ID = node.Self.Underlying().GetKey()
	vcp.mpks = block.NewMpks()
	vcp.viewChangeDKG = nil
}

//
//                               S T A R T
//

// DKGProcessStart represents 'start' phase function.
func (mc *Chain) DKGProcessStart(context.Context, *block.Block,
	*block.MagicBlock, bool) (*httpclientutil.Transaction, error) {

	mc.viewChangeProcess.Lock()
	defer mc.viewChangeProcess.Unlock()

	mc.viewChangeProcess.clearViewChange()
	return nil, nil
}

func (vcp *viewChangeProcess) isNeedCreateSijs() (ok bool) {
	return vcp.viewChangeDKG != nil &&
		vcp.viewChangeDKG.GetSijLen() < vcp.viewChangeDKG.T
}

func (mc *Chain) getMinersMpks(ctx context.Context, lfb *block.Block, mb *block.MagicBlock,
	active bool) (mpks *block.Mpks, err error) {

	if active {

		var n util.Serializable
		n, err = mc.GetBlockStateNode(lfb, minersc.MinersMPKKey)
		if err != nil {
			return
		}
		if n == nil {
			return nil, common.NewError("key_not_found", "key was not found")
		}

		mpks = block.NewMpks()
		if err = mpks.Decode(n.Encode()); err != nil {
			return nil, err
		}

		return
	}

	var (
		got util.Serializable
		ok  bool
	)

	got = chain.GetFromSharders(ctx, minersc.ADDRESS, scRestAPIGetMinersMPKS,
		mb.Sharders.N2NURLs(), func() util.Serializable {
			return block.NewMpks()
		}, func(val util.Serializable) bool {
			return false // keep all (how to reject old?)
		}, func(val util.Serializable) int64 {
			return 0 // no highness for MPKs
		})

	if mpks, ok = got.(*block.Mpks); !ok {
		return nil, common.NewError("get_mpks_from_sharders", "no MPKs given")
	}

	return
}

func (mc *Chain) getDKGMiners(ctx context.Context, lfb *block.Block, mb *block.MagicBlock,
	active bool) (dmn *minersc.DKGMinerNodes, err error) {

	if active {

		var n util.Serializable
		n, err = mc.GetBlockStateNode(lfb, minersc.DKGMinersKey)
		if err != nil {
			return
		}
		if n == nil {
			return nil, common.NewError("key_not_found", "key was not found")
		}

		dmn = minersc.NewDKGMinerNodes()
		err = dmn.Decode(n.Encode())
		if err != nil {
			return nil, err
		}

		return
	}

	var (
		cmb = mc.GetCurrentMagicBlock() // mb is for request, cmb is for filter
		got util.Serializable
		ok  bool
	)

	got = chain.GetFromSharders(ctx, minersc.ADDRESS, scRestAPIGetDKGMiners,
		mb.Sharders.N2NURLs(), func() util.Serializable {
			return new(minersc.DKGMinerNodes)
		}, func(val util.Serializable) bool {
			if dmn, ok := val.(*minersc.DKGMinerNodes); ok {
				if dmn.StartRound < cmb.StartingRound {
					return true // reject
				}
				return false // keep
			}
			return true // reject
		}, func(val util.Serializable) (high int64) {
			if dmn, ok := val.(*minersc.DKGMinerNodes); ok {
				return dmn.StartRound // its starting round
			}
			return // zero
		})

	if dmn, ok = got.(*minersc.DKGMinerNodes); !ok {
		return nil, common.NewError("get_dkg_miner_nodes_from_sharders",
			"no DKG miner nodes given")
	}

	return
}

func (mc *Chain) createSijs(ctx context.Context, lfb *block.Block, mb *block.MagicBlock,
	active bool) (err error) {

	if !mc.viewChangeProcess.isDKGSet() {
		return common.NewError("createSijs", "DKG is not set")
	}

	if !mc.viewChangeProcess.isNeedCreateSijs() {
		return // doesn't need to create them
	}

	var mpks *block.Mpks
	if mpks, err = mc.getMinersMpks(ctx, lfb, mb, active); err != nil {
		logging.Logger.Error("can't share", zap.Any("error", err))
		return
	}

	var dmn *minersc.DKGMinerNodes
	if dmn, err = mc.getDKGMiners(ctx, lfb, mb, active); err != nil {
		logging.Logger.Error("can't share", zap.Any("error", err))
		return
	}

	for k := range mpks.Mpks {
		if node.GetNode(k) != nil {
			continue // already registered
		}
		v := dmn.SimpleNodes[k]
		n := node.Provider()
		n.ID = v.ID
		n.N2NHost = v.N2NHost
		n.Host = v.Host
		n.Port = v.Port
		n.PublicKey = v.PublicKey
		n.Description = v.ShortName
		n.Type = node.NodeTypeMiner
		n.Info.BuildTag = v.BuildTag
		n.SetStatus(node.NodeStatusActive)
		node.Setup(n)
		node.RegisterNode(n)
	}

	mc.viewChangeProcess.mpks = mpks // set

	var foundSelf = false

	for k := range mc.mpks.GetMpks() {
		id := bls.ComputeIDdkg(k)
		share, err := mc.viewChangeDKG.ComputeDKGKeyShare(id)
		if err != nil {
			logging.Logger.Error("can't compute secret share", zap.Any("error", err))
			return err
		}
		if k == node.Self.Underlying().GetKey() {
			mc.viewChangeDKG.AddSecretShare(id, share.GetHexString(), false)
			foundSelf = true
		}
	}
	if !foundSelf {
		logging.Logger.Error("failed to add secret key for self",
			zap.Any("lfb_round", lfb.Round))
	}

	return nil
}

func (vcp *viewChangeProcess) isDKGSet() bool {
	return vcp.viewChangeDKG != nil
}

//
//                                 S H A R E
//

func (mc *Chain) sendSijsPrepare(ctx context.Context, lfb *block.Block,
	mb *block.MagicBlock, active bool) (sendTo []string, err error) {

	mc.viewChangeProcess.Lock()
	defer mc.viewChangeProcess.Unlock()

	if !mc.viewChangeProcess.isDKGSet() {
		return nil, common.NewError("dkg_not_set", "send_sijs: DKG is not set")
	}

	var dkgMiners *minersc.DKGMinerNodes
	if dkgMiners, err = mc.getDKGMiners(ctx, lfb, mb, active); err != nil {
		return // error
	}

	var selfNodeKey = node.Self.Underlying().GetKey()
	if _, ok := dkgMiners.SimpleNodes[selfNodeKey]; !mc.isDKGSet() || !ok {
		logging.Logger.Error("failed to send sijs", zap.Any("dkg_set", mc.isDKGSet()),
			zap.Any("ok", ok))
		return // (nil, nil)
	}

	if err = mc.createSijs(ctx, lfb, mb, active); err != nil {
		return // error
	}

	// we haven't to make sure all nodes are registered, because the
	// createSijs registers them; and after a restart ('deregister')
	// we have to restart DKG for this miner, since secret key is lost

	for key := range dkgMiners.SimpleNodes {
		if key == selfNodeKey {
			continue // don't send to self
		}
		if _, ok := mc.viewChangeProcess.shareOrSigns.ShareOrSigns[key]; !ok {
			sendTo = append(sendTo, key)
		}
	}

	return
}

func (mc *Chain) getNodeSij(nodeID hbls.ID) (*hbls.SecretKey, bool) {
	mc.viewChangeProcess.Lock()
	defer mc.viewChangeProcess.Unlock()

	if mc.viewChangeProcess.viewChangeDKG == nil {
		return nil, false
	}

	k, ok := mc.viewChangeProcess.viewChangeDKG.GetKeyShare(nodeID)
	if !ok {
		return nil, false
	}

	return &k, true
}

func (mc *Chain) setSecretShares(shareOrSignSuccess map[string]*bls.DKGKeyShare) {

	mc.viewChangeProcess.Lock()
	defer mc.viewChangeProcess.Unlock()

	for id, share := range shareOrSignSuccess {
		if share != nil {
			mc.viewChangeProcess.shareOrSigns.ShareOrSigns[id] = share
		}
	}
}

func (mc *Chain) SendSijs(ctx context.Context, lfb *block.Block,
	mb *block.MagicBlock, active bool) (tx *httpclientutil.Transaction,
	err error) {

	var (
		sendFail []string
		sendTo   []string
	)

	// it locks the mutex, but after, its free
	if sendTo, err = mc.sendSijsPrepare(ctx, lfb, mb, active); err != nil {
		return
	}

	for _, key := range sendTo {
		if err := mc.sendDKGShare(ctx, key); err != nil {
			sendFail = append(sendFail, fmt.Sprintf("%s(%v);", key, err))
		}
	}

	if len(sendFail) > 0 {
		return nil, common.NewErrorf("failed to send sijs",
			"failed to send share to miners: %v", sendFail)
	}

	return // (nil, nil)
}

func (mc *Chain) GetMagicBlockFromSC(ctx context.Context, lfb *block.Block, mb *block.MagicBlock,
	active bool) (magicBlock *block.MagicBlock, err error) {

	if active {
		var n util.Serializable
		n, err = mc.GetBlockStateNode(lfb, minersc.MagicBlockKey)
		if err != nil {
			return // error
		}
		if n == nil {
			return nil, common.NewError("key_not_found", "key was not found")
		}

		magicBlock = block.NewMagicBlock()
		if err = magicBlock.Decode(n.Encode()); err != nil {
			return nil, err
		}

		return // ok
	}

	var (
		cmb = mc.GetCurrentMagicBlock() // mb is for requests, cmb is for filter
		got util.Serializable
		ok  bool
	)

	got = chain.GetFromSharders(ctx, minersc.ADDRESS, scRestAPIGetMagicBlock,
		mb.Sharders.N2NURLs(), func() util.Serializable {
			return block.NewMagicBlock()
		}, func(val util.Serializable) bool {
			if mx, ok := val.(*block.MagicBlock); ok {
				if mx.StartingRound < cmb.StartingRound {
					return true // reject
				}
				return false // keep
			}
			return true // reject
		}, func(val util.Serializable) (high int64) {
			if mx, ok := val.(*block.MagicBlock); ok {
				return mx.StartingRound
			}
			return // zero
		})

	if magicBlock, ok = got.(*block.MagicBlock); !ok {
		return nil, common.NewError("get_magic_block_from_sharders",
			"no magic block given")
	}

	return
}

func (mc *Chain) waitTransaction(mb *block.MagicBlock) (
	tx *httpclientutil.Transaction, err error) {

	var data = new(httpclientutil.SmartContractTxnData)
	data.Name = scNameWait

	var selfNode = node.Self.Underlying()

	tx = httpclientutil.NewTransactionEntity(selfNode.GetKey(), mc.ID,
		selfNode.PublicKey)
	tx.ToClientID = minersc.ADDRESS

	err = httpclientutil.SendSmartContractTxn(tx, minersc.ADDRESS, 0, 0, data,
		mb.Miners.N2NURLs())
	return
}

// NextViewChangeOfBlock returns next view change value based on given block.
func (mc *Chain) NextViewChangeOfBlock(lfb *block.Block) (round int64, err error) {

	if !config.DevConfiguration.ViewChange {
		return lfb.LatestFinalizedMagicBlockRound, nil
	}

	// miner SC global node is not created yet, but firs block creates it
	if lfb.Round < 1 {
		return 0, nil
	}

	var seri util.Serializable
	seri, err = mc.GetBlockStateNode(lfb, minersc.GlobalNodeKey)
	if err != nil {
		logging.Logger.Error("block_next_vc -- can't get miner SC global node",
			zap.Error(err), zap.Int64("lfb", lfb.Round),
			zap.Bool("is_state", lfb.IsStateComputed()),
			zap.Bool("is_init", lfb.ClientState != nil),
			zap.Any("state", lfb.ClientStateHash))
		return 0, common.NewErrorf("block_next_vc",
			"can't get miner SC global node, lfb: %d, error: %v (%s)",
			lfb.Round, err, lfb.Hash)
	}
	var gn minersc.GlobalNode
	if err = gn.Decode(seri.Encode()); err != nil {
		logging.Logger.Error("block_next_vc -- can't decode miner SC global node",
			zap.Error(err), zap.Int64("lfb", lfb.Round),
			zap.Bool("is_state", lfb.IsStateComputed()),
			zap.Bool("is_init", lfb.ClientState != nil),
			zap.Any("state", lfb.ClientStateHash))
		return 0, common.NewErrorf("block_next_vc",
			"can't decode miner SC global node, lfb: %d, error: %v (%s)",
			lfb.Round, err, lfb.Hash)
	}

	logging.Logger.Debug("block_next_vc -- ok", zap.Int64("lfb", lfb.Round),
		zap.Int64("nvc", gn.ViewChange))

	return gn.ViewChange, nil // got it
}

// NextViewChange round stored in view change protocol (RAM).
func (vcp *viewChangeProcess) NextViewChange() (round int64) {
	vcp.nvcmx.Lock()
	defer vcp.nvcmx.Unlock()

	return vcp.nextViewChange
}

// SetNextViewChange round into view change protocol (RAM).
func (vcp *viewChangeProcess) SetNextViewChange(round int64) {
	vcp.nvcmx.Lock()
	defer vcp.nvcmx.Unlock()

	vcp.nextViewChange = round
}

//
//                               W A I T
//

func (mc *Chain) Wait(ctx context.Context, lfb *block.Block,
	mb *block.MagicBlock, active bool) (tx *httpclientutil.Transaction,
	err error) {

	mc.viewChangeProcess.Lock()
	defer mc.viewChangeProcess.Unlock()

	if !mc.viewChangeProcess.isDKGSet() {
		return nil, common.NewError("vc_wait", "DKG is not set")
	}

	var magicBlock *block.MagicBlock
	if magicBlock, err = mc.GetMagicBlockFromSC(ctx, lfb, mb, active); err != nil {
		return // error
	}

	if !magicBlock.Miners.HasNode(node.Self.Underlying().GetKey()) {
		mc.viewChangeProcess.clearViewChange()
		return // node leaves BC, don't do anything here
	}

	var (
		mpks        = mc.viewChangeProcess.mpks.GetMpks()
		vcdkg       = mc.viewChangeProcess.viewChangeDKG
		selfNodeKey = node.Self.Underlying().GetKey()
	)

	for key, share := range magicBlock.GetShareOrSigns().GetShares() {
		if key == selfNodeKey {
			continue // skip self
		}
		var myShare, ok = share.ShareOrSigns[selfNodeKey]
		if ok && myShare.Share != "" {
			var share bls.Key
			share.SetHexString(myShare.Share)
			var validShare = vcdkg.ValidateShare(
				bls.ConvertStringToMpk(mpks[key].Mpk), share)
			if !validShare {
				continue
			}
			err = vcdkg.AddSecretShare(bls.ComputeIDdkg(key), myShare.Share,
				true)
			if err != nil {
				return nil, common.NewErrorf("vc_wait",
					"adding secret share: %v", err)
			}
		}
	}

	var miners []string
	for key := range mc.viewChangeProcess.mpks.GetMpks() {
		if _, ok := magicBlock.Mpks.Mpks[key]; !ok {
			miners = append(miners, key)
		}
	}
	vcdkg.DeleteFromSet(miners)

	vcdkg.AggregatePublicKeyShares(magicBlock.Mpks.GetMpkMap())
	vcdkg.AggregateSecretKeyShares()
	vcdkg.StartingRound = magicBlock.StartingRound
	vcdkg.MagicBlockNumber = magicBlock.MagicBlockNumber
	// set T and N from the magic block
	vcdkg.T = magicBlock.T
	vcdkg.N = magicBlock.N

	// save DKG and MB
	if err = StoreDKGSummary(ctx, vcdkg.GetDKGSummary()); err != nil {
		return nil, common.NewErrorf("vc_wait", "saving DKG summary: %v", err)
	}

	if err = StoreMagicBlock(ctx, magicBlock); err != nil {
		return nil, common.NewErrorf("vc_wait", "saving MB data: %v", err)
	}

	// don't set DKG until MB finalized

	mc.viewChangeProcess.clearViewChange()

	// create 'wait' transaction
	if tx, err = mc.waitTransaction(mb); err != nil {
		return nil, common.NewErrorf("vc_wait",
			"sending 'wait' transaction: %v", err)
	}

	return // the transaction
}

// ========================================================================== //
//                            other VC helpers                                //
// ========================================================================== //

// MB save / load

func StoreMagicBlock(ctx context.Context, magicBlock *block.MagicBlock) (
	err error) {

	var (
		data = block.NewMagicBlockData(magicBlock)
		emd  = data.GetEntityMetadata()
		dctx = ememorystore.WithEntityConnection(ctx, emd)
	)
	defer ememorystore.Close(dctx)

	if err = data.Write(dctx); err != nil {
		return
	}

	var connection = ememorystore.GetEntityCon(dctx, emd)
	return connection.Commit()
}

func LoadMagicBlock(ctx context.Context, id string) (mb *block.MagicBlock,
	err error) {

	var mbd = datastore.GetEntity("magicblockdata").(*block.MagicBlockData)
	mbd.ID = id

	var (
		emd  = mbd.GetEntityMetadata()
		dctx = ememorystore.WithEntityConnection(ctx, emd)
	)
	defer ememorystore.Close(dctx)

	if err = mbd.Read(dctx, mbd.GetKey()); err != nil {
		return
	}
	mb = mbd.MagicBlock
	return
}

// DKG save / load

// StoreDKGSummary in DB.
func StoreDKGSummary(ctx context.Context, summary *bls.DKGSummary) (err error) {
	var (
		dkgSummaryMetadata = summary.GetEntityMetadata()
		dctx               = ememorystore.WithEntityConnection(ctx,
			dkgSummaryMetadata)
	)
	defer ememorystore.Close(dctx)

	if err = summary.Write(dctx); err != nil {
		return
	}

	var con = ememorystore.GetEntityCon(dctx, dkgSummaryMetadata)
	return con.Commit()
}

// LoadDKGSummary loads DKG summary by stored DKG (that stores DKG summary).
func LoadDKGSummary(ctx context.Context, id string) (dkgs *bls.DKGSummary,
	err error) {

	dkgs = datastore.GetEntity("dkgsummary").(*bls.DKGSummary)
	dkgs.ID = id
	var (
		dkgSummaryMetadata = dkgs.GetEntityMetadata()
		dctx               = ememorystore.WithEntityConnection(ctx,
			dkgSummaryMetadata)
	)
	defer ememorystore.Close(dctx)
	err = dkgs.Read(dctx, dkgs.GetKey())
	return
}

// ReadDKGSummaryFile obtains dkg summary from JSON file with given path.
func ReadDKGSummaryFile(path string) (dkgs *bls.DKGSummary, err error) {
	dkgs = &bls.DKGSummary{SecretShares: make(map[string]string)}
	if path == "" {
		return nil, common.NewError("Error reading dkg file", "path is blank")
	}

	if ext := filepath.Ext(path); ext != ".json" {
		return nil, common.NewError("Error reading dkg file", fmt.Sprintf("unexpected dkg summary file extension: %q, expected '.json'", ext))
	}

	var b []byte
	if b, err = ioutil.ReadFile(path); err != nil {
		return nil, common.NewError("Error reading dkg file", fmt.Sprintf("reading dkg summary file: %v", err))
	}

	if err = dkgs.Decode(b); err != nil {
		return nil, common.NewError("Error reading dkg file", fmt.Sprintf("decoding dkg summary file: %v", err))
	}

	logging.Logger.Info("read dkg summary file", zap.Any("ID", dkgs.ID))
	return
}

//
// Latest MB from store
//

func LoadLatestMB(ctx context.Context) (mb *block.MagicBlock, err error) {

	var (
		mbemd = datastore.GetEntityMetadata("magicblockdata")
		rctx  = ememorystore.WithEntityConnection(ctx, mbemd)
	)
	defer ememorystore.Close(rctx)

	var (
		conn = ememorystore.GetEntityCon(rctx, mbemd)
		iter = conn.Conn.NewIterator(conn.ReadOptions)
	)
	defer iter.Close()

	var data = mbemd.Instance().(*block.MagicBlockData)
	iter.SeekToLast() // from last

	if !iter.Valid() {
		return nil, util.ErrValueNotPresent
	}

	if err = datastore.FromJSON(iter.Value().Data(), data); err != nil {
		return nil, common.NewErrorf("load_latest_mb",
			"decoding error: %v, key: %q", err, string(iter.Key().Data()))
	}

	mb = data.MagicBlock
	return
}

//
// Setup miner (initialization).
//

func (mc *Chain) updateMagicBlocks(mbs ...*block.Block) {
	for _, mb := range mbs {
		if mb == nil {
			continue
		}
		mc.UpdateMagicBlock(mb.MagicBlock)
		mc.SetLatestFinalizedMagicBlock(mb)
	}
}

// SetupLatestAndPreviousMagicBlocks used to be sure miner has latest and
// previous MB and corresponding DKG. The previous MB can be useless in
// some cases but this method just makes sure it is.
func (mc *Chain) SetupLatestAndPreviousMagicBlocks(ctx context.Context) {

	logging.Logger.Info("setup latest and previous fmbs")
	lfmb := mc.GetLatestFinalizedMagicBlock()
	if lfmb.Sharders == nil || lfmb.Miners == nil {
		return
	}

	mc.SetDKGSFromStore(ctx, lfmb.MagicBlock)

	if lfmb.MagicBlockNumber <= 1 {
		mc.updateMagicBlocks(lfmb)
		return // no previous MB is expected
	}

	var pfmb = mc.GetLatestFinalizedMagicBlockRound(lfmb.StartingRound - 1)

	if pfmb.MagicBlock.Hash == lfmb.MagicBlock.PreviousMagicBlockHash {
		mc.SetDKGSFromStore(ctx, lfmb.MagicBlock)
		mc.updateMagicBlocks(pfmb, lfmb)
		return
	}

	var err error
	pfmb, err = mc.GetBlock(ctx, lfmb.LatestFinalizedMagicBlockHash)
	if err == nil && pfmb.MagicBlock != nil &&
		pfmb.MagicBlock.Hash == lfmb.MagicBlock.PreviousMagicBlockHash {
		mc.SetDKGSFromStore(ctx, pfmb.MagicBlock)
		mc.updateMagicBlocks(pfmb, lfmb)
		return
	}

	// load from sharders
	// pfmb, err = httpclientutil.GetMagicBlockCall(lfmb.Sharders.N2NURLs(),
	// 	lfmb.MagicBlockNumber-1, 1)
	pfmb, err = httpclientutil.FetchMagicBlockFromSharders(
		ctx, lfmb.Sharders.N2NURLs(), lfmb.MagicBlockNumber-1, func(*block.Block) bool { return true })
	if err != nil || pfmb.MagicBlock == nil {
		logging.Logger.Error("getting previous FMB from sharder", zap.Error(err),
			zap.Int64("num", lfmb.MagicBlockNumber-1),
			zap.Bool("has_mb", pfmb.MagicBlock != nil))
		return // error
	}

	if pfmb.MagicBlock.GetHash() != lfmb.MagicBlock.PreviousMagicBlockHash {
		logging.Logger.Error("getting previous FMB from sharder",
			zap.String("err", "invalid hash"),
			zap.Int64("num", lfmb.MagicBlockNumber-1))
		return // error
	}

	mc.SetDKGSFromStore(ctx, pfmb.MagicBlock)
	mc.updateMagicBlocks(pfmb, lfmb) // ok
}<|MERGE_RESOLUTION|>--- conflicted
+++ resolved
@@ -173,11 +173,7 @@
 			continue
 		}
 
-<<<<<<< HEAD
-		logging.Logger.Info("dkg process start",
-=======
 		logging.Logger.Info("dkg process: start",
->>>>>>> 29a7dee1
 			zap.String("current_phase", mc.CurrentPhase().String()),
 			zap.Any("next_phase", pn),
 			zap.Any("phase funcs", getFunctionName(mc.viewChangeProcess.phaseFuncs[pn.Phase])))

--- conflicted
+++ resolved
@@ -156,19 +156,11 @@
 			active = false // obviously, miner is not active, or is stuck
 		}
 
-<<<<<<< HEAD
 		logging.Logger.Debug("dkg process: trying",
 			zap.String("current_phase", mc.CurrentPhase().String()),
 			zap.Any("next_phase", pn),
 			zap.Bool("active", active),
 			zap.Any("phase funcs", getFunctionName(mc.viewChangeProcess.phaseFuncs[pn.Phase])))
-=======
-		logging.Logger.Debug("dkg process trying",
-			zap.Any("next_phase", pn),
-			zap.Bool("active", active),
-			zap.String("current_phase", mc.CurrentPhase().String()),
-			zap.Any("sc funcs", getFunctionName(mc.viewChangeProcess.scFunctions[pn.Phase])))
->>>>>>> e083d39c
 
 		// only go through if pn.Phase is expected
 		if !(pn.Phase == minersc.Start ||
@@ -181,16 +173,10 @@
 			continue
 		}
 
-<<<<<<< HEAD
 		logging.Logger.Info("dkg process: start",
 			zap.String("current_phase", mc.CurrentPhase().String()),
 			zap.Any("next_phase", pn),
 			zap.Any("phase funcs", getFunctionName(mc.viewChangeProcess.phaseFuncs[pn.Phase])))
-=======
-		logging.Logger.Info("dkg process start", zap.Any("next_phase", pn),
-			zap.String("current_phase", mc.CurrentPhase().String()),
-			zap.Any("sc funcs", getFunctionName(mc.viewChangeProcess.scFunctions[pn.Phase])))
->>>>>>> e083d39c
 
 		var phaseFunc, ok = mc.viewChangeProcess.phaseFuncs[pn.Phase]
 		if !ok {
@@ -199,18 +185,11 @@
 			continue
 		}
 
-<<<<<<< HEAD
 		logging.Logger.Debug("dkg process: run phase function",
 			zap.Any("name", getFunctionName(phaseFunc)))
 
 		lfmb := mc.GetLatestFinalizedMagicBlock()
 		txn, err := phaseFunc(ctx, lfb, lfmb.MagicBlock, active)
-=======
-		logging.Logger.Debug("run sc function", zap.Any("name", getFunctionName(scFunc)))
-
-		lfmb := mc.GetLatestFinalizedMagicBlock()
-		txn, err := scFunc(ctx, lfb, lfmb.MagicBlock, active)
->>>>>>> e083d39c
 		if err != nil {
 			logging.Logger.Error("dkg process: phase func failed",
 				zap.Any("current_phase", mc.CurrentPhase()),

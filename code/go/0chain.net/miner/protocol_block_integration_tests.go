//go:build integration_tests
// +build integration_tests

package miner

import (
	"context"
	"encoding/json"
	"errors"
	"log"
	"math/rand"
	"strings"

	"go.uber.org/zap"

	"0chain.net/chaincore/block"
	"0chain.net/chaincore/chain"
	"0chain.net/chaincore/node"
	"0chain.net/chaincore/transaction"
	"0chain.net/conductor/cases"
	crpc "0chain.net/conductor/conductrpc"
	crpcutils "0chain.net/conductor/utils"
	"0chain.net/core/datastore"
	"0chain.net/core/util"
	"0chain.net/smartcontract/storagesc"
	"github.com/0chain/common/core/logging"
)

func (mc *Chain) SignBlock(ctx context.Context, b *block.Block) (
	bvt *block.BlockVerificationTicket, err error) {

	var state = crpc.Client().State()

	if !state.SignOnlyCompetingBlocks.IsCompetingGroupMember(state, b.MinerID) {
		return nil, errors.New("skip block signing -- not competing block")
	}

	// regular or competing signing
	return mc.signBlock(ctx, b)
}

// add hash to generated block and sign it
func (mc *Chain) hashAndSignGeneratedBlock(ctx context.Context,
	b *block.Block) (err error) {

	var (
		self  = node.Self
		state = crpc.Client().State()
	)
	b.HashBlock()

	switch {
	case state.WrongBlockHash != nil || state.WrongBlockDDoS != nil:
		b.Hash = util.ShuffleString(b.Hash)
		b.Signature, err = self.Sign(b.Hash)
	case state.WrongBlockRandomSeed != nil:
		b.RoundRandomSeed = b.RoundRandomSeed - 1
		b.HashBlock()
		b.Signature, err = self.Sign(b.Hash)
	case state.WrongBlockSignHash != nil:
		b.Signature, err = self.Sign(util.RevertString(b.Hash)) // sign another hash
	case state.WrongBlockSignKey != nil:
		b.Signature, err = crpcutils.Sign(b.Hash) // wrong secret key
	default:
		b.Signature, err = self.Sign(b.Hash)
	}

	return
}

// has double-spend transaction
func hasDST(pb, b []*transaction.Transaction) (has bool) {
	for _, bx := range b {
		if bx == nil {
			continue
		}
		for _, pbx := range pb {
			if pbx == nil {
				continue
			}
			if bx.Hash == pbx.Hash {
				return true // has
			}
		}
	}
	return false // has not
}

type ChallengeResponseTxData struct {
	Name  string                      "json:'name'"
	Input storagesc.ChallengeResponse "json:'input'"
}

/*UpdateFinalizedBlock - update the latest finalized block */
func (mc *Chain) UpdateFinalizedBlock(ctx context.Context, b *block.Block) {
	mc.updateFinalizedBlock(ctx, b)

	addResultIfAdversarialValidatorTest(b)

	state := crpc.Client().State()

	if isTestingOnUpdateFinalizedBlock(b.Round, state) {
		if err := chain.AddRoundInfoResult(mc.GetRound(b.Round), b.Hash); err != nil {
			log.Panicf("Conductor: error while sending round info result: %v", err)
		}
	}
}

func addResultIfAdversarialValidatorTest(b *block.Block) {
	s := crpc.Client().State()

	if s.AdversarialValidator == nil || !s.IsMonitor {
		return
	}

	for _, tx := range b.Txns {
		var transactionData ChallengeResponseTxData
		err := json.Unmarshal([]byte(tx.TransactionData), &transactionData)
		if err != nil {
			return
		}

		if (s.AdversarialValidator.DenialOfService || s.AdversarialValidator.FailValidChallenge) && tx.TransactionOutput == "challenge passed by blobber" {
			if len(transactionData.Input.ValidationTickets) > 2 {
				for _, vt := range transactionData.Input.ValidationTickets {
					if (vt != nil && vt.ValidatorID == s.AdversarialValidator.ID) || (s.AdversarialValidator.DenialOfService && vt == nil) {
						input, _ := json.Marshal(transactionData.Input)
						crpc.Client().AddTestCaseResult(input)
						return
					}
				}
			}
		} else if s.AdversarialValidator.PassAllChallenges && strings.Contains(tx.TransactionOutput, "challenge_penalty_error") {
			for _, vt := range transactionData.Input.ValidationTickets {
				if vt.ValidatorID == s.AdversarialValidator.ID {
					input, _ := json.Marshal(transactionData.Input)
					crpc.Client().AddTestCaseResult(input)
					return
				}
			}
		}
	}
}

func isTestingOnUpdateFinalizedBlock(round int64, s *crpc.State) bool {
	var isTestingFunc func(round int64, generator bool, typeRank int) bool

	switch {
	case s.ExtendNotNotarisedBlock != nil:
		isTestingFunc = s.ExtendNotNotarisedBlock.IsTesting

	case s.BreakingSingleBlock != nil:
		isTestingFunc = s.BreakingSingleBlock.IsTesting

	case s.SendInsufficientProposals != nil:
		isTestingFunc = s.SendInsufficientProposals.IsTesting

	case s.NotarisingNonExistentBlock != nil:
		isTestingFunc = s.NotarisingNonExistentBlock.IsTesting

	case s.ResendProposedBlock != nil:
		isTestingFunc = s.ResendProposedBlock.IsTesting

	case s.ResendNotarisation != nil:
		isTestingFunc = s.ResendNotarisation.IsTesting

	case s.BadTimeoutVRFS != nil:
		isTestingFunc = s.BadTimeoutVRFS.IsTesting

	case s.BlockStateChangeRequestor != nil && s.BlockStateChangeRequestor.GetType() != cases.BSCRChangeNode:
		isTestingFunc = s.BlockStateChangeRequestor.IsTesting

	case s.MinerNotarisedBlockRequestor != nil:
		isTestingFunc = s.MinerNotarisedBlockRequestor.IsTesting

	case s.FBRequestor != nil:
		isTestingFunc = s.FBRequestor.IsTesting

	case s.SendDifferentBlocksFromFirstGenerator != nil:
		isTestingFunc = s.SendDifferentBlocksFromFirstGenerator.IsTesting

	case s.SendDifferentBlocksFromAllGenerators != nil:
		isTestingFunc = s.SendDifferentBlocksFromAllGenerators.IsTesting

	case s.RoundHasFinalizedConfig != nil && s.RoundHasFinalizedConfig.Round == int(round):
		return true

	default:
		return false
	}

	nodeType, typeRank := chain.GetNodeTypeAndTypeRank(round)
	return isTestingFunc(round, nodeType == generator, typeRank)
}

func (mc *Chain) GenerateBlock(ctx context.Context, b *block.Block, waitOver bool, waitC chan struct{}) error {
	if isIgnoringGenerateBlock(b.Round) {
		return nil
	}

	return mc.generateBlockWorker.Run(ctx, func() error {
		return mc.generateBlock(ctx, b, minerChain, waitOver, waitC)
	})
}

func isIgnoringGenerateBlock(rNum int64) bool {
	cfg := crpc.Client().State().NotarisingNonExistentBlock
	nodeType, typeRank := chain.GetNodeTypeAndTypeRank(rNum)
	// we need to ignore generating block phase on configured round and on the Generator1 node
	return cfg != nil && cfg.OnRound == rNum && nodeType == generator && typeRank == 1
}

func beforeBlockGeneration(b *block.Block, ctx context.Context, txnIterHandler func(ctx context.Context, qe datastore.CollectionEntity) bool) {
	// inject double-spend transaction if configured
	pb := b.PrevBlock
	state := crpc.Client().State()
	selfKey := node.Self.GetKey()
	isDoubleSpend := state.DoubleSpendTransaction.IsBy(state, selfKey) && pb != nil && len(pb.Txns) > 0 && !hasDST(b.Txns, pb.Txns)
	if !isDoubleSpend {
		return
	}
	dstxn := pb.Txns[rand.Intn(len(pb.Txns))]     // a random one from the previous block
	state.DoubleSpendTransactionHash = dstxn.Hash // exclude the duplicate transactio from checks
	logging.Logger.Info("injecting double-spend transaction", zap.String("hash", dstxn.Hash))
	txnIterHandler(ctx, dstxn) // inject double-spend transaction
}

func (mc *Chain) createGenerateChallengeTxn(b *block.Block) (*transaction.Transaction, error) {
	s := crpc.Client().State()
<<<<<<< HEAD
	if s.GenerateChallenge == nil {
		return nil, nil
	}
	if node.Self.ID != s.GenerateChallenge.MinerID {
		return nil, nil
	}
	return mc.createGenChalTxn(b)
=======
	if s.GenerateChallenge == nil || s.StopChallengeGeneration || node.Self.ID != s.GenerateChallenge.MinerID {
		logging.Logger.Info("createGenerateChallengeTxn: Challenge generation has been stopped for the whole system or for this miner only", 
			zap.Bool("stopChalGen", s.StopChallengeGeneration),
			zap.String("current_miner", node.Self.ID))
		return nil, nil
	}

	if !s.BlobberCommittedWM {
		logging.Logger.Info("createGenerateChallengeTxn: Challenge not generated: conductor is waiting for selected blobber to commit")
		return nil, nil
	}

	txn, err := mc.createGenChalTxn(b)
	logging.Logger.Info("createGenerateChallengeTxn: Challenge should have been generated", zap.Any("txn", txn))

	return txn, err
>>>>>>> 0fb5e3b3
}<|MERGE_RESOLUTION|>--- conflicted
+++ resolved
@@ -227,15 +227,6 @@
 
 func (mc *Chain) createGenerateChallengeTxn(b *block.Block) (*transaction.Transaction, error) {
 	s := crpc.Client().State()
-<<<<<<< HEAD
-	if s.GenerateChallenge == nil {
-		return nil, nil
-	}
-	if node.Self.ID != s.GenerateChallenge.MinerID {
-		return nil, nil
-	}
-	return mc.createGenChalTxn(b)
-=======
 	if s.GenerateChallenge == nil || s.StopChallengeGeneration || node.Self.ID != s.GenerateChallenge.MinerID {
 		logging.Logger.Info("createGenerateChallengeTxn: Challenge generation has been stopped for the whole system or for this miner only", 
 			zap.Bool("stopChalGen", s.StopChallengeGeneration),
@@ -252,5 +243,4 @@
 	logging.Logger.Info("createGenerateChallengeTxn: Challenge should have been generated", zap.Any("txn", txn))
 
 	return txn, err
->>>>>>> 0fb5e3b3
 }
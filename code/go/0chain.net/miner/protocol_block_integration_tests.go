//go:build integration_tests
// +build integration_tests

package miner

import (
	"context"
	"errors"
	"log"
	"math/rand"

	"go.uber.org/zap"

	"0chain.net/chaincore/block"
	"0chain.net/chaincore/chain"
	"0chain.net/chaincore/node"
	"0chain.net/chaincore/round"
	"0chain.net/chaincore/transaction"
	"0chain.net/conductor/cases"
	crpc "0chain.net/conductor/conductrpc"
	crpcutils "0chain.net/conductor/utils"
	"0chain.net/core/datastore"
	"0chain.net/core/logging"
)

func (mc *Chain) SignBlock(ctx context.Context, b *block.Block) (
	bvt *block.BlockVerificationTicket, err error) {

	var state = crpc.Client().State()

	if !state.SignOnlyCompetingBlocks.IsCompetingGroupMember(state, b.MinerID) {
		return nil, errors.New("skip block signing -- not competing block")
	}

	// regular or competing signing
	return mc.signBlock(ctx, b)
}

// add hash to generated block and sign it
func (mc *Chain) hashAndSignGeneratedBlock(ctx context.Context,
	b *block.Block) (err error) {

	var (
		self  = node.Self
		state = crpc.Client().State()
	)
	b.HashBlock()

	switch {
	case state.WrongBlockHash != nil:
		b.Hash = revertString(b.Hash) // just wrong block hash
		b.Signature, err = self.Sign(b.Hash)
	case state.WrongBlockSignHash != nil:
		b.Signature, err = self.Sign(revertString(b.Hash)) // sign another hash
	case state.WrongBlockSignKey != nil:
		b.Signature, err = crpcutils.Sign(b.Hash) // wrong secret key
	default:
		b.Signature, err = self.Sign(b.Hash)
	}

	return
}

// has double-spend transaction
func hasDST(pb, b []*transaction.Transaction) (has bool) {
	for _, bx := range b {
		if bx == nil {
			continue
		}
		for _, pbx := range pb {
			if pbx == nil {
				continue
			}
			if bx.Hash == pbx.Hash {
				return true // has
			}
		}
	}
	return false // has not
}

/*UpdateFinalizedBlock - update the latest finalized block */
func (mc *Chain) UpdateFinalizedBlock(ctx context.Context, b *block.Block) {
	mc.updateFinalizedBlock(ctx, b)

	if isTestingOnUpdateFinalizedBlock(b.Round) {
<<<<<<< HEAD
		if err := addRoundInfoResult(b.Hash, mc.GetRound(b.Round)); err != nil {
=======
		if err := chain.AddRoundInfoResult(mc.GetRound(b.Round), b.Hash); err != nil {
>>>>>>> 90db88e3
			log.Panicf("Conductor: error while sending round info result: %v", err)
		}
	}
}

func isTestingOnUpdateFinalizedBlock(round int64) bool {
	s := crpc.Client().State()
	var isTestingFunc func(round int64, generator bool, typeRank int) bool
	switch {
	case s.ExtendNotNotarisedBlock != nil:
		isTestingFunc = s.ExtendNotNotarisedBlock.IsTesting

	case s.BreakingSingleBlock != nil:
		isTestingFunc = s.BreakingSingleBlock.IsTesting

	case s.SendInsufficientProposals != nil:
		isTestingFunc = s.SendInsufficientProposals.IsTesting

	case s.NotarisingNonExistentBlock != nil:
		isTestingFunc = s.NotarisingNonExistentBlock.IsTesting

	case s.ResendProposedBlock != nil:
		isTestingFunc = s.ResendProposedBlock.IsTesting

	case s.ResendNotarisation != nil:
		isTestingFunc = s.ResendNotarisation.IsTesting

	case s.BadTimeoutVRFS != nil:
		isTestingFunc = s.BadTimeoutVRFS.IsTesting

<<<<<<< HEAD
	case s.BlockStateChangeRequestor != nil:
		isTestingFunc = s.BlockStateChangeRequestor.IsTesting

=======
	case s.BlockStateChangeRequestor != nil && s.BlockStateChangeRequestor.GetType() != cases.BSCRChangeNode:
		isTestingFunc = s.BlockStateChangeRequestor.IsTesting

	case s.MinerNotarisedBlockRequestor != nil:
		isTestingFunc = s.MinerNotarisedBlockRequestor.IsTesting

>>>>>>> 90db88e3
	default:
		return false
	}

<<<<<<< HEAD
	nodeType, typeRank := getNodeTypeAndTypeRank(round)
	return isTestingFunc(round, nodeType == generator, typeRank)
}

func addRoundInfoResult(finalisedBlockHash string, r round.RoundI) error {
	res := roundInfo(r.GetRoundNumber(), finalisedBlockHash)
	blob, err := res.Encode()
	if err != nil {
		return err
	}
	return crpc.Client().AddTestCaseResult(blob)
}

func roundInfo(round int64, finalisedBlockHash string) *cases.RoundInfo {
	mc := GetMinerChain()

	miners := mc.GetMiners(round).CopyNodes()
	rankedMiners := make([]string, len(miners))
	roundI := mc.GetRound(round)
	for _, miner := range miners {
		rankedMiners[roundI.GetMinerRank(miner)] = miner.ID
	}

	propBlocks := roundI.GetProposedBlocks()
	propBlocksInfo := make([]*cases.BlockInfo, 0, len(propBlocks))
	for _, b := range propBlocks {
		propBlocksInfo = append(propBlocksInfo, getBlockInfo(b))
	}
	notBlocks := roundI.GetNotarizedBlocks()
	notBlocksInfo := make([]*cases.BlockInfo, 0, len(notBlocks))
	for _, b := range notBlocks {
		notBlocksInfo = append(notBlocksInfo, getBlockInfo(b))
	}

	return &cases.RoundInfo{
		Num:                round,
		GeneratorsNum:      mc.GetGeneratorsNum(),
		RankedMiners:       rankedMiners,
		FinalisedBlockHash: finalisedBlockHash,
		ProposedBlocks:     propBlocksInfo,
		NotarisedBlocks:    notBlocksInfo,
		TimeoutCount:       roundI.GetTimeoutCount(),
		RoundRandomSeed:    roundI.GetRandomSeed(),
		IsFinalised:        roundI.IsFinalized(),
	}
}

func getBlockInfo(b *block.Block) *cases.BlockInfo {
	return &cases.BlockInfo{
		Hash:                b.Hash,
		PrevHash:            b.PrevHash,
		Notarised:           b.IsBlockNotarized(),
		VerificationStatus:  b.GetVerificationStatus(),
		Rank:                b.RoundRank,
		VerificationTickets: getVerificationTicketsInfo(b.VerificationTickets),
	}
}

func getVerificationTicketsInfo(tickets []*block.VerificationTicket) []*cases.VerificationTicketInfo {
	tickInfo := make([]*cases.VerificationTicketInfo, 0, len(tickets))
	for _, ticket := range tickets {
		tickInfo = append(tickInfo, &cases.VerificationTicketInfo{
			VerifierID: ticket.VerifierID,
		})
	}
	return tickInfo
}

=======
	nodeType, typeRank := chain.GetNodeTypeAndTypeRank(round)
	return isTestingFunc(round, nodeType == generator, typeRank)
}

>>>>>>> 90db88e3
func (mc *Chain) GenerateBlock(ctx context.Context, b *block.Block, _ chain.BlockStateHandler, waitOver bool) error {
	if isIgnoringGenerateBlock(b.Round) {
		return nil
	}

	return mc.generateBlockWorker.Run(ctx, func() error {
		return mc.generateBlock(ctx, b, minerChain, waitOver)
	})
}

func isIgnoringGenerateBlock(rNum int64) bool {
	cfg := crpc.Client().State().NotarisingNonExistentBlock
<<<<<<< HEAD
	nodeType, typeRank := getNodeTypeAndTypeRank(rNum)
=======
	nodeType, typeRank := chain.GetNodeTypeAndTypeRank(rNum)
>>>>>>> 90db88e3
	// we need to ignore generating block phase on configured round and on the Generator1 node
	return cfg != nil && cfg.OnRound == rNum && nodeType == generator && typeRank == 1
}

func beforeBlockGeneration(b *block.Block, ctx context.Context, txnIterHandler func(ctx context.Context, qe datastore.CollectionEntity) bool) {
	// inject double-spend transaction if configured
	pb := b.PrevBlock
	state := crpc.Client().State()
	selfKey := node.Self.GetKey()
	isDoubleSpend := state.DoubleSpendTransaction.IsBy(state, selfKey) && pb != nil && len(pb.Txns) > 0 && !hasDST(b.Txns, pb.Txns)
	if !isDoubleSpend {
		return
	}
	dstxn := pb.Txns[rand.Intn(len(pb.Txns))]     // a random one from the previous block
	state.DoubleSpendTransactionHash = dstxn.Hash // exclude the duplicate transactio from checks
	logging.Logger.Info("injecting double-spend transaction", zap.String("hash", dstxn.Hash))
	txnIterHandler(ctx, dstxn) // inject double-spend transaction
}<|MERGE_RESOLUTION|>--- conflicted
+++ resolved
@@ -14,7 +14,6 @@
 	"0chain.net/chaincore/block"
 	"0chain.net/chaincore/chain"
 	"0chain.net/chaincore/node"
-	"0chain.net/chaincore/round"
 	"0chain.net/chaincore/transaction"
 	"0chain.net/conductor/cases"
 	crpc "0chain.net/conductor/conductrpc"
@@ -84,11 +83,7 @@
 	mc.updateFinalizedBlock(ctx, b)
 
 	if isTestingOnUpdateFinalizedBlock(b.Round) {
-<<<<<<< HEAD
-		if err := addRoundInfoResult(b.Hash, mc.GetRound(b.Round)); err != nil {
-=======
 		if err := chain.AddRoundInfoResult(mc.GetRound(b.Round), b.Hash); err != nil {
->>>>>>> 90db88e3
 			log.Panicf("Conductor: error while sending round info result: %v", err)
 		}
 	}
@@ -119,97 +114,20 @@
 	case s.BadTimeoutVRFS != nil:
 		isTestingFunc = s.BadTimeoutVRFS.IsTesting
 
-<<<<<<< HEAD
-	case s.BlockStateChangeRequestor != nil:
-		isTestingFunc = s.BlockStateChangeRequestor.IsTesting
-
-=======
 	case s.BlockStateChangeRequestor != nil && s.BlockStateChangeRequestor.GetType() != cases.BSCRChangeNode:
 		isTestingFunc = s.BlockStateChangeRequestor.IsTesting
 
 	case s.MinerNotarisedBlockRequestor != nil:
 		isTestingFunc = s.MinerNotarisedBlockRequestor.IsTesting
 
->>>>>>> 90db88e3
 	default:
 		return false
 	}
 
-<<<<<<< HEAD
-	nodeType, typeRank := getNodeTypeAndTypeRank(round)
-	return isTestingFunc(round, nodeType == generator, typeRank)
-}
-
-func addRoundInfoResult(finalisedBlockHash string, r round.RoundI) error {
-	res := roundInfo(r.GetRoundNumber(), finalisedBlockHash)
-	blob, err := res.Encode()
-	if err != nil {
-		return err
-	}
-	return crpc.Client().AddTestCaseResult(blob)
-}
-
-func roundInfo(round int64, finalisedBlockHash string) *cases.RoundInfo {
-	mc := GetMinerChain()
-
-	miners := mc.GetMiners(round).CopyNodes()
-	rankedMiners := make([]string, len(miners))
-	roundI := mc.GetRound(round)
-	for _, miner := range miners {
-		rankedMiners[roundI.GetMinerRank(miner)] = miner.ID
-	}
-
-	propBlocks := roundI.GetProposedBlocks()
-	propBlocksInfo := make([]*cases.BlockInfo, 0, len(propBlocks))
-	for _, b := range propBlocks {
-		propBlocksInfo = append(propBlocksInfo, getBlockInfo(b))
-	}
-	notBlocks := roundI.GetNotarizedBlocks()
-	notBlocksInfo := make([]*cases.BlockInfo, 0, len(notBlocks))
-	for _, b := range notBlocks {
-		notBlocksInfo = append(notBlocksInfo, getBlockInfo(b))
-	}
-
-	return &cases.RoundInfo{
-		Num:                round,
-		GeneratorsNum:      mc.GetGeneratorsNum(),
-		RankedMiners:       rankedMiners,
-		FinalisedBlockHash: finalisedBlockHash,
-		ProposedBlocks:     propBlocksInfo,
-		NotarisedBlocks:    notBlocksInfo,
-		TimeoutCount:       roundI.GetTimeoutCount(),
-		RoundRandomSeed:    roundI.GetRandomSeed(),
-		IsFinalised:        roundI.IsFinalized(),
-	}
-}
-
-func getBlockInfo(b *block.Block) *cases.BlockInfo {
-	return &cases.BlockInfo{
-		Hash:                b.Hash,
-		PrevHash:            b.PrevHash,
-		Notarised:           b.IsBlockNotarized(),
-		VerificationStatus:  b.GetVerificationStatus(),
-		Rank:                b.RoundRank,
-		VerificationTickets: getVerificationTicketsInfo(b.VerificationTickets),
-	}
-}
-
-func getVerificationTicketsInfo(tickets []*block.VerificationTicket) []*cases.VerificationTicketInfo {
-	tickInfo := make([]*cases.VerificationTicketInfo, 0, len(tickets))
-	for _, ticket := range tickets {
-		tickInfo = append(tickInfo, &cases.VerificationTicketInfo{
-			VerifierID: ticket.VerifierID,
-		})
-	}
-	return tickInfo
-}
-
-=======
 	nodeType, typeRank := chain.GetNodeTypeAndTypeRank(round)
 	return isTestingFunc(round, nodeType == generator, typeRank)
 }
 
->>>>>>> 90db88e3
 func (mc *Chain) GenerateBlock(ctx context.Context, b *block.Block, _ chain.BlockStateHandler, waitOver bool) error {
 	if isIgnoringGenerateBlock(b.Round) {
 		return nil
@@ -222,11 +140,7 @@
 
 func isIgnoringGenerateBlock(rNum int64) bool {
 	cfg := crpc.Client().State().NotarisingNonExistentBlock
-<<<<<<< HEAD
-	nodeType, typeRank := getNodeTypeAndTypeRank(rNum)
-=======
 	nodeType, typeRank := chain.GetNodeTypeAndTypeRank(rNum)
->>>>>>> 90db88e3
 	// we need to ignore generating block phase on configured round and on the Generator1 node
 	return cfg != nil && cfg.OnRound == rNum && nodeType == generator && typeRank == 1
 }

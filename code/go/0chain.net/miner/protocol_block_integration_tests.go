//go:build integration_tests
// +build integration_tests

package miner

import (
	"context"
	"encoding/json"
	"errors"
	"log"
<<<<<<< HEAD

	"0chain.net/chaincore/block"
	"0chain.net/chaincore/chain"
=======
	"sync"

	"0chain.net/chaincore/block"
>>>>>>> d41a74f3
	"0chain.net/chaincore/node"
	"0chain.net/chaincore/round"
	"0chain.net/chaincore/transaction"
	"0chain.net/conductor/cases"
	crpc "0chain.net/conductor/conductrpc"
	crpcutils "0chain.net/conductor/utils"
)

func (mc *Chain) SignBlock(ctx context.Context, b *block.Block) (
	bvt *block.BlockVerificationTicket, err error) {

	var state = crpc.Client().State()

	if !state.SignOnlyCompetingBlocks.IsCompetingGroupMember(state, b.MinerID) {
		return nil, errors.New("skip block signing -- not competing block")
	}

	// regular or competing signing
	return mc.signBlock(ctx, b)
}

// add hash to generated block and sign it
func (mc *Chain) hashAndSignGeneratedBlock(ctx context.Context,
	b *block.Block) (err error) {

	var (
		self  = node.Self
		state = crpc.Client().State()
	)
	b.HashBlock()

	switch {
	case state.WrongBlockHash != nil:
		b.Hash = revertString(b.Hash) // just wrong block hash
		b.Signature, err = self.Sign(b.Hash)
	case state.WrongBlockSignHash != nil:
		b.Signature, err = self.Sign(revertString(b.Hash)) // sign another hash
	case state.WrongBlockSignKey != nil:
		b.Signature, err = crpcutils.Sign(b.Hash) // wrong secret key
	default:
		b.Signature, err = self.Sign(b.Hash)
	}

	return
}

// has double-spend transaction
func hasDST(pb, b []*transaction.Transaction) (has bool) {
	for _, bx := range b {
		if bx == nil {
			continue
		}
		for _, pbx := range pb {
			if pbx == nil {
				continue
			}
			if bx.Hash == pbx.Hash {
				return true // has
			}
		}
	}
	return false // has not
}

<<<<<<< HEAD
func (mc *Chain) GenerateBlock(ctx context.Context, b *block.Block, bsh chain.BlockStateHandler, waitOver bool) error {
	return mc.generateBlockWorker.Run(ctx, func() error {
		return mc.generateBlock(ctx, b, minerChain, waitOver)
	})
}

/*UpdateFinalizedBlock - update the latest finalized block */
func (mc *Chain) UpdateFinalizedBlock(ctx context.Context, b *block.Block) {
	mc.updateFinalizedBlock(ctx, b)

	if isTestingOnUpdateFinalizedBlock(b.Round) {
		if err := addRoundInfoResult(b.Hash, mc.GetRound(b.Round)); err != nil {
			log.Panicf("Conductor: error while sending round info result: %v", err)
		}
	}
}

func isTestingOnUpdateFinalizedBlock(round int64) bool {
	s := crpc.Client().State()
	var isTestingFunc func(round int64, generator bool, typeRank int) bool
	switch {
	case s.ExtendNotNotarisedBlock != nil:
		isTestingFunc = s.ExtendNotNotarisedBlock.IsTesting

	case s.BreakingSingleBlock != nil:
		isTestingFunc = s.BreakingSingleBlock.IsTesting

	case s.SendInsufficientProposals != nil:
		isTestingFunc = s.SendInsufficientProposals.IsTesting

	case s.NotarisingNonExistentBlock != nil:
		isTestingFunc = s.NotarisingNonExistentBlock.IsTesting

	case s.ResendProposedBlock != nil:
		isTestingFunc = s.ResendProposedBlock.IsTesting

	case s.ResendNotarisation != nil:
		isTestingFunc = s.ResendNotarisation.IsTesting

	case s.BadTimeoutVRFS != nil:
		isTestingFunc = s.BadTimeoutVRFS.IsTesting

	default:
		return false
	}

	nodeType, typeRank := getNodeTypeAndTypeRank(round)
	return isTestingFunc(round, nodeType == generator, typeRank)
}

func addRoundInfoResult(finalisedBlockHash string, r round.RoundI) error {
	res := roundInfo(r.GetRoundNumber(), finalisedBlockHash)
=======
/*UpdateFinalizedBlock - update the latest finalized block */
func (mc *Chain) UpdateFinalizedBlock(ctx context.Context, b *block.Block) {
	wg := new(sync.WaitGroup)

	if mc.isTestingNotNotarisedBlockExtension(b.Round) {
		wg.Add(1)
		go func() {
			if err := addNotNotarisedBlockExtensionTestResult(mc.GetRound(b.Round)); err != nil {
				log.Printf("Conductor: NotNotarisedBlockExtension: error while sending result: %v", err)
			}
			wg.Done()
		}()
	}

	if mc.isTestingSendBreakingBlock(b.Round) {
		wg.Add(1)
		go func() {
			if err := mc.addSendBreakingBlockResult(b.Hash, mc.GetRound(b.Round)); err != nil {
				log.Printf("Conductor: error while sending result: %v", err)
			}
			wg.Done()
		}()
	}

	if mc.isTestingSendInsufficientProposals(b.Round) {
		wg.Add(1)
		go func() {
			if err := addSendInsufficientProposalsResult(mc.GetRoundBlocks(b.Round)); err != nil {
				log.Panicf("Conductor: error while sending test result: %v", err)
			}
			wg.Done()
		}()
	}

	wg.Add(1)
	go func() {
		mc.updateFinalizedBlock(ctx, b)
		wg.Done()
	}()

	wg.Wait()
}

func addNotNotarisedBlockExtensionTestResult(r round.RoundI) error {
	testRes := collectVerificationStatuses(r)
	blob, err := json.Marshal(testRes)
	if err != nil {
		return err
	}
	return crpc.Client().AddTestCaseResult(blob)
}

func collectVerificationStatuses(r round.RoundI) map[string]int {
	res := make(map[string]int)
	for _, b := range r.GetProposedBlocks() {
		res[b.PrevHash] = b.GetVerificationStatus()
	}
	for _, b := range r.GetNotarizedBlocks() {
		res[b.PrevHash] = b.GetVerificationStatus()
	}
	return res
}

func (mc *Chain) isTestingNotNotarisedBlockExtension(round int64) bool {
	cfg := crpc.Client().State().ExtendNotNotarisedBlock
	shouldTest := cfg != nil && cfg.Enable && cfg.Round+1 == round
	if !shouldTest {
		return false
	}

	// we need to collect all block's verification statuses from the first ranked replica
	genNum := mc.GetGeneratorsNumOfRound(round)
	rankedMiners := mc.GetRound(round).GetMinersByRank(mc.GetMiners(round).CopyNodes())
	replicators := rankedMiners[genNum:]
	return len(replicators) != 0 && replicators[0].ID == node.Self.ID
}

func (mc *Chain) addSendBreakingBlockResult(finalisedBlockHash string, r round.RoundI) error {
	rBlocks := mc.GetRoundBlocks(r.GetRoundNumber())
	res := &cases.BreakingSingleBlockResult{
		FinalisedBlockHash: finalisedBlockHash,
		RoundBlocksInfo:    collectBlocksInfo(rBlocks),
	}
>>>>>>> d41a74f3
	blob, err := res.Encode()
	if err != nil {
		return err
	}
	return crpc.Client().AddTestCaseResult(blob)
}

<<<<<<< HEAD
func roundInfo(round int64, finalisedBlockHash string) *cases.RoundInfo {
	mc := GetMinerChain()

	miners := mc.GetMiners(round).CopyNodes()
	rankedMiners := make([]string, len(miners))
	roundI := mc.GetRound(round)
	for _, miner := range miners {
		rankedMiners[roundI.GetMinerRank(miner)] = miner.ID
	}

	propBlocks := roundI.GetProposedBlocks()
	propBlocksInfo := make([]*cases.BlockInfo, 0, len(propBlocks))
	for _, b := range propBlocks {
		propBlocksInfo = append(propBlocksInfo, getBlockInfo(b))
	}
	notBlocks := roundI.GetNotarizedBlocks()
	notBlocksInfo := make([]*cases.BlockInfo, 0, len(notBlocks))
	for _, b := range notBlocks {
		notBlocksInfo = append(notBlocksInfo, getBlockInfo(b))
=======
func collectBlocksInfo(blocks []*block.Block) []*cases.BlockInfo {
	blocksInfo := make([]*cases.BlockInfo, 0, len(blocks))
	for _, bl := range blocks {
		blocksInfo = append(blocksInfo, &cases.BlockInfo{
			Hash:               bl.Hash,
			Notarised:          bl.IsBlockNotarized(),
			VerificationStatus: bl.GetVerificationStatus(),
		})
>>>>>>> d41a74f3
	}
	return blocksInfo
}

<<<<<<< HEAD
	return &cases.RoundInfo{
		Num:                round,
		GeneratorsNum:      mc.GetGeneratorsNum(),
		RankedMiners:       rankedMiners,
		FinalisedBlockHash: finalisedBlockHash,
		ProposedBlocks:     propBlocksInfo,
		NotarisedBlocks:    notBlocksInfo,
		TimeoutCount:       roundI.GetTimeoutCount(),
		RoundRandomSeed:    roundI.GetRandomSeed(),
		IsFinalised:        roundI.IsFinalized(),
=======
func (mc *Chain) isTestingSendBreakingBlock(round int64) bool {
	cfg := crpc.Client().State().BreakingSingleBlock
	shouldTest := cfg != nil && cfg.Round == round
	if !shouldTest {
		return false
>>>>>>> d41a74f3
	}
}

<<<<<<< HEAD
func getBlockInfo(b *block.Block) *cases.BlockInfo {
	return &cases.BlockInfo{
		Hash:                b.Hash,
		PrevHash:            b.PrevHash,
		Notarised:           b.IsBlockNotarized(),
		VerificationStatus:  b.GetVerificationStatus(),
		Rank:                b.RoundRank,
		VerificationTickets: getVerificationTicketsInfo(b.VerificationTickets),
	}
}

func getVerificationTicketsInfo(tickets []*block.VerificationTicket) []*cases.VerificationTicketInfo {
	tickInfo := make([]*cases.VerificationTicketInfo, 0, len(tickets))
	for _, ticket := range tickets {
		tickInfo = append(tickInfo, &cases.VerificationTicketInfo{
			VerifierID: ticket.VerifierID,
		})
	}
	return tickInfo
=======
	// we need to collect test's report from the first ranked replica
	genNum := mc.GetGeneratorsNumOfRound(round)
	rankedMiners := mc.GetRound(round).GetMinersByRank(mc.GetMiners(round).CopyNodes())
	replicators := rankedMiners[genNum:]
	return len(replicators) != 0 && replicators[0].ID == node.Self.ID
}

func (mc *Chain) isTestingSendInsufficientProposals(round int64) bool {
	cfg := crpc.Client().State().SendInsufficientProposals
	shouldTest := cfg != nil && cfg.Round == round
	if !shouldTest {
		return false
	}

	// we need to collect reports from the first ranked replica
	genNum := mc.GetGeneratorsNumOfRound(round)
	rankedMiners := mc.GetRound(round).GetMinersByRank(mc.GetMiners(round).CopyNodes())
	replicators := rankedMiners[genNum:]
	return len(replicators) != 0 && replicators[0].ID == node.Self.ID
}

func addSendInsufficientProposalsResult(roundBlocks []*block.Block) error {
	res := cases.SendInsufficientProposalsResult(collectBlocksInfo(roundBlocks))
	blob, err := res.Encode()
	if err != nil {
		return err
	}
	return crpc.Client().AddTestCaseResult(blob)
>>>>>>> d41a74f3
}<|MERGE_RESOLUTION|>--- conflicted
+++ resolved
@@ -5,18 +5,10 @@
 
 import (
 	"context"
-	"encoding/json"
 	"errors"
 	"log"
-<<<<<<< HEAD
 
 	"0chain.net/chaincore/block"
-	"0chain.net/chaincore/chain"
-=======
-	"sync"
-
-	"0chain.net/chaincore/block"
->>>>>>> d41a74f3
 	"0chain.net/chaincore/node"
 	"0chain.net/chaincore/round"
 	"0chain.net/chaincore/transaction"
@@ -81,13 +73,6 @@
 	return false // has not
 }
 
-<<<<<<< HEAD
-func (mc *Chain) GenerateBlock(ctx context.Context, b *block.Block, bsh chain.BlockStateHandler, waitOver bool) error {
-	return mc.generateBlockWorker.Run(ctx, func() error {
-		return mc.generateBlock(ctx, b, minerChain, waitOver)
-	})
-}
-
 /*UpdateFinalizedBlock - update the latest finalized block */
 func (mc *Chain) UpdateFinalizedBlock(ctx context.Context, b *block.Block) {
 	mc.updateFinalizedBlock(ctx, b)
@@ -134,91 +119,6 @@
 
 func addRoundInfoResult(finalisedBlockHash string, r round.RoundI) error {
 	res := roundInfo(r.GetRoundNumber(), finalisedBlockHash)
-=======
-/*UpdateFinalizedBlock - update the latest finalized block */
-func (mc *Chain) UpdateFinalizedBlock(ctx context.Context, b *block.Block) {
-	wg := new(sync.WaitGroup)
-
-	if mc.isTestingNotNotarisedBlockExtension(b.Round) {
-		wg.Add(1)
-		go func() {
-			if err := addNotNotarisedBlockExtensionTestResult(mc.GetRound(b.Round)); err != nil {
-				log.Printf("Conductor: NotNotarisedBlockExtension: error while sending result: %v", err)
-			}
-			wg.Done()
-		}()
-	}
-
-	if mc.isTestingSendBreakingBlock(b.Round) {
-		wg.Add(1)
-		go func() {
-			if err := mc.addSendBreakingBlockResult(b.Hash, mc.GetRound(b.Round)); err != nil {
-				log.Printf("Conductor: error while sending result: %v", err)
-			}
-			wg.Done()
-		}()
-	}
-
-	if mc.isTestingSendInsufficientProposals(b.Round) {
-		wg.Add(1)
-		go func() {
-			if err := addSendInsufficientProposalsResult(mc.GetRoundBlocks(b.Round)); err != nil {
-				log.Panicf("Conductor: error while sending test result: %v", err)
-			}
-			wg.Done()
-		}()
-	}
-
-	wg.Add(1)
-	go func() {
-		mc.updateFinalizedBlock(ctx, b)
-		wg.Done()
-	}()
-
-	wg.Wait()
-}
-
-func addNotNotarisedBlockExtensionTestResult(r round.RoundI) error {
-	testRes := collectVerificationStatuses(r)
-	blob, err := json.Marshal(testRes)
-	if err != nil {
-		return err
-	}
-	return crpc.Client().AddTestCaseResult(blob)
-}
-
-func collectVerificationStatuses(r round.RoundI) map[string]int {
-	res := make(map[string]int)
-	for _, b := range r.GetProposedBlocks() {
-		res[b.PrevHash] = b.GetVerificationStatus()
-	}
-	for _, b := range r.GetNotarizedBlocks() {
-		res[b.PrevHash] = b.GetVerificationStatus()
-	}
-	return res
-}
-
-func (mc *Chain) isTestingNotNotarisedBlockExtension(round int64) bool {
-	cfg := crpc.Client().State().ExtendNotNotarisedBlock
-	shouldTest := cfg != nil && cfg.Enable && cfg.Round+1 == round
-	if !shouldTest {
-		return false
-	}
-
-	// we need to collect all block's verification statuses from the first ranked replica
-	genNum := mc.GetGeneratorsNumOfRound(round)
-	rankedMiners := mc.GetRound(round).GetMinersByRank(mc.GetMiners(round).CopyNodes())
-	replicators := rankedMiners[genNum:]
-	return len(replicators) != 0 && replicators[0].ID == node.Self.ID
-}
-
-func (mc *Chain) addSendBreakingBlockResult(finalisedBlockHash string, r round.RoundI) error {
-	rBlocks := mc.GetRoundBlocks(r.GetRoundNumber())
-	res := &cases.BreakingSingleBlockResult{
-		FinalisedBlockHash: finalisedBlockHash,
-		RoundBlocksInfo:    collectBlocksInfo(rBlocks),
-	}
->>>>>>> d41a74f3
 	blob, err := res.Encode()
 	if err != nil {
 		return err
@@ -226,7 +126,6 @@
 	return crpc.Client().AddTestCaseResult(blob)
 }
 
-<<<<<<< HEAD
 func roundInfo(round int64, finalisedBlockHash string) *cases.RoundInfo {
 	mc := GetMinerChain()
 
@@ -246,21 +145,8 @@
 	notBlocksInfo := make([]*cases.BlockInfo, 0, len(notBlocks))
 	for _, b := range notBlocks {
 		notBlocksInfo = append(notBlocksInfo, getBlockInfo(b))
-=======
-func collectBlocksInfo(blocks []*block.Block) []*cases.BlockInfo {
-	blocksInfo := make([]*cases.BlockInfo, 0, len(blocks))
-	for _, bl := range blocks {
-		blocksInfo = append(blocksInfo, &cases.BlockInfo{
-			Hash:               bl.Hash,
-			Notarised:          bl.IsBlockNotarized(),
-			VerificationStatus: bl.GetVerificationStatus(),
-		})
->>>>>>> d41a74f3
 	}
-	return blocksInfo
-}
 
-<<<<<<< HEAD
 	return &cases.RoundInfo{
 		Num:                round,
 		GeneratorsNum:      mc.GetGeneratorsNum(),
@@ -271,17 +157,9 @@
 		TimeoutCount:       roundI.GetTimeoutCount(),
 		RoundRandomSeed:    roundI.GetRandomSeed(),
 		IsFinalised:        roundI.IsFinalized(),
-=======
-func (mc *Chain) isTestingSendBreakingBlock(round int64) bool {
-	cfg := crpc.Client().State().BreakingSingleBlock
-	shouldTest := cfg != nil && cfg.Round == round
-	if !shouldTest {
-		return false
->>>>>>> d41a74f3
 	}
 }
 
-<<<<<<< HEAD
 func getBlockInfo(b *block.Block) *cases.BlockInfo {
 	return &cases.BlockInfo{
 		Hash:                b.Hash,
@@ -301,34 +179,4 @@
 		})
 	}
 	return tickInfo
-=======
-	// we need to collect test's report from the first ranked replica
-	genNum := mc.GetGeneratorsNumOfRound(round)
-	rankedMiners := mc.GetRound(round).GetMinersByRank(mc.GetMiners(round).CopyNodes())
-	replicators := rankedMiners[genNum:]
-	return len(replicators) != 0 && replicators[0].ID == node.Self.ID
-}
-
-func (mc *Chain) isTestingSendInsufficientProposals(round int64) bool {
-	cfg := crpc.Client().State().SendInsufficientProposals
-	shouldTest := cfg != nil && cfg.Round == round
-	if !shouldTest {
-		return false
-	}
-
-	// we need to collect reports from the first ranked replica
-	genNum := mc.GetGeneratorsNumOfRound(round)
-	rankedMiners := mc.GetRound(round).GetMinersByRank(mc.GetMiners(round).CopyNodes())
-	replicators := rankedMiners[genNum:]
-	return len(replicators) != 0 && replicators[0].ID == node.Self.ID
-}
-
-func addSendInsufficientProposalsResult(roundBlocks []*block.Block) error {
-	res := cases.SendInsufficientProposalsResult(collectBlocksInfo(roundBlocks))
-	blob, err := res.Encode()
-	if err != nil {
-		return err
-	}
-	return crpc.Client().AddTestCaseResult(blob)
->>>>>>> d41a74f3
 }
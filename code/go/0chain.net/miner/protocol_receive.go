package miner

import (
	"context"
	"errors"
	"fmt"
	"sync"
	"time"

	"0chain.net/chaincore/block"
	"0chain.net/core/common"
	"0chain.net/core/logging"
	"go.uber.org/zap"
)

// HandleVRFShare - handles the vrf share.
func (mc *Chain) HandleVRFShare(ctx context.Context, msg *BlockMessage) {

	var mr = mc.getOrCreateRound(ctx, msg.VRFShare.Round)
	if mr == nil {
		return
	}

	// add the VRFShare
	logging.Logger.Debug("handle vrf share",
		zap.Int64("round", msg.VRFShare.Round),
		zap.Int("vrf_timeout_count", msg.VRFShare.GetRoundTimeoutCount()),
		zap.Int("sender_index", msg.Sender.SetIndex),
	)

	if msg.VRFShare.Round > mc.GetCurrentRound() {
		logging.Logger.Debug("received VRF share for the future round, caching it",
			zap.Int64("current_round", mc.GetCurrentRound()), zap.Int64("vrf_share_round", msg.VRFShare.Round))
		mr.vrfSharesCache.add(msg.VRFShare)
		return
	}

	mc.AddVRFShare(ctx, mr, msg.VRFShare)
}

// handleVerifyBlockMessage - handles the verify block message.
func (mc *Chain) handleVerifyBlockMessage(ctx context.Context, msg *BlockMessage) {
	b := msg.Block

	if err := mc.pushToBlockVerifyWorker(ctx, b); err != nil {
		logging.Logger.Error("handle verify block - push to block verify worker failed",
			zap.Int64("round", b.Round),
			zap.String("block", b.Hash),
			zap.Error(err))
		return
	}
}

func (mc *Chain) isVRFComplete(ctx context.Context, r int64, rrs int64) error {
	var (
		mb           = mc.GetMagicBlock(r)
		blsThreshold = mb.T
		mr           = mc.GetMinerRound(r)
	)

	if mr == nil {
		return fmt.Errorf("round not started yet, round: %v", r)
	}

	vrfShares := mr.GetVRFShares()
	if len(vrfShares) >= blsThreshold {
		roundRRS := mr.GetRandomSeed()
		if roundRRS == 0 {
			ts := time.Now()
			func() {
				for {
					select {
					case <-ctx.Done():
						return
					case <-time.After(100 * time.Millisecond):
						if mr.IsVRFComplete() {
							roundRRS = mr.GetRandomSeed()
							return
						}
					}
				}
			}()
			logging.Logger.Debug("round is vrf ready after waiting for",
				zap.Duration("duration", time.Since(ts)),
				zap.Int64("round", r))
		}

		if roundRRS == rrs {
			return nil
		}
		return fmt.Errorf("RRS does not match, round_rrs: %d, block_rrs: %d", roundRRS, rrs)
	}

	return fmt.Errorf("vrf shares not reached threshold, vrf num: %d, threshold: %d", len(vrfShares), blsThreshold)
}

func (mc *Chain) pushToBlockVerifyWorker(ctx context.Context, b *block.Block) error {
	select {
	case mc.blockVerifyC <- b:
		return nil
	case <-time.NewTimer(500 * time.Millisecond).C:
		return errors.New("push to channel timeout")
	case <-ctx.Done():
		return ctx.Err()
	}
}

// BlockVerifyWorkers starts the workers for processing 'verify block' messages
func (mc *Chain) BlockVerifyWorkers(ctx context.Context) {
	// TODO: make the worker number configurable
	workerNum := 4
	wg := sync.WaitGroup{}
	for i := 0; i < workerNum; i++ {
		wg.Add(1)
		go func() {
			defer wg.Done()
			for {
				select {
				case b := <-mc.blockVerifyC:
					ts := time.Now()
					if err := mc.processVerifyBlockWithTimeout(ctx, b, 3*time.Second); err != nil {
						logging.Logger.Error("process verify block failed",
							zap.Int64("round", b.Round),
							zap.String("block", b.Hash),
							zap.Any("duration", time.Since(ts)),
							zap.Error(err))
						continue
					}
					logging.Logger.Debug("verify block processed",
						zap.Int64("round", b.Round),
						zap.String("block", b.Hash))
				case <-ctx.Done():
					return
				}
			}
		}()
	}

	wg.Wait()
}

func (mc *Chain) processVerifyBlockWithTimeout(ctx context.Context, b *block.Block, timeout time.Duration) error {
	cctx, cancel := context.WithTimeout(ctx, timeout)
	defer cancel()

	errC := make(chan error, 1)
	doneC := make(chan struct{})
	go func() {
		err := mc.processVerifyBlock(cctx, b)
		if err != nil {
			errC <- err
			return
		}
		close(doneC)
	}()

	select {
	case err := <-errC:
		return err
	case <-doneC:
		return nil
	case <-cctx.Done():
		return cctx.Err()
	}
}

func (mc *Chain) processVerifyBlock(ctx context.Context, b *block.Block) error {
	logging.Logger.Debug("verify block",
		zap.Int64("round", b.Round),
		zap.String("block", b.Hash))

	if err := b.Validate(ctx); err != nil {
		logging.Logger.Debug("verify block - can't validate",
			zap.Int64("round", b.Round), zap.Error(err))
		return err
	}

	if b.Round < mc.GetCurrentRound()-1 {
		logging.Logger.Debug("verify block - round mismatch",
			zap.Int64("current_round", mc.GetCurrentRound()),
			zap.Int64("block_round", b.Round))
		return nil
	}

	// get previous block notarization tickets, and update local prev block if exist
	if b.Round > 1 {
		go func() {
			// TODO: check if the block's prev notarized block reached the notarization threshold
			pr := mc.GetMinerRound(b.Round - 1)
			cctx, cancel := context.WithTimeout(context.Background(), time.Second)
			defer cancel()
			if err := mc.updatePreviousBlockNotarization(cctx, b, pr); err != nil {
				logging.Logger.Error("error during previous block notarization verification", zap.Error(err))
				return
			}
		}()
	}

	mr := mc.GetMinerRound(b.Round)
	if mr == nil {
		logging.Logger.Info("verify block - got block proposal before starting round",
			zap.Int64("round", b.Round), zap.String("block", b.Hash),
			zap.String("miner", b.MinerID))

		mr = mc.getOrCreateRound(ctx, b.Round)
		if mr == nil {
			logging.Logger.Error("verify block - can't start new round",
				zap.Int64("round", b.Round))
			return nil
		}

<<<<<<< HEAD
		mc.StartRound(ctx, mr, b.GetRoundRandomSeed())
=======
		//mc.startRound(ctx, mr, b.GetRoundRandomSeed())
>>>>>>> d449d248

		mc.AddToRoundVerification(ctx, mr, b)
		return nil
	}

	if !mr.IsVRFComplete() {
		logging.Logger.Info("verify block - got block proposal before VRF is complete",
			zap.Int64("round", b.Round), zap.String("block", b.Hash),
			zap.String("miner", b.MinerID))

		if mr.GetTimeoutCount() < b.RoundTimeoutCount {
			logging.Logger.Info("verify block - ignoring, round timout count < block round timeout count",
				zap.Int64("round", b.Round), zap.String("block", b.Hash),
				zap.String("miner", b.MinerID),
				zap.Int("round_toc", mr.GetTimeoutCount()),
				zap.Int("round_toc", b.RoundTimeoutCount))
			return nil
		}

		if b.GetRoundRandomSeed() != mr.GetRandomSeed() {
			logging.Logger.Info("verify block - got block with different RRS",
				zap.Int64("round", b.Round),
				zap.Int64("block RRS", b.GetRoundRandomSeed()),
				zap.Int64("round RRS", mr.GetRandomSeed()))
<<<<<<< HEAD
			mc.StartRound(ctx, mr, b.GetRoundRandomSeed())
=======
			//mc.startRound(ctx, mr, b.GetRoundRandomSeed())
>>>>>>> d449d248
		}
	}

	vts := mr.GetVerificationTickets(b.Hash)
	if len(vts) == 0 {
		mc.AddToRoundVerification(ctx, mr, b)
		return nil
	}

	// TODO: mc.MergeVerificationTickets does not verify block's own tickets, might be a problem!
	mc.MergeVerificationTickets(b, vts)
	if !b.IsBlockNotarized() {
		mc.AddToRoundVerification(ctx, mr, b)
		return nil
	}

	if mr.GetRandomSeed() == b.GetRoundRandomSeed() {
		b = mc.AddRoundBlock(mr, b)
		mc.checkBlockNotarization(ctx, mr, b, true)
		return nil
	}

	/* Since this is a notarized block, we are accepting it. */
	b1, r1, err := mc.AddNotarizedBlockToRound(mr, b)
	if err != nil {
		logging.Logger.Error("verify block failed",
			zap.Int64("round", b.Round),
			zap.String("block", b.Hash),
			zap.String("miner", b.MinerID),
			zap.Error(err))
		return nil
	}

	b = b1
	mr = r1.(*Round)
	logging.Logger.Info("verify block - added a notarizedBlockToRound, got notarized block with different RRS",
		zap.Int64("round", b.Round),
		zap.String("block", b.Hash),
		zap.String("miner", b.MinerID),
		zap.Int("round_toc", mr.GetTimeoutCount()),
		zap.Int("round_toc", b.RoundTimeoutCount))

	mc.checkBlockNotarization(ctx, mr, b, true)
	return nil
}

func (mc *Chain) verifyTicketsWithRetry(ctx context.Context,
	r int64, block string, bvts []*block.VerificationTicket, retryN int) error {
	for i := 0; i < retryN; i++ {
		err := func() error {
			logging.Logger.Debug("verification ticket",
				zap.Int64("round", r),
				zap.String("block", block),
				zap.Int("retry", i))
			cctx, cancel := context.WithTimeout(ctx, time.Second)
			defer cancel()
			return mc.VerifyTickets(cctx, block, bvts, r)
		}()

		switch err {
		case nil:
			return nil
		case context.DeadlineExceeded:
			if mc.GetCurrentRound() > r {
				return common.NewErrorf("verify_tickets_timeout", "chain moved on, round: %d", r)
			}
		default:
			logging.Logger.Error("verification ticket failed",
				zap.Int64("round", r),
				zap.Error(err))
			return err
		}
	}

	return common.NewErrorf("verify_tickets_timeout", "ticket timeout with retry, round: %d", r)
}

// handleVerificationTicketMessage - handles the verification ticket message.
func (mc *Chain) handleVerificationTicketMessage(ctx context.Context, msg *BlockMessage) {
	var (
		bvt = msg.BlockVerificationTicket
		rn  = bvt.Round
		mr  = mc.GetMinerRound(rn)
	)

	cctx, cancel := context.WithTimeout(ctx, time.Second)
	defer cancel()
	if err := mc.VerifyTickets(cctx, bvt.BlockID, []*block.VerificationTicket{&bvt.VerificationTicket}, rn); err != nil {
		logging.Logger.Error("handle vt. msg - verification ticket failed",
			zap.Error(err),
			zap.Int64("round", bvt.Round),
			zap.String("block", bvt.BlockID))
		return
	}

	b, err := mc.GetBlock(ctx, bvt.BlockID)
	if err != nil {
		logging.Logger.Debug("handle vt. msg - block does not exist, collect tickets though",
			zap.Int64("round", bvt.Round),
			zap.String("block", bvt.BlockID))

		mr.AddVerificationTickets([]*block.BlockVerificationTicket{bvt})
		return
	}

	mc.ProcessVerifiedTicket(ctx, mr, b, &bvt.VerificationTicket)
}

func (mc *Chain) isNotarizing(hash string) (notarizing bool) {
	mc.nbpMutex.Lock()
	_, notarizing = mc.notarizationBlockProcessMap[hash]
	mc.nbpMutex.Unlock()
	return
}

func (mc *Chain) processNotarization(ctx context.Context, not *Notarization) {
	mc.nbpMutex.Lock()
	if _, ok := mc.notarizationBlockProcessMap[not.BlockID]; ok {
		mc.nbpMutex.Unlock()
		return
	}

	mc.notarizationBlockProcessMap[not.BlockID] = struct{}{}
	mc.nbpMutex.Unlock()

	select {
	case mc.notarizationBlockProcessC <- not:
	case <-time.After(500 * time.Millisecond):
		logging.Logger.Warn("process notarization slow, push to channel timeout",
			zap.Int64("round", not.Round))
		mc.nbpMutex.Lock()
		delete(mc.notarizationBlockProcessMap, not.BlockID)
		mc.nbpMutex.Unlock()
	case <-ctx.Done():
	}
}

// NotarizationProcessWorker represents a worker to process notarization messages sequentially
func (mc *Chain) NotarizationProcessWorker(ctx context.Context) {
	for {
		select {
		case not := <-mc.notarizationBlockProcessC:
			func() {
				doneC := make(chan struct{})
				errC := make(chan error, 1)
				cctx, cancel := context.WithTimeout(ctx, 30*time.Second)
				defer cancel()
				ts := time.Now()
				go func() {
					if err := mc.notarizationProcess(cctx, not); err != nil {
						errC <- err
					}
					close(doneC)
				}()

				select {
				case err := <-errC:
					logging.Logger.Error("process notarization failed",
						zap.Int64("round", not.Round),
						zap.String("block", not.BlockID),
						zap.Error(err))
				case <-doneC:
					logging.Logger.Info("process notarization success",
						zap.Int64("round", not.Round),
						zap.String("block", not.BlockID),
						zap.Any("duration", time.Since(ts)))
				case <-cctx.Done():
					logging.Logger.Error("process notarization timeout",
						zap.Int64("round", not.Round),
						zap.String("block", not.BlockID))
				}
			}()
		case <-ctx.Done():
			return
		}
	}
}

func (mc *Chain) notarizationProcess(ctx context.Context, not *Notarization) error {
	var (
		r    = mc.getOrCreateRound(ctx, not.Round)
		b, _ = mc.GetBlock(ctx, not.BlockID)
	)

	if b == nil {
		logging.Logger.Debug("Block we received notarization for is not found locally, fetching it")
		// fetch from remote
		var err error
		b, err = mc.GetNotarizedBlockForce(ctx, not.BlockID, not.Round)
		if err != nil {
			return fmt.Errorf("fetch notarized block failed, err: %v", err)
		}
		//err = mc.ComputeOrSyncState(ctx, b)
		prevBlock, err := mc.GetBlock(ctx, b.PrevHash)
		if err != nil {
			logging.Logger.Debug("No previous block for notarization is found locally, fetching it", zap.Error(err))
			prevBlock = mc.GetPreviousBlock(ctx, b)
			if prevBlock == nil {
				return fmt.Errorf("can't fetch previous block of notarization")
			}
		}
		b.SetPreviousBlock(prevBlock)
	}

	if !b.IsStateComputed() {
		logging.Logger.Debug("Computing state for block we received notarization for")
		if err := mc.GetBlockStateChangeForce(ctx, b); err != nil {
			return fmt.Errorf("can't get block state change for notarization, err: %v", err)
		}
	}

	if !b.IsBlockNotarized() {
		var vts = b.UnknownTickets(not.VerificationTickets)
		if len(vts) == 0 {
			err := mc.VerifyBlockNotarization(ctx, b)
			if err != nil {
				return errors.New("no new tickets detected")
			}
		} else {
			logging.Logger.Debug("process notarization - merge notarization block",
				zap.Int64("round", b.Round),
				zap.String("block", b.Hash))
			if err := mc.MergeNotarization(ctx, r, b, vts); err != nil {
				return fmt.Errorf("merge notarization tickets failed, err: %v", err)
			}

			if !b.IsBlockNotarized() {
				logging.Logger.Error("process notarization - not notarized after merging!",
					zap.Int64("round", b.Round),
					zap.String("block", b.Hash),
					zap.Int("unknown tickets num", len(vts)),
					zap.Int("notarized tickets num", len(not.VerificationTickets)),
					zap.Int("block tickets", len(b.GetVerificationTickets())))
				return fmt.Errorf("block is not notarized after merging tickets, "+
					"block tickets num: %v, unknown tickets num: %v", len(b.GetVerificationTickets()), len(vts))
			}
		}
	}

	if _, _, err := mc.AddNotarizedBlockToRound(r, b); err != nil {
		logging.Logger.Error("process notarization - not added to round")
		return fmt.Errorf("can't add already notarized block to round: %v", err)
	}
	mc.ProgressOnNotarization(r)

	// update LFB if the LFB is far away behind the LFB ticket(fetch from sharder)
	lfb := mc.GetLatestFinalizedBlock()
	if lfb == nil {
		return nil
	}

	if lfbTK := mc.GetLatestLFBTicket(ctx); lfbTK != nil && lfbTK.Round-lfb.Round >= int64(mc.PruneStateBelowCount()/3) {
		if b.Round >= lfbTK.Round {
			// try to get LFB ticket block from local
			lfb, err := mc.GetBlock(ctx, lfbTK.LFBHash)
			if err != nil {
				// acquire from sharder
				logging.Logger.Debug("process notarization - ensure LFB from sharder",
					zap.Int64("round", b.Round),
					zap.Int64("LFB ticket round", lfbTK.Round),
					zap.String("LFB ticket block", lfbTK.LFBHash))
				_, err := mc.ensureLatestFinalizedBlock(ctx)
				return err
			}
			logging.Logger.Debug("process notarization - update LFB, round > tk round",
				zap.Int64("round", b.Round),
				zap.Int64("lfb round", lfb.Round),
				zap.Int64("LFB ticket round", lfbTK.Round),
				zap.String("LFB ticket block", lfbTK.LFBHash))
			mc.SetLatestFinalizedBlock(ctx, lfb)
			return nil
		}

		logging.Logger.Debug("process notarization - update LFB, round <= tk round",
			zap.Int64("round", b.Round),
			zap.Int64("lfb round", lfb.Round),
			zap.Int64("LFB ticket round", lfbTK.Round),
			zap.String("LFB ticket block", lfbTK.LFBHash))
		_, err := mc.ensureLatestFinalizedBlock(ctx)
		return err
	}

	return nil
}

<<<<<<< HEAD
// handleNotarizationMessage - handles the block notarization message.
func (mc *Chain) handleNotarizationMessage(ctx context.Context, msg *BlockMessage) {
=======
func (mc *Chain) ProgressOnNotarization(notRound *Round) {
	if mc.GetCurrentRound() <= notRound.Number {
		logging.Logger.Info("process notarization - start next round",
			zap.Int64("new round", notRound.Number+1))
		//notRound.CancelVerification()
		//notRound.TryCancelBlockGeneration()
		//TODO implement round centric context, that is cancelled when transition to the next happens
		go mc.moveToNextRoundNotAhead(common.GetRootContext(), notRound)
	}
}

// HandleNotarizationMessage - handles the block notarization message.
func (mc *Chain) HandleNotarizationMessage(ctx context.Context, msg *BlockMessage) {
>>>>>>> d449d248
	mc.processNotarization(ctx, msg.Notarization)
}

// HandleNotarizedBlockMessage - handles a notarized block for a previous round.
func (mc *Chain) HandleNotarizedBlockMessage(ctx context.Context,
	msg *BlockMessage) {

	nb := msg.Block

	var mr = mc.getOrCreateRound(ctx, nb.Round)
	if mr == nil {
		logging.Logger.Debug("can't create round",
			zap.String("block", nb.Hash), zap.Any("round", nb.Round),
			zap.Bool("has_pr", mc.GetMinerRound(nb.Round-1) != nil))
		return // can't handle yet
	}

	if mr.GetRandomSeed() == 0 {
		mc.SetRandomSeed(mr, nb.GetRoundRandomSeed())
	}

	lfb := mc.GetLatestFinalizedBlock()
	cctx, cancel := context.WithTimeout(ctx, time.Second)
	defer cancel()

	isNotarizing, finish := mc.getOrSetBlockNotarizing(nb.Hash)
	if isNotarizing {
		return
	}

	if err := mc.verifyBlockNotarizationWorker.Run(cctx, func() error {
		return mc.VerifyBlockNotarization(ctx, nb)
	}); err != nil {
		logging.Logger.Error("handle notarized block",
			zap.Error(err),
			zap.Int64("round", nb.Round),
			zap.Int64("lfb_round", lfb.Round))
		finish(false)
		return
	}

<<<<<<< HEAD
	if !mr.IsVRFComplete() {
		mc.StartRound(ctx, mr, nb.GetRoundRandomSeed())
	}

=======
	//TODO remove it, we do exactly the same logic in VerifyBlockNotarization->
>>>>>>> d449d248
	var b = mc.AddRoundBlock(mr, nb)
	if !mc.AddNotarizedBlock(ctx, mr, b) {
		finish(false)
		return
	}
	finish(true)
	mc.ProgressOnNotarization(mr)
}<|MERGE_RESOLUTION|>--- conflicted
+++ resolved
@@ -209,11 +209,7 @@
 			return nil
 		}
 
-<<<<<<< HEAD
-		mc.StartRound(ctx, mr, b.GetRoundRandomSeed())
-=======
 		//mc.startRound(ctx, mr, b.GetRoundRandomSeed())
->>>>>>> d449d248
 
 		mc.AddToRoundVerification(ctx, mr, b)
 		return nil
@@ -238,11 +234,7 @@
 				zap.Int64("round", b.Round),
 				zap.Int64("block RRS", b.GetRoundRandomSeed()),
 				zap.Int64("round RRS", mr.GetRandomSeed()))
-<<<<<<< HEAD
-			mc.StartRound(ctx, mr, b.GetRoundRandomSeed())
-=======
 			//mc.startRound(ctx, mr, b.GetRoundRandomSeed())
->>>>>>> d449d248
 		}
 	}
 
@@ -528,10 +520,6 @@
 	return nil
 }
 
-<<<<<<< HEAD
-// handleNotarizationMessage - handles the block notarization message.
-func (mc *Chain) handleNotarizationMessage(ctx context.Context, msg *BlockMessage) {
-=======
 func (mc *Chain) ProgressOnNotarization(notRound *Round) {
 	if mc.GetCurrentRound() <= notRound.Number {
 		logging.Logger.Info("process notarization - start next round",
@@ -543,9 +531,8 @@
 	}
 }
 
-// HandleNotarizationMessage - handles the block notarization message.
-func (mc *Chain) HandleNotarizationMessage(ctx context.Context, msg *BlockMessage) {
->>>>>>> d449d248
+// handleNotarizationMessage - handles the block notarization message.
+func (mc *Chain) handleNotarizationMessage(ctx context.Context, msg *BlockMessage) {
 	mc.processNotarization(ctx, msg.Notarization)
 }
 
@@ -587,14 +574,7 @@
 		return
 	}
 
-<<<<<<< HEAD
-	if !mr.IsVRFComplete() {
-		mc.StartRound(ctx, mr, nb.GetRoundRandomSeed())
-	}
-
-=======
 	//TODO remove it, we do exactly the same logic in VerifyBlockNotarization->
->>>>>>> d449d248
 	var b = mc.AddRoundBlock(mr, nb)
 	if !mc.AddNotarizedBlock(ctx, mr, b) {
 		finish(false)

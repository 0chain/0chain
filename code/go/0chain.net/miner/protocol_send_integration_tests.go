--- conflicted
+++ resolved
@@ -414,11 +414,7 @@
 
 func isDelayingBlock(round int64) bool {
 	cfg := crpc.Client().State().ResendProposedBlock
-<<<<<<< HEAD
-	nodeType, typeRank := getNodeTypeAndTypeRank(round)
-=======
 	nodeType, typeRank := chain.GetNodeTypeAndTypeRank(round)
->>>>>>> 90db88e3
 	// we need to delay block from the Generator0 on configured round
 	return cfg != nil && cfg.OnRound == round && nodeType == generator && typeRank == 0
 }
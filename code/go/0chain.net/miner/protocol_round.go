package miner

import (
	"context"
	"errors"
	"fmt"
	"math"
	"sort"
	"strconv"
	"sync"
	"time"

	"0chain.net/core/encryption"
	"0chain.net/smartcontract/minersc"

	"0chain.net/core/logging"
	"0chain.net/core/memorystore"
	metrics "github.com/rcrowley/go-metrics"

	"0chain.net/chaincore/block"
	"0chain.net/chaincore/chain"
	"0chain.net/chaincore/config"
	"0chain.net/chaincore/node"
	"0chain.net/chaincore/round"
	"0chain.net/chaincore/state"
	"0chain.net/chaincore/transaction"
	"0chain.net/core/common"
	"0chain.net/core/datastore"
	"0chain.net/core/util"

	"go.uber.org/zap"
)

var rbgTimer metrics.Timer // round block generation timer

func init() {
	rbgTimer = metrics.GetOrRegisterTimer("rbg_time", nil)
}

// SetNetworkRelayTime - set the network relay time.
func SetNetworkRelayTime(delta time.Duration) {
	chain.SetNetworkRelayTime(delta)
}

func (mc *Chain) addMyVRFShare(ctx context.Context, pr *Round, r *Round) {

	var (
		rn  = r.GetRoundNumber()
		mb  = mc.GetMagicBlock(rn)
		snk = node.Self.Underlying().GetKey()
	)

	if !mb.Miners.HasNode(snk) {
		return
	}

	var dkg = mc.GetDKG(rn)
	if dkg == nil {
		logging.Logger.Error("add_my_vrf_share -- DKG is nil, my VRF share is not added",
			zap.Any("round", rn))
		return
	}

	var (
		vrfs = &round.VRFShare{}
		err  error
	)
	vrfs.Round = rn
	vrfs.RoundTimeoutCount = r.GetTimeoutCount()

	if vrfs.Share, err = mc.GetBlsShare(ctx, r.Round); err != nil {
		logging.Logger.Error("add_my_vrf_share", zap.Any("round", vrfs.Round),
			zap.Any("round_timeout", vrfs.RoundTimeoutCount),
			zap.Int64("dkg_starting_round", dkg.StartingRound),
			zap.Int64("dkg_mb_number", dkg.MagicBlockNumber),
			zap.Int64("pr_seed", pr.GetRandomSeed()),
			zap.String("pr_vrf_seed", strconv.FormatInt(pr.GetRandomSeed(), 16)),
			zap.Error(err))
		return
	}

	logging.Logger.Info("add_my_vrf_share", zap.Any("round", vrfs.Round),
		zap.Any("round_timeout", vrfs.RoundTimeoutCount),
		zap.Int64("dkg_starting_round", dkg.StartingRound),
		zap.Int64("dkg_mb_number", dkg.MagicBlockNumber),
		zap.Int64("pr_seed", pr.GetRandomSeed()),
		zap.String("pr_vrf_seed", strconv.FormatInt(pr.GetRandomSeed(), 16)),
		zap.String("share", vrfs.Share))

	vrfs.SetParty(node.Self.Underlying())
	r.vrfShare = vrfs
	// TODO: do we need to check if AddVRFShare is success or not?
	mc.AddVRFShare(ctx, r, vrfs)
	go mc.SendVRFShare(context.Background(), vrfs.Clone())
}

func (mc *Chain) isAheadOfSharders(ctx context.Context, round int64) bool {

	var (
		ahead = config.GetLFBTicketAhead()
		tk    = mc.GetLatestLFBTicket(ctx)
	)

	if tk == nil {
		return true // context done, treat it as ahead
	}

	if round+1 > tk.Round+int64(ahead) {
		logging.Logger.Warn("[is ahead]", zap.Int64("round", round),
			zap.Int64("ticket", tk.Round), zap.Int("ahead", ahead))
		return true // is ahead
	}

	logging.Logger.Debug("[is not ahead]", zap.Int64("round", round),
		zap.Int64("ticket", tk.Round), zap.Int("ahead", ahead))
	return false // is not ahead, can move on
}

// The waitNotAhead is similar to the isAheadOfSharders but it checks state and,
// if it's ahead, waits to be non-ahead or context is done or restart round
// event. Only in first case (successful case) it returns true. In two other
// cases it returns false and new round should not be created.
//
// The waitNotAhead may block for restart round time.
func (mc *Chain) waitNotAhead(ctx context.Context, round int64) (ok bool) {

	logging.Logger.Debug("[wait not ahead]")

	// subscribe to new LFB-tickets events; subscribe to restart round events
	var (
		tksubq = mc.SubLFBTicket()
		rrsubq = mc.subRestartRoundEvent()
	)
	defer mc.UnsubLFBTicket(tksubq)
	defer mc.unsubRestartRoundEvent(rrsubq)

	// check the current ticket

	var (
		ahead = config.GetLFBTicketAhead()
		tk    = mc.GetLatestLFBTicket(ctx)
	)

	if tk == nil {
		logging.Logger.Debug("[wait not ahead] [1] context is done or restart round")
		return // context is done, can't wait anymore
	}

	if round+1 <= tk.Round+int64(ahead) {
		logging.Logger.Debug("[wait not ahead] [2] not ahead, can move on")
		return true // not ahead, can move on
	}

	// wait in loop
	for {
		select {
		case ntk := <-tksubq: // the ntk can't be nil
			if round+1 <= ntk.Round+int64(ahead) {
				logging.Logger.Debug("[wait not ahead] [3] not ahead, can move on")
				return true // not ahead, can move on
			}
			logging.Logger.Debug("[wait not ahead] [4] still ahead, can't move on")
		case <-rrsubq:
			logging.Logger.Debug("[wait not ahead] [5] restart round triggered")
			return // false, shouldn't move on
		case <-ctx.Done():
			logging.Logger.Debug("[wait not ahead] [6] context is done")
			return // context is done, shouldn't move on
		}
	}

}

func (mc *Chain) finalizeRound(ctx context.Context, r *Round) {
	logging.Logger.Debug("finalizedRound - cancel round verification", zap.Int64("round", r.GetRoundNumber()))
	mc.CancelRoundVerification(ctx, r)
	go mc.FinalizeRound(r.Round)
}

// StartNextRound - start the next round as a notarized
// block is discovered for the current round.
func (mc *Chain) StartNextRound(ctx context.Context, r *Round) *Round {

	var (
		rn = r.GetRoundNumber()
		pr = mc.GetMinerRound(rn - 1)
	)

	if pr != nil && !pr.IsFinalizing() && !pr.IsFinalized() {
		mc.finalizeRound(ctx, pr) // finalize the previous round
	}

	var (
		nr = round.NewRound(rn + 1)
		mr = mc.CreateRound(nr)
		er = mc.AddRound(mr).(*Round)
	)

	if er != mr && mc.isStarted() {
		logging.Logger.Info("StartNextRound found next round ready. No VRFs Sent",
			zap.Int64("er_round", er.GetRoundNumber()),
			zap.Int64("rrs", r.GetRandomSeed()),
			zap.Bool("is_started", mc.isStarted()))
		return er
	}

	if r.HasRandomSeed() {
		logging.Logger.Info("StartNextRound - add VRF", zap.Int64("round", er.GetRoundNumber()))
		mc.addMyVRFShare(ctx, r, er)
	} else {
		logging.Logger.Info("StartNextRound no VRFs sent -- "+
			"current round has no random seed",
			zap.Int64("rrs", r.GetRandomSeed()), zap.Int64("r_round", rn))
	}

	return er
}

// The getOrStartRound returns existing miner round, or starts new if there is
// previous one. It never checks and waits 'ahead of sharders' cases.
func (mc *Chain) getOrStartRound(ctx context.Context, rn int64) (
	mr *Round) {

	if mr = mc.GetMinerRound(rn); mr != nil {
		return // got existing round
	}

	var pr = mc.GetMinerRound(rn - 1)
	if pr == nil {
		logging.Logger.Error("get_or_start_round -- no previous round",
			zap.Int64("current_round", mc.GetCurrentRound()),
			zap.Int64("round", rn),
			zap.Int64("pr", rn-1))
		return
	}

	logging.Logger.Info("start round in getOrStartRound", zap.Int64("round", rn))
	return mc.StartNextRound(ctx, pr) // can return nil
}

func (mc *Chain) getOrStartRoundNotAhead(ctx context.Context, rn int64) (
	mr *Round) {

	if mr = mc.GetMinerRound(rn); mr != nil {
		return // already have the round
	}

	if mc.isAheadOfSharders(ctx, rn) {
		return // ahead of sharders, don't start new round anyway
	}

	// get existing or start new round checking previous round first
	return mc.getOrStartRound(ctx, rn)
}

// The getOrCreateRound returns existing round or creates new one. It used for
// LFB, and ignores 'aheadness' and previous round presence.
func (mc *Chain) getOrCreateRound(ctx context.Context, rn int64) (mr *Round) {

	if mr = mc.GetMinerRound(rn); mr != nil {
		return // got existing round, ok
	}

	// create the round regardless everything

	var rx = round.NewRound(rn)
	mr = mc.CreateRound(rx)

	return mc.AddRound(mr).(*Round)
}

// RedoVrfShare re-calculateVrfShare and send.
func (mc *Chain) RedoVrfShare(ctx context.Context, r *Round) bool {
	var pr *Round
	if r.GetRoundNumber() > 0 {
		pr = mc.GetMinerRound(r.GetRoundNumber() - 1)
	} else {
		pr = r
	}

	if pr == nil {
		logging.Logger.Info("no pr info inside RedoVrfShare",
			zap.Int64("Round", r.GetRoundNumber()))
		return false
	}

	if pr.HasRandomSeed() {
		r.vrfShare = nil
		logging.Logger.Info("RedoVrfShare after vrfShare is nil",
			zap.Int64("round", r.GetRoundNumber()),
			zap.Int("round_timeout", r.GetTimeoutCount()))
		mc.addMyVRFShare(ctx, pr, r)
		return true
	}

	return false
}

func (mc *Chain) getClientState(
	ctx context.Context,
	roundNumber int64,
) (*util.MerklePatriciaTrie, error) {
	pround := mc.GetRound(roundNumber - 1)
	pb := mc.GetBlockToExtend(ctx, pround)
	if pb == nil || pb.ClientState == nil {
<<<<<<< HEAD
		return nil
	}

=======
		return nil, fmt.Errorf("cannot get MPT from latest block %v", pb)
	}
>>>>>>> 556fedc2
	pndb := pb.ClientState.GetNodeDB()
	root := pb.ClientStateHash
	mndb := util.NewMemoryNodeDB()
	ndb := util.NewLevelNodeDB(mndb, pndb, false)
	clientState := util.NewMerklePatriciaTrie(ndb, util.Sequence(roundNumber-1), root)
	return clientState, nil
}

func getConfigMap(clientState *util.MerklePatriciaTrie) (*minersc.GlobalSettings, error) {
	if clientState == nil {
		return nil, errors.New("client state is nil")
	}

	val, err := clientState.GetNodeValue(util.Path(encryption.Hash(minersc.GLOBALS_KEY)))
	if err != nil {
		return nil, err
	}

	gl := &minersc.GlobalSettings{
		Fields: make(map[string]string),
	}
	err = gl.Decode(val.Encode())
	if err != nil {
		return nil, err
	}

	return gl, nil
}

func (mc *Chain) startRound(ctx context.Context, r *Round, seed int64) {
	if !mc.SetRandomSeed(r.Round, seed) {
		return
	}
<<<<<<< HEAD

	// TODO: mc.getClientState would send request to get notarized
	// block from remote everytime, which could cause performance
	// issue.
	//
	//configMap, err := getConfigMap(mc.getClientState(ctx, r.GetRoundNumber()))
	//if err != nil {
	//	logging.Logger.Info("cannot get global settings",
	//		zap.Int64("start of round", r.GetRoundNumber()),
	//		zap.Error(err),
	//	)
	//} else {
	//	err := mc.Config.Update(configMap)
	//	logging.Logger.Error("cannot update global settings",
	//		zap.Int64("start of round", r.GetRoundNumber()),
	//		zap.Error(err),
	//	)
	//}
=======
	clientState, err := mc.getClientState(ctx, r.GetRoundNumber())
	if err != nil {
		// This might happen after stopping and starting the miners
		// and the MPT has not been setup yet.
		logging.Logger.Error("cannot get the client state from last block",
			zap.Error(err),
		)
	} else {
		configMap, err := getConfigMap(clientState)
		if err != nil {
			logging.Logger.Info("cannot get global settings",
				zap.Int64("start of round", r.GetRoundNumber()),
				zap.Error(err),
			)
		} else {
			err := mc.Config.Update(configMap)
			if err != nil {
				logging.Logger.Error("cannot update global settings",
					zap.Int64("start of round", r.GetRoundNumber()),
					zap.Error(err),
				)
			}
		}
	}
>>>>>>> 556fedc2

	mc.startNewRound(ctx, r)
}

func (mc *Chain) startNewRound(ctx context.Context, mr *Round) {
	var rn = mr.GetRoundNumber()

	if rn < mc.GetCurrentRound() {
		logging.Logger.Debug("start new round (current round higher)",
			zap.Int64("round", rn),
			zap.Int64("current_round", mc.GetCurrentRound()))
		return
	}

	pr := mc.GetRound(rn - 1)
	if pr == nil {
		logging.Logger.Debug("start new round (previous round not found)",
			zap.Int64("round", rn))
		return
	}

	var (
		self = node.Self.Underlying()
		rank = mr.GetMinerRank(self)
	)

	if !mc.IsRoundGenerator(mr, self) {
		logging.Logger.Info("TOC_FIX Not a generator", zap.Int64("round", rn),
			zap.Int("index", self.SetIndex),
			zap.Int("rank", rank),
			zap.Int("timeout_count", mr.GetTimeoutCount()),
			zap.Any("random_seed", mr.GetRandomSeed()))
		// TODO: remove this debug
		go func(r int64) {
			// check if this round has got a block in 3 seconds, report if not
			time.AfterFunc(5*time.Second, func() {
				if bs := mc.GetRoundBlocks(r); len(bs) == 0 {
					logging.Logger.Warn("no block for new round in 5 seconds",
						zap.Int64("round", r))
				}
			})
		}(rn)
		return
	}

	if pr.GetHeaviestNotarizedBlock() == nil {
		logging.Logger.Info("start new round - previous block is not notarized",
			zap.Int64("round", rn))
		return
	}

	logging.Logger.Info("*** TOC_FIX starting round block generation ***",
		zap.Int64("round", rn), zap.Int("index", self.SetIndex),
		zap.Int("rank", rank), zap.Int("timeout_count", mr.GetTimeoutCount()),
		zap.Any("random_seed", mr.GetRandomSeed()),
		zap.Int64("lf_round", mc.GetLatestFinalizedBlock().Round))

	// NOTE: If there are not enough txns, this will not advance further even
	// though rest of the network is. That's why this is a goroutine.
	go mc.GenerateRoundBlock(context.Background(), mr)
}

// GetBlockToExtend - Get the block to extend from the given round.
func (mc *Chain) GetBlockToExtend(ctx context.Context, r round.RoundI) (
	bnb *block.Block) {

	if bnb = r.GetHeaviestNotarizedBlock(); bnb == nil {
		type pBlock struct {
			Block     string
			Proposals int
		}
		proposals := r.GetProposedBlocks()
		var pcounts []*pBlock
		for _, pb := range proposals {
			pcount := pb.VerificationTicketsSize()
			if pcount == 0 {
				continue
			}
			pcounts = append(pcounts, &pBlock{Block: pb.Hash, Proposals: pcount})
		}
		sort.SliceStable(pcounts, func(i, j int) bool {
			return pcounts[i].Proposals > pcounts[j].Proposals
		})
		logging.Logger.Info("get block to extend - no notarized block",
			zap.Int64("round", r.GetRoundNumber()),
			zap.Int("num_proposals", len(proposals)),
			zap.Any("verification_tickets", pcounts))
		bnb = mc.GetHeaviestNotarizedBlock(ctx, r)
	}

	if bnb == nil {
		logging.Logger.Debug("get block to extend - no block",
			zap.Int64("round", r.GetRoundNumber()),
			zap.Int64("current_round", mc.GetCurrentRound()))
		return // nil
	}

	if !bnb.IsStateComputed() {
		logging.Logger.Debug("best notarized block not computed yet", zap.Int64("round", r.GetRoundNumber()))
		err := mc.ComputeOrSyncState(ctx, bnb)
		if err != nil {
			logging.Logger.Debug("failed to compute or sync state of best notarized block",
				zap.Int64("round", r.GetRoundNumber()),
				zap.String("block", bnb.Hash),
				zap.Error(err))
			if state.DebugBlock() {
				logging.Logger.Error("get block to extend - best nb compute state",
					zap.Any("round", r.GetRoundNumber()),
					zap.Any("block", bnb.Hash), zap.Error(err))
				return nil
			}
		}
	}

	return // bnb
}

// GenerateRoundBlock - given a round number generates a block.
func (mc *Chain) GenerateRoundBlock(ctx context.Context, r *Round) (*block.Block, error) {
	var ts = time.Now()
	defer func() { rbgTimer.UpdateSince(ts) }()

	roundNumber := r.GetRoundNumber()
	pround := mc.GetRound(roundNumber - 1)
	if pround == nil {
		logging.Logger.Error("generate round block - no prior round", zap.Any("round", roundNumber-1))
		return nil, common.NewError("invalid_round,", "Round not available")
	}

	pb := mc.GetBlockToExtend(ctx, pround)
	if pb == nil {
		logging.Logger.Error("generate round block - no block to extend", zap.Any("round", roundNumber))
		return nil, common.NewError("block_gen_no_block_to_extend", "Do not have the block to extend this round")
	}

	if !pb.IsStateComputed() {
		logging.Logger.Debug("GenerateRoundBlock, state of prior round block not computed",
			zap.Any("state status", pb.GetStateStatus()))
	}

	txnEntityMetadata := datastore.GetEntityMetadata("txn")
	cctx := memorystore.WithEntityConnection(common.GetRootContext(), txnEntityMetadata)
	defer memorystore.Close(cctx)

	var (
		rn    = r.GetRoundNumber()                       //
		b     = block.NewBlock(mc.GetKey(), rn)          //
		lfmbr = mc.GetLatestFinalizedMagicBlockRound(rn) // related magic block

		rnoff = mbRoundOffset(rn)   //
		nvc   = mc.NextViewChange() // we can use LFB because there is VC offset
	)

	if nvc > 0 && rnoff >= nvc && lfmbr.StartingRound < nvc {
		logging.Logger.Error("gen_block",
			zap.String("err", "required MB missing or still not finalized"),
			zap.Int64("round offset", rnoff),
			zap.Int64("next_vc", nvc),
			zap.Int64("round", rn),
			zap.Int64("lfmbr_sr", lfmbr.StartingRound),
		)
		// TODO: correct next view change round on start, sometimes the rnoff could be
		// >= nvc when on start and the view change was not worked properly.
		return nil, common.NewError("gen_block",
			"required MB missing or still not finalized")
	}

	b.LatestFinalizedMagicBlockHash = lfmbr.Hash
	b.LatestFinalizedMagicBlockRound = lfmbr.Round

	logging.Logger.Debug("Setting LFMB round/hash for a block",
		zap.Int64("rn", r.GetRoundNumber()), zap.Int64("mc.crn", mc.GetCurrentRound()),
		zap.Int64("rnoff", mbRoundOffset(rn)), zap.Int64("nvc", mc.NextViewChange()),
		zap.Int64("r", lfmbr.Round), zap.String("h", lfmbr.Hash),
		zap.Int64("b.lfmbr", b.LatestFinalizedMagicBlockRound), zap.String("b.lfmbh", b.LatestFinalizedMagicBlockHash),
	)

	b.MinerID = node.Self.Underlying().GetKey()

	// set block round random seed
	roundSeed := r.GetRandomSeed()
	if roundSeed == 0 {
		logging.Logger.Error("Round seed reset to zero", zap.Int64("round", rn))
		return nil, common.NewError("gen_block", "round seed reset to zero")
	}

	b.SetRoundRandomSeed(roundSeed)

	mc.SetPreviousBlock(r, b, pb)

	var (
		start             = time.Now()
		generationTimeout = time.Millisecond * time.Duration(mc.GetGenerationTimeout())

		makeBlock       bool
		generationTries int
		startLogging    time.Time
	)
	for {
		if mc.GetCurrentRound() > b.Round {
			logging.Logger.Error("generate block - round mismatch",
				zap.Any("round", roundNumber),
				zap.Any("current_round", mc.GetCurrentRound()))
			return nil, ErrRoundMismatch
		}

		txnCount := transaction.GetTransactionCount()
		generationTries++
		if !pb.IsStateComputed() {
			logging.Logger.Debug("GenerateRoundBlock, previous block state is not computed",
				zap.Int64("round", b.Round),
				zap.Int64("pre round", pb.Round),
				zap.Any("prior_block_state", pb.GetStateStatus()))
		}

		b.SetStateDB(pb, mc.GetStateDB())

		err := mc.GenerateBlock(cctx, b, mc, makeBlock)
		if err != nil {
			cerr, ok := err.(*common.Error)
			if ok {
				switch cerr.Code {
				case InsufficientTxns:
					for true {
						delay := mc.GetRetryWaitTime()
						time.Sleep(time.Duration(delay) * time.Millisecond)
						if startLogging.IsZero() || time.Now().Sub(startLogging) > time.Second {
							startLogging = time.Now()
							logging.Logger.Info("generate block",
								zap.Any("round", roundNumber),
								zap.Any("delay", delay),
								zap.Any("txn_count", txnCount),
								zap.Any("t.txn_count", transaction.GetTransactionCount()),
								zap.Any("error", cerr))
						}
						if mc.GetCurrentRound() > b.Round {
							logging.Logger.Error("generate block - round mismatch",
								zap.Any("round", roundNumber),
								zap.Any("current_round", mc.GetCurrentRound()))
							return nil, ErrRoundMismatch
						}
						if txnCount != transaction.GetTransactionCount() || time.Now().Sub(start) > generationTimeout {
							makeBlock = true
							break
						}
					}
					continue
				case RoundMismatch:
					logging.Logger.Info("generate block", zap.Error(err))
					continue
				case RoundTimeout:
					logging.Logger.Error("generate block",
						zap.Int64("round", roundNumber),
						zap.Error(err))
					return nil, err
				}
			}
			if startLogging.IsZero() || time.Now().Sub(startLogging) > time.Second {
				startLogging = time.Now()
				logging.Logger.Info("generate block", zap.Any("round", roundNumber),
					zap.Any("txn_count", txnCount),
					zap.Any("t.txn_count", transaction.GetTransactionCount()),
					zap.Any("error", err))
			}
			return nil, err
		}

		if r.GetRandomSeed() != b.GetRoundRandomSeed() {
			logging.Logger.Error("round random seed mismatch",
				zap.Int64("round", b.Round),
				zap.Int64("round_rrs", r.GetRandomSeed()),
				zap.Int64("blk_rrs", b.GetRoundRandomSeed()))
			return nil, ErrRRSMismatch
		}

		mc.AddRoundBlock(r, b)
		if generationTries > 1 {
			logging.Logger.Info("generate block - multiple tries",
				zap.Int64("round", b.Round), zap.Int("tries", generationTries))
		}
		break
	}

	if r.IsVerificationComplete() {
		logging.Logger.Error("generate block - verification complete",
			zap.Any("round", roundNumber),
			zap.Any("notarized", len(r.GetNotarizedBlocks())))
		return nil, nil
	}

	mc.addToRoundVerification(ctx, r, b)
	r.AddProposedBlock(b)
	go mc.SendBlock(ctx, b)
	return b, nil
}

// AddToRoundVerification - add a block to verify.
func (mc *Chain) AddToRoundVerification(ctx context.Context, mr *Round, b *block.Block) {
	if mr.IsVerificationComplete() {
		logging.Logger.Debug("handle verify block - round verification completed",
			zap.Int64("round", mr.GetRoundNumber()))
		return
	}

	if mr.GetRandomSeed() != b.GetRoundRandomSeed() {
		logging.Logger.Error("handle verify block - got a block for verification with wrong random seed",
			zap.Int64("round", mr.GetRoundNumber()),
			zap.Int("roundToc", mr.GetTimeoutCount()),
			zap.Int("blockToc", b.RoundTimeoutCount),
			zap.Int64("round_rrs", mr.GetRandomSeed()),
			zap.Int64("block_rrs", b.GetRoundRandomSeed()))
		return
	}

	if !mc.ValidGenerator(mr.Round, b) {
		logging.Logger.Error("handle verify block - Not a valid generator. Ignoring block",
			zap.Int64("round", b.Round), zap.String("block", b.Hash))
		return
	}

	logging.Logger.Info("handle verify block - added block for ticket verification",
		zap.Int64("round", b.Round),
		zap.String("block", b.Hash),
		zap.String("magic block", b.LatestFinalizedMagicBlockHash),
		zap.Int64("magic block round", b.LatestFinalizedMagicBlockRound))

	if mr.IsFinalizing() || mr.IsFinalized() {
		b.SetBlockState(block.StateVerificationRejected)
		logging.Logger.Debug("add to verification", zap.Int64("round", b.Round),
			zap.String("block", b.Hash),
			zap.Bool("finalizing", mr.IsFinalizing()),
			zap.Bool("finalized", mr.IsFinalized()))
		return
	}

	if !mc.ValidateMagicBlock(ctx, mr.Round, b) {
		b.SetBlockState(block.StateVerificationRejected)
		logging.Logger.Error("add to verification (invalid magic block)",
			zap.Int64("round", b.Round), zap.String("block", b.Hash),
			zap.String("magic_block", b.LatestFinalizedMagicBlockHash),
			zap.Int64("magic_block_round", b.LatestFinalizedMagicBlockRound))
		return
	}

	var bNode = mc.GetMiners(mr.GetRoundNumber()).GetNode(b.MinerID)
	if bNode == nil {
		b.SetBlockState(block.StateVerificationRejected)
		logging.Logger.Error("add to round verification (invalid miner)",
			zap.Int64("round", b.Round), zap.String("block", b.Hash),
			zap.String("miner_id", b.MinerID))
		return
	}

	var pr = mc.GetMinerRound(mr.Number - 1)
	if pr == nil {
		logging.Logger.Error("add to verification (prior block's verify round is nil)",
			zap.Int64("round", mr.Number-1),
			zap.String("prev_block", b.PrevHash),
			zap.Int("pb_v_tickets", b.PrevBlockVerificationTicketsSize()))
		return
	}

	if b.PrevBlock != nil {
		if b.CreationDate < b.PrevBlock.CreationDate {
			logging.Logger.Error("add to verification (creation_date out of sequence",
				zap.Int64("round", mr.Number), zap.String("block", b.Hash),
				zap.Any("creation_date", b.CreationDate),
				zap.String("prev_block", b.PrevHash),
				zap.Any("prev_creation_date", b.PrevBlock.CreationDate))
			return
		}
		b.ComputeChainWeight()
		mc.updatePriorBlock(ctx, mr.Round, b)
	} else {
		// We can establish an upper bound for chain weight at the current
		// round, subtract 1 and add block's own weight and check if that's
		// less than the chain weight sent.
		var (
			lfb                   = mc.GetLatestFinalizedBlock()
			chainWeightUpperBound = lfb.ChainWeight + float64(b.Round-lfb.Round)
		)
		if b.ChainWeight > chainWeightUpperBound-1+b.Weight() {
			logging.Logger.Error("add to verification (wrong chain weight)",
				zap.Int64("round", b.Round), zap.String("block", b.Hash),
				zap.Float64("chain_weight", b.ChainWeight))
			return
		}
	}

	mr.AddProposedBlock(b)
	if mc.AddRoundBlock(mr, b) != b {
		logging.Logger.Warn("Add round block, block already exist, merge tickets", zap.Int64("round", b.Round))
		// block already exist, means the verification collection worker already started.
		return
	}

	mc.addToRoundVerification(context.Background(), mr, b)
}

func convertToBlockVerificationTickets(vts []*block.VerificationTicket, round int64, hash string) []*block.BlockVerificationTicket {
	bvts := make([]*block.BlockVerificationTicket, len(vts))
	for i, vt := range vts {
		bvts[i] = &block.BlockVerificationTicket{
			VerificationTicket: *vt,
			Round:              round,
			BlockID:            hash,
		}
	}
	return bvts
}

func (mc *Chain) getOrSetBlockNotarizing(hash string) (isNotarizing bool, clean func()) {
	clean = func() {}

	mc.nbmMutex.Lock()
	_, isNotarizing = mc.notarizingBlocksMap[hash]
	if isNotarizing {
		mc.nbmMutex.Unlock()
		return
	}

	mc.notarizingBlocksMap[hash] = struct{}{}
	mc.nbmMutex.Unlock()

	clean = func() {
		mc.nbmMutex.Lock()
		delete(mc.notarizingBlocksMap, hash)
		mc.nbmMutex.Unlock()
	}
	return
}

func (mc *Chain) updatePreviousBlockNotarization(ctx context.Context, b *block.Block, pr *Round) error {
	pb, err := mc.GetBlock(ctx, b.PrevHash)
	if err != nil || pb == nil {
		logging.Logger.Error("update prev block notarization (prior block does not exist",
			zap.Int64("round", b.Round),
			zap.String("prev block", b.PrevHash))
		return nil
	}

	// merge the tickets
	if pb.IsBlockNotarized() {
		logging.Logger.Debug("update prev block notarization, already notarized",
			zap.Int64("round", pb.Round),
			zap.String("block", pb.Hash))
		return nil
	}

	isNotarizing, clean := mc.getOrSetBlockNotarizing(b.PrevHash)
	defer clean()
	if isNotarizing {
		return nil
	}

	return mc.verifyBlockNotarizationWorker.Run(ctx, func() error {
		pbvts := convertToBlockVerificationTickets(b.GetPrevBlockVerificationTickets(), b.Round-1, b.PrevHash)
		pr.AddVerificationTickets(pbvts)

		logging.Logger.Debug("update prev block notarization, verify tickets",
			zap.Int64("round", pb.Round), zap.String("block", pb.Hash))

		// reset ctx so the timeout of parent ctx would not stop the ticket verification here
		ctx = context.Background()
		if err := mc.VerifyNotarization(ctx, pb, b.GetPrevBlockVerificationTickets(), pb.Round); err != nil {
			logging.Logger.Error("update prev block notarization failed",
				zap.Int64("round", pr.Number), zap.Any("miner_id", b.MinerID),
				zap.String("block", b.PrevHash),
				zap.Int("v_tickets", b.PrevBlockVerificationTicketsSize()),
				zap.Error(err))
			return err
		}

		pr.CancelVerification()
		pb.MergeVerificationTickets(b.GetPrevBlockVerificationTickets())
		mc.AddNotarizedBlock(ctx, pr, pb)
		return nil
	})
}

func (mc *Chain) addToRoundVerification(ctx context.Context, mr *Round, b *block.Block) {
	logging.Logger.Info("adding block to verify",
		zap.Int64("round", b.Round),
		zap.String("block", b.Hash),
		zap.String("prev_block", b.PrevHash),
		zap.String("state_hash", util.ToHex(b.ClientStateHash)),
		zap.Float64("weight", b.Weight()),
		zap.Float64("chain_weight", b.ChainWeight))
	vctx := mr.StartVerificationBlockCollection(ctx)
	miner := mc.GetMiners(mr.GetRoundNumber()).GetNode(b.MinerID)
	if vctx != nil && miner != nil {

		waitTime := mc.GetBlockProposalWaitTime(mr.Round)
		minerNT := time.Duration(int64(miner.GetLargeMessageSendTime()/1000000)) * time.Millisecond
		if minerNT >= waitTime {
			mr.delta = time.Millisecond
		} else {
			mr.delta = waitTime - minerNT
		}
		go mc.CollectBlocksForVerification(vctx, mr)
	}
	mr.AddBlockToVerify(b)
}

/*GetBlockProposalWaitTime - get the time to wait for the block proposals of the given round */
func (mc *Chain) GetBlockProposalWaitTime(r round.RoundI) time.Duration {
	if mc.BlockProposalWaitMode == chain.BlockProposalWaitDynamic {
		return mc.computeBlockProposalDynamicWaitTime(r)
	}
	return mc.BlockProposalMaxWaitTime
}

func (mc *Chain) computeBlockProposalDynamicWaitTime(r round.RoundI) time.Duration {
	mb := mc.GetMagicBlock(r.GetRoundNumber())
	medianTime := mb.Miners.GetMedianNetworkTime()
	generators := mc.GetGenerators(r)
	for _, g := range generators {
		sendTime := g.GetLargeMessageSendTime()
		if sendTime < medianTime {
			return time.Duration(int64(math.Round(sendTime)/1000000)) * time.Millisecond
		}
	}
	/*
		medianTimeMS := time.Duration(int64(math.Round(medianTime)/1000000)) * time.Millisecond
		if medianTimeMS > mc.BlockProposalMaxWaitTime {
			return medianTimeMS
		}*/
	return mc.BlockProposalMaxWaitTime
}

/*CollectBlocksForVerification - keep collecting the blocks till timeout and then start verifying */
func (mc *Chain) CollectBlocksForVerification(ctx context.Context, r *Round) {
	verifyAndSend := func(ctx context.Context, r *Round, b *block.Block) bool {
		b.SetBlockState(block.StateVerificationAccepted)
		miner := mc.GetMiners(r.GetRoundNumber()).GetNode(b.MinerID)
		if miner == nil || miner.ProtocolStats == nil {
			logging.Logger.Error("verify round block -- failed miner",
				zap.Any("round", r.Number), zap.Any("block", b.Hash),
				zap.Any("miner", b.MinerID))
			b.SetBlockState(block.StateVerificationFailed)
			return false
		}
		minerStats := miner.ProtocolStats.(*chain.MinerStats)
		bvt, err := mc.VerifyRoundBlock(ctx, r, b)
		if err != nil {
			switch err {
			case context.Canceled, context.DeadlineExceeded:
				if !r.isVerificationComplete() {
					b.SetBlockState(block.StateVerificationFailed)
					logging.Logger.Error("verify round block - canceled or deadline exceed without round verification completed",
						zap.Int64("round", b.Round), zap.Error(err))
				}
				return false
			case ErrRoundMismatch:
				if !r.isVerificationComplete() {
					b.SetBlockState(block.StateVerificationFailed)
					logging.Logger.Warn("verify round block failed, round mismatch",
						zap.Any("round", r.Number),
						zap.Any("block", b.Hash),
						zap.Any("current_round", mc.GetCurrentRound()))
				}
				return false
			default:
				b.SetBlockState(block.StateVerificationFailed)
				minerStats.VerificationFailures++
				logging.Logger.Error("verify round block failed",
					zap.Any("round", r.Number),
					zap.Any("block", b.Hash),
					zap.Error(err))
			}
			return false
		}
		b.SetBlockState(block.StateVerificationSuccessful)
		bnb := r.GetBestRankedNotarizedBlock()
		if bnb == nil || (bnb != nil && bnb.Hash == b.Hash) {
			logging.Logger.Info("Sending verification ticket", zap.Int64("round", r.Number), zap.String("block", b.Hash))
			go mc.SendVerificationTicket(ctx, b, bvt)
		}
		if bnb == nil {
			r.Block = b
			mc.ProcessVerifiedTicket(ctx, r, b, &bvt.VerificationTicket)
		}
		numGenerators := mc.GetGeneratorsNumOfRound(r.GetRoundNumber())
		if b.RoundRank >= numGenerators || b.RoundRank < 0 {
			logging.Logger.Warn("round rank is invalid or greater than num_generators",
				zap.String("hash", b.Hash), zap.Int64("round", b.Round),
				zap.Int("round_rank", b.RoundRank),
				zap.Int("num_generators", numGenerators))
		} else {
			if numGenerators > len(minerStats.VerificationTicketsByRank) {
				newRankStat := make([]int64, numGenerators)
				copy(newRankStat, minerStats.VerificationTicketsByRank)
				minerStats.VerificationTicketsByRank = newRankStat
			}
			minerStats.VerificationTicketsByRank[b.RoundRank]++
		}
		return true
	}
	var sendVerification = false
	var blocks = make([]*block.Block, 0, 8)
	initiateVerification := func() {
		// Sort the accumulated blocks by the rank and process them
		blocks = r.GetBlocksByRank(blocks)
		// Keep verifying all the blocks collected so far in the best rank order
		// till the first successful verification.
		for _, b := range blocks {
			if verifyAndSend(ctx, r, b) {
				break
			}
		}
		for _, b := range blocks {
			if b.GetBlockState() == block.StateVerificationPending {
				b.SetBlockState(block.StateVerificationRejected)
			}
		}
		sendVerification = true
	}
	var blockTimeTimer = time.NewTimer(r.delta)
	r.SetState(round.RoundCollectingBlockProposals)
	for {
		select {
		case <-ctx.Done():
			r.SetState(round.RoundStateVerificationTimedOut)
			bRank := -1
			if r.Block != nil {
				bRank = r.Block.RoundRank
			}
			for _, b := range blocks {
				bs := b.GetBlockState()
				if bRank != 0 && bRank != b.RoundRank {
					logging.Logger.Info("verification cancel (failing block)", zap.Int64("round", r.Number), zap.String("block", b.Hash), zap.Int("block_rank", b.RoundRank), zap.Int("best_rank", bRank), zap.Int8("block_state", bs))
				}
				if bs == block.StateVerificationPending || bs == block.StateVerificationAccepted {
					b.SetBlockState(block.StateVerificationFailed)
				}
			}
			return
		case <-blockTimeTimer.C:
			initiateVerification()
		case b := <-r.GetBlocksToVerifyChannel():
			if sendVerification {
				// Is this better than the current best block
				if r.Block == nil || r.Block.RoundRank >= b.RoundRank {
					b.SetBlockState(block.StateVerificationPending)
					logging.Logger.Debug("verify block - try to verify and send",
						zap.Int64("round", b.Round),
						zap.String("block", b.Hash),
						zap.Bool("has verified block", r.Block != nil),
						zap.Int("block round rank", b.RoundRank))
					verifyAndSend(ctx, r, b)
				} else {
					logging.Logger.Debug("verify block - rejected",
						zap.Int64("round", b.Round),
						zap.String("block", b.Hash))
					b.SetBlockState(block.StateVerificationRejected)
				}
			} else { // Accumulate all the blocks into this array till the BlockTime timeout
				logging.Logger.Debug("verify block - pending",
					zap.Int64("round", b.Round),
					zap.String("block", b.Hash))
				b.SetBlockState(block.StateVerificationPending)
				blocks = append(blocks, b)
			}
		}
	}
}

/*VerifyRoundBlock - given a block is verified for a round*/
func (mc *Chain) VerifyRoundBlock(ctx context.Context, r round.RoundI, b *block.Block) (*block.BlockVerificationTicket, error) {
	if !mc.CanShardBlocks(r.GetRoundNumber()) {
		return nil, common.NewError("fewer_active_sharders", "number of active sharders not sufficient")
	}
	if !mc.CanReplicateBlock(b) {
		return nil, common.NewError("fewer_active_replicators", "number of active replicators not sufficient")
	}
	if mc.GetCurrentRound() != r.GetRoundNumber() {
		return nil, ErrRoundMismatch
	}
	if b.MinerID == node.Self.Underlying().GetKey() {
		return mc.SignBlock(ctx, b)
	}
	if b.GetRoundRandomSeed() == 0 {
		return nil, common.NewErrorf("verify_round_block", "block with no RRS, %d, %s", b.Round, b.Hash)
	}

	var hasPriorBlock = b.PrevBlock != nil
	bvt, err := mc.VerifyBlock(ctx, b)
	if err != nil {
		b.SetVerificationStatus(block.VerificationFailed)
		return nil, err
	}
	if !hasPriorBlock && b.PrevBlock != nil {
		mc.updatePriorBlock(ctx, r, b)
	}
	return bvt, nil
}

func (mc *Chain) updatePriorBlock(ctx context.Context, r round.RoundI, b *block.Block) {
	pb := b.PrevBlock
	mc.MergeVerificationTickets(pb, b.GetPrevBlockVerificationTickets())
	pr := mc.GetMinerRound(pb.Round)
	if pr != nil {
		mc.AddNotarizedBlock(ctx, pr, pb)
	} else {
		logging.Logger.Error("verify round - previous round not present",
			zap.Int64("round", r.GetRoundNumber()),
			zap.String("block", b.Hash),
			zap.String("prev_block", b.PrevHash))
	}
	if pb.VerificationTicketsSize() > b.PrevBlockVerificationTicketsSize() {
		b.SetPrevBlockVerificationTickets(pb.GetVerificationTickets())
	}
}

/*ProcessVerifiedTicket - once a verified ticket is received, do further processing with it */
func (mc *Chain) ProcessVerifiedTicket(ctx context.Context, r *Round, b *block.Block, vt *block.VerificationTicket) {

	var notarized = b.IsBlockNotarized()

	// NOTE: We keep collecting verification tickets even if a block is
	// notarized. Knowing who all know about a block can be used to optimize
	// other parts of the protocol.
	if !mc.AddVerificationTicket(b, vt) {
		return
	}

	if notarized {
		// block was notarized before adding new tickets
		logging.Logger.Info("Block is notarized", zap.Int64("round", r.Number),
			zap.String("block", b.Hash))
		return
	}

	mc.checkBlockNotarization(ctx, r, b, true)
}

func (mc *Chain) checkBlockNotarization(ctx context.Context, r *Round, b *block.Block, broadcast bool) bool {
	if !b.IsBlockNotarized() {
		logging.Logger.Info("checkBlockNotarization -- block is not Notarized. Returning",
			zap.Int64("round", b.Round),
			zap.Any("block hash", b.Hash))
		return false
	}
	if !mc.AddNotarizedBlock(ctx, r, b) {
		logging.Logger.Warn("checkBlockNotarization -- block already notarized before",
			zap.Int64("round", b.Round),
			zap.String("block", b.Hash))
		return true
	}

	seed := b.GetRoundRandomSeed()
	if seed == 0 {
		logging.Logger.Error("checkBlockNotarization -- block random seed is 0", zap.Int64("round", b.Round))
		return false
	}

	mc.SetRandomSeed(r, seed)
	if broadcast {
		go mc.SendNotarization(context.Background(), b)
	}

	logging.Logger.Debug("check block notarization - block notarized",
		zap.Int64("round", b.Round), zap.String("block", b.Hash))

	// start next round if not ahead of sharders
	go mc.startNextRoundNotAhead(common.GetRootContext(), r)
	return true
}

func (mc *Chain) startNextRoundNotAhead(ctx context.Context, r *Round) {
	var rn = r.GetRoundNumber()
	if !mc.waitNotAhead(ctx, rn) {
		logging.Logger.Debug("start next round not ahead -- terminated",
			zap.Int64("round", rn))
		return // terminated
	}
	mc.StartNextRound(ctx, r)
}

// MergeNotarization - merge a notarization.
func (mc *Chain) MergeNotarization(ctx context.Context, r *Round, b *block.Block, vts []*block.VerificationTicket) error {
	return mc.BlockTicketsVerifyWithLock(ctx, b.Hash, func() error {
		if b.IsBlockNotarized() {
			logging.Logger.Debug("merge notarization, already notarized",
				zap.Int64("round", b.Round),
				zap.String("block", b.Hash))
			return nil
		}

		if err := mc.VerifyTickets(ctx, b.Hash, vts, r.GetRoundNumber()); err != nil {
			return err
		}

		mc.MergeVerificationTickets(b, vts)

		mc.checkBlockNotarization(ctx, r, b, false)
		return nil
	})
}

/*AddNotarizedBlock - add a notarized block for a given round */
func (mc *Chain) AddNotarizedBlock(ctx context.Context, r *Round, b *block.Block) bool {
	_, ok, err := r.AddNotarizedBlock(b)
	if err != nil {
		logging.Logger.Error("add notarized block failed",
			zap.Int64("round", r.GetRoundNumber()),
			zap.String("block", b.Hash),
			zap.Error(err))
		return false
	}

	if !ok {
		return false
	}

	mc.UpdateNodeState(b)

	if !b.IsStateComputed() {
		logging.Logger.Info("add notarized block - computing state",
			zap.Int64("round", b.Round), zap.String("block", b.Hash))
		mc.ComputeState(ctx, b)
	}

	if !r.IsVerificationComplete() {
		logging.Logger.Debug("AddNotarizedBlock - cancel round verification")
		mc.CancelRoundVerification(ctx, r)
	}
	b.SetBlockState(block.StateNotarized)
	return true
}

/*CancelRoundVerification - cancel verifications happening within a round */
func (mc *Chain) CancelRoundVerification(ctx context.Context, r *Round) {
	r.CancelVerification() // No need for further verification of any blocks
}

type BlockConsensus struct {
	*block.Block
	Consensus int
}

// GetLatestFinalizedBlockFromSharder - request for latest finalized block from
// all the sharders.
func (mc *Chain) GetLatestFinalizedBlockFromSharder(ctx context.Context) (
	fbs []*BlockConsensus) {

	mb := mc.GetLatestFinalizedMagicBlockBrief()
	fbs = make([]*BlockConsensus, 0, len(mb.ShardersN2NURLs))
	fbc := make(chan *block.Block, len(mb.ShardersN2NURLs))

	var handler = func(ctx context.Context, entity datastore.Entity) (
		resp interface{}, err error) {

		var fb, ok = entity.(*block.Block)
		if !ok {
			return nil, datastore.ErrInvalidEntity
		}

		if fb.Round == 0 {
			return
		}

		if err = fb.Validate(ctx); err != nil {
			logging.Logger.Error("lfb from sharder - invalid",
				zap.Int64("round", fb.Round), zap.String("block", fb.Hash),
				zap.Error(err))
			return
		}
		select {
		case fbc <- fb:
		default:
		}

		return fb, nil
	}

	mc.RequestEntityFromSharders(ctx, MinerLatestFinalizedBlockRequestor, nil, handler)
	close(fbc)

	cctx, cancel := context.WithTimeout(context.Background(), 3*time.Second)
	defer cancel()
	for fb := range fbc {
		// increase consensus
		for i, b := range fbs {
			if b.Hash == fb.Hash {
				fbs[i].Consensus++
				continue
			}
		}

		if err := mc.VerifyBlockNotarization(cctx, fb); err != nil {
			logging.Logger.Error("lfb from sharder - notarization failed",
				zap.Int64("round", fb.Round), zap.String("block", fb.Hash),
				zap.Error(err))
			continue
		}

		// don't use the round, just create it or make sure it's created
		mc.getOrCreateRound(cctx, fb.Round) // can' return nil

		// add new block
		fbs = append(fbs, &BlockConsensus{
			Block:     fb,
			Consensus: 1,
		})
	}

	// highest (the first sorting order), most popular (the second order)
	sort.Slice(fbs, func(i int, j int) bool {
		if fbs[i].Round == fbs[j].Round {
			return fbs[i].Consensus > fbs[j].Consensus
		}

		return fbs[i].Round > fbs[j].Round
	})

	return
}

// SyncFetchFinalizedBlockFromSharders fetches FB from sharders by hash.
// It used by miner to get FB by LFB ticket in restart round.
func (mc *Chain) SyncFetchFinalizedBlockFromSharders(ctx context.Context,
	hash string) (fb *block.Block) {

	var b, err = mc.GetBlock(ctx, hash)
	if b != nil && err == nil {
		return b // already have the block
	}

	type blockConsensus struct {
		*block.Block
		consensus int
	}

	var (
		mb       = mc.GetCurrentMagicBlock()
		sharders = mb.Sharders
		fbs      = make([]*blockConsensus, 0, 1)

		mx sync.Mutex
	)

	var handler = func(_ context.Context, entity datastore.Entity) (
		resp interface{}, err error) {

		var fb, ok = entity.(*block.Block)
		if !ok {
			return nil, datastore.ErrInvalidEntity
		}

		if err = fb.Validate(ctx); err != nil {
			logging.Logger.Error("FB from sharder - invalid",
				zap.Int64("round", fb.Round),
				zap.String("block", fb.Hash),
				zap.Error(err))
			return nil, err
		}

		err = mc.VerifyBlockNotarization(ctx, fb)
		if err != nil {
			logging.Logger.Error("FB from sharder - notarization failed",
				zap.Int64("round", fb.Round),
				zap.String("block", fb.Hash), zap.Error(err))
			return nil, err
		}

		mc.getOrCreateRound(ctx, fb.Round)

		mx.Lock()
		defer mx.Unlock()
		for i, b := range fbs {
			if b.Hash == fb.Hash {
				fbs[i].consensus++
				return fb, nil
			}
		}
		fbs = append(fbs, &blockConsensus{
			Block:     fb,
			consensus: 1,
		})

		return fb, nil
	}

	sharders.RequestEntityFromAll(ctx, chain.FBRequestor, nil, handler)

	// highest (the first sorting order), most popular (the second order)
	sort.Slice(fbs, func(i int, j int) bool {
		return fbs[i].Round >= fbs[j].Round ||
			fbs[i].consensus > fbs[j].consensus

	})

	if len(fbs) == 0 {
		logging.Logger.Error("FB from sharders -- no block given",
			zap.String("hash", hash))
		return nil
	}

	return fbs[0].Block
}

// GetNextRoundTimeoutTime returns time in milliseconds.
func (mc *Chain) GetNextRoundTimeoutTime(ctx context.Context) int {

	ssft := int(math.Ceil(chain.SteadyStateFinalizationTimer.Mean() / 1000000))
	tick := mc.RoundTimeoutSofttoMin
	if tick < mc.RoundTimeoutSofttoMult*ssft {
		tick = mc.RoundTimeoutSofttoMult * ssft
	}
	logging.Logger.Info("nextTimeout", zap.Int("tick", tick))
	return tick
}

// HandleRoundTimeout handle timeouts appropriately.
func (mc *Chain) HandleRoundTimeout(ctx context.Context, round int64) {
	// 	mmb = mc.GetMagicBlock(rn + chain.ViewChangeOffset + 1)
	// 	cmb = mc.GetMagicBlock(rn)

	// 	selfNodeKey = node.Self.Underlying().GetKey()
	// )

	// // miner should be member of current magic block; also, we have to call the
	// // restartRound on last round of MB the miner is not member (on joining)
	// if cmb == nil || !cmb.Miners.HasNode(selfNodeKey) &&
	// 	!mmb.Miners.HasNode(selfNodeKey) {

	// 	return
	// }

	var r = mc.GetMinerRound(round)

	if r.GetSoftTimeoutCount() == mc.RoundRestartMult {
		logging.Logger.Info("triggering restartRound",
			zap.Int64("round", r.GetRoundNumber()))
		mc.restartRound(ctx, round)
		return
	}

	logging.Logger.Info("triggering handleNoProgress",
		zap.Int64("round", r.GetRoundNumber()))
	mc.handleNoProgress(ctx, round)
	r.IncSoftTimeoutCount()
}

func (mc *Chain) handleNoProgress(ctx context.Context, round int64) {
	r := mc.GetMinerRound(round)
	proposals := r.GetProposedBlocks()
	if len(proposals) > 0 { // send the best block to the network
		b := r.Block
		if b != nil {
			if mc.GetRoundTimeoutCount() <= 10 {
				logging.Logger.Info("sending the best block to the network",
					zap.Int64("round", b.Round), zap.String("block", b.Hash),
					zap.Int("rank", b.RoundRank))
			}
			lfmbr := mc.GetLatestFinalizedMagicBlockRound(round) // related magic block
			if lfmbr.Hash != b.LatestFinalizedMagicBlockHash {
				logging.Logger.Error("handleNoProgress mismatch latest finalized magic block",
					zap.Any("lfmbr hash", lfmbr.Hash),
					zap.Any("block lfmbr hash", b.LatestFinalizedMagicBlockHash),
					zap.Int64("lfmbr starting round", lfmbr.Round),
					zap.Int64("block lfmbr starting round", b.LatestFinalizedMagicBlockRound))
			} else {
				logging.Logger.Debug("handleNoProgress match latest finalized magic block",
					zap.Any("lfmbr hash", lfmbr.Hash),
					zap.Int64("lfmbr round", lfmbr.Round))
			}
			go mc.SendBlock(context.Background(), b)
		}
	}

	if r.vrfShare != nil {
		// send VRF share in goroutine, use new context, the old one will be canceled soon
		// after the function is returned
		go mc.SendVRFShare(context.Background(), r.vrfShare.Clone())
		logging.Logger.Info("Sent vrf shares in handle NoProgress")
	} else {
		logging.Logger.Info("Did not send vrf shares as it is nil", zap.Int64("round_num", r.GetRoundNumber()))
	}
	switch crt := mc.GetRoundTimeoutCount(); {
	case crt < 10:
		logging.Logger.Info("handleNoProgress",
			zap.Any("round", mc.GetCurrentRound()),
			zap.Int64("count_round_timeout", crt),
			zap.Any("num_vrf_share", len(r.GetVRFShares())))
	case crt == 10:
		logging.Logger.Error("handleNoProgress (no further timeout messages will be displayed)",
			zap.Any("round", mc.GetCurrentRound()),
			zap.Int64("count_round_timeout", crt),
			zap.Any("num_vrf_share", len(r.GetVRFShares())))
		//TODO: should have a means to send an email/SMS to someone or something like that
	}

}

func (mc *Chain) kickFinalization(ctx context.Context) {

	logging.Logger.Info("restartRound->kickFinalization")

	// kick all blocks finalization

	var lfb = mc.GetLatestFinalizedBlock()

	// don't kick more than 5 blocks at once
	e := mc.GetCurrentRound() // loop variables
	var count int
	i := lfb.Round

	for i < e && count < 5 {
		var mr = mc.GetMinerRound(i)
		if mr == nil || mr.IsFinalized() {
			logging.Logger.Info("restartRound->kickFinalization continued",
				zap.Any("miner round", mr),
				zap.Bool("miner is finalized", mr != nil && mr.IsFinalized()))
			i++
			count++
			continue // skip finalized blocks, skip nil miner rounds
		}
		logging.Logger.Info("restartRound->kickFinalization:",
			zap.Int64("round", mr.GetRoundNumber()))
		go mc.FinalizeRound(mr.Round) // kick finalization again
		i++
		count++
	}
}

// push notarized blocks to sharders again (the far ahead state)
func (mc *Chain) kickSharders(ctx context.Context) {

	var (
		lfb = mc.GetLatestFinalizedBlock()
		tk  = mc.GetLatestLFBTicket(ctx)
	)

	if lfb == nil || tk == nil {
		return
	}

	if lfb.Round <= tk.Round {
		mc.kickFinalization(ctx)
		return
	}

	logging.Logger.Info("restartRound->kickSharders: kick sharders")

	// don't kick more than 5 blocks at once
	var (
		s, c, i = tk.Round, mc.GetCurrentRound(), 0 // loop variables
		ahead   = config.GetLFBTicketAhead()
	)
	for ; s < c && i < ahead; s, i = s+1, i+1 {
		var mr = mc.GetMinerRound(s)
		// send block to sharders again, if missing sharders side
		if mr != nil && mr.Block != nil && mr.Block.IsBlockNotarized() &&
			mr.Block.GetStateStatus() == block.StateSuccessful {

			logging.Logger.Info("restartRound->kickSharders: kick sharder FB",
				zap.Int64("round", mr.GetRoundNumber()))
			go mc.ForcePushNotarizedBlock(ctx, mr.Block)
		}
	}
}

func isNilRound(r round.RoundI) bool {
	return r == nil || r == round.RoundI((*Round)(nil))
}

func (mc *Chain) kickRoundByLFB(ctx context.Context, lfb *block.Block) {

	var (
		sr = round.NewRound(lfb.Round)
		mr = mc.CreateRound(sr)
		nr *Round
	)

	if !mc.ensureState(ctx, lfb) {
		// ignore state error
	}

	mr, _ = mc.AddRound(mr).(*Round)
	mc.SetRandomSeed(sr, lfb.RoundRandomSeed)
	mc.AddBlock(lfb)
	if nr = mc.StartNextRound(ctx, mr); nr == nil {
		return
	}
	mc.SetCurrentRound(nr.Number)
}

func (mc *Chain) getRoundRandomSeed(rn int64) (seed int64) {
	var mr = mc.GetMinerRound(rn)
	if mr == nil {
		return // zero, no seed
	}
	return mr.GetRandomSeed() // can be zero too
}

func (mc *Chain) startNextRoundInRestartRound(ctx context.Context, i int64) {

	// don't start the round if the miner is ahead of sharders
	if mc.isAheadOfSharders(ctx, i) {
		logging.Logger.Error("[start next round in RR] is ahead, don't start")
		return
	}

	// previous round required
	var pr = mc.GetMinerRound(i - 1)
	if pr == nil {
		logging.Logger.Error("[start next round in RR] no previous round",
			zap.Int64("pr", i-1)) // critical, critical, critical, critical
		return
	}

	// start the next
	mc.StartNextRound(ctx, pr)
}

func (mc *Chain) restartRound(ctx context.Context, rn int64) {
	mc.sendRestartRoundEvent(ctx) // trigger restart round event

	mc.IncrementRoundTimeoutCount()
	var r = mc.GetMinerRound(rn)

	switch crt := mc.GetRoundTimeoutCount(); {
	case crt < 10:
		logging.Logger.Error("restartRound - round timeout occurred",
			zap.Any("round", rn), zap.Int64("count", crt),
			zap.Any("num_vrf_share", len(r.GetVRFShares())))

	case crt == 10:
		logging.Logger.Error("restartRound - round timeout occurred (no further"+
			" timeout messages will be displayed)",
			zap.Any("round", rn), zap.Int64("count", crt),
			zap.Any("num_vrf_share", len(r.GetVRFShares())))

		// TODO: should have a means to send an email/SMS to someone or
		// something like that
	}
	mc.RoundTimeoutsCount++

	// get LFMB and LFB from sharders
	var updated, err = mc.ensureLatestFinalizedBlocks(ctx)
	if err != nil {
		logging.Logger.Error("restartRound - ensure lfb", zap.Error(err))
	}

	var (
		isAhead = mc.isAheadOfSharders(ctx, rn)
		lfb     = mc.GetLatestFinalizedBlock()
	)

	// initialize rrs for lfb round
	if lfb.Round > 0 {
		lfbr := mc.GetMinerRound(lfb.Round)
		if lfbr == nil {
			lfbr = mc.AddRound(mc.CreateRound(round.NewRound(lfb.Round))).(*Round)
		}
		if lfb.RoundRandomSeed != 0 && lfbr.RandomSeed != lfb.RoundRandomSeed {
			lfbr.SetRandomSeedForNotarizedBlock(lfb.RoundRandomSeed, 0)
		}
	}

	// kick new round from the new LFB from sharders, if it's newer
	// than the current one
	if updated {
		if lfb.Round > rn {
			mc.kickRoundByLFB(ctx, lfb) // and continue
			//round = mc.GetCurrentRound()
		}
	} else if isAhead {
		mc.kickSharders(ctx) // not updated, kick sharders finalization
	}

	// walk up for first round with no not. block of all nodes
	for i := lfb.Round + 1; ; i++ {
		var xr = mc.GetMinerRound(i)
		if xr == nil {
			logging.Logger.Debug("restartRound - could not found round, start next round",
				zap.Int64("round", i),
				zap.Int64("lfb_round", lfb.Round))
			mc.startNextRoundInRestartRound(ctx, i)
			return // <============================================= [exit loop]
		}

		if xr.IsFinalized() || xr.IsFinalizing() {
			logging.Logger.Debug("restartRound - round is finalized or finalizing",
				zap.Int64("round", i),
				zap.Int64("lfb_round", lfb.Round))
			continue // skip rounds finalizing or finalized <=== [continue loop]
		}

		// check out corresponding not. block
		var xrhnb = xr.GetHeaviestNotarizedBlock()
		if xrhnb == nil {
			// fetch from remote
			xrhnb = mc.GetHeaviestNotarizedBlock(ctx, xr)
		}

		if xrhnb == nil ||
			(xrhnb != nil && xrhnb.GetRoundRandomSeed() == 0) ||
			(xrhnb != nil && xrhnb.GetRoundRandomSeed() != xr.GetRandomSeed()) {
			logging.Logger.Debug("restartRound - could not get HNB, redo vrf share",
				zap.Int64("round", xr.GetRoundNumber()),
				zap.Int64("lfb_round", lfb.Round))
			xr.Restart()
			xr.IncrementTimeoutCount(mc.getRoundRandomSeed(i-1), mc.GetMiners(i))
			mc.RedoVrfShare(ctx, xr)
			return // the round has restarted <===================== [exit loop]
		}

		mc.finalizeRound(ctx, xr)
	}
}

// ensureState makes sure block state is computed and initialized, it can't
// be sure the block stat will not be changed later (or will not become invalid)
// so, it's optimistic, let's track logs to find out how it's critical
// in reality
func (mc *Chain) ensureState(ctx context.Context, b *block.Block) (ok bool) {

	var err error
	if !b.IsStateComputed() {
		if err = mc.ComputeOrSyncState(ctx, b); err != nil {
			logging.Logger.Error("ensure_state -- compute or sync",
				zap.Error(err), zap.Int64("round", b.Round))
		}
	}
	if b.ClientState == nil {
		if err = mc.InitBlockState(b); err != nil {
			logging.Logger.Error("ensure_state -- initialize block state",
				zap.Error(err), zap.Int64("round", b.Round))
		}
	}

	// ensure next view change (from sharders)
	if ok = b.IsStateComputed() && b.ClientState != nil; ok {
		var nvc int64
		if nvc, err = mc.NextViewChangeOfBlock(b); err != nil {
			logging.Logger.Error("ensure_state -- next view change",
				zap.Error(err), zap.Int64("round", b.Round))
			return // but return result
		}
		mc.SetNextViewChange(nvc)
	}

	return
}

func (mc *Chain) ensureLatestFinalizedBlock(ctx context.Context) (
	updated bool, err error) {

	// LFB regardless a ticket
	var (
		have = mc.GetLatestFinalizedBlock()
		list = mc.GetLatestFinalizedBlockFromSharder(ctx)
	)

	if len(list) == 0 {
		logging.Logger.Debug("ensure_lfb - no new lfb received")
		return // no LFB given
	}

	rcvd := list[0].Block // the highest received LFB
	if have != nil && rcvd.Round == have.Round {
		logging.Logger.Debug("ensure_lfb - no new lfb received", zap.Int64("lfb_round", have.Round))
		return
	}

	if have != nil && rcvd.Round <= have.Round {
		// local lfb could be higher than lfb from sharders when kickFinalization happens
		logging.Logger.Debug("ensure_lfb - local lfb.Round > new lfb ",
			zap.Int64("lfb_round", have.Round),
			zap.Int64("new lfb_round", rcvd.Round))
		mc.ensureState(ctx, have)
		return // nothing to update
	}

	// received latest finalized block is one around ahead of local latest finalized block
	if have != nil && rcvd.Round-1 == have.Round {
		rcvd.SetPreviousBlock(have)
		mc.bumpLFBTicket(ctx, rcvd)
		if err := mc.SyncStateOrComputeLocal(ctx, rcvd); err != nil {
			logging.Logger.Error("ensure lfb", zap.Error(err))
		}

		logging.Logger.Info("ensure_lfb - ensure latest finalized block - set lfb",
			zap.Int64("round", rcvd.Round))
		mc.SetLatestFinalizedBlock(ctx, rcvd)
		return true, nil
	}

	var lfbRound int64
	if have != nil {
		lfbRound = have.Round
	}

	if err := mc.GetBlockStateChange(rcvd); err != nil {
		logging.Logger.Error("ensure_lfb - sync state of new lfb failed", zap.Error(err))
		return false, err
	}

	nvc, err := mc.NextViewChangeOfBlock(rcvd)
	if err != nil {
		logging.Logger.Error("ensure_lfb -- next view change", zap.Error(err), zap.Int64("round", rcvd.Round))
		return false, err
	}

	mc.SetNextViewChange(nvc)

	logging.Logger.Info("ensure_lfb - sync blocks",
		zap.Int64("lfb round", lfbRound),
		zap.Int64("lfb new round", rcvd.Round),
		zap.Int64("sync num", 1))
	pb := mc.SyncPreviousBlocks(ctx, rcvd, 1, chain.SaveToDB(true))
	if pb != nil {
		rcvd.SetPreviousBlock(pb)
	}

	mc.bumpLFBTicket(ctx, rcvd)

	mc.SetLatestFinalizedBlock(ctx, rcvd)
	logging.Logger.Info("ensure_lfb - set lfb",
		zap.Int64("round", rcvd.Round))

	if rcvd.MagicBlock != nil {

		// update magic block or notify to do finalization
		lfmb := mc.GetLatestFinalizedMagicBlock(ctx)
		if lfmb == nil || rcvd.StartingRound > lfmb.StartingRound {
			logging.Logger.Debug("ensure_lfb - update magic block",
				zap.Int64("round", rcvd.Round))
			if err := mc.UpdateMagicBlock(rcvd.MagicBlock); err == nil {
				mc.SetLatestFinalizedMagicBlock(rcvd)
			}
		}
	}

	return true, nil // updated
}

func (mc *Chain) ensureDKG(ctx context.Context, mb *block.Block) {
	if mb == nil {
		return
	}
	if !config.DevConfiguration.ViewChange {
		return
	}
	var err error
	if err = mc.SetDKGSFromStore(ctx, mb.MagicBlock); err != nil {
		logging.Logger.Error("setting DKG from store",
			zap.Int64("mb_round", mb.Round), zap.Error(err))
	}
}

func (mc *Chain) ensureLatestFinalizedBlocks(ctx context.Context) (
	updated bool, err error) {

	// So, there is worker that updates LFMB from configured 0DNS sever.
	// This MB used to request other nodes.

	defer mc.SetupLatestAndPreviousMagicBlocks(ctx)

	if updated, err = mc.ensureLatestFinalizedBlock(ctx); err != nil {
		return
	}

	// LFMB. The LFMB can be already update by LFMD worker (which uses 0DNS)
	// and here we just set correct DKG.

	rcvd := mc.GetLatestFinalizedMagicBlockFromSharders(ctx)
	if rcvd == nil {
		return
	}

	lfmb := mc.GetLatestFinalizedMagicBlock(ctx)
	mc.ensureDKG(ctx, lfmb)

	if lfmb != nil && rcvd.MagicBlockNumber <= lfmb.MagicBlockNumber {
		logging.Logger.Debug("lfmb from sharders has MagicBlockNumber <= lfmb",
			zap.Int64("sharder lfmb number", rcvd.MagicBlockNumber),
			zap.Int64("local lfmb number", lfmb.MagicBlockNumber))
		return
	}

	if err = mc.VerifyChainHistoryAndRepair(ctx, rcvd, nil); err != nil {
		return false, err
	}
	if err = mc.UpdateMagicBlock(rcvd.MagicBlock); err != nil {
		return false, err
	}
	mc.ensureDKG(ctx, rcvd)
	mc.SetLatestFinalizedMagicBlock(rcvd)

	// bump the ticket if necessary
	var tk = mc.GetLatestLFBTicket(ctx)
	if tk == nil || tk.Round < rcvd.Round {
		mc.AddReceivedLFBTicket(ctx, &chain.LFBTicket{
			Round: rcvd.Round,
		})
	}

	// don't set the MB as latest finalized MB; it should be done inside
	// ensure view change;

	updated = true
	return
}

// bump the ticket if necessary
func (mc *Chain) bumpLFBTicket(ctx context.Context, lfb *block.Block) {
	if lfb == nil {
		return
	}
	var tk = mc.GetLatestLFBTicket(ctx) // is the worker starts
	if tk == nil || tk.Round < lfb.Round {
		logging.Logger.Debug("bumpLFBTicket", zap.Int64("lfb_round", lfb.Round))
		mc.AddReceivedLFBTicket(ctx, &chain.LFBTicket{Round: lfb.Round})
	}
}

func (mc *Chain) startProtocolOnLFB(ctx context.Context, lfb *block.Block) (
	mr *Round) {

	if lfb == nil {
		return // nil
	}

	mc.bumpLFBTicket(ctx, lfb)

	// we can't compute state in the start protocol
	if err := mc.InitBlockState(lfb); err != nil {
		lfb.SetStateStatus(0)
	}

	mc.SetLatestFinalizedBlock(ctx, lfb)
	logging.Logger.Info("start protocoal on LFB - set lfb",
		zap.Int64("round", lfb.Round))
	return mc.GetMinerRound(lfb.Round)
}

func StartProtocol(ctx context.Context, gb *block.Block) {

	var (
		mc  = GetMinerChain()
		lfb = getLatestBlockFromSharders(ctx)
		mr  *Round
	)
	if lfb != nil {
		mr = mc.startProtocolOnLFB(ctx, lfb)
	} else {
		// start on genesis block
		mc.bumpLFBTicket(ctx, gb)
		var r = round.NewRound(gb.Round)
		mr = mc.CreateRound(r)
		mr = mc.AddRound(mr).(*Round)
	}
	var nr = mc.StartNextRound(ctx, mr)
	for nr == nil {
		select {
		case <-time.After(4 * time.Second): // repeat after some time
			_, err := mc.ensureLatestFinalizedBlocks(ctx)
			if err != nil {
				logging.Logger.Error("getting latest blocks from sharders",
					zap.Error(err))
				continue
			}

			lfb = mc.GetLatestFinalizedBlock()

			mr = mc.startProtocolOnLFB(ctx, lfb)
		case <-ctx.Done():
			return
		}
		nr = mc.StartNextRound(ctx, mr)
	}
	mc.SetCurrentRound(nr.Number)
	logging.Logger.Info("starting the blockchain ...", zap.Int64("round", nr.Number))
}

func (mc *Chain) setupLoadedMagicBlock(mb *block.MagicBlock) (err error) {
	return mc.UpdateMagicBlock(mb)
}

// LoadMagicBlocksAndDKG from store to start working. It loads MB and previous
// MB (regardless Miner SC rejection) and related DKG and sets them. It can
// return the latest MB and an error related to DKG or previous MB/DKG loading.
// The method can write INFO logs that doesn't really mean an error. Since, the
// method is optimistic and tries to load latest and previous MBs and related
// DKGs. But in a normal case miner can have or haven't the MBs and the DKGs.
func (mc *Chain) LoadMagicBlocksAndDKG(ctx context.Context) {

	// latest MB
	var (
		latest *block.MagicBlock
		err    error
	)
	if latest, err = LoadLatestMB(ctx); err != nil {
		logging.Logger.Error("load_mbs_and_dkg -- loading the latest MB",
			zap.Error(err))
		return // can't continue
	}

	// don't setup the latest MB since it can be promoted

	if latest.MagicBlockNumber <= 1 {
		return // done
	}
	// otherwise, load and setup previous
	var (
		prev *block.MagicBlock
		id   = strconv.FormatInt(latest.MagicBlockNumber-1, 10)
	)
	if prev, err = LoadMagicBlock(ctx, id); err != nil {
		logging.Logger.Info("load_mbs_and_dkg -- loading previous MB",
			zap.String("sr", id), zap.Error(err))
		return // can't continue
	}
	if err = mc.setupLoadedMagicBlock(prev); err != nil {
		logging.Logger.Info("load_mbs_and_dkg -- updating previous MB",
			zap.Error(err))
		return // can't continue
	}
	mc.SetMagicBlock(prev)

	// don't setup latest MB since it can be promoted
	//
	//	// and then setup the latest again for proper nodes registration,
	//	// ignoring its error
	//	mc.setupLoadedMagicBlock(latest)
	// DKG relates previous MB

	if err = mc.SetDKGSFromStore(ctx, prev); err != nil {
		logging.Logger.Info("load_mbs_and_dkg -- loading previous DKG",
			zap.Error(err))
	}
	// everything is OK
}

func (mc *Chain) WaitForActiveSharders(ctx context.Context) error {
	var (
		oldRound = mc.GetCurrentRound()
		lmb      = mc.GetCurrentMagicBlock()
	)

	defer func() {
		mc.SetCurrentRound(oldRound)
		chain.ResetStatusMonitor(lmb.StartingRound)
	}()

	// we can't use the lmb.StartingRound as current round, since the lmb
	// is saved in store but can be rejected by Miner SC if the LMB is not
	// view changed yet (451-502 rounds)

	if mc.CanShardBlocksSharders(lmb.Sharders) {
		return nil
	}

	var waitingSharders = make([]string, 0, lmb.Sharders.Size())
	for _, nodeSharder := range lmb.Sharders.CopyNodesMap() {
		waitingSharders = append(waitingSharders,
			fmt.Sprintf("id: %s; n2nhost: %s ", nodeSharder.ID, nodeSharder.N2NHost))
	}

	logging.Logger.Debug("waiting for sharders",
		zap.Int64("latest_magic_block_round", lmb.StartingRound),
		zap.Int64("latest_magic_block_number", lmb.MagicBlockNumber),
		zap.Any("sharders", waitingSharders))

	var ticker = time.NewTicker(5 * chain.DELTA)
	defer ticker.Stop()

	for {
		select {
		case <-ctx.Done():
			return ctx.Err()
		case ts := <-ticker.C:
			if mc.CanShardBlocksSharders(lmb.Sharders) {
				return nil
			}
			logging.Logger.Info("Waiting for Sharders.", zap.Time("ts", ts),
				zap.Any("sharders", waitingSharders))
			lmb.Sharders.OneTimeStatusMonitor(ctx, lmb.StartingRound) // just mark 'em active
		}
	}
}<|MERGE_RESOLUTION|>--- conflicted
+++ resolved
@@ -303,14 +303,8 @@
 	pround := mc.GetRound(roundNumber - 1)
 	pb := mc.GetBlockToExtend(ctx, pround)
 	if pb == nil || pb.ClientState == nil {
-<<<<<<< HEAD
-		return nil
-	}
-
-=======
 		return nil, fmt.Errorf("cannot get MPT from latest block %v", pb)
 	}
->>>>>>> 556fedc2
 	pndb := pb.ClientState.GetNodeDB()
 	root := pb.ClientStateHash
 	mndb := util.NewMemoryNodeDB()
@@ -344,51 +338,30 @@
 	if !mc.SetRandomSeed(r.Round, seed) {
 		return
 	}
-<<<<<<< HEAD
-
-	// TODO: mc.getClientState would send request to get notarized
-	// block from remote everytime, which could cause performance
-	// issue.
-	//
-	//configMap, err := getConfigMap(mc.getClientState(ctx, r.GetRoundNumber()))
-	//if err != nil {
-	//	logging.Logger.Info("cannot get global settings",
-	//		zap.Int64("start of round", r.GetRoundNumber()),
-	//		zap.Error(err),
-	//	)
-	//} else {
-	//	err := mc.Config.Update(configMap)
-	//	logging.Logger.Error("cannot update global settings",
-	//		zap.Int64("start of round", r.GetRoundNumber()),
-	//		zap.Error(err),
-	//	)
-	//}
-=======
-	clientState, err := mc.getClientState(ctx, r.GetRoundNumber())
-	if err != nil {
-		// This might happen after stopping and starting the miners
-		// and the MPT has not been setup yet.
-		logging.Logger.Error("cannot get the client state from last block",
-			zap.Error(err),
-		)
-	} else {
-		configMap, err := getConfigMap(clientState)
-		if err != nil {
-			logging.Logger.Info("cannot get global settings",
-				zap.Int64("start of round", r.GetRoundNumber()),
-				zap.Error(err),
-			)
-		} else {
-			err := mc.Config.Update(configMap)
-			if err != nil {
-				logging.Logger.Error("cannot update global settings",
-					zap.Int64("start of round", r.GetRoundNumber()),
-					zap.Error(err),
-				)
-			}
-		}
-	}
->>>>>>> 556fedc2
+	// clientState, err := mc.getClientState(ctx, r.GetRoundNumber())
+	// if err != nil {
+	// 	// This might happen after stopping and starting the miners
+	// 	// and the MPT has not been setup yet.
+	// 	logging.Logger.Error("cannot get the client state from last block",
+	// 		zap.Error(err),
+	// 	)
+	// } else {
+	// 	configMap, err := getConfigMap(clientState)
+	// 	if err != nil {
+	// 		logging.Logger.Info("cannot get global settings",
+	// 			zap.Int64("start of round", r.GetRoundNumber()),
+	// 			zap.Error(err),
+	// 		)
+	// 	} else {
+	// 		err := mc.Config.Update(configMap)
+	// 		if err != nil {
+	// 			logging.Logger.Error("cannot update global settings",
+	// 				zap.Int64("start of round", r.GetRoundNumber()),
+	// 				zap.Error(err),
+	// 			)
+	// 		}
+	// 	}
+	// }
 
 	mc.startNewRound(ctx, r)
 }

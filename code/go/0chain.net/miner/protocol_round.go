--- conflicted
+++ resolved
@@ -3,6 +3,7 @@
 import (
 	"0chain.net/core/memorystore"
 	"context"
+	"errors"
 	"fmt"
 	"math"
 	"sort"
@@ -254,7 +255,6 @@
 	return false
 }
 
-<<<<<<< HEAD
 func (mc *Chain) getClientState(
 	ctx context.Context,
 	roundNumber int64,
@@ -274,16 +274,6 @@
 
 //Generates block and sends it to the network if generator
 func (mc *Chain) TryProposeBlock(ctx context.Context, mr *Round) {
-=======
-func (mc *Chain) startRound(ctx context.Context, r *Round, seed int64) {
-	if !mc.SetRandomSeed(r.Round, seed) {
-		return
-	}
-	mc.startNewRound(ctx, r)
-}
-
-func (mc *Chain) startNewRound(ctx context.Context, mr *Round) {
->>>>>>> 4d97d762
 	var rn = mr.GetRoundNumber()
 
 	if rn < mc.GetCurrentRound() {
@@ -1065,6 +1055,9 @@
 	if mc.GetCurrentRound() != r.GetRoundNumber() {
 		return nil, ErrRoundMismatch
 	}
+	if b.MinerID == node.Self.Underlying().GetKey() {
+		return mc.SignBlock(ctx, b)
+	}
 	if b.GetRoundRandomSeed() == 0 {
 		return nil, common.NewErrorf("verify_round_block", "block with no RRS, %d, %s", b.Round, b.Hash)
 	}
@@ -1726,7 +1719,6 @@
 			zap.Int64("lfb_round", lfb.Round),
 			zap.Int("soft_timeout", r.GetSoftTimeoutCount()))
 
-<<<<<<< HEAD
 		if r.GetSoftTimeoutCount() >= mc.RoundRestartMult {
 			logging.Logger.Debug("restartRound - could not get HNB, redo vrf share",
 				zap.Int64("round", r.GetRoundNumber()),
@@ -1737,26 +1729,6 @@
 			}
 			r.IncrementTimeoutCount(mc.getRoundRandomSeed(r.Number-1), mc.GetMiners(r.Number))
 			mc.RedoVrfShare(ctx, r)
-=======
-		if xrhnb == nil ||
-			(xrhnb != nil && xrhnb.GetRoundRandomSeed() == 0) ||
-			(xrhnb != nil && xrhnb.GetRoundRandomSeed() != xr.GetRandomSeed()) {
-
-			logging.Logger.Debug("restartRound - could not get HNB",
-				zap.Int64("round", xr.GetRoundNumber()),
-				zap.Int64("lfb_round", lfb.Round),
-				zap.Int("soft_timeout", xr.GetSoftTimeoutCount()))
-
-			if xr.GetSoftTimeoutCount() >= mc.RoundRestartMult() {
-				logging.Logger.Debug("restartRound - could not get HNB, redo vrf share",
-					zap.Int64("round", xr.GetRoundNumber()),
-					zap.Int64("lfb_round", lfb.Round))
-				xr.Restart()
-				xr.IncrementTimeoutCount(mc.getRoundRandomSeed(i-1), mc.GetMiners(i))
-				mc.RedoVrfShare(ctx, xr)
-			}
-			return // the round has restarted <===================== [exit loop]
->>>>>>> 4d97d762
 		}
 		return // the round has restarted <===================== [exit loop]
 	}

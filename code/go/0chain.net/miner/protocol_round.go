--- conflicted
+++ resolved
@@ -605,13 +605,9 @@
 		}
 		err = mc.VerifyNotarization(ctx, fb.Hash, fb.GetVerificationTickets(), r)
 		if err != nil {
-<<<<<<< HEAD
-			Logger.DPanic("lfb from sharder - notarization failed", zap.Int64("round", fb.Round), zap.String("block", fb.Hash))
-=======
 			Logger.DPanic("lfb from sharder - notarization failed", zap.Int64("round", fb.Round),
 				zap.String("block", fb.Hash), zap.Error(err))
 			return nil, err
->>>>>>> bb1b3e93
 		}
 		fbMutex.Lock()
 		defer fbMutex.Unlock()

--- conflicted
+++ resolved
@@ -1277,7 +1277,7 @@
 		lfb = mc.GetLatestFinalizedBlock()
 		tk  = mc.GetLatestLFBTicket(ctx)
 	)
-	
+
 	if lfb == nil || tk == nil {
 		return
 	}
@@ -1432,15 +1432,6 @@
 			mc.startNextRoundInRestartRound(ctx, i)
 			return // <============================================= [exit loop]
 		}
-<<<<<<< HEAD
-=======
-		if i == round {
-			xr.Restart()
-			xr.IncrementTimeoutCount(mc.getRoundRandomSeed(i-1), mc.GetMiners(i))
-			mc.RedoVrfShare(ctx, xr)
-			return // the round has restarted <===================== [exit loop]
-		}
->>>>>>> e083d39c
 
 		if xr.IsFinalized() || xr.IsFinalizing() {
 			continue // skip rounds finalizing or finalized <=== [continue loop]
@@ -1585,11 +1576,6 @@
 	if err = mc.UpdateMagicBlock(rcvd.MagicBlock); err != nil {
 		return false, err
 	}
-<<<<<<< HEAD
-
-=======
-	mc.UpdateNodesFromMagicBlock(rcvd.MagicBlock)
->>>>>>> e083d39c
 	mc.ensureDKG(ctx, rcvd)
 	mc.SetLatestFinalizedMagicBlock(rcvd)
 

package miner

import (
	"context"
	"math"
	"sort"
	"sync"
	"time"

	metrics "github.com/rcrowley/go-metrics"

	"0chain.net/chaincore/block"
	"0chain.net/chaincore/chain"
	"0chain.net/chaincore/node"
	"0chain.net/chaincore/round"
	"0chain.net/chaincore/state"
	"0chain.net/chaincore/transaction"
	"0chain.net/core/common"
	"0chain.net/core/datastore"
	. "0chain.net/core/logging"
	"0chain.net/core/memorystore"
	"0chain.net/core/util"
	"go.uber.org/zap"
)

var rbgTimer metrics.Timer // round block generation timer

func init() {
	rbgTimer = metrics.GetOrRegisterTimer("rbg_time", nil)
}

//SetNetworkRelayTime - set the network relay time
func SetNetworkRelayTime(delta time.Duration) {
	chain.SetNetworkRelayTime(delta)
}

/*StartNextRound - start the next round as a notarized block is discovered for the current round */
func (mc *Chain) StartNextRound(ctx context.Context, r *Round) *Round {
	pr := mc.GetMinerRound(r.GetRoundNumber() - 1)
	if pr != nil {
		mc.CancelRoundVerification(ctx, pr)
		go mc.FinalizeRound(ctx, pr.Round, mc)
	}
	var nr = round.NewRound(r.GetRoundNumber() + 1)
	mr := mc.CreateRound(nr)
	er := mc.AddRound(mr)
	if er != mr {
		Logger.Info("StartNextRound found nextround ready. No VRFs Sent",
			zap.Int64("er_round", er.GetRoundNumber()))
		return er.(*Round)
	}
	if r.HasRandomSeed() {
		mc.addMyVRFShare(ctx, r, mr)
	} else {
		Logger.Info("StartNextRound no VRFs sent -current round has no randomseed",
			zap.Int64("rrs", r.GetRandomSeed()), zap.Int64("r_round", r.GetRoundNumber()))

	}
	return mr
}

func (mc *Chain) getRound(ctx context.Context, roundNumber int64) *Round {
	var mr *Round
	pr := mc.GetMinerRound(roundNumber - 1)
	if pr != nil {
		Logger.Info("Starting next round in getRound", zap.Int64("nextRoundNum", roundNumber))
		mr = mc.StartNextRound(ctx, pr)
	} else {
		var r = round.NewRound(roundNumber)
		mr = mc.CreateRound(r)
		mr = mc.AddRound(mr).(*Round)
	}
	return mr
}

// RedoVrfShare re-calculateVrfShare and send
func (mc *Chain) RedoVrfShare(ctx context.Context, r *Round) bool {
	pr := mc.GetMinerRound(r.GetRoundNumber() - 1)
	if pr == nil {
		Logger.Info("no pr info inside RedoVrfShare", zap.Int64("Round", r.GetRoundNumber()))
		return false
	}
	if pr.HasRandomSeed() {
		r.vrfShare = nil
		Logger.Info("RedoVrfShare after vrfShare is nil",
			zap.Int64("round", r.GetRoundNumber()), zap.Int("round_timeout", r.GetTimeoutCount()))
		mc.addMyVRFShare(ctx, pr, r)
		return true
	}
	return false
}

func (mc *Chain) addMyVRFShare(ctx context.Context, pr *Round, r *Round) {
	vrfs := &round.VRFShare{}
	vrfs.Round = r.GetRoundNumber()
	vrfs.RoundTimeoutCount = r.GetTimeoutCount()
	vrfs.Share = GetBlsShare(ctx, r.Round, pr.Round)
	vrfs.SetParty(node.Self.Node)
	r.vrfShare = vrfs
	// TODO: do we need to check if AddVRFShare is success or not?
	if mc.AddVRFShare(ctx, r, r.vrfShare) {
		go mc.SendVRFShare(ctx, r.vrfShare)
	}
}

func (mc *Chain) startRound(ctx context.Context, r *Round, seed int64) {
	if !mc.SetRandomSeed(r.Round, seed) {
		return
	}
	mc.startNewRound(ctx, r)
}

func (mc *Chain) startNewRound(ctx context.Context, mr *Round) {
	if mr.GetRoundNumber() < mc.CurrentRound {
		Logger.Debug("start new round (current round higher)", zap.Int64("round", mr.GetRoundNumber()), zap.Int64("current_round", mc.CurrentRound))
		return
	}
	pr := mc.GetRound(mr.GetRoundNumber() - 1)
	if pr == nil {
		Logger.Debug("start new round (previous round not found)", zap.Int64("round", mr.GetRoundNumber()))
		return
	}

	self := node.GetSelfNode(ctx)
	rank := mr.GetMinerRank(self.Node)
	if !mc.IsRoundGenerator(mr, self.Node) {
		Logger.Info("TOC_FIX Not a generator", zap.Int64("round", mr.GetRoundNumber()), zap.Int("index", self.SetIndex), zap.Int("rank", rank), zap.Int("timeoutcount", mr.GetTimeoutCount()), zap.Any("random_seed", mr.GetRandomSeed()))
		return
	}
	Logger.Info("*** TOC_FIX starting round block generation ***", zap.Int64("round", mr.GetRoundNumber()), zap.Int("index", self.SetIndex), zap.Int("rank", rank), zap.Int("timeoutcount", mr.GetTimeoutCount()), zap.Any("random_seed", mr.GetRandomSeed()), zap.Int64("lf_round", mc.LatestFinalizedBlock.Round))

	//NOTE: If there are not enough txns, this will not advance further even though rest of the network is. That's why this is a goroutine
	go mc.GenerateRoundBlock(ctx, mr)
}

/*GetBlockToExtend - Get the block to extend from the given round */
func (mc *Chain) GetBlockToExtend(ctx context.Context, r round.RoundI) *block.Block {
	bnb := r.GetHeaviestNotarizedBlock()
	if bnb == nil {
		type pBlock struct {
			Block     string
			Proposals int
		}
		proposals := r.GetProposedBlocks()
		var pcounts []*pBlock
		for _, pb := range proposals {
			pcount := len(pb.VerificationTickets)
			if pcount == 0 {
				continue
			}
			pcounts = append(pcounts, &pBlock{Block: pb.Hash, Proposals: pcount})
		}
		sort.SliceStable(pcounts, func(i, j int) bool { return pcounts[i].Proposals > pcounts[j].Proposals })
		Logger.Error("get block to extend - no notarized block", zap.Int64("round", r.GetRoundNumber()), zap.Int("num_proposals", len(proposals)), zap.Any("verification_tickets", pcounts))
		bnb = mc.GetHeaviestNotarizedBlock(r)
	}
	if bnb != nil {
		if !bnb.IsStateComputed() {
			err := mc.ComputeOrSyncState(ctx, bnb)
			if err != nil {
				if state.DebugBlock() {
					Logger.Error("get block to extend - best nb compute state", zap.Any("round", r.GetRoundNumber()), zap.Any("block", bnb.Hash), zap.Error(err))
					return nil
				}
			}
		}
		return bnb
	}
	Logger.Debug("get block to extend - no block", zap.Int64("round", r.GetRoundNumber()), zap.Int64("current_round", mc.CurrentRound))
	return nil
}

/*GenerateRoundBlock - given a round number generates a block*/
func (mc *Chain) GenerateRoundBlock(ctx context.Context, r *Round) (*block.Block, error) {
	ts := time.Now()
	defer func() {
		rbgTimer.UpdateSince(ts)
	}()
	roundNumber := r.GetRoundNumber()
	pround := mc.GetMinerRound(roundNumber - 1)
	if pround == nil {
		Logger.Error("generate round block - no prior round", zap.Any("round", roundNumber-1))
		return nil, common.NewError("invalid_round,", "Round not available")
	}

	pb := mc.GetBlockToExtend(ctx, pround)
	if pb == nil {
		Logger.Error("generate round block - no block to extend", zap.Any("round", roundNumber))
		return nil, common.NewError("block_gen_no_block_to_extend", "Do not have the block to extend this round")
	}
	txnEntityMetadata := datastore.GetEntityMetadata("txn")
	ctx = memorystore.WithEntityConnection(ctx, txnEntityMetadata)
	defer memorystore.Close(ctx)
	b := block.NewBlock(mc.GetKey(), r.GetRoundNumber())
	b.MagicBlockHash = mc.CurrentMagicBlock.Hash
	b.MinerID = node.Self.GetKey()
	mc.SetPreviousBlock(ctx, r, b, pb)
	if b.CreationDate < pb.CreationDate {
		b.CreationDate = pb.CreationDate
	}
	start := time.Now()
	makeBlock := false
	generationTimeout := time.Millisecond * time.Duration(mc.GetGenerationTimeout())
	generationTries := 0
	var startLogging time.Time
	for true {
		if mc.CurrentRound > b.Round {
			Logger.Error("generate block - round mismatch", zap.Any("round", roundNumber), zap.Any("current_round", mc.CurrentRound))
			return nil, ErrRoundMismatch
		}
		txnCount := transaction.TransactionCount
		b.SetStateDB(pb)
		generationTries++
		err := mc.GenerateBlock(ctx, b, mc, makeBlock)
		if err != nil {
			cerr, ok := err.(*common.Error)
			if ok {
				switch cerr.Code {
				case InsufficientTxns:
					for true {
						delay := mc.GetRetryWaitTime()
						time.Sleep(time.Duration(delay) * time.Millisecond)
						if startLogging.IsZero() || time.Now().Sub(startLogging) > time.Second {
							startLogging = time.Now()
							Logger.Info("generate block", zap.Any("round", roundNumber), zap.Any("delay", delay), zap.Any("txn_count", txnCount), zap.Any("t.txn_count", transaction.TransactionCount), zap.Any("error", cerr))
						}
						if mc.CurrentRound > b.Round {
							Logger.Error("generate block - round mismatch", zap.Any("round", roundNumber), zap.Any("current_round", mc.CurrentRound))
							return nil, ErrRoundMismatch
						}
						if txnCount != transaction.TransactionCount || time.Now().Sub(start) > generationTimeout {
							makeBlock = true
							break
						}
					}
					continue
				case RoundMismatch:
					Logger.Info("generate block", zap.Error(err))
					continue
				case RoundTimeout:
					Logger.Error("generate block", zap.Int64("round", roundNumber), zap.Error(err))
					return nil, err
				}
			}
			if startLogging.IsZero() || time.Now().Sub(startLogging) > time.Second {
				startLogging = time.Now()
				Logger.Info("generate block", zap.Any("round", roundNumber), zap.Any("txn_count", txnCount), zap.Any("t.txn_count", transaction.TransactionCount), zap.Any("error", err))
			}
			return nil, err
		}
		mc.AddRoundBlock(r, b)
		if generationTries > 1 {
			Logger.Error("generate block - multiple tries", zap.Int64("round", b.Round), zap.Int("tries", generationTries))
		}
		break
	}
	if r.IsVerificationComplete() {
		Logger.Error("generate block - verification complete", zap.Any("round", roundNumber), zap.Any("notarized", len(r.GetNotarizedBlocks())))
		return nil, nil
	}
	mc.addToRoundVerification(ctx, r, b)
	r.AddProposedBlock(b)
	mc.SendBlock(ctx, b)
	return b, nil
}

/*AddToRoundVerification - Add a block to verify  */
func (mc *Chain) AddToRoundVerification(ctx context.Context, mr *Round, b *block.Block) {
	mr.AddProposedBlock(b)
	if mr.IsFinalizing() || mr.IsFinalized() {
		b.SetBlockState(block.StateVerificationRejected)
		Logger.Debug("add to verification", zap.Int64("round", b.Round), zap.String("block", b.Hash), zap.Bool("finalizing", mr.IsFinalizing()), zap.Bool("finalized", mr.IsFinalized()))
		return
	}
	if !mc.ValidateMagicBlock(ctx, b) {
		b.SetBlockState(block.StateVerificationRejected)
		Logger.Error("add to verification (invalid magic block)", zap.Int64("round", b.Round), zap.String("block", b.Hash), zap.String("magic_block", b.MagicBlockHash))
		return
	}
	bNode := node.GetNode(b.MinerID)
	if bNode == nil {
		b.SetBlockState(block.StateVerificationRejected)
		Logger.Error("add to round verification (invalid miner)", zap.Int64("round", b.Round), zap.String("block", b.Hash), zap.String("miner_id", b.MinerID))
		return
	}
	if b.Round > 1 {
		if err := mc.VerifyNotarization(ctx, b.PrevHash, b.PrevBlockVerificationTickets); err != nil {
			Logger.Error("add to verification (prior block verify notarization)", zap.Int64("round", mr.Number), zap.String("block", b.Hash), zap.String("prev_block", b.PrevHash), zap.Int("pb_v_tickets", len(b.PrevBlockVerificationTickets)), zap.Error(err))
			return
		}
	}
	if mc.AddRoundBlock(mr, b) != b {
		return
	}
	if b.PrevBlock != nil {
		if b.CreationDate < b.PrevBlock.CreationDate {
			Logger.Error("add to verification (creation_date out of sequence", zap.Int64("round", mr.Number), zap.String("block", b.Hash), zap.Any("creation_date", b.CreationDate), zap.String("prev_block", b.PrevHash), zap.Any("prev_creation_date", b.PrevBlock.CreationDate))
			return
		}
		b.ComputeChainWeight()
		mc.updatePriorBlock(ctx, mr.Round, b)
	} else {
		// We can establish an upper bound for chain weight at the current round, subtract 1 and add block's own weight and check if that's less than the chain weight sent
		chainWeightUpperBound := mc.LatestFinalizedBlock.ChainWeight + float64(b.Round-mc.LatestFinalizedBlock.Round)
		if b.ChainWeight > chainWeightUpperBound-1+b.Weight() {
			Logger.Error("add to verification (wrong chain weight)", zap.Int64("round", b.Round), zap.String("block", b.Hash), zap.Float64("chain_weight", b.ChainWeight))
			return
		}
	}
	mc.addToRoundVerification(ctx, mr, b)
}

func (mc *Chain) addToRoundVerification(ctx context.Context, mr *Round, b *block.Block) {
	Logger.Info("adding block to verify", zap.Int64("round", b.Round), zap.String("block", b.Hash), zap.String("prev_block", b.PrevHash), zap.String("state_hash", util.ToHex(b.ClientStateHash)), zap.Float64("weight", b.Weight()), zap.Float64("chain_weight", b.ChainWeight))
	vctx := mr.StartVerificationBlockCollection(ctx)
	if vctx != nil {
		miner := mc.Miners.GetNode(b.MinerID)
		waitTime := mc.GetBlockProposalWaitTime(mr.Round)
		minerNT := time.Duration(int64(miner.LargeMessageSendTime/1000000)) * time.Millisecond
		if minerNT >= waitTime {
			mr.delta = time.Millisecond
		} else {
			mr.delta = waitTime - minerNT
		}
		go mc.CollectBlocksForVerification(vctx, mr)
	}
	mr.AddBlockToVerify(b)
}

/*GetBlockProposalWaitTime - get the time to wait for the block proposals of the given round */
func (mc *Chain) GetBlockProposalWaitTime(r round.RoundI) time.Duration {
	if mc.BlockProposalWaitMode == chain.BlockProposalWaitDynamic {
		return mc.computeBlockProposalDynamicWaitTime(r)
	}
	return mc.BlockProposalMaxWaitTime
}

func (mc *Chain) computeBlockProposalDynamicWaitTime(r round.RoundI) time.Duration {
	medianTime := mc.Miners.GetMedianNetworkTime()
	generators := mc.GetGenerators(r)
	for _, g := range generators {
		if g.LargeMessageSendTime < medianTime {
			return time.Duration(int64(math.Round(g.LargeMessageSendTime)/1000000)) * time.Millisecond
		}
	}
	/*
		medianTimeMS := time.Duration(int64(math.Round(medianTime)/1000000)) * time.Millisecond
		if medianTimeMS > mc.BlockProposalMaxWaitTime {
			return medianTimeMS
		}*/
	return mc.BlockProposalMaxWaitTime
}

/*CollectBlocksForVerification - keep collecting the blocks till timeout and then start verifying */
func (mc *Chain) CollectBlocksForVerification(ctx context.Context, r *Round) {
	verifyAndSend := func(ctx context.Context, r *Round, b *block.Block) bool {
		b.SetBlockState(block.StateVerificationAccepted)
		miner := mc.Miners.GetNode(b.MinerID)
		minerStats := miner.ProtocolStats.(*chain.MinerStats)
		bvt, err := mc.VerifyRoundBlock(ctx, r, b)
		if err != nil {
			b.SetBlockState(block.StateVerificationFailed)
			minerStats.VerificationFailures++
			if cerr, ok := err.(*common.Error); ok {
				if cerr.Code == RoundMismatch {
					Logger.Debug("verify round block", zap.Any("round", r.Number), zap.Any("block", b.Hash), zap.Any("current_round", mc.CurrentRound))
				} else {
					Logger.Error("verify round block", zap.Any("round", r.Number), zap.Any("block", b.Hash), zap.Error(err))
				}
			} else {
				Logger.Error("verify round block", zap.Any("round", r.Number), zap.Any("block", b.Hash), zap.Error(err))
			}
			return false
		}
		b.SetBlockState(block.StateVerificationSuccessful)
		bnb := r.GetBestRankedNotarizedBlock()
		if bnb == nil || (bnb != nil && bnb.Hash == b.Hash) {
			go mc.SendVerificationTicket(ctx, b, bvt)
		}
		if bnb == nil {
			r.Block = b
			mc.ProcessVerifiedTicket(ctx, r, b, &bvt.VerificationTicket)
		}
		minerStats.VerificationTicketsByRank[b.RoundRank]++
		return true
	}
	var sendVerification = false
	var blocks = make([]*block.Block, 0, 8)
	initiateVerification := func() {
		// Sort the accumulated blocks by the rank and process them
		blocks = r.GetBlocksByRank(blocks)
		// Keep verifying all the blocks collected so far in the best rank order till the first successul verification
		for _, b := range blocks {
			if verifyAndSend(ctx, r, b) {
				break
			}
		}
		for _, b := range blocks {
			if b.GetBlockState() == block.StateVerificationPending {
				b.SetBlockState(block.StateVerificationRejected)
			}
		}
		sendVerification = true
	}
	var blockTimeTimer = time.NewTimer(r.delta)
	r.SetState(round.RoundCollectingBlockProposals)
	for true {
		select {
		case <-ctx.Done():
			r.SetState(round.RoundStateVerificationTimedOut)
			bRank := -1
			if r.Block != nil {
				bRank = r.Block.RoundRank
			}
			for _, b := range blocks {
				bs := b.GetBlockState()
				if bRank != 0 && bRank != b.RoundRank {
					Logger.Info("verification cancel (failing block)", zap.Int64("round", r.Number), zap.String("block", b.Hash), zap.Int("block_rank", b.RoundRank), zap.Int("best_rank", bRank), zap.Int8("block_state", bs))
				}
				if bs == block.StateVerificationPending || bs == block.StateVerificationAccepted {
					b.SetBlockState(block.StateVerificationFailed)
				}
			}
			return
		case <-blockTimeTimer.C:
			initiateVerification()
		case b := <-r.GetBlocksToVerifyChannel():
			if sendVerification {
				// Is this better than the current best block
				if r.Block == nil || r.Block.RoundRank >= b.RoundRank {
					b.SetBlockState(block.StateVerificationPending)
					verifyAndSend(ctx, r, b)
				} else {
					b.SetBlockState(block.StateVerificationRejected)
				}
			} else { // Accumulate all the blocks into this array till the BlockTime timeout
				b.SetBlockState(block.StateVerificationPending)
				blocks = append(blocks, b)
			}
		}
	}
}

/*VerifyRoundBlock - given a block is verified for a round*/
func (mc *Chain) VerifyRoundBlock(ctx context.Context, r *Round, b *block.Block) (*block.BlockVerificationTicket, error) {
	if !mc.CanShardBlocks() {
		return nil, common.NewError("fewer_active_sharders", "Number of active sharders not sufficient")
	}
	if !mc.CanReplicateBlock(b) {
		return nil, common.NewError("fewer_active_replicators", "Number of active replicators not sufficient")
	}
	if mc.CurrentRound != r.Number {
		return nil, ErrRoundMismatch
	}
	if b.MinerID == node.Self.GetKey() {
		return mc.SignBlock(ctx, b)
	}
	var hasPriorBlock = b.PrevBlock != nil
	bvt, err := mc.VerifyBlock(ctx, b)
	if err != nil {
		b.SetVerificationStatus(block.VerificationFailed)
		return nil, err
	}
	if !hasPriorBlock && b.PrevBlock != nil {
		mc.updatePriorBlock(ctx, r.Round, b)
	}
	return bvt, nil
}

func (mc *Chain) updatePriorBlock(ctx context.Context, r *round.Round, b *block.Block) {
	pb := b.PrevBlock
	mc.MergeVerificationTickets(ctx, pb, b.PrevBlockVerificationTickets)
	pr := mc.GetMinerRound(pb.Round)
	if pr != nil {
		mc.AddNotarizedBlock(ctx, pr, pb)
	} else {
		Logger.Error("verify round - previous round not present", zap.Int64("round", r.Number), zap.String("block", b.Hash), zap.String("prev_block", b.PrevHash))
	}
	if len(pb.VerificationTickets) > len(b.PrevBlockVerificationTickets) {
		b.PrevBlockVerificationTickets = pb.VerificationTickets
	}
}

/*ProcessVerifiedTicket - once a verified ticket is received, do further processing with it */
func (mc *Chain) ProcessVerifiedTicket(ctx context.Context, r *Round, b *block.Block, vt *block.VerificationTicket) {
	notarized := b.IsBlockNotarized()
	//NOTE: We keep collecting verification tickets even if a block is notarized.
	// Knowing who all know about a block can be used to optimize other parts of the protocol
	if !mc.AddVerificationTicket(ctx, b, vt) {
		return
	}
	if notarized {
		return
	}
	mc.checkBlockNotarization(ctx, r, b)
}

func (mc *Chain) checkBlockNotarization(ctx context.Context, r *Round, b *block.Block) bool {
	if !b.IsBlockNotarized() {
		Logger.Info("checkBlockNotarization --block is not Notarized. Returning", zap.Int64("round", b.Round))
		return false
	}
	if !mc.AddNotarizedBlock(ctx, r, b) {
		return true
	}
	mc.SetRandomSeed(r, b.RoundRandomSeed)
	go mc.SendNotarization(ctx, b)
	Logger.Debug("check block notarization - block notarized", zap.Int64("round", b.Round), zap.String("block", b.Hash))
	mc.StartNextRound(common.GetRootContext(), r)
	return true
}

//MergeNotarization - merge a notarization
func (mc *Chain) MergeNotarization(ctx context.Context, r *Round, b *block.Block, vts []*block.VerificationTicket) {
	for _, t := range vts {
		if err := mc.VerifyTicket(ctx, b.Hash, t); err != nil {
			Logger.Error("merge notarization", zap.Int64("round", b.Round), zap.String("block", b.Hash), zap.Error(err))
		}
	}
	notarized := b.IsBlockNotarized()
	mc.MergeVerificationTickets(ctx, b, vts)
	if notarized {
		return
	}
	mc.checkBlockNotarization(ctx, r, b)
}

/*AddNotarizedBlock - add a notarized block for a given round */
func (mc *Chain) AddNotarizedBlock(ctx context.Context, r *Round, b *block.Block) bool {
	if _, ok := r.AddNotarizedBlock(b); !ok {
		return false
	}
	if !b.IsStateComputed() {
		Logger.Info("add notarized block - computing state", zap.Int64("round", b.Round), zap.String("block", b.Hash))
		go mc.ComputeState(ctx, b)
	}
	if !r.IsVerificationComplete() {
		mc.CancelRoundVerification(ctx, r)
	}
	b.SetBlockState(block.StateNotarized)
	mc.UpdateNodeState(b)
	return true
}

/*CancelRoundVerification - cancel verifications happening within a round */
func (mc *Chain) CancelRoundVerification(ctx context.Context, r *Round) {
	r.CancelVerification() // No need for further verification of any blocks
}

/*BroadcastNotarizedBlocks - send the heaviest notarized block to all the miners */
func (mc *Chain) BroadcastNotarizedBlocks(ctx context.Context, pr *Round) {
	nb := pr.GetHeaviestNotarizedBlock()
	if nb != nil {
		Logger.Info("sending notarized block", zap.Int64("round", pr.Number), zap.String("block", nb.Hash))
		go mc.SendNotarizedBlockToMiners(ctx, nb)
	}
}

/*GetLatestFinalizedBlockFromSharder - request for latest finalized block from all the sharders */
func (mc *Chain) GetLatestFinalizedBlockFromSharder(ctx context.Context) []*block.Block {
	m2s := mc.Sharders
	finalizedBlocks := make([]*block.Block, 0, 1)
	fbMutex := &sync.Mutex{}
	//Params are nil? Do we need to send any params like sending the miner ID ?
	handler := func(ctx context.Context, entity datastore.Entity) (interface{}, error) {
		fb, ok := entity.(*block.Block)
		if fb.Round == 0 {
			return nil, nil
		}
		if !ok {
			return nil, datastore.ErrInvalidEntity
		}
		Logger.Info("lfb from sharder", zap.Int64("lfb_round", fb.Round))
		err := fb.Validate(ctx)
		if err != nil {
			Logger.Error("lfb from sharder - invalid", zap.Int64("round", fb.Round), zap.String("block", fb.Hash))
			return nil, err
		}
		err = mc.VerifyNotarization(ctx, fb.Hash, fb.VerificationTickets)
		if err != nil {
			Logger.Error("lfb from sharder - notarization failed", zap.Int64("round", fb.Round), zap.String("block", fb.Hash))
			return nil, err
		}
		fbMutex.Lock()
		defer fbMutex.Unlock()
		for _, b := range finalizedBlocks {
			if b.Hash == fb.Hash {
				return fb, nil
			}
		}
		finalizedBlocks = append(finalizedBlocks, fb)
		return fb, nil
	}
	m2s.RequestEntityFromAll(ctx, MinerLatestFinalizedBlockRequestor, nil, handler)
	return finalizedBlocks
}

// GetNextRoundTimeoutTime returns time in milliseconds
func (mc *Chain) GetNextRoundTimeoutTime(ctx context.Context) int {

	mnt := int(math.Ceil(mc.Miners.GetMedianNetworkTime() / 1000000))
	tick := mc.RoundTimeoutSofttoMin * 5
	if tick < mc.RoundTimeoutSofttoMult*mnt {
		tick = mc.RoundTimeoutSofttoMult * mnt
	}
	Logger.Info("nextTimeout", zap.Int("tick", tick))
	return tick
}

// HandleRoundTimeout handle timeouts appropriately
func (mc *Chain) HandleRoundTimeout(ctx context.Context) {
	r := mc.GetMinerRound(mc.CurrentRound)

	if r.SoftTimeoutCount == mc.RoundRestartMult {
		Logger.Info("triggering restartRound", zap.Int64("round", r.GetRoundNumber()))
		mc.restartRound(ctx)
	} else {
		Logger.Info("triggering handleNoProgress", zap.Int64("round", r.GetRoundNumber()))
		mc.handleNoProgress(ctx)
		r.SoftTimeoutCount++
	}
}

func (mc *Chain) handleNoProgress(ctx context.Context) {
	r := mc.GetMinerRound(mc.CurrentRound)
	proposals := r.GetProposedBlocks()
	if len(proposals) > 0 { // send the best block to the network
		b := r.Block
		if b != nil {
			if mc.GetRoundTimeoutCount() <= 10 {
				Logger.Error("sending the best block to the network", zap.Int64("round", b.Round), zap.String("block", b.Hash), zap.Int("rank", b.RoundRank))
			}
			mc.SendBlock(ctx, b)
		}
	} else {

		if r.vrfShare != nil {
			go mc.SendVRFShare(ctx, r.vrfShare)
			Logger.Info("Sent vrf shares in handle NoProgress and no proposed blocks")
		} else {
			Logger.Info("Did not send vrf shares as it is nil", zap.Int64("round_num", r.GetRoundNumber()))
		}
		switch crt := mc.GetRoundTimeoutCount(); {
		case crt < 10:
			Logger.Error("handleNoProgress - no proposed blocks", zap.Any("round", mc.CurrentRound), zap.Int64("count", crt), zap.Any("vrf_share", r.GetVRFShares()))
		case crt == 10:
			Logger.Error("handleNoProgress - no proposed blocks (no further timeout messages will be displayed)", zap.Any("round", mc.CurrentRound), zap.Int64("count", crt), zap.Any("vrfs", r.GetVRFShares()))
			//TODO: should have a means to send an email/SMS to someone or something like that
		}
	}
}

func (mc *Chain) restartRound(ctx context.Context) {
	mc.IncrementRoundTimeoutCount()
	r := mc.GetMinerRound(mc.CurrentRound)
	switch crt := mc.GetRoundTimeoutCount(); {
	case crt < 10:
		Logger.Error("restartRound - round timeout occured", zap.Any("round", mc.CurrentRound), zap.Int64("count", crt), zap.Any("vrf_share", r.vrfShare))
	case crt == 10:
		Logger.Error("restartRound - round timeout occured (no further timeout messages will be displayed)", zap.Any("round", mc.CurrentRound), zap.Int64("count", crt), zap.Any("vrfs", r.vrfShare))
		//TODO: should have a means to send an email/SMS to someone or something like that
	}
	mc.RoundTimeoutsCount++

	if r.GetRoundNumber() > 1 {
		if r.GetHeaviestNotarizedBlock() != nil {
			mc.BroadcastNotarizedBlocks(ctx, r)
			Logger.Info("StartNextRound after sending notarized block in restartRound.", zap.Int64("current_round", r.GetRoundNumber()))
			nr := mc.StartNextRound(ctx, r)
			/*
				if the next round object already exists, StartNextRound does not send VRFs.
				So to be sure send it.
			*/
			if r.HasRandomSeed() {
				mc.addMyVRFShare(ctx, r, nr)
				return
			} else {
				Logger.Error("Has notarized block in restartRound, but no randomseed.", zap.Int64("current_round", r.GetRoundNumber()))

			}
		}
		pr := mc.GetMinerRound(r.GetRoundNumber() - 1)
		if pr != nil {
			mc.BroadcastNotarizedBlocks(ctx, pr)
		}
	}
<<<<<<< HEAD

=======
>>>>>>> eeb32a64
	r.Restart()
	//Recalculate VRF shares and send
	r.IncrementTimeoutCount()
	redo := mc.RedoVrfShare(ctx, r)

	if !redo {
		Logger.Info("Could not  RedoVrfShare", zap.Int64("round", r.GetRoundNumber()), zap.Int("round_timeout", r.GetTimeoutCount()))
		return
	}
}

func startProtocol() {
	mc := GetMinerChain()
	if mc.CurrentRound > 0 {
		return
	}
	ctx := common.GetRootContext()
	mc.waitForActiveSharders(ctx)
	lfb := getLatestBlockFromSharders(ctx)
	var mr *Round
	if lfb != nil {
		sr := round.NewRound(lfb.Round)
		mr = mc.CreateRound(sr)
		mr, _ = mc.AddRound(mr).(*Round)
		mc.SetRandomSeed(sr, lfb.RoundRandomSeed)
		mc.AddBlock(lfb)
		mc.InitBlockState(lfb)
		mc.SetLatestFinalizedBlock(ctx, lfb)
	} else {
		mr = mc.GetMinerRound(0)
	}
	Logger.Info("starting the blockchain ...", zap.Int64("round", mr.GetRoundNumber()))
	mc.StartNextRound(ctx, mr)
<<<<<<< HEAD
}

func (mc *Chain) waitForActiveSharders(ctx context.Context) {
	ticker := time.NewTicker(5 * chain.DELTA)
	defer ticker.Stop()

	for ts := range ticker.C {
		if mc.CanShardBlocks() {
			break
		} else {
			Logger.Info("Waiting for Sharders.", zap.Time("ts", ts))
		}
	}

=======
	//Just started the first round. It is time to start the timeout monitor
	go mc.RoundWorker(ctx)
>>>>>>> eeb32a64
}<|MERGE_RESOLUTION|>--- conflicted
+++ resolved
@@ -684,10 +684,6 @@
 			mc.BroadcastNotarizedBlocks(ctx, pr)
 		}
 	}
-<<<<<<< HEAD
-
-=======
->>>>>>> eeb32a64
 	r.Restart()
 	//Recalculate VRF shares and send
 	r.IncrementTimeoutCount()
@@ -721,7 +717,8 @@
 	}
 	Logger.Info("starting the blockchain ...", zap.Int64("round", mr.GetRoundNumber()))
 	mc.StartNextRound(ctx, mr)
-<<<<<<< HEAD
+	//Just started the first round. It is time to start the timeout monitor
+	go mc.RoundWorker(ctx)
 }
 
 func (mc *Chain) waitForActiveSharders(ctx context.Context) {
@@ -736,8 +733,4 @@
 		}
 	}
 
-=======
-	//Just started the first round. It is time to start the timeout monitor
-	go mc.RoundWorker(ctx)
->>>>>>> eeb32a64
 }
//go:build !integration_tests
// +build !integration_tests

package miner

import (
	"0chain.net/chaincore/block"
	"0chain.net/chaincore/chain"
	"0chain.net/chaincore/node"
<<<<<<< HEAD
	"0chain.net/core/datastore"
	"context"
=======
>>>>>>> 67e83525
)

func (mc *Chain) SignBlock(ctx context.Context, b *block.Block) (
	bvt *block.BlockVerificationTicket, err error) {

	return mc.signBlock(ctx, b)
}

// add hash to generated block and sign it
func (mc *Chain) hashAndSignGeneratedBlock(ctx context.Context,
	b *block.Block) (err error) {

	var self = node.Self
	b.HashBlock()
	b.Signature, err = self.Sign(b.Hash)
	return
}

/*UpdateFinalizedBlock - update the latest finalized block */
func (mc *Chain) UpdateFinalizedBlock(ctx context.Context, b *block.Block) {
	mc.updateFinalizedBlock(ctx, b)
}

func (mc *Chain) GenerateBlock(ctx context.Context, b *block.Block, _ chain.BlockStateHandler, waitOver bool) error {
	return mc.generateBlockWorker.Run(ctx, func() error {
		return mc.generateBlock(ctx, b, minerChain, waitOver)
	})
}<|MERGE_RESOLUTION|>--- conflicted
+++ resolved
@@ -7,11 +7,7 @@
 	"0chain.net/chaincore/block"
 	"0chain.net/chaincore/chain"
 	"0chain.net/chaincore/node"
-<<<<<<< HEAD
-	"0chain.net/core/datastore"
 	"context"
-=======
->>>>>>> 67e83525
 )
 
 func (mc *Chain) SignBlock(ctx context.Context, b *block.Block) (

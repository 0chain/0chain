//go:build !integration_tests
// +build !integration_tests

package miner

import (
	"context"
<<<<<<< HEAD
	"fmt"
	"math"
	"sort"
	"time"

	"0chain.net/chaincore/chain"
	"0chain.net/chaincore/config"
	"0chain.net/core/util"
=======
>>>>>>> 9e995968

	"0chain.net/chaincore/block"
	"0chain.net/chaincore/node"
	"0chain.net/core/datastore"
)

func (mc *Chain) SignBlock(ctx context.Context, b *block.Block) (
	bvt *block.BlockVerificationTicket, err error) {

	return mc.signBlock(ctx, b)
}

// add hash to generated block and sign it
func (mc *Chain) hashAndSignGeneratedBlock(ctx context.Context,
	b *block.Block) (err error) {

	var self = node.Self
	b.HashBlock()
	b.Signature, err = self.Sign(b.Hash)
	return
}

<<<<<<< HEAD
func (mc *Chain) GenerateBlock(ctx context.Context, b *block.Block,
	bsh chain.BlockStateHandler, waitOver bool) error {

	return mc.generateBlockWorker.Run(ctx, func() error {
		return mc.generateBlock(ctx, b, minerChain, waitOver)
	})
}

type txnProcessorHandler func(context.Context, util.MerklePatriciaTrieI, *transaction.Transaction, *TxnIterInfo) bool

func txnProcessorHandlerFunc(mc *Chain, b *block.Block) txnProcessorHandler {
	return func(ctx context.Context, bState util.MerklePatriciaTrieI, txn *transaction.Transaction, tii *TxnIterInfo) bool {
		if _, ok := tii.txnMap[txn.GetKey()]; ok {
			return false
		}
		var debugTxn = txn.DebugTxn()

		err := mc.validateTransaction(b, bState, txn)
		switch err {
		case PastTransaction:
			tii.invalidTxns = append(tii.invalidTxns, txn)
			if debugTxn {
				logging.Logger.Info("generate block (debug transaction) error, transaction hash old nonce",
					zap.String("txn", txn.Hash), zap.Int32("idx", tii.idx),
					zap.Any("now", common.Now()), zap.Int64("nonce", txn.Nonce))
			}
			return false
		case FutureTransaction:
			list := tii.futureTxns[txn.ClientID]
			list = append(list, txn)
			sort.SliceStable(list, func(i, j int) bool {
				if list[i].Nonce == list[i].Nonce {
					//if the same nonce order by fee
					return list[i].Fee > list[i].Fee
				}
				return list[i].Nonce < list[i].Nonce
			})
			tii.futureTxns[txn.ClientID] = list
			return false
		case ErrNotTimeTolerant:
			tii.invalidTxns = append(tii.invalidTxns, txn)
			if debugTxn {
				logging.Logger.Info("generate block (debug transaction) error - "+
					"txn creation not within tolerance",
					zap.String("txn", txn.Hash), zap.Int32("idx", tii.idx),
					zap.Any("now", common.Now()))
			}
			return false
		}

		if debugTxn {
			logging.Logger.Info("generate block (debug transaction)",
				zap.String("txn", txn.Hash), zap.Int32("idx", tii.idx),
				zap.String("txn_object", datastore.ToJSON(txn).String()))
		}
		if ok, err := mc.ChainHasTransaction(ctx, b.PrevBlock, txn); ok || err != nil {
			if err != nil {
				tii.reInclusionErr = err
			}
			return false
		}

		events, err := mc.UpdateState(ctx, b, bState, txn)
		b.Events = append(b.Events, events...)
		if err != nil {
			if debugTxn {
				logging.Logger.Error("generate block (debug transaction) update state",
					zap.String("txn", txn.Hash), zap.Int32("idx", tii.idx),
					zap.String("txn_object", datastore.ToJSON(txn).String()),
					zap.Error(err))
			}
			tii.failedStateCount++
			return false
		}

		// Setting the score lower so the next time blocks are generated
		// these transactions don't show up at the top.
		//txn.SetCollectionScore(txn.GetCollectionScore() - 10*60)
		tii.txnMap[txn.GetKey()] = struct{}{}
		b.Txns = append(b.Txns, txn)
		if debugTxn {
			logging.Logger.Info("generate block (debug transaction) success in processing Txn hash: " + txn.Hash + " blockHash? = " + b.Hash)
		}
		tii.eTxns = append(tii.eTxns, txn)
		b.AddTransaction(txn)
		tii.byteSize += int64(len(txn.TransactionData)) + int64(len(txn.TransactionOutput))
		if txn.PublicKey == "" {
			tii.clients[txn.ClientID] = nil
		}
		tii.idx++
		tii.checkForCurrent(txn)

		return true
	}
}

type TxnIterInfo struct {
	clients     map[string]*client.Client
	eTxns       []datastore.Entity
	invalidTxns []datastore.Entity
	futureTxns  map[datastore.Key][]*transaction.Transaction
	currentTxns []*transaction.Transaction

	txnMap map[datastore.Key]struct{}

	roundMismatch     bool
	roundTimeout      bool
	count             int32
	roundTimeoutCount int64

	// reInclusionErr is set if the transaction was found in previous block
	reInclusionErr error
	// state compute failed count
	failedStateCount int32
	// transaction index in a block
	idx int32
	// included transaction data size
	byteSize int64
}

func (tii *TxnIterInfo) checkForCurrent(txn *transaction.Transaction) {
	if tii.futureTxns == nil {
		return
	}
	//check whether we can execute future transactions
	futures := tii.futureTxns[txn.ClientID]
	if len(futures) == 0 {
		return
	}
	currentNonce := txn.Nonce
	i := 0
	for ; i < len(futures); i++ {
		if futures[i].Nonce-currentNonce > 1 {
			break
		}
		//we can have several transactions with the same nonce execute first and skip others
		// included n=0 in the list 1, 1, 2. take first 1 and skip the second
		if futures[i].Nonce-currentNonce < 1 {
			tii.invalidTxns = append(tii.invalidTxns, futures[i])
			continue
		}

		currentNonce = futures[i].Nonce
		tii.currentTxns = append(tii.currentTxns, futures[i])
		//will not sorted by fee here but at least will be sorted by nonce correctly, can improve it
		sort.SliceStable(tii.currentTxns, func(i, j int) bool { return tii.currentTxns[i].Nonce < tii.currentTxns[i].Nonce })
	}

	if i > -1 {
		tii.futureTxns[txn.ClientID] = futures[i:]
	}
}

func newTxnIterInfo(blockSize int32) *TxnIterInfo {
	return &TxnIterInfo{
		clients:    make(map[string]*client.Client),
		eTxns:      make([]datastore.Entity, 0, blockSize),
		futureTxns: make(map[datastore.Key][]*transaction.Transaction),
		txnMap:     make(map[datastore.Key]struct{}, blockSize),
	}
}

func txnIterHandlerFunc(mc *Chain,
	b *block.Block,
	bState util.MerklePatriciaTrieI,
	txnProcessor txnProcessorHandler,
	tii *TxnIterInfo) func(context.Context, datastore.CollectionEntity) bool {
	return func(ctx context.Context, qe datastore.CollectionEntity) bool {
		tii.count++
		if mc.GetCurrentRound() > b.Round {
			tii.roundMismatch = true
			return false
		}
		if tii.roundTimeoutCount != mc.GetRoundTimeoutCount() {
			tii.roundTimeout = true
			return false
		}
		txn, ok := qe.(*transaction.Transaction)
		if !ok {
			logging.Logger.Error("generate block (invalid entity)", zap.Any("entity", qe))
			return true
		}
		if txnProcessor(ctx, bState, txn, tii) {
			if tii.idx >= mc.BlockSize() || tii.byteSize >= mc.MaxByteSize() {
				logging.Logger.Debug("generate block (too big block size)",
					zap.Bool("idx >= block size", tii.idx >= mc.BlockSize()),
					zap.Bool("byteSize >= mc.NMaxByteSize", tii.byteSize >= mc.MaxByteSize()),
					zap.Int32("idx", tii.idx),
					zap.Int32("block size", mc.BlockSize()),
					zap.Int64("byte size", tii.byteSize),
					zap.Int64("max byte size", mc.MaxByteSize()),
					zap.Int32("count", tii.count),
					zap.Int("txns", len(b.Txns)))
				return false
			}
		}
		return true
	}
}

/*GenerateBlock - This works on generating a block
* The context should be a background context which can be used to stop this logic if there is a new
* block published while working on this
 */
func (mc *Chain) generateBlock(ctx context.Context, b *block.Block,
	bsh chain.BlockStateHandler, waitOver bool) error {

	b.Txns = make([]*transaction.Transaction, 0, mc.BlockSize())

	var (
		iterInfo       = newTxnIterInfo(mc.BlockSize())
		txnProcessor   = txnProcessorHandlerFunc(mc, b)
		blockState     = block.CreateStateWithPreviousBlock(b.PrevBlock, mc.GetStateDB(), b.Round)
		beginState     = blockState.GetRoot()
		txnIterHandler = txnIterHandlerFunc(mc, b, blockState, txnProcessor, iterInfo)
	)

	iterInfo.roundTimeoutCount = mc.GetRoundTimeoutCount()

	start := time.Now()
	b.CreationDate = common.Now()
	if b.CreationDate < b.PrevBlock.CreationDate {
		b.CreationDate = b.PrevBlock.CreationDate
	}

	//we use this context for transaction aggregation phase only
	cctx, _ := context.WithTimeout(ctx, mc.Config.BlockProposalMaxWaitTime())

	transactionEntityMetadata := datastore.GetEntityMetadata("txn")
	txn := transactionEntityMetadata.Instance().(*transaction.Transaction)
	collectionName := txn.GetCollectionName()
	logging.Logger.Info("generate block starting iteration", zap.Int64("round", b.Round), zap.String("prev_block", b.PrevHash), zap.String("prev_state_hash", util.ToHex(b.PrevBlock.ClientStateHash)))
	err := transactionEntityMetadata.GetStore().IterateCollection(cctx, transactionEntityMetadata, collectionName, txnIterHandler)
	if len(iterInfo.invalidTxns) > 0 {
		logging.Logger.Info("generate block (found invalid transactions)", zap.Any("round", b.Round), zap.Int("num_invalid_txns", len(iterInfo.invalidTxns)))
		go mc.deleteTxns(iterInfo.invalidTxns) // OK to do in background
	}
	if iterInfo.roundMismatch {
		logging.Logger.Debug("generate block (round mismatch)", zap.Any("round", b.Round), zap.Any("current_round", mc.GetCurrentRound()))
		return ErrRoundMismatch
	}
	if iterInfo.roundTimeout {
		logging.Logger.Debug("generate block (round timeout)", zap.Any("round", b.Round), zap.Any("current_round", mc.GetCurrentRound()))
		return ErrRoundTimeout
	}
	if iterInfo.reInclusionErr != nil {
		logging.Logger.Error("generate block (txn reinclusion check)",
			zap.Any("round", b.Round), zap.Error(iterInfo.reInclusionErr))
	}

	switch err {
	case context.DeadlineExceeded:
		logging.Logger.Debug("Slow block generation, stopping transaction collection and finishing the block")
	case context.Canceled:
		logging.Logger.Debug("Context cancelled, rejecting current block")
		return err
	default:
		if err != nil {
			return err
		}
	}

	blockSize := iterInfo.idx
	var reusedTxns int32

	rcount := 0
	if blockSize < mc.BlockSize() && iterInfo.byteSize < mc.MaxByteSize() && len(iterInfo.currentTxns) > 0 && err != context.DeadlineExceeded {
		for _, txn := range iterInfo.currentTxns {
			if txnProcessor(ctx, blockState, txn, iterInfo) {
				rcount++
				if iterInfo.idx == mc.BlockSize() || iterInfo.byteSize >= mc.MaxByteSize() {
					break
				}
			}
		}
		blockSize += int32(rcount)
		logging.Logger.Debug("Processed current transactions", zap.Int("count", rcount))
	}
	//reuse current transactions here
	if blockSize < mc.BlockSize() && iterInfo.byteSize < mc.MaxByteSize() && mc.ReuseTransactions() && err != context.DeadlineExceeded {
		blocks := mc.GetUnrelatedBlocks(10, b)
		rcount := 0
		for _, ub := range blocks {
			for _, txn := range ub.Txns {
				rcount++
				rtxn := mc.txnToReuse(txn)
				needsVerification := (ub.MinerID != node.Self.Underlying().GetKey() || ub.GetVerificationStatus() != block.VerificationSuccessful)
				if needsVerification {
					//TODO remove context, since it is not used here
					if err := rtxn.ValidateWrtTime(cctx, ub.CreationDate); err != nil {
						continue
					}
				}
				if txnProcessor(cctx, blockState, rtxn, iterInfo) {
					if iterInfo.idx == mc.BlockSize() || iterInfo.byteSize >= mc.MaxByteSize() {
						break
					}
				}
			}
			if iterInfo.idx == mc.BlockSize() || iterInfo.byteSize >= mc.MaxByteSize() {
				break
			}
		}
		reusedTxns = iterInfo.idx - blockSize
		blockSize = iterInfo.idx
		logging.Logger.Error("generate block (reused txns)",
			zap.Int64("round", b.Round), zap.Int("ub", len(blocks)),
			zap.Int32("reused", reusedTxns), zap.Int("rcount", rcount),
			zap.Int32("blockSize", iterInfo.idx))
	}
	if blockSize != mc.BlockSize() && iterInfo.byteSize < mc.MaxByteSize() {
		if !waitOver && blockSize < mc.MinBlockSize() {
			b.Txns = nil
			logging.Logger.Debug("generate block (insufficient txns)",
				zap.Int64("round", b.Round),
				zap.Int32("iteration_count", iterInfo.count),
				zap.Int32("block_size", blockSize))
			return common.NewError(InsufficientTxns,
				fmt.Sprintf("not sufficient txns to make a block yet for round %v (iterated %v,block_size %v,state failure %v, invalid %v,reused %v)",
					b.Round, iterInfo.count, blockSize, iterInfo.failedStateCount, len(iterInfo.invalidTxns), 0))
		}
		b.Txns = b.Txns[:blockSize]
		iterInfo.eTxns = iterInfo.eTxns[:blockSize]
	}

	if config.DevConfiguration.IsFeeEnabled {
		err = mc.processTxn(ctx, mc.createFeeTxn(b, blockState), b, blockState, iterInfo.clients)
		if err != nil {
			logging.Logger.Error("generate block (payFees)", zap.Int64("round", b.Round), zap.Error(err))
		}
	}

	if config.DevConfiguration.IsBlockRewards {
		err = mc.processTxn(ctx, mc.createBlockRewardTxn(b, blockState), b, blockState, iterInfo.clients)
		if err != nil {
			logging.Logger.Error("generate block (blockRewards)", zap.Int64("round", b.Round), zap.Error(err))
		}
	}

	if mc.SmartContractSettingUpdatePeriod() != 0 &&
		b.Round%mc.SmartContractSettingUpdatePeriod() == 0 {
		err = mc.processTxn(ctx, mc.storageScCommitSettingChangesTx(b, blockState), b, blockState, iterInfo.clients)
		if err != nil {
			logging.Logger.Error("generate block (commit settings)", zap.Int64("round", b.Round), zap.Error(err))
		}
	}

	b.RunningTxnCount = b.PrevBlock.RunningTxnCount + int64(len(b.Txns))
	if iterInfo.count > 10*mc.BlockSize() {
		logging.Logger.Info("generate block (too much iteration)", zap.Int64("round", b.Round), zap.Int32("iteration_count", iterInfo.count))
	}

	if err = client.GetClients(ctx, iterInfo.clients); err != nil {
		logging.Logger.Error("generate block (get clients error)", zap.Error(err))
		return common.NewError("get_clients_error", err.Error())
	}

	logging.Logger.Debug("generate block (assemble)",
		zap.Int64("round", b.Round),
		zap.Int("txns", len(b.Txns)),
		zap.Duration("time", time.Since(start)))

	bsh.UpdatePendingBlock(ctx, b, iterInfo.eTxns)
	for _, txn := range b.Txns {
		if txn.PublicKey != "" {
			txn.ClientID = datastore.EmptyKey
			continue
		}
		cl := iterInfo.clients[txn.ClientID]
		if cl == nil || cl.PublicKey == "" {
			logging.Logger.Error("generate block (invalid client)", zap.String("client_id", txn.ClientID))
			return common.NewError("invalid_client", "client not available")
		}
		txn.PublicKey = cl.PublicKey
		txn.ClientID = datastore.EmptyKey
	}

	b.SetClientState(blockState)
	bgTimer.UpdateSince(start)
	logging.Logger.Debug("generate block (assemble+update)",
		zap.Int64("round", b.Round),
		zap.Int("txns", len(b.Txns)),
		zap.Duration("time", time.Since(start)))

	if err = mc.hashAndSignGeneratedBlock(ctx, b); err != nil {
		return err
	}

	b.SetBlockState(block.StateGenerated)
	b.SetStateStatus(block.StateSuccessful)
	logging.Logger.Info("generate block (assemble+update+sign)",
		zap.Int64("round", b.Round),
		zap.Int("block_size", len(b.Txns)),
		zap.Int32("reused_txns", 0),
		zap.Int32("reused_txns", reusedTxns),
		zap.Duration("time", time.Since(start)),
		zap.String("block", b.Hash),
		zap.String("prev_block", b.PrevHash),
		zap.String("begin_state_hash", util.ToHex(beginState)),
		zap.String("block_state_hash", util.ToHex(b.ClientStateHash)),
		zap.String("computed_state_hash", util.ToHex(blockState.GetRoot())),
		zap.Int("changes", blockState.GetChangeCount()),
		zap.Int8("state_status", b.GetStateStatus()),
		zap.Int32("iteration_count", iterInfo.count))
	block.StateSanityCheck(ctx, b)
	b.ComputeTxnMap()
	bsHistogram.Update(int64(len(b.Txns)))
	node.Self.Underlying().Info.AvgBlockTxns = int(math.Round(bsHistogram.Mean()))
	return nil
=======
func beforeBlockGeneration(b *block.Block, ctx context.Context, txnIterHandler func(ctx context.Context, qe datastore.CollectionEntity) bool) {
>>>>>>> 9e995968
}<|MERGE_RESOLUTION|>--- conflicted
+++ resolved
@@ -5,21 +5,23 @@
 
 import (
 	"context"
-<<<<<<< HEAD
 	"fmt"
 	"math"
-	"sort"
 	"time"
 
 	"0chain.net/chaincore/chain"
 	"0chain.net/chaincore/config"
 	"0chain.net/core/util"
-=======
->>>>>>> 9e995968
 
 	"0chain.net/chaincore/block"
+	"0chain.net/chaincore/client"
 	"0chain.net/chaincore/node"
+	"0chain.net/chaincore/transaction"
+	"0chain.net/core/common"
 	"0chain.net/core/datastore"
+
+	"0chain.net/core/logging"
+	"go.uber.org/zap"
 )
 
 func (mc *Chain) SignBlock(ctx context.Context, b *block.Block) (
@@ -38,7 +40,7 @@
 	return
 }
 
-<<<<<<< HEAD
+func beforeBlockGeneration(b *block.Block, ctx context.Context, txnIterHandler func(ctx context.Context, qe datastore.CollectionEntity) bool) {
 func (mc *Chain) GenerateBlock(ctx context.Context, b *block.Block,
 	bsh chain.BlockStateHandler, waitOver bool) error {
 
@@ -448,7 +450,4 @@
 	bsHistogram.Update(int64(len(b.Txns)))
 	node.Self.Underlying().Info.AvgBlockTxns = int(math.Round(bsHistogram.Mean()))
 	return nil
-=======
-func beforeBlockGeneration(b *block.Block, ctx context.Context, txnIterHandler func(ctx context.Context, qe datastore.CollectionEntity) bool) {
->>>>>>> 9e995968
 }
//go:build !integration_tests
// +build !integration_tests

package miner

import (
	"context"

	"0chain.net/chaincore/block"
<<<<<<< HEAD
	"0chain.net/chaincore/chain"
=======
>>>>>>> d41a74f3
	"0chain.net/chaincore/node"
)

func (mc *Chain) SignBlock(ctx context.Context, b *block.Block) (
	bvt *block.BlockVerificationTicket, err error) {

	return mc.signBlock(ctx, b)
}

// add hash to generated block and sign it
func (mc *Chain) hashAndSignGeneratedBlock(ctx context.Context,
	b *block.Block) (err error) {

	var self = node.Self
	b.HashBlock()
	b.Signature, err = self.Sign(b.Hash)
	return
}

<<<<<<< HEAD
func (mc *Chain) GenerateBlock(ctx context.Context, b *block.Block,
	bsh chain.BlockStateHandler, waitOver bool) error {

	return mc.generateBlockWorker.Run(ctx, func() error {
		return mc.generateBlock(ctx, b, minerChain, waitOver)
	})
}

=======
>>>>>>> d41a74f3
/*UpdateFinalizedBlock - update the latest finalized block */
func (mc *Chain) UpdateFinalizedBlock(ctx context.Context, b *block.Block) {
	mc.updateFinalizedBlock(ctx, b)
}<|MERGE_RESOLUTION|>--- conflicted
+++ resolved
@@ -7,10 +7,6 @@
 	"context"
 
 	"0chain.net/chaincore/block"
-<<<<<<< HEAD
-	"0chain.net/chaincore/chain"
-=======
->>>>>>> d41a74f3
 	"0chain.net/chaincore/node"
 )
 
@@ -30,17 +26,6 @@
 	return
 }
 
-<<<<<<< HEAD
-func (mc *Chain) GenerateBlock(ctx context.Context, b *block.Block,
-	bsh chain.BlockStateHandler, waitOver bool) error {
-
-	return mc.generateBlockWorker.Run(ctx, func() error {
-		return mc.generateBlock(ctx, b, minerChain, waitOver)
-	})
-}
-
-=======
->>>>>>> d41a74f3
 /*UpdateFinalizedBlock - update the latest finalized block */
 func (mc *Chain) UpdateFinalizedBlock(ctx context.Context, b *block.Block) {
 	mc.updateFinalizedBlock(ctx, b)

// +build !integration_tests

package miner

import (
	"context"
	"fmt"
	"math"
	"time"

	"0chain.net/chaincore/chain"
	"0chain.net/chaincore/config"
	"0chain.net/core/util"

	"0chain.net/chaincore/block"
	"0chain.net/chaincore/client"
	"0chain.net/chaincore/node"
	"0chain.net/chaincore/transaction"
	"0chain.net/core/common"
	"0chain.net/core/datastore"

	"0chain.net/core/logging"
	"go.uber.org/zap"
)

func (mc *Chain) SignBlock(ctx context.Context, b *block.Block) (
	bvt *block.BlockVerificationTicket, err error) {

	return mc.signBlock(ctx, b)
}

// add hash to generated block and sign it
func (mc *Chain) hashAndSignGeneratedBlock(ctx context.Context,
	b *block.Block) (err error) {

	var self = node.Self
	b.HashBlock()
	b.Signature, err = self.Sign(b.Hash)
	return
}

func (mc *Chain) GenerateBlock(ctx context.Context, b *block.Block,
	bsh chain.BlockStateHandler, waitOver bool) error {

	return mc.generateBlockWorker.Run(ctx, func() error {
		return mc.generateBlock(ctx, b, minerChain, waitOver)
	})
}

/*GenerateBlock - This works on generating a block
* The context should be a background context which can be used to stop this logic if there is a new
* block published while working on this
 */
func (mc *Chain) generateBlock(ctx context.Context, b *block.Block,
	bsh chain.BlockStateHandler, waitOver bool) error {

	b.Txns = make([]*transaction.Transaction, 0, mc.BlockSize())

	var (
		clients          = make(map[string]*client.Client)
		etxns            = make([]datastore.Entity, 0, mc.BlockSize())
		invalidTxns      []datastore.Entity
		idx              int32
		ierr             error
		count            int32
		roundMismatch    bool
		failedStateCount int32
		byteSize         int64
		txnMap           = make(map[datastore.Key]bool, mc.BlockSize())
	)

	var txnProcessor = func(ctx context.Context, txn *transaction.Transaction) bool {
		if _, ok := txnMap[txn.GetKey()]; ok {
			return false
		}
		var debugTxn = txn.DebugTxn()
		if !mc.validateTransaction(b, txn) {
			invalidTxns = append(invalidTxns, txn)
			if debugTxn {
				logging.Logger.Info("generate block (debug transaction) error - "+
					"txn creation not within tolerance",
					zap.String("txn", txn.Hash), zap.Int32("idx", idx),
					zap.Any("now", common.Now()))
			}
			return false
		}
		if debugTxn {
			logging.Logger.Info("generate block (debug transaction)",
				zap.String("txn", txn.Hash), zap.Int32("idx", idx),
				zap.String("txn_object", datastore.ToJSON(txn).String()))
		}
		if ok, err := mc.ChainHasTransaction(ctx, b.PrevBlock, txn); ok || err != nil {
			if err != nil {
				ierr = err
			}
			return false
		}
		events, err := mc.UpdateState(ctx, b, txn)
		b.Events = append(b.Events, events...)
		if err != nil {
			if debugTxn {
				logging.Logger.Error("generate block (debug transaction) update state",
					zap.String("txn", txn.Hash), zap.Int32("idx", idx),
					zap.String("txn_object", datastore.ToJSON(txn).String()),
					zap.Error(err))
			}
			failedStateCount++
			return false
		}

		// Setting the score lower so the next time blocks are generated
		// these transactions don't show up at the top.
		txn.SetCollectionScore(txn.GetCollectionScore() - 10*60)
		txnMap[txn.GetKey()] = true
		b.Txns = append(b.Txns, txn)
		if debugTxn {
			logging.Logger.Info("generate block (debug transaction) success in processing Txn hash: " + txn.Hash + " blockHash? = " + b.Hash)
		}
		etxns = append(etxns, txn)
		b.AddTransaction(txn)
		byteSize += int64(len(txn.TransactionData)) + int64(len(txn.TransactionOutput))
		if txn.PublicKey == "" {
			clients[txn.ClientID] = nil
		}
		idx++
		return true
	}
	var txnIterHandler = func(ctx context.Context, qe datastore.CollectionEntity) bool {
		count++
		if mc.GetCurrentRound() > b.Round {
			roundMismatch = true
			return false
		}
		txn, ok := qe.(*transaction.Transaction)
		if !ok {
			logging.Logger.Error("generate block (invalid entity)", zap.Any("entity", qe))
			return true
		}
		if txnProcessor(ctx, txn) {
<<<<<<< HEAD
			if idx >= mc.BlockSize || byteSize >= mc.MaxByteSize {
				logging.Logger.Debug("generate block (too big block size)",
					zap.Bool("idx >= block size", idx >= mc.BlockSize),
					zap.Bool("byteSize >= mc.NMaxByteSize", byteSize >= mc.MaxByteSize),
=======
			if idx >= mc.BlockSize() || byteSize >= mc.MaxByteSize() {
				logging.Logger.Debug("generate block (too big block size)",
					zap.Bool("idx >= block size", idx >= mc.BlockSize()),
					zap.Bool("byteSize >= mc.NMaxByteSize", byteSize >= mc.MaxByteSize()),
>>>>>>> 4d97d762
					zap.Int32("idx", idx),
					zap.Int32("block size", mc.BlockSize()),
					zap.Int64("byte size", byteSize),
					zap.Int64("max byte size", mc.MaxByteSize()),
					zap.Int32("count", count),
					zap.Int("txns", len(b.Txns)))
				return false
			}
		}
		return true
	}
	start := time.Now()
	b.CreationDate = common.Now()
	if b.CreationDate < b.PrevBlock.CreationDate {
		b.CreationDate = b.PrevBlock.CreationDate
	}
	transactionEntityMetadata := datastore.GetEntityMetadata("txn")
	txn := transactionEntityMetadata.Instance().(*transaction.Transaction)
	collectionName := txn.GetCollectionName()
	logging.Logger.Info("generate block starting iteration", zap.Int64("round", b.Round), zap.String("prev_block", b.PrevHash), zap.String("prev_state_hash", util.ToHex(b.PrevBlock.ClientStateHash)))
	err := transactionEntityMetadata.GetStore().IterateCollection(ctx, transactionEntityMetadata, collectionName, txnIterHandler)
	if len(invalidTxns) > 0 {
		logging.Logger.Info("generate block (found txns very old)", zap.Any("round", b.Round), zap.Int("num_invalid_txns", len(invalidTxns)))
		go mc.deleteTxns(invalidTxns) // OK to do in background
	}
	if roundMismatch {
		logging.Logger.Debug("generate block (round mismatch)", zap.Any("round", b.Round), zap.Any("current_round", mc.GetCurrentRound()))
		return ErrRoundMismatch
	}
	if ierr != nil {
		logging.Logger.Error("generate block (txn reinclusion check)", zap.Any("round", b.Round), zap.Error(ierr))
	}
	if err != nil {
		return err
	}
	blockSize := idx
	var reusedTxns int32
	if blockSize < mc.BlockSize() && byteSize < mc.MaxByteSize() && mc.ReuseTransactions() {
		blocks := mc.GetUnrelatedBlocks(10, b)
		rcount := 0
		for _, ub := range blocks {
			for _, txn := range ub.Txns {
				rcount++
				rtxn := mc.txnToReuse(txn)
				needsVerification := (ub.MinerID != node.Self.Underlying().GetKey() || ub.GetVerificationStatus() != block.VerificationSuccessful)
				if needsVerification {
					if err := rtxn.ValidateWrtTime(ctx, ub.CreationDate); err != nil {
						continue
					}
				}
				if txnProcessor(ctx, rtxn) {
					if idx == mc.BlockSize() || byteSize >= mc.MaxByteSize() {
						break
					}
				}
			}
			if idx == mc.BlockSize() || byteSize >= mc.MaxByteSize() {
				break
			}
		}
		reusedTxns = idx - blockSize
		blockSize = idx
		logging.Logger.Error("generate block (reused txns)",
			zap.Int64("round", b.Round), zap.Int("ub", len(blocks)),
			zap.Int32("reused", reusedTxns), zap.Int("rcount", rcount),
			zap.Int32("blockSize", idx))
	}
	if blockSize != mc.BlockSize() && byteSize < mc.MaxByteSize() {
		if !waitOver && blockSize < mc.MinBlockSize() {
			b.Txns = nil
			logging.Logger.Debug("generate block (insufficient txns)",
				zap.Int64("round", b.Round),
				zap.Int32("iteration_count", count),
				zap.Int32("block_size", blockSize))
			return common.NewError(InsufficientTxns,
				fmt.Sprintf("not sufficient txns to make a block yet for round %v (iterated %v,block_size %v,state failure %v, invalid %v,reused %v)",
					b.Round, count, blockSize, failedStateCount, len(invalidTxns), 0))
		}
		b.Txns = b.Txns[:blockSize]
		etxns = etxns[:blockSize]
	}

	if config.DevConfiguration.IsFeeEnabled {
		err = mc.processTxn(ctx, mc.createFeeTxn(b), b, clients)
		if err != nil {
			return err
		}
	}

	if config.DevConfiguration.IsBlockRewards {
		err = mc.processTxn(ctx, mc.createBlockRewardTxn(b), b, clients)
		if err != nil {
			return err
		}
	}

	if mc.SmartContractSettingUpdatePeriod() != 0 &&
		b.Round%mc.SmartContractSettingUpdatePeriod() == 0 {
		err = mc.processTxn(ctx, mc.storageScCommitSettingChangesTx(b), b, clients)
		if err != nil {
			return err
		}
	}

	b.RunningTxnCount = b.PrevBlock.RunningTxnCount + int64(len(b.Txns))
	if count > 10*mc.BlockSize() {
		logging.Logger.Info("generate block (too much iteration)", zap.Int64("round", b.Round), zap.Int32("iteration_count", count))
	}

	if err = client.GetClients(ctx, clients); err != nil {
		logging.Logger.Error("generate block (get clients error)", zap.Error(err))
		return common.NewError("get_clients_error", err.Error())
	}

	logging.Logger.Debug("generate block (assemble)",
		zap.Int64("round", b.Round),
		zap.Int("txns", len(b.Txns)),
		zap.Duration("time", time.Since(start)))

	bsh.UpdatePendingBlock(ctx, b, etxns)
	for _, txn := range b.Txns {
		if txn.PublicKey != "" {
			txn.ClientID = datastore.EmptyKey
			continue
		}
		cl := clients[txn.ClientID]
		if cl == nil || cl.PublicKey == "" {
			logging.Logger.Error("generate block (invalid client)", zap.String("client_id", txn.ClientID))
			return common.NewError("invalid_client", "client not available")
		}
		txn.PublicKey = cl.PublicKey
		txn.ClientID = datastore.EmptyKey
	}
	b.ClientStateHash = b.ClientState.GetRoot()
	bgTimer.UpdateSince(start)
	logging.Logger.Debug("generate block (assemble+update)",
		zap.Int64("round", b.Round),
		zap.Int("txns", len(b.Txns)),
		zap.Duration("time", time.Since(start)))

	if err = mc.hashAndSignGeneratedBlock(ctx, b); err != nil {
		return err
	}

	b.SetBlockState(block.StateGenerated)
	b.SetStateStatus(block.StateSuccessful)
	logging.Logger.Info("generate block (assemble+update+sign)",
		zap.Int64("round", b.Round),
		zap.Int("block_size", len(b.Txns)),
		zap.Int32("reused_txns", 0),
		zap.Int32("reused_txns", reusedTxns),
		zap.Duration("time", time.Since(start)),
		zap.String("block", b.Hash),
		zap.String("prev_block", b.PrevHash),
		zap.String("state_hash", util.ToHex(b.ClientStateHash)),
		zap.Int8("state_status", b.GetStateStatus()),
		zap.Float64("p_chain_weight", b.PrevBlock.ChainWeight),
		zap.Int32("iteration_count", count))
	block.StateSanityCheck(ctx, b)
	b.ComputeTxnMap()
	bsHistogram.Update(int64(len(b.Txns)))
	node.Self.Underlying().Info.AvgBlockTxns = int(math.Round(bsHistogram.Mean()))
	return nil
}<|MERGE_RESOLUTION|>--- conflicted
+++ resolved
@@ -64,6 +64,7 @@
 		ierr             error
 		count            int32
 		roundMismatch    bool
+		roundTimeout     bool
 		failedStateCount int32
 		byteSize         int64
 		txnMap           = make(map[datastore.Key]bool, mc.BlockSize())
@@ -125,29 +126,27 @@
 		idx++
 		return true
 	}
+	var roundTimeoutCount = mc.GetRoundTimeoutCount()
 	var txnIterHandler = func(ctx context.Context, qe datastore.CollectionEntity) bool {
 		count++
 		if mc.GetCurrentRound() > b.Round {
 			roundMismatch = true
 			return false
 		}
+		if roundTimeoutCount != mc.GetRoundTimeoutCount() {
+			roundTimeout = true
+			return false
+		}
 		txn, ok := qe.(*transaction.Transaction)
 		if !ok {
 			logging.Logger.Error("generate block (invalid entity)", zap.Any("entity", qe))
 			return true
 		}
 		if txnProcessor(ctx, txn) {
-<<<<<<< HEAD
-			if idx >= mc.BlockSize || byteSize >= mc.MaxByteSize {
-				logging.Logger.Debug("generate block (too big block size)",
-					zap.Bool("idx >= block size", idx >= mc.BlockSize),
-					zap.Bool("byteSize >= mc.NMaxByteSize", byteSize >= mc.MaxByteSize),
-=======
 			if idx >= mc.BlockSize() || byteSize >= mc.MaxByteSize() {
 				logging.Logger.Debug("generate block (too big block size)",
 					zap.Bool("idx >= block size", idx >= mc.BlockSize()),
 					zap.Bool("byteSize >= mc.NMaxByteSize", byteSize >= mc.MaxByteSize()),
->>>>>>> 4d97d762
 					zap.Int32("idx", idx),
 					zap.Int32("block size", mc.BlockSize()),
 					zap.Int64("byte size", byteSize),
@@ -176,6 +175,10 @@
 	if roundMismatch {
 		logging.Logger.Debug("generate block (round mismatch)", zap.Any("round", b.Round), zap.Any("current_round", mc.GetCurrentRound()))
 		return ErrRoundMismatch
+	}
+	if roundTimeout {
+		logging.Logger.Debug("generate block (round timeout)", zap.Any("round", b.Round), zap.Any("current_round", mc.GetCurrentRound()))
+		return ErrRoundTimeout
 	}
 	if ierr != nil {
 		logging.Logger.Error("generate block (txn reinclusion check)", zap.Any("round", b.Round), zap.Error(ierr))

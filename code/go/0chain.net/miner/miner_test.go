--- conflicted
+++ resolved
@@ -4,10 +4,6 @@
 	"bytes"
 	"context"
 	"flag"
-<<<<<<< HEAD
-=======
-	"fmt"
->>>>>>> f70af2f6
 	"log"
 	"os"
 	"path/filepath"

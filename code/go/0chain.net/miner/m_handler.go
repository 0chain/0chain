package miner

/*This file contains the Miner To Miner send/receive messages */
import (
	"context"
	"encoding/hex"
	"fmt"
	"net/http"
	"strconv"

	"0chain.net/chaincore/block"
	"0chain.net/chaincore/node"
	"0chain.net/chaincore/round"
	"0chain.net/core/common"
	"0chain.net/core/datastore"
	"0chain.net/core/logging"
	"0chain.net/core/memorystore"
	"go.uber.org/zap"
)

var (
	// RoundStartSender - Start a new round.
	RoundStartSender node.EntitySendHandler
	// RoundVRFSender - Send the round vrf.
	RoundVRFSender node.EntitySendHandler
	// VerifyBlockSender - Send the block to a node.
	VerifyBlockSender node.EntitySendHandler

	// VerificationTicketSender - Send a verification ticket to a node.
	VerificationTicketSender node.EntitySendHandler
	// BlockNotarizationSender - Send the block notarization to a node.
	BlockNotarizationSender node.EntitySendHandler
	// MinerNotarizedBlockSender - Send a notarized block to a node.
	MinerNotarizedBlockSender node.EntitySendHandler
	// DKGShareSender - Send dkg share to a node
	DKGShareSender node.EntityRequestor
	// ChainStartSender - Send whether or not to start chain
	ChainStartSender node.EntityRequestor
	// MinerLatestFinalizedBlockRequestor - RequestHandler for latest finalized
	// block to a node.
	MinerLatestFinalizedBlockRequestor node.EntityRequestor
	// LatestFinalizedMagicBlockRequestor - RequestHandler for latest finalized
	// magic block to a node.
	BlockRequestor node.EntityRequestor
)

/*SetupM2MSenders - setup senders for miner to miner communication */
func SetupM2MSenders() {

	options := &node.SendOptions{Timeout: node.TimeoutSmallMessage, MaxRelayLength: 0, CurrentRelayLength: 0, Compress: false}
	RoundVRFSender = node.SendEntityHandler("/v1/_m2m/round/vrf_share", options)

	options = &node.SendOptions{Timeout: node.TimeoutLargeMessage, MaxRelayLength: 0, CurrentRelayLength: 0, CODEC: node.CODEC_MSGPACK, Compress: true}
	VerifyBlockSender = node.SendEntityHandler("/v1/_m2m/block/verify", options)
	MinerNotarizedBlockSender = node.SendEntityHandler("/v1/_m2m/block/notarized_block", options)

	options = &node.SendOptions{Timeout: node.TimeoutSmallMessage, MaxRelayLength: 0, CurrentRelayLength: 0, Compress: false}
	VerificationTicketSender = node.SendEntityHandler("/v1/_m2m/block/verification_ticket", options)

	options = &node.SendOptions{Timeout: node.TimeoutSmallMessage, MaxRelayLength: 0, CurrentRelayLength: 0, CODEC: node.CODEC_MSGPACK, Compress: true}
	BlockNotarizationSender = node.SendEntityHandler("/v1/_m2m/block/notarization", options)

}

const (
	vrfsShareRoundM2MV1Pattern = "/v1/_m2m/round/vrf_share"
)

func x2mReceiversMap(c node.Chainer) map[string]func(http.ResponseWriter, *http.Request) {
	reqRespHandlerfMap := map[string]common.ReqRespHandlerf{
		vrfsShareRoundM2MV1Pattern: node.ToN2NReceiveEntityHandler(
			VRFShareHandler,
			nil,
		),
		"/v1/_m2m/block/verification_ticket": node.StopOnBlockSyncingHandler(c,
			node.ToN2NReceiveEntityHandler(
				VerificationTicketReceiptHandler,
				nil,
			),
		),
		"/v1/_m2m/block/verify": node.ToN2NReceiveEntityHandler(
			memorystore.WithConnectionEntityJSONHandler(
				VerifyBlockHandler,
				datastore.GetEntityMetadata("block")),
			nil,
		),
		"/v1/_m2m/block/notarization": node.ToN2NReceiveEntityHandler(
			NotarizationReceiptHandler,
			nil,
		),
		"/v1/_m2m/block/notarized_block": node.ToN2NReceiveEntityHandler(
			NotarizedBlockHandler,
			nil,
		),
	}

	handlersMap := make(map[string]func(http.ResponseWriter, *http.Request))
	for pattern, handler := range reqRespHandlerfMap {
		handlersMap[pattern] = common.N2NRateLimit(handler)
	}
	return handlersMap
}

const (
	getNotarizedBlockX2MV1Pattern = "/v1/_x2m/block/notarized_block/get"
)

func x2mRespondersMap() map[string]func(http.ResponseWriter, *http.Request) {
	sendHandlerMap := map[string]common.JSONResponderF{
		getNotarizedBlockX2MV1Pattern: NotarizedBlockSendHandler,
		"/v1/_x2m/state/get":          PartialStateHandler,
		"/v1/_m2m/dkg/share":          SignShareRequestHandler,
		"/v1/_m2m/chain/start":        StartChainRequestHandler,
	}
<<<<<<< HEAD

	x2mRespMap := make(map[string]func(http.ResponseWriter, *http.Request))
	for pattern, handler := range sendHandlerMap {
		x2mRespMap[pattern] = common.N2NRateLimit(
			node.ToN2NSendEntityHandler(
				handler,
			),
		)
	}
	return x2mRespMap
}

=======

	x2mRespMap := make(map[string]func(http.ResponseWriter, *http.Request))
	for pattern, handler := range sendHandlerMap {
		x2mRespMap[pattern] = common.N2NRateLimit(
			node.ToN2NSendEntityHandler(
				handler,
			),
		)
	}
	return x2mRespMap
}

>>>>>>> 90db88e3
func setupHandlers(handlers map[string]func(http.ResponseWriter, *http.Request)) {
	for pattern, handler := range handlers {
		http.HandleFunc(pattern, handler)
	}
}

/*SetupM2SRequestors - setup all requests to sharder by miner */
func SetupM2SRequestors() {
	options := &node.SendOptions{Timeout: node.TimeoutLargeMessage, CODEC: node.CODEC_MSGPACK, Compress: true}

	blockEntityMetadata := datastore.GetEntityMetadata("block")
	MinerLatestFinalizedBlockRequestor = node.RequestEntityHandler("/v1/_m2s/block/latest_finalized/get", options, blockEntityMetadata)
	BlockRequestor = node.RequestEntityHandler("/v1/block/get", options, blockEntityMetadata)
}

func SetupM2MRequestors() {
	dkgShareEntityMetadata := datastore.GetEntityMetadata("dkg_share")
	options := &node.SendOptions{Timeout: node.TimeoutSmallMessage, MaxRelayLength: 0, CurrentRelayLength: 0, Compress: false}
	DKGShareSender = node.RequestEntityHandler("/v1/_m2m/dkg/share", options, dkgShareEntityMetadata)

	chainStartEntityMetadata := datastore.GetEntityMetadata("start_chain")
	ChainStartSender = node.RequestEntityHandler("/v1/_m2m/chain/start", options, chainStartEntityMetadata)
}

// VRFShareHandler - handle the vrf share.
func VRFShareHandler(ctx context.Context, entity datastore.Entity) (
	interface{}, error) {
	vrfs, ok := entity.(*round.VRFShare)
	if !ok {
		logging.Logger.Info("VRFShare: returning invalid Entity")
		return nil, common.InvalidRequest("Invalid Entity")
	}
	mc := GetMinerChain()

	// skip all VRFS before LFB-ticket (sharders' LFB)
	var tk = mc.GetLatestLFBTicket(ctx)
	if tk == nil {
		return nil, common.NewError("Reject VRFShare", "context done")
	}
	var (
		lfb   = mc.GetLatestFinalizedBlock()
		bound = tk.Round
	)

	if lfb.Round < tk.Round {
		bound = lfb.Round // use lower one
	}
	if vrfs.GetRoundNumber() < bound {
		logging.Logger.Info("Reject VRFShare: old round",
			zap.Int64("vrfs_round", vrfs.GetRoundNumber()),
			zap.Int64("lfb_ticket_round", tk.Round),
			zap.Int64("lfb_round", lfb.Round),
			zap.Int64("bound", bound))
		return nil, nil
	}

	// push not. block to a miner behind
	if vrfs.Round < mc.GetCurrentRound() {
		var mr = mc.GetMinerRound(vrfs.Round)
		if mr == nil {
			logging.Logger.Info("Reject VRFShare: missing miner round",
				zap.Int64("vrfs_round_num", vrfs.GetRoundNumber()))
			return nil, nil
		}
		if mr.Block == nil || !mr.Block.IsBlockNotarized() {
			logging.Logger.Info("Reject VRFShare: missing HNB for the round"+
				" or it's not notarized",
				zap.Bool("is_not_notarized", mr.Block != nil),
				zap.Int64("vrfs_round_num", vrfs.GetRoundNumber()))
			return nil, nil
		}
		// var hnb = mr.GetHeaviestNotarizedBlock()
		var hnb = mr.Block
		if hnb.GetStateStatus() != block.StateSuccessful && hnb.GetStateStatus() != block.StateSynched {
			logging.Logger.Info("Reject VRFShare: HNB state is not successful",
				zap.Int64("vrfs_round_num", vrfs.GetRoundNumber()),
				zap.String("hash", hnb.Hash))
			return nil, nil
		}
		var (
			mb    = mc.GetMagicBlock(vrfs.Round)
			party = node.GetSender(ctx)
		)
		if mb == nil {
			logging.Logger.Info("Reject VRFShare: missing MB for the round",
				zap.Int64("vrfs_round_num", vrfs.GetRoundNumber()))
			return nil, nil
		}
		if party == nil {
			logging.Logger.Info("Reject VRFShare: missing party",
				zap.Int64("vrfs_round_num", vrfs.GetRoundNumber()))
			return nil, nil
		}
		var found *node.Node
		for _, miner := range mb.Miners.Nodes {
			if miner.ID == party.ID {
				found = miner
				break
			}
		}
		if found == nil {
			logging.Logger.Info("Reject VRFShare: missing party in MB",
				zap.Int64("vrfs_round_num", vrfs.GetRoundNumber()))
			return nil, nil
		}

		if err := node.ValidateSenderSignature(ctx); err != nil {
			return nil, err
		}

		// send notarized block
		go mb.Miners.SendTo(ctx, MinerNotarizedBlockSender(hnb), found.ID)

		logging.Logger.Info("Reject VRFShare: push not. block message for the miner behind",
			zap.Int64("vrfs_round_num", vrfs.GetRoundNumber()),
			zap.String("to_miner_id", found.ID),
			zap.String("to_miner_url", found.GetN2NURLBase()))
		return nil, nil
	}

	sender := node.GetSender(ctx)
	vrfs.SetParty(sender)
	if mr := mc.GetMinerRound(vrfs.Round); mr != nil {
		if mr.IsVRFComplete() {
			logging.Logger.Info("Reject VRFShare: VRF is complete for this round",
				zap.Int64("vrfs_round_num", vrfs.GetRoundNumber()),
				zap.Int("vrfs_sender_index", sender.SetIndex),
				zap.Int64("vrfs_round_num", vrfs.GetRoundNumber()))
			return nil, nil
		}

		if mr.VRFShareExist(vrfs) {
			logging.Logger.Info("Reject VRFShare: VRF is already exist",
				zap.Int64("vrfs_round_num", vrfs.GetRoundNumber()),
				zap.Int("vrfs_sender_index", sender.SetIndex),
				zap.String("vrfs_id", vrfs.GetKey()),
				zap.Int64("vrfs_round_num", vrfs.GetRoundNumber()))
			return nil, nil
		}
	}

	if err := node.ValidateSenderSignature(ctx); err != nil {
		return nil, err
	}

	var msg = NewBlockMessage(MessageVRFShare, sender, nil, nil)
	msg.VRFShare = vrfs
	mc.PushBlockMessageChannel(msg)
	return nil, nil
}

// VerifyBlockHandler - verify the block that is received.
func VerifyBlockHandler(ctx context.Context, entity datastore.Entity) (
	interface{}, error) {

	var b, ok = entity.(*block.Block)
	if !ok {
		return nil, common.InvalidRequest("Invalid Entity")
	}

	mc := GetMinerChain()

	if b.MinerID == node.Self.Underlying().GetKey() {
		return nil, nil
	}

	var lfb = mc.GetLatestFinalizedBlock()
	if b.Round < lfb.Round {
		logging.Logger.Debug("handle verify block", zap.Int64("round", b.Round), zap.Int64("lf_round", lfb.Round))
		return nil, nil
	}

	var pr = mc.GetMinerRound(b.Round - 1)
	if pr == nil {
		logging.Logger.Error("handle verify block -- no previous round (ignore)",
			zap.Int64("round", b.Round), zap.Int64("prev_round", b.Round-1))
		return nil, nil
	}

	if b.Round < mc.GetCurrentRound()-1 {
		logging.Logger.Debug("verify block - round mismatch",
			zap.Int64("current_round", mc.GetCurrentRound()),
			zap.Int64("block_round", b.Round))
		return nil, nil
	}

	//if mr := mc.getOrCreateRound(ctx, b.Round); mr != nil {
	if mr := mc.GetMinerRound(b.Round); mr != nil {
		//use proposed blocks as current block cache, since we store blocks there before they are added to the round
		if mr.IsVerificationComplete() {
			logging.Logger.Debug("handle verify block - received block for round with finished verification phase")
			return nil, nil
		}
		for _, blocks := range mr.GetProposedBlocks() {
			if blocks.Hash == b.Hash {
				logging.Logger.Debug("handle verify block - block already received, ignore",
					zap.Int64("round", b.Round),
					zap.String("block", b.Hash))
				return nil, nil
			}
		}
	}

	// return if the block already in local chain and its previous block is notarized
	_, err := mc.GetBlock(ctx, b.Hash)
	if err == nil { // block already exist in local chain
		// check if previous block exist and is notarized
		pb, err := mc.GetBlock(ctx, b.PrevHash)
		if err == nil && pb != nil && pb.IsBlockNotarized() {
			logging.Logger.Debug("handle verify block - block already exist, ignore",
				zap.Int64("round", b.Round),
				zap.String("block", b.Hash))
			return nil, nil
		}
	}

	//cctx, cancel := context.WithTimeout(ctx, 3*time.Second)
	//defer cancel()
	//if err := mc.isVRFComplete(cctx, b.Round, b.GetRoundRandomSeed()); err != nil {
	//	logging.Logger.Debug("handle verify block - vrf not complete yet",
	//		zap.Int64("round", b.Round),
	//		zap.String("block", b.Hash),
	//		zap.Error(err))
	//	return nil, nil
	//}

	if err := node.ValidateSenderSignature(ctx); err != nil {
		return nil, err
	}

	var msg = NewBlockMessage(MessageVerify, node.GetSender(ctx), nil, b)
	mc.PushBlockMessageChannel(msg)
	return nil, nil
}

/*VerificationTicketReceiptHandler - Add a verification ticket to the block */
func VerificationTicketReceiptHandler(ctx context.Context, entity datastore.Entity) (interface{}, error) {
	bvt, ok := entity.(*block.BlockVerificationTicket)
	if !ok {
		return nil, common.InvalidRequest("Invalid Entity")
	}

	var (
		rn = bvt.Round
		mc = GetMinerChain()
	)

	logging.Logger.Debug("handle vt. msg - verification ticket",
		zap.Int64("round", bvt.Round),
		zap.String("block", bvt.BlockID))

	if mc.GetMinerRound(rn-1) == nil {
		logging.Logger.Error("handle vt. msg -- no previous round (ignore)",
			zap.Int64("round", rn), zap.Int64("pr", rn-1))
		return nil, nil
	}

	b, err := mc.GetBlock(ctx, bvt.BlockID)
	if err == nil {
		var lfb = mc.GetLatestFinalizedBlock()
		if b.Round < lfb.Round {
			logging.Logger.Debug("verification message (round mismatch)",
				zap.Int64("round", b.Round), zap.String("block", b.Hash),
				zap.Int64("lfb", lfb.Round))
			return nil, nil
		}
	}

	var mr = mc.getOrCreateRound(ctx, rn)
	if mr == nil {
		logging.Logger.Error("handle vt. msg -- can't create round for ticket",
			zap.Int64("round", rn))
		return nil, nil
	}

	// check if the ticket has already verified
	if mr.IsTicketCollected(&bvt.VerificationTicket) {
		logging.Logger.Debug("handle vt. msg -- ticket already collected",
			zap.Int64("round", rn), zap.String("block", bvt.BlockID))
		return nil, nil
	}

	if err := node.ValidateSenderSignature(ctx); err != nil {
		return nil, err
	}

	msg := NewBlockMessage(MessageVerificationTicket, node.GetSender(ctx), nil, nil)
	msg.BlockVerificationTicket = bvt
	mc.PushBlockMessageChannel(msg)
	return nil, nil
}

// notarizationReceiptHandler - handles the receipt of a notarization
// for a block.
func notarizationReceiptHandler(ctx context.Context, entity datastore.Entity) (interface{}, error) {
	var notarization, ok = entity.(*Notarization)
	if !ok {
		return nil, common.InvalidRequest("Invalid Entity")
	}

	var (
		mc  = GetMinerChain()
		lfb = mc.GetLatestFinalizedBlock()
	)

	if notarization.Round < lfb.Round {
		logging.Logger.Debug("notarization receipt handler",
			zap.Int64("round", notarization.Round),
			zap.Int64("lf_round", lfb.Round))
		return nil, nil
	}

	b, _ := mc.GetBlock(ctx, notarization.BlockID)
	if b != nil && b.IsBlockNotarized() && b.IsStateComputed() {
		return nil, nil
	}

	if mc.isNotarizing(notarization.BlockID) {
		return nil, nil
	}

	if err := node.ValidateSenderSignature(ctx); err != nil {
		return nil, err
	}

	var msg = NewBlockMessage(MessageNotarization, node.GetSender(ctx), nil, nil)
	msg.Notarization = notarization
	mc.PushBlockMessageChannel(msg)
	return nil, nil
}

// NotarizedBlockHandler - handles a notarized block.
func NotarizedBlockHandler(ctx context.Context, entity datastore.Entity) (
	resp interface{}, err error) {

	var nb, ok = entity.(*block.Block)
	if !ok {
		return nil, common.InvalidRequest("Invalid Entity")
	}

	mc := GetMinerChain()

	//reject cur_round -2 is a locked round, there can't be new notarization important for us
	if nb.Round < mc.GetCurrentRound()-1 {
		logging.Logger.Debug("notarized block handler (round older than the current round)",
			zap.String("block", nb.Hash), zap.Any("round", nb.Round))
		return
	}

	var lfb = mc.GetLatestFinalizedBlock()
	if nb.Round <= lfb.Round {
		return // doesn't need the not. block
	}

	//TODO in case there is no previous round create it, since notarization can't be rejected
	if mc.GetMinerRound(nb.Round-1) == nil {
		logging.Logger.Error("not. block handler -- no previous round (ignore)",
			zap.Int64("round", nb.Round), zap.Int64("prev_round", nb.Round-1))
		return // no previous round
	}

	//this check is not correct, we won't transit to the new round, but should save notarization block
	//if mc.isAheadOfSharders(ctx, nb.Round) {
	//	return
	//}

	mr := mc.GetMinerRound(nb.Round)
	if mr != nil {
		if mr.IsFinalizing() || mr.IsFinalized() {
			return // doesn't need a not. block
		}

		//it does not matter, we should add notarization even for complete round
		//if mr.IsVerificationComplete() {
		//	return // verification for the round complete
		//}

		for _, blk := range mr.GetNotarizedBlocks() {
			if blk.Hash == nb.Hash {
				return // already have
			}
		}
	}

	if err = node.ValidateSenderSignature(ctx); err != nil {
		return
	}

	var msg = &BlockMessage{
		Sender: node.GetSender(ctx),
		Type:   MessageNotarizedBlock,
		Block:  nb,
	}

	mc.PushBlockMessageChannel(msg)
	return nil, nil
}

// notarizedBlockSendHandler - handles a request for a notarized block.
func notarizedBlockSendHandler(ctx context.Context, r *http.Request) (interface{}, error) {
	return getNotarizedBlock(ctx, r)
}

// PartialStateHandler - return the partial state from a given root.
func PartialStateHandler(ctx context.Context, r *http.Request) (interface{}, error) {
	n := r.FormValue("node")
	mc := GetMinerChain()
	nodeKey, err := hex.DecodeString(n)
	if err != nil {
		return nil, err
	}
	ps, err := mc.GetStateFrom(ctx, nodeKey)
	if err != nil {
		logging.Logger.Error("partial state handler", zap.String("key", n), zap.Error(err))
		return nil, err
	}
	return ps, nil
}

func getNotarizedBlock(ctx context.Context, req *http.Request) (*block.Block, error) {

	var (
		r    = req.FormValue("round")
		hash = req.FormValue("block")

		mc = GetMinerChain()
		cr = mc.GetCurrentRound()
	)

	errBlockNotAvailable := common.NewError("block_not_available",
		fmt.Sprintf("Requested block is not available, current round: %d, request round: %s, request hash: %s",
			cr, r, hash))

	if hash != "" {
		b, err := mc.GetBlock(ctx, hash)
		if err != nil {
			return nil, err
		}

		if b.IsBlockNotarized() {
			return b, nil
		}
		return nil, errBlockNotAvailable
	}

	if r == "" {
		return nil, common.NewError("none_round_or_hash_provided",
			"no block hash or round number is provided")
	}

	roundN, err := strconv.ParseInt(r, 10, 64)
	if err != nil {
		return nil, err
	}

	rd := mc.GetRound(roundN)
	if rd == nil {
		return nil, errBlockNotAvailable
	}

	b := rd.GetHeaviestNotarizedBlock()
	if b == nil {
		return nil, errBlockNotAvailable
	}

	return b, nil
}<|MERGE_RESOLUTION|>--- conflicted
+++ resolved
@@ -112,7 +112,6 @@
 		"/v1/_m2m/dkg/share":          SignShareRequestHandler,
 		"/v1/_m2m/chain/start":        StartChainRequestHandler,
 	}
-<<<<<<< HEAD
 
 	x2mRespMap := make(map[string]func(http.ResponseWriter, *http.Request))
 	for pattern, handler := range sendHandlerMap {
@@ -125,20 +124,6 @@
 	return x2mRespMap
 }
 
-=======
-
-	x2mRespMap := make(map[string]func(http.ResponseWriter, *http.Request))
-	for pattern, handler := range sendHandlerMap {
-		x2mRespMap[pattern] = common.N2NRateLimit(
-			node.ToN2NSendEntityHandler(
-				handler,
-			),
-		)
-	}
-	return x2mRespMap
-}
-
->>>>>>> 90db88e3
 func setupHandlers(handlers map[string]func(http.ResponseWriter, *http.Request)) {
 	for pattern, handler := range handlers {
 		http.HandleFunc(pattern, handler)

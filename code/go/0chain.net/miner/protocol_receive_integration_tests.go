//go:build integration_tests
// +build integration_tests

package miner

import (
	"context"
	"encoding/json"
	"log"
	"sync"

	"0chain.net/chaincore/block"
	"0chain.net/chaincore/node"
	"0chain.net/chaincore/transaction"
	"0chain.net/conductor/cases"
	crpc "0chain.net/conductor/conductrpc"
	cfg "0chain.net/conductor/config/cases"
)

func (mc *Chain) HandleVerificationTicketMessage(ctx context.Context, msg *BlockMessage) {
	if isIgnoringVerificationTicket(msg.BlockVerificationTicket.Round) {
		crpc.Client().State().VerifyingNonExistentBlock.IgnoredVerificationTicketsNum++
		return
	}

	wg := new(sync.WaitGroup)
	if isBreakingSingleBlock(msg.BlockVerificationTicket.Round, msg.BlockVerificationTicket.VerifierID) {
		wg.Add(1)

		go func() {
			secondSentBlockHash, err := sendBreakingBlock(msg.BlockVerificationTicket.BlockID)
			if err != nil {
				log.Panicf("Conductor: SendBreakingBlock: error while sending block: %v", err)
			}
			if err := configureBreakingSingleBlock(msg.BlockVerificationTicket.BlockID, secondSentBlockHash); err != nil {
				log.Panicf("Conductor: SendBreakingBlock: error while configuring test: %v", err)
			}

			wg.Done()
		}()
	}

	mc.handleVerificationTicketMessage(ctx, msg)

	wg.Wait()
}

func isIgnoringVerificationTicket(round int64) bool {
	testCfg := crpc.Client().State().VerifyingNonExistentBlock
	if testCfg == nil || round != testCfg.OnRound {
		return false
	}

	// we need to ignore msg by the first ranked replica and for the 1/3 (of miners count) tickets
	mc := GetMinerChain()
	nodeType, typeRank := getNodeTypeAndTypeRank(round)
	isFirstRankedReplica := nodeType == replica && typeRank == 0
	return isFirstRankedReplica && testCfg.IgnoredVerificationTicketsNum < mc.GetMiners(round).Size()/3
}

func isBreakingSingleBlock(roundNum int64, verTicketFromMiner string) bool {
	mc := GetMinerChain()

	currRound := mc.GetRound(roundNum)
	if !currRound.IsRanksComputed() {
		return false
	}
	isFirstGenerator := currRound.GetMinerRank(node.Self.Node) == 0
	testCfg := crpc.Client().State().BreakingSingleBlock
	shouldTest := testCfg != nil && testCfg.OnRound == roundNum && isFirstGenerator
	if !shouldTest {
		return false
	}

	genNum := mc.GetGeneratorsNumOfRound(roundNum)
	rankedMiners := currRound.GetMinersByRank(mc.GetMiners(roundNum).CopyNodes())
	replicators := rankedMiners[genNum:]
	return len(replicators) != 0 && replicators[0].ID == verTicketFromMiner
}

func sendBreakingBlock(blockHash string) (sentBlockHash string, err error) {
	mc := GetMinerChain()

	bl, err := mc.GetBlock(context.Background(), blockHash)
	if err != nil {
		return "", err
	}
	bl.Txns = make([]*transaction.Transaction, 0)
	bl.ClientStateHash = bl.PrevBlock.ClientStateHash
	cpBl, err := randomizeBlock(bl)
	if err != nil {
		return "", err
	}

	mc.SendBlock(context.Background(), cpBl)

	return cpBl.Hash, nil
}

func configureBreakingSingleBlock(firstBlockHash, secondBlockHash string) error {
	caseCfg := &cases.BreakingSingleBlockCfg{
		FirstSentBlockHash:  firstBlockHash,
		SecondSentBlockHash: secondBlockHash,
	}
	blob, err := caseCfg.Encode()
	if err != nil {
		return err
	}
	return crpc.Client().ConfigureTestCase(blob)
}

// HandleVerifyBlockMessage - handles the verify block message.
func (mc *Chain) HandleVerifyBlockMessage(ctx context.Context, msg *BlockMessage) {
	if isIgnoringProposal(msg.Block.Round) {
		return
	}

	resendProposedBlockIfNeeded(msg.Block)

	mc.handleVerifyBlockMessage(ctx, msg)
}

func isIgnoringProposal(round int64) bool {
	var (
		state   = crpc.Client().State()
		testCfg cfg.TestReporter
	)
	switch {
	case state.VerifyingNonExistentBlock != nil:
		testCfg = state.VerifyingNonExistentBlock

	case state.NotarisingNonExistentBlock != nil:
		testCfg = state.NotarisingNonExistentBlock

	case state.BlockStateChangeRequestor != nil:
		testCfg = state.BlockStateChangeRequestor

	default:
		return false
	}

	nodeType, typeRank := getNodeTypeAndTypeRank(round)
	return testCfg.IsOnRound(round) && nodeType == replica && typeRank == 0
}

func resendProposedBlockIfNeeded(b *block.Block) {
	testCfg := crpc.Client().State().ResendProposedBlock

	testCfg.Lock()
	defer testCfg.Unlock()

	var (
		nodeType, typeRank = getNodeTypeAndTypeRank(b.Round)
		resending          = testCfg != nil && testCfg.IsTesting(b.Round, nodeType == generator, typeRank) && !testCfg.Resent
	)
	if !resending {
		return
	}

	miners := GetMinerChain().GetMiners(b.Round)
	miners.SendAll(context.Background(), VerifyBlockSender(b))

	crpc.Client().State().ResendProposedBlock.Resent = true

	if err := crpc.Client().ConfigureTestCase([]byte(b.Hash)); err != nil {
		log.Panicf("Conductor: error while configuring test case: %#v", err)
	}
}

// HandleNotarizationMessage - handles the block notarization message.
func (mc *Chain) HandleNotarizationMessage(ctx context.Context, msg *BlockMessage) {
	if isIgnoringNotarisation(msg.Notarization.Round) {
		return
	}

	obtainNotarisationIfNeeded(msg.Notarization)

<<<<<<< HEAD
	resendNotarisationIfNeeded(msg.Notarization.Round)
=======
	resendNotarisationIfNeeded(msg.Notarization)

	configureBlockStateChangeRequestorTestCaseIfNeeded(msg.Notarization)
>>>>>>> e15d3d78

	mc.handleNotarizationMessage(ctx, msg)
}

<<<<<<< HEAD
func obtainNotarisationIfNeeded(not *Notarization) {
	cfg := crpc.Client().State().ResendNotarisation

	cfg.Lock()
	defer cfg.Unlock()

	if cfg == nil || not.Round != cfg.OnRound-2 || cfg.Notarisation != nil {
		return
	}

	// obtain notarisation if it is configured on round r-2 and notarisation is not obtained.
	// obtained notarisation will be resent on next round by Replica0

	blob, err := json.Marshal(not)
	if err != nil {
		log.Panicf("Conductor: error while obtaining notarisation: %v", err)
	}
	crpc.Client().State().ResendNotarisation.Notarisation = blob
}

func resendNotarisationIfNeeded(round int64) {
	cfg := crpc.Client().State().ResendNotarisation

	cfg.Lock()
	defer cfg.Unlock()

	nodeType, typeRank := getNodeTypeAndTypeRank(round)
	resending := cfg != nil && round == cfg.OnRound-1 && nodeType == replica && typeRank == 0 && !cfg.Resent
	if !resending {
		return
	}

	// resending notarisation obtained on round r-1 by Replica0 if it was not resent

	not := new(Notarization)
	if err := json.Unmarshal(crpc.Client().State().ResendNotarisation.Notarisation, not); err != nil {
		log.Panicf("Conductor: error while resending notarisation: %v", err)
	}
	miners := GetMinerChain().GetMagicBlock(round).Miners
	miners.SendAll(context.Background(), BlockNotarizationSender(not))

	cfg.Resent = true
=======
func isIgnoringNotarisation(round int64) bool {
	var (
		state   = crpc.Client().State()
		testCfg cfg.TestReporter
	)
	switch {
	case state.VerifyingNonExistentBlock != nil:
		testCfg = state.VerifyingNonExistentBlock

	case state.NotarisingNonExistentBlock != nil:
		testCfg = state.NotarisingNonExistentBlock

	default:
		return false
	}

	nodeType, typeRank := getNodeTypeAndTypeRank(round)
	return testCfg.IsOnRound(round) && nodeType == replica && typeRank == 0
}

func obtainNotarisationIfNeeded(not *Notarization) {
	testCfg := crpc.Client().State().ResendNotarisation

	testCfg.Lock()
	defer testCfg.Unlock()

	var (
		nodeType, typeRank = getNodeTypeAndTypeRank(not.Round)
		obtaining          = testCfg != nil && not.Round == testCfg.OnRound-2 && !testCfg.Resent &&
			((nodeType == generator) == testCfg.ByGenerator) && testCfg.ByNodeWithTypeRank == typeRank
	)
	if !obtaining {
		return
	}

	blob, err := json.Marshal(not)
	if err != nil {
		log.Panicf("Conductor: error while obtaining notarisation: %v", err)
	}
	crpc.Client().State().ResendNotarisation.Notarisation = blob
}

func resendNotarisationIfNeeded(not *Notarization) {
	testCfg := crpc.Client().State().ResendNotarisation

	testCfg.Lock()
	defer testCfg.Unlock()

	var (
		nodeType, typeRank = getNodeTypeAndTypeRank(not.Round)
		resending          = testCfg != nil && not.Round == testCfg.OnRound-1 &&
			((nodeType == generator) == testCfg.ByGenerator) && testCfg.ByNodeWithTypeRank == typeRank
	)
	if !resending {
		return
	}

	resNot := new(Notarization)
	if err := json.Unmarshal(crpc.Client().State().ResendNotarisation.Notarisation, resNot); err != nil {
		log.Panicf("Conductor: error while resending notarisation: %v", err)
	}
	miners := GetMinerChain().GetMagicBlock(not.Round).Miners
	miners.SendAll(context.Background(), BlockNotarizationSender(not))

	testCfg.Resent = true
}

func configureBlockStateChangeRequestorTestCaseIfNeeded(not *Notarization) {
	testCfg := crpc.Client().State().BlockStateChangeRequestor

	testCfg.Lock()
	defer testCfg.Unlock()

	var (
		nodeType, typeRank = getNodeTypeAndTypeRank(not.Round)
		configuring        = testCfg != nil && testCfg.OnRound == not.Round &&
			nodeType == replica && typeRank == 0 && !testCfg.Configured
	)
	if !configuring {
		return
	}

	blob, err := getNotarisationInfo(not).Encode()
	if err != nil {
		log.Panicf("Conductor: error while encoding notarisation info: %v", err)
	}
	if err := crpc.Client().ConfigureTestCase(blob); err != nil {
		log.Panicf("Conductor: error while configuring test case: %v", err)
	}
	testCfg.Configured = true
}

func getNotarisationInfo(not *Notarization) *cases.NotarisationInfo {
	return &cases.NotarisationInfo{
		VerificationTickets: getVerificationTicketsInfo(not.VerificationTickets),
		BlockID:             not.BlockID,
		Round:               not.Round,
	}
>>>>>>> e15d3d78
}

const (
	generator = iota
	replica
)

// getNodeTypeAndTypeRank returns node type and type rank.
// If round is not started or rank is not computed, returns -1;-1.
//
// 	Explaining type rank example:
//		Generators num = 2
// 		len(miners) = 4
// 		Generator0:	rank = 0; typeRank = 0.
// 		Generator1:	rank = 1; typeRank = 1.
// 		Replica0:	rank = 2; typeRank = 0.
// 		Replica1:	rank = 3; typeRank = 1.
func getNodeTypeAndTypeRank(round int64) (nodeType, typeRank int) {
	mc := GetMinerChain()

	roundI := mc.GetRound(round)
	if roundI == nil || !roundI.IsRanksComputed() {
		return -1, -1
	}

	genNum := mc.GetGeneratorsNumOfRound(round)
	isGenerator := mc.IsRoundGenerator(roundI, node.Self.Node)
	nodeType, typeRank = generator, roundI.GetMinerRank(node.Self.Node)
	if !isGenerator {
		nodeType = replica
		typeRank = typeRank - genNum
	}
	return nodeType, typeRank
}<|MERGE_RESOLUTION|>--- conflicted
+++ resolved
@@ -175,61 +175,13 @@
 
 	obtainNotarisationIfNeeded(msg.Notarization)
 
-<<<<<<< HEAD
 	resendNotarisationIfNeeded(msg.Notarization.Round)
-=======
-	resendNotarisationIfNeeded(msg.Notarization)
 
 	configureBlockStateChangeRequestorTestCaseIfNeeded(msg.Notarization)
->>>>>>> e15d3d78
 
 	mc.handleNotarizationMessage(ctx, msg)
 }
 
-<<<<<<< HEAD
-func obtainNotarisationIfNeeded(not *Notarization) {
-	cfg := crpc.Client().State().ResendNotarisation
-
-	cfg.Lock()
-	defer cfg.Unlock()
-
-	if cfg == nil || not.Round != cfg.OnRound-2 || cfg.Notarisation != nil {
-		return
-	}
-
-	// obtain notarisation if it is configured on round r-2 and notarisation is not obtained.
-	// obtained notarisation will be resent on next round by Replica0
-
-	blob, err := json.Marshal(not)
-	if err != nil {
-		log.Panicf("Conductor: error while obtaining notarisation: %v", err)
-	}
-	crpc.Client().State().ResendNotarisation.Notarisation = blob
-}
-
-func resendNotarisationIfNeeded(round int64) {
-	cfg := crpc.Client().State().ResendNotarisation
-
-	cfg.Lock()
-	defer cfg.Unlock()
-
-	nodeType, typeRank := getNodeTypeAndTypeRank(round)
-	resending := cfg != nil && round == cfg.OnRound-1 && nodeType == replica && typeRank == 0 && !cfg.Resent
-	if !resending {
-		return
-	}
-
-	// resending notarisation obtained on round r-1 by Replica0 if it was not resent
-
-	not := new(Notarization)
-	if err := json.Unmarshal(crpc.Client().State().ResendNotarisation.Notarisation, not); err != nil {
-		log.Panicf("Conductor: error while resending notarisation: %v", err)
-	}
-	miners := GetMinerChain().GetMagicBlock(round).Miners
-	miners.SendAll(context.Background(), BlockNotarizationSender(not))
-
-	cfg.Resent = true
-=======
 func isIgnoringNotarisation(round int64) bool {
 	var (
 		state   = crpc.Client().State()
@@ -251,19 +203,17 @@
 }
 
 func obtainNotarisationIfNeeded(not *Notarization) {
-	testCfg := crpc.Client().State().ResendNotarisation
-
-	testCfg.Lock()
-	defer testCfg.Unlock()
-
-	var (
-		nodeType, typeRank = getNodeTypeAndTypeRank(not.Round)
-		obtaining          = testCfg != nil && not.Round == testCfg.OnRound-2 && !testCfg.Resent &&
-			((nodeType == generator) == testCfg.ByGenerator) && testCfg.ByNodeWithTypeRank == typeRank
-	)
-	if !obtaining {
-		return
-	}
+	cfg := crpc.Client().State().ResendNotarisation
+
+	cfg.Lock()
+	defer cfg.Unlock()
+
+	if cfg == nil || not.Round != cfg.OnRound-2 || cfg.Notarisation != nil {
+		return
+	}
+
+	// obtain notarisation if it is configured on round r-2 and notarisation is not obtained.
+	// obtained notarisation will be resent on next round by Replica0
 
 	blob, err := json.Marshal(not)
 	if err != nil {
@@ -272,29 +222,28 @@
 	crpc.Client().State().ResendNotarisation.Notarisation = blob
 }
 
-func resendNotarisationIfNeeded(not *Notarization) {
-	testCfg := crpc.Client().State().ResendNotarisation
-
-	testCfg.Lock()
-	defer testCfg.Unlock()
-
-	var (
-		nodeType, typeRank = getNodeTypeAndTypeRank(not.Round)
-		resending          = testCfg != nil && not.Round == testCfg.OnRound-1 &&
-			((nodeType == generator) == testCfg.ByGenerator) && testCfg.ByNodeWithTypeRank == typeRank
-	)
+func resendNotarisationIfNeeded(round int64) {
+	cfg := crpc.Client().State().ResendNotarisation
+
+	cfg.Lock()
+	defer cfg.Unlock()
+
+	nodeType, typeRank := getNodeTypeAndTypeRank(round)
+	resending := cfg != nil && round == cfg.OnRound-1 && nodeType == replica && typeRank == 0 && !cfg.Resent
 	if !resending {
 		return
 	}
 
-	resNot := new(Notarization)
-	if err := json.Unmarshal(crpc.Client().State().ResendNotarisation.Notarisation, resNot); err != nil {
+	// resending notarisation obtained on round r-1 by Replica0 if it was not resent
+
+	not := new(Notarization)
+	if err := json.Unmarshal(crpc.Client().State().ResendNotarisation.Notarisation, not); err != nil {
 		log.Panicf("Conductor: error while resending notarisation: %v", err)
 	}
-	miners := GetMinerChain().GetMagicBlock(not.Round).Miners
+	miners := GetMinerChain().GetMagicBlock(round).Miners
 	miners.SendAll(context.Background(), BlockNotarizationSender(not))
 
-	testCfg.Resent = true
+	cfg.Resent = true
 }
 
 func configureBlockStateChangeRequestorTestCaseIfNeeded(not *Notarization) {
@@ -328,7 +277,6 @@
 		BlockID:             not.BlockID,
 		Round:               not.Round,
 	}
->>>>>>> e15d3d78
 }
 
 const (

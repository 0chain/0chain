package miner

import (
	"bytes"
	"context"
	"fmt"
	"math"
	"sort"
	"strconv"
	"time"

	"github.com/rcrowley/go-metrics"
	"go.uber.org/zap"

	"0chain.net/chaincore/block"
	"0chain.net/chaincore/chain"
	"0chain.net/chaincore/client"
	"0chain.net/chaincore/config"
	"0chain.net/chaincore/node"
	"0chain.net/chaincore/transaction"
	"0chain.net/core/common"
	"0chain.net/core/datastore"
	"0chain.net/core/encryption"
	"0chain.net/core/logging"
	"0chain.net/core/util"
	"0chain.net/smartcontract/minersc"
	"0chain.net/smartcontract/storagesc"
)

//InsufficientTxns - to indicate an error when the transactions are not sufficient to make a block
const InsufficientTxns = "insufficient_txns"

var (
	ErrNotTimeTolerant = common.NewError("not_time_tolerant", "Transaction is behind time tolerance")
	FutureTransaction  = common.NewError("future_transaction", "Transaction has future nonce")
	PastTransaction    = common.NewError("past_transaction", "Transaction has past nonce")
)
var (
	bgTimer     metrics.Timer // block generation timer
	bpTimer     metrics.Timer // block processing timer (includes block verification)
	btvTimer    metrics.Timer // block verification timer
	bsHistogram metrics.Histogram
)

func init() {
	bgTimer = metrics.GetOrRegisterTimer("bg_time", nil)
	bpTimer = metrics.GetOrRegisterTimer("bv_time", nil)
	btvTimer = metrics.GetOrRegisterTimer("btv_time", nil)
	bsHistogram = metrics.GetOrRegisterHistogram("bs_histogram", nil, metrics.NewUniformSample(1024))
}

func (mc *Chain) processTxn(ctx context.Context, txn *transaction.Transaction, b *block.Block, bState util.MerklePatriciaTrieI, clients map[string]*client.Client) error {
	clients[txn.ClientID] = nil
	if ok, err := mc.ChainHasTransaction(ctx, b.PrevBlock, txn); ok || err != nil {
		if err != nil {
			return err
		}
		return common.NewError("process fee transaction", "transaction already exists")
	}
	events, err := mc.UpdateState(ctx, b, bState, txn)
	b.Events = append(b.Events, events...)
	if err != nil {
		logging.Logger.Error("processTxn", zap.String("txn", txn.Hash),
			zap.String("txn_object", datastore.ToJSON(txn).String()),
			zap.Error(err))
		return err
	}
	b.Txns = append(b.Txns, txn)
	b.AddTransaction(txn)
	return nil
}

func (mc *Chain) createFeeTxn(b *block.Block, bState util.MerklePatriciaTrieI) *transaction.Transaction {
	feeTxn := transaction.Provider().(*transaction.Transaction)
	feeTxn.ClientID = b.MinerID
	feeTxn.Nonce = mc.getCurrentSelfNonce(b.MinerID, bState)
	feeTxn.ToClientID = minersc.ADDRESS
	feeTxn.CreationDate = b.CreationDate
	feeTxn.TransactionType = transaction.TxnTypeSmartContract
	feeTxn.TransactionData = fmt.Sprintf(`{"name":"payFees","input":{"round":%v}}`, b.Round)
	feeTxn.Fee = 0 //TODO: fee needs to be set to governance minimum fee
	feeTxn.Sign(node.Self.GetSignatureScheme())
	return feeTxn
}

func (mc *Chain) getCurrentSelfNonce(minerId datastore.Key, bState util.MerklePatriciaTrieI) int64 {
	s, err := mc.GetStateById(bState, minerId)
	if err != nil {
		logging.Logger.Error("can't get nonce", zap.Error(err))
		return 1
	}
	node.Self.SetNonce(s.Nonce)
	return node.Self.GetNextNonce()
}

func (mc *Chain) storageScCommitSettingChangesTx(b *block.Block, bState util.MerklePatriciaTrieI) *transaction.Transaction {
	scTxn := transaction.Provider().(*transaction.Transaction)
	scTxn.ClientID = b.MinerID
	scTxn.Nonce = mc.getCurrentSelfNonce(b.MinerID, bState)
	scTxn.ToClientID = storagesc.ADDRESS
	scTxn.CreationDate = b.CreationDate
	scTxn.TransactionType = transaction.TxnTypeSmartContract
	scTxn.TransactionData = fmt.Sprintf(`{"name":"commit_settings_changes","input":{"round":%v}}`, b.Round)
	scTxn.Fee = 0
	scTxn.Sign(node.Self.GetSignatureScheme())
	return scTxn
}

func (mc *Chain) createBlockRewardTxn(b *block.Block, bState util.MerklePatriciaTrieI) *transaction.Transaction {
	brTxn := transaction.Provider().(*transaction.Transaction)
	brTxn.ClientID = b.MinerID
	brTxn.Nonce = mc.getCurrentSelfNonce(b.MinerID, bState)
	brTxn.ToClientID = storagesc.ADDRESS
	brTxn.CreationDate = b.CreationDate
	brTxn.TransactionType = transaction.TxnTypeSmartContract
	brTxn.TransactionData = `{"name":"pay_blobber_block_rewards","input":{}}`
	brTxn.Fee = 0
	brTxn.Sign(node.Self.GetSignatureScheme())
	return brTxn
}

func (mc *Chain) txnToReuse(txn *transaction.Transaction) *transaction.Transaction {
	ctxn := txn.Clone()
	ctxn.OutputHash = ""
	return ctxn
}

func (mc *Chain) validateTransaction(b *block.Block, bState util.MerklePatriciaTrieI, txn *transaction.Transaction) error {
	if !common.WithinTime(int64(b.CreationDate), int64(txn.CreationDate), transaction.TXN_TIME_TOLERANCE) {
		return ErrNotTimeTolerant
	}
	state, err := mc.GetStateById(bState, txn.ClientID)

	if err != nil {
		if err == util.ErrValueNotPresent {
			if txn.Nonce > 1 {
				return FutureTransaction
			}
			if txn.Nonce < 1 {
				return PastTransaction
			}
			return nil
		}
		return err
	}

	if txn.Nonce-state.Nonce > 1 {
		return FutureTransaction
	}

	if txn.Nonce-state.Nonce < 1 {
		return PastTransaction
	}

	return nil
}

// UpdatePendingBlock - updates the block that is generated and pending
// rest of the process.
func (mc *Chain) UpdatePendingBlock(ctx context.Context, b *block.Block, txns []datastore.Entity) {
	transactionMetadataProvider := datastore.GetEntityMetadata("txn")

	// NOTE: Since we are not explicitly maintaining state in the db, we just
	//       need to adjust the collection score and don't need to write the
	//       entities themselves
	//
	//     transactionMetadataProvider.GetStore().MultiWrite(ctx, transactionMetadataProvider, txns)
	//
	transactionMetadataProvider.GetStore().MultiAddToCollection(ctx, transactionMetadataProvider, txns)
}

func (mc *Chain) verifySmartContracts(ctx context.Context, b *block.Block) error {
	for _, txn := range b.Txns {
		if txn.TransactionType == transaction.TxnTypeSmartContract {
			err := txn.VerifyOutputHash(ctx)
			if err != nil {
				logging.Logger.Error("Smart contract output verification failed", zap.Any("error", err), zap.Any("output", txn.TransactionOutput))
				return common.NewError("txn_output_verification_failed", "Transaction output hash verification failed")
			}
		}
	}
	return nil
}

// VerifyBlockMagicBlockReference verifies LatestFinalizedMagicBlockHash and
// LatestFinalizedMagicBlockRound fields of the block.
func (mc *Chain) VerifyBlockMagicBlockReference(b *block.Block) (err error) {

	var (
		round = b.Round
		lfmbr = mc.GetLatestFinalizedMagicBlockRound(round)

		offsetRound = mbRoundOffset(round)
		nextVCRound = mc.NextViewChange()
	)

	if lfmbr == nil {
		return common.NewError("verify_block_mb_reference", "can't get lfmbr")
	}

	if nextVCRound > 0 && offsetRound >= nextVCRound && lfmbr.StartingRound < nextVCRound {
		// TODO: offsetRound could >= nextVCRound on start when the nextVCRound was not updated correctly.
		logging.Logger.Warn("verify_block_mb_reference - required MB missing or still not finalized")
		return common.NewError("verify_block_mb_reference",
			"required MB missing or still not finalized")
	}

	if b.LatestFinalizedMagicBlockHash != lfmbr.Hash {
		return common.NewError("verify_block_mb_reference",
			"unexpected latest_finalized_mb_hash")
	}

	if b.LatestFinalizedMagicBlockRound != lfmbr.Round {
		return common.NewError("verify_block_mb_reference",
			"unexpected latest_finalized_mb_round")
	}

	return
}

// VerifyBlockMagicBlock verifies MagicBlock of the block. If this miner is
// member of miners of the MagicBlock it can do the verification. Otherwise,
// this method does nothing.
func (mc *Chain) VerifyBlockMagicBlock(ctx context.Context, b *block.Block) (
	err error) {

	var (
		mb          = b.MagicBlock
		selfNodeKey = node.Self.Underlying().GetKey()
		nvc         int64
	)

	if mb == nil || !mb.Miners.HasNode(selfNodeKey) {
		return // ok
	}

	if !b.IsStateComputed() {
		return common.NewErrorf("verify_block_mb",
			"block state is not computed or synced %d", b.Round)
	}

	// the block state required for the NextViewChangeOfBlock to
	// get fresh NVC value
	if b.ClientState == nil {
		if err = mc.InitBlockState(b); err != nil {
			return common.NewErrorf("verify_block_mb",
				"can't initialize block state %d: %v", b.Round, err)
		}
	}

	if nvc, err = mc.NextViewChangeOfBlock(b); err != nil {
		return common.NewErrorf("verify_block_mb",
			"can't get NVC of the block %d: %v", b.Round, err)
	}

	logging.Logger.Debug("verify_block_mb", zap.Int64("round", b.Round),
		zap.Int64("mb_sr", mb.StartingRound), zap.Int64("nvc", nvc))

	if mb.StartingRound != b.Round {
		return common.NewErrorf("verify_block_mb", "got block with invalid "+
			"MB, MB starting round not equal to the block round: R: %d, SR: %d",
			b.Round, mb.StartingRound)
	}

	// check out next view change (miner SC MB rejection)
	if mb.StartingRound != nvc {
		return common.NewErrorf("verify_block_mb",
			"got block with MB rejected by miner SC: %d, %d",
			mb.StartingRound, nvc)
	}

	// check out the MB if this miner is member of it
	var (
		id  = strconv.FormatInt(mb.MagicBlockNumber, 10)
		lmb *block.MagicBlock
	)

	// get stored MB
	if lmb, err = LoadMagicBlock(ctx, id); err != nil {
		return common.NewErrorf("verify_block_mb",
			"can't load related MB from store: %v", err)
	}

	// compare given MB and the stored one (should be equal)
	if !bytes.Equal(mb.Encode(), lmb.Encode()) {
		return common.NewError("verify_block_mb",
			"MB given doesn't match the stored one")
	}

	return
}

// VerifyBlock - given a set of transaction ids within a block, validate the block.
func (mc *Chain) VerifyBlock(ctx context.Context, b *block.Block) (
	bvt *block.BlockVerificationTicket, err error) {
	//ctx = common.GetRootContext()

	var start = time.Now()
	cur := time.Now()
	logging.Logger.Debug("Validating", zap.String("block", b.Hash))
	if err = b.Validate(ctx); err != nil {
		return
	}
	logging.Logger.Debug("Validating finished", zap.String("block", b.Hash), zap.Duration("spent", time.Since(cur)))

	cur = time.Now()
	logging.Logger.Debug("VerifyBlockMagicBlockReference", zap.String("block", b.Hash))
	if err = mc.VerifyBlockMagicBlockReference(b); err != nil {
		return
	}
	logging.Logger.Debug("VerifyBlockMagicBlockReference finished", zap.String("block", b.Hash), zap.Duration("spent", time.Since(cur)))

	var pb *block.Block
	cur = time.Now()
	logging.Logger.Debug("GetPreviousBlock", zap.String("block", b.Hash))
	if pb = mc.GetPreviousBlock(ctx, b); pb == nil {
		return nil, block.ErrPreviousBlockUnavailable
	}
	logging.Logger.Debug("GetPreviousBlock finished", zap.String("block", b.Hash), zap.Duration("spent", time.Since(cur)))

	logging.Logger.Debug("ValidateTransactions", zap.String("block", b.Hash))
	cur = time.Now()
	if err = mc.ValidateTransactions(ctx, b); err != nil {
		return
	}
	logging.Logger.Debug("ValidateTransactions finished", zap.String("block", b.Hash), zap.Duration("spent", time.Since(cur)))

	logging.Logger.Debug("ValidateBlockCost", zap.String("block", b.Hash))
	cost := 0
	for _, txn := range b.Txns {
		c, err := mc.EstimateTransactionCost(ctx, b, mc.GetLatestFinalizedBlock().ClientState, txn)
		if err != nil {
			return nil, err
		}
		cost += c
		if cost > mc.Config.MaxBlockCost() {
			return nil, block.ErrCostTooBig
		}
	}
	logging.Logger.Debug("ValidateBlockCost", zap.Int("calculated cost", cost))

	logging.Logger.Debug("ComputeState", zap.String("block", b.Hash))
	cur = time.Now()
	if err = mc.ComputeState(ctx, b); err != nil {
		if err == context.Canceled {
			logging.Logger.Warn("verify block - compute state canceled",
				zap.Int64("round", b.Round),
				zap.String("block", b.Hash))
			return
		}

		logging.Logger.Error("verify block - error computing state",
			zap.Int64("round", b.Round), zap.String("block", b.Hash),
			zap.String("prev_block", b.PrevHash),
			zap.String("state_hash", util.ToHex(b.ClientStateHash)),
			zap.Error(err))
		return // TODO (sfxdx): to return here or not to return (keep error)?
	}
	logging.Logger.Debug("ComputeState finished", zap.String("block", b.Hash), zap.Duration("spent", time.Since(cur)))

	logging.Logger.Debug("verifySmartContracts", zap.String("block", b.Hash))
	cur = time.Now()
	if err = mc.verifySmartContracts(ctx, b); err != nil {
		return
	}
	logging.Logger.Debug("verifySmartContracts finished", zap.String("block", b.Hash), zap.Duration("spent", time.Since(cur)))

	logging.Logger.Debug("VerifyBlockMagicBlock", zap.String("block", b.Hash))
	cur = time.Now()
	if err = mc.VerifyBlockMagicBlock(ctx, b); err != nil {
		return
	}
	logging.Logger.Debug("VerifyBlockMagicBlock finished", zap.String("block", b.Hash), zap.Duration("spent", time.Since(cur)))

	logging.Logger.Debug("SignBlock", zap.String("block", b.Hash))
	cur = time.Now()
	if bvt, err = mc.SignBlock(ctx, b); err != nil {
		return nil, err
	}
	bpTimer.UpdateSince(start)
	logging.Logger.Debug("SignBlock finished", zap.String("block", b.Hash), zap.Duration("spent", time.Since(cur)))

	logging.Logger.Info("verify block successful", zap.Any("round", b.Round),
		zap.Int("block_size", len(b.Txns)), zap.Any("time", time.Since(start)),
		zap.Any("block", b.Hash), zap.String("prev_block", b.PrevHash),
		zap.String("state_hash", util.ToHex(b.ClientStateHash)),
		zap.Int8("state_status", b.GetStateStatus()))

	return
}

func (mc *Chain) ValidateTransactions(ctx context.Context, b *block.Block) error {
	return mc.validateTxnsWithContext.Run(ctx, func() error {
		if len(b.Txns) == 0 {
			logging.Logger.Warn("validating block with empty transactions")
			return nil
		}

		var roundMismatch bool
		var cancel bool
		numWorkers := len(b.Txns) / mc.ValidationBatchSize()
		if numWorkers*mc.ValidationBatchSize() < len(b.Txns) {
			numWorkers++
		}
		aggregate := true
		var aggregateSignatureScheme encryption.AggregateSignatureScheme
		if aggregate {
			aggregateSignatureScheme = encryption.GetAggregateSignatureScheme(mc.ClientSignatureScheme(), len(b.Txns), mc.ValidationBatchSize())
		}
		if aggregateSignatureScheme == nil {
			aggregate = false
		}
		validChannel := make(chan bool, numWorkers)
		validate := func(ctx context.Context, txns []*transaction.Transaction, start int) {
			result := false
			defer func() {
				select {
				case validChannel <- result:
				case <-ctx.Done():
				}
			}()

			validTxns := make([]*transaction.Transaction, 0, len(txns))
			for _, txn := range txns {
				if cancel {
					return
				}
				if mc.GetCurrentRound() > b.Round {
					cancel = true
					roundMismatch = true
					return
				}
				if txn.OutputHash == "" {
					cancel = true
					logging.Logger.Error("validate transactions - no output hash", zap.Any("round", b.Round), zap.Any("block", b.Hash), zap.String("txn", datastore.ToJSON(txn).String()))
					return
				}
				err := txn.ValidateWrtTimeForBlock(ctx, b.CreationDate, !aggregate)
				if err != nil {
					cancel = true
					logging.Logger.Error("validate transactions", zap.Any("round", b.Round), zap.Any("block", b.Hash), zap.String("txn", datastore.ToJSON(txn).String()), zap.Error(err))
					return
				}
				ok, err := mc.ChainHasTransaction(ctx, b.PrevBlock, txn)
				if ok || err != nil {
					if err != nil {
						logging.Logger.Error("validate transactions", zap.Any("round", b.Round), zap.Any("block", b.Hash), zap.Error(err))
					}
					cancel = true
					return
				}

				validTxns = append(validTxns, txn)
			}

			txnsNeedVerify := mc.FilterOutValidatedTxns(validTxns)

			if aggregate {
				for i, txn := range txnsNeedVerify {
					sigScheme, err := txn.GetSignatureScheme(ctx)
					if err != nil {
						panic(err)
					}
					if err := aggregateSignatureScheme.Aggregate(sigScheme, start+i, txn.Signature, txn.Hash); err != nil {
						logging.Logger.Error("validate transactions failed",
							zap.Int64("round", b.Round),
							zap.String("block", b.Hash),
							zap.Error(err))
						cancel = true
						return
					}
				}
			}
			result = true
		}

		ts := time.Now()
		for start := 0; start < len(b.Txns); start += mc.ValidationBatchSize() {
			end := start + mc.ValidationBatchSize()
			if end > len(b.Txns) {
				end = len(b.Txns)
			}
			go validate(ctx, b.Txns[start:end], start)
		}

		for count := 0; count < numWorkers; count++ {
			select {
			case <-ctx.Done():
				return ctx.Err()
			case result := <-validChannel:
				if roundMismatch {
					logging.Logger.Info("validate transactions (round mismatch)", zap.Any("round", b.Round), zap.Any("block", b.Hash), zap.Any("current_round", mc.GetCurrentRound()))
					return ErrRoundMismatch
				}
				if !result {
					return common.NewError("txn_validation_failed", "Transaction validation failed")
				}
			}
		}

		if aggregate {
			if _, err := aggregateSignatureScheme.Verify(); err != nil {
				return err
			}
		}
		btvTimer.UpdateSince(ts)
		if mc.discoverClients {
			go mc.SaveClients(b.GetClients())
		}
		return nil
	})
}

/*SignBlock - sign the block and provide the verification ticket */
func (mc *Chain) signBlock(ctx context.Context, b *block.Block) (*block.BlockVerificationTicket, error) {
	var bvt = &block.BlockVerificationTicket{}
	bvt.BlockID = b.Hash
	bvt.Round = b.Round
	var (
		self = node.Self
		err  error
	)
	bvt.VerifierID = self.Underlying().GetKey()
	bvt.Signature, err = self.Sign(b.Hash)
	b.SetVerificationStatus(block.VerificationSuccessful)
	if err != nil {
		return nil, err
	}
	return bvt, nil
}

/*UpdateFinalizedBlock - update the latest finalized block */
func (mc *Chain) updateFinalizedBlock(ctx context.Context, b *block.Block) {
	logging.Logger.Info("update finalized block", zap.Int64("round", b.Round), zap.String("block", b.Hash), zap.Int64("lf_round", mc.GetLatestFinalizedBlock().Round), zap.Int64("current_round", mc.GetCurrentRound()), zap.Float64("weight", b.Weight()))
	if config.Development() {
		for _, t := range b.Txns {
			if !t.DebugTxn() {
				continue
			}
			logging.Logger.Info("update finalized block (debug transaction)", zap.String("txn", t.Hash), zap.String("block", b.Hash))
		}
	}
	mc.FinalizeBlock(ctx, b)
	go mc.SendFinalizedBlock(context.Background(), b)
	fr := mc.GetRound(b.Round)
	if fr != nil {
		fr.Finalize(b)
	}
	mc.DeleteRoundsBelow(b.Round)
}

/*FinalizeBlock - finalize the transactions in the block */
func (mc *Chain) FinalizeBlock(ctx context.Context, b *block.Block) error {
	modifiedTxns := make([]datastore.Entity, len(b.Txns))
	for idx, txn := range b.Txns {
		modifiedTxns[idx] = txn
	}
	return mc.deleteTxns(modifiedTxns)
}

func getLatestBlockFromSharders(ctx context.Context) *block.Block {
	mc := GetMinerChain()
	mb := mc.GetCurrentMagicBlock()
	mb.Sharders.OneTimeStatusMonitor(ctx, mb.StartingRound)
	lfBlocks := mc.GetLatestFinalizedBlockFromSharder(ctx)
	if len(lfBlocks) > 0 {
		logging.Logger.Info("bc-1 latest finalized Block",
			zap.Int64("lfb_round", lfBlocks[0].Round))
		return lfBlocks[0].Block
	}
	logging.Logger.Info("bc-1 sharders returned no lfb.")
	return nil
}

//NotarizedBlockFetched - handler to process fetched notarized block
func (mc *Chain) NotarizedBlockFetched(ctx context.Context, b *block.Block) {
	// mc.SendNotarization(ctx, b)
}

type txnProcessorHandler func(context.Context, util.MerklePatriciaTrieI, *transaction.Transaction, *TxnIterInfo) bool

func txnProcessorHandlerFunc(mc *Chain, b *block.Block) txnProcessorHandler {
	return func(ctx context.Context, bState util.MerklePatriciaTrieI, txn *transaction.Transaction, tii *TxnIterInfo) bool {
		if _, ok := tii.txnMap[txn.GetKey()]; ok {
			return false
		}
		var debugTxn = txn.DebugTxn()

		err := mc.validateTransaction(b, bState, txn)
		switch err {
		case PastTransaction:
			tii.invalidTxns = append(tii.invalidTxns, txn)
			if debugTxn {
				logging.Logger.Info("generate block (debug transaction) error, transaction hash old nonce",
					zap.String("txn", txn.Hash), zap.Int32("idx", tii.idx),
					zap.Any("now", common.Now()), zap.Int64("nonce", txn.Nonce))
			}
			return false
		case FutureTransaction:
			list := tii.futureTxns[txn.ClientID]
			list = append(list, txn)
			sort.SliceStable(list, func(i, j int) bool {
				if list[i].Nonce == list[i].Nonce {
					//if the same nonce order by fee
					return list[i].Fee > list[i].Fee
				}
				return list[i].Nonce < list[i].Nonce
			})
			tii.futureTxns[txn.ClientID] = list
			return false
		case ErrNotTimeTolerant:
			tii.invalidTxns = append(tii.invalidTxns, txn)
			if debugTxn {
				logging.Logger.Info("generate block (debug transaction) error - "+
					"txn creation not within tolerance",
					zap.String("txn", txn.Hash), zap.Int32("idx", tii.idx),
					zap.Any("now", common.Now()))
			}
			return false
		}

		if debugTxn {
			logging.Logger.Info("generate block (debug transaction)",
				zap.String("txn", txn.Hash), zap.Int32("idx", tii.idx),
				zap.String("txn_object", datastore.ToJSON(txn).String()))
		}
		if ok, err := mc.ChainHasTransaction(ctx, b.PrevBlock, txn); ok || err != nil {
			if err != nil {
				tii.reInclusionErr = err
			}
			return false
		}

		events, err := mc.UpdateState(ctx, b, bState, txn)
		b.Events = append(b.Events, events...)
		if err != nil {
			if debugTxn {
				logging.Logger.Error("generate block (debug transaction) update state",
					zap.String("txn", txn.Hash), zap.Int32("idx", tii.idx),
					zap.String("txn_object", datastore.ToJSON(txn).String()),
					zap.Error(err))
			}
			tii.failedStateCount++
			return false
		}

		// Setting the score lower so the next time blocks are generated
		// these transactions don't show up at the top.
		//txn.SetCollectionScore(txn.GetCollectionScore() - 10*60)
		tii.txnMap[txn.GetKey()] = struct{}{}
		b.Txns = append(b.Txns, txn)
		if debugTxn {
			logging.Logger.Info("generate block (debug transaction) success in processing Txn hash: " + txn.Hash + " blockHash? = " + b.Hash)
		}
		tii.eTxns = append(tii.eTxns, txn)
		b.AddTransaction(txn)
		tii.byteSize += int64(len(txn.TransactionData)) + int64(len(txn.TransactionOutput))
		if txn.PublicKey == "" {
			tii.clients[txn.ClientID] = nil
		}
		tii.idx++
		tii.checkForCurrent(txn)

		return true
	}
}

type TxnIterInfo struct {
	clients     map[string]*client.Client
	eTxns       []datastore.Entity
	invalidTxns []datastore.Entity
	futureTxns  map[datastore.Key][]*transaction.Transaction
	currentTxns []*transaction.Transaction

	txnMap map[datastore.Key]struct{}

	roundMismatch     bool
	roundTimeout      bool
	count             int32
	roundTimeoutCount int64

	// reInclusionErr is set if the transaction was found in previous block
	reInclusionErr error
	// state compute failed count
	failedStateCount int32
	// transaction index in a block
	idx int32
	// included transaction data size
	byteSize int64
	//accumulated transaction cost
	cost int
}

func (tii *TxnIterInfo) checkForCurrent(txn *transaction.Transaction) {
	if tii.futureTxns == nil {
		return
	}
	//check whether we can execute future transactions
	futures := tii.futureTxns[txn.ClientID]
	if len(futures) == 0 {
		return
	}
	currentNonce := txn.Nonce
	i := 0
	for ; i < len(futures); i++ {
		if futures[i].Nonce-currentNonce > 1 {
			break
		}
		//we can have several transactions with the same nonce execute first and skip others
		// included n=0 in the list 1, 1, 2. take first 1 and skip the second
		if futures[i].Nonce-currentNonce < 1 {
			tii.invalidTxns = append(tii.invalidTxns, futures[i])
			continue
		}

		currentNonce = futures[i].Nonce
		tii.currentTxns = append(tii.currentTxns, futures[i])
		//will not sorted by fee here but at least will be sorted by nonce correctly, can improve it
		sort.SliceStable(tii.currentTxns, func(i, j int) bool { return tii.currentTxns[i].Nonce < tii.currentTxns[i].Nonce })
	}

	if i > -1 {
		tii.futureTxns[txn.ClientID] = futures[i:]
	}
}

func newTxnIterInfo(blockSize int32) *TxnIterInfo {
	return &TxnIterInfo{
		clients:    make(map[string]*client.Client),
		eTxns:      make([]datastore.Entity, 0, blockSize),
		futureTxns: make(map[datastore.Key][]*transaction.Transaction),
		txnMap:     make(map[datastore.Key]struct{}, blockSize),
	}
}

func txnIterHandlerFunc(mc *Chain,
	b *block.Block,
	bState util.MerklePatriciaTrieI,
	txnProcessor txnProcessorHandler,
	tii *TxnIterInfo) func(context.Context, datastore.CollectionEntity) bool {
	return func(ctx context.Context, qe datastore.CollectionEntity) bool {
		tii.count++
		if mc.GetCurrentRound() > b.Round {
			tii.roundMismatch = true
			return false
		}
		if tii.roundTimeoutCount != mc.GetRoundTimeoutCount() {
			tii.roundTimeout = true
			return false
		}
		txn, ok := qe.(*transaction.Transaction)
		if !ok {
			logging.Logger.Error("generate block (invalid entity)", zap.Any("entity", qe))
			return true
		}
		cost, err := mc.EstimateTransactionCost(ctx, mc.GetLatestFinalizedBlock(), mc.GetLatestFinalizedBlock().ClientState, txn)
		if err != nil {
			logging.Logger.Debug("Bad transaction cost", zap.Error(err))
			return true
		}
		if tii.cost+cost >= mc.Config.MaxBlockCost() {
			logging.Logger.Debug("generate block (too big cost, skipping)")
			return true
		}

		if txnProcessor(ctx, bState, txn, tii) {
			if tii.idx >= mc.BlockSize() || tii.byteSize >= mc.MaxByteSize() {
				logging.Logger.Debug("generate block (too big block size)",
					zap.Bool("idx >= block size", tii.idx >= mc.BlockSize()),
					zap.Bool("byteSize >= mc.NMaxByteSize", tii.byteSize >= mc.MaxByteSize()),
					zap.Int32("idx", tii.idx),
					zap.Int32("block size", mc.BlockSize()),
					zap.Int64("byte size", tii.byteSize),
					zap.Int64("max byte size", mc.MaxByteSize()),
					zap.Int32("count", tii.count),
					zap.Int("txns", len(b.Txns)))
				return false
			}
		}
		return true
	}
}

/*GenerateBlock - This works on generating a block
* The context should be a background context which can be used to stop this logic if there is a new
* block published while working on this
 */
func (mc *Chain) generateBlock(ctx context.Context, b *block.Block,
	bsh chain.BlockStateHandler, waitOver bool) error {

	b.Txns = make([]*transaction.Transaction, 0, mc.BlockSize())

	var (
		iterInfo       = newTxnIterInfo(mc.BlockSize())
		txnProcessor   = txnProcessorHandlerFunc(mc, b)
		blockState     = block.CreateStateWithPreviousBlock(b.PrevBlock, mc.GetStateDB(), b.Round)
		beginState     = blockState.GetRoot()
		txnIterHandler = txnIterHandlerFunc(mc, b, blockState, txnProcessor, iterInfo)
	)

	iterInfo.roundTimeoutCount = mc.GetRoundTimeoutCount()

	start := time.Now()
	b.CreationDate = common.Now()
	if b.CreationDate < b.PrevBlock.CreationDate {
		b.CreationDate = b.PrevBlock.CreationDate
	}

	//we use this context for transaction aggregation phase only
	cctx, _ := context.WithTimeout(ctx, mc.Config.BlockProposalMaxWaitTime())

	transactionEntityMetadata := datastore.GetEntityMetadata("txn")
	txn := transactionEntityMetadata.Instance().(*transaction.Transaction)
	collectionName := txn.GetCollectionName()
	logging.Logger.Info("generate block starting iteration", zap.Int64("round", b.Round), zap.String("prev_block", b.PrevHash), zap.String("prev_state_hash", util.ToHex(b.PrevBlock.ClientStateHash)))
	err := transactionEntityMetadata.GetStore().IterateCollection(cctx, transactionEntityMetadata, collectionName, txnIterHandler)
	if len(iterInfo.invalidTxns) > 0 {
		logging.Logger.Info("generate block (found invalid transactions)", zap.Any("round", b.Round), zap.Int("num_invalid_txns", len(iterInfo.invalidTxns)))
		go mc.deleteTxns(iterInfo.invalidTxns) // OK to do in background
	}
	if iterInfo.roundMismatch {
		logging.Logger.Debug("generate block (round mismatch)", zap.Any("round", b.Round), zap.Any("current_round", mc.GetCurrentRound()))
		return ErrRoundMismatch
	}
	if iterInfo.roundTimeout {
		logging.Logger.Debug("generate block (round timeout)", zap.Any("round", b.Round), zap.Any("current_round", mc.GetCurrentRound()))
		return ErrRoundTimeout
	}
	if iterInfo.reInclusionErr != nil {
		logging.Logger.Error("generate block (txn reinclusion check)",
			zap.Any("round", b.Round), zap.Error(iterInfo.reInclusionErr))
	}

	switch err {
	case context.DeadlineExceeded:
		logging.Logger.Debug("Slow block generation, stopping transaction collection and finishing the block")
	case context.Canceled:
		logging.Logger.Debug("Context cancelled, rejecting current block")
		return err
	default:
		if err != nil {
			return err
		}
	}

	blockSize := iterInfo.idx
	var reusedTxns int32
<<<<<<< HEAD

	rcount := 0
	if blockSize < mc.BlockSize() && iterInfo.byteSize < mc.MaxByteSize() && len(iterInfo.currentTxns) > 0 && err != context.DeadlineExceeded {
		for _, txn := range iterInfo.currentTxns {
			if txnProcessor(ctx, blockState, txn, iterInfo) {
				rcount++
				if iterInfo.idx == mc.BlockSize() || iterInfo.byteSize >= mc.MaxByteSize() {
					break
				}
			}
		}
		blockSize += int32(rcount)
		logging.Logger.Debug("Processed current transactions", zap.Int("count", rcount))
	}
	//reuse current transactions here
	if blockSize < mc.BlockSize() && iterInfo.byteSize < mc.MaxByteSize() && mc.ReuseTransactions() && err != context.DeadlineExceeded {
=======
	if blockSize < mc.BlockSize() && iterInfo.byteSize < mc.MaxByteSize() && mc.ReuseTransactions() &&
		err != context.DeadlineExceeded && iterInfo.cost < mc.Config.MaxBlockCost() {
>>>>>>> 9b0f9d65
		blocks := mc.GetUnrelatedBlocks(10, b)
		rcount := 0
		for _, ub := range blocks {
			for _, txn := range ub.Txns {
				rcount++
				rtxn := mc.txnToReuse(txn)
				needsVerification := (ub.MinerID != node.Self.Underlying().GetKey() || ub.GetVerificationStatus() != block.VerificationSuccessful)
				if needsVerification {
					//TODO remove context, since it is not used here
					if err := rtxn.ValidateWrtTime(cctx, ub.CreationDate); err != nil {
						continue
					}
				}
				if txnProcessor(cctx, blockState, rtxn, iterInfo) {
					if iterInfo.idx == mc.BlockSize() || iterInfo.byteSize >= mc.MaxByteSize() {
						break
					}
				}
			}
			if iterInfo.idx == mc.BlockSize() || iterInfo.byteSize >= mc.MaxByteSize() {
				break
			}
		}
		reusedTxns = iterInfo.idx - blockSize
		blockSize = iterInfo.idx
		logging.Logger.Error("generate block (reused txns)",
			zap.Int64("round", b.Round), zap.Int("ub", len(blocks)),
			zap.Int32("reused", reusedTxns), zap.Int("rcount", rcount),
			zap.Int32("blockSize", iterInfo.idx))
	}
	if blockSize != mc.BlockSize() && iterInfo.byteSize < mc.MaxByteSize() {
		if !waitOver && blockSize < mc.MinBlockSize() {
			b.Txns = nil
			logging.Logger.Debug("generate block (insufficient txns)",
				zap.Int64("round", b.Round),
				zap.Int32("iteration_count", iterInfo.count),
				zap.Int32("block_size", blockSize))
			return common.NewError(InsufficientTxns,
				fmt.Sprintf("not sufficient txns to make a block yet for round %v (iterated %v,block_size %v,state failure %v, invalid %v,reused %v)",
					b.Round, iterInfo.count, blockSize, iterInfo.failedStateCount, len(iterInfo.invalidTxns), 0))
		}
		b.Txns = b.Txns[:blockSize]
		iterInfo.eTxns = iterInfo.eTxns[:blockSize]
	}

	if config.DevConfiguration.IsFeeEnabled {
		err = mc.processTxn(ctx, mc.createFeeTxn(b, blockState), b, blockState, iterInfo.clients)
		if err != nil {
			logging.Logger.Error("generate block (payFees)", zap.Int64("round", b.Round), zap.Error(err))
		}
	}

	if config.DevConfiguration.IsBlockRewards {
		err = mc.processTxn(ctx, mc.createBlockRewardTxn(b, blockState), b, blockState, iterInfo.clients)
		if err != nil {
			logging.Logger.Error("generate block (blockRewards)", zap.Int64("round", b.Round), zap.Error(err))
		}
	}

	if mc.SmartContractSettingUpdatePeriod() != 0 &&
		b.Round%mc.SmartContractSettingUpdatePeriod() == 0 {
		err = mc.processTxn(ctx, mc.storageScCommitSettingChangesTx(b, blockState), b, blockState, iterInfo.clients)
		if err != nil {
			logging.Logger.Error("generate block (commit settings)", zap.Int64("round", b.Round), zap.Error(err))
		}
	}

	b.RunningTxnCount = b.PrevBlock.RunningTxnCount + int64(len(b.Txns))
	if iterInfo.count > 10*mc.BlockSize() {
		logging.Logger.Info("generate block (too much iteration)", zap.Int64("round", b.Round), zap.Int32("iteration_count", iterInfo.count))
	}

	if err = client.GetClients(ctx, iterInfo.clients); err != nil {
		logging.Logger.Error("generate block (get clients error)", zap.Error(err))
		return common.NewError("get_clients_error", err.Error())
	}

	logging.Logger.Debug("generate block (assemble)",
		zap.Int64("round", b.Round),
		zap.Int("txns", len(b.Txns)),
		zap.Duration("time", time.Since(start)))

	bsh.UpdatePendingBlock(ctx, b, iterInfo.eTxns)
	for _, txn := range b.Txns {
		if txn.PublicKey != "" {
			txn.ClientID = datastore.EmptyKey
			continue
		}
		cl := iterInfo.clients[txn.ClientID]
		if cl == nil || cl.PublicKey == "" {
			logging.Logger.Error("generate block (invalid client)", zap.String("client_id", txn.ClientID))
			return common.NewError("invalid_client", "client not available")
		}
		txn.PublicKey = cl.PublicKey
		txn.ClientID = datastore.EmptyKey
	}

	b.SetClientState(blockState)
	bgTimer.UpdateSince(start)
	logging.Logger.Debug("generate block (assemble+update)",
		zap.Int64("round", b.Round),
		zap.Int("txns", len(b.Txns)),
		zap.Duration("time", time.Since(start)))

	if err = mc.hashAndSignGeneratedBlock(ctx, b); err != nil {
		return err
	}

	b.SetBlockState(block.StateGenerated)
	b.SetStateStatus(block.StateSuccessful)
	logging.Logger.Info("generate block (assemble+update+sign)",
		zap.Int64("round", b.Round),
		zap.Int("block_size", len(b.Txns)),
		zap.Int32("reused_txns", 0),
		zap.Int32("reused_txns", reusedTxns),
		zap.Duration("time", time.Since(start)),
		zap.String("block", b.Hash),
		zap.String("prev_block", b.PrevHash),
		zap.String("begin_state_hash", util.ToHex(beginState)),
		zap.String("block_state_hash", util.ToHex(b.ClientStateHash)),
		zap.String("computed_state_hash", util.ToHex(blockState.GetRoot())),
		zap.Int("changes", blockState.GetChangeCount()),
		zap.Int8("state_status", b.GetStateStatus()),
		zap.Int32("iteration_count", iterInfo.count))
	block.StateSanityCheck(ctx, b)
	b.ComputeTxnMap()
	bsHistogram.Update(int64(len(b.Txns)))
	node.Self.Underlying().Info.AvgBlockTxns = int(math.Round(bsHistogram.Mean()))
	return nil
}<|MERGE_RESOLUTION|>--- conflicted
+++ resolved
@@ -845,10 +845,10 @@
 
 	blockSize := iterInfo.idx
 	var reusedTxns int32
-<<<<<<< HEAD
 
 	rcount := 0
-	if blockSize < mc.BlockSize() && iterInfo.byteSize < mc.MaxByteSize() && len(iterInfo.currentTxns) > 0 && err != context.DeadlineExceeded {
+	if blockSize < mc.BlockSize() && iterInfo.byteSize < mc.MaxByteSize() && len(iterInfo.currentTxns) > 0 &&
+		err != context.DeadlineExceeded && iterInfo.cost < mc.Config.MaxBlockCost() {
 		for _, txn := range iterInfo.currentTxns {
 			if txnProcessor(ctx, blockState, txn, iterInfo) {
 				rcount++
@@ -862,10 +862,6 @@
 	}
 	//reuse current transactions here
 	if blockSize < mc.BlockSize() && iterInfo.byteSize < mc.MaxByteSize() && mc.ReuseTransactions() && err != context.DeadlineExceeded {
-=======
-	if blockSize < mc.BlockSize() && iterInfo.byteSize < mc.MaxByteSize() && mc.ReuseTransactions() &&
-		err != context.DeadlineExceeded && iterInfo.cost < mc.Config.MaxBlockCost() {
->>>>>>> 9b0f9d65
 		blocks := mc.GetUnrelatedBlocks(10, b)
 		rcount := 0
 		for _, ub := range blocks {

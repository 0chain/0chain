package miner

import (
	"bytes"
	"context"
	"errors"
	"fmt"
	"math"
	"sort"
	"strconv"
	"time"

	cstate "0chain.net/chaincore/chain/state"
	"github.com/rcrowley/go-metrics"
	"go.uber.org/zap"

	"0chain.net/chaincore/block"
	"0chain.net/chaincore/chain"
	"0chain.net/chaincore/client"
	"0chain.net/chaincore/config"
	"0chain.net/chaincore/node"
	"0chain.net/chaincore/transaction"
	"0chain.net/core/common"
	"0chain.net/core/datastore"
	"0chain.net/core/encryption"
	"0chain.net/smartcontract/minersc"
	"0chain.net/smartcontract/storagesc"
	"github.com/0chain/common/core/logging"
	"github.com/0chain/common/core/util"
)

// InsufficientTxns - to indicate an error when the transactions are not sufficient to make a block
const InsufficientTxns = "insufficient_txns"

// ErrLFBClientStateNil is returned when client state of latest finalized block is nil
var ErrLFBClientStateNil = errors.New("client state of latest finalized block is empty")

var (
	ErrNotTimeTolerant = common.NewError("not_time_tolerant", "transaction is behind time tolerance")
	FutureTransaction  = common.NewError("future_transaction", "transaction has future nonce")
	PastTransaction    = common.NewError("past_transaction", "transaction has past nonce")
)
var (
	bgTimer     metrics.Timer // block generation timer
	bpTimer     metrics.Timer // block processing timer (includes block verification)
	btvTimer    metrics.Timer // block verification timer
	bsHistogram metrics.Histogram
)

func init() {
	bgTimer = metrics.GetOrRegisterTimer("bg_time", nil)
	bpTimer = metrics.GetOrRegisterTimer("bv_time", nil)
	btvTimer = metrics.GetOrRegisterTimer("btv_time", nil)
	bsHistogram = metrics.GetOrRegisterHistogram("bs_histogram", nil, metrics.NewUniformSample(1024))
}

func (mc *Chain) processTxn(ctx context.Context, txn *transaction.Transaction, b *block.Block, bState util.MerklePatriciaTrieI, clients map[string]*client.Client) error {
	clients[txn.ClientID] = nil
	events, err := mc.UpdateState(ctx, b, bState, txn)
	if err != nil {
		logging.Logger.Error("processTxn", zap.String("txn", txn.Hash),
			zap.String("txn_object", datastore.ToJSON(txn).String()),
			zap.Error(err))
		return err
	}
	b.Events = append(b.Events, events...)
	b.Txns = append(b.Txns, txn)
	b.AddTransaction(txn)
	return nil
}

func (mc *Chain) createFeeTxn(b *block.Block) *transaction.Transaction {
	feeTxn := transaction.Provider().(*transaction.Transaction)
	feeTxn.ClientID = b.MinerID
	feeTxn.ToClientID = minersc.ADDRESS
	feeTxn.CreationDate = b.CreationDate
	feeTxn.TransactionType = transaction.TxnTypeSmartContract
	feeTxn.TransactionData = fmt.Sprintf(`{"name":"payFees","input":{"round":%v}}`, b.Round)
	feeTxn.Fee = 0 //TODO: fee needs to be set to governance minimum fee
	return feeTxn
}

func (mc *Chain) getCurrentSelfNonce(minerId datastore.Key, bState util.MerklePatriciaTrieI) (int64, error) {
	s, err := mc.GetStateById(bState, minerId)
	if err != nil {
		if err != util.ErrValueNotPresent {
			logging.Logger.Error("can't get nonce", zap.Error(err))
			return 0, err
		}

		return 1, nil
	}
	node.Self.SetNonce(s.Nonce)
	return node.Self.GetNextNonce(), nil
}

func (mc *Chain) storageScCommitSettingChangesTx(b *block.Block) *transaction.Transaction {
	scTxn := transaction.Provider().(*transaction.Transaction)
	scTxn.ClientID = b.MinerID
	scTxn.ToClientID = storagesc.ADDRESS
	scTxn.CreationDate = b.CreationDate
	scTxn.TransactionType = transaction.TxnTypeSmartContract
	scTxn.TransactionData = fmt.Sprintf(`{"name":"commit_settings_changes","input":{"round":%v}}`, b.Round)
	scTxn.Fee = 0
	return scTxn
}

func (mc *Chain) createBlockRewardTxn(b *block.Block) *transaction.Transaction {
	brTxn := transaction.Provider().(*transaction.Transaction)
	brTxn.ClientID = b.MinerID
	brTxn.ToClientID = storagesc.ADDRESS
	brTxn.CreationDate = b.CreationDate
	brTxn.TransactionType = transaction.TxnTypeSmartContract
	brTxn.TransactionData = fmt.Sprintf(`{"name":"blobber_block_rewards","input":{"round":%v}}`, b.Round)
	brTxn.Fee = 0
	return brTxn
}

func (mc *Chain) createGenerateChallengeTxn(b *block.Block) *transaction.Transaction {
	brTxn := transaction.Provider().(*transaction.Transaction)
	brTxn.ClientID = b.MinerID
	brTxn.ToClientID = storagesc.ADDRESS
	brTxn.CreationDate = b.CreationDate
	brTxn.TransactionType = transaction.TxnTypeSmartContract
	brTxn.TransactionData = fmt.Sprintf(`{"name":"generate_challenge","input":{"round":%d}}`, b.Round)
	brTxn.Fee = 0
	return brTxn
}

func (mc *Chain) validateTransaction(b *block.Block, bState util.MerklePatriciaTrieI, txn *transaction.Transaction) error {
	if !common.WithinTime(int64(b.CreationDate), int64(txn.CreationDate), transaction.TXN_TIME_TOLERANCE) {
		return ErrNotTimeTolerant
	}
	state, err := mc.GetStateById(bState, txn.ClientID)

	if err != nil {
		if err == util.ErrValueNotPresent {
			if txn.Nonce > 1 {
				return FutureTransaction
			}
			if txn.Nonce < 1 {
				return PastTransaction
			}
			return nil
		}
		return err
	}

	if txn.Nonce-state.Nonce > 1 {
		return FutureTransaction
	}

	if txn.Nonce-state.Nonce < 1 {
		return PastTransaction
	}

	return nil
}

// UpdatePendingBlock - updates the block that is generated and pending
// rest of the process.
func (mc *Chain) UpdatePendingBlock(ctx context.Context, b *block.Block, txns []datastore.Entity) {
	transactionMetadataProvider := datastore.GetEntityMetadata("txn")

	// NOTE: Since we are not explicitly maintaining state in the db, we just
	//       need to adjust the collection score and don't need to write the
	//       entities themselves
	//
	//     transactionMetadataProvider.GetStore().MultiWrite(ctx, transactionMetadataProvider, txns)
	//
	if err := transactionMetadataProvider.GetStore().MultiAddToCollection(ctx,
		transactionMetadataProvider, txns); err != nil {
		logging.Logger.Error("update pending block failed", zap.Error(err))
	}
}

func (mc *Chain) verifySmartContracts(ctx context.Context, b *block.Block) error {
	for _, txn := range b.Txns {
		if txn.TransactionType == transaction.TxnTypeSmartContract {
			err := txn.VerifyOutputHash(ctx)
			if err != nil {
				logging.Logger.Error("Smart contract output verification failed", zap.Any("error", err), zap.Any("output", txn.TransactionOutput))
				return common.NewError("txn_output_verification_failed", "Transaction output hash verification failed")
			}
		}
	}
	return nil
}

// VerifyBlockMagicBlockReference verifies LatestFinalizedMagicBlockHash and
// LatestFinalizedMagicBlockRound fields of the block.
func (mc *Chain) VerifyBlockMagicBlockReference(b *block.Block) (err error) {

	var (
		round = b.Round
		lfmbr = mc.GetLatestFinalizedMagicBlockRound(round)

		offsetRound = mbRoundOffset(round)
		nextVCRound = mc.NextViewChange()
	)

	if lfmbr == nil {
		return common.NewError("verify_block_mb_reference", "can't get lfmbr")
	}

	if nextVCRound > 0 && offsetRound >= nextVCRound && lfmbr.StartingRound < nextVCRound {
		// TODO: offsetRound could >= nextVCRound on start when the nextVCRound was not updated correctly.
		logging.Logger.Warn("verify_block_mb_reference - required MB missing or still not finalized")
		return common.NewError("verify_block_mb_reference",
			"required MB missing or still not finalized")
	}

	if b.LatestFinalizedMagicBlockHash != lfmbr.Hash {
		return common.NewError("verify_block_mb_reference",
			"unexpected latest_finalized_mb_hash")
	}

	if b.LatestFinalizedMagicBlockRound != lfmbr.Round {
		return common.NewError("verify_block_mb_reference",
			"unexpected latest_finalized_mb_round")
	}

	return
}

// VerifyBlockMagicBlock verifies MagicBlock of the block. If this miner is
// member of miners of the MagicBlock it can do the verification. Otherwise,
// this method does nothing.
func (mc *Chain) VerifyBlockMagicBlock(ctx context.Context, b *block.Block) (
	err error) {

	var (
		mb          = b.MagicBlock
		selfNodeKey = node.Self.Underlying().GetKey()
		nvc         int64
	)

	if mb == nil || !mb.Miners.HasNode(selfNodeKey) {
		return // ok
	}

	if !b.IsStateComputed() {
		return common.NewErrorf("verify_block_mb",
			"block state is not computed or synced %d", b.Round)
	}

	// the block state required for the NextViewChangeOfBlock to
	// get fresh NVC value
	if b.ClientState == nil {
		if err = mc.InitBlockState(b); err != nil {
			return common.NewErrorf("verify_block_mb",
				"can't initialize block state %d: %v", b.Round, err)
		}
	}

	if nvc, err = mc.NextViewChangeOfBlock(b); err != nil {
		return common.NewErrorf("verify_block_mb",
			"can't get NVC of the block %d: %v", b.Round, err)
	}

	logging.Logger.Debug("verify_block_mb", zap.Int64("round", b.Round),
		zap.Int64("mb_sr", mb.StartingRound), zap.Int64("nvc", nvc))

	if mb.StartingRound != b.Round {
		return common.NewErrorf("verify_block_mb", "got block with invalid "+
			"MB, MB starting round not equal to the block round: R: %d, SR: %d",
			b.Round, mb.StartingRound)
	}

	// check out next view change (miner SC MB rejection)
	if mb.StartingRound != nvc {
		return common.NewErrorf("verify_block_mb",
			"got block with MB rejected by miner SC: %d, %d",
			mb.StartingRound, nvc)
	}

	// check out the MB if this miner is member of it
	var (
		id  = strconv.FormatInt(mb.MagicBlockNumber, 10)
		lmb *block.MagicBlock
	)

	// get stored MB
	if lmb, err = LoadMagicBlock(ctx, id); err != nil {
		return common.NewErrorf("verify_block_mb",
			"can't load related MB from store: %v", err)
	}

	// compare given MB and the stored one (should be equal)
	if !bytes.Equal(mb.Encode(), lmb.Encode()) {
		return common.NewError("verify_block_mb",
			"MB given doesn't match the stored one")
	}

	return
}

// VerifyBlock - given a set of transaction ids within a block, validate the block.
func (mc *Chain) VerifyBlock(ctx context.Context, b *block.Block) (
	bvt *block.BlockVerificationTicket, err error) {
	//ctx = common.GetRootContext()

	var start = time.Now()
	cur := time.Now()
	if err = b.Validate(ctx); err != nil {
		return
	}
	logging.Logger.Debug("Validating finished", zap.String("block", b.Hash), zap.Duration("spent", time.Since(cur)))

	cur = time.Now()
	if err = mc.VerifyBlockMagicBlockReference(b); err != nil {
		return
	}
	logging.Logger.Debug("VerifyBlockMagicBlockReference finished", zap.String("block", b.Hash), zap.Duration("spent", time.Since(cur)))

	var pb *block.Block
	cur = time.Now()
	if pb = mc.GetPreviousBlock(ctx, b); pb == nil {
		return nil, block.ErrPreviousBlockUnavailable
	}
	logging.Logger.Debug("GetPreviousBlock finished", zap.String("block", b.Hash), zap.Duration("spent", time.Since(cur)))

	cur = time.Now()
	if err = mc.ValidateTransactions(ctx, b); err != nil {
		return
	}
	logging.Logger.Debug("ValidateTransactions finished", zap.String("block", b.Hash), zap.Duration("spent", time.Since(cur)))

	cost := 0

	lfb := mc.GetLatestFinalizedBlock()
	if lfb.ClientState == nil {
		logging.Logger.Warn("ValidateBlockCost, could not estimate txn cost",
			zap.Int64("round", b.Round),
			zap.String("hash", b.Hash),
			zap.Error(ErrLFBClientStateNil))
		return nil, ErrLFBClientStateNil
	}

	var costs []int
	for _, txn := range b.Txns {
		c, err := mc.EstimateTransactionCost(ctx, b, lfb.ClientState, txn)
		if err != nil {
			return nil, err
		}
		cost += c
		costs = append(costs, c)
	}
	if cost > mc.ChainConfig.MaxBlockCost() {
		logging.Logger.Error("cost limit exceeded", zap.Int("calculated_cost", cost),
			zap.Int("cost_limit", mc.ChainConfig.MaxBlockCost()), zap.String("block_hash", b.Hash),
			zap.Int("txn_amount", len(b.Txns)), zap.Ints("txn_costs", costs))
		return nil, block.ErrCostTooBig
	}
	logging.Logger.Debug("ValidateBlockCost",
		zap.Int64("round", b.Round),
		zap.String("hash", b.Hash),
		zap.Int("calculated cost", cost))

	cur = time.Now()
	if err = mc.ComputeState(ctx, b); err != nil {
		if err == context.Canceled {
			logging.Logger.Warn("verify block - compute state canceled",
				zap.Int64("round", b.Round),
				zap.String("block", b.Hash))
			return
		}

		logging.Logger.Error("verify block - error computing state",
			zap.Int64("round", b.Round), zap.String("block", b.Hash),
			zap.String("prev_block", b.PrevHash),
			zap.String("state_hash", util.ToHex(b.ClientStateHash)),
			zap.Error(err))
		return // TODO (sfxdx): to return here or not to return (keep error)?
	}
	logging.Logger.Debug("ComputeState finished", zap.String("block", b.Hash), zap.Duration("spent", time.Since(cur)))

	cur = time.Now()
	if err = mc.verifySmartContracts(ctx, b); err != nil {
		return
	}
	logging.Logger.Debug("verifySmartContracts finished", zap.String("block", b.Hash), zap.Duration("spent", time.Since(cur)))

	cur = time.Now()
	if err = mc.VerifyBlockMagicBlock(ctx, b); err != nil {
		return
	}
	logging.Logger.Debug("VerifyBlockMagicBlock finished", zap.String("block", b.Hash), zap.Duration("spent", time.Since(cur)))

	cur = time.Now()
	if bvt, err = mc.SignBlock(ctx, b); err != nil {
		return nil, err
	}
	bpTimer.UpdateSince(start)
	logging.Logger.Debug("SignBlock finished", zap.String("block", b.Hash), zap.Duration("spent", time.Since(cur)))

	logging.Logger.Info("verify block successful", zap.Any("round", b.Round),
		zap.Int("block_size", len(b.Txns)), zap.Any("time", time.Since(start)),
		zap.Any("block", b.Hash), zap.String("prev_block", b.PrevHash),
		zap.String("state_hash", util.ToHex(b.ClientStateHash)),
		zap.Int8("state_status", b.GetStateStatus()))

	return
}

func (mc *Chain) ValidateTransactions(ctx context.Context, b *block.Block) error {
	return mc.validateTxnsWithContext.Run(ctx, func() error {
		if len(b.Txns) == 0 {
			logging.Logger.Warn("validating block with empty transactions")
			return nil
		}

		var roundMismatch bool
		var cancel bool
		numWorkers := len(b.Txns) / mc.ValidationBatchSize()
		if numWorkers*mc.ValidationBatchSize() < len(b.Txns) {
			numWorkers++
		}
		aggregate := true
		var aggregateSignatureScheme encryption.AggregateSignatureScheme
		if aggregate {
			aggregateSignatureScheme = encryption.GetAggregateSignatureScheme(mc.ClientSignatureScheme(), len(b.Txns), mc.ValidationBatchSize())
		}
		if aggregateSignatureScheme == nil {
			aggregate = false
		}
		validChannel := make(chan bool, numWorkers)
		validate := func(ctx context.Context, txns []*transaction.Transaction, start int) {
			result := false
			defer func() {
				select {
				case validChannel <- result:
				case <-ctx.Done():
				}
			}()

			validTxns := make([]*transaction.Transaction, 0, len(txns))
			for _, txn := range txns {
				if cancel {
					return
				}
				if mc.GetCurrentRound() > b.Round {
					cancel = true
					roundMismatch = true
					return
				}
				if txn.OutputHash == "" {
					cancel = true
					logging.Logger.Error("validate transactions - no output hash", zap.Any("round", b.Round), zap.Any("block", b.Hash), zap.String("txn", datastore.ToJSON(txn).String()))
					return
				}
				err := txn.ValidateWrtTimeForBlock(ctx, b.CreationDate, !aggregate)
				if err != nil {
					cancel = true
					logging.Logger.Error("validate transactions", zap.Any("round", b.Round), zap.Any("block", b.Hash), zap.String("txn", datastore.ToJSON(txn).String()), zap.Error(err))
					return
				}

				validTxns = append(validTxns, txn)
			}

			txnsNeedVerify := mc.FilterOutValidatedTxns(validTxns)

			if aggregate {
				for i, txn := range txnsNeedVerify {
					sigScheme, err := txn.GetSignatureScheme(ctx)
					if err != nil {
						panic(err)
					}
					if err := aggregateSignatureScheme.Aggregate(sigScheme, start+i, txn.Signature, txn.Hash); err != nil {
						logging.Logger.Error("validate transactions failed",
							zap.Int64("round", b.Round),
							zap.String("block", b.Hash),
							zap.Error(err))
						cancel = true
						return
					}
				}
			}
			result = true
		}

		ts := time.Now()
		for start := 0; start < len(b.Txns); start += mc.ValidationBatchSize() {
			end := start + mc.ValidationBatchSize()
			if end > len(b.Txns) {
				end = len(b.Txns)
			}
			go validate(ctx, b.Txns[start:end], start)
		}

		for count := 0; count < numWorkers; count++ {
			select {
			case <-ctx.Done():
				return ctx.Err()
			case result := <-validChannel:
				if roundMismatch {
					logging.Logger.Info("validate transactions (round mismatch)", zap.Any("round", b.Round), zap.Any("block", b.Hash), zap.Any("current_round", mc.GetCurrentRound()))
					return ErrRoundMismatch
				}
				if !result {
					return common.NewError("txn_validation_failed", "Transaction validation failed")
				}
			}
		}

		if aggregate {
			if _, err := aggregateSignatureScheme.Verify(); err != nil {
				return err
			}
		}
		btvTimer.UpdateSince(ts)
		if mc.discoverClients {
			go func() {
				cs, err := b.GetClients()
				if err != nil {
					logging.Logger.Warn("validate transactions, get clients of block failed",
						zap.Int64("round", b.Round),
						zap.String("block", b.Hash),
						zap.Error(err))
					return
				}

				if err := mc.SaveClients(cs); err != nil {
					logging.Logger.Warn("validate transactions, save discovered clients failed",
						zap.Int64("round", b.Round),
						zap.String("block", b.Hash),
						zap.Error(err))
				}
			}()
		}
		return nil
	})
}

/*SignBlock - sign the block and provide the verification ticket */
func (mc *Chain) signBlock(ctx context.Context, b *block.Block) (*block.BlockVerificationTicket, error) {
	var bvt = &block.BlockVerificationTicket{}
	bvt.BlockID = b.Hash
	bvt.Round = b.Round
	var (
		self = node.Self
		err  error
	)
	bvt.VerifierID = self.Underlying().GetKey()
	bvt.Signature, err = self.Sign(b.Hash)
	b.SetVerificationStatus(block.VerificationSuccessful)
	if err != nil {
		return nil, err
	}
	return bvt, nil
}

/*UpdateFinalizedBlock - update the latest finalized block */
func (mc *Chain) updateFinalizedBlock(ctx context.Context, b *block.Block) {
	logging.Logger.Info("update finalized block", zap.Int64("round", b.Round), zap.String("block", b.Hash), zap.Int64("lf_round", mc.GetLatestFinalizedBlock().Round), zap.Int64("current_round", mc.GetCurrentRound()), zap.Float64("weight", b.Weight()))
	if config.Development() {
		for _, t := range b.Txns {
			if !t.DebugTxn() {
				continue
			}
			logging.Logger.Info("update finalized block (debug transaction)", zap.String("txn", t.Hash), zap.String("block", b.Hash))
		}
	}
	if err := mc.FinalizeBlock(ctx, b); err != nil {
		logging.Logger.Warn("finalize block failed",
			zap.Int64("round", b.Round),
			zap.String("block", b.Hash),
			zap.Error(err))
	}

	go mc.SendFinalizedBlock(context.Background(), b)
	fr := mc.GetRound(b.Round)
	if fr != nil {
		fr.Finalize(b)
	}
	mc.DeleteRoundsBelow(b.Round)

	var txns []datastore.Entity
	for _, txn := range b.Txns {
		txns = append(txns, txn)
	}

	tii := newTxnIterInfo(mc.BlockSize())
	invalidTxns := tii.checkForInvalidTxns(b.Txns)

	cleanPoolCtx, cancel := context.WithTimeout(context.Background(), 7*time.Second)
	defer cancel()
	transaction.RemoveFromPool(cleanPoolCtx, txns)

	if len(invalidTxns) > 0 {
		transaction.RemoveFromPool(cleanPoolCtx, invalidTxns)
	}
}

func (tii *TxnIterInfo) checkForInvalidTxns(txns []*transaction.Transaction) []datastore.Entity {
	invalidTxns := []datastore.Entity{}
	pastTxns := tii.pastTxns

	for _, txn := range txns {
		for i := 0; i < len(pastTxns); i++ {
			pastTxn := pastTxns[i].(*transaction.Transaction)
			if txn.ClientID == pastTxn.ClientID && txn.Nonce >= pastTxn.Nonce {

				invalidTxns = append(invalidTxns, pastTxns[i])
			}
		}
	}
	return invalidTxns
}

/*FinalizeBlock - finalize the transactions in the block */
func (mc *Chain) FinalizeBlock(ctx context.Context, b *block.Block) error {
	modifiedTxns := make([]datastore.Entity, len(b.Txns))
	for idx, txn := range b.Txns {
		modifiedTxns[idx] = txn
	}
	b.SetBlockFinalised()
	return mc.deleteTxns(modifiedTxns)
}

func getLatestBlockFromSharders(ctx context.Context) *block.Block {
	mc := GetMinerChain()
	mb := mc.GetCurrentMagicBlock()
	mb.Sharders.OneTimeStatusMonitor(ctx, mb.StartingRound)
	lfBlocks := mc.GetLatestFinalizedBlockFromSharder(ctx)
	if len(lfBlocks) > 0 {
		logging.Logger.Info("bc-1 latest finalized Block",
			zap.Int64("lfb_round", lfBlocks[0].Round))
		return lfBlocks[0].Block
	}
	logging.Logger.Info("bc-1 sharders returned no lfb.")
	return nil
}

// NotarizedBlockFetched - handler to process fetched notarized block
func (mc *Chain) NotarizedBlockFetched(ctx context.Context, b *block.Block) {
	// mc.SendNotarization(ctx, b)
}

// txnProcessorHandler process transaction and return bool and error to indicate
// whether processed successfully, or error if any
type txnProcessorHandler func(context.Context, util.MerklePatriciaTrieI, *transaction.Transaction, *TxnIterInfo) (bool, error)

func txnProcessorHandlerFunc(mc *Chain, b *block.Block) txnProcessorHandler {
	return func(ctx context.Context, bState util.MerklePatriciaTrieI,
		txn *transaction.Transaction, tii *TxnIterInfo) (bool, error) {
		if _, ok := tii.txnMap[txn.GetKey()]; ok {
			return false, nil
		}
		var debugTxn = txn.DebugTxn()

		err := mc.validateTransaction(b, bState, txn)
		switch err {
		case PastTransaction:
			tii.pastTxns = append(tii.pastTxns, txn)
			if debugTxn {
				logging.Logger.Info("generate block (debug transaction) error, transaction hash old nonce",
					zap.String("txn", txn.Hash), zap.Int32("idx", tii.idx),
					zap.Any("now", common.Now()), zap.Int64("nonce", txn.Nonce))
			}
			return false, nil
		case FutureTransaction:
			list := tii.futureTxns[txn.ClientID]
			list = append(list, txn)
			sort.SliceStable(list, func(i, j int) bool {
				if list[i].Nonce == list[j].Nonce {
					//if the same nonce order by fee
					return list[i].Fee > list[j].Fee
				}
				return list[i].Nonce < list[j].Nonce
			})
			tii.futureTxns[txn.ClientID] = list
			return false, nil
		case ErrNotTimeTolerant:
			tii.invalidTxns = append(tii.invalidTxns, txn)
			if debugTxn {
				logging.Logger.Info("generate block (debug transaction) error - "+
					"txn creation not within tolerance",
					zap.String("txn", txn.Hash), zap.Int32("idx", tii.idx),
					zap.Any("now", common.Now()))
			}
			return false, nil
		default:
			if err != nil && cstate.ErrInvalidState(err) {
				return false, err // return err to break the txns pool iteration
			}
		}

		if debugTxn {
			logging.Logger.Info("generate block (debug transaction)",
				zap.String("txn", txn.Hash), zap.Int32("idx", tii.idx),
				zap.String("txn_object", datastore.ToJSON(txn).String()))
		}

		events, err := mc.UpdateState(ctx, b, bState, txn)
		if err != nil {
			if debugTxn {
				logging.Logger.Error("generate block (debug transaction) update state",
					zap.String("txn", txn.Hash), zap.Int32("idx", tii.idx),
					zap.String("txn_object", datastore.ToJSON(txn).String()),
					zap.Error(err))
			}
			tii.failedStateCount++
			if cstate.ErrInvalidState(err) {
				return false, err // return err to break the txns pool iteration
			}
			return false, nil
		}

		b.Events = append(b.Events, events...)

		// Setting the score lower so the next time blocks are generated
		// these transactions don't show up at the top.
		tii.txnMap[txn.GetKey()] = struct{}{}
		b.Txns = append(b.Txns, txn)
		if debugTxn {
			logging.Logger.Info("generate block (debug transaction) success in processing Txn hash: " + txn.Hash + " blockHash? = " + b.Hash)
		}
		tii.eTxns = append(tii.eTxns, txn)
		b.AddTransaction(txn)
		tii.byteSize += int64(len(txn.TransactionData)) + int64(len(txn.TransactionOutput))
		if txn.PublicKey == "" {
			tii.clients[txn.ClientID] = nil
		}
		tii.idx++
		tii.checkForCurrent(txn)

		return true, nil
	}
}

type TxnIterInfo struct {
	clients     map[string]*client.Client
	eTxns       []datastore.Entity
	invalidTxns []datastore.Entity
	pastTxns    []datastore.Entity
	futureTxns  map[datastore.Key][]*transaction.Transaction
	currentTxns []*transaction.Transaction

	txnMap map[datastore.Key]struct{}

	roundMismatch     bool
	roundTimeout      bool
	count             int32
	roundTimeoutCount int64

	// reInclusionErr is set if the transaction was found in previous block
	reInclusionErr error
	// state compute failed count
	failedStateCount int32
	// transaction index in a block
	idx int32
	// included transaction data size
	byteSize int64
	// accumulated transaction cost
	cost int
}

func (tii *TxnIterInfo) checkForCurrent(txn *transaction.Transaction) {
	if tii.futureTxns == nil {
		return
	}
	//check whether we can execute future transactions
	futures := tii.futureTxns[txn.ClientID]
	if len(futures) == 0 {
		return
	}
	currentNonce := txn.Nonce
	i := 0
	for ; i < len(futures); i++ {
		if futures[i].Nonce-currentNonce > 1 {
			break
		}
		//we can have several transactions with the same nonce execute first and skip others
		// included n=0 in the list 1, 1, 2. take first 1 and skip the second
		if futures[i].Nonce-currentNonce < 1 {
			tii.pastTxns = append(tii.pastTxns, futures[i])
			continue
		}

		currentNonce = futures[i].Nonce
		tii.currentTxns = append(tii.currentTxns, futures[i])
	}
	//will not sorted by fee here but at least will be sorted by nonce correctly, can improve it
	sort.SliceStable(tii.currentTxns, func(i, j int) bool { return tii.currentTxns[i].Nonce < tii.currentTxns[j].Nonce })

	if i > -1 {
		tii.futureTxns[txn.ClientID] = futures[i:]
	}
}

func newTxnIterInfo(blockSize int32) *TxnIterInfo {
	return &TxnIterInfo{
		clients:    make(map[string]*client.Client),
		eTxns:      make([]datastore.Entity, 0, blockSize),
		futureTxns: make(map[datastore.Key][]*transaction.Transaction),
		txnMap:     make(map[datastore.Key]struct{}, blockSize),
	}
}

// txns iterate handler, the function will return bool and error to indicate
// whether the iteration should continue or not, or error if any to stop the iteration
func txnIterHandlerFunc(mc *Chain,
	b *block.Block,
	lfb *block.Block,
	bState util.MerklePatriciaTrieI,
	txnProcessor txnProcessorHandler,
	tii *TxnIterInfo) func(context.Context, datastore.CollectionEntity) (bool, error) {
	return func(ctx context.Context, qe datastore.CollectionEntity) (bool, error) {
		tii.count++
		if ctx.Err() != nil {
			return false, ctx.Err()
		}
		if mc.GetCurrentRound() > b.Round {
			tii.roundMismatch = true
			return false, nil
		}
		if tii.roundTimeoutCount != mc.GetRoundTimeoutCount() {
			tii.roundTimeout = true
			return false, nil
		}
		txn, ok := qe.(*transaction.Transaction)
		if !ok {
			logging.Logger.Error("generate block (invalid entity)", zap.Any("entity", qe))
			// continue iteration to process next transaction
			return true, nil
		}

		if lfb.ClientState == nil {
			logging.Logger.Warn("generate block, chain is not ready yet",
				zap.Int64("round", b.Round),
				zap.String("hash", b.Hash),
				zap.Error(ErrLFBClientStateNil))
			return false, nil
		}

		cost, err := mc.EstimateTransactionCost(ctx, lfb, lfb.ClientState, txn)
		if err != nil {
<<<<<<< HEAD
			logging.Logger.Debug("Bad transaction cost", zap.Error(err), zap.String("txn_hash", txn.Hash))
			return true
=======
			logging.Logger.Debug("Bad transaction cost", zap.Error(err))

			// return error to break iteration due to the invalid state error
			if cstate.ErrInvalidState(err) {
				return false, err
			}

			// skipping and continue
			return true, nil
>>>>>>> 30d319b6
		}
		if tii.cost+cost >= mc.ChainConfig.MaxBlockCost() {
			logging.Logger.Debug("generate block (too big cost, skipping)")
			return true, nil
		}

		success, err := txnProcessor(ctx, bState, txn, tii)
		if err != nil {
			return false, err
		}

		if !success {
			// skipping and continue to check the next transaction
			return true, nil
		}

		tii.cost += cost
		if tii.idx >= mc.ChainConfig.BlockSize() || tii.byteSize >= mc.MaxByteSize() {
			logging.Logger.Debug("generate block (too big block size)",
				zap.Bool("idx >= block size", tii.idx >= mc.ChainConfig.BlockSize()),
				zap.Bool("byteSize >= mc.NMaxByteSize", tii.byteSize >= mc.ChainConfig.MaxByteSize()),
				zap.Int32("idx", tii.idx),
				zap.Int32("block size", mc.ChainConfig.BlockSize()),
				zap.Int64("byte size", tii.byteSize),
				zap.Int64("max byte size", mc.ChainConfig.MaxByteSize()),
				zap.Int32("count", tii.count),
				zap.Int("txns", len(b.Txns)))
			// break the iteration as the max block size reached
			return false, nil
		}

		return true, nil
	}
}

/*GenerateBlock - This works on generating a block
* The context should be a background context which can be used to stop this logic if there is a new
* block published while working on this
 */
func (mc *Chain) generateBlock(ctx context.Context, b *block.Block,
	bsh chain.BlockStateHandler, waitOver bool) error {

	lfb := mc.GetLatestFinalizedBlock()
	if lfb.ClientState == nil {
		logging.Logger.Error("generate block - chain is not ready yet",
			zap.Error(ErrLFBClientStateNil),
			zap.Int64("round", b.Round))
		return ErrLFBClientStateNil
	}

	b.Txns = make([]*transaction.Transaction, 0, mc.BlockSize())

	var (
		iterInfo       = newTxnIterInfo(mc.BlockSize())
		txnProcessor   = txnProcessorHandlerFunc(mc, b)
		blockState     = block.CreateStateWithPreviousBlock(b.PrevBlock, mc.GetStateDB(), b.Round)
		beginState     = blockState.GetRoot()
		txnIterHandler = txnIterHandlerFunc(mc, b, lfb, blockState, txnProcessor, iterInfo)
	)

	iterInfo.roundTimeoutCount = mc.GetRoundTimeoutCount()

	start := time.Now()
	b.CreationDate = common.Now()
	if b.CreationDate < b.PrevBlock.CreationDate {
		b.CreationDate = b.PrevBlock.CreationDate
	}

	//we use this context for transaction aggregation phase only
	cctx, cancel := context.WithTimeout(ctx, mc.ChainConfig.BlockProposalMaxWaitTime())
	defer cancel()

	buildInTxns, cost, err := mc.buildInTxns(ctx, lfb, b, blockState)
	if err != nil {
		return fmt.Errorf("get build-in txns failed: %v", err)
	}

	iterInfo.cost += cost

	transactionEntityMetadata := datastore.GetEntityMetadata("txn")
	txn := transactionEntityMetadata.Instance().(*transaction.Transaction)
	collectionName := txn.GetCollectionName()
	logging.Logger.Info("generate block starting iteration", zap.Int64("round", b.Round), zap.String("prev_block", b.PrevHash), zap.String("prev_state_hash", util.ToHex(b.PrevBlock.ClientStateHash)))
	err = transactionEntityMetadata.GetStore().IterateCollection(cctx, transactionEntityMetadata, collectionName, txnIterHandler)
	if len(iterInfo.invalidTxns) > 0 {
		var keys []string
		for _, txn := range iterInfo.pastTxns {
			keys = append(keys, txn.GetKey())
		}
		logging.Logger.Info("generate block (found txns very old)", zap.Any("round", b.Round),
			zap.Int("num_invalid_txns", len(iterInfo.invalidTxns)), zap.Strings("txn_hashes", keys))
		go func() {
			if err := mc.deleteTxns(iterInfo.invalidTxns); err != nil {
				logging.Logger.Warn("generate block - delete txns failed", zap.Error(err))
			}
		}()
	}
	if len(iterInfo.pastTxns) > 0 {
		var keys []string
		for _, txn := range iterInfo.pastTxns {
			keys = append(keys, txn.GetKey())
		}
		logging.Logger.Info("generate block (found pastTxns transactions)", zap.Any("round", b.Round), zap.Int("txn num", len(keys)))
	}
	if iterInfo.roundMismatch {
		logging.Logger.Debug("generate block (round mismatch)", zap.Any("round", b.Round), zap.Any("current_round", mc.GetCurrentRound()))
		return ErrRoundMismatch
	}
	if iterInfo.roundTimeout {
		logging.Logger.Debug("generate block (round timeout)", zap.Any("round", b.Round), zap.Any("current_round", mc.GetCurrentRound()))
		return ErrRoundTimeout
	}
	if iterInfo.reInclusionErr != nil {
		logging.Logger.Error("generate block (txn reinclusion check)",
			zap.Any("round", b.Round), zap.Error(iterInfo.reInclusionErr))
	}

	switch err {
	case context.DeadlineExceeded:
		logging.Logger.Debug("Slow block generation, stopping transaction collection and finishing the block")
	case context.Canceled:
		logging.Logger.Debug("Context cancelled, rejecting current block")
		return err
	default:
		if err != nil {
			return err
		}
	}

	blockSize := iterInfo.idx
	var reusedTxns int32

	rcount := 0
	for i := 0; i < len(iterInfo.currentTxns) && iterInfo.cost < mc.ChainConfig.MaxBlockCost() &&
		blockSize < mc.BlockSize() && iterInfo.byteSize < mc.MaxByteSize() && err != context.DeadlineExceeded; i++ {
		txn := iterInfo.currentTxns[i]
		cost, err := mc.EstimateTransactionCost(ctx, lfb, lfb.ClientState, txn)
		if err != nil {
<<<<<<< HEAD
			logging.Logger.Debug("Bad transaction cost", zap.Error(err), zap.String("txn_hash", txn.Hash))
=======
			// Note: optimistic block generation
			// we would just skip the error so that the work on txns collection and state computation above
			// would not be wasted. Therefore, we will pack the block anyway.
			logging.Logger.Debug("Bad transaction cost", zap.Error(err))
>>>>>>> 30d319b6
			break
		}
		if iterInfo.cost+cost >= mc.ChainConfig.MaxBlockCost() {
			logging.Logger.Debug("generate block (too big cost, skipping)")
			break
		}

		success, err := txnProcessor(ctx, blockState, txn, iterInfo)
		if err != nil {
			// optimistic block generation. Same as EstimateTransactionCost above
			logging.Logger.Debug("generate block - process failed and ignored", zap.Error(err))
			break
		}

		if success {
			rcount++
			iterInfo.cost += cost
			if iterInfo.idx == mc.BlockSize() || iterInfo.byteSize >= mc.MaxByteSize() {
				break
			}
		}
	}
	if rcount > 0 {
		blockSize += int32(rcount)
		logging.Logger.Debug("Processed current transactions", zap.Int("count", rcount))
	}
	if blockSize != mc.BlockSize() && iterInfo.byteSize < mc.MaxByteSize() {
		if !waitOver && blockSize < mc.MinBlockSize() {
			b.Txns = nil
			logging.Logger.Debug("generate block (insufficient txns)",
				zap.Int64("round", b.Round),
				zap.Int32("iteration_count", iterInfo.count),
				zap.Int32("block_size", blockSize))
			return common.NewError(InsufficientTxns,
				fmt.Sprintf("not sufficient txns to make a block yet for round %v (iterated %v,block_size %v,state failure %v, invalid %v,reused %v)",
					b.Round, iterInfo.count, blockSize, iterInfo.failedStateCount, len(iterInfo.invalidTxns), 0))
		}
		b.Txns = b.Txns[:blockSize]
		iterInfo.eTxns = iterInfo.eTxns[:blockSize]
	}

	for _, biTxn := range buildInTxns {
		biTxn.Nonce, err = mc.getCurrentSelfNonce(b.MinerID, blockState)
		if err != nil {
			logging.Logger.Error("generate block - could not get miner nonce",
				zap.Error(err),
				zap.String("miner", b.MinerID))
			return fmt.Errorf("could not get miner nonce of %v: %v", b.MinerID, err)
		}

		_, err := biTxn.Sign(node.Self.GetSignatureScheme())
		if err != nil {
			panic(err)
		}

		err = mc.processTxn(ctx, biTxn, b, blockState, iterInfo.clients)
		if err != nil {
			logging.Logger.Warn("generate block - process build-in txn failed",
				zap.String("SC", txn.TransactionData),
				zap.Int64("round", b.Round),
				zap.Error(err))
		}
	}

	b.RunningTxnCount = b.PrevBlock.RunningTxnCount + int64(len(b.Txns))
	if iterInfo.count > 10*mc.BlockSize() {
		logging.Logger.Info("generate block (too much iteration)", zap.Int64("round", b.Round), zap.Int32("iteration_count", iterInfo.count))
	}

	if err = client.GetClients(ctx, iterInfo.clients); err != nil {
		logging.Logger.Error("generate block (get clients error)", zap.Error(err))
		return common.NewError("get_clients_error", err.Error())
	}

	logging.Logger.Debug("generate block (assemble)",
		zap.Int64("round", b.Round),
		zap.Int("txns", len(b.Txns)),
		zap.Duration("time", time.Since(start)))

	bsh.UpdatePendingBlock(ctx, b, iterInfo.eTxns)
	for _, txn := range b.Txns {
		if txn.PublicKey != "" {
			txn.ClientID = datastore.EmptyKey
			continue
		}
		cl := iterInfo.clients[txn.ClientID]
		if cl == nil || cl.PublicKey == "" {
			logging.Logger.Error("generate block (invalid client)", zap.String("client_id", txn.ClientID))
			return common.NewError("invalid_client", "client not available")
		}
		txn.PublicKey = cl.PublicKey
		txn.ClientID = datastore.EmptyKey
	}

	b.SetClientState(blockState)
	b.SetStateChangesCount(blockState)
	bgTimer.UpdateSince(start)
	logging.Logger.Debug("generate block (assemble+update)",
		zap.Int64("round", b.Round),
		zap.Int("txns", len(b.Txns)),
		zap.Duration("time", time.Since(start)))

	if err = mc.hashAndSignGeneratedBlock(ctx, b); err != nil {
		return err
	}

	//TODO delete it when cost don't need further debugging
	if config.Development() {
		var costs []int
		cost := 0
		for _, txn := range b.Txns {
			c, err := mc.EstimateTransactionCost(ctx, lfb, lfb.ClientState, txn)
			if err != nil {
				logging.Logger.Debug("Bad transaction cost", zap.Error(err), zap.String("txn_hash", txn.Hash))
				break
			}
			costs = append(costs, c)
			cost += c
		}
		logging.Logger.Debug("calculated cost", zap.Int("cost", cost), zap.Ints("costs", costs), zap.String("block_hash", b.Hash))
	}

	b.SetBlockState(block.StateGenerated)
	b.SetStateStatus(block.StateSuccessful)
	logging.Logger.Info("generate block (assemble+update+sign)",
		zap.Int64("round", b.Round),
		zap.Int("block_size", len(b.Txns)),
		zap.Int32("reused_txns", 0),
		zap.Int32("reused_txns", reusedTxns),
		zap.Duration("time", time.Since(start)),
		zap.String("block", b.Hash),
		zap.String("prev_block", b.PrevHash),
		zap.String("begin_state_hash", util.ToHex(beginState)),
		zap.String("block_state_hash", util.ToHex(b.ClientStateHash)),
		zap.String("computed_state_hash", util.ToHex(blockState.GetRoot())),
		zap.Int("changes", blockState.GetChangeCount()),
		zap.Int8("state_status", b.GetStateStatus()),
		zap.Int32("iteration_count", iterInfo.count))
	block.StateSanityCheck(ctx, b)
	b.ComputeTxnMap()
	bsHistogram.Update(int64(len(b.Txns)))
	node.Self.Underlying().Info.AvgBlockTxns = int(math.Round(bsHistogram.Mean()))
	return nil
}

func (mc *Chain) buildInTxns(ctx context.Context, lfb, b *block.Block, state util.MerklePatriciaTrieI) ([]*transaction.Transaction, int, error) {
	txns := make([]*transaction.Transaction, 0, 4)

	if mc.ChainConfig.IsFeeEnabled() {
		txns = append(txns, mc.createFeeTxn(b))
	}

	if config.SmartContractConfig.GetBool("smart_contracts.storagesc.challenge_enabled") {
		txns = append(txns, mc.createGenerateChallengeTxn(b))
	}

	if mc.ChainConfig.IsBlockRewardsEnabled() &&
		b.Round%config.SmartContractConfig.GetInt64("smart_contracts.storagesc.block_reward.trigger_period") == 0 {
		logging.Logger.Info("start_block_rewards", zap.Int64("round", b.Round))
		txns = append(txns, mc.createBlockRewardTxn(b))
	}

	if mc.SmartContractSettingUpdatePeriod() != 0 &&
		b.Round%mc.SmartContractSettingUpdatePeriod() == 0 {
		txns = append(txns, mc.storageScCommitSettingChangesTx(b))
	}

	var cost int
	for _, txn := range txns {
		c, err := mc.EstimateTransactionCost(ctx, lfb, lfb.ClientState, txn)
		if err != nil {
			logging.Logger.Debug("Bad transaction cost", zap.Error(err))
			return nil, 0, err
		}
		cost += c
	}

	return txns, cost, nil
}<|MERGE_RESOLUTION|>--- conflicted
+++ resolved
@@ -837,11 +837,7 @@
 
 		cost, err := mc.EstimateTransactionCost(ctx, lfb, lfb.ClientState, txn)
 		if err != nil {
-<<<<<<< HEAD
 			logging.Logger.Debug("Bad transaction cost", zap.Error(err), zap.String("txn_hash", txn.Hash))
-			return true
-=======
-			logging.Logger.Debug("Bad transaction cost", zap.Error(err))
 
 			// return error to break iteration due to the invalid state error
 			if cstate.ErrInvalidState(err) {
@@ -850,7 +846,6 @@
 
 			// skipping and continue
 			return true, nil
->>>>>>> 30d319b6
 		}
 		if tii.cost+cost >= mc.ChainConfig.MaxBlockCost() {
 			logging.Logger.Debug("generate block (too big cost, skipping)")
@@ -989,14 +984,10 @@
 		txn := iterInfo.currentTxns[i]
 		cost, err := mc.EstimateTransactionCost(ctx, lfb, lfb.ClientState, txn)
 		if err != nil {
-<<<<<<< HEAD
-			logging.Logger.Debug("Bad transaction cost", zap.Error(err), zap.String("txn_hash", txn.Hash))
-=======
 			// Note: optimistic block generation
 			// we would just skip the error so that the work on txns collection and state computation above
 			// would not be wasted. Therefore, we will pack the block anyway.
-			logging.Logger.Debug("Bad transaction cost", zap.Error(err))
->>>>>>> 30d319b6
+			logging.Logger.Debug("Bad transaction cost", zap.Error(err), zap.String("txn_hash", txn.Hash))
 			break
 		}
 		if iterInfo.cost+cost >= mc.ChainConfig.MaxBlockCost() {

package miner

import (
	"context"
	"errors"
	"fmt"
	"math"
	"sort"
	"sync"
	"time"

	cstate "0chain.net/chaincore/chain/state"
	"0chain.net/core/config"
	"github.com/rcrowley/go-metrics"
	"go.uber.org/zap"

	"0chain.net/chaincore/block"
	"0chain.net/chaincore/chain"
	"0chain.net/chaincore/client"
	"0chain.net/chaincore/node"
	"0chain.net/chaincore/transaction"
	"0chain.net/core/common"
	"0chain.net/core/datastore"
	"0chain.net/core/encryption"
	"0chain.net/smartcontract/minersc"
	"0chain.net/smartcontract/storagesc"
	"github.com/0chain/common/core/logging"
	"github.com/0chain/common/core/statecache"
	"github.com/0chain/common/core/util"
)

// InsufficientTxns - to indicate an error when the transactions are not sufficient to make a block
const InsufficientTxns = "insufficient_txns"

// ErrLFBClientStateNil is returned when client state of latest finalized block is nil
var ErrLFBClientStateNil = errors.New("client state of latest finalized block is empty")

var (
	ErrNotTimeTolerant = common.NewError("not_time_tolerant", "transaction is behind time tolerance")
	FutureTransaction  = common.NewError("future_transaction", "transaction has future nonce")
	PastTransaction    = common.NewError("past_transaction", "transaction has past nonce")
)
var (
	bgTimer     metrics.Timer // block generation timer
	bpTimer     metrics.Timer // block processing timer (includes block verification)
	btvTimer    metrics.Timer // block verification timer
	bsHistogram metrics.Histogram
)

func init() {
	bgTimer = metrics.GetOrRegisterTimer("bg_time", nil)
	bpTimer = metrics.GetOrRegisterTimer("bv_time", nil)
	btvTimer = metrics.GetOrRegisterTimer("btv_time", nil)
	bsHistogram = metrics.GetOrRegisterHistogram("bs_histogram", nil, metrics.NewUniformSample(1024))
}

func (mc *Chain) processTxn(ctx context.Context,
	txn *transaction.Transaction,
	b *block.Block,
	bState util.MerklePatriciaTrieI,
	clients map[string]*client.Client,
	blockStateCache *statecache.BlockCache,
) error {
	clients[txn.ClientID] = nil
	events, err := mc.UpdateState(ctx, b, bState, txn, blockStateCache)
	if err != nil {
		logging.Logger.Error("processTxn", zap.String("txn", txn.Hash),
			zap.String("txn_object", datastore.ToJSON(txn).String()),
			zap.Error(err))
		return err
	}
	b.Events = append(b.Events, events...)
	b.Txns = append(b.Txns, txn)
	b.AddTransaction(txn)
	return nil
}

func (mc *Chain) createFeeTxn(b *block.Block) (*transaction.Transaction, error) {
	feeTxn := transaction.Provider().(*transaction.Transaction)
	feeTxn.ClientID = node.Self.ID
	feeTxn.PublicKey = node.Self.PublicKey
	feeTxn.ToClientID = minersc.ADDRESS
	feeTxn.CreationDate = b.CreationDate
	feeTxn.TransactionType = transaction.TxnTypeSmartContract
	feeTxn.TransactionData = fmt.Sprintf(`{"name":"payFees","input":{"round":%v}}`, b.Round)
	feeTxn.Fee = 0 //TODO: fee needs to be set to governance minimum fee
	if err := feeTxn.ComputeProperties(); err != nil {
		return nil, err
	}
	return feeTxn, nil
}

func (mc *Chain) getCurrentSelfNonce(round int64, minerId datastore.Key, bState util.MerklePatriciaTrieI) (int64, error) {
	s, err := chain.GetStateById(bState, minerId)
	if err != nil {
		if cstate.ErrInvalidState(err) {
			mc.SyncMissingNodes(round, bState.GetMissingNodeKeys())
		}

		if err != util.ErrValueNotPresent {
			logging.Logger.Error("can't get nonce", zap.Error(err))
			return 0, err
		}

		return 1, nil
	}
	node.Self.SetNonce(s.Nonce)
	return node.Self.GetNextNonce(), nil
}

func (mc *Chain) storageScCommitSettingChangesTx(b *block.Block) (*transaction.Transaction, error) {
	scTxn := transaction.Provider().(*transaction.Transaction)
	scTxn.ClientID = node.Self.ID
	scTxn.PublicKey = node.Self.PublicKey
	scTxn.ToClientID = storagesc.ADDRESS
	scTxn.CreationDate = b.CreationDate
	scTxn.TransactionType = transaction.TxnTypeSmartContract
	scTxn.TransactionData = fmt.Sprintf(`{"name":"commit_settings_changes","input":{"round":%v}}`, b.Round)
	scTxn.Fee = 0
	if err := scTxn.ComputeProperties(); err != nil {
		return nil, err
	}
	return scTxn, nil
}

func (mc *Chain) createBlockRewardTxn(b *block.Block) (*transaction.Transaction, error) {
	brTxn := transaction.Provider().(*transaction.Transaction)
	brTxn.ClientID = node.Self.ID
	brTxn.PublicKey = node.Self.PublicKey
	brTxn.ToClientID = storagesc.ADDRESS
	brTxn.CreationDate = b.CreationDate
	brTxn.TransactionType = transaction.TxnTypeSmartContract
	brTxn.TransactionData = fmt.Sprintf(`{"name":"blobber_block_rewards","input":{"round":%v}}`, b.Round)
	brTxn.Fee = 0
	if err := brTxn.ComputeProperties(); err != nil {
		return nil, err
	}
	return brTxn, nil
}

func (mc *Chain) validateTransaction(b *block.Block,
	bState util.MerklePatriciaTrieI, txn *transaction.Transaction, waitC chan struct{}) (int64, error) {
	if !common.WithinTime(int64(b.CreationDate), int64(txn.CreationDate), transaction.TXN_TIME_TOLERANCE) {
		return 0, ErrNotTimeTolerant
	}
	state, err := chain.GetStateById(bState, txn.ClientID)
	if err != nil {
		if err == util.ErrValueNotPresent {
			if txn.Nonce > 1 {
				return 0, FutureTransaction
			}
			if txn.Nonce < 1 {
				return 0, PastTransaction
			}
			return 0, nil
		}
		if cstate.ErrInvalidState(err) {
			mc.SyncMissingNodes(b.Round, bState.GetMissingNodeKeys(), waitC)
		}
		return 0, err
	}

	if txn.Nonce-state.Nonce > 1 {
		return state.Nonce, FutureTransaction
	}

	if txn.Nonce-state.Nonce < 1 {
		return state.Nonce, PastTransaction
	}

	return state.Nonce, nil
}

// UpdatePendingBlock - updates the block that is generated and pending
// rest of the process.
func (mc *Chain) UpdatePendingBlock(ctx context.Context, b *block.Block, txns []datastore.Entity) {
	transactionMetadataProvider := datastore.GetEntityMetadata("txn")

	// NOTE: Since we are not explicitly maintaining state in the db, we just
	//       need to adjust the collection score and don't need to write the
	//       entities themselves
	//
	//     transactionMetadataProvider.GetStore().MultiWrite(ctx, transactionMetadataProvider, txns)
	//
	if err := transactionMetadataProvider.GetStore().MultiAddToCollection(ctx,
		transactionMetadataProvider, txns); err != nil {
		logging.Logger.Error("update pending block failed", zap.Error(err))
	}
}

func (mc *Chain) verifySmartContracts(ctx context.Context, b *block.Block) error {
	for _, txn := range b.Txns {
		if txn.TransactionType == transaction.TxnTypeSmartContract {
			err := txn.VerifyOutputHash(ctx)
			if err != nil {
				logging.Logger.Error("Smart contract output verification failed", zap.Error(err), zap.String("output", txn.TransactionOutput))
				return common.NewError("txn_output_verification_failed", "Transaction output hash verification failed")
			}
		}
	}
	return nil
}

// VerifyBlockMagicBlockReference verifies LatestFinalizedMagicBlockHash and
// LatestFinalizedMagicBlockRound fields of the block.
func (mc *Chain) VerifyBlockMagicBlockReference(b *block.Block) (err error) {

	var (
		round = b.Round
		lfmbr = mc.GetLatestFinalizedMagicBlockRound(round)

		offsetRound = mbRoundOffset(round)
		nextVCRound = mc.NextViewChange()
	)

	if lfmbr == nil {
		return common.NewError("verify_block_mb_reference", "can't get lfmbr")
	}

	if nextVCRound > 0 && offsetRound >= nextVCRound && lfmbr.StartingRound < nextVCRound {
		// TODO: offsetRound could >= nextVCRound on start when the nextVCRound was not updated correctly.
		logging.Logger.Warn("verify_block_mb_reference - required MB missing or still not finalized")
		return common.NewError("verify_block_mb_reference",
			"required MB missing or still not finalized")
	}

	if b.LatestFinalizedMagicBlockHash != lfmbr.Hash {
		return common.NewError("verify_block_mb_reference",
			"unexpected latest_finalized_mb_hash")
	}

	if b.LatestFinalizedMagicBlockRound != lfmbr.Round {
		return common.NewError("verify_block_mb_reference",
			"unexpected latest_finalized_mb_round")
	}

	return
}

// VerifyBlockMagicBlock verifies MagicBlock of the block. If this miner is
// member of miners of the MagicBlock it can do the verification. Otherwise,
// this method does nothing.
func (mc *Chain) VerifyBlockMagicBlock(ctx context.Context, b *block.Block) (
	err error) {

	var (
		mb          = b.MagicBlock
		selfNodeKey = node.Self.Underlying().GetKey()
		nvc         int64
	)

	if mb == nil || !mb.Miners.HasNode(selfNodeKey) {
		return // ok
	}

	if !b.IsStateComputed() {
		return common.NewErrorf("verify_block_mb",
			"block state is not computed or synced %d", b.Round)
	}

	// the block state required for the NextViewChangeOfBlock to
	// get fresh NVC value
	if b.ClientState == nil {
		if err = mc.InitBlockState(b); err != nil {
			return common.NewErrorf("verify_block_mb",
				"can't initialize block state %d: %v", b.Round, err)
		}
	}

	if nvc, err = mc.NextViewChangeOfBlock(b); err != nil {
		return common.NewErrorf("verify_block_mb",
			"can't get NVC of the block %d: %v", b.Round, err)
	}

	logging.Logger.Debug("verify_block_mb", zap.Int64("round", b.Round),
		zap.Int64("mb_sr", mb.StartingRound), zap.Int64("nvc", nvc))

	if mb.StartingRound != b.Round {
		return common.NewErrorf("verify_block_mb", "got block with invalid "+
			"MB, MB starting round not equal to the block round: R: %d, SR: %d",
			b.Round, mb.StartingRound)
	}

	// check out next view change (miner SC MB rejection)
	if mb.StartingRound != nvc {
		return common.NewErrorf("verify_block_mb",
			"got block with MB rejected by miner SC: %d, %d",
			mb.StartingRound, nvc)
	}

	// TODO: store the MB in DB when in manual view change mode
	//
	// check out the MB if this miner is member of it
	// var (
	// 	id  = strconv.FormatInt(mb.MagicBlockNumber, 10)
	// 	lmb *block.MagicBlock
	// )

	// get stored MB
	// if lmb, err = LoadMagicBlock(ctx, id); err != nil {
	// 	return common.NewErrorf("verify_block_mb",
	// 		"can't load related MB from store: %v", err)
	// }

	// // compare given MB and the stored one (should be equal)
	// if !bytes.Equal(mb.Encode(), lmb.Encode()) {
	// 	return common.NewError("verify_block_mb",
	// 		"MB given doesn't match the stored one")
	// }

	return
}

// VerifyBlock - given a set of transaction ids within a block, validate the block.
func (mc *Chain) VerifyBlock(ctx context.Context, b *block.Block) (
	bvt *block.BlockVerificationTicket, err error) {
	//ctx = common.GetRootContext()

	var start = time.Now()
	cur := time.Now()
	if err = b.Validate(ctx); err != nil {
		return
	}
	logging.Logger.Debug("Validating finished", zap.String("block", b.Hash), zap.Duration("spent", time.Since(cur)))

	cur = time.Now()
	if err = mc.VerifyBlockMagicBlockReference(b); err != nil {
		return
	}
	logging.Logger.Debug("VerifyBlockMagicBlockReference finished", zap.String("block", b.Hash), zap.Duration("spent", time.Since(cur)))

	var pb *block.Block
	cur = time.Now()
	if pb = mc.GetPreviousBlock(ctx, b); pb == nil {
		return nil, block.ErrPreviousBlockUnavailable
	}
	logging.Logger.Debug("GetPreviousBlock finished", zap.String("block", b.Hash), zap.Duration("spent", time.Since(cur)))

	cur = time.Now()
	if err = mc.ValidateTransactions(ctx, b); err != nil {
		return
	}
	logging.Logger.Debug("ValidateTransactions finished", zap.String("block", b.Hash), zap.Duration("spent", time.Since(cur)))

	cost := 0

	lfb := mc.GetLatestFinalizedBlock()
	if lfb.ClientState == nil {
		logging.Logger.Warn("ValidateBlockCost, could not estimate txn cost",
			zap.Int64("round", b.Round),
			zap.String("hash", b.Hash),
			zap.Error(ErrLFBClientStateNil))
		return nil, ErrLFBClientStateNil
	}

	var costs []int
	for _, txn := range b.Txns {
		if err := mc.syncAndRetry(ctx, b, "estimate cost", func(ctx context.Context, waitC chan struct{}) error {
			c, err := mc.EstimateTransactionCost(ctx, lfb, txn, chain.WithSync(), chain.WithNotifyC(waitC))
			if err != nil {
				return err
			}

			cost += c
			costs = append(costs, c)
			return nil
		}); err != nil {
			return nil, err
		}
	}
	if cost > mc.ChainConfig.MaxBlockCost() {
		logging.Logger.Error("cost limit exceeded", zap.Int("calculated_cost", cost),
			zap.Int("cost_limit", mc.ChainConfig.MaxBlockCost()), zap.String("block_hash", b.Hash),
			zap.Int("txn_amount", len(b.Txns)), zap.Ints("txn_costs", costs))
		return nil, block.ErrCostTooBig
	}
	logging.Logger.Debug("ValidateBlockCost",
		zap.Int64("round", b.Round),
		zap.String("hash", b.Hash),
		zap.Int("calculated cost", cost))

	cur = time.Now()
	if err := mc.syncAndRetry(ctx, b, "verify block", func(ctx context.Context, waitC chan struct{}) error {
		return mc.ComputeState(ctx, b, waitC)
	}); err != nil {
		return nil, err
	}

	logging.Logger.Debug("verify block - ComputeState finished",
		zap.Int64("round", b.Round),
		zap.String("block", b.Hash),
		zap.Duration("spent", time.Since(cur)))

	cur = time.Now()
	if err = mc.verifySmartContracts(ctx, b); err != nil {
		return
	}
	logging.Logger.Debug("verifySmartContracts finished", zap.String("block", b.Hash), zap.Duration("spent", time.Since(cur)))

	cur = time.Now()
	// TODO: verify magic block in MPT
	if err = mc.VerifyBlockMagicBlock(ctx, b); err != nil {
		return
	}
	logging.Logger.Debug("VerifyBlockMagicBlock finished", zap.String("block", b.Hash), zap.Duration("spent", time.Since(cur)))

	cur = time.Now()
	if bvt, err = mc.SignBlock(ctx, b); err != nil {
		return nil, err
	}
	bpTimer.UpdateSince(start)
	logging.Logger.Debug("SignBlock finished", zap.String("block", b.Hash), zap.Duration("spent", time.Since(cur)))

	logging.Logger.Info("verify block successful", zap.Int64("round", b.Round),
		zap.Int("block_size", len(b.Txns)), zap.Duration("time", time.Since(start)),
		zap.String("block", b.Hash), zap.String("prev_block", b.PrevHash),
		zap.String("state_hash", util.ToHex(b.ClientStateHash)),
		zap.Int8("state_status", b.GetStateStatus()))

	return
}

func (mc *Chain) syncAndRetry(ctx context.Context, b *block.Block, desc string, f func(ctx context.Context, ch chan struct{}) error) error {
	cctx, cancel := context.WithTimeout(ctx, 30*time.Second)
	defer cancel()
	for {
		retry, err := func() (retry bool, err error) {
			wc := make(chan struct{}, 1)
			err = f(cctx, wc)
			if err == nil {
				return false, nil
			}

			if !cstate.ErrInvalidState(err) {
				logging.Logger.Warn("sync and retry - none invalid state error",
					zap.String("desc", desc),
					zap.Int64("round", b.Round),
					zap.String("block", b.Hash),
					zap.Error(err))
				return false, err
			}

			select {
			case <-cctx.Done():
				return false, cctx.Err()
			case _, ok := <-wc:
				if !ok {
					logging.Logger.Error("sync and retry - sync failed",
						zap.String("desc", desc),
						zap.Int64("round", b.Round),
						zap.String("block", b.Hash),
						zap.Error(err))
					return false, err
				}

				logging.Logger.Debug("sync and retry - retry",
					zap.String("desc", desc),
					zap.Int64("round", b.Round),
					zap.String("block", b.Hash),
					zap.String("prev_block", b.PrevHash),
					zap.String("state_hash", util.ToHex(b.ClientStateHash)))
				return true, nil
			}
		}()

		if err != nil {
			return err
		}

		if !retry {
			return nil
		}
	}
}

func (mc *Chain) ValidateTransactions(ctx context.Context, b *block.Block) error {
	return mc.validateTxnsWithContext.Run(ctx, func() error {
		if len(b.Txns) == 0 {
			logging.Logger.Warn("validating block with empty transactions")
			return nil
		}

		var roundMismatch bool
		var cancel bool
		numWorkers := len(b.Txns) / mc.ValidationBatchSize()
		if numWorkers*mc.ValidationBatchSize() < len(b.Txns) {
			numWorkers++
		}
		var aggregate bool
		aggregateSignatureScheme := encryption.GetAggregateSignatureScheme(mc.ClientSignatureScheme(), len(b.Txns), mc.ValidationBatchSize())
		if aggregateSignatureScheme != nil {
			aggregate = true
		}

		var (
			validChannel   = make(chan bool, numWorkers)
			buildInTxnsMap = make(map[string]struct{})
			bicLock        = &sync.Mutex{}
		)

		hasDuplicateBuildInTxns := func(txn *transaction.Transaction) bool {
			bicLock.Lock()
			defer bicLock.Unlock()
			if mc.isBuildInTxn(txn) {
				if _, ok := buildInTxnsMap[txn.FunctionName]; ok {
					return true
				}
				buildInTxnsMap[txn.FunctionName] = struct{}{}
			}
			return false
		}

		validate := func(ctx context.Context, txns []*transaction.Transaction, start int) {
			result := false
			defer func() {
				select {
				case validChannel <- result:
				case <-ctx.Done():
				}
			}()

			validTxns := make([]*transaction.Transaction, 0, len(txns))
			for _, txn := range txns {
				if cancel {
					return
				}
				if mc.GetCurrentRound() > b.Round {
					cancel = true
					roundMismatch = true
					return
				}
				if txn.OutputHash == "" {
					cancel = true
					logging.Logger.Error("validate transactions - no output hash", zap.Int64("round", b.Round), zap.String("block", b.Hash), zap.String("txn", datastore.ToJSON(txn).String()))
					return
				}
				err := txn.ValidateWrtTimeForBlock(ctx, b.CreationDate, !aggregate)
				if err != nil {
					cancel = true
					logging.Logger.Error("validate transactions", zap.Int64("round", b.Round), zap.String("block", b.Hash), zap.String("txn", datastore.ToJSON(txn).String()), zap.Error(err))
					return
				}

				if hasDuplicateBuildInTxns(txn) {
					logging.Logger.Error("validate transactions - duplicated build-in transaction",
						zap.Int64("round", b.Round),
						zap.String("block", b.Hash),
						zap.String("txn", txn.Hash),
						zap.String("function_name", txn.FunctionName))
					cancel = true
					return
				}

				validTxns = append(validTxns, txn)
			}

			txnsNeedVerify := mc.FilterOutValidatedTxns(validTxns)

			if aggregate {
				for i, txn := range txnsNeedVerify {
					sigScheme, err := txn.GetSignatureScheme(ctx)
					if err != nil {
						panic(err)
					}
					if err := aggregateSignatureScheme.Aggregate(sigScheme, start+i, txn.Signature, txn.Hash); err != nil {
						logging.Logger.Error("validate transactions failed",
							zap.Int64("round", b.Round),
							zap.String("block", b.Hash),
							zap.Error(err))
						cancel = true
						return
					}
				}
			}
			result = true
		}

		ts := time.Now()
		for start := 0; start < len(b.Txns); start += mc.ValidationBatchSize() {
			end := start + mc.ValidationBatchSize()
			if end > len(b.Txns) {
				end = len(b.Txns)
			}
			go validate(ctx, b.Txns[start:end], start)
		}

		for count := 0; count < numWorkers; count++ {
			select {
			case <-ctx.Done():
				return ctx.Err()
			case result := <-validChannel:
				if roundMismatch {
					logging.Logger.Info("validate transactions (round mismatch)", zap.Int64("round", b.Round), zap.String("block", b.Hash), zap.Int64("current_round", mc.GetCurrentRound()))
					return ErrRoundMismatch
				}
				if !result {
					return common.NewError("txn_validation_failed", "Transaction validation failed")
				}
			}
		}

		if aggregate {
			if _, err := aggregateSignatureScheme.Verify(); err != nil {
				return err
			}
		}
		btvTimer.UpdateSince(ts)
		if mc.discoverClients {
			go func() {
				cs, err := b.GetClients()
				if err != nil {
					logging.Logger.Warn("validate transactions, get clients of block failed",
						zap.Int64("round", b.Round),
						zap.String("block", b.Hash),
						zap.Error(err))
					return
				}

				if err := mc.SaveClients(cs); err != nil {
					logging.Logger.Warn("validate transactions, save discovered clients failed",
						zap.Int64("round", b.Round),
						zap.String("block", b.Hash),
						zap.Error(err))
				}
			}()
		}
		return nil
	})
}

/*SignBlock - sign the block and provide the verification ticket */
func (mc *Chain) signBlock(ctx context.Context, b *block.Block) (*block.BlockVerificationTicket, error) {
	var bvt = &block.BlockVerificationTicket{}
	bvt.BlockID = b.Hash
	bvt.Round = b.Round
	var (
		self = node.Self
		err  error
	)
	bvt.VerifierID = self.Underlying().GetKey()
	bvt.Signature, err = self.Sign(b.Hash)
	b.SetVerificationStatus(block.VerificationSuccessful)
	if err != nil {
		return nil, err
	}
	return bvt, nil
}

/*UpdateFinalizedBlock - update the latest finalized block */
func (mc *Chain) updateFinalizedBlock(ctx context.Context, b *block.Block) error {
	logging.Logger.Info("update finalized block", zap.Int64("round", b.Round), zap.String("block", b.Hash), zap.Int64("lf_round", mc.GetLatestFinalizedBlock().Round), zap.Int64("current_round", mc.GetCurrentRound()), zap.Float64("weight", b.Weight()))
	if config.Development() {
		for _, t := range b.Txns {
			if !t.DebugTxn() {
				continue
			}
			logging.Logger.Info("update finalized block (debug transaction)", zap.String("txn", t.Hash), zap.String("block", b.Hash))
		}
	}
	if err := mc.FinalizeBlock(ctx, b); err != nil {
		logging.Logger.Warn("finalize block failed",
			zap.Int64("round", b.Round),
			zap.String("block", b.Hash),
			zap.Error(err))
	}

	go mc.SendFinalizedBlock(context.Background(), b)
	fr := mc.GetRound(b.Round)
	if fr != nil {
		fr.Finalize(b)
	}
	mc.DeleteRoundsBelow(b.Round)

	var txns []datastore.Entity
	for _, txn := range b.Txns {
		txns = append(txns, txn)
	}

	cleanPoolCtx, cancel := context.WithTimeout(context.Background(), 7*time.Second)
	defer cancel()
	transaction.RemoveFromPool(cleanPoolCtx, txns)
<<<<<<< HEAD

	pn, err := mc.GetPhaseOfBlock(b)
	if err != nil {
		logging.Logger.Error("update finalized block - get phase of block failed", zap.Error(err))
		return
	}

	// perform view change (or not perform)
	if err := mc.ViewChange(ctx, b); err != nil {
		logging.Logger.Error("[mvc] view change", zap.Int64("round", b.Round), zap.Error(err))
		return
	}

	logging.Logger.Debug("[mvc] update finalized block - send phase node",
		zap.Int64("round", b.Round),
		zap.Int64("start_round", pn.StartRound),
		zap.String("phase", pn.Phase.String()))
	go mc.SendPhaseNode(context.Background(), chain.PhaseEvent{Phase: pn})
=======
	return nil
>>>>>>> 91b32ffc
}

/*FinalizeBlock - finalize the transactions in the block */
func (mc *Chain) FinalizeBlock(ctx context.Context, b *block.Block) error {
	modifiedTxns := make([]datastore.Entity, len(b.Txns))
	for idx, txn := range b.Txns {
		modifiedTxns[idx] = txn
	}
	return mc.deleteTxns(modifiedTxns)
}

// NotarizedBlockFetched - handler to process fetched notarized block
func (mc *Chain) NotarizedBlockFetched(ctx context.Context, b *block.Block) {
	// mc.SendNotarization(ctx, b)
}

// txnProcessorHandler process transaction and return bool and error to indicate
// whether processed successfully, or error if any
type txnProcessorHandler func(context.Context,
	util.MerklePatriciaTrieI,
	*transaction.Transaction,
	*TxnIterInfo,
	*statecache.BlockCache,
	chan struct{}) (bool, error)

func txnProcessorHandlerFunc(mc *Chain, b *block.Block) txnProcessorHandler {
	return func(ctx context.Context,
		bState util.MerklePatriciaTrieI,
		txn *transaction.Transaction,
		tii *TxnIterInfo,
		blockStateCache *statecache.BlockCache,
		waitC chan struct{}) (bool, error) {

		if _, ok := tii.txnMap[txn.GetKey()]; ok {
			return false, nil
		}
		var debugTxn = true

		nonce, err := mc.validateTransaction(b, bState, txn, waitC)
		switch err {
		case PastTransaction:
			tii.pastTxns = append(tii.pastTxns, txn)
			if debugTxn {
				logging.Logger.Debug("generate block (debug transaction) error, transaction hash old nonce",
					zap.Any("txn", txn),
					zap.Int32("iterate count", tii.count),
					zap.Any("now", common.Now()),
					zap.Int64("nonce", txn.Nonce))
			}
			return false, nil
		case FutureTransaction:
			list, ok := tii.futureTxns[txn.ClientID]
			if !ok {
				list = &clientNonceTxns{}
			}

			if list.nonce < nonce {
				list.nonce = nonce
			}
			list.txns = append(list.txns, txn)
			sort.SliceStable(list.txns, func(i, j int) bool {
				if list.txns[i].Nonce == list.txns[j].Nonce {
					//if the same nonce order by fee
					return list.txns[i].Fee > list.txns[j].Fee
				}
				return list.txns[i].Nonce < list.txns[j].Nonce
			})
			tii.futureTxns[txn.ClientID] = list
			if debugTxn {
				logging.Logger.Debug("generate block - future transaction",
					zap.String("txn", txn.Hash),
					zap.Int64("round", b.Round),
					zap.Int32("iterate count", tii.count))
			}
			return false, nil
		case ErrNotTimeTolerant:
			tii.invalidTxns = append(tii.invalidTxns, txn)
			if debugTxn {
				logging.Logger.Info("generate block (debug transaction) error - txn creation not within tolerance",
					zap.String("txn", txn.Hash), zap.Int32("idx", tii.idx),
					zap.Any("now", common.Now()))
			}
			return false, nil
		default:
			if err != nil && cstate.ErrInvalidState(err) {
				return false, err // return err to break the txns pool iteration
			}
		}

		if debugTxn {
			logging.Logger.Info("generate block (debug transaction)",
				zap.String("txn", txn.Hash), zap.Int32("idx", tii.idx),
				zap.String("txn_object", datastore.ToJSON(txn).String()))
		}

		events, err := mc.UpdateState(ctx, b, bState, txn, blockStateCache, waitC)
		if err != nil {
			if debugTxn {
				logging.Logger.Error("generate block (debug transaction) update state",
					zap.String("txn", txn.Hash), zap.Int32("idx", tii.idx),
					zap.String("txn_object", datastore.ToJSON(txn).String()),
					zap.Error(err))
			}
			tii.failedStateCount++
			if cstate.ErrInvalidState(err) {
				return false, err // return err to break the txns pool iteration
			}
			return false, nil
		}

		b.Events = append(b.Events, events...)

		// Setting the score lower so the next time blocks are generated
		// these transactions don't show up at the top.
		tii.txnMap[txn.GetKey()] = struct{}{}
		b.Txns = append(b.Txns, txn)
		if debugTxn {
			logging.Logger.Info("generate block (debug transaction) success in processing Txn hash: " + txn.Hash + " blockHash? = " + b.Hash)
		}
		tii.eTxns = append(tii.eTxns, txn)
		b.AddTransaction(txn)
		tii.byteSize += int64(len(txn.TransactionData)) + int64(len(txn.TransactionOutput))
		if txn.PublicKey == "" {
			tii.clients[txn.ClientID] = nil
		}
		tii.idx++
		tii.checkForCurrent(txn)

		return true, nil
	}
}

type clientNonceTxns struct {
	nonce int64
	txns  []*transaction.Transaction
}

type TxnIterInfo struct {
	clients     map[string]*client.Client
	eTxns       []datastore.Entity
	invalidTxns []datastore.Entity
	pastTxns    []datastore.Entity
	futureTxns  map[datastore.Key]*clientNonceTxns
	currentTxns []*transaction.Transaction

	txnMap map[datastore.Key]struct{}

	roundMismatch     bool
	roundTimeout      bool
	count             int32
	roundTimeoutCount int64

	// reInclusionErr is set if the transaction was found in previous block
	reInclusionErr error
	// state compute failed count
	failedStateCount int32
	// transaction index in a block
	idx int32
	// included transaction data size
	byteSize int64
	// accumulated transaction cost
	cost int
}

func (tii *TxnIterInfo) checkForCurrent(txn *transaction.Transaction) {
	if tii.futureTxns == nil {
		return
	}
	//check whether we can execute future transactions
	nonceTxns, ok := tii.futureTxns[txn.ClientID]
	if !ok {
		return
	}
	futures := nonceTxns.txns
	if len(futures) == 0 {
		return
	}
	currentNonce := txn.Nonce
	i := 0
	for ; i < len(futures); i++ {
		if futures[i].Nonce-currentNonce > 1 {
			break
		}
		//we can have several transactions with the same nonce execute first and skip others
		// included n=0 in the list 1, 1, 2. take first 1 and skip the second
		if futures[i].Nonce-currentNonce < 1 {
			tii.pastTxns = append(tii.pastTxns, futures[i])
			continue
		}

		currentNonce = futures[i].Nonce
		tii.currentTxns = append(tii.currentTxns, futures[i])
	}
	//will not sorted by fee here but at least will be sorted by nonce correctly, can improve it
	sort.SliceStable(tii.currentTxns, func(i, j int) bool { return tii.currentTxns[i].Nonce < tii.currentTxns[j].Nonce })

	if i > -1 {
		tii.futureTxns[txn.ClientID].txns = futures[i:]
		tii.futureTxns[txn.ClientID].nonce = currentNonce
		futureNonces := make([]int64, len(futures[i:]))
		for j, t := range futures[i:] {
			futureNonces[j] = t.Nonce
		}
		logging.Logger.Debug("generate block - debug future transactions",
			zap.Int64("current nonce", currentNonce),
			zap.Int64s("future nonces", futureNonces))
	}
}

func newTxnIterInfo(blockSize int32) *TxnIterInfo {
	return &TxnIterInfo{
		clients:    make(map[string]*client.Client),
		eTxns:      make([]datastore.Entity, 0, blockSize),
		futureTxns: make(map[datastore.Key]*clientNonceTxns),
		txnMap:     make(map[datastore.Key]struct{}, blockSize),
	}
}

// txns iterate handler, the function will return bool and error to indicate
// whether the iteration should continue or not, or error if any to stop the iteration
func txnIterHandlerFunc(
	mc *Chain,
	b *block.Block,
	lfb *block.Block,
	bState util.MerklePatriciaTrieI,
	txnProcessor txnProcessorHandler,
	tii *TxnIterInfo,
	blockStateCache *statecache.BlockCache,
	waitC chan struct{}) func(context.Context, datastore.CollectionEntity) (bool, error) {
	return func(ctx context.Context, qe datastore.CollectionEntity) (bool, error) {
		tii.count++
		if ctx.Err() != nil {
			return false, ctx.Err()
		}
		if mc.GetCurrentRound() > b.Round {
			tii.roundMismatch = true
			return false, nil
		}
		if tii.roundTimeoutCount != mc.GetRoundTimeoutCount() {
			tii.roundTimeout = true
			return false, nil
		}
		txn, ok := qe.(*transaction.Transaction)
		if !ok {
			logging.Logger.Error("generate block (invalid entity)", zap.Any("entity", qe))
			// continue iteration to process next transaction
			return true, nil
		}

		if lfb.ClientState == nil {
			logging.Logger.Warn("generate block, chain is not ready yet",
				zap.Int64("round", b.Round),
				zap.String("hash", b.Hash),
				zap.Error(ErrLFBClientStateNil))
			return false, nil
		}

		if txn.Value > config.MaxTokenSupply {
			logging.Logger.Error("generate block, invalid transaction value",
				zap.String("hash", txn.Hash),
				zap.Uint64("value", uint64(txn.Value)))
			tii.invalidTxns = append(tii.invalidTxns, txn)
			return false, errors.New("invalid transaction value, exceeds max token supply")
		}

		cost, fee, err := mc.EstimateTransactionCostFee(ctx, lfb, txn, chain.WithSync(), chain.WithNotifyC(waitC))
		if err != nil {
			logging.Logger.Debug("generate block - bad transaction cost fee",
				zap.Error(err),
				zap.String("txn_hash", txn.Hash))

			// return error to break iteration due to the invalid state error
			if cstate.ErrInvalidState(err) {
				return false, err
			}

			// skipping and continue
			return true, nil
		}

		if mc.IsFeeEnabled() {
			confMinFee := mc.ChainConfig.MinTxnFee()
			if confMinFee > fee {
				fee = confMinFee
			}

			if err := txn.ValidateFee(mc.ChainConfig.TxnExempt(), fee); err != nil {
				logging.Logger.Error("generate block - invalid transaction fee",
					zap.Any("txn", txn),
					zap.Any("estimated fee", fee),
					zap.Error(err))
				tii.invalidTxns = append(tii.invalidTxns, txn)
				return true, nil // skipping and continue
			}
		}

		if tii.cost+cost >= mc.ChainConfig.MaxBlockCost() {
			logging.Logger.Debug("generate block (too big cost, skipping)")
			return true, nil
		}

		success, err := txnProcessor(ctx, bState, txn, tii, blockStateCache, waitC)
		if err != nil {
			logging.Logger.Debug("generate block txn processor failed",
				zap.Error(err),
				zap.Int64("round", b.Round),
				zap.Int32("iterate count", tii.count),
				zap.Int("current block size", len(b.Txns)))
			return false, err
		}

		if !success {
			// skipping and continue to check the next transaction
			logging.Logger.Debug("generate block txn processor failed",
				zap.Int64("round", b.Round),
				zap.Int32("iterate count", tii.count),
				zap.Int("current block size", len(b.Txns)))
			return true, nil
		}

		logging.Logger.Debug("generate block - process txn success",
			zap.Int64("round", b.Round),
			zap.String("txn", txn.Hash))

		tii.cost += cost
		if tii.byteSize >= mc.MaxByteSize() {
			logging.Logger.Debug("generate block (too big block size)",
				zap.Bool("byteSize >= mc.NMaxByteSize", tii.byteSize >= mc.ChainConfig.MaxByteSize()),
				zap.Int32("idx", tii.idx),
				zap.Int64("byte size", tii.byteSize),
				zap.Int64("max byte size", mc.ChainConfig.MaxByteSize()),
				zap.Int32("count", tii.count),
				zap.Int("txns", len(b.Txns)))
			return false, nil
		}
		return true, nil
	}
}

/*GenerateBlock - This works on generating a block
* The context should be a background context which can be used to stop this logic if there is a new
* block published while working on this
 */
func (mc *Chain) generateBlock(ctx context.Context, b *block.Block,
	bsh chain.BlockStateHandler, waitOver bool, waitC chan struct{}) (err error) {

	lfb := mc.GetLatestFinalizedBlock()
	if lfb.ClientState == nil {
		logging.Logger.Error("generate block - chain is not ready yet",
			zap.Error(ErrLFBClientStateNil),
			zap.Int64("round", b.Round))
		return ErrLFBClientStateNil
	}

	b.Txns = make([]*transaction.Transaction, 0, 100)

	var (
		iterInfo        = newTxnIterInfo(int32(cap(b.Txns)))
		txnProcessor    = txnProcessorHandlerFunc(mc, b)
		blockState      = block.CreateStateWithPreviousBlock(b.PrevBlock, mc.GetStateDB(), b.Round)
		blockStateCache = statecache.NewBlockCache(mc.GetStateCache(), statecache.Block{Round: b.Round, Hash: b.Hash, PrevHash: b.PrevHash})
		beginState      = blockState.GetRoot()
		txnIterHandler  = txnIterHandlerFunc(mc, b, lfb, blockState, txnProcessor, iterInfo, blockStateCache, waitC)
	)

	iterInfo.roundTimeoutCount = mc.GetRoundTimeoutCount()

	start := time.Now()
	b.CreationDate = common.Now()
	if b.CreationDate < b.PrevBlock.CreationDate {
		b.CreationDate = b.PrevBlock.CreationDate
	}

	//we use this context for transaction aggregation phase only
	cctx, cancel := context.WithTimeout(ctx, mc.ChainConfig.BlockProposalMaxWaitTime())
	defer cancel()

	buildInTxns, cost, err := mc.buildInTxns(ctx, lfb, b)
	if err != nil {
		return fmt.Errorf("get build-in txns failed: %v", err)
	}

	iterInfo.cost += cost
	futureNonceAllowed := int64(mc.ChainConfig.TxnFutureNonce())

	defer func() {
		var (
			deleteTxns = make([]datastore.Entity, 0, len(iterInfo.futureTxns)+len(iterInfo.pastTxns))
			txnHashes  = make([]string, 0, len(iterInfo.futureTxns)+len(iterInfo.pastTxns))
		)

		// removes future transactions with nonce is too far away
		if len(iterInfo.futureTxns) > 0 {
			for _, nonceTxns := range iterInfo.futureTxns {
				txns := nonceTxns.txns
				if len(txns) > 0 {
					if txns[0].Nonce-nonceTxns.nonce > futureNonceAllowed {
						// remove all following future txns
						for _, ft := range txns {
							deleteTxns = append(deleteTxns, ft)
							txnHashes = append(txnHashes, ft.Hash)
						}
					}
				}
			}

			logging.Logger.Debug("remove future txns",
				zap.Int("count", len(deleteTxns)),
				zap.Strings("txns", txnHashes),
				zap.Int64("future transaction limit", futureNonceAllowed))
		}

		if len(deleteTxns) > 0 {
			if err := mc.deleteTxns(deleteTxns); err != nil {
				logging.Logger.Warn("generate block - remove future txns failed", zap.Error(err))
			}
		}
	}()

	transactionEntityMetadata := datastore.GetEntityMetadata("txn")
	txn := transactionEntityMetadata.Instance().(*transaction.Transaction)
	collectionName := txn.GetCollectionName()
	logging.Logger.Info("generate block starting iteration", zap.Int64("round", b.Round), zap.String("prev_block", b.PrevHash), zap.String("prev_state_hash", util.ToHex(b.PrevBlock.ClientStateHash)))
	err = transactionEntityMetadata.GetStore().IterateCollection(cctx, transactionEntityMetadata, collectionName, txnIterHandler)
	if cstate.ErrInvalidState(err) {
		logging.Logger.Error("generate block - process txn failed",
			zap.Error(err),
			zap.Int64("round", b.Round))
		return err
	}

	if len(iterInfo.invalidTxns) > 0 {
		var keys []string
		for _, txn := range iterInfo.pastTxns {
			keys = append(keys, txn.GetKey())
		}
		logging.Logger.Info("generate block (found txns very old)", zap.Int64("round", b.Round),
			zap.Int("num_invalid_txns", len(iterInfo.invalidTxns)), zap.Strings("txn_hashes", keys))
		go func() {
			if err := mc.deleteTxns(iterInfo.invalidTxns); err != nil {
				logging.Logger.Warn("generate block - delete txns failed", zap.Error(err))
			}
		}()
	}
	if len(iterInfo.pastTxns) > 0 {
		var keys []string
		for _, txn := range iterInfo.pastTxns {
			keys = append(keys, txn.GetKey())
		}
		logging.Logger.Info("generate block (found pastTxns transactions)", zap.Int64("round", b.Round), zap.Int("txn num", len(keys)))
	}
	if iterInfo.roundMismatch {
		logging.Logger.Debug("generate block (round mismatch)", zap.Int64("round", b.Round), zap.Int64("current_round", mc.GetCurrentRound()))
		return ErrRoundMismatch
	}
	if iterInfo.roundTimeout {
		logging.Logger.Debug("generate block (round timeout)", zap.Int64("round", b.Round), zap.Int64("current_round", mc.GetCurrentRound()))
		return ErrRoundTimeout
	}
	if iterInfo.reInclusionErr != nil {
		logging.Logger.Error("generate block (txn reinclusion check)",
			zap.Int64("round", b.Round), zap.Error(iterInfo.reInclusionErr))
	}

	switch err {
	case context.DeadlineExceeded:
		logging.Logger.Debug("generate block - slow block generation, stopping transaction collection and finishing the block")
	case context.Canceled:
		logging.Logger.Debug("generate block - context cancelled, rejecting current block")
		return err
	default:
		if err != nil {
			return err
		}
	}

	blockSize := iterInfo.idx
	var reusedTxns int32

	rcount := 0
	for i := 0; i < len(iterInfo.currentTxns) && iterInfo.cost < mc.ChainConfig.MaxBlockCost() &&
		iterInfo.byteSize < mc.MaxByteSize() && err != context.DeadlineExceeded; i++ {
		txn := iterInfo.currentTxns[i]
		cost, err := mc.EstimateTransactionCost(ctx, lfb, txn, chain.WithSync())
		if err != nil {
			// Note: optimistic block generation
			// we would just skip the error so that the work on txns collection and state computation above
			// would not be wasted. Therefore, we will pack the block anyway.
			logging.Logger.Debug("Bad transaction cost", zap.Error(err), zap.String("txn_hash", txn.Hash))
			break
		}
		if iterInfo.cost+cost >= mc.ChainConfig.MaxBlockCost() {
			logging.Logger.Debug("generate block (too big cost, skipping)")
			break
		}

		success, err := txnProcessor(ctx, blockState, txn, iterInfo, blockStateCache, waitC)
		if err != nil {
			// optimistic block generation. Same as EstimateTransactionCost above
			logging.Logger.Debug("generate block - process failed and ignored", zap.Error(err))
			break
		}

		if success {
			logging.Logger.Debug("txnProcessor not successful", zap.Any("txn", txn))
			rcount++
			iterInfo.cost += cost
			if iterInfo.byteSize >= mc.MaxByteSize() {
				break
			}
		}
	}
	if rcount > 0 {
		blockSize += int32(rcount)
		logging.Logger.Debug("Processed current transactions", zap.Int("count", rcount))
	}

	if iterInfo.byteSize < mc.MaxByteSize() {
		b.Txns = b.Txns[:blockSize]
		iterInfo.eTxns = iterInfo.eTxns[:blockSize]
	}

l:
	for _, biTxn := range buildInTxns {
		biTxn.Nonce, err = mc.getCurrentSelfNonce(b.Round, b.MinerID, blockState)
		if err != nil {
			logging.Logger.Error("generate block - could not get miner nonce",
				zap.Error(err),
				zap.String("miner", b.MinerID))
			return fmt.Errorf("could not get miner nonce of %v: %v", b.MinerID, err)
		}

		_, err := biTxn.Sign(node.Self.GetSignatureScheme())
		if err != nil {
			panic(err)
		}

		err = mc.processTxn(ctx, biTxn, b, blockState, iterInfo.clients, blockStateCache)
		if err != nil {
			logging.Logger.Warn("generate block - process build-in txn failed",
				zap.String("txn", txn.Hash),
				zap.String("SC", txn.TransactionData),
				zap.Int64("round", b.Round),
				zap.Error(err))
			if cstate.ErrInvalidState(err) {
				return err
			}

			switch err {
			case context.Canceled, context.DeadlineExceeded:
				break l
			}
		}
		blockSize++

		if !waitOver && blockSize < mc.MinBlockSize() {
			b.Txns = nil
			var futureTxnsCount int
			for _, ftxns := range iterInfo.futureTxns {
				futureTxnsCount += len(ftxns.txns)
			}
			logging.Logger.Debug("generate block (insufficient txns)",
				zap.Int64("round", b.Round),
				zap.Int32("iteration_count", iterInfo.count),
				zap.Int32("block_size", blockSize),
				zap.Int32("state failure", iterInfo.failedStateCount),
				zap.Int("invalid txns", len(iterInfo.invalidTxns)),
				zap.Int("future txns", futureTxnsCount))

			return common.NewError(InsufficientTxns,
				fmt.Sprintf("not sufficient txns to make a block yet for round %v (iterated %v,block_size %v,state failure %v, invalid %v, future %v, reused %v)",
					b.Round, iterInfo.count, blockSize, iterInfo.failedStateCount, len(iterInfo.invalidTxns), len(iterInfo.futureTxns), 0))
		}
	}

	b.RunningTxnCount = b.PrevBlock.RunningTxnCount + int64(len(b.Txns))
	if iterInfo.byteSize > 10*mc.MaxByteSize() {
		logging.Logger.Info("generate block (too much byte size)",
			zap.Int64("round", b.Round),
			zap.Int64("iteration byte size", iterInfo.byteSize))
	}

	if err = client.GetClients(ctx, iterInfo.clients); err != nil {
		logging.Logger.Error("generate block (get clients error)", zap.Error(err))
		return common.NewError("get_clients_error", err.Error())
	}

	logging.Logger.Debug("generate block (assemble)",
		zap.Int64("round", b.Round),
		zap.Int("txns", len(b.Txns)),
		zap.Duration("time", time.Since(start)))

	bsh.UpdatePendingBlock(ctx, b, iterInfo.eTxns)
	for _, txn := range b.Txns {
		if txn.PublicKey != "" {
			txn.ClientID = datastore.EmptyKey
			continue
		}
		cl := iterInfo.clients[txn.ClientID]
		if cl == nil || cl.PublicKey == "" {
			logging.Logger.Error("generate block (invalid client)", zap.String("client_id", txn.ClientID))
			return common.NewError("invalid_client", "client not available")
		}
		txn.PublicKey = cl.PublicKey
		txn.ClientID = datastore.EmptyKey
	}

	b.SetClientState(blockState)
	b.SetStateChangesCount(blockState)
	bgTimer.UpdateSince(start)
	logging.Logger.Debug("generate block (assemble+update)",
		zap.Int64("round", b.Round),
		zap.Int("txns", len(b.Txns)),
		zap.Duration("time", time.Since(start)))

	if err = mc.hashAndSignGeneratedBlock(ctx, b); err != nil {
		return err
	}

	b.SetBlockState(block.StateGenerated)
	b.SetStateStatus(block.StateSuccessful)
	logging.Logger.Info("generate block (assemble+update+sign)",
		zap.Int64("round", b.Round),
		zap.Int("block_size", len(b.Txns)),
		zap.Int32("reused_txns", 0),
		zap.Int32("reused_txns", reusedTxns),
		zap.Duration("time", time.Since(start)),
		zap.String("block", b.Hash),
		zap.String("prev_block", b.PrevHash),
		zap.String("begin_state_hash", util.ToHex(beginState)),
		zap.String("block_state_hash", util.ToHex(b.ClientStateHash)),
		zap.String("computed_state_hash", util.ToHex(blockState.GetRoot())),
		zap.Int("changes", blockState.GetChangeCount()),
		zap.Int8("state_status", b.GetStateStatus()),
		zap.Int32("iteration_count", iterInfo.count))
	block.StateSanityCheck(ctx, b)
	b.ComputeTxnMap()
	bsHistogram.Update(int64(len(b.Txns)))
	node.Self.Underlying().Info.AvgBlockTxns = int(math.Round(bsHistogram.Mean()))

	blockStateCache.SetBlockHash(b.Hash)
	blockStateCache.Commit()
	return nil
}

func (mc *Chain) buildInTxns(ctx context.Context, lfb, b *block.Block) ([]*transaction.Transaction, int, error) {
	txns := make([]*transaction.Transaction, 0, 4)

	if mc.ChainConfig.IsFeeEnabled() {
		feeTxn, err := mc.createFeeTxn(b)
		if err != nil {
			return nil, 0, err
		}
		txns = append(txns, feeTxn)
	}

	globalNode, err := storagesc.GetConfig(mc.GetQueryStateContext())
	if err != nil {
		return nil, 0, err
	}
	if globalNode.ChallengeEnabled && b.Round%globalNode.ChallengeGenerationGap == 0 {
		gcTxn, err := mc.createGenerateChallengeTxn(b)
		if err != nil {
			return nil, 0, err
		}
		if gcTxn != nil {
			txns = append(txns, gcTxn)
		}
	}
	if mc.ChainConfig.IsBlockRewardsEnabled() &&
		b.Round%globalNode.BlockReward.TriggerPeriod == 0 {
		logging.Logger.Info("start_block_rewards", zap.Int64("round", b.Round))
		brTxn, err := mc.createBlockRewardTxn(b)
		if err != nil {
			return nil, 0, err
		}
		txns = append(txns, brTxn)
	}

	if mc.SmartContractSettingUpdatePeriod() != 0 &&
		b.Round%mc.SmartContractSettingUpdatePeriod() == 0 {
		cscTxn, err := mc.storageScCommitSettingChangesTx(b)
		if err != nil {
			return nil, 0, err
		}
		txns = append(txns, cscTxn)
	}

	var cost int
	for _, txn := range txns {
		c, err := mc.EstimateTransactionCost(ctx, lfb, txn, chain.WithSync())
		if err != nil {
			logging.Logger.Debug("Bad transaction cost", zap.Error(err))
			return nil, 0, err
		}
		cost += c
	}

	return txns, cost, nil
}

func (mc *Chain) createGenChalTxn(b *block.Block) (*transaction.Transaction, error) {
	brTxn := transaction.Provider().(*transaction.Transaction)
	brTxn.ClientID = node.Self.ID
	brTxn.PublicKey = node.Self.PublicKey
	brTxn.ToClientID = storagesc.ADDRESS
	brTxn.CreationDate = b.CreationDate
	brTxn.TransactionType = transaction.TxnTypeSmartContract
	brTxn.TransactionData = fmt.Sprintf(`{"name":"generate_challenge","input":{"round":%d}}`, b.Round)
	brTxn.Fee = 0
	if err := brTxn.ComputeProperties(); err != nil {
		return nil, err
	}
	return brTxn, nil
}<|MERGE_RESOLUTION|>--- conflicted
+++ resolved
@@ -679,18 +679,17 @@
 	cleanPoolCtx, cancel := context.WithTimeout(context.Background(), 7*time.Second)
 	defer cancel()
 	transaction.RemoveFromPool(cleanPoolCtx, txns)
-<<<<<<< HEAD
 
 	pn, err := mc.GetPhaseOfBlock(b)
 	if err != nil {
 		logging.Logger.Error("update finalized block - get phase of block failed", zap.Error(err))
-		return
+		return err
 	}
 
 	// perform view change (or not perform)
 	if err := mc.ViewChange(ctx, b); err != nil {
 		logging.Logger.Error("[mvc] view change", zap.Int64("round", b.Round), zap.Error(err))
-		return
+		return err
 	}
 
 	logging.Logger.Debug("[mvc] update finalized block - send phase node",
@@ -698,9 +697,7 @@
 		zap.Int64("start_round", pn.StartRound),
 		zap.String("phase", pn.Phase.String()))
 	go mc.SendPhaseNode(context.Background(), chain.PhaseEvent{Phase: pn})
-=======
 	return nil
->>>>>>> 91b32ffc
 }
 
 /*FinalizeBlock - finalize the transactions in the block */

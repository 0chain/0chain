--- conflicted
+++ resolved
@@ -87,9 +87,9 @@
 func (mc *Chain) getCurrentSelfNonce(round int64, minerId datastore.Key, bState util.MerklePatriciaTrieI) (int64, error) {
 	s, err := mc.GetStateById(bState, minerId)
 	if err != nil {
-		//if cstate.ErrInvalidState(err) {
-		//	mc.SyncMissingNodes(round, bState.GetMissingNodeKeys())
-		//}
+		if cstate.ErrInvalidState(err) {
+			mc.SyncMissingNodes(round, bState.GetMissingNodeKeys())
+		}
 
 		if err != util.ErrValueNotPresent {
 			logging.Logger.Error("can't get nonce", zap.Error(err))
@@ -148,7 +148,7 @@
 }
 
 func (mc *Chain) validateTransaction(b *block.Block,
-	bState util.MerklePatriciaTrieI, txn *transaction.Transaction) error {
+	bState util.MerklePatriciaTrieI, txn *transaction.Transaction, waitC chan struct{}) error {
 	if !common.WithinTime(int64(b.CreationDate), int64(txn.CreationDate), transaction.TXN_TIME_TOLERANCE) {
 		return ErrNotTimeTolerant
 	}
@@ -163,9 +163,9 @@
 			}
 			return nil
 		}
-		//if cstate.ErrInvalidState(err) {
-		//	mc.SyncMissingNodes(b.Round, bState.GetMissingNodeKeys(), waitC)
-		//}
+		if cstate.ErrInvalidState(err) {
+			mc.SyncMissingNodes(b.Round, bState.GetMissingNodeKeys(), waitC)
+		}
 		return err
 	}
 
@@ -362,26 +362,19 @@
 
 	var costs []int
 	for _, txn := range b.Txns {
-		c, err := mc.EstimateTransactionCost(ctx, b, lfb.ClientState, txn)
-		if err != nil {
+		if err := mc.syncAndRetry(ctx, b, "estimate cost", func(ctx context.Context, waitC chan struct{}) error {
+			c, err := mc.EstimateTransactionCost(ctx,
+				b, lfb.ClientState, txn, chain.WithSync(), chain.WithNotifyC(waitC))
+			if err != nil {
+				return err
+			}
+
+			cost += c
+			costs = append(costs, c)
+			return nil
+		}); err != nil {
 			return nil, err
 		}
-		cost += c
-		costs = append(costs, c)
-
-		//if err := mc.syncAndRetry(ctx, b, "estimate cost", func(ctx context.Context, waitC chan struct{}) error {
-		//	c, err := mc.EstimateTransactionCost(ctx,
-		//		b, lfb.ClientState, txn, chain.WithSync(), chain.WithNotifyC(waitC))
-		//	if err != nil {
-		//		return err
-		//	}
-		//
-		//	cost += c
-		//	costs = append(costs, c)
-		//	return nil
-		//}); err != nil {
-		//	return nil, err
-		//}
 	}
 	if cost > mc.ChainConfig.MaxBlockCost() {
 		logging.Logger.Error("cost limit exceeded", zap.Int("calculated_cost", cost),
@@ -395,14 +388,11 @@
 		zap.Int("calculated cost", cost))
 
 	cur = time.Now()
-	if err := mc.ComputeState(ctx, b); err != nil {
+	if err := mc.syncAndRetry(ctx, b, "verify block", func(ctx context.Context, waitC chan struct{}) error {
+		return mc.ComputeState(ctx, b, waitC)
+	}); err != nil {
 		return nil, err
 	}
-	//if err := mc.syncAndRetry(ctx, b, "verify block", func(ctx context.Context, waitC chan struct{}) error {
-	//	return mc.ComputeState(ctx, b, waitC)
-	//}); err != nil {
-	//	return nil, err
-	//}
 
 	logging.Logger.Debug("verify block - ComputeState finished",
 		zap.Int64("round", b.Round),
@@ -729,21 +719,21 @@
 type txnProcessorHandler func(context.Context,
 	util.MerklePatriciaTrieI,
 	*transaction.Transaction,
-	*TxnIterInfo) (bool, error)
+	*TxnIterInfo, chan struct{}) (bool, error)
 
 func txnProcessorHandlerFunc(mc *Chain, b *block.Block) txnProcessorHandler {
 	return func(ctx context.Context,
 		bState util.MerklePatriciaTrieI,
 		txn *transaction.Transaction,
 		tii *TxnIterInfo,
-	) (bool, error) {
+		waitC chan struct{}) (bool, error) {
 
 		if _, ok := tii.txnMap[txn.GetKey()]; ok {
 			return false, nil
 		}
 		var debugTxn = txn.DebugTxn()
 
-		err := mc.validateTransaction(b, bState, txn)
+		err := mc.validateTransaction(b, bState, txn, waitC)
 		switch err {
 		case PastTransaction:
 			tii.pastTxns = append(tii.pastTxns, txn)
@@ -786,7 +776,7 @@
 				zap.String("txn_object", datastore.ToJSON(txn).String()))
 		}
 
-		events, err := mc.UpdateState(ctx, b, bState, txn)
+		events, err := mc.UpdateState(ctx, b, bState, txn, waitC)
 		if err != nil {
 			if debugTxn {
 				logging.Logger.Error("generate block (debug transaction) update state",
@@ -900,7 +890,8 @@
 	lfb *block.Block,
 	bState util.MerklePatriciaTrieI,
 	txnProcessor txnProcessorHandler,
-	tii *TxnIterInfo) func(context.Context, datastore.CollectionEntity) (bool, error) {
+	tii *TxnIterInfo,
+	waitC chan struct{}) func(context.Context, datastore.CollectionEntity) (bool, error) {
 	return func(ctx context.Context, qe datastore.CollectionEntity) (bool, error) {
 		tii.count++
 		if ctx.Err() != nil {
@@ -929,14 +920,9 @@
 			return false, nil
 		}
 
-<<<<<<< HEAD
-		//cost, fee, err := mc.EstimateTransactionCostFee(ctx, lfb.ClientState, txn, chain.WithSync(), chain.WithNotifyC(waitC))
-		cost, fee, err := mc.EstimateTransactionCostFee(ctx, lfb.ClientState, txn)
-=======
 		logging.Logger.Debug("generate block - iteration process txn...", zap.String("txn_hash", txn.Hash))
 
 		cost, fee, err := mc.EstimateTransactionCostFee(ctx, lfb, lfb.ClientState, txn, chain.WithSync(), chain.WithNotifyC(waitC))
->>>>>>> 6ba3f6a9
 		if err != nil {
 			logging.Logger.Debug("Bad transaction cost fee",
 				zap.Error(err),
@@ -972,7 +958,7 @@
 			return true, nil
 		}
 
-		success, err := txnProcessor(ctx, bState, txn, tii)
+		success, err := txnProcessor(ctx, bState, txn, tii, waitC)
 		if err != nil {
 			return false, err
 		}
@@ -1002,7 +988,7 @@
 * block published while working on this
  */
 func (mc *Chain) generateBlock(ctx context.Context, b *block.Block,
-	bsh chain.BlockStateHandler, waitOver bool) (err error) {
+	bsh chain.BlockStateHandler, waitOver bool, waitC chan struct{}) (err error) {
 
 	lfb := mc.GetLatestFinalizedBlock()
 	if lfb.ClientState == nil {
@@ -1019,7 +1005,7 @@
 		txnProcessor   = txnProcessorHandlerFunc(mc, b)
 		blockState     = block.CreateStateWithPreviousBlock(b.PrevBlock, mc.GetStateDB(), b.Round)
 		beginState     = blockState.GetRoot()
-		txnIterHandler = txnIterHandlerFunc(mc, b, lfb, blockState, txnProcessor, iterInfo)
+		txnIterHandler = txnIterHandlerFunc(mc, b, lfb, blockState, txnProcessor, iterInfo, waitC)
 	)
 
 	iterInfo.roundTimeoutCount = mc.GetRoundTimeoutCount()
@@ -1105,7 +1091,7 @@
 	for i := 0; i < len(iterInfo.currentTxns) && iterInfo.cost < mc.ChainConfig.MaxBlockCost() &&
 		iterInfo.byteSize < mc.MaxByteSize() && err != context.DeadlineExceeded; i++ {
 		txn := iterInfo.currentTxns[i]
-		cost, err := mc.EstimateTransactionCost(ctx, lfb, lfb.ClientState, txn)
+		cost, err := mc.EstimateTransactionCost(ctx, lfb, lfb.ClientState, txn, chain.WithSync())
 		if err != nil {
 			// Note: optimistic block generation
 			// we would just skip the error so that the work on txns collection and state computation above
@@ -1118,7 +1104,7 @@
 			break
 		}
 
-		success, err := txnProcessor(ctx, blockState, txn, iterInfo)
+		success, err := txnProcessor(ctx, blockState, txn, iterInfo, waitC)
 		if err != nil {
 			// optimistic block generation. Same as EstimateTransactionCost above
 			logging.Logger.Debug("generate block - process failed and ignored", zap.Error(err))
@@ -1234,7 +1220,7 @@
 		var costs []int
 		cost := 0
 		for _, txn := range b.Txns {
-			c, err := mc.EstimateTransactionCost(ctx, lfb, lfb.ClientState, txn)
+			c, err := mc.EstimateTransactionCost(ctx, lfb, lfb.ClientState, txn, chain.WithSync())
 			if err != nil {
 				logging.Logger.Debug("Bad transaction cost", zap.Error(err), zap.String("txn_hash", txn.Hash))
 				break
@@ -1308,7 +1294,7 @@
 
 	var cost int
 	for _, txn := range txns {
-		c, err := mc.EstimateTransactionCost(ctx, lfb, lfb.ClientState, txn)
+		c, err := mc.EstimateTransactionCost(ctx, lfb, lfb.ClientState, txn, chain.WithSync())
 		if err != nil {
 			logging.Logger.Debug("Bad transaction cost", zap.Error(err))
 			return nil, 0, err

package miner

import (
	"bytes"
	"context"
	"errors"
	"fmt"
	"math"
	"strconv"
	"time"

	"github.com/rcrowley/go-metrics"
	"go.uber.org/zap"

	"0chain.net/chaincore/block"
	"0chain.net/chaincore/chain"
	"0chain.net/chaincore/client"
	"0chain.net/chaincore/config"
	"0chain.net/chaincore/node"
	"0chain.net/chaincore/transaction"
	"0chain.net/core/common"
	"0chain.net/core/datastore"
	"0chain.net/core/encryption"
	"0chain.net/core/logging"
	"0chain.net/core/util"
	"0chain.net/smartcontract/minersc"
	"0chain.net/smartcontract/storagesc"
)

//InsufficientTxns - to indicate an error when the transactions are not sufficient to make a block
const InsufficientTxns = "insufficient_txns"

// ErrLFBClientStateNil is returned when client state of latest finalized block is nil
var ErrLFBClientStateNil = errors.New("client state of latest finalized block is empty")

var (
	bgTimer     metrics.Timer // block generation timer
	bpTimer     metrics.Timer // block processing timer (includes block verification)
	btvTimer    metrics.Timer // block verification timer
	bsHistogram metrics.Histogram
)

func init() {
	bgTimer = metrics.GetOrRegisterTimer("bg_time", nil)
	bpTimer = metrics.GetOrRegisterTimer("bv_time", nil)
	btvTimer = metrics.GetOrRegisterTimer("btv_time", nil)
	bsHistogram = metrics.GetOrRegisterHistogram("bs_histogram", nil, metrics.NewUniformSample(1024))
}

func (mc *Chain) processTxn(ctx context.Context, txn *transaction.Transaction, b *block.Block, bState util.MerklePatriciaTrieI, clients map[string]*client.Client) error {
	clients[txn.ClientID] = nil
	if ok, err := mc.ChainHasTransaction(ctx, b.PrevBlock, txn); ok || err != nil {
		if err != nil {
			return err
		}
		return common.NewError("process fee transaction", "transaction already exists")
	}
	events, err := mc.UpdateState(ctx, b, bState, txn)
	b.Events = append(b.Events, events...)
	if err != nil {
		logging.Logger.Error("processTxn", zap.String("txn", txn.Hash),
			zap.String("txn_object", datastore.ToJSON(txn).String()),
			zap.Error(err))
		return err
	}
	b.Txns = append(b.Txns, txn)
	b.AddTransaction(txn)
	return nil
}

func (mc *Chain) createFeeTxn(b *block.Block) *transaction.Transaction {
	feeTxn := transaction.Provider().(*transaction.Transaction)
	feeTxn.ClientID = b.MinerID
	feeTxn.ToClientID = minersc.ADDRESS
	feeTxn.CreationDate = b.CreationDate
	feeTxn.TransactionType = transaction.TxnTypeSmartContract
	feeTxn.TransactionData = fmt.Sprintf(`{"name":"payFees","input":{"round":%v}}`, b.Round)
	feeTxn.Fee = 0 //TODO: fee needs to be set to governance minimum fee
	feeTxn.Sign(node.Self.GetSignatureScheme())
	return feeTxn
}

func (mc *Chain) storageScCommitSettingChangesTx(b *block.Block) *transaction.Transaction {
	scTxn := transaction.Provider().(*transaction.Transaction)
	scTxn.ClientID = b.MinerID
	scTxn.ToClientID = storagesc.ADDRESS
	scTxn.CreationDate = b.CreationDate
	scTxn.TransactionType = transaction.TxnTypeSmartContract
	scTxn.TransactionData = fmt.Sprintf(`{"name":"commit_settings_changes","input":{"round":%v}}`, b.Round)
	scTxn.Fee = 0
	scTxn.Sign(node.Self.GetSignatureScheme())
	return scTxn
}

func (mc *Chain) createBlockRewardTxn(b *block.Block) *transaction.Transaction {
	brTxn := transaction.Provider().(*transaction.Transaction)
	brTxn.ClientID = b.MinerID
	brTxn.ToClientID = storagesc.ADDRESS
	brTxn.CreationDate = b.CreationDate
	brTxn.TransactionType = transaction.TxnTypeSmartContract
	brTxn.TransactionData = `{"name":"pay_blobber_block_rewards","input":{}}`
	brTxn.Fee = 0
	brTxn.Sign(node.Self.GetSignatureScheme())
	return brTxn
}

func (mc *Chain) txnToReuse(txn *transaction.Transaction) *transaction.Transaction {
	ctxn := txn.Clone()
	ctxn.OutputHash = ""
	return ctxn
}

func (mc *Chain) validateTransaction(b *block.Block, txn *transaction.Transaction) bool {
	return common.WithinTime(int64(b.CreationDate), int64(txn.CreationDate), transaction.TXN_TIME_TOLERANCE)
}

// UpdatePendingBlock - updates the block that is generated and pending
// rest of the process.
func (mc *Chain) UpdatePendingBlock(ctx context.Context, b *block.Block, txns []datastore.Entity) {
	transactionMetadataProvider := datastore.GetEntityMetadata("txn")

	// NOTE: Since we are not explicitly maintaining state in the db, we just
	//       need to adjust the collection score and don't need to write the
	//       entities themselves
	//
	//     transactionMetadataProvider.GetStore().MultiWrite(ctx, transactionMetadataProvider, txns)
	//
	transactionMetadataProvider.GetStore().MultiAddToCollection(ctx, transactionMetadataProvider, txns)
}

func (mc *Chain) verifySmartContracts(ctx context.Context, b *block.Block) error {
	for _, txn := range b.Txns {
		if txn.TransactionType == transaction.TxnTypeSmartContract {
			err := txn.VerifyOutputHash(ctx)
			if err != nil {
				logging.Logger.Error("Smart contract output verification failed", zap.Any("error", err), zap.Any("output", txn.TransactionOutput))
				return common.NewError("txn_output_verification_failed", "Transaction output hash verification failed")
			}
		}
	}
	return nil
}

// VerifyBlockMagicBlockReference verifies LatestFinalizedMagicBlockHash and
// LatestFinalizedMagicBlockRound fields of the block.
func (mc *Chain) VerifyBlockMagicBlockReference(b *block.Block) (err error) {

	var (
		round = b.Round
		lfmbr = mc.GetLatestFinalizedMagicBlockRound(round)

		offsetRound = mbRoundOffset(round)
		nextVCRound = mc.NextViewChange()
	)

	if lfmbr == nil {
		return common.NewError("verify_block_mb_reference", "can't get lfmbr")
	}

	if nextVCRound > 0 && offsetRound >= nextVCRound && lfmbr.StartingRound < nextVCRound {
		// TODO: offsetRound could >= nextVCRound on start when the nextVCRound was not updated correctly.
		logging.Logger.Warn("verify_block_mb_reference - required MB missing or still not finalized")
		return common.NewError("verify_block_mb_reference",
			"required MB missing or still not finalized")
	}

	if b.LatestFinalizedMagicBlockHash != lfmbr.Hash {
		return common.NewError("verify_block_mb_reference",
			"unexpected latest_finalized_mb_hash")
	}

	if b.LatestFinalizedMagicBlockRound != lfmbr.Round {
		return common.NewError("verify_block_mb_reference",
			"unexpected latest_finalized_mb_round")
	}

	return
}

// VerifyBlockMagicBlock verifies MagicBlock of the block. If this miner is
// member of miners of the MagicBlock it can do the verification. Otherwise,
// this method does nothing.
func (mc *Chain) VerifyBlockMagicBlock(ctx context.Context, b *block.Block) (
	err error) {

	var (
		mb          = b.MagicBlock
		selfNodeKey = node.Self.Underlying().GetKey()
		nvc         int64
	)

	if mb == nil || !mb.Miners.HasNode(selfNodeKey) {
		return // ok
	}

	if !b.IsStateComputed() {
		return common.NewErrorf("verify_block_mb",
			"block state is not computed or synced %d", b.Round)
	}

	// the block state required for the NextViewChangeOfBlock to
	// get fresh NVC value
	if b.ClientState == nil {
		if err = mc.InitBlockState(b); err != nil {
			return common.NewErrorf("verify_block_mb",
				"can't initialize block state %d: %v", b.Round, err)
		}
	}

	if nvc, err = mc.NextViewChangeOfBlock(b); err != nil {
		return common.NewErrorf("verify_block_mb",
			"can't get NVC of the block %d: %v", b.Round, err)
	}

	logging.Logger.Debug("verify_block_mb", zap.Int64("round", b.Round),
		zap.Int64("mb_sr", mb.StartingRound), zap.Int64("nvc", nvc))

	if mb.StartingRound != b.Round {
		return common.NewErrorf("verify_block_mb", "got block with invalid "+
			"MB, MB starting round not equal to the block round: R: %d, SR: %d",
			b.Round, mb.StartingRound)
	}

	// check out next view change (miner SC MB rejection)
	if mb.StartingRound != nvc {
		return common.NewErrorf("verify_block_mb",
			"got block with MB rejected by miner SC: %d, %d",
			mb.StartingRound, nvc)
	}

	// check out the MB if this miner is member of it
	var (
		id  = strconv.FormatInt(mb.MagicBlockNumber, 10)
		lmb *block.MagicBlock
	)

	// get stored MB
	if lmb, err = LoadMagicBlock(ctx, id); err != nil {
		return common.NewErrorf("verify_block_mb",
			"can't load related MB from store: %v", err)
	}

	// compare given MB and the stored one (should be equal)
	if !bytes.Equal(mb.Encode(), lmb.Encode()) {
		return common.NewError("verify_block_mb",
			"MB given doesn't match the stored one")
	}

	return
}

// VerifyBlock - given a set of transaction ids within a block, validate the block.
func (mc *Chain) VerifyBlock(ctx context.Context, b *block.Block) (
	bvt *block.BlockVerificationTicket, err error) {
	//ctx = common.GetRootContext()

	var start = time.Now()
	cur := time.Now()
	if err = b.Validate(ctx); err != nil {
		return
	}
	logging.Logger.Debug("Validating finished", zap.String("block", b.Hash), zap.Duration("spent", time.Since(cur)))

	cur = time.Now()
	if err = mc.VerifyBlockMagicBlockReference(b); err != nil {
		return
	}
	logging.Logger.Debug("VerifyBlockMagicBlockReference finished", zap.String("block", b.Hash), zap.Duration("spent", time.Since(cur)))

	var pb *block.Block
	cur = time.Now()
	if pb = mc.GetPreviousBlock(ctx, b); pb == nil {
		return nil, block.ErrPreviousBlockUnavailable
	}
	logging.Logger.Debug("GetPreviousBlock finished", zap.String("block", b.Hash), zap.Duration("spent", time.Since(cur)))

	cur = time.Now()
	if err = mc.ValidateTransactions(ctx, b); err != nil {
		return
	}
	logging.Logger.Debug("ValidateTransactions finished", zap.String("block", b.Hash), zap.Duration("spent", time.Since(cur)))

	cost := 0

	lfb := mc.GetLatestFinalizedBlock()
	if lfb.ClientState == nil {
		logging.Logger.Warn("ValidateBlockCost, could not estimate txn cost",
			zap.Int64("round", b.Round),
			zap.String("hash", b.Hash),
			zap.Error(ErrLFBClientStateNil))
		return nil, ErrLFBClientStateNil
	}

	for _, txn := range b.Txns {
		c, err := mc.EstimateTransactionCost(ctx, b, lfb.ClientState, txn)
		if err != nil {
			return nil, err
		}
		cost += c
		if cost > mc.Config.MaxBlockCost() {
			return nil, block.ErrCostTooBig
		}
	}
	logging.Logger.Debug("ValidateBlockCost", zap.Int("calculated cost", cost))

	cur = time.Now()
	if err = mc.ComputeState(ctx, b); err != nil {
		if err == context.Canceled {
			logging.Logger.Warn("verify block - compute state canceled",
				zap.Int64("round", b.Round),
				zap.String("block", b.Hash))
			return
		}

		logging.Logger.Error("verify block - error computing state",
			zap.Int64("round", b.Round), zap.String("block", b.Hash),
			zap.String("prev_block", b.PrevHash),
			zap.String("state_hash", util.ToHex(b.ClientStateHash)),
			zap.Error(err))
		return // TODO (sfxdx): to return here or not to return (keep error)?
	}
	logging.Logger.Debug("ComputeState finished", zap.String("block", b.Hash), zap.Duration("spent", time.Since(cur)))

	cur = time.Now()
	if err = mc.verifySmartContracts(ctx, b); err != nil {
		return
	}
	logging.Logger.Debug("verifySmartContracts finished", zap.String("block", b.Hash), zap.Duration("spent", time.Since(cur)))

	cur = time.Now()
	if err = mc.VerifyBlockMagicBlock(ctx, b); err != nil {
		return
	}
	logging.Logger.Debug("VerifyBlockMagicBlock finished", zap.String("block", b.Hash), zap.Duration("spent", time.Since(cur)))

	cur = time.Now()
	if bvt, err = mc.SignBlock(ctx, b); err != nil {
		return nil, err
	}
	bpTimer.UpdateSince(start)
	logging.Logger.Debug("SignBlock finished", zap.String("block", b.Hash), zap.Duration("spent", time.Since(cur)))

	logging.Logger.Info("verify block successful", zap.Any("round", b.Round),
		zap.Int("block_size", len(b.Txns)), zap.Any("time", time.Since(start)),
		zap.Any("block", b.Hash), zap.String("prev_block", b.PrevHash),
		zap.String("state_hash", util.ToHex(b.ClientStateHash)),
		zap.Int8("state_status", b.GetStateStatus()))

	return
}

func (mc *Chain) ValidateTransactions(ctx context.Context, b *block.Block) error {
	return mc.validateTxnsWithContext.Run(ctx, func() error {
		if len(b.Txns) == 0 {
			logging.Logger.Warn("validating block with empty transactions")
			return nil
		}

		var roundMismatch bool
		var cancel bool
		numWorkers := len(b.Txns) / mc.ValidationBatchSize()
		if numWorkers*mc.ValidationBatchSize() < len(b.Txns) {
			numWorkers++
		}
		aggregate := true
		var aggregateSignatureScheme encryption.AggregateSignatureScheme
		if aggregate {
			aggregateSignatureScheme = encryption.GetAggregateSignatureScheme(mc.ClientSignatureScheme(), len(b.Txns), mc.ValidationBatchSize())
		}
		if aggregateSignatureScheme == nil {
			aggregate = false
		}
		validChannel := make(chan bool, numWorkers)
		validate := func(ctx context.Context, txns []*transaction.Transaction, start int) {
			result := false
			defer func() {
				select {
				case validChannel <- result:
				case <-ctx.Done():
				}
			}()

			validTxns := make([]*transaction.Transaction, 0, len(txns))
			for _, txn := range txns {
				if cancel {
					return
				}
				if mc.GetCurrentRound() > b.Round {
					cancel = true
					roundMismatch = true
					return
				}
				if txn.OutputHash == "" {
					cancel = true
					logging.Logger.Error("validate transactions - no output hash", zap.Any("round", b.Round), zap.Any("block", b.Hash), zap.String("txn", datastore.ToJSON(txn).String()))
					return
				}
				err := txn.ValidateWrtTimeForBlock(ctx, b.CreationDate, !aggregate)
				if err != nil {
					cancel = true
					logging.Logger.Error("validate transactions", zap.Any("round", b.Round), zap.Any("block", b.Hash), zap.String("txn", datastore.ToJSON(txn).String()), zap.Error(err))
					return
				}
				ok, err := mc.ChainHasTransaction(ctx, b.PrevBlock, txn)
				if ok || err != nil {
					if err != nil {
						logging.Logger.Error("validate transactions", zap.Any("round", b.Round), zap.Any("block", b.Hash), zap.Error(err))
					}
					cancel = true
					return
				}

				validTxns = append(validTxns, txn)
			}

			txnsNeedVerify := mc.FilterOutValidatedTxns(validTxns)

			if aggregate {
				for i, txn := range txnsNeedVerify {
					sigScheme, err := txn.GetSignatureScheme(ctx)
					if err != nil {
						panic(err)
					}
					if err := aggregateSignatureScheme.Aggregate(sigScheme, start+i, txn.Signature, txn.Hash); err != nil {
						logging.Logger.Error("validate transactions failed",
							zap.Int64("round", b.Round),
							zap.String("block", b.Hash),
							zap.Error(err))
						cancel = true
						return
					}
				}
			}
			result = true
		}

		ts := time.Now()
		for start := 0; start < len(b.Txns); start += mc.ValidationBatchSize() {
			end := start + mc.ValidationBatchSize()
			if end > len(b.Txns) {
				end = len(b.Txns)
			}
			go validate(ctx, b.Txns[start:end], start)
		}

		for count := 0; count < numWorkers; count++ {
			select {
			case <-ctx.Done():
				return ctx.Err()
			case result := <-validChannel:
				if roundMismatch {
					logging.Logger.Info("validate transactions (round mismatch)", zap.Any("round", b.Round), zap.Any("block", b.Hash), zap.Any("current_round", mc.GetCurrentRound()))
					return ErrRoundMismatch
				}
				if !result {
					return common.NewError("txn_validation_failed", "Transaction validation failed")
				}
			}
		}

		if aggregate {
			if _, err := aggregateSignatureScheme.Verify(); err != nil {
				return err
			}
		}
		btvTimer.UpdateSince(ts)
		if mc.discoverClients {
			go mc.SaveClients(b.GetClients())
		}
		return nil
	})
}

/*SignBlock - sign the block and provide the verification ticket */
func (mc *Chain) signBlock(ctx context.Context, b *block.Block) (*block.BlockVerificationTicket, error) {
	var bvt = &block.BlockVerificationTicket{}
	bvt.BlockID = b.Hash
	bvt.Round = b.Round
	var (
		self = node.Self
		err  error
	)
	bvt.VerifierID = self.Underlying().GetKey()
	bvt.Signature, err = self.Sign(b.Hash)
	b.SetVerificationStatus(block.VerificationSuccessful)
	if err != nil {
		return nil, err
	}
	return bvt, nil
}

/*UpdateFinalizedBlock - update the latest finalized block */
<<<<<<< HEAD
func (mc *Chain) UpdateFinalizedBlock(ctx context.Context, b *block.Block) {
=======
func (mc *Chain) updateFinalizedBlock(ctx context.Context, b *block.Block) {
>>>>>>> 7b3de616
	logging.Logger.Info("update finalized block", zap.Int64("round", b.Round), zap.String("block", b.Hash), zap.Int64("lf_round", mc.GetLatestFinalizedBlock().Round), zap.Int64("current_round", mc.GetCurrentRound()), zap.Float64("weight", b.Weight()))
	if config.Development() {
		for _, t := range b.Txns {
			if !t.DebugTxn() {
				continue
			}
			logging.Logger.Info("update finalized block (debug transaction)", zap.String("txn", t.Hash), zap.String("block", b.Hash))
		}
	}
	mc.FinalizeBlock(ctx, b)
	go mc.SendFinalizedBlock(context.Background(), b)
	fr := mc.GetRound(b.Round)
	if fr != nil {
		fr.Finalize(b)
	}
	mc.DeleteRoundsBelow(b.Round)
}

/*FinalizeBlock - finalize the transactions in the block */
func (mc *Chain) FinalizeBlock(ctx context.Context, b *block.Block) error {
	modifiedTxns := make([]datastore.Entity, len(b.Txns))
	for idx, txn := range b.Txns {
		modifiedTxns[idx] = txn
	}
	return mc.deleteTxns(modifiedTxns)
}

func getLatestBlockFromSharders(ctx context.Context) *block.Block {
	mc := GetMinerChain()
	mb := mc.GetCurrentMagicBlock()
	mb.Sharders.OneTimeStatusMonitor(ctx, mb.StartingRound)
	lfBlocks := mc.GetLatestFinalizedBlockFromSharder(ctx)
	if len(lfBlocks) > 0 {
		logging.Logger.Info("bc-1 latest finalized Block",
			zap.Int64("lfb_round", lfBlocks[0].Round))
		return lfBlocks[0].Block
	}
	logging.Logger.Info("bc-1 sharders returned no lfb.")
	return nil
}

//NotarizedBlockFetched - handler to process fetched notarized block
func (mc *Chain) NotarizedBlockFetched(ctx context.Context, b *block.Block) {
	// mc.SendNotarization(ctx, b)
}

type txnProcessorHandler func(context.Context, util.MerklePatriciaTrieI, *transaction.Transaction, *TxnIterInfo) bool

func txnProcessorHandlerFunc(mc *Chain, b *block.Block) txnProcessorHandler {
	return func(ctx context.Context, bState util.MerklePatriciaTrieI, txn *transaction.Transaction, tii *TxnIterInfo) bool {
		if _, ok := tii.txnMap[txn.GetKey()]; ok {
			return false
		}
		var debugTxn = txn.DebugTxn()
		if !mc.validateTransaction(b, txn) {
			tii.invalidTxns = append(tii.invalidTxns, txn)
			if debugTxn {
				logging.Logger.Info("generate block (debug transaction) error - "+
					"txn creation not within tolerance",
					zap.String("txn", txn.Hash), zap.Int32("idx", tii.idx),
					zap.Any("now", common.Now()))
			}
			return false
		}
		if debugTxn {
			logging.Logger.Info("generate block (debug transaction)",
				zap.String("txn", txn.Hash), zap.Int32("idx", tii.idx),
				zap.String("txn_object", datastore.ToJSON(txn).String()))
		}
		if ok, err := mc.ChainHasTransaction(ctx, b.PrevBlock, txn); ok || err != nil {
			if err != nil {
				tii.reInclusionErr = err
			}
			return false
		}
		events, err := mc.UpdateState(ctx, b, bState, txn)
		b.Events = append(b.Events, events...)
		if err != nil {
			if debugTxn {
				logging.Logger.Error("generate block (debug transaction) update state",
					zap.String("txn", txn.Hash), zap.Int32("idx", tii.idx),
					zap.String("txn_object", datastore.ToJSON(txn).String()),
					zap.Error(err))
			}
			tii.failedStateCount++
			return false
		}

		// Setting the score lower so the next time blocks are generated
		// these transactions don't show up at the top.
		txn.SetCollectionScore(txn.GetCollectionScore() - 10*60)
		tii.txnMap[txn.GetKey()] = struct{}{}
		b.Txns = append(b.Txns, txn)
		if debugTxn {
			logging.Logger.Info("generate block (debug transaction) success in processing Txn hash: " + txn.Hash + " blockHash? = " + b.Hash)
		}
		tii.eTxns = append(tii.eTxns, txn)
		b.AddTransaction(txn)
		tii.byteSize += int64(len(txn.TransactionData)) + int64(len(txn.TransactionOutput))
		if txn.PublicKey == "" {
			tii.clients[txn.ClientID] = nil
		}
		tii.idx++
		return true
	}
}

type TxnIterInfo struct {
	clients     map[string]*client.Client
	eTxns       []datastore.Entity
	invalidTxns []datastore.Entity
	txnMap      map[datastore.Key]struct{}

	roundMismatch     bool
	roundTimeout      bool
	count             int32
	roundTimeoutCount int64

	// reInclusionErr is set if the transaction was found in previous block
	reInclusionErr error
	// state compute failed count
	failedStateCount int32
	// transaction index in a block
	idx int32
	// included transaction data size
	byteSize int64
	//accumulated transaction cost
	cost int
}

func newTxnIterInfo(blockSize int32) *TxnIterInfo {
	return &TxnIterInfo{
		clients: make(map[string]*client.Client),
		eTxns:   make([]datastore.Entity, 0, blockSize),
		txnMap:  make(map[datastore.Key]struct{}, blockSize),
	}
}

func txnIterHandlerFunc(mc *Chain,
	b *block.Block,
	lfb *block.Block,
	bState util.MerklePatriciaTrieI,
	txnProcessor txnProcessorHandler,
	tii *TxnIterInfo) func(context.Context, datastore.CollectionEntity) bool {
	return func(ctx context.Context, qe datastore.CollectionEntity) bool {
		tii.count++
		if mc.GetCurrentRound() > b.Round {
			tii.roundMismatch = true
			return false
		}
		if tii.roundTimeoutCount != mc.GetRoundTimeoutCount() {
			tii.roundTimeout = true
			return false
		}
		txn, ok := qe.(*transaction.Transaction)
		if !ok {
			logging.Logger.Error("generate block (invalid entity)", zap.Any("entity", qe))
			return true
		}

		if lfb.ClientState == nil {
			logging.Logger.Warn("generate block, chain is not ready yet",
				zap.Int64("round", b.Round),
				zap.String("hash", b.Hash),
				zap.Error(ErrLFBClientStateNil))
			return false
		}

		cost, err := mc.EstimateTransactionCost(ctx, lfb, lfb.ClientState, txn)
		if err != nil {
			logging.Logger.Debug("Bad transaction cost", zap.Error(err))
			return true
		}
		if tii.cost+cost >= mc.Config.MaxBlockCost() {
			logging.Logger.Debug("generate block (too big cost, skipping)")
			return true
		}

		if txnProcessor(ctx, bState, txn, tii) {
			if tii.idx >= mc.BlockSize() || tii.byteSize >= mc.MaxByteSize() {
				logging.Logger.Debug("generate block (too big block size)",
					zap.Bool("idx >= block size", tii.idx >= mc.BlockSize()),
					zap.Bool("byteSize >= mc.NMaxByteSize", tii.byteSize >= mc.MaxByteSize()),
					zap.Int32("idx", tii.idx),
					zap.Int32("block size", mc.BlockSize()),
					zap.Int64("byte size", tii.byteSize),
					zap.Int64("max byte size", mc.MaxByteSize()),
					zap.Int32("count", tii.count),
					zap.Int("txns", len(b.Txns)))
				return false
			}
		}
		return true
	}
}

/*GenerateBlock - This works on generating a block
* The context should be a background context which can be used to stop this logic if there is a new
* block published while working on this
 */
func (mc *Chain) generateBlock(ctx context.Context, b *block.Block,
	bsh chain.BlockStateHandler, waitOver bool) error {

	lfb := mc.GetLatestFinalizedBlock()
	if lfb.ClientState == nil {
		logging.Logger.Error("generate block - chain is not ready yet",
			zap.Error(ErrLFBClientStateNil),
			zap.Int64("round", b.Round))
		return ErrLFBClientStateNil
	}

	b.Txns = make([]*transaction.Transaction, 0, mc.BlockSize())

	var (
		iterInfo       = newTxnIterInfo(mc.BlockSize())
		txnProcessor   = txnProcessorHandlerFunc(mc, b)
		blockState     = block.CreateStateWithPreviousBlock(b.PrevBlock, mc.GetStateDB(), b.Round)
		beginState     = blockState.GetRoot()
		txnIterHandler = txnIterHandlerFunc(mc, b, lfb, blockState, txnProcessor, iterInfo)
	)

	iterInfo.roundTimeoutCount = mc.GetRoundTimeoutCount()

	start := time.Now()
	b.CreationDate = common.Now()
	if b.CreationDate < b.PrevBlock.CreationDate {
		b.CreationDate = b.PrevBlock.CreationDate
	}

	//we use this context for transaction aggregation phase only
	cctx, _ := context.WithTimeout(ctx, mc.Config.BlockProposalMaxWaitTime())

	transactionEntityMetadata := datastore.GetEntityMetadata("txn")
	txn := transactionEntityMetadata.Instance().(*transaction.Transaction)
	collectionName := txn.GetCollectionName()
	logging.Logger.Info("generate block starting iteration", zap.Int64("round", b.Round), zap.String("prev_block", b.PrevHash), zap.String("prev_state_hash", util.ToHex(b.PrevBlock.ClientStateHash)))
	err := transactionEntityMetadata.GetStore().IterateCollection(cctx, transactionEntityMetadata, collectionName, txnIterHandler)
	if len(iterInfo.invalidTxns) > 0 {
		logging.Logger.Info("generate block (found txns very old)", zap.Any("round", b.Round), zap.Int("num_invalid_txns", len(iterInfo.invalidTxns)))
		go mc.deleteTxns(iterInfo.invalidTxns) // OK to do in background
	}
	if iterInfo.roundMismatch {
		logging.Logger.Debug("generate block (round mismatch)", zap.Any("round", b.Round), zap.Any("current_round", mc.GetCurrentRound()))
		return ErrRoundMismatch
	}
	if iterInfo.roundTimeout {
		logging.Logger.Debug("generate block (round timeout)", zap.Any("round", b.Round), zap.Any("current_round", mc.GetCurrentRound()))
		return ErrRoundTimeout
	}
	if iterInfo.reInclusionErr != nil {
		logging.Logger.Error("generate block (txn reinclusion check)",
			zap.Any("round", b.Round), zap.Error(iterInfo.reInclusionErr))
	}

	switch err {
	case context.DeadlineExceeded:
		logging.Logger.Debug("Slow block generation, stopping transaction collection and finishing the block")
	case context.Canceled:
		logging.Logger.Debug("Context cancelled, rejecting current block")
		return err
	default:
		if err != nil {
			return err
		}
	}

	blockSize := iterInfo.idx
	var reusedTxns int32
	if blockSize < mc.BlockSize() && iterInfo.byteSize < mc.MaxByteSize() && mc.ReuseTransactions() &&
		err != context.DeadlineExceeded && iterInfo.cost < mc.Config.MaxBlockCost() {
		blocks := mc.GetUnrelatedBlocks(10, b)
		rcount := 0
		for _, ub := range blocks {
			for _, txn := range ub.Txns {
				rcount++
				rtxn := mc.txnToReuse(txn)
				needsVerification := (ub.MinerID != node.Self.Underlying().GetKey() || ub.GetVerificationStatus() != block.VerificationSuccessful)
				if needsVerification {
					//TODO remove context, since it is not used here
					if err := rtxn.ValidateWrtTime(cctx, ub.CreationDate); err != nil {
						continue
					}
				}
				if txnProcessor(cctx, blockState, rtxn, iterInfo) {
					if iterInfo.idx == mc.BlockSize() || iterInfo.byteSize >= mc.MaxByteSize() {
						break
					}
				}
			}
			if iterInfo.idx == mc.BlockSize() || iterInfo.byteSize >= mc.MaxByteSize() {
				break
			}
		}
		reusedTxns = iterInfo.idx - blockSize
		blockSize = iterInfo.idx
		logging.Logger.Error("generate block (reused txns)",
			zap.Int64("round", b.Round), zap.Int("ub", len(blocks)),
			zap.Int32("reused", reusedTxns), zap.Int("rcount", rcount),
			zap.Int32("blockSize", iterInfo.idx))
	}
	if blockSize != mc.BlockSize() && iterInfo.byteSize < mc.MaxByteSize() {
		if !waitOver && blockSize < mc.MinBlockSize() {
			b.Txns = nil
			logging.Logger.Debug("generate block (insufficient txns)",
				zap.Int64("round", b.Round),
				zap.Int32("iteration_count", iterInfo.count),
				zap.Int32("block_size", blockSize))
			return common.NewError(InsufficientTxns,
				fmt.Sprintf("not sufficient txns to make a block yet for round %v (iterated %v,block_size %v,state failure %v, invalid %v,reused %v)",
					b.Round, iterInfo.count, blockSize, iterInfo.failedStateCount, len(iterInfo.invalidTxns), 0))
		}
		b.Txns = b.Txns[:blockSize]
		iterInfo.eTxns = iterInfo.eTxns[:blockSize]
	}

	if config.DevConfiguration.IsFeeEnabled {
		err = mc.processTxn(ctx, mc.createFeeTxn(b), b, blockState, iterInfo.clients)
		if err != nil {
			logging.Logger.Error("generate block (payFees)", zap.Int64("round", b.Round), zap.Error(err))
		}
	}

	if config.DevConfiguration.IsBlockRewards {
		err = mc.processTxn(ctx, mc.createBlockRewardTxn(b), b, blockState, iterInfo.clients)
		if err != nil {
			logging.Logger.Error("generate block (blockRewards)", zap.Int64("round", b.Round), zap.Error(err))
		}
	}

	if mc.SmartContractSettingUpdatePeriod() != 0 &&
		b.Round%mc.SmartContractSettingUpdatePeriod() == 0 {
		err = mc.processTxn(ctx, mc.storageScCommitSettingChangesTx(b), b, blockState, iterInfo.clients)
		if err != nil {
			logging.Logger.Error("generate block (commit settings)", zap.Int64("round", b.Round), zap.Error(err))
		}
	}

	b.RunningTxnCount = b.PrevBlock.RunningTxnCount + int64(len(b.Txns))
	if iterInfo.count > 10*mc.BlockSize() {
		logging.Logger.Info("generate block (too much iteration)", zap.Int64("round", b.Round), zap.Int32("iteration_count", iterInfo.count))
	}

	if err = client.GetClients(ctx, iterInfo.clients); err != nil {
		logging.Logger.Error("generate block (get clients error)", zap.Error(err))
		return common.NewError("get_clients_error", err.Error())
	}

	logging.Logger.Debug("generate block (assemble)",
		zap.Int64("round", b.Round),
		zap.Int("txns", len(b.Txns)),
		zap.Duration("time", time.Since(start)))

	bsh.UpdatePendingBlock(ctx, b, iterInfo.eTxns)
	for _, txn := range b.Txns {
		if txn.PublicKey != "" {
			txn.ClientID = datastore.EmptyKey
			continue
		}
		cl := iterInfo.clients[txn.ClientID]
		if cl == nil || cl.PublicKey == "" {
			logging.Logger.Error("generate block (invalid client)", zap.String("client_id", txn.ClientID))
			return common.NewError("invalid_client", "client not available")
		}
		txn.PublicKey = cl.PublicKey
		txn.ClientID = datastore.EmptyKey
	}

	b.SetClientState(blockState)
	bgTimer.UpdateSince(start)
	logging.Logger.Debug("generate block (assemble+update)",
		zap.Int64("round", b.Round),
		zap.Int("txns", len(b.Txns)),
		zap.Duration("time", time.Since(start)))

	if err = mc.hashAndSignGeneratedBlock(ctx, b); err != nil {
		return err
	}

	b.SetBlockState(block.StateGenerated)
	b.SetStateStatus(block.StateSuccessful)
	logging.Logger.Info("generate block (assemble+update+sign)",
		zap.Int64("round", b.Round),
		zap.Int("block_size", len(b.Txns)),
		zap.Int32("reused_txns", 0),
		zap.Int32("reused_txns", reusedTxns),
		zap.Duration("time", time.Since(start)),
		zap.String("block", b.Hash),
		zap.String("prev_block", b.PrevHash),
		zap.String("begin_state_hash", util.ToHex(beginState)),
		zap.String("block_state_hash", util.ToHex(b.ClientStateHash)),
		zap.String("computed_state_hash", util.ToHex(blockState.GetRoot())),
		zap.Int("changes", blockState.GetChangeCount()),
		zap.Int8("state_status", b.GetStateStatus()),
		zap.Int32("iteration_count", iterInfo.count))
	block.StateSanityCheck(ctx, b)
	b.ComputeTxnMap()
	bsHistogram.Update(int64(len(b.Txns)))
	node.Self.Underlying().Info.AvgBlockTxns = int(math.Round(bsHistogram.Mean()))
	return nil
}<|MERGE_RESOLUTION|>--- conflicted
+++ resolved
@@ -490,11 +490,7 @@
 }
 
 /*UpdateFinalizedBlock - update the latest finalized block */
-<<<<<<< HEAD
-func (mc *Chain) UpdateFinalizedBlock(ctx context.Context, b *block.Block) {
-=======
 func (mc *Chain) updateFinalizedBlock(ctx context.Context, b *block.Block) {
->>>>>>> 7b3de616
 	logging.Logger.Info("update finalized block", zap.Int64("round", b.Round), zap.String("block", b.Hash), zap.Int64("lf_round", mc.GetLatestFinalizedBlock().Round), zap.Int64("current_round", mc.GetCurrentRound()), zap.Float64("weight", b.Weight()))
 	if config.Development() {
 		for _, t := range b.Txns {

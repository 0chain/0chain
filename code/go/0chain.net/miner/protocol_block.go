--- conflicted
+++ resolved
@@ -854,7 +854,6 @@
 		}
 	}
 
-<<<<<<< HEAD
 	challengesEnabled := config.SmartContractConfig.GetBool(
 		"smart_contracts.storagesc.challenge_enabled")
 	if challengesEnabled {
@@ -865,12 +864,9 @@
 		}
 	}
 
-	if config.DevConfiguration.IsBlockRewards {
-=======
 	if config.DevConfiguration.IsBlockRewards &&
 		b.Round%config.SmartContractConfig.GetInt64("smart_contracts.storagesc.block_reward.trigger_period") == 0 {
 		logging.Logger.Info("start_block_rewards", zap.Int64("round", b.Round))
->>>>>>> 6769a3ad
 		err = mc.processTxn(ctx, mc.createBlockRewardTxn(b), b, blockState, iterInfo.clients)
 		if err != nil {
 			logging.Logger.Error("generate block (blockRewards)", zap.Int64("round", b.Round), zap.Error(err))

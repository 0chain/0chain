package miner

import (
	"context"
	"fmt"
	"math/rand"
	"strconv"
	"time"

	"0chain.net/chaincore/block"
	"0chain.net/chaincore/config"
	"0chain.net/chaincore/node"
	"0chain.net/chaincore/round"
	"0chain.net/chaincore/threshold/bls"

	"0chain.net/core/common"
	"0chain.net/core/encryption"

	. "0chain.net/core/logging"
	"go.uber.org/zap"

	metrics "github.com/rcrowley/go-metrics"
)

// ////////////  BLS-DKG Related stuff  /////////////////////

var (
	roundMap = make(map[int64]map[int]string)

	selfInd  int
	vrfTimer metrics.Timer // VRF gen-to-sync timer
)

func init() {
	vrfTimer = metrics.GetOrRegisterTimer("vrf_time", nil)
}

// SetDKG - starts the DKG process
func SetDKG(ctx context.Context, mb *block.MagicBlock) error {
	var (
		mc   = GetMinerChain()
		self = node.Self.Underlying()
	)
	selfInd = self.SetIndex
	if config.DevConfiguration.IsDkgEnabled {
		err := mc.SetDKGSFromStore(ctx, mb)
		if err != nil {
			return fmt.Errorf("error while setting dkg from store: %v\nstorage"+
				" may be damaged or permissions may not be available?",
				err.Error())
		}
	} else {
		Logger.Info("DKG is not enabled. So, starting protocol")
	}
	return nil
}

// SetDKGFromMagicBlocksChainPrev sets DKG for all MB from the specified block
func SetDKGFromMagicBlocksChainPrev(ctx context.Context, mb *block.MagicBlock) error {
	mc := GetMinerChain()
	if err := SetDKG(ctx, mb); err != nil {
		return err
	}
	prevMB := mc.GetPrevMagicBlockFromMB(mb)
	for prevMB != nil && prevMB != mb && prevMB.StartingRound != 0 {
		if err := SetDKG(ctx, prevMB); err != nil {
			Logger.Error("failed to set DKG", zap.Error(err),
				zap.Int64("sr", prevMB.StartingRound))
		}
		prevMB = mc.GetPrevMagicBlockFromMB(prevMB)
	}
	return nil
}

func (mc *Chain) SetDKGSFromStore(ctx context.Context, mb *block.MagicBlock) (
	err error) {

	var (
		selfNodeKey = node.Self.Underlying().GetKey()
		id          = strconv.FormatInt(mb.MagicBlockNumber, 10)

		summary *bls.DKGSummary
	)

	if summary, err = LoadDKGSummary(ctx, id); err != nil {
		return
	}

	if summary.SecretShares == nil {
		return common.NewError("failed to set dkg from store",
			"no saved shares for dkg")
	}

	var newDKG = bls.MakeDKG(mb.T, mb.N, selfNodeKey)
	newDKG.MagicBlockNumber = mb.MagicBlockNumber
	newDKG.StartingRound = mb.StartingRound

	if mb.Miners == nil {
		return common.NewError("failed to set dkg from store", "miners pool is not initialized in magic block")
	}

	for k := range mb.Miners.CopyNodesMap() {
		if savedShare, ok := summary.SecretShares[ComputeBlsID(k)]; ok {
			newDKG.AddSecretShare(bls.ComputeIDdkg(k), savedShare, false)
		} else if v, ok := mb.GetShareOrSigns().Get(k); ok {
			if share, ok := v.ShareOrSigns[node.Self.Underlying().GetKey()]; ok && share.Share != "" {
				newDKG.AddSecretShare(bls.ComputeIDdkg(k), share.Share, false)
			}
		}
	}

	if !newDKG.HasAllSecretShares() {
		return common.NewError("failed to set dkg from store",
			"not enough secret shares for dkg")
	}

	newDKG.AggregateSecretKeyShares()
	newDKG.Pi = newDKG.Si.GetPublicKey()
	newDKG.AggregatePublicKeyShares(mb.Mpks.GetMpkMap())

	if err = mc.SetDKG(newDKG, mb.StartingRound); err != nil {
		Logger.Error("failed to set dkg", zap.Error(err))
		return // error
	}

	return // ok, set
}

// VerifySigShares - Verify the bls sig share is correct
func VerifySigShares() bool {
	//TBD
	return true
}

// GetBlsThreshold Handy api for now. move this to protocol_vrf.
func (mc *Chain) GetBlsThreshold(round int64) int {
	return mc.GetDKG(round).T
}

/*ComputeBlsID Handy API to get the ID used in the library */
func ComputeBlsID(key string) string {
	computeID := bls.ComputeIDdkg(key)
	return computeID.GetHexString()
}

func (mc *Chain) GetBlsMessageForRound(r *round.Round) (string, error) {

	var (
		prn = r.GetRoundNumber() - 1
		pr  = mc.GetMinerRound(prn)
	)

	if pr == nil {
		Logger.Error("BLS sign VRFS share: could not find round"+
			" object for non-zero round",
			zap.Int64("PrevRoundNum", prn))
		return "", common.NewError("no_prev_round",
			"could not find the previous round")
	}

	if pr.GetRandomSeed() == 0 && pr.GetRoundNumber() > 0 {
		Logger.Error("BLS sign VRF share: error in getting prev. random seed",
			zap.Int64("prev_round", pr.Number),
			zap.Bool("prev_round_has_seed", pr.HasRandomSeed()))
		return "", common.NewErrorf("prev_round_rrs_zero",
			"prev. round %d random seed is 0", pr.GetRoundNumber())
	}

	var (
		prrs   = strconv.FormatInt(pr.GetRandomSeed(), 16) // pr.VRFOutput
		blsMsg = fmt.Sprintf("%v%v%v", r.GetRoundNumber(), r.GetNormalizedTimeoutCount(), prrs)
	)

	Logger.Info("BLS sign VRF share calculated for ",
		zap.Int64("round", r.GetRoundNumber()),
		zap.Int("round_timeout", r.GetTimeoutCount()),
		zap.Int64("prev_rseed", pr.GetRandomSeed()),
		zap.String("prev round vrf random seed", prrs),
		zap.Any("bls_msg", blsMsg))

	return blsMsg, nil
}

// GetBlsShare - Start the BLS process.
func (mc *Chain) GetBlsShare(ctx context.Context, r *round.Round) (string, error) {

	r.SetVrfStartTime(time.Now())
	if !config.DevConfiguration.IsDkgEnabled {
		Logger.Debug("returning standard string as DKG is not enabled.")
		return encryption.Hash("0chain"), nil
	}
	Logger.Info("DKG getBlsShare ", zap.Int64("Round Number", r.Number))
	msg, err := mc.GetBlsMessageForRound(r)
	if err != nil {
		return "", err
	}
	var dkg = mc.GetDKG(r.GetRoundNumber())
	if dkg == nil {
		return "", common.NewError("get_bls_share", "DKG is nil")
	}

	Logger.Debug("Sign msg with dkg",
		zap.String("msg", msg),
		zap.Int64("round", r.Number),
		zap.Int64("dkg starting round", dkg.StartingRound),
	)
	sigShare := dkg.Sign(msg)

	var (
		rn = r.GetRoundNumber()
		mb = mc.GetMagicBlock(rn)
	)

	Logger.Debug("get_bls_share", zap.Int64("round", rn),
		zap.Int("rtc", r.GetTimeoutCount()),
		zap.String("dkg_pi", dkg.Si.GetPublicKey().GetHexString()),
		zap.Int64("dkg_sr", dkg.StartingRound),
		zap.Int64("mb_sr", mb.StartingRound))

	return sigShare.GetHexString(), nil
}

//  ///////////  End fo BLS-DKG Related Stuff   ////////////////

// AddVRFShare - implement the interface for the RoundRandomBeacon protocol.
func (mc *Chain) AddVRFShare(ctx context.Context, mr *Round, vrfs *round.VRFShare) bool {
	var (
		rn  = mr.GetRoundNumber()
		dkg = mc.GetDKG(rn)
	)

	if dkg == nil {
		Logger.Warn("AddVRFShare - dkg is nil", zap.Int64("round", rn))
		return false
	}

	var (
		vrfRTC  = vrfs.GetRoundTimeoutCount()
		roundTC = mr.GetTimeoutCount()
	)

	if vrfRTC != roundTC {
		//Keep VRF timeout and round timeout in sync. Same vrfs will comeback during soft timeouts
		Logger.Info("TOC_FIX VRF Timeout != round timeout",
			zap.Int("vrfs_timeout", vrfs.GetRoundTimeoutCount()),
			zap.Int("round_timeout", mr.GetTimeoutCount()),
			zap.Int64("round", mr.GetRoundNumber()),
			zap.Int64("vrf round", vrfs.Round))

		// add vrf to cache if the vrf share has timeout count > round's timeout count
		if vrfRTC > roundTC {
			mr.vrfSharesCache.add(vrfs)
		}
		return false
	}

	if mr.VRFShareExist(vrfs) {
		Logger.Debug("AddVRFShare - share already exist",
			zap.Int64("round", rn), zap.String("share", vrfs.Share))
		return false
	}

	blsThreshold := dkg.T
	if len(mr.GetVRFShares()) >= blsThreshold {
		Logger.Info("Ignoring VRFShare. Already at threshold",
			zap.Int64("Round", rn),
			zap.Int("VRF_Shares", len(mr.GetVRFShares())),
			zap.Int("bls_threshold", blsThreshold))
		return false
	}

	Logger.Info("DKG AddVRFShare",
		zap.Int64("round", rn),
		zap.Int("round_vrf_num", len(mr.GetVRFShares())),
		zap.Int("threshold", blsThreshold),
		zap.Int("sender", vrfs.GetParty().SetIndex),
		zap.Int("round_timeout_count", mr.GetTimeoutCount()),
		zap.Int("vrf_timeout_count", vrfs.GetRoundTimeoutCount()),
		zap.String("vrf_share", vrfs.Share))

	mr.AddTimeoutVote(vrfs.GetRoundTimeoutCount(), vrfs.GetParty().ID)
	msg, err := mc.GetBlsMessageForRound(mr.Round)
	if err != nil {
		// cache the vrf share if the previous round is not ready yet
		mr.vrfSharesCache.add(vrfs)

		Logger.Warn("failed to get bls message", zap.Any("vrfs_share", vrfs.Share), zap.Any("round", mr.Round))
		return false
	}

	mc.verifyCachedVRFShares(ctx, msg, mr, dkg)

	if !verifyVRFShare(mr, vrfs, msg, dkg) {
		return false
	}

	//can't return false here even if at threshold, add_my_vrf_share might be at threshold and still should trigger starts
	mr.AddVRFShare(vrfs, blsThreshold)

	if mc.ThresholdNumBLSSigReceived(ctx, mr, blsThreshold) {
		mc.TryProposeBlock(common.GetRootContext(), mr)
		mc.StartVerification(common.GetRootContext(), mr)
	}

	return true
}

func verifyVRFShare(r *Round, vrfs *round.VRFShare, blsMsg string, dkg *bls.DKG) bool {
	var (
		partyID = bls.ComputeIDdkg(vrfs.GetParty().ID)
		share   bls.Sign
	)

	if err := share.SetHexString(vrfs.Share); err != nil {
		Logger.Error("failed to decode share hex string",
			zap.Any("vrfs_share", vrfs.Share),
			zap.Any("message", blsMsg))
		return false
	}

	if !dkg.VerifySignature(&share, blsMsg, partyID) {
		stringID := (&partyID).GetHexString()
		pi := dkg.GetPublicKeyByID(partyID)
		Logger.Error("failed to verify share",
			zap.Any("share", share.GetHexString()),
			zap.Any("message", blsMsg),
			zap.Any("from", stringID),
			zap.Any("pi", pi.GetHexString()),
			zap.String("node_id", vrfs.GetParty().GetKey()),
			zap.Int64("round", vrfs.Round),
			zap.Int64("dkg_starting_round", dkg.StartingRound),
			zap.Int64("dkg_mb_number", dkg.MagicBlockNumber),
			zap.Int("chain_tc", vrfs.GetRoundTimeoutCount()),
			zap.Int("round_tc", r.GetTimeoutCount()))
		return false
	}

	Logger.Info("verified vrf",
		zap.Int64("round", vrfs.Round),
		zap.String("node_id", vrfs.GetParty().GetKey()),
		zap.Any("share", share.GetHexString()),
		zap.Any("from", (&partyID).GetHexString()),
		zap.Any("message", blsMsg))
	return true
}

func (mc *Chain) verifyCachedVRFShares(ctx context.Context, blsMsg string, r *Round, dkg *bls.DKG) {
	if err := mc.verifyCachedVRFSharesWorker.Run(ctx, func() error {
		var (
			vrfShares    = r.vrfSharesCache.getAll()
			blsThreshold = dkg.T
			roundTC      = r.GetTimeoutCount()
		)

		if len(vrfShares) == 0 {
			return nil
		}

		defer r.vrfSharesCache.clean(roundTC)

		for _, vrfs := range vrfShares {
			if vrfs.GetRoundTimeoutCount() != roundTC {
				continue
			}

			if !verifyVRFShare(r, vrfs, blsMsg, dkg) {
				continue
			}

			r.AddVRFShare(vrfs, blsThreshold)
		}
		return nil
	}); err != nil {
		Logger.Error("verify cached vrf shares failed", zap.Error(err), zap.Int64("round", r.GetRoundNumber()))
	}
}

// ThresholdNumBLSSigReceived do we've sufficient BLSshares?
func (mc *Chain) ThresholdNumBLSSigReceived(ctx context.Context, mr *Round, blsThreshold int) bool {
	//since we checks RRS is set and set it in the same func this func should be executed atomically to avoid race conditions
	mr.vrfThresholdGuard.Lock()
	defer mr.vrfThresholdGuard.Unlock()
	//we can have threshold shares but still not have RRS
	if mr.IsVRFComplete() {
		// BLS has completed already for this round.
		// But, received a BLS message from a node now
		Logger.Info("DKG ThresholdNumSigReceived VRF is already completed.",
			zap.Int64("round", mr.GetRoundNumber()))
		return false
	}

	var shares = mr.GetVRFShares()
	if len(shares) < blsThreshold {
		//TODO: remove this log
		Logger.Info("Not yet reached threshold",
			zap.Int("vrfShares_num", len(shares)),
			zap.Int("threshold", blsThreshold),
			zap.Int64("round", mr.GetRoundNumber()))
		return false
	}

	Logger.Debug("VRF Hurray we've threshold BLS shares",
		zap.Int64("round", mr.GetRoundNumber()),
		zap.String("round pointer", fmt.Sprintf("%p", mr)))
	if !config.DevConfiguration.IsDkgEnabled {
		// We're still waiting for threshold number of VRF shares,
		// even though DKG is not enabled.

		var rbOutput string // rboutput will ignored anyway
		if err := mc.computeRBO(ctx, mr, rbOutput); err != nil {
			Logger.Error("computeRBO failed",
				zap.Error(err),
				zap.Int64("round", mr.GetRoundNumber()))
			return false
		}

		return true
	}

	var (
		recSig, recFrom     = getVRFShareInfo(mr)
		dkg                 = mc.GetDKG(mr.GetRoundNumber())
		groupSignature, err = dkg.CalBlsGpSign(recSig, recFrom)
	)
	if err != nil {
		Logger.Error("calculates the Gp Sign", zap.Error(err))
	}

	var rbOutput = encryption.Hash(groupSignature.GetHexString())
	Logger.Info("receive bls sign",
		zap.Int64("round", mr.GetRoundNumber()),
		zap.Any("group_signature", groupSignature.GetHexString()),
		zap.String("rboOutput", rbOutput))

	mc.computeRBO(ctx, mr, rbOutput)

	return true
}

func (mc *Chain) computeRBO(ctx context.Context, mr *Round, rbo string) error {
	Logger.Debug("DKG computeRBO", zap.Int64("round", mr.GetRoundNumber()))
	if mr.IsVRFComplete() {
		Logger.Info("DKG computeRBO RBO is already completed")
		return nil
	}

	pr := mc.GetRound(mr.GetRoundNumber() - 1)
	return mc.computeRoundRandomSeed(ctx, pr, mr, rbo)
}

func getVRFShareInfo(mr *Round) ([]string, []string) {
	recSig := make([]string, 0)
	recFrom := make([]string, 0)

	shares := mr.GetVRFShares()
	for _, share := range shares {
		n := share.GetParty()
		recSig = append(recSig, share.Share)
		recFrom = append(recFrom, ComputeBlsID(n.ID))
	}

	return recSig, recFrom
}

func (mc *Chain) computeRoundRandomSeed(ctx context.Context, pr round.RoundI, r *Round, rbo string) error {

	var seed int64
	if config.DevConfiguration.IsDkgEnabled {
		useed, err := strconv.ParseUint(rbo[0:16], 16, 64)
		if err != nil {
			panic(err)
		}
		seed = int64(useed)
	} else {
		if pr != nil {
			if mpr := pr.(*Round); mpr.IsVRFComplete() {
				seed = rand.New(rand.NewSource(pr.GetRandomSeed())).Int63()
			}
		} else {
			return fmt.Errorf("pr is null")
		}
	}
	r.Round.SetVRFOutput(rbo)
	if pr != nil {
		//Todo: Remove this log later.
		Logger.Info("Starting round with vrf", zap.Int64("round", r.GetRoundNumber()),
			zap.Int("roundtimeout", r.GetTimeoutCount()),
			zap.Int64("rseed", seed), zap.Int64("prev_round", pr.GetRoundNumber()),
			//zap.Int("Prev_roundtimeout", pr.GetTimeoutCount()),
			zap.Int64("Prev_rseed", pr.GetRandomSeed()))
	}
	vrfStartTime := r.GetVrfStartTime()
	if !vrfStartTime.IsZero() {
		vrfTimer.UpdateSince(vrfStartTime)
	} else {
		Logger.Info("VrfStartTime is zero", zap.Int64("round", r.GetRoundNumber()))
	}
<<<<<<< HEAD
	mc.StartRound(ctx, r, seed)

=======
	if !mc.SetRandomSeed(r.Round, seed) {
		return fmt.Errorf("can't set round random seed for round")
	}
	return nil
>>>>>>> d449d248
}<|MERGE_RESOLUTION|>--- conflicted
+++ resolved
@@ -495,13 +495,8 @@
 	} else {
 		Logger.Info("VrfStartTime is zero", zap.Int64("round", r.GetRoundNumber()))
 	}
-<<<<<<< HEAD
-	mc.StartRound(ctx, r, seed)
-
-=======
 	if !mc.SetRandomSeed(r.Round, seed) {
 		return fmt.Errorf("can't set round random seed for round")
 	}
 	return nil
->>>>>>> d449d248
 }
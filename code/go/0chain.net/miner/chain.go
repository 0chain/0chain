--- conflicted
+++ resolved
@@ -173,13 +173,8 @@
 }
 
 // SetupGenesisBlock - setup the genesis block for this chain.
-<<<<<<< HEAD
-func (mc *Chain) SetupGenesisBlock(hash string, magicBlock *block.MagicBlock) (*block.Block, error) {
-	gr, gb := mc.GenerateGenesisBlock(hash, magicBlock)
-=======
-func (mc *Chain) SetupGenesisBlock(hash string, magicBlock *block.MagicBlock, initStates *state.InitStates) *block.Block {
+func (mc *Chain) SetupGenesisBlock(hash string, magicBlock *block.MagicBlock, initStates *state.InitStates) (*block.Block, error) {
 	gr, gb := mc.GenerateGenesisBlock(hash, magicBlock, initStates)
->>>>>>> 740e44a6
 	if gr == nil || gb == nil {
 		return nil, errors.New("genesis round/block can't be null")
 	}

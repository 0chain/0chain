package encryption

import (
	"context"
	"encoding/hex"
	"fmt"
	"io/ioutil"
	"net/http"
)

/*HashHandler - returns hash of the text passed */
func HashHandler(w http.ResponseWriter, r *http.Request) {
	text := r.FormValue("text")
	if text == "" {
<<<<<<< HEAD
		var data []byte
		_, err := r.Body.Read(data)
=======
		data, err := ioutil.ReadAll(r.Body)
>>>>>>> f84a3d89
		if err != nil {
			return
		}
		text = string(data)
	}
	fmt.Fprintf(w, Hash(text))
}

/*SignHandler - returns hash of the text passed */
func SignHandler(ctx context.Context, r *http.Request) (interface{}, error) {
	privateKey := r.FormValue("private_key")
	publicKey := r.FormValue("public_key")
	data := r.FormValue("data")
	timestamp := r.FormValue("timestamp")
	key, err := hex.DecodeString(publicKey)
	if err != nil {
		return nil, err
	}
	clientID := Hash(key)
	var hashdata string
	if timestamp != "" {
		hashdata = fmt.Sprintf("%v:%v:%v", clientID, timestamp, data)
	} else {
		hashdata = fmt.Sprintf("%v:%v", clientID, data)
	}
	hash := Hash(hashdata)
	signature, err := Sign(privateKey, hash)
	if err != nil {
		return nil, err
	}
	json := make(map[string]interface{})
	json["client_id"] = clientID
	json["hash"] = hash
	json["signature"] = signature
	return json, nil
}<|MERGE_RESOLUTION|>--- conflicted
+++ resolved
@@ -12,12 +12,7 @@
 func HashHandler(w http.ResponseWriter, r *http.Request) {
 	text := r.FormValue("text")
 	if text == "" {
-<<<<<<< HEAD
-		var data []byte
-		_, err := r.Body.Read(data)
-=======
 		data, err := ioutil.ReadAll(r.Body)
->>>>>>> f84a3d89
 		if err != nil {
 			return
 		}

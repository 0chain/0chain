--- conflicted
+++ resolved
@@ -1,11 +1,12 @@
 package encryption
 
 import (
+	"reflect"
+	"testing"
+
+	"github.com/herumi/bls/ffi/go/bls"
+
 	"0chain.net/core/logging"
-<<<<<<< HEAD
-	"testing"
-=======
->>>>>>> 04441000
 )
 
 func init() {
@@ -61,8 +62,6 @@
 	if !ok {
 		t.Error("Reconstructed signature did not verify")
 	}
-<<<<<<< HEAD
-=======
 }
 
 func TestNewBLS0ChainThresholdScheme(t *testing.T) {
@@ -293,5 +292,4 @@
 			}
 		})
 	}
->>>>>>> 04441000
 }
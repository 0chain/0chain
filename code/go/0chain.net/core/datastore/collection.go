package datastore

import (
	"context"
	"time"
)

type Order int8

const Ascending Order = 1
const Descending Order = 2

/*CollectionIteratorHandler is a collection iteration handler function type */
type CollectionIteratorHandler func(ctx context.Context, ce CollectionEntity) bool

/*CollectionEntity - An entity can implement the CollectionEntity interface by including a CollectionMemberField
*It can optionally override GetCollectionName to provide multiple collections partitioned by some key
* Example - transactions and blocks can be partioned by chain
 */
type CollectionEntity interface {
	Entity
	GetCollectionName() string
	GetCollectionSize() int64
	GetCollectionDuration() time.Duration
	InitCollectionScore()
	SetCollectionScore(score int64)
	GetCollectionScore() int64 // larger scores have higher priority
}

/*EntityCollection - Entities can be organized into collections. EntityCollection provides configuration for those collections */
type EntityCollection struct {
	CollectionName     string
	CollectionSize     int64
	CollectionDuration time.Duration
}

// Copy of the EntityCollection.
func (ec *EntityCollection) Copy() (cp *EntityCollection) {
	cp = new(EntityCollection)
	*cp = *ec
	return
}

/*GetCollectionName - Given an partitioning key (such as parent key), returns the key for the collection */
func (eq *EntityCollection) GetCollectionName(parent Key) string {
	if IsEmpty(parent) {
		return eq.CollectionName
	}
	return eq.CollectionName + ":" + parent
}

/*CollectionMemberField - An entity with a CollectionMemberField will automatically put that entity into a collection */
type CollectionMemberField struct {
	//IDField
	EntityCollection *EntityCollection `json:"-"`
	CollectionScore  int64             `json:"-"`
}

/*GetCollectionName - default implementation for CollectionEntity interface
* Entities can override this method to provide collections partitioned by some key
**/
func (cf *CollectionMemberField) GetCollectionName() string {
	return cf.EntityCollection.CollectionName
}

/*GetCollectionSize - get the max size of the collection before trimming */
func (cf *CollectionMemberField) GetCollectionSize() int64 {
	return cf.EntityCollection.CollectionSize
}

/*GetCollectionDuration - get the max duration beyond which the collection should be trimmed */
func (cf *CollectionMemberField) GetCollectionDuration() time.Duration {
	return cf.EntityCollection.CollectionDuration
}

/*GetCollectionScore - override */
func (cf *CollectionMemberField) GetCollectionScore() int64 {
	return cf.CollectionScore
}

/*SetCollectionScore - override */
func (cf *CollectionMemberField) SetCollectionScore(score int64) {
	cf.CollectionScore = score
}

/*InitCollectionScore - override */
func (cf *CollectionMemberField) InitCollectionScore() {
	cf.SetCollectionScore(GetCollectionScore(time.Now()))
}

// Clone returns a clone of this collection
func (cf *CollectionMemberField) Clone() *CollectionMemberField {
<<<<<<< HEAD
	return &CollectionMemberField{
		EntityCollection: &(*cf.EntityCollection),
		CollectionScore:  cf.CollectionScore,
	}
=======
	cmf := &CollectionMemberField{
		CollectionScore: cf.CollectionScore,
	}
	if cf.EntityCollection != nil {
		cmf.EntityCollection = &(*cf.EntityCollection)
	}
	return cmf
>>>>>>> b8e50468
}

/*GetCollectionScore - Get collection score */
func GetCollectionScore(ts time.Time) int64 {
	// score := time.Now().UniqNano() // nano seconds (10^18)
	// score := time.Now().Unix() // seconds (10^9)
	return ts.UnixNano() / int64(time.Millisecond) // 10^12
}

func AddToCollection(ce CollectionEntity, ctx context.Context) error {
	entityMetadata := ce.GetEntityMetadata()
	store := entityMetadata.GetStore()
	return store.AddToCollection(ctx, ce)
}<|MERGE_RESOLUTION|>--- conflicted
+++ resolved
@@ -90,12 +90,6 @@
 
 // Clone returns a clone of this collection
 func (cf *CollectionMemberField) Clone() *CollectionMemberField {
-<<<<<<< HEAD
-	return &CollectionMemberField{
-		EntityCollection: &(*cf.EntityCollection),
-		CollectionScore:  cf.CollectionScore,
-	}
-=======
 	cmf := &CollectionMemberField{
 		CollectionScore: cf.CollectionScore,
 	}
@@ -103,7 +97,6 @@
 		cmf.EntityCollection = &(*cf.EntityCollection)
 	}
 	return cmf
->>>>>>> b8e50468
 }
 
 /*GetCollectionScore - Get collection score */

package datastore

import (
	"context"
	"time"
)

type Order int8

const Ascending Order = 1
const Descending Order = 2

/*CollectionIteratorHandler is a collection iteration handler function type */
type CollectionIteratorHandler func(ctx context.Context, ce CollectionEntity) bool

/*CollectionEntity - An entity can implement the CollectionEntity interface by including a CollectionMemberField
*It can optionally override GetCollectionName to provide multiple collections partitioned by some key
* Example - transactions and blocks can be partioned by chain
 */
type CollectionEntity interface {
	Entity
	GetCollectionName() string
	GetCollectionSize() int64
	GetCollectionDuration() time.Duration
	InitCollectionScore()
	SetCollectionScore(score int64)
	GetCollectionScore() int64 // larger scores have higher priority
}

/*EntityCollection - Entities can be organized into collections. EntityCollection provides configuration for those collections */
type EntityCollection struct {
	CollectionName     string
	CollectionSize     int64
	CollectionDuration time.Duration
}

// Copy of the EntityCollection.
func (ec *EntityCollection) Copy() (cp *EntityCollection) {
	cp = new(EntityCollection)
	*cp = *ec
	return
}

/*GetCollectionName - Given an partitioning key (such as parent key), returns the key for the collection */
func (eq *EntityCollection) GetCollectionName(parent Key) string {
	if IsEmpty(parent) {
		return eq.CollectionName
	}
	return eq.CollectionName + ":" + parent
}

/*CollectionMemberField - An entity with a CollectionMemberField will automatically put that entity into a collection */
type CollectionMemberField struct {
	//IDField
	EntityCollection *EntityCollection `json:"-"`
	CollectionScore  int64             `json:"-"`
}

/*GetCollectionName - default implementation for CollectionEntity interface
* Entities can override this method to provide collections partitioned by some key
**/
func (cf *CollectionMemberField) GetCollectionName() string {
	return cf.EntityCollection.CollectionName
}

/*GetCollectionSize - get the max size of the collection before trimming */
func (cf *CollectionMemberField) GetCollectionSize() int64 {
	return cf.EntityCollection.CollectionSize
}

/*GetCollectionDuration - get the max duration beyond which the collection should be trimmed */
func (cf *CollectionMemberField) GetCollectionDuration() time.Duration {
	return cf.EntityCollection.CollectionDuration
}

/*GetCollectionScore - override */
func (cf *CollectionMemberField) GetCollectionScore() int64 {
	return cf.CollectionScore
}

/*SetCollectionScore - override */
func (cf *CollectionMemberField) SetCollectionScore(score int64) {
	cf.CollectionScore = score
}

/*InitCollectionScore - override */
func (cf *CollectionMemberField) InitCollectionScore() {
	cf.SetCollectionScore(GetCollectionScore(time.Now()))
}

<<<<<<< HEAD
=======
// Clone returns a clone of this collection
func (cf *CollectionMemberField) Clone() *CollectionMemberField {
	return &CollectionMemberField{
		EntityCollection: cf.EntityCollection.Clone(),
		CollectionScore:  cf.CollectionScore,
	}
}

>>>>>>> c1464af7
/*GetCollectionScore - Get collection score */
func GetCollectionScore(ts time.Time) int64 {
	// score := time.Now().UniqNano() // nano seconds (10^18)
	// score := time.Now().Unix() // seconds (10^9)
	return ts.UnixNano() / int64(time.Millisecond) // 10^12
}

func AddToCollection(ce CollectionEntity, ctx context.Context) error {
	entityMetadata := ce.GetEntityMetadata()
	store := entityMetadata.GetStore()
	return store.AddToCollection(ctx, ce)
}<|MERGE_RESOLUTION|>--- conflicted
+++ resolved
@@ -5,91 +5,20 @@
 	"time"
 )
 
-type Order int8
+const (
+	Ascending Order = iota + 1
+	Descending
+)
 
-const Ascending Order = 1
-const Descending Order = 2
+type (
+	// CollectionIteratorHandler describes the signature of
+	// the collection iterator handler function.
+	CollectionIteratorHandler func(ctx context.Context, ce CollectionEntity) bool
 
-/*CollectionIteratorHandler is a collection iteration handler function type */
-type CollectionIteratorHandler func(ctx context.Context, ce CollectionEntity) bool
+	// Order describes ordering enum.
+	Order int8
+)
 
-/*CollectionEntity - An entity can implement the CollectionEntity interface by including a CollectionMemberField
-*It can optionally override GetCollectionName to provide multiple collections partitioned by some key
-* Example - transactions and blocks can be partioned by chain
- */
-type CollectionEntity interface {
-	Entity
-	GetCollectionName() string
-	GetCollectionSize() int64
-	GetCollectionDuration() time.Duration
-	InitCollectionScore()
-	SetCollectionScore(score int64)
-	GetCollectionScore() int64 // larger scores have higher priority
-}
-
-/*EntityCollection - Entities can be organized into collections. EntityCollection provides configuration for those collections */
-type EntityCollection struct {
-	CollectionName     string
-	CollectionSize     int64
-	CollectionDuration time.Duration
-}
-
-// Copy of the EntityCollection.
-func (ec *EntityCollection) Copy() (cp *EntityCollection) {
-	cp = new(EntityCollection)
-	*cp = *ec
-	return
-}
-
-/*GetCollectionName - Given an partitioning key (such as parent key), returns the key for the collection */
-func (eq *EntityCollection) GetCollectionName(parent Key) string {
-	if IsEmpty(parent) {
-		return eq.CollectionName
-	}
-	return eq.CollectionName + ":" + parent
-}
-
-/*CollectionMemberField - An entity with a CollectionMemberField will automatically put that entity into a collection */
-type CollectionMemberField struct {
-	//IDField
-	EntityCollection *EntityCollection `json:"-"`
-	CollectionScore  int64             `json:"-"`
-}
-
-/*GetCollectionName - default implementation for CollectionEntity interface
-* Entities can override this method to provide collections partitioned by some key
-**/
-func (cf *CollectionMemberField) GetCollectionName() string {
-	return cf.EntityCollection.CollectionName
-}
-
-/*GetCollectionSize - get the max size of the collection before trimming */
-func (cf *CollectionMemberField) GetCollectionSize() int64 {
-	return cf.EntityCollection.CollectionSize
-}
-
-/*GetCollectionDuration - get the max duration beyond which the collection should be trimmed */
-func (cf *CollectionMemberField) GetCollectionDuration() time.Duration {
-	return cf.EntityCollection.CollectionDuration
-}
-
-/*GetCollectionScore - override */
-func (cf *CollectionMemberField) GetCollectionScore() int64 {
-	return cf.CollectionScore
-}
-
-/*SetCollectionScore - override */
-func (cf *CollectionMemberField) SetCollectionScore(score int64) {
-	cf.CollectionScore = score
-}
-
-/*InitCollectionScore - override */
-func (cf *CollectionMemberField) InitCollectionScore() {
-	cf.SetCollectionScore(GetCollectionScore(time.Now()))
-}
-
-<<<<<<< HEAD
-=======
 // Clone returns a clone of this collection
 func (cf *CollectionMemberField) Clone() *CollectionMemberField {
 	return &CollectionMemberField{
@@ -98,16 +27,14 @@
 	}
 }
 
->>>>>>> c1464af7
 /*GetCollectionScore - Get collection score */
 func GetCollectionScore(ts time.Time) int64 {
-	// score := time.Now().UniqNano() // nano seconds (10^18)
-	// score := time.Now().Unix() // seconds (10^9)
-	return ts.UnixNano() / int64(time.Millisecond) // 10^12
+	// time.Now().Unix() returns amount of seconds followed by 1e9
+	// time.Now().UniqNano() returns amount of nanoseconds followed by 1e18
+	return ts.UnixNano() / int64(time.Millisecond) // the score followed by 1e12
 }
 
-func AddToCollection(ce CollectionEntity, ctx context.Context) error {
-	entityMetadata := ce.GetEntityMetadata()
-	store := entityMetadata.GetStore()
-	return store.AddToCollection(ctx, ce)
+// AddToCollection appends entity into the collection store.
+func AddToCollection(ctx context.Context, ce CollectionEntity) error {
+	return ce.GetEntityMetadata().GetStore().AddToCollection(ctx, ce)
 }
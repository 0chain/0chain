package util

import (
	"0chain.net/core/logging"
	"context"
	"encoding/hex"
	"fmt"
<<<<<<< HEAD
	"math/rand"
	"os"
=======
	"github.com/stretchr/testify/require"
	"go.uber.org/zap"
	"io/ioutil"
	"os"
	"path/filepath"
	"strconv"
>>>>>>> b8e50468
	"testing"
	"time"

	"0chain.net/core/encryption"
)

<<<<<<< HEAD
func getRandomHexString(r *rand.Rand, n int) string {
	b := make([]byte, (n+1)/2)
	if _, err := r.Read(b); err != nil {
		panic(err)
	}
	return hex.EncodeToString(b)[:n]
}

func createTestPNodeDB() *PNodeDB {
	err := os.RemoveAll("/tmp/mpt")
	if err != nil {
		panic(err)
	}
	err = os.MkdirAll("/tmp/mpt", 0755)
	if err != nil {
		panic(err)
	}
	db, err := NewPNodeDB("/tmp/mpt/data", "/tmp/mpt/log")
	if err != nil {
		panic(err)
	}
	return db
}

func createTestMPT(db NodeDB, maxEntries int) (mpt MerklePatriciaTrieI) {
	mpt = NewMerklePatriciaTrie(db, 1)
	r := rand.New(rand.NewSource(time.Now().UnixNano()))
	for i := 0; i < maxEntries; i++ {
		path := Path(encryption.Hash(getRandomHexString(r, 64)))
		_, err := mpt.Insert(path, &SecureSerializableValue{Buffer: path})
		if err != nil {
			panic(err)
		}
	}
	return mpt
}

func TestPNodeDBMPTIteration(t *testing.T) {
	db := createTestPNodeDB()
	defer db.Close()

	startTime := time.Now()
	mpt := createTestMPT(db, 100000)
	fmt.Printf("createdTestMPT in %v\n", time.Since(startTime))

	startTime = time.Now()
	cnt := 0
	mpt.Iterate(context.Background(), func(ctx context.Context, path Path, key Key, node Node) error {
		if node != nil {
			cnt++
		}
		return nil
	}, NodeTypesAll)
	fmt.Printf("iteration took %v\n", time.Since(startTime))
}

func BenchmarkPNodeDBMPTIteration(b *testing.B) {
	db := createTestPNodeDB()
	defer db.Close()
	mpt := createTestMPT(db, 10000000)
	for i := 0; i < b.N; i++ {
		cnt := 0
		mpt.Iterate(context.Background(), func(ctx context.Context, path Path, key Key, node Node) error {
			if node != nil {
				cnt++
			}
			return nil
		}, NodeTypesAll)
=======
func init() {
	logging.Logger = zap.NewNop()
}

type AState struct {
	balance int64
}

func (as *AState) Encode() []byte {
	return []byte(fmt.Sprintf("%v", as.balance))
}

func (as *AState) Decode(buf []byte) error {
	n, err := strconv.ParseInt(string(buf), 10, 63)
	if err != nil {
		return err
	}
	as.balance = n
	return nil
}

func newPNodeDB(t *testing.T) (pndb *PNodeDB, cleanup func()) {
	t.Helper()

	var dirname, err = ioutil.TempDir("", "mpt-pndb")
	require.NoError(t, err)

	pndb, err = NewPNodeDB(filepath.Join(dirname, "mpt"),
		filepath.Join(dirname, "log"))
	if err != nil {
		if err := os.RemoveAll(dirname); err != nil {
			t.Fatal(err)
		}
		t.Fatal(err) //
	}

	cleanup = func() {
		pndb.db.Close()
		if err := os.RemoveAll(dirname); err != nil {
			t.Fatal(err)
		}
	}

	return
}

func TestMerkleTreeSaveToDB(t *testing.T) {
	pndb, cleanup := newPNodeDB(t)
	defer cleanup()

	mpt := NewMerklePatriciaTrie(pndb, Sequence(2016))
	db := NewLevelNodeDB(NewMemoryNodeDB(), mpt.db, false)
	mpt2 := NewMerklePatriciaTrie(db, Sequence(2016))

	doStateValInsert(t, mpt2, "0123456", 100)
	doStateValInsert(t, mpt2, "0123457", 1000)
	doStateValInsert(t, mpt2, "0123458", 1000000)
	doStateValInsert(t, mpt2, "0133458", 1000000000)

	var err = mpt2.SaveChanges(context.TODO(), pndb, false)
	if err != nil {
		t.Error(err)
	}

	err = mpt2.Iterate(context.TODO(), iterHandler(),
		NodeTypeValueNode|NodeTypeLeafNode|NodeTypeFullNode|NodeTypeExtensionNode)
	if err != nil {
		t.Fatal(err)
	}

	mpt.SetRoot(mpt2.GetRoot())

	err = mpt.Iterate(context.TODO(), iterHandler(),
		NodeTypeValueNode|NodeTypeFullNode|NodeTypeExtensionNode)
	if err != nil {
		t.Errorf("iterate error: %v", err)
	}
}

func TestMerkeTreePruning(t *testing.T) {
	pndb, cleanup := newPNodeDB(t)
	defer cleanup()

	mpt := NewMerklePatriciaTrie(pndb, Sequence(0))
	db := NewLevelNodeDB(NewMemoryNodeDB(), mpt.db, false)
	mpt2 := NewMerklePatriciaTrie(db, Sequence(0))
	origin := 2016
	roots := make([]Key, 0, 10)

	for i := int64(0); i < 1000; i++ {
		mpt2.ResetChangeCollector(mpt2.GetRoot())
		mpt2.SetVersion(Sequence(origin))
		if i%2 == 0 {
			doStateValInsert(t, mpt2, "0123456", 100+i)
		}
		if i%3 == 0 {
			doStateValInsert(t, mpt2, "0123457", 1000+i)
		}
		if i%5 == 0 {
			doStateValInsert(t, mpt2, "0123458", 1000000+i)
		}
		if i%7 == 0 {
			doStateValInsert(t, mpt2, "0133458", 1000000000+i)
		}
		roots = append(roots, mpt2.GetRoot())
		var err = mpt2.SaveChanges(context.TODO(), pndb, false)
		if err != nil {
			t.Error(err)
		}
		mpt.SetRoot(mpt2.GetRoot())
		origin++
	}

	numStates := 200
	newOrigin := Sequence(origin - numStates)
	root := roots[len(roots)-numStates]
	mpt.SetRoot(root)

	var err = mpt.Iterate(context.TODO(), iterHandler(),
		NodeTypeValueNode|NodeTypeFullNode|NodeTypeExtensionNode)
	if err != nil {
		t.Errorf("iterate error: %v", err)
	}

	if err := pndb.Iterate(context.TODO(), dbIteratorHandler()); err != nil {
		t.Fatal(err)
	}

	missingNodeHandler := func(ctx context.Context, path Path, key Key) error {
		return nil
	}
	err = mpt.UpdateVersion(context.TODO(), newOrigin, missingNodeHandler)
	if err != nil {
		t.Error("error updating origin:", err)
	}

	mpt.SetRoot(mpt2.GetRoot())
	err = mpt.Iterate(context.TODO(), iterHandler(),
		NodeTypeValueNode|NodeTypeFullNode|NodeTypeExtensionNode)
	if err != nil {
		t.Error("iterate error:", err)
	}
	err = pndb.PruneBelowVersion(context.TODO(), newOrigin)
	if err := pndb.Iterate(context.TODO(), dbIteratorHandler()); err != nil {
		t.Fatal(err)
	}

	if err != nil {
		t.Error("error pruning origin:", err)
	}

	mpt.SetRoot(mpt2.GetRoot())
	err = mpt.Iterate(context.TODO(), iterHandler(),
		NodeTypeValueNode|NodeTypeFullNode|NodeTypeExtensionNode)
	if err != nil {
		t.Error("iterate error:", err)
	}
}

func TestMerkeTreeGetChanges(t *testing.T) {
	pndb, cleanup := newPNodeDB(t)
	defer cleanup()

	mpt := NewMerklePatriciaTrie(pndb, Sequence(0))
	var mndb = NewMemoryNodeDB()
	db := NewLevelNodeDB(mndb, mpt.db, false)
	mpt2 := NewMerklePatriciaTrie(db, Sequence(0))
	origin := 2016

	for i := int64(0); i < 10; i++ {
		mpt2.ResetChangeCollector(mpt2.GetRoot())
		mpt2.SetVersion(Sequence(origin))

		doStateValInsert(t, mpt2, "0123456", 100+i)
		doStateValInsert(t, mpt2, "0123457", 1000+i)
		doStateValInsert(t, mpt2, "0123458", 1000000+i)
		doStateValInsert(t, mpt2, "0133458", 1000000000+i)

		if err := mpt2.SaveChanges(context.TODO(), pndb, false); err != nil {
			panic(err)
		}

		origin++
	}

	mpts, err := GetChanges(context.TODO(), mndb, Sequence(origin-3),
		Sequence(origin))
	if err != nil {
		t.Error(err)
	}

	for _, mpt := range mpts {
		if err := mpt.Iterate(context.TODO(), iterHandler(), NodeTypeValueNode); err != nil {
			t.Fatal(err)
		}
	}

}

func doStateValInsert(t *testing.T, mpt MerklePatriciaTrieI, key string, value int64) {

	state := &AState{}
	state.balance = value
	newRoot, err := mpt.Insert([]byte(key), state)
	if err != nil {
		t.Error(err)
	}
	mpt.SetRoot(newRoot)

	doGetStateValue(t, mpt, key, value)
}

func doGetStateValue(t *testing.T, mpt MerklePatriciaTrieI,
	key string, value int64) {

	val, err := mpt.GetNodeValue([]byte(key))
	if err != nil {
		t.Fatalf("getting inserted value: %v %v", key, value)
	}
	if val == nil {
		t.Fatalf("inserted value not found: %v %v", key, value)
	}
	var astate, ok = val.(*AState)
	if !ok {
		t.Fatalf("wrong state type: %T", val)
	}
	if astate.balance != value {
		t.Fatalf("%s: wrong state value: %d, expected: %d", key, astate.balance,
			value)
	}
}

func dbIteratorHandler() func(ctx context.Context, key Key, node Node) error {
	return func(ctx context.Context, key Key, node Node) error {
		return nil
	}
}

func computeMPTRoot(t *testing.T, mpt MerklePatriciaTrieI) (rk Key) {
	var (
		ndb  = mpt.GetNodeDB()
		mndb = NewMemoryNodeDB()
		back = context.Background()
	)
	require.NoError(t, MergeState(back, ndb, mndb))
	var root = mndb.ComputeRoot()
	if root == nil {
		return // nil
	}
	return root.GetHashBytes() // root key
}

func TestMPT_blockGenerationFlow(t *testing.T) {

	// persistent node DB represents chain state DB
	var stateDB, cleanup = newPNodeDB(t)
	defer cleanup()

	var mpt = NewMerklePatriciaTrie(stateDB, 0)

	// prior block DB and hash
	var (
		priorDB   NodeDB = stateDB
		priorHash        = computeMPTRoot(t, mpt)
	)

	// in loop:
	//  1. create block client state
	//  2. create transaction
	//  3. add/remove/change values
	//  4. merge transaction changes
	//  6. prune sate (not implemented)

	const n = 20

	// var back = context.Background()

	//
	for round := int64(0); round < n; round++ {

		//
		// 1. create block client state
		//
		var (
			ndb        = NewLevelNodeDB(NewMemoryNodeDB(), priorDB, false)
			blockState = NewMerklePatriciaTrie(ndb, Sequence(round))
			err        error
		)

		blockState.SetRoot(priorHash)

		//
		// 2. create transaction
		//
		var (
			tdb  = NewLevelNodeDB(NewMemoryNodeDB(), blockState.GetNodeDB(), false)
			tmpt = NewMerklePatriciaTrie(tdb, blockState.GetVersion())
		)
		tmpt.SetRoot(blockState.GetRoot())

		//
		//  3. add/remove/change values
		//

		// add
		var (
			v1 = testValue(fmt.Sprintf("test-value-%d-one", round))
			v2 = testValue(fmt.Sprintf("test-value-%d-two", round))
			p1 = Path(fmt.Sprintf("cafe%d", round))
			p2 = Path(fmt.Sprintf("face%d", round))
		)
		_, err = tmpt.Insert(p1, &v1)
		require.NoError(t, err)
		_, err = tmpt.Insert(p2, &v2)
		require.NoError(t, err)

		// remove
		if round-2 >= 0 {
			_, err = tmpt.Delete(Path(fmt.Sprintf("cafe%d", round-2)))
			require.NoError(t, err)
		}

		// change
		if round-1 >= 0 {
			var cval = testValue(fmt.Sprintf("test-value-%d-changed", round-1))
			_, err = tmpt.Insert(Path(fmt.Sprintf("face%d", round-1)),
				&cval)
			require.NoError(t, err)
		}

		//
		//  4. merge transaction changes
		//
		require.NoError(t, blockState.MergeMPTChanges(tmpt))

		priorDB = blockState.GetNodeDB()
		priorHash = blockState.GetRoot()

		require.NoError(t, blockState.SaveChanges(context.TODO(), stateDB, false))
		mpt.SetRoot(priorHash)

		// //  5. prune state
		// var wps = WithPruneStats(back)
		// err = stateDB.PruneBelowVersion(wps, Sequence(round-1))
		// require.NoError(t, err)
>>>>>>> b8e50468
	}
}

func TestMPTHexachars(t *testing.T) {
	mndb := NewMemoryNodeDB()
	mpt := NewMerklePatriciaTrie(mndb, Sequence(2018))
	db := NewLevelNodeDB(NewMemoryNodeDB(), mpt.db, false)
	var mpt2 MerklePatriciaTrieI = NewMerklePatriciaTrie(db, Sequence(2018))

	doStrValInsert(t, mpt2, "1", "1")
	doStrValInsert(t, mpt2, "2", "2")
	doStrValInsert(t, mpt2, "a", "a")
}

func TestMPTInsertLeafNode(t *testing.T) {
	mndb := NewMemoryNodeDB()
	mpt := NewMerklePatriciaTrie(mndb, Sequence(0))
	db := NewLevelNodeDB(NewMemoryNodeDB(), mpt.db, false)
	mpt2 := NewMerklePatriciaTrie(db, Sequence(0))

	doStrValInsert(t, mpt2, "1234", "1")
	doStrValInsert(t, mpt2, "12356", "2")
	doStrValInsert(t, mpt2, "123671", "3")
	doStrValInsert(t, mpt2, "1237123", "4")
	doStrValInsert(t, mpt2, "12381234", "5")
	doStrValInsert(t, mpt2, "12391234", "6")

	_, err := mpt2.GetPathNodes(Path("12391234"))
	if err != nil {
		t.Fatal(err)
	}

	doStrValInsert(t, mpt2, "1234", "1.1")
	doStrValInsert(t, mpt2, "12345", "1.1.1")
	doStrValInsert(t, mpt2, "12356", "2.1")
	doStrValInsert(t, mpt2, "123567", "2.1.1")
	doStrValInsert(t, mpt2, "123671", "3.1")
	doStrValInsert(t, mpt2, "1236711", "3.1.1")
	doStrValInsert(t, mpt2, "123712", "4.1")
	doStrValInsert(t, mpt2, "1238124", "5.1")
	doStrValInsert(t, mpt2, "1239", "6.1")
}

func TestMPTInsertFullNode(t *testing.T) {
	mndb := NewMemoryNodeDB()
	mpt := NewMerklePatriciaTrie(mndb, Sequence(0))
	db := NewLevelNodeDB(NewMemoryNodeDB(), mpt.db, false)
	mpt2 := NewMerklePatriciaTrie(db, Sequence(0))

	doStrValInsert(t, mpt2, "1", "1")
	doStrValInsert(t, mpt2, "2", "2")
	doStrValInsert(t, mpt2, "11", "11")
	doStrValInsert(t, mpt2, "12", "12")
	doStrValInsert(t, mpt2, "211", "211")
	doStrValInsert(t, mpt2, "212", "212")
	doStrValInsert(t, mpt2, "3", "3")
	doStrValInsert(t, mpt2, "3112", "3112")
	doStrValInsert(t, mpt2, "3113", "3113")
}

func TestMPTInsertExtensionNode(t *testing.T) {
	mndb := NewMemoryNodeDB()
	mpt := NewMerklePatriciaTrie(mndb, Sequence(0))
	db := NewLevelNodeDB(NewMemoryNodeDB(), mpt.db, false)
	mpt2 := NewMerklePatriciaTrie(db, Sequence(0))

	doStrValInsert(t, mpt2, "12345", "12345")
	doStrValInsert(t, mpt2, "12346", "12346")
	doStrValInsert(t, mpt2, "2", "2")
	err := mpt2.Iterate(context.TODO(), iterStrPathHandler(), NodeTypeLeafNode|NodeTypeFullNode|NodeTypeExtensionNode)
	if err != nil {
		t.Fatal(err)
	}
	doStrValInsert(t, mpt2, "123", "123")
	doStrValInsert(t, mpt2, "22345", "22345")
	doStrValInsert(t, mpt2, "22346", "22346")
	doStrValInsert(t, mpt2, "22347", "22347")
	doStrValInsert(t, mpt2, "23", "23")
	doStrValInsert(t, mpt2, "12345", "12345.1")
	doStrValInsert(t, mpt2, "2234", "2234")
	doStrValInsert(t, mpt2, "22", "22")
}

func TestMPTDelete(t *testing.T) {
	mndb := NewMemoryNodeDB()
	mpt := NewMerklePatriciaTrie(mndb, Sequence(0))
	db := NewLevelNodeDB(NewMemoryNodeDB(), mpt.db, false)
	mpt2 := NewMerklePatriciaTrie(db, Sequence(0))

	doStrValInsert(t, mpt2, "12345", "12345")
	doStrValInsert(t, mpt2, "22345", "22345")

	doStrValInsert(t, mpt2, "123", "123")
	doStrValInsert(t, mpt2, "124", "124")

	doStrValInsert(t, mpt2, "12", "12")
	doStrValInsert(t, mpt2, "34567", "34567")
	doStrValInsert(t, mpt2, "34577", "34577")

	doStrValInsert(t, mpt2, "412345", "412345")
	doStrValInsert(t, mpt2, "42234", "42234")
	doStrValInsert(t, mpt2, "412346", "412346")
	doStrValInsert(t, mpt2, "513346", "513346")

	doStrValInsert(t, mpt2, "512345", "512345")
	doStrValInsert(t, mpt2, "52234", "52234")
	doStrValInsert(t, mpt2, "512346", "512346")

	doStrValInsert(t, mpt2, "612345", "612345")
	doStrValInsert(t, mpt2, "612512", "612512")
	doStrValInsert(t, mpt2, "612522", "612522")

	doDelete(t, mpt2, "12345", nil)
	doDelete(t, mpt2, "12", nil)
	doDelete(t, mpt2, "34577", nil)
	doDelete(t, mpt2, "124", nil)

	// lift up
	doDelete(t, mpt2, "42234", nil)
	doDelete(t, mpt2, "52234", nil)
	doStrValInsert(t, mpt2, "612345", "")

	// delete not existent node
	doDelete(t, mpt2, "abcdef123", ErrNodeNotFound)
	doDelete(t, mpt2, "6125123", ErrNodeNotFound)
	doDelete(t, mpt2, "613512", ErrNodeNotFound)
}

func TestMPTUniverse(t *testing.T) {
	mndb := NewMemoryNodeDB()
	mpt := NewMerklePatriciaTrie(mndb, Sequence(0))
	db := NewLevelNodeDB(NewMemoryNodeDB(), mpt.db, false)
	mpt2 := NewMerklePatriciaTrie(db, Sequence(0))

	doStrValInsert(t, mpt2, "1234513", "earth")
	doStrValInsert(t, mpt2, "123451478", "mars")
	doStrValInsert(t, mpt2, "123451", "mercury")
	doStrValInsert(t, mpt2, "123455", "jupiter")
	doStrValInsert(t, mpt2, "12345", "sun")
	doStrValInsert(t, mpt2, "12345131131", "moon")

	// Add a bunch of child nodes to existing full node
	doStrValInsert(t, mpt2, "123456", "saturn")
	doStrValInsert(t, mpt2, "123457", "uranus")
	doStrValInsert(t, mpt2, "123458", "neptune")
	doStrValInsert(t, mpt2, "123459", "pluto")

	doStrValInsert(t, mpt2, "123459", "dwarf planet")
	doStrValInsert(t, mpt2, "1234513", "green earth and ham")
	doStrValInsert(t, mpt2, "1234514781", "phobos")
	doStrValInsert(t, mpt2, "1234556", "europa")
	doStrValInsert(t, mpt2, "123452", "venus")
	doStrValInsert(t, mpt2, "123", "world")

	mpt.ResetChangeCollector(mpt.GetRoot()) // adding a new change collector so there are changes with old nodes that are not nil

	doStrValInsert(t, mpt2, "12346", "proxima centauri")
	doStrValInsert(t, mpt2, "1", "hello")

	err := mpt2.Iterate(context.TODO(), iterHandler(), NodeTypeValueNode|NodeTypeLeafNode|NodeTypeFullNode|NodeTypeExtensionNode)
	if err != nil {
		t.Fatal(err)
	}

	key, err := hex.DecodeString("aabaed5911cb89fe95680df9f42e07c5bb147fc7a742bde7cb5be62419eb41bf")
	if err != nil {
		t.Fatal(err)
	}
	err = mpt2.IterateFrom(context.TODO(), key, iterHandler(),
		NodeTypeValueNode|NodeTypeLeafNode|NodeTypeFullNode|NodeTypeExtensionNode)
	if err != nil {
		t.Fatal(err)
	}
}

func TestMPTInsertEthereumExample(t *testing.T) {
	mndb := NewMemoryNodeDB()
	mpt := NewMerklePatriciaTrie(mndb, Sequence(0))
	db := NewLevelNodeDB(NewMemoryNodeDB(), mpt.db, false)
	mpt2 := NewMerklePatriciaTrie(db, Sequence(0))

	doStrValInsert(t, mpt2, "646f", "verb")
	doStrValInsert(t, mpt2, "646f67", "puppy")
	doStrValInsert(t, mpt2, "646f6765", "coin")
	doStrValInsert(t, mpt2, "686f727365", "stallion")

	err := mpt2.Iterate(context.TODO(), iterHandler(), NodeTypeLeafNode|NodeTypeFullNode|NodeTypeExtensionNode)
	if err != nil {
		t.Fatal(err)
	}
}

func doStrValInsert(t *testing.T, mpt MerklePatriciaTrieI, key, value string) {

	t.Helper()

	newRoot, err := mpt.Insert(Path(key), &Txn{value})
	if err != nil {
		t.Error(err)
	}

	mpt.SetRoot(newRoot)
	doGetStrValue(t, mpt, key, value)
}

func doGetStrValue(t *testing.T, mpt MerklePatriciaTrieI, key, value string) {
	val, err := mpt.GetNodeValue(Path(key))
	if value == "" {
		if !(val == nil || err == ErrValueNotPresent) {
			t.Fatalf("setting value to blank didn't return nil value: %v, %v",
				val, err)
		}
		return
	}
	if err != nil {
		t.Fatalf("getting inserted value: %v %v", key, err)
	}
	if val == nil {
		t.Fatalf("inserted value not found: %v %v", key, value)
	}
}

func iterHandler() func(ctx context.Context, path Path, key Key, node Node) error {
	return func(ctx context.Context, path Path, key Key, node Node) error {
		if node == nil {
			return fmt.Errorf("stop")
		}
		return nil
	}
}

func iterStrPathHandler() func(ctx context.Context, path Path, key Key, node Node) error {
	return func(ctx context.Context, path Path, key Key, node Node) error {
		if node == nil {
			return fmt.Errorf("stop")
		}
		return nil
	}
}

func doDelete(t *testing.T, mpt MerklePatriciaTrieI, key string, expErr error) {

	newRoot, err := mpt.Delete([]byte(key))
	if err != expErr {
		t.Error(err)
		return
	}
	mpt.SetRoot(newRoot)
	doGetStrValue(t, mpt, key, "")
}

/*
  merge extensions : delete L from P(E(F(L,E))) and ensure P(E(F(E))) becomes P(E)
*/
func TestCasePEFLEdeleteL(t *testing.T) {
	mndb := NewMemoryNodeDB()
	mpt := NewMerklePatriciaTrie(mndb, Sequence(0))
	db := NewLevelNodeDB(NewMemoryNodeDB(), mpt.db, false)
	mpt2 := NewMerklePatriciaTrie(db, Sequence(0))

	doStrValInsert(t, mpt2, "223456789", "mercury")
	doStrValInsert(t, mpt2, "1235", "venus")
	doStrValInsert(t, mpt2, "123458970", "earth")
	doStrValInsert(t, mpt2, "123459012", "mars")
	doStrValInsert(t, mpt2, "123459013", "jupiter")
	doStrValInsert(t, mpt2, "123459023", "saturn")
	doStrValInsert(t, mpt2, "123459024", "uranus")

	doDelete(t, mpt2, "1235", nil)
	doStrValInsert(t, mpt2, "1235", "venus")
	doDelete(t, mpt2, "1235", nil)
	doStrValInsert(t, mpt2, "12345903", "neptune")

	err := mpt2.Iterate(context.TODO(), iterHandler(), NodeTypeLeafNode|NodeTypeFullNode|NodeTypeExtensionNode)
	if err != nil {
		t.Fatal(err)
	}

	_, err = mpt2.GetNodeValue(Path("123458970"))
	if err != nil {
		t.Error(err)
	}
}

func TestAddTwiceDeleteOnce(t *testing.T) {
	mndb := NewMemoryNodeDB()
	mpt := NewMerklePatriciaTrie(mndb, Sequence(0))
	db := NewLevelNodeDB(NewMemoryNodeDB(), mpt.db, false)
	mpt2 := NewMerklePatriciaTrie(db, Sequence(0))

	doStrValInsert(t, mpt2, "123456781", "x")
	doStrValInsert(t, mpt2, "123456782", "y")
	//doStrValInsert(t,"setup data", mpt2, "123556782", "z")

	doStrValInsert(t, mpt2, "223456781", "x")
	doStrValInsert(t, mpt2, "223456782", "y")

	doStrValInsert(t, mpt2, "223456782", "a")
	//doStrValInsert(t,"setup data", mpt2, "223556782", "b")

	//mpt2.Iterate(context.TODO(), iterHandler, NodeTypeLeafNode /*|NodeTypeFullNode|NodeTypeExtensionNode */)

	//doDelete("delete a leaf node", mpt2, "123456781", true)
	//mpt2.PrettyPrint(os.Stdout)

	//doDelete("delete a leaf node", mpt2, "223556782", true)
}<|MERGE_RESOLUTION|>--- conflicted
+++ resolved
@@ -1,28 +1,677 @@
 package util
 
 import (
-	"0chain.net/core/logging"
 	"context"
 	"encoding/hex"
 	"fmt"
-<<<<<<< HEAD
+	"io/ioutil"
 	"math/rand"
-	"os"
-=======
-	"github.com/stretchr/testify/require"
-	"go.uber.org/zap"
-	"io/ioutil"
 	"os"
 	"path/filepath"
 	"strconv"
->>>>>>> b8e50468
 	"testing"
 	"time"
 
+	"0chain.net/core/logging"
+	"github.com/stretchr/testify/require"
+	"go.uber.org/zap"
+
 	"0chain.net/core/encryption"
 )
 
-<<<<<<< HEAD
+func init() {
+	logging.Logger = zap.NewNop()
+}
+
+type AState struct {
+	balance int64
+}
+
+func (as *AState) Encode() []byte {
+	return []byte(fmt.Sprintf("%v", as.balance))
+}
+
+func (as *AState) Decode(buf []byte) error {
+	n, err := strconv.ParseInt(string(buf), 10, 63)
+	if err != nil {
+		return err
+	}
+	as.balance = n
+	return nil
+}
+
+func newPNodeDB(t *testing.T) (pndb *PNodeDB, cleanup func()) {
+	t.Helper()
+
+	var dirname, err = ioutil.TempDir("", "mpt-pndb")
+	require.NoError(t, err)
+
+	pndb, err = NewPNodeDB(filepath.Join(dirname, "mpt"),
+		filepath.Join(dirname, "log"))
+	if err != nil {
+		if err := os.RemoveAll(dirname); err != nil {
+			t.Fatal(err)
+		}
+		t.Fatal(err) //
+	}
+
+	cleanup = func() {
+		pndb.db.Close()
+		if err := os.RemoveAll(dirname); err != nil {
+			t.Fatal(err)
+		}
+	}
+
+	return
+}
+
+func TestMerkleTreeSaveToDB(t *testing.T) {
+	pndb, cleanup := newPNodeDB(t)
+	defer cleanup()
+
+	mpt := NewMerklePatriciaTrie(pndb, Sequence(2016))
+	db := NewLevelNodeDB(NewMemoryNodeDB(), mpt.db, false)
+	mpt2 := NewMerklePatriciaTrie(db, Sequence(2016))
+
+	doStateValInsert(t, mpt2, "0123456", 100)
+	doStateValInsert(t, mpt2, "0123457", 1000)
+	doStateValInsert(t, mpt2, "0123458", 1000000)
+	doStateValInsert(t, mpt2, "0133458", 1000000000)
+
+	var err = mpt2.SaveChanges(context.TODO(), pndb, false)
+	if err != nil {
+		t.Error(err)
+	}
+
+	err = mpt2.Iterate(context.TODO(), iterHandler(),
+		NodeTypeValueNode|NodeTypeLeafNode|NodeTypeFullNode|NodeTypeExtensionNode)
+	if err != nil {
+		t.Fatal(err)
+	}
+
+	mpt.SetRoot(mpt2.GetRoot())
+
+	err = mpt.Iterate(context.TODO(), iterHandler(),
+		NodeTypeValueNode|NodeTypeFullNode|NodeTypeExtensionNode)
+	if err != nil {
+		t.Errorf("iterate error: %v", err)
+	}
+}
+
+func TestMerkeTreePruning(t *testing.T) {
+	pndb, cleanup := newPNodeDB(t)
+	defer cleanup()
+
+	mpt := NewMerklePatriciaTrie(pndb, Sequence(0))
+	db := NewLevelNodeDB(NewMemoryNodeDB(), mpt.db, false)
+	mpt2 := NewMerklePatriciaTrie(db, Sequence(0))
+	origin := 2016
+	roots := make([]Key, 0, 10)
+
+	for i := int64(0); i < 1000; i++ {
+		mpt2.ResetChangeCollector(mpt2.GetRoot())
+		mpt2.SetVersion(Sequence(origin))
+		if i%2 == 0 {
+			doStateValInsert(t, mpt2, "0123456", 100+i)
+		}
+		if i%3 == 0 {
+			doStateValInsert(t, mpt2, "0123457", 1000+i)
+		}
+		if i%5 == 0 {
+			doStateValInsert(t, mpt2, "0123458", 1000000+i)
+		}
+		if i%7 == 0 {
+			doStateValInsert(t, mpt2, "0133458", 1000000000+i)
+		}
+		roots = append(roots, mpt2.GetRoot())
+		var err = mpt2.SaveChanges(context.TODO(), pndb, false)
+		if err != nil {
+			t.Error(err)
+		}
+		mpt.SetRoot(mpt2.GetRoot())
+		origin++
+	}
+
+	numStates := 200
+	newOrigin := Sequence(origin - numStates)
+	root := roots[len(roots)-numStates]
+	mpt.SetRoot(root)
+
+	var err = mpt.Iterate(context.TODO(), iterHandler(),
+		NodeTypeValueNode|NodeTypeFullNode|NodeTypeExtensionNode)
+	if err != nil {
+		t.Errorf("iterate error: %v", err)
+	}
+
+	if err := pndb.Iterate(context.TODO(), dbIteratorHandler()); err != nil {
+		t.Fatal(err)
+	}
+
+	missingNodeHandler := func(ctx context.Context, path Path, key Key) error {
+		return nil
+	}
+	err = mpt.UpdateVersion(context.TODO(), newOrigin, missingNodeHandler)
+	if err != nil {
+		t.Error("error updating origin:", err)
+	}
+
+	mpt.SetRoot(mpt2.GetRoot())
+	err = mpt.Iterate(context.TODO(), iterHandler(),
+		NodeTypeValueNode|NodeTypeFullNode|NodeTypeExtensionNode)
+	if err != nil {
+		t.Error("iterate error:", err)
+	}
+	err = pndb.PruneBelowVersion(context.TODO(), newOrigin)
+	if err := pndb.Iterate(context.TODO(), dbIteratorHandler()); err != nil {
+		t.Fatal(err)
+	}
+
+	if err != nil {
+		t.Error("error pruning origin:", err)
+	}
+
+	mpt.SetRoot(mpt2.GetRoot())
+	err = mpt.Iterate(context.TODO(), iterHandler(),
+		NodeTypeValueNode|NodeTypeFullNode|NodeTypeExtensionNode)
+	if err != nil {
+		t.Error("iterate error:", err)
+	}
+}
+
+func TestMerkeTreeGetChanges(t *testing.T) {
+	pndb, cleanup := newPNodeDB(t)
+	defer cleanup()
+
+	mpt := NewMerklePatriciaTrie(pndb, Sequence(0))
+	var mndb = NewMemoryNodeDB()
+	db := NewLevelNodeDB(mndb, mpt.db, false)
+	mpt2 := NewMerklePatriciaTrie(db, Sequence(0))
+	origin := 2016
+
+	for i := int64(0); i < 10; i++ {
+		mpt2.ResetChangeCollector(mpt2.GetRoot())
+		mpt2.SetVersion(Sequence(origin))
+
+		doStateValInsert(t, mpt2, "0123456", 100+i)
+		doStateValInsert(t, mpt2, "0123457", 1000+i)
+		doStateValInsert(t, mpt2, "0123458", 1000000+i)
+		doStateValInsert(t, mpt2, "0133458", 1000000000+i)
+
+		if err := mpt2.SaveChanges(context.TODO(), pndb, false); err != nil {
+			panic(err)
+		}
+
+		origin++
+	}
+
+	mpts, err := GetChanges(context.TODO(), mndb, Sequence(origin-3),
+		Sequence(origin))
+	if err != nil {
+		t.Error(err)
+	}
+
+	for _, mpt := range mpts {
+		if err := mpt.Iterate(context.TODO(), iterHandler(), NodeTypeValueNode); err != nil {
+			t.Fatal(err)
+		}
+	}
+
+}
+
+func doStateValInsert(t *testing.T, mpt MerklePatriciaTrieI, key string, value int64) {
+
+	state := &AState{}
+	state.balance = value
+	newRoot, err := mpt.Insert([]byte(key), state)
+	if err != nil {
+		t.Error(err)
+	}
+	mpt.SetRoot(newRoot)
+
+	doGetStateValue(t, mpt, key, value)
+}
+
+func doGetStateValue(t *testing.T, mpt MerklePatriciaTrieI,
+	key string, value int64) {
+
+	val, err := mpt.GetNodeValue([]byte(key))
+	if err != nil {
+		t.Fatalf("getting inserted value: %v %v", key, value)
+	}
+	if val == nil {
+		t.Fatalf("inserted value not found: %v %v", key, value)
+	}
+	var astate, ok = val.(*AState)
+	if !ok {
+		t.Fatalf("wrong state type: %T", val)
+	}
+	if astate.balance != value {
+		t.Fatalf("%s: wrong state value: %d, expected: %d", key, astate.balance,
+			value)
+	}
+}
+
+func dbIteratorHandler() func(ctx context.Context, key Key, node Node) error {
+	return func(ctx context.Context, key Key, node Node) error {
+		return nil
+	}
+}
+
+func computeMPTRoot(t *testing.T, mpt MerklePatriciaTrieI) (rk Key) {
+	var (
+		ndb  = mpt.GetNodeDB()
+		mndb = NewMemoryNodeDB()
+		back = context.Background()
+	)
+	require.NoError(t, MergeState(back, ndb, mndb))
+	var root = mndb.ComputeRoot()
+	if root == nil {
+		return // nil
+	}
+	return root.GetHashBytes() // root key
+}
+
+func TestMPT_blockGenerationFlow(t *testing.T) {
+
+	// persistent node DB represents chain state DB
+	var stateDB, cleanup = newPNodeDB(t)
+	defer cleanup()
+
+	var mpt = NewMerklePatriciaTrie(stateDB, 0)
+
+	// prior block DB and hash
+	var (
+		priorDB   NodeDB = stateDB
+		priorHash        = computeMPTRoot(t, mpt)
+	)
+
+	// in loop:
+	//  1. create block client state
+	//  2. create transaction
+	//  3. add/remove/change values
+	//  4. merge transaction changes
+	//  6. prune sate (not implemented)
+
+	const n = 20
+
+	// var back = context.Background()
+
+	//
+	for round := int64(0); round < n; round++ {
+
+		//
+		// 1. create block client state
+		//
+		var (
+			ndb        = NewLevelNodeDB(NewMemoryNodeDB(), priorDB, false)
+			blockState = NewMerklePatriciaTrie(ndb, Sequence(round))
+			err        error
+		)
+
+		blockState.SetRoot(priorHash)
+
+		//
+		// 2. create transaction
+		//
+		var (
+			tdb  = NewLevelNodeDB(NewMemoryNodeDB(), blockState.GetNodeDB(), false)
+			tmpt = NewMerklePatriciaTrie(tdb, blockState.GetVersion())
+		)
+		tmpt.SetRoot(blockState.GetRoot())
+
+		//
+		//  3. add/remove/change values
+		//
+
+		// add
+		var (
+			v1 = testValue(fmt.Sprintf("test-value-%d-one", round))
+			v2 = testValue(fmt.Sprintf("test-value-%d-two", round))
+			p1 = Path(fmt.Sprintf("cafe%d", round))
+			p2 = Path(fmt.Sprintf("face%d", round))
+		)
+		_, err = tmpt.Insert(p1, &v1)
+		require.NoError(t, err)
+		_, err = tmpt.Insert(p2, &v2)
+		require.NoError(t, err)
+
+		// remove
+		if round-2 >= 0 {
+			_, err = tmpt.Delete(Path(fmt.Sprintf("cafe%d", round-2)))
+			require.NoError(t, err)
+		}
+
+		// change
+		if round-1 >= 0 {
+			var cval = testValue(fmt.Sprintf("test-value-%d-changed", round-1))
+			_, err = tmpt.Insert(Path(fmt.Sprintf("face%d", round-1)),
+				&cval)
+			require.NoError(t, err)
+		}
+
+		//
+		//  4. merge transaction changes
+		//
+		require.NoError(t, blockState.MergeMPTChanges(tmpt))
+
+		priorDB = blockState.GetNodeDB()
+		priorHash = blockState.GetRoot()
+
+		require.NoError(t, blockState.SaveChanges(context.TODO(), stateDB, false))
+		mpt.SetRoot(priorHash)
+
+		// //  5. prune state
+		// var wps = WithPruneStats(back)
+		// err = stateDB.PruneBelowVersion(wps, Sequence(round-1))
+		// require.NoError(t, err)
+	}
+}
+
+func TestMPTHexachars(t *testing.T) {
+	mndb := NewMemoryNodeDB()
+	mpt := NewMerklePatriciaTrie(mndb, Sequence(2018))
+	db := NewLevelNodeDB(NewMemoryNodeDB(), mpt.db, false)
+	var mpt2 MerklePatriciaTrieI = NewMerklePatriciaTrie(db, Sequence(2018))
+
+	doStrValInsert(t, mpt2, "1", "1")
+	doStrValInsert(t, mpt2, "2", "2")
+	doStrValInsert(t, mpt2, "a", "a")
+}
+
+func TestMPTInsertLeafNode(t *testing.T) {
+	mndb := NewMemoryNodeDB()
+	mpt := NewMerklePatriciaTrie(mndb, Sequence(0))
+	db := NewLevelNodeDB(NewMemoryNodeDB(), mpt.db, false)
+	mpt2 := NewMerklePatriciaTrie(db, Sequence(0))
+
+	doStrValInsert(t, mpt2, "1234", "1")
+	doStrValInsert(t, mpt2, "12356", "2")
+	doStrValInsert(t, mpt2, "123671", "3")
+	doStrValInsert(t, mpt2, "1237123", "4")
+	doStrValInsert(t, mpt2, "12381234", "5")
+	doStrValInsert(t, mpt2, "12391234", "6")
+
+	_, err := mpt2.GetPathNodes(Path("12391234"))
+	if err != nil {
+		t.Fatal(err)
+	}
+
+	doStrValInsert(t, mpt2, "1234", "1.1")
+	doStrValInsert(t, mpt2, "12345", "1.1.1")
+	doStrValInsert(t, mpt2, "12356", "2.1")
+	doStrValInsert(t, mpt2, "123567", "2.1.1")
+	doStrValInsert(t, mpt2, "123671", "3.1")
+	doStrValInsert(t, mpt2, "1236711", "3.1.1")
+	doStrValInsert(t, mpt2, "123712", "4.1")
+	doStrValInsert(t, mpt2, "1238124", "5.1")
+	doStrValInsert(t, mpt2, "1239", "6.1")
+}
+
+func TestMPTInsertFullNode(t *testing.T) {
+	mndb := NewMemoryNodeDB()
+	mpt := NewMerklePatriciaTrie(mndb, Sequence(0))
+	db := NewLevelNodeDB(NewMemoryNodeDB(), mpt.db, false)
+	mpt2 := NewMerklePatriciaTrie(db, Sequence(0))
+
+	doStrValInsert(t, mpt2, "1", "1")
+	doStrValInsert(t, mpt2, "2", "2")
+	doStrValInsert(t, mpt2, "11", "11")
+	doStrValInsert(t, mpt2, "12", "12")
+	doStrValInsert(t, mpt2, "211", "211")
+	doStrValInsert(t, mpt2, "212", "212")
+	doStrValInsert(t, mpt2, "3", "3")
+	doStrValInsert(t, mpt2, "3112", "3112")
+	doStrValInsert(t, mpt2, "3113", "3113")
+}
+
+func TestMPTInsertExtensionNode(t *testing.T) {
+	mndb := NewMemoryNodeDB()
+	mpt := NewMerklePatriciaTrie(mndb, Sequence(0))
+	db := NewLevelNodeDB(NewMemoryNodeDB(), mpt.db, false)
+	mpt2 := NewMerklePatriciaTrie(db, Sequence(0))
+
+	doStrValInsert(t, mpt2, "12345", "12345")
+	doStrValInsert(t, mpt2, "12346", "12346")
+	doStrValInsert(t, mpt2, "2", "2")
+	err := mpt2.Iterate(context.TODO(), iterStrPathHandler(), NodeTypeLeafNode|NodeTypeFullNode|NodeTypeExtensionNode)
+	if err != nil {
+		t.Fatal(err)
+	}
+	doStrValInsert(t, mpt2, "123", "123")
+	doStrValInsert(t, mpt2, "22345", "22345")
+	doStrValInsert(t, mpt2, "22346", "22346")
+	doStrValInsert(t, mpt2, "22347", "22347")
+	doStrValInsert(t, mpt2, "23", "23")
+	doStrValInsert(t, mpt2, "12345", "12345.1")
+	doStrValInsert(t, mpt2, "2234", "2234")
+	doStrValInsert(t, mpt2, "22", "22")
+}
+
+func TestMPTDelete(t *testing.T) {
+	mndb := NewMemoryNodeDB()
+	mpt := NewMerklePatriciaTrie(mndb, Sequence(0))
+	db := NewLevelNodeDB(NewMemoryNodeDB(), mpt.db, false)
+	mpt2 := NewMerklePatriciaTrie(db, Sequence(0))
+
+	doStrValInsert(t, mpt2, "12345", "12345")
+	doStrValInsert(t, mpt2, "22345", "22345")
+
+	doStrValInsert(t, mpt2, "123", "123")
+	doStrValInsert(t, mpt2, "124", "124")
+
+	doStrValInsert(t, mpt2, "12", "12")
+	doStrValInsert(t, mpt2, "34567", "34567")
+	doStrValInsert(t, mpt2, "34577", "34577")
+
+	doStrValInsert(t, mpt2, "412345", "412345")
+	doStrValInsert(t, mpt2, "42234", "42234")
+	doStrValInsert(t, mpt2, "412346", "412346")
+	doStrValInsert(t, mpt2, "513346", "513346")
+
+	doStrValInsert(t, mpt2, "512345", "512345")
+	doStrValInsert(t, mpt2, "52234", "52234")
+	doStrValInsert(t, mpt2, "512346", "512346")
+
+	doStrValInsert(t, mpt2, "612345", "612345")
+	doStrValInsert(t, mpt2, "612512", "612512")
+	doStrValInsert(t, mpt2, "612522", "612522")
+
+	doDelete(t, mpt2, "12345", nil)
+	doDelete(t, mpt2, "12", nil)
+	doDelete(t, mpt2, "34577", nil)
+	doDelete(t, mpt2, "124", nil)
+
+	// lift up
+	doDelete(t, mpt2, "42234", nil)
+	doDelete(t, mpt2, "52234", nil)
+	doStrValInsert(t, mpt2, "612345", "")
+
+	// delete not existent node
+	doDelete(t, mpt2, "abcdef123", ErrNodeNotFound)
+	doDelete(t, mpt2, "6125123", ErrNodeNotFound)
+	doDelete(t, mpt2, "613512", ErrNodeNotFound)
+}
+
+func TestMPTUniverse(t *testing.T) {
+	mndb := NewMemoryNodeDB()
+	mpt := NewMerklePatriciaTrie(mndb, Sequence(0))
+	db := NewLevelNodeDB(NewMemoryNodeDB(), mpt.db, false)
+	mpt2 := NewMerklePatriciaTrie(db, Sequence(0))
+
+	doStrValInsert(t, mpt2, "1234513", "earth")
+	doStrValInsert(t, mpt2, "123451478", "mars")
+	doStrValInsert(t, mpt2, "123451", "mercury")
+	doStrValInsert(t, mpt2, "123455", "jupiter")
+	doStrValInsert(t, mpt2, "12345", "sun")
+	doStrValInsert(t, mpt2, "12345131131", "moon")
+
+	// Add a bunch of child nodes to existing full node
+	doStrValInsert(t, mpt2, "123456", "saturn")
+	doStrValInsert(t, mpt2, "123457", "uranus")
+	doStrValInsert(t, mpt2, "123458", "neptune")
+	doStrValInsert(t, mpt2, "123459", "pluto")
+
+	doStrValInsert(t, mpt2, "123459", "dwarf planet")
+	doStrValInsert(t, mpt2, "1234513", "green earth and ham")
+	doStrValInsert(t, mpt2, "1234514781", "phobos")
+	doStrValInsert(t, mpt2, "1234556", "europa")
+	doStrValInsert(t, mpt2, "123452", "venus")
+	doStrValInsert(t, mpt2, "123", "world")
+
+	mpt.ResetChangeCollector(mpt.GetRoot()) // adding a new change collector so there are changes with old nodes that are not nil
+
+	doStrValInsert(t, mpt2, "12346", "proxima centauri")
+	doStrValInsert(t, mpt2, "1", "hello")
+
+	err := mpt2.Iterate(context.TODO(), iterHandler(), NodeTypeValueNode|NodeTypeLeafNode|NodeTypeFullNode|NodeTypeExtensionNode)
+	if err != nil {
+		t.Fatal(err)
+	}
+
+	key, err := hex.DecodeString("aabaed5911cb89fe95680df9f42e07c5bb147fc7a742bde7cb5be62419eb41bf")
+	if err != nil {
+		t.Fatal(err)
+	}
+	err = mpt2.IterateFrom(context.TODO(), key, iterHandler(),
+		NodeTypeValueNode|NodeTypeLeafNode|NodeTypeFullNode|NodeTypeExtensionNode)
+	if err != nil {
+		t.Fatal(err)
+	}
+}
+
+func TestMPTInsertEthereumExample(t *testing.T) {
+	mndb := NewMemoryNodeDB()
+	mpt := NewMerklePatriciaTrie(mndb, Sequence(0))
+	db := NewLevelNodeDB(NewMemoryNodeDB(), mpt.db, false)
+	mpt2 := NewMerklePatriciaTrie(db, Sequence(0))
+
+	doStrValInsert(t, mpt2, "646f", "verb")
+	doStrValInsert(t, mpt2, "646f67", "puppy")
+	doStrValInsert(t, mpt2, "646f6765", "coin")
+	doStrValInsert(t, mpt2, "686f727365", "stallion")
+
+	err := mpt2.Iterate(context.TODO(), iterHandler(), NodeTypeLeafNode|NodeTypeFullNode|NodeTypeExtensionNode)
+	if err != nil {
+		t.Fatal(err)
+	}
+}
+
+func doStrValInsert(t *testing.T, mpt MerklePatriciaTrieI, key, value string) {
+
+	t.Helper()
+
+	newRoot, err := mpt.Insert(Path(key), &Txn{value})
+	if err != nil {
+		t.Error(err)
+	}
+
+	mpt.SetRoot(newRoot)
+	doGetStrValue(t, mpt, key, value)
+}
+
+func doGetStrValue(t *testing.T, mpt MerklePatriciaTrieI, key, value string) {
+	val, err := mpt.GetNodeValue(Path(key))
+	if value == "" {
+		if !(val == nil || err == ErrValueNotPresent) {
+			t.Fatalf("setting value to blank didn't return nil value: %v, %v",
+				val, err)
+		}
+		return
+	}
+	if err != nil {
+		t.Fatalf("getting inserted value: %v %v", key, err)
+	}
+	if val == nil {
+		t.Fatalf("inserted value not found: %v %v", key, value)
+	}
+}
+
+func iterHandler() func(ctx context.Context, path Path, key Key, node Node) error {
+	return func(ctx context.Context, path Path, key Key, node Node) error {
+		if node == nil {
+			return fmt.Errorf("stop")
+		}
+		return nil
+	}
+}
+
+func iterStrPathHandler() func(ctx context.Context, path Path, key Key, node Node) error {
+	return func(ctx context.Context, path Path, key Key, node Node) error {
+		if node == nil {
+			return fmt.Errorf("stop")
+		}
+		return nil
+	}
+}
+
+func doDelete(t *testing.T, mpt MerklePatriciaTrieI, key string, expErr error) {
+
+	newRoot, err := mpt.Delete([]byte(key))
+	if err != expErr {
+		t.Error(err)
+		return
+	}
+	mpt.SetRoot(newRoot)
+	doGetStrValue(t, mpt, key, "")
+}
+
+/*
+  merge extensions : delete L from P(E(F(L,E))) and ensure P(E(F(E))) becomes P(E)
+*/
+func TestCasePEFLEdeleteL(t *testing.T) {
+	mndb := NewMemoryNodeDB()
+	mpt := NewMerklePatriciaTrie(mndb, Sequence(0))
+	db := NewLevelNodeDB(NewMemoryNodeDB(), mpt.db, false)
+	mpt2 := NewMerklePatriciaTrie(db, Sequence(0))
+
+	doStrValInsert(t, mpt2, "223456789", "mercury")
+	doStrValInsert(t, mpt2, "1235", "venus")
+	doStrValInsert(t, mpt2, "123458970", "earth")
+	doStrValInsert(t, mpt2, "123459012", "mars")
+	doStrValInsert(t, mpt2, "123459013", "jupiter")
+	doStrValInsert(t, mpt2, "123459023", "saturn")
+	doStrValInsert(t, mpt2, "123459024", "uranus")
+
+	doDelete(t, mpt2, "1235", nil)
+	doStrValInsert(t, mpt2, "1235", "venus")
+	doDelete(t, mpt2, "1235", nil)
+	doStrValInsert(t, mpt2, "12345903", "neptune")
+
+	err := mpt2.Iterate(context.TODO(), iterHandler(), NodeTypeLeafNode|NodeTypeFullNode|NodeTypeExtensionNode)
+	if err != nil {
+		t.Fatal(err)
+	}
+
+	_, err = mpt2.GetNodeValue(Path("123458970"))
+	if err != nil {
+		t.Error(err)
+	}
+}
+
+func TestAddTwiceDeleteOnce(t *testing.T) {
+	mndb := NewMemoryNodeDB()
+	mpt := NewMerklePatriciaTrie(mndb, Sequence(0))
+	db := NewLevelNodeDB(NewMemoryNodeDB(), mpt.db, false)
+	mpt2 := NewMerklePatriciaTrie(db, Sequence(0))
+
+	doStrValInsert(t, mpt2, "123456781", "x")
+	doStrValInsert(t, mpt2, "123456782", "y")
+	//doStrValInsert(t,"setup data", mpt2, "123556782", "z")
+
+	doStrValInsert(t, mpt2, "223456781", "x")
+	doStrValInsert(t, mpt2, "223456782", "y")
+
+	doStrValInsert(t, mpt2, "223456782", "a")
+	//doStrValInsert(t,"setup data", mpt2, "223556782", "b")
+
+	//mpt2.Iterate(context.TODO(), iterHandler, NodeTypeLeafNode /*|NodeTypeFullNode|NodeTypeExtensionNode */)
+
+	//doDelete("delete a leaf node", mpt2, "123456781", true)
+	//mpt2.PrettyPrint(os.Stdout)
+
+	//doDelete("delete a leaf node", mpt2, "223556782", true)
+}
+
 func getRandomHexString(r *rand.Rand, n int) string {
 	b := make([]byte, (n+1)/2)
 	if _, err := r.Read(b); err != nil {
@@ -91,657 +740,5 @@
 			}
 			return nil
 		}, NodeTypesAll)
-=======
-func init() {
-	logging.Logger = zap.NewNop()
-}
-
-type AState struct {
-	balance int64
-}
-
-func (as *AState) Encode() []byte {
-	return []byte(fmt.Sprintf("%v", as.balance))
-}
-
-func (as *AState) Decode(buf []byte) error {
-	n, err := strconv.ParseInt(string(buf), 10, 63)
-	if err != nil {
-		return err
-	}
-	as.balance = n
-	return nil
-}
-
-func newPNodeDB(t *testing.T) (pndb *PNodeDB, cleanup func()) {
-	t.Helper()
-
-	var dirname, err = ioutil.TempDir("", "mpt-pndb")
-	require.NoError(t, err)
-
-	pndb, err = NewPNodeDB(filepath.Join(dirname, "mpt"),
-		filepath.Join(dirname, "log"))
-	if err != nil {
-		if err := os.RemoveAll(dirname); err != nil {
-			t.Fatal(err)
-		}
-		t.Fatal(err) //
-	}
-
-	cleanup = func() {
-		pndb.db.Close()
-		if err := os.RemoveAll(dirname); err != nil {
-			t.Fatal(err)
-		}
-	}
-
-	return
-}
-
-func TestMerkleTreeSaveToDB(t *testing.T) {
-	pndb, cleanup := newPNodeDB(t)
-	defer cleanup()
-
-	mpt := NewMerklePatriciaTrie(pndb, Sequence(2016))
-	db := NewLevelNodeDB(NewMemoryNodeDB(), mpt.db, false)
-	mpt2 := NewMerklePatriciaTrie(db, Sequence(2016))
-
-	doStateValInsert(t, mpt2, "0123456", 100)
-	doStateValInsert(t, mpt2, "0123457", 1000)
-	doStateValInsert(t, mpt2, "0123458", 1000000)
-	doStateValInsert(t, mpt2, "0133458", 1000000000)
-
-	var err = mpt2.SaveChanges(context.TODO(), pndb, false)
-	if err != nil {
-		t.Error(err)
-	}
-
-	err = mpt2.Iterate(context.TODO(), iterHandler(),
-		NodeTypeValueNode|NodeTypeLeafNode|NodeTypeFullNode|NodeTypeExtensionNode)
-	if err != nil {
-		t.Fatal(err)
-	}
-
-	mpt.SetRoot(mpt2.GetRoot())
-
-	err = mpt.Iterate(context.TODO(), iterHandler(),
-		NodeTypeValueNode|NodeTypeFullNode|NodeTypeExtensionNode)
-	if err != nil {
-		t.Errorf("iterate error: %v", err)
-	}
-}
-
-func TestMerkeTreePruning(t *testing.T) {
-	pndb, cleanup := newPNodeDB(t)
-	defer cleanup()
-
-	mpt := NewMerklePatriciaTrie(pndb, Sequence(0))
-	db := NewLevelNodeDB(NewMemoryNodeDB(), mpt.db, false)
-	mpt2 := NewMerklePatriciaTrie(db, Sequence(0))
-	origin := 2016
-	roots := make([]Key, 0, 10)
-
-	for i := int64(0); i < 1000; i++ {
-		mpt2.ResetChangeCollector(mpt2.GetRoot())
-		mpt2.SetVersion(Sequence(origin))
-		if i%2 == 0 {
-			doStateValInsert(t, mpt2, "0123456", 100+i)
-		}
-		if i%3 == 0 {
-			doStateValInsert(t, mpt2, "0123457", 1000+i)
-		}
-		if i%5 == 0 {
-			doStateValInsert(t, mpt2, "0123458", 1000000+i)
-		}
-		if i%7 == 0 {
-			doStateValInsert(t, mpt2, "0133458", 1000000000+i)
-		}
-		roots = append(roots, mpt2.GetRoot())
-		var err = mpt2.SaveChanges(context.TODO(), pndb, false)
-		if err != nil {
-			t.Error(err)
-		}
-		mpt.SetRoot(mpt2.GetRoot())
-		origin++
-	}
-
-	numStates := 200
-	newOrigin := Sequence(origin - numStates)
-	root := roots[len(roots)-numStates]
-	mpt.SetRoot(root)
-
-	var err = mpt.Iterate(context.TODO(), iterHandler(),
-		NodeTypeValueNode|NodeTypeFullNode|NodeTypeExtensionNode)
-	if err != nil {
-		t.Errorf("iterate error: %v", err)
-	}
-
-	if err := pndb.Iterate(context.TODO(), dbIteratorHandler()); err != nil {
-		t.Fatal(err)
-	}
-
-	missingNodeHandler := func(ctx context.Context, path Path, key Key) error {
-		return nil
-	}
-	err = mpt.UpdateVersion(context.TODO(), newOrigin, missingNodeHandler)
-	if err != nil {
-		t.Error("error updating origin:", err)
-	}
-
-	mpt.SetRoot(mpt2.GetRoot())
-	err = mpt.Iterate(context.TODO(), iterHandler(),
-		NodeTypeValueNode|NodeTypeFullNode|NodeTypeExtensionNode)
-	if err != nil {
-		t.Error("iterate error:", err)
-	}
-	err = pndb.PruneBelowVersion(context.TODO(), newOrigin)
-	if err := pndb.Iterate(context.TODO(), dbIteratorHandler()); err != nil {
-		t.Fatal(err)
-	}
-
-	if err != nil {
-		t.Error("error pruning origin:", err)
-	}
-
-	mpt.SetRoot(mpt2.GetRoot())
-	err = mpt.Iterate(context.TODO(), iterHandler(),
-		NodeTypeValueNode|NodeTypeFullNode|NodeTypeExtensionNode)
-	if err != nil {
-		t.Error("iterate error:", err)
-	}
-}
-
-func TestMerkeTreeGetChanges(t *testing.T) {
-	pndb, cleanup := newPNodeDB(t)
-	defer cleanup()
-
-	mpt := NewMerklePatriciaTrie(pndb, Sequence(0))
-	var mndb = NewMemoryNodeDB()
-	db := NewLevelNodeDB(mndb, mpt.db, false)
-	mpt2 := NewMerklePatriciaTrie(db, Sequence(0))
-	origin := 2016
-
-	for i := int64(0); i < 10; i++ {
-		mpt2.ResetChangeCollector(mpt2.GetRoot())
-		mpt2.SetVersion(Sequence(origin))
-
-		doStateValInsert(t, mpt2, "0123456", 100+i)
-		doStateValInsert(t, mpt2, "0123457", 1000+i)
-		doStateValInsert(t, mpt2, "0123458", 1000000+i)
-		doStateValInsert(t, mpt2, "0133458", 1000000000+i)
-
-		if err := mpt2.SaveChanges(context.TODO(), pndb, false); err != nil {
-			panic(err)
-		}
-
-		origin++
-	}
-
-	mpts, err := GetChanges(context.TODO(), mndb, Sequence(origin-3),
-		Sequence(origin))
-	if err != nil {
-		t.Error(err)
-	}
-
-	for _, mpt := range mpts {
-		if err := mpt.Iterate(context.TODO(), iterHandler(), NodeTypeValueNode); err != nil {
-			t.Fatal(err)
-		}
-	}
-
-}
-
-func doStateValInsert(t *testing.T, mpt MerklePatriciaTrieI, key string, value int64) {
-
-	state := &AState{}
-	state.balance = value
-	newRoot, err := mpt.Insert([]byte(key), state)
-	if err != nil {
-		t.Error(err)
-	}
-	mpt.SetRoot(newRoot)
-
-	doGetStateValue(t, mpt, key, value)
-}
-
-func doGetStateValue(t *testing.T, mpt MerklePatriciaTrieI,
-	key string, value int64) {
-
-	val, err := mpt.GetNodeValue([]byte(key))
-	if err != nil {
-		t.Fatalf("getting inserted value: %v %v", key, value)
-	}
-	if val == nil {
-		t.Fatalf("inserted value not found: %v %v", key, value)
-	}
-	var astate, ok = val.(*AState)
-	if !ok {
-		t.Fatalf("wrong state type: %T", val)
-	}
-	if astate.balance != value {
-		t.Fatalf("%s: wrong state value: %d, expected: %d", key, astate.balance,
-			value)
-	}
-}
-
-func dbIteratorHandler() func(ctx context.Context, key Key, node Node) error {
-	return func(ctx context.Context, key Key, node Node) error {
-		return nil
-	}
-}
-
-func computeMPTRoot(t *testing.T, mpt MerklePatriciaTrieI) (rk Key) {
-	var (
-		ndb  = mpt.GetNodeDB()
-		mndb = NewMemoryNodeDB()
-		back = context.Background()
-	)
-	require.NoError(t, MergeState(back, ndb, mndb))
-	var root = mndb.ComputeRoot()
-	if root == nil {
-		return // nil
-	}
-	return root.GetHashBytes() // root key
-}
-
-func TestMPT_blockGenerationFlow(t *testing.T) {
-
-	// persistent node DB represents chain state DB
-	var stateDB, cleanup = newPNodeDB(t)
-	defer cleanup()
-
-	var mpt = NewMerklePatriciaTrie(stateDB, 0)
-
-	// prior block DB and hash
-	var (
-		priorDB   NodeDB = stateDB
-		priorHash        = computeMPTRoot(t, mpt)
-	)
-
-	// in loop:
-	//  1. create block client state
-	//  2. create transaction
-	//  3. add/remove/change values
-	//  4. merge transaction changes
-	//  6. prune sate (not implemented)
-
-	const n = 20
-
-	// var back = context.Background()
-
-	//
-	for round := int64(0); round < n; round++ {
-
-		//
-		// 1. create block client state
-		//
-		var (
-			ndb        = NewLevelNodeDB(NewMemoryNodeDB(), priorDB, false)
-			blockState = NewMerklePatriciaTrie(ndb, Sequence(round))
-			err        error
-		)
-
-		blockState.SetRoot(priorHash)
-
-		//
-		// 2. create transaction
-		//
-		var (
-			tdb  = NewLevelNodeDB(NewMemoryNodeDB(), blockState.GetNodeDB(), false)
-			tmpt = NewMerklePatriciaTrie(tdb, blockState.GetVersion())
-		)
-		tmpt.SetRoot(blockState.GetRoot())
-
-		//
-		//  3. add/remove/change values
-		//
-
-		// add
-		var (
-			v1 = testValue(fmt.Sprintf("test-value-%d-one", round))
-			v2 = testValue(fmt.Sprintf("test-value-%d-two", round))
-			p1 = Path(fmt.Sprintf("cafe%d", round))
-			p2 = Path(fmt.Sprintf("face%d", round))
-		)
-		_, err = tmpt.Insert(p1, &v1)
-		require.NoError(t, err)
-		_, err = tmpt.Insert(p2, &v2)
-		require.NoError(t, err)
-
-		// remove
-		if round-2 >= 0 {
-			_, err = tmpt.Delete(Path(fmt.Sprintf("cafe%d", round-2)))
-			require.NoError(t, err)
-		}
-
-		// change
-		if round-1 >= 0 {
-			var cval = testValue(fmt.Sprintf("test-value-%d-changed", round-1))
-			_, err = tmpt.Insert(Path(fmt.Sprintf("face%d", round-1)),
-				&cval)
-			require.NoError(t, err)
-		}
-
-		//
-		//  4. merge transaction changes
-		//
-		require.NoError(t, blockState.MergeMPTChanges(tmpt))
-
-		priorDB = blockState.GetNodeDB()
-		priorHash = blockState.GetRoot()
-
-		require.NoError(t, blockState.SaveChanges(context.TODO(), stateDB, false))
-		mpt.SetRoot(priorHash)
-
-		// //  5. prune state
-		// var wps = WithPruneStats(back)
-		// err = stateDB.PruneBelowVersion(wps, Sequence(round-1))
-		// require.NoError(t, err)
->>>>>>> b8e50468
-	}
-}
-
-func TestMPTHexachars(t *testing.T) {
-	mndb := NewMemoryNodeDB()
-	mpt := NewMerklePatriciaTrie(mndb, Sequence(2018))
-	db := NewLevelNodeDB(NewMemoryNodeDB(), mpt.db, false)
-	var mpt2 MerklePatriciaTrieI = NewMerklePatriciaTrie(db, Sequence(2018))
-
-	doStrValInsert(t, mpt2, "1", "1")
-	doStrValInsert(t, mpt2, "2", "2")
-	doStrValInsert(t, mpt2, "a", "a")
-}
-
-func TestMPTInsertLeafNode(t *testing.T) {
-	mndb := NewMemoryNodeDB()
-	mpt := NewMerklePatriciaTrie(mndb, Sequence(0))
-	db := NewLevelNodeDB(NewMemoryNodeDB(), mpt.db, false)
-	mpt2 := NewMerklePatriciaTrie(db, Sequence(0))
-
-	doStrValInsert(t, mpt2, "1234", "1")
-	doStrValInsert(t, mpt2, "12356", "2")
-	doStrValInsert(t, mpt2, "123671", "3")
-	doStrValInsert(t, mpt2, "1237123", "4")
-	doStrValInsert(t, mpt2, "12381234", "5")
-	doStrValInsert(t, mpt2, "12391234", "6")
-
-	_, err := mpt2.GetPathNodes(Path("12391234"))
-	if err != nil {
-		t.Fatal(err)
-	}
-
-	doStrValInsert(t, mpt2, "1234", "1.1")
-	doStrValInsert(t, mpt2, "12345", "1.1.1")
-	doStrValInsert(t, mpt2, "12356", "2.1")
-	doStrValInsert(t, mpt2, "123567", "2.1.1")
-	doStrValInsert(t, mpt2, "123671", "3.1")
-	doStrValInsert(t, mpt2, "1236711", "3.1.1")
-	doStrValInsert(t, mpt2, "123712", "4.1")
-	doStrValInsert(t, mpt2, "1238124", "5.1")
-	doStrValInsert(t, mpt2, "1239", "6.1")
-}
-
-func TestMPTInsertFullNode(t *testing.T) {
-	mndb := NewMemoryNodeDB()
-	mpt := NewMerklePatriciaTrie(mndb, Sequence(0))
-	db := NewLevelNodeDB(NewMemoryNodeDB(), mpt.db, false)
-	mpt2 := NewMerklePatriciaTrie(db, Sequence(0))
-
-	doStrValInsert(t, mpt2, "1", "1")
-	doStrValInsert(t, mpt2, "2", "2")
-	doStrValInsert(t, mpt2, "11", "11")
-	doStrValInsert(t, mpt2, "12", "12")
-	doStrValInsert(t, mpt2, "211", "211")
-	doStrValInsert(t, mpt2, "212", "212")
-	doStrValInsert(t, mpt2, "3", "3")
-	doStrValInsert(t, mpt2, "3112", "3112")
-	doStrValInsert(t, mpt2, "3113", "3113")
-}
-
-func TestMPTInsertExtensionNode(t *testing.T) {
-	mndb := NewMemoryNodeDB()
-	mpt := NewMerklePatriciaTrie(mndb, Sequence(0))
-	db := NewLevelNodeDB(NewMemoryNodeDB(), mpt.db, false)
-	mpt2 := NewMerklePatriciaTrie(db, Sequence(0))
-
-	doStrValInsert(t, mpt2, "12345", "12345")
-	doStrValInsert(t, mpt2, "12346", "12346")
-	doStrValInsert(t, mpt2, "2", "2")
-	err := mpt2.Iterate(context.TODO(), iterStrPathHandler(), NodeTypeLeafNode|NodeTypeFullNode|NodeTypeExtensionNode)
-	if err != nil {
-		t.Fatal(err)
-	}
-	doStrValInsert(t, mpt2, "123", "123")
-	doStrValInsert(t, mpt2, "22345", "22345")
-	doStrValInsert(t, mpt2, "22346", "22346")
-	doStrValInsert(t, mpt2, "22347", "22347")
-	doStrValInsert(t, mpt2, "23", "23")
-	doStrValInsert(t, mpt2, "12345", "12345.1")
-	doStrValInsert(t, mpt2, "2234", "2234")
-	doStrValInsert(t, mpt2, "22", "22")
-}
-
-func TestMPTDelete(t *testing.T) {
-	mndb := NewMemoryNodeDB()
-	mpt := NewMerklePatriciaTrie(mndb, Sequence(0))
-	db := NewLevelNodeDB(NewMemoryNodeDB(), mpt.db, false)
-	mpt2 := NewMerklePatriciaTrie(db, Sequence(0))
-
-	doStrValInsert(t, mpt2, "12345", "12345")
-	doStrValInsert(t, mpt2, "22345", "22345")
-
-	doStrValInsert(t, mpt2, "123", "123")
-	doStrValInsert(t, mpt2, "124", "124")
-
-	doStrValInsert(t, mpt2, "12", "12")
-	doStrValInsert(t, mpt2, "34567", "34567")
-	doStrValInsert(t, mpt2, "34577", "34577")
-
-	doStrValInsert(t, mpt2, "412345", "412345")
-	doStrValInsert(t, mpt2, "42234", "42234")
-	doStrValInsert(t, mpt2, "412346", "412346")
-	doStrValInsert(t, mpt2, "513346", "513346")
-
-	doStrValInsert(t, mpt2, "512345", "512345")
-	doStrValInsert(t, mpt2, "52234", "52234")
-	doStrValInsert(t, mpt2, "512346", "512346")
-
-	doStrValInsert(t, mpt2, "612345", "612345")
-	doStrValInsert(t, mpt2, "612512", "612512")
-	doStrValInsert(t, mpt2, "612522", "612522")
-
-	doDelete(t, mpt2, "12345", nil)
-	doDelete(t, mpt2, "12", nil)
-	doDelete(t, mpt2, "34577", nil)
-	doDelete(t, mpt2, "124", nil)
-
-	// lift up
-	doDelete(t, mpt2, "42234", nil)
-	doDelete(t, mpt2, "52234", nil)
-	doStrValInsert(t, mpt2, "612345", "")
-
-	// delete not existent node
-	doDelete(t, mpt2, "abcdef123", ErrNodeNotFound)
-	doDelete(t, mpt2, "6125123", ErrNodeNotFound)
-	doDelete(t, mpt2, "613512", ErrNodeNotFound)
-}
-
-func TestMPTUniverse(t *testing.T) {
-	mndb := NewMemoryNodeDB()
-	mpt := NewMerklePatriciaTrie(mndb, Sequence(0))
-	db := NewLevelNodeDB(NewMemoryNodeDB(), mpt.db, false)
-	mpt2 := NewMerklePatriciaTrie(db, Sequence(0))
-
-	doStrValInsert(t, mpt2, "1234513", "earth")
-	doStrValInsert(t, mpt2, "123451478", "mars")
-	doStrValInsert(t, mpt2, "123451", "mercury")
-	doStrValInsert(t, mpt2, "123455", "jupiter")
-	doStrValInsert(t, mpt2, "12345", "sun")
-	doStrValInsert(t, mpt2, "12345131131", "moon")
-
-	// Add a bunch of child nodes to existing full node
-	doStrValInsert(t, mpt2, "123456", "saturn")
-	doStrValInsert(t, mpt2, "123457", "uranus")
-	doStrValInsert(t, mpt2, "123458", "neptune")
-	doStrValInsert(t, mpt2, "123459", "pluto")
-
-	doStrValInsert(t, mpt2, "123459", "dwarf planet")
-	doStrValInsert(t, mpt2, "1234513", "green earth and ham")
-	doStrValInsert(t, mpt2, "1234514781", "phobos")
-	doStrValInsert(t, mpt2, "1234556", "europa")
-	doStrValInsert(t, mpt2, "123452", "venus")
-	doStrValInsert(t, mpt2, "123", "world")
-
-	mpt.ResetChangeCollector(mpt.GetRoot()) // adding a new change collector so there are changes with old nodes that are not nil
-
-	doStrValInsert(t, mpt2, "12346", "proxima centauri")
-	doStrValInsert(t, mpt2, "1", "hello")
-
-	err := mpt2.Iterate(context.TODO(), iterHandler(), NodeTypeValueNode|NodeTypeLeafNode|NodeTypeFullNode|NodeTypeExtensionNode)
-	if err != nil {
-		t.Fatal(err)
-	}
-
-	key, err := hex.DecodeString("aabaed5911cb89fe95680df9f42e07c5bb147fc7a742bde7cb5be62419eb41bf")
-	if err != nil {
-		t.Fatal(err)
-	}
-	err = mpt2.IterateFrom(context.TODO(), key, iterHandler(),
-		NodeTypeValueNode|NodeTypeLeafNode|NodeTypeFullNode|NodeTypeExtensionNode)
-	if err != nil {
-		t.Fatal(err)
-	}
-}
-
-func TestMPTInsertEthereumExample(t *testing.T) {
-	mndb := NewMemoryNodeDB()
-	mpt := NewMerklePatriciaTrie(mndb, Sequence(0))
-	db := NewLevelNodeDB(NewMemoryNodeDB(), mpt.db, false)
-	mpt2 := NewMerklePatriciaTrie(db, Sequence(0))
-
-	doStrValInsert(t, mpt2, "646f", "verb")
-	doStrValInsert(t, mpt2, "646f67", "puppy")
-	doStrValInsert(t, mpt2, "646f6765", "coin")
-	doStrValInsert(t, mpt2, "686f727365", "stallion")
-
-	err := mpt2.Iterate(context.TODO(), iterHandler(), NodeTypeLeafNode|NodeTypeFullNode|NodeTypeExtensionNode)
-	if err != nil {
-		t.Fatal(err)
-	}
-}
-
-func doStrValInsert(t *testing.T, mpt MerklePatriciaTrieI, key, value string) {
-
-	t.Helper()
-
-	newRoot, err := mpt.Insert(Path(key), &Txn{value})
-	if err != nil {
-		t.Error(err)
-	}
-
-	mpt.SetRoot(newRoot)
-	doGetStrValue(t, mpt, key, value)
-}
-
-func doGetStrValue(t *testing.T, mpt MerklePatriciaTrieI, key, value string) {
-	val, err := mpt.GetNodeValue(Path(key))
-	if value == "" {
-		if !(val == nil || err == ErrValueNotPresent) {
-			t.Fatalf("setting value to blank didn't return nil value: %v, %v",
-				val, err)
-		}
-		return
-	}
-	if err != nil {
-		t.Fatalf("getting inserted value: %v %v", key, err)
-	}
-	if val == nil {
-		t.Fatalf("inserted value not found: %v %v", key, value)
-	}
-}
-
-func iterHandler() func(ctx context.Context, path Path, key Key, node Node) error {
-	return func(ctx context.Context, path Path, key Key, node Node) error {
-		if node == nil {
-			return fmt.Errorf("stop")
-		}
-		return nil
-	}
-}
-
-func iterStrPathHandler() func(ctx context.Context, path Path, key Key, node Node) error {
-	return func(ctx context.Context, path Path, key Key, node Node) error {
-		if node == nil {
-			return fmt.Errorf("stop")
-		}
-		return nil
-	}
-}
-
-func doDelete(t *testing.T, mpt MerklePatriciaTrieI, key string, expErr error) {
-
-	newRoot, err := mpt.Delete([]byte(key))
-	if err != expErr {
-		t.Error(err)
-		return
-	}
-	mpt.SetRoot(newRoot)
-	doGetStrValue(t, mpt, key, "")
-}
-
-/*
-  merge extensions : delete L from P(E(F(L,E))) and ensure P(E(F(E))) becomes P(E)
-*/
-func TestCasePEFLEdeleteL(t *testing.T) {
-	mndb := NewMemoryNodeDB()
-	mpt := NewMerklePatriciaTrie(mndb, Sequence(0))
-	db := NewLevelNodeDB(NewMemoryNodeDB(), mpt.db, false)
-	mpt2 := NewMerklePatriciaTrie(db, Sequence(0))
-
-	doStrValInsert(t, mpt2, "223456789", "mercury")
-	doStrValInsert(t, mpt2, "1235", "venus")
-	doStrValInsert(t, mpt2, "123458970", "earth")
-	doStrValInsert(t, mpt2, "123459012", "mars")
-	doStrValInsert(t, mpt2, "123459013", "jupiter")
-	doStrValInsert(t, mpt2, "123459023", "saturn")
-	doStrValInsert(t, mpt2, "123459024", "uranus")
-
-	doDelete(t, mpt2, "1235", nil)
-	doStrValInsert(t, mpt2, "1235", "venus")
-	doDelete(t, mpt2, "1235", nil)
-	doStrValInsert(t, mpt2, "12345903", "neptune")
-
-	err := mpt2.Iterate(context.TODO(), iterHandler(), NodeTypeLeafNode|NodeTypeFullNode|NodeTypeExtensionNode)
-	if err != nil {
-		t.Fatal(err)
-	}
-
-	_, err = mpt2.GetNodeValue(Path("123458970"))
-	if err != nil {
-		t.Error(err)
-	}
-}
-
-func TestAddTwiceDeleteOnce(t *testing.T) {
-	mndb := NewMemoryNodeDB()
-	mpt := NewMerklePatriciaTrie(mndb, Sequence(0))
-	db := NewLevelNodeDB(NewMemoryNodeDB(), mpt.db, false)
-	mpt2 := NewMerklePatriciaTrie(db, Sequence(0))
-
-	doStrValInsert(t, mpt2, "123456781", "x")
-	doStrValInsert(t, mpt2, "123456782", "y")
-	//doStrValInsert(t,"setup data", mpt2, "123556782", "z")
-
-	doStrValInsert(t, mpt2, "223456781", "x")
-	doStrValInsert(t, mpt2, "223456782", "y")
-
-	doStrValInsert(t, mpt2, "223456782", "a")
-	//doStrValInsert(t,"setup data", mpt2, "223556782", "b")
-
-	//mpt2.Iterate(context.TODO(), iterHandler, NodeTypeLeafNode /*|NodeTypeFullNode|NodeTypeExtensionNode */)
-
-	//doDelete("delete a leaf node", mpt2, "123456781", true)
-	//mpt2.PrettyPrint(os.Stdout)
-
-	//doDelete("delete a leaf node", mpt2, "223556782", true)
+	}
 }
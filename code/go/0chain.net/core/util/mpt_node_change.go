--- conflicted
+++ resolved
@@ -5,13 +5,10 @@
 	"errors"
 	"fmt"
 	"io"
-<<<<<<< HEAD
-=======
 	"sync"
 
 	"0chain.net/core/logging"
 	"go.uber.org/zap"
->>>>>>> c1464af7
 )
 
 /*NodeChange - track a change to the node */
@@ -39,6 +36,7 @@
 type ChangeCollector struct {
 	Changes map[string]*NodeChange
 	Deletes map[string]Node
+	mutex   sync.RWMutex
 }
 
 /*NewChangeCollector - a constructor to create a change collector */
@@ -51,10 +49,10 @@
 
 /*AddChange - implement interface */
 func (cc *ChangeCollector) AddChange(oldNode Node, newNode Node) {
+	cc.mutex.Lock()
+	defer cc.mutex.Unlock()
 	nhash := newNode.GetHash()
-	if _, ok := cc.Deletes[nhash]; ok {
-		delete(cc.Deletes, nhash)
-	}
+	delete(cc.Deletes, nhash)
 	if oldNode == nil {
 		change := &NodeChange{}
 		change.New = newNode.Clone()
@@ -66,7 +64,7 @@
 	if ok {
 		delete(cc.Changes, ohash)
 		if prevChange.Old != nil {
-			if bytes.Compare(newNode.GetHashBytes(), prevChange.Old.GetHashBytes()) == 0 {
+			if bytes.Equal(newNode.GetHashBytes(), prevChange.Old.GetHashBytes()) {
 				return
 			}
 		}
@@ -83,6 +81,8 @@
 
 /*DeleteChange - implement interface */
 func (cc *ChangeCollector) DeleteChange(oldNode Node) {
+	cc.mutex.Lock()
+	defer cc.mutex.Unlock()
 	ohash := oldNode.GetHash()
 	if _, ok := cc.Changes[ohash]; ok {
 		delete(cc.Changes, ohash)
@@ -93,6 +93,8 @@
 
 /*GetChanges - implement interface */
 func (cc *ChangeCollector) GetChanges() []*NodeChange {
+	cc.mutex.RLock()
+	defer cc.mutex.RUnlock()
 	changes := make([]*NodeChange, len(cc.Changes))
 	idx := 0
 	for _, v := range cc.Changes {
@@ -104,6 +106,8 @@
 
 /*GetDeletes - implement interface */
 func (cc *ChangeCollector) GetDeletes() []Node {
+	cc.mutex.RLock()
+	defer cc.mutex.RUnlock()
 	deletes := make([]Node, len(cc.Deletes))
 	idx := 0
 	for _, v := range cc.Deletes {
@@ -115,6 +119,8 @@
 
 /*UpdateChanges - update all the changes collected to a database */
 func (cc *ChangeCollector) UpdateChanges(ndb NodeDB, origin Sequence, includeDeletes bool) error {
+	cc.mutex.RLock()
+	defer cc.mutex.RUnlock()
 	keys := make([]Key, len(cc.Changes))
 	nodes := make([]Node, len(cc.Changes))
 	idx := 0
@@ -160,6 +166,8 @@
 
 //PrintChanges - implement interface
 func (cc *ChangeCollector) PrintChanges(w io.Writer) {
+	cc.mutex.RLock()
+	defer cc.mutex.RUnlock()
 	for idx, c := range cc.Changes {
 		if c.Old != nil {
 			fmt.Fprintf(w, "cc(%v): nn=%v on=%v\n", idx, c.New.GetHash(), c.Old.GetHash())
@@ -171,6 +179,8 @@
 
 //Validate - validate if this change collector is valid
 func (cc *ChangeCollector) Validate() error {
+	cc.mutex.RLock()
+	defer cc.mutex.RUnlock()
 	for key := range cc.Changes {
 		if _, ok := cc.Deletes[key]; ok {
 			return errors.New("key present in both add and delete")
@@ -181,6 +191,9 @@
 
 // Clone returns a copy of the change collector
 func (cc *ChangeCollector) Clone() ChangeCollectorI {
+	cc.mutex.RLock()
+	defer cc.mutex.RUnlock()
+
 	c := &ChangeCollector{
 		Changes: make(map[string]*NodeChange),
 		Deletes: make(map[string]Node),

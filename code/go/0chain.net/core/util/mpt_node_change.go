--- conflicted
+++ resolved
@@ -6,12 +6,9 @@
 	"io"
 	"sync"
 
-<<<<<<< HEAD
+	"0chain.net/core/logging"
 	zchainErrors "github.com/0chain/gosdk/errors"
-=======
-	"0chain.net/core/logging"
 	"go.uber.org/zap"
->>>>>>> 2abf4b25
 )
 
 /*NodeChange - track a change to the node */

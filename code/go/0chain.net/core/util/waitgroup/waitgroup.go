--- conflicted
+++ resolved
@@ -40,22 +40,12 @@
 			}
 			wgs.wg.Done()
 		}()
-<<<<<<< HEAD
-		// err := f()
-		wgs.errC <- f()
-		// 	select {
-		// 	case wgs.errC <- err:
-		// 	default:
-		// 	}
-		// }
-=======
 		err := f()
 		if err != nil {
 			logging.Logger.Error("Run error", zap.String("name", name), zap.Error(err))
 			wgs.errC <- err
 		}
 
->>>>>>> 5c5020c9
 		du := time.Since(ts)
 		if du.Milliseconds() > 50 {
 			logging.Logger.Debug("Run slow on", zap.String("name", name),
@@ -76,24 +66,12 @@
 	case err := <-wgs.panicC:
 		return common.NewErrorf(errPanicCode, "%v", err)
 	default:
-<<<<<<< HEAD
-		for {
-			err, ok := <-wgs.errC
-			if !ok {
-				return nil
-			}
-
-			if err != nil {
-				return err
-			}
-=======
 		select {
 		case err := <-wgs.errC:
 			logging.Logger.Error("wait group error", zap.Error(err))
 			return err
 		default:
 			return nil
->>>>>>> 5c5020c9
 		}
 		// select {
 		// case err := <-wgs.errC:

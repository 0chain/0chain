package common

import (
	"context"
	"encoding/json"
	"fmt"
	"net/http"
	"net/url"
	"regexp"
	"strings"
)

/*AppErrorHeader - a http response header to send an application error code */
const AppErrorHeader = "X-App-Error-Code"

/*ReqRespHandlerf - a type for the default hanlder signature */
type ReqRespHandlerf func(w http.ResponseWriter, r *http.Request)

/*JSONResponderF - a handler that takes standard request (non-json) and responds with a json response
* Useful for POST opertaion where the input is posted as json with
*    Content-type: application/json
* header
 */
type JSONResponderF func(ctx context.Context, r *http.Request) (interface{}, error)

/*JSONReqResponderF - a handler that takes a JSON request and responds with a json response
* Useful for GET operation where the input is coming via url parameters
 */
type JSONReqResponderF func(ctx context.Context, json map[string]interface{}) (interface{}, error)

/*Respond - respond either data or error as a response */
func Respond(w http.ResponseWriter, data interface{}, err error) {
	if err != nil {
		if cerr, ok := err.(*Error); ok {
			w.Header().Set(AppErrorHeader, cerr.Code)
		}
		http.Error(w, err.Error(), 400)
	} else {
		if data != nil {
			w.Header().Set("Content-Type", "application/json")
			json.NewEncoder(w).Encode(data)
		} else {
			w.WriteHeader(http.StatusNoContent)
		}
	}
}

func getContext(r *http.Request) (context.Context, error) {
	ctx := r.Context()
	return ctx, nil
}

var domainRE = regexp.MustCompile(`^(?:https?:\/\/)?(?:[^@\/\n]+@)?(?:www\.)?([^:\/\n]+)`)

func getHost(origin string) (string, error) {
	url, err := url.Parse(origin)
	return url.Hostname(), err
}

func validOrigin(origin string) bool {
	host, err := getHost(origin)
	if err != nil {
		return false
	}
	if host == "localhost" || strings.HasPrefix(host, "file") {
		return true
	}
<<<<<<< HEAD
	if host == "0chain.net" || strings.HasSuffix(host, ".0chain.net") || strings.HasSuffix(host, ".testnet-0chain.net") || strings.HasSuffix(host, ".devnet-0chain.net") || strings.HasSuffix(host, ".alphanet-0chain.net") || strings.HasSuffix(host, ".mainnet-0chain.net") {
=======
	if host == "0chain.net" ||
		strings.HasSuffix(host, ".0chain.net") ||
		strings.HasSuffix(host, ".alphanet-0chain.net") ||
		strings.HasSuffix(host, ".testnet-0chain.net") ||
		strings.HasSuffix(host, ".devnet-0chain.net") ||
		strings.HasSuffix(host, ".mainnet-0chain.net") {
>>>>>>> 3fc4109f
		return true
	}
	return false
}

func CheckCrossOrigin(w http.ResponseWriter, r *http.Request) bool {
	origin := r.Header.Get("Origin")
	if origin == "" {
		return true
	}
	if validOrigin(origin) {
		w.Header().Set("Access-Control-Allow-Origin", origin)
		return true
	}
	return false
}

func SetupCORSResponse(w http.ResponseWriter, r *http.Request) {
	w.Header().Set("Access-Control-Allow-Methods", "POST, GET, OPTIONS, PUT, DELETE")
	w.Header().Set("Access-Control-Allow-Headers", "Accept, Content-Type")
}

/*ToJSONResponse - An adapter that takes a handler of the form
* func AHandler(r *http.Request) (interface{}, error)
* which takes a request object, processes and returns an object or an error
* and converts into a standard request/response handler
 */
func ToJSONResponse(handler JSONResponderF) ReqRespHandlerf {
	return func(w http.ResponseWriter, r *http.Request) {
		if !CheckCrossOrigin(w, r) {
			return
		}
		ctx := r.Context()
		data, err := handler(ctx, r)
		Respond(w, data, err)
	}
}

/*ToJSONReqResponse - An adapter that takes a handler of the form
* func AHandler(json map[string]interface{}) (interface{}, error)
* which takes a parsed json map from the request, processes and returns an object or an error
* and converts into a standard request/response handler
 */
func ToJSONReqResponse(handler JSONReqResponderF) ReqRespHandlerf {
	return func(w http.ResponseWriter, r *http.Request) {
		if !CheckCrossOrigin(w, r) {
			return
		}
		contentType := r.Header.Get("Content-type")
		if !strings.HasPrefix(contentType, "application/json") {
			http.Error(w, "Header Content-type=application/json not found", 400)
			return
		}
		decoder := json.NewDecoder(r.Body)
		var jsonData map[string]interface{}
		err := decoder.Decode(&jsonData)
		if err != nil {
			http.Error(w, "Error decoding json", 500)
			return
		}
		ctx := r.Context()
		data, err := handler(ctx, jsonData)
		Respond(w, data, err)
	}
}

/*JSONString - given a json map and a field return the string typed value
* required indicates whether to throw an error if the field is not found
 */
func JSONString(json map[string]interface{}, field string, required bool) (string, error) {
	val, ok := json[field]
	if !ok {
		if required {
			return "", fmt.Errorf("input %v is required", field)
		}
		return "", nil
	}
	switch sval := val.(type) {
	case string:
		return sval, nil
	default:
		return fmt.Sprintf("%v", sval), nil
	}
}<|MERGE_RESOLUTION|>--- conflicted
+++ resolved
@@ -65,16 +65,12 @@
 	if host == "localhost" || strings.HasPrefix(host, "file") {
 		return true
 	}
-<<<<<<< HEAD
-	if host == "0chain.net" || strings.HasSuffix(host, ".0chain.net") || strings.HasSuffix(host, ".testnet-0chain.net") || strings.HasSuffix(host, ".devnet-0chain.net") || strings.HasSuffix(host, ".alphanet-0chain.net") || strings.HasSuffix(host, ".mainnet-0chain.net") {
-=======
 	if host == "0chain.net" ||
 		strings.HasSuffix(host, ".0chain.net") ||
 		strings.HasSuffix(host, ".alphanet-0chain.net") ||
 		strings.HasSuffix(host, ".testnet-0chain.net") ||
 		strings.HasSuffix(host, ".devnet-0chain.net") ||
 		strings.HasSuffix(host, ".mainnet-0chain.net") {
->>>>>>> 3fc4109f
 		return true
 	}
 	return false

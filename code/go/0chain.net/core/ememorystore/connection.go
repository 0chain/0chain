--- conflicted
+++ resolved
@@ -41,33 +41,23 @@
 	return err
 }
 
-<<<<<<< HEAD
-/*CreateDB - create a database */
-func CreateDB(dataDir string) (*grocksdb.TransactionDB, error) {
-=======
 func defaultDBOptions() *grocksdb.Options {
->>>>>>> 4e121231
 	bbto := grocksdb.NewDefaultBlockBasedTableOptions()
 	bbto.SetBlockCache(grocksdb.NewLRUCache(3 << 30))
 	opts := grocksdb.NewDefaultOptions()
 	opts.SetKeepLogFileNum(5)
 	opts.SetBlockBasedTableFactory(bbto)
 	opts.SetCreateIfMissing(true)
-<<<<<<< HEAD
-=======
 	return opts
 }
 
 /*CreateDB - create a database */
 func CreateDB(dataDir string) (*grocksdb.TransactionDB, error) {
 	opts := defaultDBOptions()
->>>>>>> 4e121231
 	tdbopts := grocksdb.NewDefaultTransactionDBOptions()
 	return grocksdb.OpenTransactionDb(opts, tdbopts, dataDir)
 }
 
-<<<<<<< HEAD
-=======
 /* CreateDBWithMergeOperator - create a database with merge operator */
 func CreateDBWithMergeOperator(dataDir string, mergeOperator grocksdb.MergeOperator) (*grocksdb.TransactionDB, error) {
 	opts := defaultDBOptions()
@@ -76,7 +66,6 @@
 	return grocksdb.OpenTransactionDb(opts, tdbopts, dataDir)
 }
 
->>>>>>> 4e121231
 // DefaultPool - default db pool
 var DefaultPool *grocksdb.TransactionDB
 

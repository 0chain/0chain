--- conflicted
+++ resolved
@@ -90,12 +90,8 @@
 func GetRestTests(
 	tests []TestParameters,
 	address string,
-<<<<<<< HEAD
-	reciever restinterface.RestHandlerI,
+	reciever rest.RestHandlerI,
 	source Source,
-=======
-	reciever rest.RestHandlerI,
->>>>>>> ee060e5d
 ) TestSuite {
 	var testsI []BenchTestI
 	for _, test := range tests {

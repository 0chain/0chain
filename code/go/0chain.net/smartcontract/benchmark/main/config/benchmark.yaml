simulation:
<<<<<<< HEAD
  num_clients: 210
  num_active_clients: 210
  num_miners: 100
  num_active_miners: 100
  nun_sharders: 20
  nun_active_sharders: 20
  num_allocations: 300
  num_blobbers: 100
=======
  num_clients: 21
  num_active_clients: 21
  num_miners: 5
  num_active_miners: 5
  nun_sharders: 5
  nun_active_sharders: 5
  num_allocations: 30
  num_blobbers: 10
>>>>>>> bd8871f1
  num_validators: 10
  num_allocation_payers: 1 # number of clients contributing pools to an allocation
  num_allocation_payers_pools: 1  # number of allocation pools each contributor has
  num_blobbers_per_Allocation: 4 # ideally make this even
  num_blobber_delegates: 10
  num_miner_delegates: 10
  num_sharder_delegates: 10
  num_curators: 1
  num_free_storage_assigners: 1
  num_vesting_destinations_client: 1
  num_write_redeem_allocation: 1
  num_challenges_blobber: 1
  num_authorizers: 12
  num_reward_partition_blobber: 5

options:
  verbose: true
  test_suites:
    - "storage_rest"
    - "miner_rest"
    - "faucet_rest"
    - "vesting_rest"
    - "zcnscbridge_rest"
  omitted_tests:
  save_path: ./saved_data # do not add a load_path key, this is read from command line options

dbs:
  events:
    enabled: true
    name: events_db
    user: zchain_user
    password: zchian
    host: localhost
    port: 5432
    max_idle_conns: 100
    max_open_conns: 200
    conn_max_lifetime: 20s

smart_contracts:
  minersc:
    owner_id: 1746b06bb09f55ee01b33b5e2e055d6cc7a900cb57c0a3a5eaabb8a0e7745802
    min_delegates: 0
    max_delegates: 200
    min_stakke: 0.0
    max_stake: 170.0
    max_n: 7 # 100
    min_n: 3 # 3
    max_s: 2 # 30
    min_s: 1 # 1
    t_percent: .66
    k_percent: .75
    x_percent: 0.70
    reward_round_frequency: 250
    start_rounds: 50
    contribute_rounds: 50
    share_rounds: 50
    publish_rounds: 50
    wait_rounds: 50
    interest_rate: 0.0 # [0; 1)
    reward_rate: 1.0 # [0; 1)
    share_ratio: 0.8 # [0; 1)
    block_reward: 0.21 # tokens
    max_charge: 0.5 # %
    epoch: 15000000 # rounds
    reward_decline_rate: 0.1 # [0; 1), 0.1 = 10%
    interest_decline_rate: 0.1 # [0; 1), 0.1 = 10%
    max_mint: 1500000.0 # tokens

  storagesc:
    owner_id: 1746b06bb09f55ee01b33b5e2e055d6cc7a900cb57c0a3a5eaabb8a0e7745802
    min_alloc_size: 1024
    min_alloc_duration: 1y
    max_read_price: 100.0
    max_write_price: 100.0
    max_challenge_completion_time: 3m
    min_offer_duration: 10h
    min_blobber_capacity: 1024
    max_charge: 0.2
    min_stake: 0.0
    max_stake: 100.0
    max_delegates: 200
    diverse_blobbers: false
    failed_challenges_to_cancel: 0
    max_total_free_allocation: 10000
    max_individual_free_allocation: 170
    max_challenges_per_generation: 1
    max_blobbers_per_allocation: 40
    validators_per_challenge: 2
    readpool:
      min_lock: 0.3
      min_lock_period: 1m
      max_lock_period: 8760h
    writepool:
      min_lock: 0.1
      min_lock_period: 2m
      max_lock_period: 8760h
    stakepool:
      min_lock: 0.1
    free_allocation_settings:
      data_shards: 4
      parity_shards: 4
      size: 10000
      duration: 50h
      read_price_range:
        min: 0.0
        max: 0.1
      write_price_range:
        min: 0.0
        max: 0.1
      max_challenge_completion_time: 3m
      read_pool_fraction: 0.2
    max_mint: 1500000.0
    challenge_enabled: true
    block_reward:
      block_reward: 1
      block_reward_change_period: 10000
      block_reward_change_ratio: 0.1
      qualifying_stake: 1
      sharder_ratio: 10
      miner_ratio: 40
      blobber_ratio: 50
      trigger_period: 30
  vestingsc:
    owner_id: 1746b06bb09f55ee01b33b5e2e055d6cc7a900cb57c0a3a5eaabb8a0e7745802
    min_lock: 0.01
    min_duration: 1m
    max_duration: 1000h
    max_destinations: 10
    max_description_length: 100
  zcnsc:
    owner_id: 1746b06bb09f55ee01b33b5e2e055d6cc7a900cb57c0a3a5eaabb8a0e7745802
    min_mint: 1
    min_burn: 1
    min_stake: 0
    min_lock: 0
    min_authorizers: 1
    percent_authorizers: 0
    max_delegates: 10
    max_fee: 100
    burn_address: "0000000000000000000000000000000000000000000000000000000000000123"
    cost:
      mint: 100
      burn: 100
      delete-authorizer: 100
      add-authorizer: 100

  faucetsc:
    owner_id: 1746b06bb09f55ee01b33b5e2e055d6cc7a900cb57c0a3a5eaabb8a0e7745802

internal:
  t: 2
  available_keys: 10
  now: 100000
  signature_scheme: bls0chain # don't change only bls0chian works
  start_tokens: 100000000000000
  bad: 50ms
  worry: 10ms
  satisfactory: 1ms
  time_unit: 1ms
  colour: true
  control_m: 25000
  control_n: 90
  show_output: false
<|MERGE_RESOLUTION|>--- conflicted
+++ resolved
@@ -1,5 +1,4 @@
 simulation:
-<<<<<<< HEAD
   num_clients: 210
   num_active_clients: 210
   num_miners: 100
@@ -8,16 +7,6 @@
   nun_active_sharders: 20
   num_allocations: 300
   num_blobbers: 100
-=======
-  num_clients: 21
-  num_active_clients: 21
-  num_miners: 5
-  num_active_miners: 5
-  nun_sharders: 5
-  nun_active_sharders: 5
-  num_allocations: 30
-  num_blobbers: 10
->>>>>>> bd8871f1
   num_validators: 10
   num_allocation_payers: 1 # number of clients contributing pools to an allocation
   num_allocation_payers_pools: 1  # number of allocation pools each contributor has

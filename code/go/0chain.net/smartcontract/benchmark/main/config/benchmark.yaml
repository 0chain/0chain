--- conflicted
+++ resolved
@@ -40,13 +40,10 @@
   omitted_tests:
   save_path: # do not add a load_path key, this is read from command line options
   load_concurrency: 4
-<<<<<<< HEAD
   event_database_benchmarks: true
   smart_contract_event_file: "edb_in.json"
   event_database_event_file: "edb_in.json"
-=======
   verify_burned_tokens: false
->>>>>>> 7cd718f0
 
 dbs:
   events:

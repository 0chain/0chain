simulation:
  num_clients: 21
  num_active_clients: 21
  num_miners: 5
  num_active_miners: 5
  nun_sharders: 5
  nun_active_sharders: 5
  num_allocations: 30
  num_blobbers: 10
  num_validators: 10
  num_allocation_payers: 1 # number of clients contributing pools to an allocation
  num_allocation_payers_pools: 1  # number of allocation pools each contributor has
  num_blobbers_per_Allocation: 4 # ideally make this even
  num_blobber_delegates: 10
  num_miner_delegates: 10
  num_sharder_delegates: 10
  num_curators: 1
  num_free_storage_assigners: 1
  num_vesting_destinations_client: 1
  num_write_redeem_allocation: 1
  num_challenges_blobber: 1
  num_authorizers: 12
  num_reward_partition_blobber: 5

options:
  verbose: true
  test_suites:
    - "storage"
    - "storage_rest"
<<<<<<< HEAD
=======
    - "miner"
    - "miner_rest"
    - "faucet"
    - "faucet_rest"
    - "vesting"
    - "vesting_rest"
    - "multi_sig"
    - "zcnscbridge"
    - "zcnscbridge_rest"
>>>>>>> c05b8a00
  omitted_tests:
  save_path: ./saved_data # do not add a load_path key, this is read from command line options

dbs:
  events:
    enabled: true
    name: events_db
    user: zchain_user
    password: zchian
    host: localhost
    port: 5432
    max_idle_conns: 100
    max_open_conns: 200
    conn_max_lifetime: 20s

smart_contracts:
  minersc:
    owner_id: 1746b06bb09f55ee01b33b5e2e055d6cc7a900cb57c0a3a5eaabb8a0e7745802
    min_delegates: 0
    max_delegates: 200
    min_stakke: 0.0
    max_stake: 170.0
    max_n: 7 # 100
    min_n: 3 # 3
    max_s: 2 # 30
    min_s: 1 # 1
    t_percent: .66
    k_percent: .75
    x_percent: 0.70
    reward_round_frequency: 250
    start_rounds: 50
    contribute_rounds: 50
    share_rounds: 50
    publish_rounds: 50
    wait_rounds: 50
    interest_rate: 0.0 # [0; 1)
    reward_rate: 1.0 # [0; 1)
    share_ratio: 0.8 # [0; 1)
    block_reward: 0.21 # tokens
    max_charge: 0.5 # %
    epoch: 15000000 # rounds
    reward_decline_rate: 0.1 # [0; 1), 0.1 = 10%
    interest_decline_rate: 0.1 # [0; 1), 0.1 = 10%
    max_mint: 1500000.0 # tokens

  storagesc:
    owner_id: 1746b06bb09f55ee01b33b5e2e055d6cc7a900cb57c0a3a5eaabb8a0e7745802
    min_alloc_size: 1024
    min_alloc_duration: 1y
    max_read_price: 100.0
    max_write_price: 100.0
    max_challenge_completion_time: 30m
    min_offer_duration: 10h
    min_blobber_capacity: 1024
    max_charge: 0.2
    min_stake: 0.0
    max_stake: 100.0
    max_delegates: 200
    diverse_blobbers: false
    failed_challenges_to_cancel: 0
    max_total_free_allocation: 10000
    max_individual_free_allocation: 170
    max_challenges_per_generation: 1
    validators_per_challenge: 2
    readpool:
      min_lock: 0.3
      min_lock_period: 1m
      max_lock_period: 8760h
    writepool:
      min_lock: 0.1
      min_lock_period: 2m
      max_lock_period: 8760h
    stakepool:
      min_lock: 0.1
    free_allocation_settings:
      data_shards: 4
      parity_shards: 4
      size: 10000
      duration: 50h
      read_price_range:
        min: 0.0
        max: 0.1
      write_price_range:
        min: 0.0
        max: 0.1
      max_challenge_completion_time: 30m
      read_pool_fraction: 0.2
    max_mint: 1500000.0
    challenge_enabled: true
    block_reward:
      block_reward: 1
      block_reward_change_period: 10000
      block_reward_change_ratio: 0.1
      qualifying_stake: 1
      sharder_ratio: 10
      miner_ratio: 40
      blobber_ratio: 50
      trigger_period: 30
  vestingsc:
    owner_id: 1746b06bb09f55ee01b33b5e2e055d6cc7a900cb57c0a3a5eaabb8a0e7745802
    min_lock: 0.01
    min_duration: 1m
    max_duration: 1000h
    max_destinations: 10
    max_description_length: 100
  zcnsc:
    owner_id: 1746b06bb09f55ee01b33b5e2e055d6cc7a900cb57c0a3a5eaabb8a0e7745802
    min_mint: 1
    min_burn: 1
    min_stake: 0
    min_lock: 0
    min_authorizers: 1
    percent_authorizers: 0
    max_delegates: 10
    max_fee: 100
    burn_address: "0000000000000000000000000000000000000000000000000000000000000123"
    cost:
      mint: 100
      burn: 100
      delete-authorizer: 100
      add-authorizer: 100

  faucetsc:
    owner_id: 1746b06bb09f55ee01b33b5e2e055d6cc7a900cb57c0a3a5eaabb8a0e7745802

internal:
  t: 2
  available_keys: 10
  now: 100000
  signature_scheme: bls0chain # don't change only bls0chian works
  start_tokens: 100000000000000
  bad: 50ms
  worry: 10ms
  satisfactory: 1ms
  time_unit: 1ms
  colour: true
  control_m: 25000
  control_n: 90
<|MERGE_RESOLUTION|>--- conflicted
+++ resolved
@@ -27,8 +27,6 @@
   test_suites:
     - "storage"
     - "storage_rest"
-<<<<<<< HEAD
-=======
     - "miner"
     - "miner_rest"
     - "faucet"
@@ -38,7 +36,6 @@
     - "multi_sig"
     - "zcnscbridge"
     - "zcnscbridge_rest"
->>>>>>> c05b8a00
   omitted_tests:
   save_path: ./saved_data # do not add a load_path key, this is read from command line options
 

simulation:
  num_clients: 30000
  num_active_clients: 30000
  num_miners: 110
  num_active_miners: 110
  nun_sharders: 30
  nun_active_sharders: 30
  num_allocations: 300000
  num_blobbers: 3000
  num_validators: 3000
  num_allocation_payers: 1 # number of clients contributing pools to an allocation
  num_allocation_payers_pools: 1  # number of allocation pools each contributor has
  num_blobbers_per_Allocation: 40 # ideally make this even
  num_blobber_delegates: 100
  num_miner_delegates: 100
  num_sharder_delegates: 100
  num_curators: 1
  num_free_storage_assigners: 1
  num_vesting_destinations_client: 1
  num_write_redeem_allocation: 1
  num_challenges_blobber: 1
  num_authorisers: 05

options:
  verbose: true
  test_suites:
    - "storage"
    - "storage_rest"
    - "miner"
    - "miner_rest"
    - "faucet"
    - "faucet_rest"
    - "interest_pool"
    - "interest_pool_rest"
    - "vesting"
    - "vesting_rest"
    - "multi_sig"
  omitted_tests:
  save_path: ./saved_data # do not add a load_path key, this is read from command line options

dbs:
  events:
    enabled: false
    name: events_db
    user: zchain_user
    password: zchian
    host: localhost
    port: 5432
    max_idle_conns: 100
    max_open_conns: 200
    conn_max_lifetime: 20s

smart_contracts:
  minersc:
    min_delegates: 0
    max_delegates: 200
    min_stakke: 0.0
    max_stake: 170.0
    max_n: 7 # 100
    min_n: 3 # 3
    max_s: 2 # 30
    min_s: 1 # 1
    t_percent: .66
    k_percent: .75
    x_percent: 0.70
    reward_round_frequency: 250
    start_rounds: 50
    contribute_rounds: 50
    share_rounds: 50
    publish_rounds: 50
    wait_rounds: 50
    interest_rate: 0.0 # [0; 1)
    reward_rate: 1.0 # [0; 1)
    share_ratio: 0.8 # [0; 1)
    block_reward: 0.21 # tokens
    max_charge: 0.5 # %
    epoch: 15000000 # rounds
    reward_decline_rate: 0.1 # [0; 1), 0.1 = 10%
    interest_decline_rate: 0.1 # [0; 1), 0.1 = 10%
    max_mint: 1500000.0 # tokens

  storagesc:
    min_alloc_size: 1024
    min_alloc_duration: 5m
    max_read_price: 100.0
    max_write_price: 100.0
    max_challenge_completion_time: 30m
    min_offer_duration: 10h
    min_blobber_capacity: 1024
    max_charge: 0.2
    min_stake: 0.0
    max_stake: 100.0
    max_delegates: 200
    diverse_blobbers: false
    failed_challenges_to_cancel: 0
    max_total_free_allocation: 10000
    max_individual_free_allocation: 170
<<<<<<< HEAD
    max_challenges_per_generation: 100
    validators_per_challenge: 2
=======
    max_challenges_per_generation: 1
>>>>>>> 7b3de616
    readpool:
      min_lock: 0.3
      min_lock_period: 1m
      max_lock_period: 8760h
    writepool:
      min_lock: 0.1
      min_lock_period: 2m
      max_lock_period: 8760h
    stakepool:
      min_lock: 0.1
    free_allocation_settings:
      data_shards: 4
      parity_shards: 4
      size: 10000
      duration: 50h
      read_price_range:
        min: 0.0
        max: 0.1
      write_price_range:
        min: 0.0
        max: 0.1
      max_challenge_completion_time: 30m
      read_pool_fraction: 0.2
    max_mint: 1500000.0
    challenge_enabled: true
  interestpoolsc:
    min_lock: 10
    apr: 0.1
    min_lock_period: 1m
    max_mint: 1500000.0
  vestingsc:
    min_lock: 0.01
    min_duration: 1m
    max_duration: 1000h
    max_destinations: 10
    max_description_length: 100
  zcn:
    min_mint_amount: 1
    percent_authorizers: 0
    min_authorizers: 1
    min_burn_amount: 1
    min_stake_amount: 0
    max_fee: 100
    burn_address: "0000000000000000000000000000000000000000000000000000000000000123"

internal:
  t: 2
  available_keys: 10
  now: 100000
  signature_scheme: bls0chain # don't change only bls0chian works
  start_tokens: 100000000000000
  bad: 50ms
  worry: 10ms
  satisfactory: 1ms
  time_unit: 1ms
  colour: true
  control_m: 25000
  control_n: 90
<|MERGE_RESOLUTION|>--- conflicted
+++ resolved
@@ -95,12 +95,8 @@
     failed_challenges_to_cancel: 0
     max_total_free_allocation: 10000
     max_individual_free_allocation: 170
-<<<<<<< HEAD
-    max_challenges_per_generation: 100
+    max_challenges_per_generation: 1
     validators_per_challenge: 2
-=======
-    max_challenges_per_generation: 1
->>>>>>> 7b3de616
     readpool:
       min_lock: 0.3
       min_lock_period: 1m

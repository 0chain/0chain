package control

import (
	"strconv"
	"testing"

	"0chain.net/smartcontract/minersc"

	"github.com/spf13/viper"

	cstate "0chain.net/chaincore/chain/state"
	"0chain.net/chaincore/transaction"
	bk "0chain.net/smartcontract/benchmark"
)

type BenchTest struct {
	name     string
	endpoint func(
		cstate.StateContextI,
	) error
}

func (bt BenchTest) Name() string {
	return bt.name
}

func (bt BenchTest) Transaction() *transaction.Transaction {
	return &transaction.Transaction{}
}

func (bt BenchTest) Run(balances cstate.StateContextI, _ *testing.B) error {
	err := bt.endpoint(balances)
	return err
}

func BenchmarkTests(
	_ bk.BenchData, _ bk.SignatureScheme,
) bk.TestSuite {
	var tests = []BenchTest{
		{
			name:     "control.access_array." + strconv.Itoa(viper.GetInt(bk.ControlM)),
			endpoint: controlArray,
		},
		{
			name:     "control.access_individual." + strconv.Itoa(viper.GetInt(bk.ControlN)),
			endpoint: controlIndividual,
		},
		{
			name:     "control.update_array." + strconv.Itoa(viper.GetInt(bk.ControlM)),
			endpoint: controlUpdateArray,
		},
		{
			name:     "control.update_individual." + strconv.Itoa(viper.GetInt(bk.ControlN)),
			endpoint: controlUpdateIndividual,
		},
		{
			name:     "control.all_miners." + strconv.Itoa(viper.GetInt(bk.NumMiners)),
			endpoint: allMiners,
		},
	}
	var testsI []bk.BenchTestI
	for _, test := range tests {
		testsI = append(testsI, test)
	}
	return bk.TestSuite{
		Source:     bk.Storage,
		Benchmarks: testsI,
	}
}

func controlIndividual(balances cstate.StateContextI) error {
	m := viper.GetInt(bk.ControlM)
	n := viper.GetInt(bk.ControlN)
	if m == 0 || n > m {
		return nil
	}

	var itArray []item
	for i := 0; i < n; i++ {
		var it item
<<<<<<< HEAD
		val, err := balances.GetTrieNode(getControlNKey(i), nil)
=======
		err := balances.GetTrieNode(getControlNKey(i), &it)
>>>>>>> 7b3de616
		if err != nil {
			return err
		}
		itArray = append(itArray, it)
	}
	return nil
}

func controlUpdateIndividual(balances cstate.StateContextI) error {
	m := viper.GetInt(bk.ControlM)
	n := viper.GetInt(bk.ControlN)
	if m == 0 || n > m {
		return nil
	}

	for i := 0; i < n; i++ {
		var it item
<<<<<<< HEAD
		val, err := balances.GetTrieNode(getControlNKey(i), nil)
=======
		err := balances.GetTrieNode(getControlNKey(i), &it)
>>>>>>> 7b3de616
		if err != nil {
			return err
		}

		it.Field = 1
		err = balances.InsertTrieNode(getControlNKey(i), &it)
		if err != nil {
			return err
		}
	}
	return nil
}

func controlArray(balances cstate.StateContextI) error {
	m := viper.GetInt(bk.ControlM)
	n := viper.GetInt(bk.ControlN)
	if m == 0 || n > m {
		return nil
	}

	var ia itemArray
<<<<<<< HEAD
	val, err := balances.GetTrieNode(controlMKey, nil)
=======
	err := balances.GetTrieNode(controlMKey, &ia)
>>>>>>> 7b3de616
	if err != nil {
		return err
	}

	return nil
}

func controlUpdateArray(balances cstate.StateContextI) error {
	m := viper.GetInt(bk.ControlM)
	n := viper.GetInt(bk.ControlN)
	if m == 0 || n > m {
		return nil
	}

	var ia itemArray
<<<<<<< HEAD
	val, err := balances.GetTrieNode(controlMKey, nil)
=======
	err := balances.GetTrieNode(controlMKey, &ia)
>>>>>>> 7b3de616
	if err != nil {
		return err
	}

	ia.Fields = append(ia.Fields, 1)
	err = balances.InsertTrieNode(controlMKey, &ia)
	if err != nil {
		return err
	}

	return nil
}

func allMiners(balances cstate.StateContextI) error {
<<<<<<< HEAD
	nodesBytes, err := balances.GetTrieNode(minersc.AllMinersKey, nil)
	if err != nil {
		return err
	}

=======
>>>>>>> 7b3de616
	nodesList := &minersc.MinerNodes{}
	err := balances.GetTrieNode(minersc.AllMinersKey, nodesList)
	return err
}<|MERGE_RESOLUTION|>--- conflicted
+++ resolved
@@ -78,11 +78,7 @@
 	var itArray []item
 	for i := 0; i < n; i++ {
 		var it item
-<<<<<<< HEAD
-		val, err := balances.GetTrieNode(getControlNKey(i), nil)
-=======
-		err := balances.GetTrieNode(getControlNKey(i), &it)
->>>>>>> 7b3de616
+		it, err := balances.GetTrieNode(getControlNKey(i), &it)
 		if err != nil {
 			return err
 		}
@@ -100,11 +96,7 @@
 
 	for i := 0; i < n; i++ {
 		var it item
-<<<<<<< HEAD
-		val, err := balances.GetTrieNode(getControlNKey(i), nil)
-=======
-		err := balances.GetTrieNode(getControlNKey(i), &it)
->>>>>>> 7b3de616
+		it, err := balances.GetTrieNode(getControlNKey(i), &it)
 		if err != nil {
 			return err
 		}
@@ -126,11 +118,7 @@
 	}
 
 	var ia itemArray
-<<<<<<< HEAD
-	val, err := balances.GetTrieNode(controlMKey, nil)
-=======
-	err := balances.GetTrieNode(controlMKey, &ia)
->>>>>>> 7b3de616
+	ia, err := balances.GetTrieNode(controlMKey, &ia)
 	if err != nil {
 		return err
 	}
@@ -146,11 +134,7 @@
 	}
 
 	var ia itemArray
-<<<<<<< HEAD
-	val, err := balances.GetTrieNode(controlMKey, nil)
-=======
-	err := balances.GetTrieNode(controlMKey, &ia)
->>>>>>> 7b3de616
+	ia, err := balances.GetTrieNode(controlMKey, &ia)
 	if err != nil {
 		return err
 	}
@@ -165,14 +149,6 @@
 }
 
 func allMiners(balances cstate.StateContextI) error {
-<<<<<<< HEAD
-	nodesBytes, err := balances.GetTrieNode(minersc.AllMinersKey, nil)
-	if err != nil {
-		return err
-	}
-
-=======
->>>>>>> 7b3de616
 	nodesList := &minersc.MinerNodes{}
 	err := balances.GetTrieNode(minersc.AllMinersKey, nodesList)
 	return err

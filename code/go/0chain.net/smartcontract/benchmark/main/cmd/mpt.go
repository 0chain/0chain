package cmd

import (
	"encoding/hex"
	"fmt"
	"golang.org/x/net/context"
	"os"
	"path"
	"sync"
	"time"

	"0chain.net/chaincore/config"
	"0chain.net/chaincore/currency"

	"0chain.net/core/common"
	"0chain.net/smartcontract/stakepool/spenum"

	"0chain.net/smartcontract/zcnsc"

	"0chain.net/core/datastore"
	"0chain.net/smartcontract/benchmark/main/cmd/control"
	ebk "0chain.net/smartcontract/dbs/benchmark"
	"0chain.net/smartcontract/multisigsc"
	"0chain.net/smartcontract/vestingsc"

	"0chain.net/smartcontract/dbs/event"

	"0chain.net/smartcontract/benchmark/main/cmd/log"

	"0chain.net/smartcontract/faucetsc"

	"0chain.net/chaincore/node"

	"0chain.net/smartcontract/benchmark"

	"0chain.net/chaincore/block"
	cstate "0chain.net/chaincore/chain/state"
	"0chain.net/chaincore/state"
	"0chain.net/chaincore/transaction"
	"0chain.net/core/encryption"
	"0chain.net/core/util"
	"0chain.net/smartcontract/minersc"
	"0chain.net/smartcontract/storagesc"
	"github.com/spf13/viper"
)

var BenchDataKey = encryption.Hash("benchData")
var executor = common.NewWithContextFunc(4)

func extractMpt(mpt *util.MerklePatriciaTrie, root util.Key) *util.MerklePatriciaTrie {
	pNode := mpt.GetNodeDB()
	memNode := util.NewMemoryNodeDB()
	levelNode := util.NewLevelNodeDB(
		memNode,
		pNode,
		false,
	)
	return util.NewMerklePatriciaTrie(levelNode, 1, root)
}

func getBalances(
	txn *transaction.Transaction,
	mpt *util.MerklePatriciaTrie,
	data benchmark.BenchData,
) (*util.MerklePatriciaTrie, cstate.StateContextI) {
	bk := &block.Block{
		MagicBlock: &block.MagicBlock{
			StartingRound: 0,
		},
		PrevBlock: &block.Block{},
	}
	bk.Round = 2
	bk.CreationDate = common.Timestamp(viper.GetInt64(benchmark.MptCreationTime))
	bk.MinerID = minersc.GetMockNodeId(0, spenum.Miner)
	node.Self.Underlying().SetKey(minersc.GetMockNodeId(0, spenum.Miner))
	magicBlock := &block.MagicBlock{}
	signatureScheme := &encryption.BLS0ChainScheme{}
	return mpt, cstate.NewStateContext(
		bk,
		mpt,
		txn,
		func(*block.Block) []string { return data.Sharders },
		func() *block.Block { return bk },
		func() *block.MagicBlock { return magicBlock },
		func() encryption.SignatureScheme { return signatureScheme },
		func() *block.Block { return bk },
		data.EventDb,
	)
}

func getMpt(loadPath, configPath string, exec *common.WithContextFunc) (*util.MerklePatriciaTrie, util.Key, benchmark.BenchData) {
	defer func() {
		if r := recover(); r != nil {
			fmt.Println("Recovered in getMpt", r)
		}
	}()
	var mptDir string
	savePath := viper.GetString(benchmark.OptionSavePath)
	executor = exec

	if len(savePath) > 0 {
		if loadPath != savePath {
			if err := os.MkdirAll(savePath, os.ModePerm); err != nil {
				log.Fatal("making save directory", savePath)
			}
			if err := viper.WriteConfigAs(path.Join(savePath, "benchmark.yaml")); err != nil {
				log.Fatal("cannot copy config file to", savePath)
			}
		}
		mptDir = path.Join(savePath, "mpt_db")
	} else {
		mptDir = "./mpt_db"
	}

	if len(loadPath) == 0 {
		return setUpMpt(mptDir)
	}

	return openMpt(mptDir)
}

func openMpt(loadPath string) (*util.MerklePatriciaTrie, util.Key, benchmark.BenchData) {
	pNode, err := util.NewPNodeDB(
		loadPath,
		loadPath+"log",
	)
	if err != nil {
		log.Fatal(err)
	}
	pMpt := util.NewMerklePatriciaTrie(pNode, 1, nil)

	root := viper.GetString(benchmark.MptRoot)
	rootBytes, err := hex.DecodeString(root)
	var eventDb *event.EventDb
	if viper.GetBool(benchmark.EventDbEnabled) {
		eventDb = createEventsDb()
	}
	if err != nil {
		panic(err)
	}

	creationDate := common.Timestamp(viper.GetInt64(benchmark.MptCreationTime))
	benchData := benchmark.BenchData{EventDb: eventDb}
	_, balances := getBalances(
		&transaction.Transaction{CreationDate: creationDate},
		extractMpt(pMpt, rootBytes),
		benchData,
	)

	err = balances.GetTrieNode(BenchDataKey, &benchData)
	if err != nil {
		log.Fatal(err)
	}

	return pMpt, rootBytes, benchData
}

func setUpMpt(
	dbPath string,
) (*util.MerklePatriciaTrie, util.Key, benchmark.BenchData) {
	defer func() {
		if r := recover(); r != nil {
			fmt.Println("Recovered in setUpMpt", r)
		}
	}()

	log.Println("starting building blockchain")
	mptGenTime := time.Now()

	pNode, err := util.NewPNodeDB(
		dbPath,
		dbPath+"log",
	)
	if err != nil {
		panic(err)
	}
	pMpt := util.NewMerklePatriciaTrie(pNode, 1, nil)
	log.Println("made empty blockchain")

	timer := time.Now()
	clients, publicKeys, privateKeys := addMockClients(context.Background(), pMpt)
	log.Println("added clients\t", time.Since(timer))

	timer = time.Now()
	faucetsc.FundMockFaucetSmartContract(pMpt)
	log.Println("funded faucet\t", time.Since(timer))

	timer = time.Now()
	pMpt.GetNodeDB().(*util.PNodeDB).TrackDBVersion(1)

	bk := &block.Block{}
	magicBlock := &block.MagicBlock{}
	signatureScheme := &encryption.BLS0ChainScheme{}

	balances := cstate.NewStateContext(
		bk,
		pMpt,
		&transaction.Transaction{
			HashIDField: datastore.HashIDField{
				Hash: encryption.Hash("mock transaction hash"),
			},
			CreationDate: common.Now(),
		},
		func(*block.Block) []string { return []string{} },
		func() *block.Block { return bk },
		func() *block.MagicBlock { return magicBlock },
		func() encryption.SignatureScheme { return signatureScheme },
		nil,
		nil,
	)

	log.Println("created balances\t", time.Since(timer))

	var eventDb *event.EventDb
	if viper.GetBool(benchmark.EventDbEnabled) {
<<<<<<< HEAD
		timer = time.Now()

		eventDb, err = event.NewEventDb(config.DbAccess{
			Enabled:         viper.GetBool(benchmark.EventDbEnabled),
			Name:            viper.GetString(benchmark.EventDbName),
			User:            viper.GetString(benchmark.EventDbUser),
			Password:        viper.GetString(benchmark.EventDbPassword),
			Host:            viper.GetString(benchmark.EventDbHost),
			Port:            viper.GetString(benchmark.EventDbPort),
			MaxIdleConns:    viper.GetInt(benchmark.EventDbMaxIdleConns),
			MaxOpenConns:    viper.GetInt(benchmark.EventDbOpenConns),
			ConnMaxLifetime: viper.GetDuration(benchmark.EventDbConnMaxLifetime),
		})
		if err != nil {
			log.Fatal(err)
		}
		err = eventDb.Drop()
		if err != nil {
			log.Fatal(err)
		}

		if err := eventDb.AutoMigrate(); err != nil {
			log.Fatal(err)
		}
		log.Println("created event database\t", time.Since(timer))
=======
		eventDb = createEventsDb()
>>>>>>> b7a2de11
	}

	var wg sync.WaitGroup
	var (
		blobbers         []*storagesc.StorageNode
		miners, sharders []string
	)

	wg.Add(1)
	go func() {
		defer wg.Done()
		timer := time.Now()
		_ = storagesc.SetMockConfig(balances)
		viper.Set(benchmark.MptCreationTime, timer.Unix())
		log.Println("created storage config\t", time.Since(timer))
	}()

	wg.Add(1)
	go func() {
		defer wg.Done()
		timer := time.Now()
		blobbers = storagesc.AddMockBlobbers(eventDb, balances)
		log.Println("added blobbers\t", time.Since(timer))
	}()

	wg.Add(1)
	go func() {
		defer wg.Done()
		timer := time.Now()
		_ = storagesc.AddMockValidators(publicKeys, eventDb, balances)
		log.Println("added validators\t", time.Since(timer))
	}()

	wg.Add(1)
	go func() {
		defer wg.Done()
		timer := time.Now()
		miners = minersc.AddMockNodes(clients, spenum.Miner, eventDb, balances)
		log.Println("added miners\t", time.Since(timer))
	}()

	wg.Add(1)
	go func() {
		defer wg.Done()
		timer := time.Now()
		sharders = minersc.AddMockNodes(clients, spenum.Miner, eventDb, balances)
		log.Println("added sharders\t", time.Since(timer))
	}()

	wg.Wait()

	// used as foreign key
	timer = time.Now()
	ebk.AddMockBlocks(miners, eventDb)
	log.Println("added mock blocks\t", time.Since(timer))

	// used as foreign key
	timer = time.Now()
	ebk.AddMockTransactions(clients, eventDb)
	log.Println("added mock transaction\t", time.Since(timer))

	timer = time.Now()
	stakePools := storagesc.GetMockBlobberStakePools(clients, eventDb, balances)
	log.Println("created blobber stake pools\t", time.Since(timer))

	wg.Add(1)
	go func() {
		defer wg.Done()
		timer := time.Now()
		storagesc.GetMockValidatorStakePools(clients, balances)
		log.Println("added validator stake pools\t", time.Since(timer))
	}()
	wg.Add(1)
	go func() {
		defer wg.Done()
		timer := time.Now()
		storagesc.AddMockAllocations(clients, publicKeys, eventDb, balances)
		log.Println("added allocations\t", time.Since(timer))
	}()

	wg.Add(1)
	go func() {
		defer wg.Done()
		timer := time.Now()
		storagesc.AddMockReadPools(clients, balances)
		log.Println("added allocation read pools\t", time.Since(timer))
	}()

	wg.Add(1)
	go func() {
		defer wg.Done()
		timer := time.Now()
		storagesc.AddMockWritePools(clients, balances)
		log.Println("added allocation write pools\t", time.Since(timer))
	}()

	wg.Add(1)
	go func() {
		defer wg.Done()
		timer := time.Now()
		storagesc.AddMockFundedPools(clients, balances)
		log.Println("added allocation funded pools\t", time.Since(timer))
	}()

	wg.Add(1)
	go func() {
		defer wg.Done()
		timer := time.Now()
		storagesc.AddMockChallengePools(balances)
		log.Println("added challenge pools\t", time.Since(timer))
	}()

	wg.Add(1)
	go func() {
		defer wg.Done()
		timer := time.Now()
		storagesc.AddMockChallenges(blobbers, eventDb, balances)
		log.Println("added challenges\t", time.Since(timer))
	}()
	wg.Add(1)
	go func() {
		defer wg.Done()
		timer := time.Now()
		storagesc.AddMockClientAllocation(clients, balances)
		log.Println("added client allocations\t", time.Since(timer))
	}()
	wg.Add(1)
	go func() {
		defer wg.Done()
		timer := time.Now()
		storagesc.SaveMockStakePools(stakePools, balances)
		log.Println("saved blobber stake pools\t", time.Since(timer))
	}()
	wg.Add(1)
	go func() {
		defer wg.Done()
		timer := time.Now()
		minersc.AddNodeDelegates(clients, miners, sharders, balances)
		log.Println("adding miners and sharders delegates\t", time.Since(timer))
	}()
	wg.Add(1)
	go func() {
		defer wg.Done()
		timer := time.Now()
		minersc.AddMagicBlock(miners, sharders, balances)
		log.Println("add magic block\t", time.Since(timer))
	}()
	wg.Add(1)
	go func() {
		defer wg.Done()
		timer := time.Now()
		minersc.SetUpNodes(miners, sharders)
		log.Println("registering miners and sharders\t", time.Since(timer))
	}()

	wg.Add(1)
	go func() {
		defer wg.Done()
		timer := time.Now()
		minersc.AddPhaseNode(balances)
		log.Println("added miners phase node\t", time.Since(timer))
	}()

	wg.Add(1)
	go func() {
		defer wg.Done()
		timer := time.Now()
		storagesc.AddMockFreeStorageAssigners(clients, publicKeys, balances)
		log.Println("added free storage assigners\t", time.Since(timer))
	}()
	wg.Add(1)
	go func() {
		defer wg.Done()
		timer := time.Now()
		storagesc.AddMockWriteRedeems(clients, publicKeys, eventDb, balances)
		log.Println("added read redeems\t", time.Since(timer))
	}()
	wg.Add(1)
	go func() {
		defer wg.Done()
		timer := time.Now()
		faucetsc.AddMockGlobalNode(balances)
		log.Println("added faucet global node\t", time.Since(timer))
	}()
	wg.Add(1)
	go func() {
		defer wg.Done()
		timer := time.Now()
		faucetsc.AddMockUserNodes(clients, balances)
		log.Println("added faucet user nodes\t", time.Since(timer))
	}()

	wg.Add(1)
	go func() {
		defer wg.Done()
		timer := time.Now()
		multisigsc.AddMockWallets(clients, publicKeys, balances)
		log.Println("added client wallets\t", time.Since(timer))
	}()
	wg.Add(1)
	go func() {
		defer wg.Done()
		timer := time.Now()
		vestingsc.AddMockClientPools(clients, balances)
		log.Println("added vesting client pools\t", time.Since(timer))
	}()
	wg.Add(1)
	go func() {
		defer wg.Done()
		timer := time.Now()
		vestingsc.AddMockVestingPools(clients, balances)
		vestingsc.AddMockConfig(balances)
		log.Println("added vesting pools\t", time.Since(timer))
	}()

	wg.Add(1)
	go func() {
		defer wg.Done()
		timer := time.Now()
		zcnsc.Setup(eventDb, clients, publicKeys, balances)
		log.Println("added zcnsc\t", time.Since(timer))
	}()

	wg.Add(1)
	go func() {
		defer wg.Done()
		timer := time.Now()
		control.AddControlObjects(balances)
		log.Println("added control objects\t", time.Since(timer))
	}()

	wg.Add(1)
	go func() {
		defer wg.Done()
		timer = time.Now()
		ebk.AddMockEvents(eventDb)
		log.Println("added mock events\t", time.Since(timer))
	}()

	wg.Add(1)
	go func() {
		defer wg.Done()
		timer = time.Now()
		ebk.AddMockErrors(eventDb)
		log.Println("added mock errors\t", time.Since(timer))
	}()

	var benchData benchmark.BenchData
	wg.Add(1)
	go func() {
		defer wg.Done()
		benchData.EventDb = eventDb
		benchData.Clients = clients
		benchData.PublicKeys = publicKeys
		benchData.PrivateKeys = privateKeys
		benchData.Sharders = sharders

		if _, err := balances.InsertTrieNode(BenchDataKey, &benchData); err != nil {
			log.Fatal(err)
		}
	}()

	wg.Wait()

	timer = time.Now()
	root := balances.GetState().GetRoot()
	hexBytes := make([]byte, hex.EncodedLen(len(root)))
	hex.Encode(hexBytes, root)
	viper.Set(benchmark.MptRoot, string(hexBytes))
	log.Println("saved simulation parameters\t", time.Since(timer))
	log.Println("mpt generation took:", time.Since(mptGenTime))

	return pMpt, balances.GetState().GetRoot(), benchData
}

func createEventsDb() *event.EventDb {
	timer := time.Now()
	var eventDb *event.EventDb
	tick := func() (*event.EventDb, error) {
		return event.NewEventDb(dbs.DbAccess{
			Enabled:         viper.GetBool(benchmark.EventDbEnabled),
			Name:            viper.GetString(benchmark.EventDbName),
			User:            viper.GetString(benchmark.EventDbUser),
			Password:        viper.GetString(benchmark.EventDbPassword),
			Host:            viper.GetString(benchmark.EventDbHost),
			Port:            viper.GetString(benchmark.EventDbPort),
			MaxIdleConns:    viper.GetInt(benchmark.EventDbMaxIdleConns),
			MaxOpenConns:    viper.GetInt(benchmark.EventDbOpenConns),
			ConnMaxLifetime: viper.GetDuration(benchmark.EventDbConnMaxLifetime),
		})
	}

	t := time.NewTicker(time.Second)
	var err error
	eventDb, err = tick()
	if err != nil {
		for {
			<-t.C
			eventDb, err = tick()
			if err == nil {
				break
			} else {
				log.Println("no connection to eventDB yet: " + err.Error())
			}
		}

	}
	if err != nil {
		log.Fatal(err)
	}
	err = eventDb.Drop()
	if err != nil {
		log.Fatal(err)
	}

	if err := eventDb.AutoMigrate(); err != nil {
		log.Fatal(err)
	}
	log.Println("created event database\t", time.Since(timer))
	return eventDb
}

func addMockClients(ctx context.Context,
	pMpt *util.MerklePatriciaTrie,
) ([]string, []string, []string) {
	var clientIds, publicKeys, privateKeys []string
	activeClients := viper.GetInt(benchmark.NumActiveClients)
	for i := 0; i < viper.GetInt(benchmark.NumClients); i++ {
		err := executor.Run(ctx, func(i int) func() error {
			return func() error {
				blsScheme := BLS0ChainScheme{}
				err := blsScheme.GenerateKeys()
				if err != nil {
					return err
				}
				publicKeyBytes, err := hex.DecodeString(blsScheme.GetPublicKey())
				if err != nil {
					return err
				}
				clientID := encryption.Hash(publicKeyBytes)

				if i < activeClients {
					clientIds = append(clientIds, clientID)
					publicKeys = append(publicKeys, blsScheme.GetPublicKey())
					privateKeys = append(privateKeys, blsScheme.GetPrivateKey())
				}
				is := &state.State{}
				_ = is.SetTxnHash("0000000000000000000000000000000000000000000000000000000000000000")
				is.Balance = currency.Coin(viper.GetInt64(benchmark.StartTokens))
				_, err = pMpt.Insert(util.Path(clientID), is)
				if err != nil {
					return err
				}
				return nil
			}
		}(i))
		if err != nil {
			panic(err)
		}
	}

	return clientIds, publicKeys, privateKeys
}<|MERGE_RESOLUTION|>--- conflicted
+++ resolved
@@ -213,10 +213,287 @@
 
 	var eventDb *event.EventDb
 	if viper.GetBool(benchmark.EventDbEnabled) {
-<<<<<<< HEAD
+		eventDb = createEventsDb()
+	}
+
+	var wg sync.WaitGroup
+	var (
+		blobbers         []*storagesc.StorageNode
+		miners, sharders []string
+	)
+
+	wg.Add(1)
+	go func() {
+		defer wg.Done()
+		timer := time.Now()
+		_ = storagesc.SetMockConfig(balances)
+		viper.Set(benchmark.MptCreationTime, timer.Unix())
+		log.Println("created storage config\t", time.Since(timer))
+	}()
+
+	wg.Add(1)
+	go func() {
+		defer wg.Done()
+		timer := time.Now()
+		blobbers = storagesc.AddMockBlobbers(eventDb, balances)
+		log.Println("added blobbers\t", time.Since(timer))
+	}()
+
+	wg.Add(1)
+	go func() {
+		defer wg.Done()
+		timer := time.Now()
+		_ = storagesc.AddMockValidators(publicKeys, eventDb, balances)
+		log.Println("added validators\t", time.Since(timer))
+	}()
+
+	wg.Add(1)
+	go func() {
+		defer wg.Done()
+		timer := time.Now()
+		miners = minersc.AddMockNodes(clients, spenum.Miner, eventDb, balances)
+		log.Println("added miners\t", time.Since(timer))
+	}()
+
+	wg.Add(1)
+	go func() {
+		defer wg.Done()
+		timer := time.Now()
+		sharders = minersc.AddMockNodes(clients, spenum.Miner, eventDb, balances)
+		log.Println("added sharders\t", time.Since(timer))
+	}()
+
+	wg.Wait()
+
+	// used as foreign key
+	timer = time.Now()
+	ebk.AddMockBlocks(miners, eventDb)
+	log.Println("added mock blocks\t", time.Since(timer))
+
+	// used as foreign key
+	timer = time.Now()
+	ebk.AddMockTransactions(clients, eventDb)
+	log.Println("added mock transaction\t", time.Since(timer))
+
+	timer = time.Now()
+	stakePools := storagesc.GetMockBlobberStakePools(clients, eventDb, balances)
+	log.Println("created blobber stake pools\t", time.Since(timer))
+
+	wg.Add(1)
+	go func() {
+		defer wg.Done()
+		timer := time.Now()
+		storagesc.GetMockValidatorStakePools(clients, balances)
+		log.Println("added validator stake pools\t", time.Since(timer))
+	}()
+	wg.Add(1)
+	go func() {
+		defer wg.Done()
+		timer := time.Now()
+		storagesc.AddMockAllocations(clients, publicKeys, eventDb, balances)
+		log.Println("added allocations\t", time.Since(timer))
+	}()
+
+	wg.Add(1)
+	go func() {
+		defer wg.Done()
+		timer := time.Now()
+		storagesc.AddMockReadPools(clients, balances)
+		log.Println("added allocation read pools\t", time.Since(timer))
+	}()
+
+	wg.Add(1)
+	go func() {
+		defer wg.Done()
+		timer := time.Now()
+		storagesc.AddMockWritePools(clients, balances)
+		log.Println("added allocation write pools\t", time.Since(timer))
+	}()
+
+	wg.Add(1)
+	go func() {
+		defer wg.Done()
+		timer := time.Now()
+		storagesc.AddMockFundedPools(clients, balances)
+		log.Println("added allocation funded pools\t", time.Since(timer))
+	}()
+
+	wg.Add(1)
+	go func() {
+		defer wg.Done()
+		timer := time.Now()
+		storagesc.AddMockChallengePools(balances)
+		log.Println("added challenge pools\t", time.Since(timer))
+	}()
+
+	wg.Add(1)
+	go func() {
+		defer wg.Done()
+		timer := time.Now()
+		storagesc.AddMockChallenges(blobbers, eventDb, balances)
+		log.Println("added challenges\t", time.Since(timer))
+	}()
+	wg.Add(1)
+	go func() {
+		defer wg.Done()
+		timer := time.Now()
+		storagesc.AddMockClientAllocation(clients, balances)
+		log.Println("added client allocations\t", time.Since(timer))
+	}()
+	wg.Add(1)
+	go func() {
+		defer wg.Done()
+		timer := time.Now()
+		storagesc.SaveMockStakePools(stakePools, balances)
+		log.Println("saved blobber stake pools\t", time.Since(timer))
+	}()
+	wg.Add(1)
+	go func() {
+		defer wg.Done()
+		timer := time.Now()
+		minersc.AddNodeDelegates(clients, miners, sharders, balances)
+		log.Println("adding miners and sharders delegates\t", time.Since(timer))
+	}()
+	wg.Add(1)
+	go func() {
+		defer wg.Done()
+		timer := time.Now()
+		minersc.AddMagicBlock(miners, sharders, balances)
+		log.Println("add magic block\t", time.Since(timer))
+	}()
+	wg.Add(1)
+	go func() {
+		defer wg.Done()
+		timer := time.Now()
+		minersc.SetUpNodes(miners, sharders)
+		log.Println("registering miners and sharders\t", time.Since(timer))
+	}()
+
+	wg.Add(1)
+	go func() {
+		defer wg.Done()
+		timer := time.Now()
+		minersc.AddPhaseNode(balances)
+		log.Println("added miners phase node\t", time.Since(timer))
+	}()
+
+	wg.Add(1)
+	go func() {
+		defer wg.Done()
+		timer := time.Now()
+		storagesc.AddMockFreeStorageAssigners(clients, publicKeys, balances)
+		log.Println("added free storage assigners\t", time.Since(timer))
+	}()
+	wg.Add(1)
+	go func() {
+		defer wg.Done()
+		timer := time.Now()
+		storagesc.AddMockWriteRedeems(clients, publicKeys, eventDb, balances)
+		log.Println("added read redeems\t", time.Since(timer))
+	}()
+	wg.Add(1)
+	go func() {
+		defer wg.Done()
+		timer := time.Now()
+		faucetsc.AddMockGlobalNode(balances)
+		log.Println("added faucet global node\t", time.Since(timer))
+	}()
+	wg.Add(1)
+	go func() {
+		defer wg.Done()
+		timer := time.Now()
+		faucetsc.AddMockUserNodes(clients, balances)
+		log.Println("added faucet user nodes\t", time.Since(timer))
+	}()
+
+	wg.Add(1)
+	go func() {
+		defer wg.Done()
+		timer := time.Now()
+		multisigsc.AddMockWallets(clients, publicKeys, balances)
+		log.Println("added client wallets\t", time.Since(timer))
+	}()
+	wg.Add(1)
+	go func() {
+		defer wg.Done()
+		timer := time.Now()
+		vestingsc.AddMockClientPools(clients, balances)
+		log.Println("added vesting client pools\t", time.Since(timer))
+	}()
+	wg.Add(1)
+	go func() {
+		defer wg.Done()
+		timer := time.Now()
+		vestingsc.AddMockVestingPools(clients, balances)
+		vestingsc.AddMockConfig(balances)
+		log.Println("added vesting pools\t", time.Since(timer))
+	}()
+
+	wg.Add(1)
+	go func() {
+		defer wg.Done()
+		timer := time.Now()
+		zcnsc.Setup(eventDb, clients, publicKeys, balances)
+		log.Println("added zcnsc\t", time.Since(timer))
+	}()
+
+	wg.Add(1)
+	go func() {
+		defer wg.Done()
+		timer := time.Now()
+		control.AddControlObjects(balances)
+		log.Println("added control objects\t", time.Since(timer))
+	}()
+
+	wg.Add(1)
+	go func() {
+		defer wg.Done()
 		timer = time.Now()
-
-		eventDb, err = event.NewEventDb(config.DbAccess{
+		ebk.AddMockEvents(eventDb)
+		log.Println("added mock events\t", time.Since(timer))
+	}()
+
+	wg.Add(1)
+	go func() {
+		defer wg.Done()
+		timer = time.Now()
+		ebk.AddMockErrors(eventDb)
+		log.Println("added mock errors\t", time.Since(timer))
+	}()
+
+	var benchData benchmark.BenchData
+	wg.Add(1)
+	go func() {
+		defer wg.Done()
+		benchData.EventDb = eventDb
+		benchData.Clients = clients
+		benchData.PublicKeys = publicKeys
+		benchData.PrivateKeys = privateKeys
+		benchData.Sharders = sharders
+
+		if _, err := balances.InsertTrieNode(BenchDataKey, &benchData); err != nil {
+			log.Fatal(err)
+		}
+	}()
+
+	wg.Wait()
+
+	timer = time.Now()
+	root := balances.GetState().GetRoot()
+	hexBytes := make([]byte, hex.EncodedLen(len(root)))
+	hex.Encode(hexBytes, root)
+	viper.Set(benchmark.MptRoot, string(hexBytes))
+	log.Println("saved simulation parameters\t", time.Since(timer))
+	log.Println("mpt generation took:", time.Since(mptGenTime))
+
+	return pMpt, balances.GetState().GetRoot(), benchData
+}
+
+func createEventsDb() *event.EventDb {
+	timer := time.Now()
+	var eventDb *event.EventDb
+	tick := func() (*event.EventDb, error) {
+		return event.NewEventDb(config.DbAccess{
 			Enabled:         viper.GetBool(benchmark.EventDbEnabled),
 			Name:            viper.GetString(benchmark.EventDbName),
 			User:            viper.GetString(benchmark.EventDbUser),
@@ -227,311 +504,7 @@
 			MaxOpenConns:    viper.GetInt(benchmark.EventDbOpenConns),
 			ConnMaxLifetime: viper.GetDuration(benchmark.EventDbConnMaxLifetime),
 		})
-		if err != nil {
-			log.Fatal(err)
-		}
-		err = eventDb.Drop()
-		if err != nil {
-			log.Fatal(err)
-		}
-
-		if err := eventDb.AutoMigrate(); err != nil {
-			log.Fatal(err)
-		}
-		log.Println("created event database\t", time.Since(timer))
-=======
-		eventDb = createEventsDb()
->>>>>>> b7a2de11
-	}
-
-	var wg sync.WaitGroup
-	var (
-		blobbers         []*storagesc.StorageNode
-		miners, sharders []string
-	)
-
-	wg.Add(1)
-	go func() {
-		defer wg.Done()
-		timer := time.Now()
-		_ = storagesc.SetMockConfig(balances)
-		viper.Set(benchmark.MptCreationTime, timer.Unix())
-		log.Println("created storage config\t", time.Since(timer))
-	}()
-
-	wg.Add(1)
-	go func() {
-		defer wg.Done()
-		timer := time.Now()
-		blobbers = storagesc.AddMockBlobbers(eventDb, balances)
-		log.Println("added blobbers\t", time.Since(timer))
-	}()
-
-	wg.Add(1)
-	go func() {
-		defer wg.Done()
-		timer := time.Now()
-		_ = storagesc.AddMockValidators(publicKeys, eventDb, balances)
-		log.Println("added validators\t", time.Since(timer))
-	}()
-
-	wg.Add(1)
-	go func() {
-		defer wg.Done()
-		timer := time.Now()
-		miners = minersc.AddMockNodes(clients, spenum.Miner, eventDb, balances)
-		log.Println("added miners\t", time.Since(timer))
-	}()
-
-	wg.Add(1)
-	go func() {
-		defer wg.Done()
-		timer := time.Now()
-		sharders = minersc.AddMockNodes(clients, spenum.Miner, eventDb, balances)
-		log.Println("added sharders\t", time.Since(timer))
-	}()
-
-	wg.Wait()
-
-	// used as foreign key
-	timer = time.Now()
-	ebk.AddMockBlocks(miners, eventDb)
-	log.Println("added mock blocks\t", time.Since(timer))
-
-	// used as foreign key
-	timer = time.Now()
-	ebk.AddMockTransactions(clients, eventDb)
-	log.Println("added mock transaction\t", time.Since(timer))
-
-	timer = time.Now()
-	stakePools := storagesc.GetMockBlobberStakePools(clients, eventDb, balances)
-	log.Println("created blobber stake pools\t", time.Since(timer))
-
-	wg.Add(1)
-	go func() {
-		defer wg.Done()
-		timer := time.Now()
-		storagesc.GetMockValidatorStakePools(clients, balances)
-		log.Println("added validator stake pools\t", time.Since(timer))
-	}()
-	wg.Add(1)
-	go func() {
-		defer wg.Done()
-		timer := time.Now()
-		storagesc.AddMockAllocations(clients, publicKeys, eventDb, balances)
-		log.Println("added allocations\t", time.Since(timer))
-	}()
-
-	wg.Add(1)
-	go func() {
-		defer wg.Done()
-		timer := time.Now()
-		storagesc.AddMockReadPools(clients, balances)
-		log.Println("added allocation read pools\t", time.Since(timer))
-	}()
-
-	wg.Add(1)
-	go func() {
-		defer wg.Done()
-		timer := time.Now()
-		storagesc.AddMockWritePools(clients, balances)
-		log.Println("added allocation write pools\t", time.Since(timer))
-	}()
-
-	wg.Add(1)
-	go func() {
-		defer wg.Done()
-		timer := time.Now()
-		storagesc.AddMockFundedPools(clients, balances)
-		log.Println("added allocation funded pools\t", time.Since(timer))
-	}()
-
-	wg.Add(1)
-	go func() {
-		defer wg.Done()
-		timer := time.Now()
-		storagesc.AddMockChallengePools(balances)
-		log.Println("added challenge pools\t", time.Since(timer))
-	}()
-
-	wg.Add(1)
-	go func() {
-		defer wg.Done()
-		timer := time.Now()
-		storagesc.AddMockChallenges(blobbers, eventDb, balances)
-		log.Println("added challenges\t", time.Since(timer))
-	}()
-	wg.Add(1)
-	go func() {
-		defer wg.Done()
-		timer := time.Now()
-		storagesc.AddMockClientAllocation(clients, balances)
-		log.Println("added client allocations\t", time.Since(timer))
-	}()
-	wg.Add(1)
-	go func() {
-		defer wg.Done()
-		timer := time.Now()
-		storagesc.SaveMockStakePools(stakePools, balances)
-		log.Println("saved blobber stake pools\t", time.Since(timer))
-	}()
-	wg.Add(1)
-	go func() {
-		defer wg.Done()
-		timer := time.Now()
-		minersc.AddNodeDelegates(clients, miners, sharders, balances)
-		log.Println("adding miners and sharders delegates\t", time.Since(timer))
-	}()
-	wg.Add(1)
-	go func() {
-		defer wg.Done()
-		timer := time.Now()
-		minersc.AddMagicBlock(miners, sharders, balances)
-		log.Println("add magic block\t", time.Since(timer))
-	}()
-	wg.Add(1)
-	go func() {
-		defer wg.Done()
-		timer := time.Now()
-		minersc.SetUpNodes(miners, sharders)
-		log.Println("registering miners and sharders\t", time.Since(timer))
-	}()
-
-	wg.Add(1)
-	go func() {
-		defer wg.Done()
-		timer := time.Now()
-		minersc.AddPhaseNode(balances)
-		log.Println("added miners phase node\t", time.Since(timer))
-	}()
-
-	wg.Add(1)
-	go func() {
-		defer wg.Done()
-		timer := time.Now()
-		storagesc.AddMockFreeStorageAssigners(clients, publicKeys, balances)
-		log.Println("added free storage assigners\t", time.Since(timer))
-	}()
-	wg.Add(1)
-	go func() {
-		defer wg.Done()
-		timer := time.Now()
-		storagesc.AddMockWriteRedeems(clients, publicKeys, eventDb, balances)
-		log.Println("added read redeems\t", time.Since(timer))
-	}()
-	wg.Add(1)
-	go func() {
-		defer wg.Done()
-		timer := time.Now()
-		faucetsc.AddMockGlobalNode(balances)
-		log.Println("added faucet global node\t", time.Since(timer))
-	}()
-	wg.Add(1)
-	go func() {
-		defer wg.Done()
-		timer := time.Now()
-		faucetsc.AddMockUserNodes(clients, balances)
-		log.Println("added faucet user nodes\t", time.Since(timer))
-	}()
-
-	wg.Add(1)
-	go func() {
-		defer wg.Done()
-		timer := time.Now()
-		multisigsc.AddMockWallets(clients, publicKeys, balances)
-		log.Println("added client wallets\t", time.Since(timer))
-	}()
-	wg.Add(1)
-	go func() {
-		defer wg.Done()
-		timer := time.Now()
-		vestingsc.AddMockClientPools(clients, balances)
-		log.Println("added vesting client pools\t", time.Since(timer))
-	}()
-	wg.Add(1)
-	go func() {
-		defer wg.Done()
-		timer := time.Now()
-		vestingsc.AddMockVestingPools(clients, balances)
-		vestingsc.AddMockConfig(balances)
-		log.Println("added vesting pools\t", time.Since(timer))
-	}()
-
-	wg.Add(1)
-	go func() {
-		defer wg.Done()
-		timer := time.Now()
-		zcnsc.Setup(eventDb, clients, publicKeys, balances)
-		log.Println("added zcnsc\t", time.Since(timer))
-	}()
-
-	wg.Add(1)
-	go func() {
-		defer wg.Done()
-		timer := time.Now()
-		control.AddControlObjects(balances)
-		log.Println("added control objects\t", time.Since(timer))
-	}()
-
-	wg.Add(1)
-	go func() {
-		defer wg.Done()
-		timer = time.Now()
-		ebk.AddMockEvents(eventDb)
-		log.Println("added mock events\t", time.Since(timer))
-	}()
-
-	wg.Add(1)
-	go func() {
-		defer wg.Done()
-		timer = time.Now()
-		ebk.AddMockErrors(eventDb)
-		log.Println("added mock errors\t", time.Since(timer))
-	}()
-
-	var benchData benchmark.BenchData
-	wg.Add(1)
-	go func() {
-		defer wg.Done()
-		benchData.EventDb = eventDb
-		benchData.Clients = clients
-		benchData.PublicKeys = publicKeys
-		benchData.PrivateKeys = privateKeys
-		benchData.Sharders = sharders
-
-		if _, err := balances.InsertTrieNode(BenchDataKey, &benchData); err != nil {
-			log.Fatal(err)
-		}
-	}()
-
-	wg.Wait()
-
-	timer = time.Now()
-	root := balances.GetState().GetRoot()
-	hexBytes := make([]byte, hex.EncodedLen(len(root)))
-	hex.Encode(hexBytes, root)
-	viper.Set(benchmark.MptRoot, string(hexBytes))
-	log.Println("saved simulation parameters\t", time.Since(timer))
-	log.Println("mpt generation took:", time.Since(mptGenTime))
-
-	return pMpt, balances.GetState().GetRoot(), benchData
-}
-
-func createEventsDb() *event.EventDb {
-	timer := time.Now()
-	var eventDb *event.EventDb
-	tick := func() (*event.EventDb, error) {
-		return event.NewEventDb(dbs.DbAccess{
-			Enabled:         viper.GetBool(benchmark.EventDbEnabled),
-			Name:            viper.GetString(benchmark.EventDbName),
-			User:            viper.GetString(benchmark.EventDbUser),
-			Password:        viper.GetString(benchmark.EventDbPassword),
-			Host:            viper.GetString(benchmark.EventDbHost),
-			Port:            viper.GetString(benchmark.EventDbPort),
-			MaxIdleConns:    viper.GetInt(benchmark.EventDbMaxIdleConns),
-			MaxOpenConns:    viper.GetInt(benchmark.EventDbOpenConns),
-			ConnMaxLifetime: viper.GetDuration(benchmark.EventDbConnMaxLifetime),
-		})
+
 	}
 
 	t := time.NewTicker(time.Second)

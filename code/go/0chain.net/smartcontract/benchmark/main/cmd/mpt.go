--- conflicted
+++ resolved
@@ -2,21 +2,11 @@
 
 import (
 	"encoding/hex"
-<<<<<<< HEAD
-
-	"0chain.net/smartcontract/stakepool/spenum"
-
-	"0chain.net/smartcontract/dbs"
-	"0chain.net/smartcontract/dbs/event"
-
-	"0chain.net/smartcontract/zcnsc"
-=======
 	"fmt"
 	"os"
 	"path"
 	"sync"
 	"time"
->>>>>>> b6c5a516
 
 	"0chain.net/smartcontract/benchmark/main/cmd/control"
 	"0chain.net/smartcontract/interestpoolsc"
@@ -72,8 +62,8 @@
 		PrevBlock: &block.Block{},
 	}
 	bk.Round = 2
-	bk.MinerID = minersc.GetMockNodeId(0, spenum.Miner)
-	node.Self.Underlying().SetKey(minersc.GetMockNodeId(0, spenum.Miner))
+	bk.MinerID = minersc.GetMockNodeId(0, minersc.NodeTypeMiner)
+	node.Self.Underlying().SetKey(minersc.GetMockNodeId(0, minersc.NodeTypeMiner))
 	magicBlock := &block.MagicBlock{}
 	signatureScheme := &encryption.BLS0ChainScheme{}
 	return mpt, cstate.NewStateContext(
@@ -228,52 +218,6 @@
 		validators       []*storagesc.ValidationNode
 		miners, sharders []string
 	)
-<<<<<<< HEAD
-	log.Println("added allocations")
-	storagesc.SaveMockStakePools(stakePools, balances)
-	log.Println("added stake pools")
-	miners := minersc.AddMockNodes(clients, spenum.Miner, balances)
-	log.Println("added miners")
-	sharders := minersc.AddMockNodes(clients, spenum.Sharder, balances)
-	log.Println("added sharders")
-	minersc.AddNodeDelegates(clients, miners, sharders, balances)
-	log.Println("adding miners and sharders delegates")
-	minersc.AddMagicBlock(miners, sharders, balances)
-	log.Println("add magic block")
-	minersc.SetUpNodes(miners, sharders)
-	log.Println("registering miners and sharders")
-	storagesc.AddMockFreeStorageAssigners(clients, publicKeys, balances)
-	log.Println("added free storage assigners")
-	storagesc.AddMockStats(balances)
-	log.Println("added storage stats")
-	storagesc.AddMockWriteRedeems(clients, publicKeys, balances)
-	log.Println("added read redeems")
-	faucetsc.AddMockGlobalNode(balances)
-	log.Println("added faucet global node")
-	faucetsc.AddMockUserNodes(clients, balances)
-	log.Println("added faucet user nodes")
-	interestpoolsc.AddMockNodes(clients, balances)
-	log.Println("added user nodes")
-	multisigsc.AddMockWallets(clients, publicKeys, balances)
-	log.Println("added client wallets")
-	vestingsc.AddVestingPools(clients, balances)
-	log.Println("added vesting pools")
-	minersc.AddPhaseNode(balances)
-	log.Println("added miners phase node")
-	zcnsc.Setup(clients, publicKeys, balances)
-	log.Println("added zcnsc")
-	log.Println("added phase node")
-	control.AddControlObjects(balances)
-	log.Println("added control objects")
-
-	return pMpt, balances.GetState().GetRoot(), benchmark.BenchData{
-		Clients:     clients,
-		PublicKeys:  publicKeys,
-		PrivateKeys: privateKeys,
-		Sharders:    sharders,
-		EventDb:     eventDb,
-	}
-=======
 
 	wg.Add(1)
 	go func() {
@@ -530,7 +474,6 @@
 	log.Println("mpt generation took:", time.Since(mptGenTime))
 
 	return pMpt, balances.GetState().GetRoot(), benchData
->>>>>>> b6c5a516
 }
 
 func addMockClients(

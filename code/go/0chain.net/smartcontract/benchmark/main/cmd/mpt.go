--- conflicted
+++ resolved
@@ -66,14 +66,9 @@
 		PrevBlock: &block.Block{},
 	}
 	bk.Round = 2
-<<<<<<< HEAD
+	bk.CreationDate = common.Timestamp(time.Now().Unix())
 	bk.MinerID = minersc.GetMockNodeId(0, spenum.Miner)
 	node.Self.Underlying().SetKey(minersc.GetMockNodeId(0, spenum.Miner))
-=======
-	bk.CreationDate = common.Timestamp(time.Now().Unix())
-	bk.MinerID = minersc.GetMockNodeId(0, minersc.NodeTypeMiner)
-	node.Self.Underlying().SetKey(minersc.GetMockNodeId(0, minersc.NodeTypeMiner))
->>>>>>> 4cc7e385
 	magicBlock := &block.MagicBlock{}
 	signatureScheme := &encryption.BLS0ChainScheme{}
 	return mpt, cstate.NewStateContext(
@@ -256,9 +251,6 @@
 	go func() {
 		defer wg.Done()
 		timer = time.Now()
-<<<<<<< HEAD
-		miners = minersc.AddMockNodes(clients, spenum.Miner, eventDb, balances)
-=======
 		_ = storagesc.AddMockValidators(publicKeys, eventDb, balances)
 		log.Println("added blobbers\t", time.Since(timer))
 	}()
@@ -267,8 +259,7 @@
 	go func() {
 		defer wg.Done()
 		timer = time.Now()
-		miners = minersc.AddMockNodes(clients, minersc.NodeTypeMiner, eventDb, balances)
->>>>>>> 4cc7e385
+		miners = minersc.AddMockNodes(clients, spenum.Miner, eventDb, balances)
 		log.Println("added miners\t", time.Since(timer))
 	}()
 

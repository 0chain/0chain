package cmd

import (
	"encoding/json"
	"fmt"
	"os"

	"strconv"
	"strings"
	"sync"
	"testing"
	"time"

	"0chain.net/core/config"
	"0chain.net/smartcontract/dbs/postgresql"

	"0chain.net/smartcontract/dbs/event"

	cstate "0chain.net/chaincore/chain/state"
	"0chain.net/chaincore/transaction"
	"0chain.net/core/common"
	"0chain.net/core/viper"
	"0chain.net/smartcontract/benchmark/main/cmd/log"
	ebk "0chain.net/smartcontract/dbs/benchmark"
	"0chain.net/smartcontract/faucetsc"
	"0chain.net/smartcontract/minersc"
	"0chain.net/smartcontract/rest"
	"0chain.net/smartcontract/storagesc"
	"0chain.net/smartcontract/vestingsc"
	"0chain.net/smartcontract/zcnsc"
	"github.com/0chain/common/core/currency"

	"0chain.net/smartcontract/benchmark"
	"github.com/0chain/common/core/util"
)

type benchmarkResults struct {
	test      benchmark.BenchTestI
	result    testing.BenchmarkResult
	timings   map[string]time.Duration
	numEvents int
	error
}

type suiteResults struct {
	name    string
	results []benchmarkResults
}

type chainer struct {
	qsc cstate.TimedQueryStateContextI
}

func (ch *chainer) GetQueryStateContext() cstate.TimedQueryStateContextI {
	return ch.qsc
}

func (ch *chainer) SetQueryStateContext(qsc cstate.TimedQueryStateContextI) {
	ch.qsc = qsc
}

func runSuites(
	suites []benchmark.TestSuite,
	mpt *util.MerklePatriciaTrie,
	root util.Key,
	data *benchmark.BenchData,
) []suiteResults {
	var results []suiteResults
	var wg sync.WaitGroup

	_, readOnlyBalances := getBalances(
		&transaction.Transaction{},
		extractMpt(mpt, root),
		data,
	)
	timedBalance := cstate.NewTimedQueryStateContext(readOnlyBalances, func() common.Timestamp {
		return data.Now
	})
	restSetup := &rest.RestHandler{
		QueryChainer: &chainer{
			qsc: timedBalance,
		},
	}
	faucetsc.SetupRestHandler(restSetup)
	minersc.SetupRestHandler(restSetup)
	storagesc.SetupRestHandler(restSetup)
	vestingsc.SetupRestHandler(restSetup)
	zcnsc.SetupRestHandler(restSetup)

	var eventMap = make(map[string][]event.Event)
	for _, suite := range suites {
		log.Println("starting suite ==>", suite.Source)
		wg.Add(1)
		go func(suite benchmark.TestSuite, wg *sync.WaitGroup) {
			defer wg.Done()
			var suiteResult []benchmarkResults
			if suite.ReadOnly {
				suiteResult = runReadOnlySuite(suite, timedBalance)
			} else {
				var events map[string][]event.Event
				suiteResult, events = runSuite(suite, mpt, root, data)
				for key, value := range events {
					if len(value) > 0 {
						eventMap[key] = value
					}
				}
			}
			if suiteResult == nil {
				return
			}
			results = append(results, suiteResults{
				name:    benchmark.SourceNames[suite.Source],
				results: suiteResult,
			})
		}(suite, &wg)
	}
	wg.Wait()
	data.EventDb.Close()

	if viper.GetString(benchmark.OptionsSmartContractEventFile) != "" {
		err := writeEvents(viper.GetString(benchmark.OptionsSmartContractEventFile), eventMap)
		if err != nil {
			log.Fatal("error writing out events: " + err.Error())
		}
	}

	if viper.GetBool(benchmark.OptionsEventDatabaseBenchmarks) {
		if viper.GetString(benchmark.OptionsSmartContractEventFile) != viper.GetString(benchmark.OptionsEventDatabaseEventFile) {
			var err error
			eventMap, err = readEventDbTests(viper.GetString(benchmark.OptionsEventDatabaseEventFile))
			if err != nil {
				log.Fatal(fmt.Sprintf("error reading event db benchmarks file %s: %v",
					viper.GetString(benchmark.OptionsEventDatabaseEventFile), err))
			}
		}
		timer := time.Now()
		log.Println("\nstarting benchmark tests")
		suiteResult := runEventDatabaseSuite(ebk.GetBenchmarkTestSuite(eventMap, benchmark.EventDatabase), data.EventDb)
		results = append(results, suiteResults{
			name:    benchmark.SourceNames[benchmark.EventDatabase],
			results: suiteResult,
		})

		log.Println("\nstarting benchmark event tests")
		suiteResultEvents := runEventDatabaseSuite(ebk.GetBenchmarkTestSuite(eventMap, benchmark.EventDatabaseEvents), data.EventDb)
		results = append(results, suiteResults{
			name:    benchmark.SourceNames[benchmark.EventDatabaseEvents],
			results: suiteResultEvents,
		})

		log.Println("\nstarting benchmark aggregate tests")
		suiteResultAggregates := runEventDatabaseSuite(ebk.GetBenchmarkTestSuite(eventMap, benchmark.EventDatabaseAggregates), data.EventDb)
		results = append(results, suiteResults{
			name:    benchmark.SourceNames[benchmark.EventDatabaseAggregates],
			results: suiteResultAggregates,
		})

		log.Println("finished benchmark tests, took:", time.Since(timer))
	}
	return results
}

func runReadOnlySuite(
	suite benchmark.TestSuite,
	balances cstate.TimedQueryStateContext,
) []benchmarkResults {
	if !viper.GetBool(benchmark.EventDbEnabled) || balances.GetEventDB() == nil {
		log.Println("event database not enabled, skipping ", suite.Source.String())
		return nil
	}

	var benchmarkResult []benchmarkResults
	var wg sync.WaitGroup
	for _, bm := range suite.Benchmarks {
		wg.Add(1)
		go func(bm benchmark.BenchTestI, wg *sync.WaitGroup) {
			defer wg.Done()
			defer func() {
				if r := recover(); r != nil {
					fmt.Println("Recovered in benchmark test", bm.Name(), "message", r)
				}
			}()
			timer := time.Now()
			log.Println("starting", bm.Name())
			var err error
			result := testing.Benchmark(func(b *testing.B) {
				for i := 0; i < b.N; i++ {
					err = bm.Run(balances, b)
				}
			})
			benchmarkResult = append(
				benchmarkResult,
				benchmarkResults{
					test:   bm,
					result: result,
					error:  err,
				},
			)
			log.Println("test", bm.Name(), "done. took:", time.Since(timer))
		}(bm, &wg)
	}
	wg.Wait()
	return benchmarkResult
}

func runSuite(
	suite benchmark.TestSuite,
	mpt *util.MerklePatriciaTrie,
	root util.Key,
	data *benchmark.BenchData,
) ([]benchmarkResults, map[string][]event.Event) {
	var benchmarkResult []benchmarkResults
	var benchmarkEvents = make(map[string][]event.Event)
	var wg sync.WaitGroup
	scAddresses := []string{
		minersc.ADDRESS,
		storagesc.ADDRESS,
		faucetsc.ADDRESS,
		zcnsc.ADDRESS,
	}
	clientsMap := make(map[string]struct{}, len(data.Clients))
	for _, c := range append(data.Clients, scAddresses...) {
		clientsMap[c] = struct{}{}
	}

	for _, bm := range suite.Benchmarks {
		wg.Add(1)
		go func(bm benchmark.BenchTestI, wg *sync.WaitGroup) {
			defer wg.Done()
			defer func() {
				if r := recover(); r != nil {
					fmt.Println("Recovered in benchmark test", bm.Name(), "message", r)
				}
			}()
			timer := time.Now()
			log.Println("starting", bm.Name())
			var err error
			var runCount int
			var balances cstate.StateContextI
			result := testing.Benchmark(func(b *testing.B) {
				b.StopTimer()
				var prevMptHashRoot string
				_ = prevMptHashRoot
				for i := 0; i < b.N; i++ {
					cloneMPT := util.CloneMPT(mpt)
					_, balances = getBalances(
						bm.Transaction(),
						extractMpt(cloneMPT, root),
						data,
					)
					timedBalance := cstate.NewTimedQueryStateContext(balances, func() common.Timestamp {
						return data.Now
					})

					// do the balances checking only once, otherwise it would slow down the tests too much
					var totalBalanceBefore currency.Coin
					if viper.GetBool(benchmark.OptionVerifyBurnedTokens) {
						if i == 0 {
							// get client balances and all delegate pools' balances before running the test
							// compare it
							for _, c := range append(data.Clients, scAddresses...) {
								bal, err := timedBalance.GetClientBalance(c)
								if err != nil {
									log.Fatal(err)
								}
								totalBalanceBefore += bal
							}
						}
					}

					b.StartTimer()
					err = bm.Run(timedBalance, b)
					b.StopTimer()

					unknownMintTransferClients := make(map[string]struct{})
					if viper.GetBool(benchmark.OptionVerifyBurnedTokens) {
						// data.Clients is subset of all clients, so we need to check if there are
						// any unknown clients that minted to or transferred to
						unknownMintTransferClients := make(map[string]struct{})
						if err == nil {
							for _, tt := range timedBalance.GetTransfers() {
								if _, ok := clientsMap[tt.ToClientID]; !ok {
									unknownMintTransferClients[tt.ToClientID] = struct{}{}
								}
							}

							for c := range unknownMintTransferClients {
								bl, err := balances.GetClientBalance(c)
								if err != nil {
									log.Fatal(err)
								}
								totalBalanceBefore += bl
							}

							mockUpdateState(bm.Name(), bm.Transaction(), balances)
						}
					}

					runCount++
					currMptHashRoot := util.ToHex(timedBalance.GetState().GetRoot())
					if i > 0 && currMptHashRoot != prevMptHashRoot {
						log.Println("MPT state root mismatch detected! benchmark test name:", bm.Name())
						log.Println("Run:", i, "Previous MPT state root:", prevMptHashRoot, "Current MPT state root:", currMptHashRoot)
						err = fmt.Errorf("MPT hash root mismatch detected: running same function resulted in different MPT states")
						b.FailNow()
					} else {
						prevMptHashRoot = currMptHashRoot
					}

					if viper.GetBool(benchmark.OptionVerifyBurnedTokens) {
						if i == 0 {
							// get balances after mints
							unknownAddresses := make([]string, 0, len(unknownMintTransferClients))
							for c := range unknownMintTransferClients {
								unknownAddresses = append(unknownAddresses, c)
							}
							var totalBalanceAfter currency.Coin
							for _, c := range append(append(data.Clients, scAddresses...),
								unknownAddresses...) {
								bal, err := timedBalance.GetClientBalance(c)
								if err != nil {
									log.Fatal(err)
								}
								totalBalanceAfter += bal
							}

							if totalBalanceBefore != totalBalanceAfter {
								log.Fatal(fmt.Sprintf("name:%s\ntokens mint or burned unexpected\nbefore:%v\nafter:-minted:%v\n",
									bm.Name(),
									totalBalanceBefore,
									totalBalanceAfter))
							}
						}
					}
				}
				benchmarkEvents[bm.Name()] = balances.GetEvents()
			})

			var resTimings map[string]time.Duration
			if wt, ok := bm.(benchmark.WithTimings); ok && len(wt.Timings()) > 0 {
				resTimings = wt.Timings()
			}

			benchmarkResult = append(
				benchmarkResult,
				benchmarkResults{
					test:      bm,
					result:    result,
					error:     err,
					timings:   resTimings,
					numEvents: len(benchmarkEvents[bm.Name()]),
				},
			)

			log.Println("test", bm.Name(), "done. took:", time.Since(timer), "run count is:", runCount)
		}(bm, &wg)
	}
	wg.Wait()
	return benchmarkResult, benchmarkEvents
}

func writeEvents(filename string, events map[string][]event.Event) error {
	if filename == "" {
		return nil
	}
	data, err := json.MarshalIndent(events, "", " ")
	if err != nil {
		return err
	}
	return os.WriteFile(filename, data, 0644)
}

func runEventDatabaseSuite(
	suite benchmark.TestSuite,
	edb *event.EventDb,
) []benchmarkResults {
	var benchmarkResult []benchmarkResults
	const dummyChainId = ""
	const dummyPort = 1
	config.InitConfigurationGlobal(
		edb.Config().Host,
		dummyChainId,
		dummyPort,
		event.NewTestConfig(edb.Settings()),
	)
	//var wg sync.WaitGroup
	pdb, err := postgresql.NewPostgresDB(edb.Config())
	if err != nil {
		log.Fatal("creating parent postgres db:", err)
	}

<<<<<<< HEAD
=======
	// Add edb partitions
	_ = edb.AddPartitions(0)

>>>>>>> f596309c
	for _, bm := range suite.Benchmarks {
		//wg.Add(1)
		//go func(bm benchmark.BenchTestI, wg *sync.WaitGroup) {
		//defer wg.Done()
		log.Println("edb bench test starting... bm name:", bm.Name())
		timer := time.Now()
		var err error
		result := testing.Benchmark(func(b *testing.B) {
			for i := 0; i < b.N; i++ {
				err = runEventDatabaseBenchmark(b, edb, pdb, bm, i)
			}
		})
		benchmarkResult = append(
			benchmarkResult,
			benchmarkResults{
				test:   bm,
				result: result,
				error:  err,
			},
		)
		log.Println("edb test", bm.Name(), "done. took:", time.Since(timer))
		//}(bm, &wg)
	}
	//wg.Wait()
	return benchmarkResult
}

func CleanDbName(name string, index int) string {
	cleanName := strings.Replace("event_benchmark_"+name, ".", "_", -1) + "_" + strconv.Itoa(index)
	cleanName = strings.Replace(cleanName, "-", "_", -1)
	cleanName = strings.ToLower(cleanName)
	return cleanName
}

func runEventDatabaseBenchmark(
	b *testing.B,
	edb *event.EventDb,
	pdb *postgresql.PostgresDB,
	bm benchmark.BenchTestI,
	index int,
) (err error) {
	b.StopTimer()
	cleanName := CleanDbName(bm.Name(), index)
	cloneEdb, err := edb.Clone(cleanName, pdb)
	if err != nil {
		fmt.Println("error cloning event database: " + err.Error())
		return err
	}
	defer func() {
		if r := recover(); r != nil {
			log.Println("Recovered from panic running events", r)
		}
		cloneEdb.Close()
		deleteError := pdb.Drop(cleanName)
		if deleteError != nil {
			log.Println("error deleting event database: " + deleteError.Error())
		}
	}()
	balances := cstate.NewStateContext(
		nil,
		nil,
		nil,
		nil,
		nil,
		nil,
		nil,
		nil,
		cloneEdb,
	)
	timedBalance := cstate.NewTimedQueryStateContext(balances, func() common.Timestamp {
		return 0
	})
	b.StartTimer()
	err = bm.Run(timedBalance, b)
	b.StopTimer()
	return err
}<|MERGE_RESOLUTION|>--- conflicted
+++ resolved
@@ -389,12 +389,9 @@
 		log.Fatal("creating parent postgres db:", err)
 	}
 
-<<<<<<< HEAD
-=======
 	// Add edb partitions
 	_ = edb.AddPartitions(0)
 
->>>>>>> f596309c
 	for _, bm := range suite.Benchmarks {
 		//wg.Add(1)
 		//go func(bm benchmark.BenchTestI, wg *sync.WaitGroup) {

package cmd

import (
	"fmt"
	"path"
	"sort"
	"time"

	"0chain.net/smartcontract/zcnsc"

	"0chain.net/smartcontract/benchmark/main/cmd/control"

	"0chain.net/chaincore/node"
	"0chain.net/core/logging"
	bk "0chain.net/smartcontract/benchmark"
	"0chain.net/smartcontract/benchmark/main/cmd/log"
	"0chain.net/smartcontract/faucetsc"
	"0chain.net/smartcontract/minersc"
	"0chain.net/smartcontract/multisigsc"
	"0chain.net/smartcontract/storagesc"
	"0chain.net/smartcontract/vestingsc"
	"github.com/spf13/cobra"
	"github.com/spf13/viper"
)

const (
	defaultConfigPath = "testdata/benchmark.yaml"
)

var benchmarkSources = map[bk.Source]func(data bk.BenchData, sigScheme bk.SignatureScheme) bk.TestSuite{
	bk.Storage:         storagesc.BenchmarkTests,
	bk.StorageRest:     storagesc.BenchmarkRestTests,
	bk.Miner:           minersc.BenchmarkTests,
	bk.MinerRest:       minersc.BenchmarkRestTests,
	bk.Faucet:          faucetsc.BenchmarkTests,
	bk.FaucetRest:      faucetsc.BenchmarkRestTests,
<<<<<<< HEAD
	bk.InterestPool:    interestpoolsc.BenchmarkTests,
=======
>>>>>>> c05b8a00
	bk.Vesting:         vestingsc.BenchmarkTests,
	bk.VestingRest:     vestingsc.BenchmarkRestTests,
	bk.MultiSig:        multisigsc.BenchmarkTests,
	bk.ZCNSCBridge:     zcnsc.BenchmarkTests,
	bk.ZCNSCBridgeRest: zcnsc.BenchmarkRestTests,
	bk.Control:         control.BenchmarkTests,
}

func init() {
	logging.InitLogging("testing", "")
	node.Self = &node.SelfNode{
		Node: node.Provider(),
	}
	rootCmd.PersistentFlags().Bool("verbose", true, "show updates")
	rootCmd.PersistentFlags().StringSlice("tests", nil, "list of tests to show, nil show all")
	rootCmd.PersistentFlags().StringSlice("omit", nil, "list endpoints to omit")
	rootCmd.PersistentFlags().String("config", defaultConfigPath, "path to config file")
	rootCmd.PersistentFlags().String("load", "", "path to mpt")
}

func Execute() error {
	return rootCmd.Execute()
}

var rootCmd = &cobra.Command{
	Use:   "benchmark",
	Short: "Benchmark 0chain smart-contract",
	Long:  `Benchmark 0chain smart-contract`,
	Run: func(cmd *cobra.Command, args []string) {
		defer func() {
			if r := recover(); r != nil {
				fmt.Println("Recovered in benchmark function", r)
			}
		}()
		totalTimer := time.Now()
		// path to config file can only come from command line options
		loadPath, configPath := loadPath(cmd.Flags())

		GetViper(loadPath)
		log.PrintSimSettings()

		tests, omittedTests := setupOptions(cmd.Flags())
		log.Println("read in command line options")

		mpt, root, data := getMpt(loadPath, configPath)
		log.Println("finished setting up blockchain", "root", string(root))

		savePath := viper.GetString(bk.OptionSavePath)
		if len(savePath) > 0 && loadPath != savePath {
			if err := viper.WriteConfigAs(path.Join(savePath, "benchmark.yaml")); err != nil {
				log.Fatal("cannot copy config file to", savePath)
			}
		}
		testsTimer := time.Now()
		suites := getTestSuites(data, tests, omittedTests)
		results := runSuites(suites, mpt, root, data)
		log.Println()
		log.Println("tests took", time.Since(testsTimer))
		log.Println("benchmark took", time.Since(totalTimer))
		printResults(results)
	},
}

func printResults(results []suiteResults) {
	const (
		colourReset  = "\033[0m"
		colourRed    = "\033[31m"
		colourGreen  = "\033[32m"
		colourYellow = "\033[33m"
		colourPurple = "\033[35m"
	)

	var (
		verbose = log.GetVerbose()
		colour  string
		bad     = viper.GetDuration(bk.Bad)
		worry   = viper.GetDuration(bk.Worry)
		good    = viper.GetDuration(bk.Satisfactory)
	)

	if verbose {
		fmt.Println("\nResults")
	}

	sort.SliceStable(results, func(i, j int) bool {
		return results[i].name < results[j].name
	})
	for _, suiteResult := range results {
		sort.SliceStable(suiteResult.results, func(i, j int) bool {
			return suiteResult.results[i].test.Name() < suiteResult.results[j].test.Name()
		})
	}
	for _, suiteResult := range results {
		if verbose {
			fmt.Printf("\nbenchmark suite " + suiteResult.name + "\n")
		}
		for _, bkResult := range suiteResult.results {
			takenMs := float64(bkResult.result.T.Milliseconds()) / float64(bkResult.result.N)
			takenDuration := time.Duration(takenMs * float64(time.Millisecond))
			if !verbose || !viper.GetBool(bk.Colour) {
				colour = colourReset
			} else if takenDuration >= bad {
				colour = colourRed
			} else if takenDuration > worry {
				colour = colourPurple
			} else if takenDuration > good {
				colour = colourYellow
			} else {
				colour = colourGreen
			}

			statusColor := colourGreen
			status := "OK"
			errMessage := ""
			err := bkResult.error

			if err != nil {
				status = "FAILED"
				errMessage = " - " + err.Error()
				statusColor = colourRed
			}

			if verbose {
				fmt.Printf(
					"%s%s,%f%s%s %s%s%s%s\n",
					colour,
					bkResult.test.Name(),
					takenMs,
					colourReset,
					"ms",
					statusColor,
					status,
					errMessage,
					colourReset,
				)
			} else {
				fmt.Printf(
					"%s,%f %s%s%s%s\n",
					bkResult.test.Name(),
					takenMs,
					statusColor,
					status,
					errMessage,
					colourReset,
				)
			}
		}
	}
}<|MERGE_RESOLUTION|>--- conflicted
+++ resolved
@@ -34,10 +34,6 @@
 	bk.MinerRest:       minersc.BenchmarkRestTests,
 	bk.Faucet:          faucetsc.BenchmarkTests,
 	bk.FaucetRest:      faucetsc.BenchmarkRestTests,
-<<<<<<< HEAD
-	bk.InterestPool:    interestpoolsc.BenchmarkTests,
-=======
->>>>>>> c05b8a00
 	bk.Vesting:         vestingsc.BenchmarkTests,
 	bk.VestingRest:     vestingsc.BenchmarkRestTests,
 	bk.MultiSig:        multisigsc.BenchmarkTests,

--- conflicted
+++ resolved
@@ -34,12 +34,9 @@
 	bk.Vesting:          vestingsc.BenchmarkTests,
 	bk.VestingRest:      vestingsc.BenchmarkRestTests,
 	bk.MultiSig:         multisigsc.BenchmarkTests,
-<<<<<<< HEAD
-	bk.Control:          control.BenchmarkTests,
-=======
 	bk.ZCNSCBridge:      zcnsc.BenchmarkTests,
 	bk.ZCNSCBridgeRest:  zcnsc.BenchmarkRestTests,
->>>>>>> 971e6182
+	bk.Control:          control.BenchmarkTests,
 }
 
 func init() {

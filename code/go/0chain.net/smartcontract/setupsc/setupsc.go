package setupsc

import (
	"log"

	"0chain.net/chaincore/config"
	"0chain.net/chaincore/smartcontract"
	sci "0chain.net/chaincore/smartcontractinterface"
	"0chain.net/core/viper"
	"0chain.net/smartcontract/faucetsc"
	"0chain.net/smartcontract/interestpoolsc"
	"0chain.net/smartcontract/magmasc"
	"0chain.net/smartcontract/minersc"
	"0chain.net/smartcontract/multisigsc"
	"0chain.net/smartcontract/storagesc"
	"0chain.net/smartcontract/vestingsc"
	"0chain.net/smartcontract/zcnsc"
)

type SCName int

const (
	Faucet SCName = iota
	Storage
	Interest
	Multisig
	Miner
	Vesting
<<<<<<< HEAD
	Magma
=======
	Zcn
>>>>>>> b0e530be
)

var (
	SCNames = []string{
		"faucet",
		"storage",
		"interest",
		"multisig",
		"miner",
		"vesting",
<<<<<<< HEAD
		magmasc.Name,
	}

	SCCode = map[string]SCName{
		"faucet":     Faucet,
		"storage":    Storage,
		"zrc20":      Zrc20,
		"interest":   Interest,
		"multisig":   Multisig,
		"miner":      Miner,
		"vesting":    Vesting,
		magmasc.Name: Magma,
	}
)

// SetupSmartContracts initialize smart contract addresses.
func SetupSmartContracts() {
	for _, name := range SCNames {
		if viper.GetBool("development.smart_contract." + name) {
			sc := newSmartContract(name)
			if sc == nil {
				log.Panic("setup smart contracts failed")
			}
			smartcontract.ContractMap[sc.GetAddress()] = sc
=======
		"zcn",
	}

	SCCode = map[string]SCName{
		"faucet":   Faucet,
		"storage":  Storage,
		"interest": Interest,
		"multisig": Multisig,
		"miner":    Miner,
		"vesting":  Vesting,
		"zcn":      Zcn,
	}
)

//SetupSmartContracts initializes smart contract addresses
func SetupSmartContracts() {
	for _, name := range SCNames {
		if viper.GetBool(fmt.Sprintf("development.smart_contract.%v", name)) {
			var contract = newSmartContract(name)
			smartcontract.ContractMap[contract.GetAddress()] = contract
>>>>>>> b0e530be
		}
	}
}

func newSmartContract(name string) sci.SmartContractInterface {
	code, ok := SCCode[name]
	if !ok {
		return nil
	}

	switch code {
	case Faucet:
		return faucetsc.NewFaucetSmartContract()
	case Storage:
		return storagesc.NewStorageSmartContract()
	case Interest:
		return interestpoolsc.NewInterestPoolSmartContract()
	case Multisig:
		return multisigsc.NewMultiSigSmartContract()
	case Miner:
		return minersc.NewMinerSmartContract()
	case Vesting:
		return vestingsc.NewVestingSmartContract()
<<<<<<< HEAD
	case Magma:
		config.SetupSmartContractConfig()
		msc := magmasc.NewMagmaSmartContract()
		cfg := config.SmartContractConfig.Sub("smart_contracts." + magmasc.Name)
		if err := msc.Setup(cfg); err != nil {
			log.Println(err)
			return nil
		}
		return msc

=======
	case Zcn:
		return zcnsc.NewZCNSmartContract()
>>>>>>> b0e530be
	default:
		return nil
	}
}<|MERGE_RESOLUTION|>--- conflicted
+++ resolved
@@ -26,11 +26,8 @@
 	Multisig
 	Miner
 	Vesting
-<<<<<<< HEAD
 	Magma
-=======
 	Zcn
->>>>>>> b0e530be
 )
 
 var (
@@ -41,19 +38,19 @@
 		"multisig",
 		"miner",
 		"vesting",
-<<<<<<< HEAD
 		magmasc.Name,
+		"zcn",
 	}
 
 	SCCode = map[string]SCName{
 		"faucet":     Faucet,
 		"storage":    Storage,
-		"zrc20":      Zrc20,
 		"interest":   Interest,
 		"multisig":   Multisig,
 		"miner":      Miner,
 		"vesting":    Vesting,
 		magmasc.Name: Magma,
+		"zcn":        Zcn,
 	}
 )
 
@@ -66,28 +63,6 @@
 				log.Panic("setup smart contracts failed")
 			}
 			smartcontract.ContractMap[sc.GetAddress()] = sc
-=======
-		"zcn",
-	}
-
-	SCCode = map[string]SCName{
-		"faucet":   Faucet,
-		"storage":  Storage,
-		"interest": Interest,
-		"multisig": Multisig,
-		"miner":    Miner,
-		"vesting":  Vesting,
-		"zcn":      Zcn,
-	}
-)
-
-//SetupSmartContracts initializes smart contract addresses
-func SetupSmartContracts() {
-	for _, name := range SCNames {
-		if viper.GetBool(fmt.Sprintf("development.smart_contract.%v", name)) {
-			var contract = newSmartContract(name)
-			smartcontract.ContractMap[contract.GetAddress()] = contract
->>>>>>> b0e530be
 		}
 	}
 }
@@ -111,7 +86,6 @@
 		return minersc.NewMinerSmartContract()
 	case Vesting:
 		return vestingsc.NewVestingSmartContract()
-<<<<<<< HEAD
 	case Magma:
 		config.SetupSmartContractConfig()
 		msc := magmasc.NewMagmaSmartContract()
@@ -121,11 +95,8 @@
 			return nil
 		}
 		return msc
-
-=======
 	case Zcn:
 		return zcnsc.NewZCNSmartContract()
->>>>>>> b0e530be
 	default:
 		return nil
 	}

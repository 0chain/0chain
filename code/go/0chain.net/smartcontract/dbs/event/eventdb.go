--- conflicted
+++ resolved
@@ -37,21 +37,13 @@
 		return nil, err
 	}
 	eventDb := &EventDb{
-<<<<<<< HEAD
 		Store:         db,
 		dbConfig:      config,
+    eventsCounter: *atomic.NewUint64(0),
 		eventsChannel: make(chan BlockEvents, 1),
-		eventsCounter: *atomic.NewUint64(0),
 		partitionChan: make(chan int64, 100),
+    permanentPartitionChan: make(chan int64, 100),
 		settings:      settings,
-=======
-		Store:                  db,
-		dbConfig:               config,
-		eventsChannel:          make(chan BlockEvents, 1),
-		partitionChan:          make(chan int64, 100),
-		permanentPartitionChan: make(chan int64, 100),
-		settings:               settings,
->>>>>>> e6542456
 	}
 
 	if config.KafkaEnabled {
@@ -92,20 +84,13 @@
 
 type EventDb struct {
 	dbs.Store
-<<<<<<< HEAD
 	dbConfig      config.DbAccess   // depends on the sharder, change on restart
 	settings      config.DbSettings // the same across all sharders, needs to mirror blockchain
 	eventsChannel chan BlockEvents
 	eventsCounter atomic.Uint64
 	kafka         queueProvider.KafkaProviderI
 	partitionChan chan int64
-=======
-	dbConfig               config.DbAccess   // depends on the sharder, change on restart
-	settings               config.DbSettings // the same across all sharders, needs to mirror blockchain
-	eventsChannel          chan BlockEvents
-	partitionChan          chan int64
-	permanentPartitionChan chan int64
->>>>>>> e6542456
+  permanentPartitionChan chan int64
 }
 
 func (edb *EventDb) Begin(ctx context.Context) (*EventDb, error) {
@@ -131,17 +116,12 @@
 			Store: edb,
 			tx:    tx,
 		},
-<<<<<<< HEAD
 		dbConfig: edb.dbConfig,
 		settings: edb.settings,
 		kafka:    kafka,
-=======
-		dbConfig:               edb.dbConfig,
-		settings:               edb.settings,
-		eventsChannel:          edb.eventsChannel,
+    eventsChannel:          edb.eventsChannel,
 		partitionChan:          edb.partitionChan,
-		permanentPartitionChan: edb.permanentPartitionChan,
->>>>>>> e6542456
+    permanentPartitionChan: edb.permanentPartitionChan,
 	}
 	return &edbTx, nil
 }

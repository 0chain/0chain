package event

import (
	"time"

	"0chain.net/core/common"
	"0chain.net/smartcontract/dbs"
	"0chain.net/smartcontract/dbs/postgresql"
)

const DefaultQueryTimeout = 5 * time.Second

func NewEventDb(config dbs.DbAccess) (*EventDb, error) {
	db, err := postgresql.GetPostgresSqlDb(config)
	if err != nil {
		return nil, err
	}
	eventDb := &EventDb{
		Store:         db,
		eventsChannel: make(chan events, 1000000),
	}
	go eventDb.addEventsWorker(common.GetRootContext())

	if err := eventDb.AutoMigrate(); err != nil {
		return nil, err
	}
	return eventDb, nil
}

type EventDb struct {
	dbs.Store
	eventsChannel chan events
}

type events []Event

func (edb *EventDb) AutoMigrate() error {
	if err := edb.Store.Get().AutoMigrate(
		&Event{},
		&Blobber{},
		&WriteMarker{},
		&Transaction{},
		&Validator{},
		&ReadMarker{},
		&Block{},
		&Error{},
		&Miner{},
		&Sharder{},
		&Curator{},
<<<<<<< HEAD
		&ReadAllocationPool{},
		&WriteAllocationPool{},
		&BlobberPool{},
=======
		&DelegatePool{},
>>>>>>> fdb05140
	); err != nil {
		return err
	}
	return nil
}<|MERGE_RESOLUTION|>--- conflicted
+++ resolved
@@ -47,13 +47,10 @@
 		&Miner{},
 		&Sharder{},
 		&Curator{},
-<<<<<<< HEAD
 		&ReadAllocationPool{},
 		&WriteAllocationPool{},
 		&BlobberPool{},
-=======
 		&DelegatePool{},
->>>>>>> fdb05140
 	); err != nil {
 		return err
 	}

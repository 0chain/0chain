package event

import (
	"time"

	"0chain.net/smartcontract/dbs"
	"0chain.net/smartcontract/dbs/postgresql"
)

const DefaultQueryTimeout = 5 * time.Second

func NewEventDb(config dbs.DbAccess) (*EventDb, error) {
	db, err := postgresql.GetPostgresSqlDb(config)
	if err != nil {
		return nil, err
	}
	eventDb := &EventDb{
		Store: db,
	}

	if err := eventDb.AutoMigrate(); err != nil {
		return nil, err
	}
	return eventDb, nil
}

type EventDb struct {
	dbs.Store
}

func (edb *EventDb) AutoMigrate() error {
<<<<<<< HEAD
	if err := edb.Store.Get().AutoMigrate(&Event{}, &Blobber{}, &WriteMarker{}, &Transaction{}, &Validator{}, &Block{}, &Curator{}); err != nil {
=======

	if err := edb.Store.Get().AutoMigrate(
		&Event{},
		&Blobber{},
		&WriteMarker{},
		&Transaction{},
		&Validator{},
		&ReadMarker{},
		&Block{},
		&Miner{},
		&Sharder{}); err != nil {
>>>>>>> b87d42cf
		return err
	}
	return nil
}<|MERGE_RESOLUTION|>--- conflicted
+++ resolved
@@ -29,10 +29,6 @@
 }
 
 func (edb *EventDb) AutoMigrate() error {
-<<<<<<< HEAD
-	if err := edb.Store.Get().AutoMigrate(&Event{}, &Blobber{}, &WriteMarker{}, &Transaction{}, &Validator{}, &Block{}, &Curator{}); err != nil {
-=======
-
 	if err := edb.Store.Get().AutoMigrate(
 		&Event{},
 		&Blobber{},
@@ -42,8 +38,9 @@
 		&ReadMarker{},
 		&Block{},
 		&Miner{},
-		&Sharder{}); err != nil {
->>>>>>> b87d42cf
+		&Sharder{},
+		&Curator{},
+	); err != nil {
 		return err
 	}
 	return nil

--- conflicted
+++ resolved
@@ -61,13 +61,10 @@
 		&Reward{},
 		&Authorizer{},
 		&Challenge{},
-<<<<<<< HEAD
 		&Snapshot{},
 		&BlobberSnapshot{},
 		&BlobberAggregate{},
-=======
 		&AllocationBlobberTerm{},
->>>>>>> 01e10918
 	); err != nil {
 		return err
 	}

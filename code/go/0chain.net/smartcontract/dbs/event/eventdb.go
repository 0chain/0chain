--- conflicted
+++ resolved
@@ -28,11 +28,7 @@
 }
 
 func (edb *EventDb) AutoMigrate() error {
-<<<<<<< HEAD
-  if err := edb.Store.Get().AutoMigrate(&Event{}, &Blobber{}, &Transaction{}, &Error{}); err != nil {
-=======
-	if err := edb.Store.Get().AutoMigrate(&Event{}, &Blobber{}, &WriteMarker{}, &Transaction{}); err != nil {
->>>>>>> b1ea69f4
+	if err := edb.Store.Get().AutoMigrate(&Event{}, &Blobber{}, &WriteMarker{}, &Transaction{}, &Error{}); err != nil {
 		return err
 	}
 	return nil

package event

import (
	"errors"
	"fmt"

	"0chain.net/chaincore/config"
	"0chain.net/core/common"
	"0chain.net/smartcontract/dbs"
	"0chain.net/smartcontract/dbs/goose"
	"0chain.net/smartcontract/dbs/postgresql"
	"0chain.net/smartcontract/dbs/sqlite"
)

func NewEventDb(config config.DbAccess, settings config.DbSettings) (*EventDb, error) {
	goose.Init()
	db, err := postgresql.GetPostgresSqlDb(config)
	if err != nil {
		return nil, err
	}

	eventDb := &EventDb{
		Store:         db,
		dbConfig:      config,
		eventsChannel: make(chan blockEvents, 1),
		settings:      settings,
	}
	go eventDb.addEventsWorker(common.GetRootContext())
	sqldb, err := eventDb.Store.Get().DB()
	if err != nil {
		return nil, err
	}
	goose.Migrate(sqldb)

	return eventDb, nil
}

func NewInMemoryEventDb(config config.DbAccess, settings config.DbSettings) (*EventDb, error) {
	db, err := sqlite.GetSqliteDb()
	if err != nil {
		return nil, err
	}
	eventDb := &EventDb{
		Store:         db,
		dbConfig:      config,
		eventsChannel: make(chan blockEvents, 1),
		settings:      settings,
	}
	go eventDb.addEventsWorker(common.GetRootContext())
	if err := eventDb.AutoMigrate(); err != nil {
		return nil, err
	}
	return eventDb, nil
}

type EventDb struct {
	dbs.Store
	dbConfig      config.DbAccess   // depends on the sharder, change on restart
	settings      config.DbSettings // the same across all sharders, needs to mirror blockchain
	eventsChannel chan blockEvents
}

func (edb *EventDb) Begin() (*EventDb, error) {
	tx := edb.Store.Get().Begin()
	if tx.Error != nil {
		return nil, fmt.Errorf("begin transcation: %v", tx.Error)
	}

	edbTx := EventDb{
		Store: edbTx{
			Store: edb,
			tx:    tx,
		},
		dbConfig: edb.dbConfig,
		settings: edb.settings,
	}
	return &edbTx, nil
}

func (edb *EventDb) Commit() error {
	if edb.Store.Get() == nil {
		return errors.New("committing nil transaction")
	}
	return edb.Store.Get().Commit().Error
}

func (edb *EventDb) Rollback() error {
	if edb.Store.Get() == nil {
		return errors.New("rollbacking nil transaction")
	}
	return edb.Store.Get().Rollback().Error
}

func (edb *EventDb) UpdateSettings(updates map[string]string) error {
	return edb.settings.Update(updates)
}

func (edb *EventDb) AggregatePeriod() int64 {
	return edb.settings.AggregatePeriod
}

func (edb *EventDb) PageLimit() int64 {
	return edb.settings.PageLimit
}

func (edb *EventDb) Debug() bool {
	if edb == nil {
		return false
	}
	return edb.settings.Debug
}

type blockEvents struct {
	block     string
	blockSize int
	round     int64
	events    []Event
	doneC     chan struct{}
}

func (edb *EventDb) AutoMigrate() error {
	if err := edb.Store.Get().AutoMigrate(
		&Event{},
		&Blobber{},
		&User{},
		&UserAggregate{},
<<<<<<< HEAD
=======
		&UserSnapshot{},
		&BurnTicket{},
>>>>>>> ca8f9c5d
		&Transaction{},
		&WriteMarker{},
		&Validator{},
		&ReadMarker{},
		&Block{},
		&Error{},
		&Miner{},
		&Sharder{},
		&Curator{},
		&DelegatePool{},
		&Allocation{},
		&RewardMint{},
		&Authorizer{},
		&Challenge{},
		&Snapshot{},
		&BlobberSnapshot{},
		&BlobberAggregate{},
		&MinerSnapshot{},
		&MinerAggregate{},
		&SharderSnapshot{},
		&SharderAggregate{},
		&AuthorizerSnapshot{},
		&AuthorizerAggregate{},
		&ValidatorSnapshot{},
		&ValidatorAggregate{},
		&AllocationBlobberTerm{},
		&ProviderRewards{},
		&ChallengePool{},
		&RewardDelegate{},
		&RewardProvider{},
	); err != nil {
		return err
	}
	return nil
}

func (edb *EventDb) Config() config.DbAccess {
	return edb.dbConfig
}<|MERGE_RESOLUTION|>--- conflicted
+++ resolved
@@ -124,11 +124,7 @@
 		&Blobber{},
 		&User{},
 		&UserAggregate{},
-<<<<<<< HEAD
-=======
-		&UserSnapshot{},
 		&BurnTicket{},
->>>>>>> ca8f9c5d
 		&Transaction{},
 		&WriteMarker{},
 		&Validator{},

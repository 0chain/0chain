--- conflicted
+++ resolved
@@ -114,16 +114,7 @@
 		},
 		dbConfig: edb.dbConfig,
 		settings: edb.settings,
-<<<<<<< HEAD
-		kafka: queueProvider.NewKafkaProvider(
-			edb.dbConfig.KafkaHost,
-			edb.dbConfig.KafkaWriteTimeout,
-		),
-		eventsChannel: edb.eventsChannel,
-		partitionChan: edb.partitionChan,
-=======
 		kafka:    kafka,
->>>>>>> 4f127b50
 	}
 	return &edbTx, nil
 }

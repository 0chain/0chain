package event

import (
	"0chain.net/smartcontract/dbs"
	"0chain.net/smartcontract/dbs/postgresql"
	"time"
)

const DefaultQueryTimeout = 5 * time.Second

func NewEventDb(config dbs.DbAccess) (*EventDb, error) {
	db, err := postgresql.GetPostgresSqlDb(config)
	if err != nil {
		return nil, err
	}
	eventDb := &EventDb{
		Store: db,
	}

	if err := eventDb.AutoMigrate(); err != nil {
		return nil, err
	}
	return eventDb, nil
}

type EventDb struct {
	dbs.Store
}

func (edb *EventDb) AutoMigrate() error {
<<<<<<< HEAD
	if err := edb.Store.Get().AutoMigrate(&Event{}, &Blobber{}, &Error{}); err != nil {
=======
	if err := edb.Store.Get().AutoMigrate(&Event{}, &Blobber{}, &Transaction{}); err != nil {
>>>>>>> ea5091f3
		return err
	}
	return nil
}<|MERGE_RESOLUTION|>--- conflicted
+++ resolved
@@ -28,11 +28,7 @@
 }
 
 func (edb *EventDb) AutoMigrate() error {
-<<<<<<< HEAD
-	if err := edb.Store.Get().AutoMigrate(&Event{}, &Blobber{}, &Error{}); err != nil {
-=======
-	if err := edb.Store.Get().AutoMigrate(&Event{}, &Blobber{}, &Transaction{}); err != nil {
->>>>>>> ea5091f3
+  if err := edb.Store.Get().AutoMigrate(&Event{}, &Blobber{}, &Transaction{}, &Error{}); err != nil {
 		return err
 	}
 	return nil

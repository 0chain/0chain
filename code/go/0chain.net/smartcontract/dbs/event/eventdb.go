package event

import (
	"0chain.net/smartcontract/dbs"
	"0chain.net/smartcontract/dbs/postgresql"
	"time"
)

const DefaultQueryTimeout = 5 * time.Second

func NewEventDb(config dbs.DbAccess) (*EventDb, error) {
	db, err := postgresql.GetPostgresSqlDb(config)
	if err != nil {
		return nil, err
	}
	eventDb := &EventDb{
		Store: db,
	}

	if err := eventDb.AutoMigrate(); err != nil {
		return nil, err
	}
	return eventDb, nil
}

type EventDb struct {
	dbs.Store
}

func (edb *EventDb) AutoMigrate() error {
<<<<<<< HEAD
	if err := edb.Store.Get().AutoMigrate(&Event{}, &Blobber{}, &WriteMarker{}); err != nil {
=======
	if err := edb.Store.Get().AutoMigrate(&Event{}, &Blobber{}, &Transaction{}); err != nil {
>>>>>>> fe9d096e
		return err
	}
	return nil
}<|MERGE_RESOLUTION|>--- conflicted
+++ resolved
@@ -28,11 +28,7 @@
 }
 
 func (edb *EventDb) AutoMigrate() error {
-<<<<<<< HEAD
-	if err := edb.Store.Get().AutoMigrate(&Event{}, &Blobber{}, &WriteMarker{}); err != nil {
-=======
-	if err := edb.Store.Get().AutoMigrate(&Event{}, &Blobber{}, &Transaction{}); err != nil {
->>>>>>> fe9d096e
+	if err := edb.Store.Get().AutoMigrate(&Event{}, &Blobber{}, &WriteMarker{}, &Transaction{}); err != nil {
 		return err
 	}
 	return nil

--- conflicted
+++ resolved
@@ -17,15 +17,10 @@
 		return nil, err
 	}
 	eventDb := &EventDb{
-<<<<<<< HEAD
 		Store:           db,
 		dbConfig:        config,
-		eventsChannel:   make(chan events, 100),
-		roundEventsChan: make(chan events, 10),
-=======
-		Store:         db,
-		eventsChannel: make(chan blockEvents, 1),
->>>>>>> bbcd5dc1
+		eventsChannel:   make(chan blockEvents, 1),
+		roundEventsChan: make(chan blockEvents, 10),
 	}
 	go eventDb.addEventsWorker(common.GetRootContext())
 	go eventDb.addRoundEventsWorker(common.GetRootContext(), config.AggregatePeriod)
@@ -37,15 +32,11 @@
 
 type EventDb struct {
 	dbs.Store
-<<<<<<< HEAD
 	dbConfig           config.DbAccess
-	eventsChannel      chan events
-	roundEventsChan    chan events
+	eventsChannel      chan blockEvents
+	roundEventsChan    chan blockEvents
 	currentRound       int64
-	currentRoundEvents []Event
-=======
-	eventsChannel chan blockEvents
->>>>>>> bbcd5dc1
+	currentRoundEvents blockEvents
 }
 
 type blockEvents struct {
@@ -87,14 +78,19 @@
 }
 
 func (edb *EventDb) copyToRoundChan(event Event) {
-	edb.currentRoundEvents = append(edb.currentRoundEvents, event)
+	edb.currentRoundEvents.events = append(edb.currentRoundEvents.events, event)
 	if edb.currentRound == event.BlockNumber {
 		return
 	}
 
 	edb.roundEventsChan <- edb.currentRoundEvents
 	edb.currentRound = event.BlockNumber
-	edb.currentRoundEvents = []Event{}
+	edb.currentRoundEvents = blockEvents{
+		block:     "",
+		blockSize: 0,
+		round:     0,
+		events:    nil,
+	}
 }
 
 func (edb *EventDb) Config() config.DbAccess {

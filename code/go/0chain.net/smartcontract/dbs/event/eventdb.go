package event

import (
	"context"
	"errors"
	"fmt"

	"0chain.net/core/common"
	"0chain.net/core/config"
	"0chain.net/smartcontract/dbs"
	"0chain.net/smartcontract/dbs/goose"
	"0chain.net/smartcontract/dbs/postgresql"
	"0chain.net/smartcontract/dbs/queueProvider"
	"0chain.net/smartcontract/dbs/sqlite"
	"go.uber.org/atomic"
)

func NewEventDbWithWorker(config config.DbAccess, settings config.DbSettings) (*EventDb, error) {
	eventDb, err := NewEventDbWithoutWorker(config, settings)
	if err != nil {
		return nil, err
	}
	sqldb, err := eventDb.Store.Get().DB()
	if err != nil {
		return nil, err
	}
	goose.Migrate(sqldb)
	go eventDb.addEventsWorker(common.GetRootContext())

	return eventDb, nil
}

func NewEventDbWithoutWorker(config config.DbAccess, settings config.DbSettings) (*EventDb, error) {
	goose.Init()
	db, err := postgresql.GetPostgresSqlDb(config)
	if err != nil {
		return nil, err
	}
	eventDb := &EventDb{
		Store:         db,
		dbConfig:      config,
		eventsChannel: make(chan BlockEvents, 1),
<<<<<<< HEAD
		eventsCounter: *atomic.NewUint64(0),
=======
		partitionChan: make(chan int64, 100),
>>>>>>> 5bb87420
		settings:      settings,
	}

	if config.KafkaEnabled {
		eventDb.kafka = queueProvider.NewKafkaProvider(
			config.KafkaHost,
			config.KafkaUsername,
			config.KafkaPassword,
			config.KafkaWriteTimeout)
	}

	// Load last sequence number. Useful when the sharder is restarted.
	var maxSequenceNumber uint64
	err = eventDb.Get().Model(&Event{}).Select("max(sequence_number)").Scan(&maxSequenceNumber).Error
	if err == nil && maxSequenceNumber > 0 {
		eventDb.eventsCounter.Store(maxSequenceNumber)
	}

	return eventDb, nil
}

func NewInMemoryEventDb(config config.DbAccess, settings config.DbSettings) (*EventDb, error) {
	db, err := sqlite.GetSqliteDb()
	if err != nil {
		return nil, err
	}
	eventDb := &EventDb{
		Store:         db,
		dbConfig:      config,
		eventsChannel: make(chan BlockEvents, 1),
		partitionChan: make(chan int64, 100),
		settings:      settings,
	}

	go eventDb.addEventsWorker(common.GetRootContext())
	if err := eventDb.AutoMigrate(); err != nil {
		return nil, err
	}
	return eventDb, nil
}

type EventDb struct {
	dbs.Store
	dbConfig      config.DbAccess   // depends on the sharder, change on restart
	settings      config.DbSettings // the same across all sharders, needs to mirror blockchain
	eventsChannel chan BlockEvents
<<<<<<< HEAD
	eventsCounter atomic.Uint64
	kafka         queueProvider.KafkaProviderI
=======
	partitionChan chan int64
>>>>>>> 5bb87420
}

func (edb *EventDb) Begin(ctx context.Context) (*EventDb, error) {
	tx := edb.Store.Get().Begin().WithContext(ctx)
	if tx.Error != nil {
		return nil, fmt.Errorf("begin transcation: %v", tx.Error)
	}

	edbTx := EventDb{
		Store: edbTx{
			Store: edb,
			tx:    tx,
		},
<<<<<<< HEAD
		dbConfig: edb.dbConfig,
		settings: edb.settings,
		kafka: queueProvider.NewKafkaProvider(
			edb.dbConfig.KafkaHost,
			edb.dbConfig.KafkaUsername,
			edb.dbConfig.KafkaPassword,
			edb.dbConfig.KafkaWriteTimeout,
		),
=======
		dbConfig:      edb.dbConfig,
		settings:      edb.settings,
		eventsChannel: edb.eventsChannel,
		partitionChan: edb.partitionChan,
>>>>>>> 5bb87420
	}
	return &edbTx, nil
}

func (edb *EventDb) Commit() error {
	if edb.Store.Get() == nil {
		return errors.New("committing nil transaction")
	}
	return edb.Store.Get().Commit().Error
}

func (edb *EventDb) Rollback() error {
	if edb.Store.Get() == nil {
		return errors.New("rollbacking nil transaction")
	}
	return edb.Store.Get().Rollback().Error
}

func (edb *EventDb) Clone(dbName string, pdb *postgresql.PostgresDB) (*EventDb, error) {
	cloneConfig := config.DbAccess{
<<<<<<< HEAD
		Enabled:           true,
		Name:              dbName,
		User:              edb.dbConfig.User,
		Password:          edb.dbConfig.Password,
		Host:              edb.dbConfig.Host,
		Port:              edb.dbConfig.Port,
		MaxIdleConns:      edb.dbConfig.MaxIdleConns,
		MaxOpenConns:      edb.dbConfig.MaxOpenConns,
		ConnMaxLifetime:   edb.dbConfig.ConnMaxLifetime,
		Slowtablespace:    edb.dbConfig.Slowtablespace,
		KafkaEnabled:      edb.dbConfig.KafkaEnabled,
		KafkaHost:         edb.dbConfig.KafkaHost,
		KafkaUsername:     edb.dbConfig.KafkaUsername,
		KafkaPassword:     edb.dbConfig.KafkaPassword,
		KafkaTopic:        edb.dbConfig.KafkaTopic,
		KafkaWriteTimeout: edb.dbConfig.KafkaWriteTimeout,
=======
		Enabled:         true,
		Name:            dbName,
		User:            edb.dbConfig.User,
		Password:        edb.dbConfig.Password,
		Host:            edb.dbConfig.Host,
		Port:            edb.dbConfig.Port,
		MaxIdleConns:    edb.dbConfig.MaxIdleConns,
		MaxOpenConns:    edb.dbConfig.MaxOpenConns,
		ConnMaxLifetime: edb.dbConfig.ConnMaxLifetime,
		Slowtablespace:  edb.dbConfig.Slowtablespace,
>>>>>>> 5bb87420
	}
	clone, err := pdb.Clone(cloneConfig, dbName, edb.dbConfig.Name)
	if err != nil {
		fmt.Printf("clonning of %s to %s failed %v\n", edb.dbConfig.Name, dbName, err)
		return nil, err
	}

	newEdb := &EventDb{
		Store:         clone,
		dbConfig:      cloneConfig,
		eventsChannel: nil,
		settings:      edb.settings,
		kafka: queueProvider.NewKafkaProvider(
			cloneConfig.KafkaHost,
			cloneConfig.KafkaUsername,
			cloneConfig.KafkaPassword,
			cloneConfig.KafkaWriteTimeout),
	}

	return newEdb, nil
}

func (edb *EventDb) UpdateSettings(updates map[string]string) error {
	return edb.settings.Update(updates)
}

func (edb *EventDb) Settings() config.DbSettings {
	return edb.settings
}

func (edb *EventDb) AggregatePeriod() int64 {
	return edb.settings.AggregatePeriod
}

func (edb *EventDb) PageLimit() int64 {
	return edb.settings.PageLimit
}

func (edb *EventDb) Debug() bool {
	if edb == nil {
		return false
	}
	return edb.settings.Debug
}

type BlockEvents struct {
	block     string
	blockSize int
	round     int64
	events    []Event
	tx        *EventDb
	done      chan bool
}

func (edb *EventDb) AutoMigrate() error {
	if err := edb.Store.Get().AutoMigrate(
		&Event{},
		&Blobber{},
		&User{},
		&UserAggregate{},
		&BurnTicket{},
		&Transaction{},
		&WriteMarker{},
		&Validator{},
		&ReadMarker{},
		&Block{},
		&Error{},
		&Miner{},
		&Sharder{},
		&DelegatePool{},
		&Allocation{},
		&RewardMint{},
		&Authorizer{},
		&Challenge{},
		&Snapshot{},
		&BlobberSnapshot{},
		&BlobberAggregate{},
		&MinerSnapshot{},
		&MinerAggregate{},
		&SharderSnapshot{},
		&SharderAggregate{},
		&AuthorizerSnapshot{},
		&AuthorizerAggregate{},
		&ValidatorSnapshot{},
		&ValidatorAggregate{},
		&AllocationBlobberTerm{},
		&ProviderRewards{},
		&ChallengePool{},
		&RewardDelegate{},
		&RewardProvider{},
		&ReadPool{},
	); err != nil {
		return err
	}
	return nil
}

func (edb *EventDb) Config() config.DbAccess {
	return edb.dbConfig
}

func (edb *EventDb) GetEventsCounter() uint64 {
	return edb.eventsCounter.Load()
}

func (edb *EventDb) SetEventsCounter(value uint64) {
	edb.eventsCounter.Store(value)
}

func (edb *EventDb) AddToEventsCounter(value uint64) uint64 {
	return edb.eventsCounter.Add(value)
}<|MERGE_RESOLUTION|>--- conflicted
+++ resolved
@@ -40,11 +40,8 @@
 		Store:         db,
 		dbConfig:      config,
 		eventsChannel: make(chan BlockEvents, 1),
-<<<<<<< HEAD
 		eventsCounter: *atomic.NewUint64(0),
-=======
 		partitionChan: make(chan int64, 100),
->>>>>>> 5bb87420
 		settings:      settings,
 	}
 
@@ -91,12 +88,9 @@
 	dbConfig      config.DbAccess   // depends on the sharder, change on restart
 	settings      config.DbSettings // the same across all sharders, needs to mirror blockchain
 	eventsChannel chan BlockEvents
-<<<<<<< HEAD
 	eventsCounter atomic.Uint64
 	kafka         queueProvider.KafkaProviderI
-=======
 	partitionChan chan int64
->>>>>>> 5bb87420
 }
 
 func (edb *EventDb) Begin(ctx context.Context) (*EventDb, error) {
@@ -110,8 +104,7 @@
 			Store: edb,
 			tx:    tx,
 		},
-<<<<<<< HEAD
-		dbConfig: edb.dbConfig,
+    dbConfig: edb.dbConfig,
 		settings: edb.settings,
 		kafka: queueProvider.NewKafkaProvider(
 			edb.dbConfig.KafkaHost,
@@ -119,12 +112,10 @@
 			edb.dbConfig.KafkaPassword,
 			edb.dbConfig.KafkaWriteTimeout,
 		),
-=======
 		dbConfig:      edb.dbConfig,
 		settings:      edb.settings,
 		eventsChannel: edb.eventsChannel,
 		partitionChan: edb.partitionChan,
->>>>>>> 5bb87420
 	}
 	return &edbTx, nil
 }
@@ -145,7 +136,6 @@
 
 func (edb *EventDb) Clone(dbName string, pdb *postgresql.PostgresDB) (*EventDb, error) {
 	cloneConfig := config.DbAccess{
-<<<<<<< HEAD
 		Enabled:           true,
 		Name:              dbName,
 		User:              edb.dbConfig.User,
@@ -162,18 +152,6 @@
 		KafkaPassword:     edb.dbConfig.KafkaPassword,
 		KafkaTopic:        edb.dbConfig.KafkaTopic,
 		KafkaWriteTimeout: edb.dbConfig.KafkaWriteTimeout,
-=======
-		Enabled:         true,
-		Name:            dbName,
-		User:            edb.dbConfig.User,
-		Password:        edb.dbConfig.Password,
-		Host:            edb.dbConfig.Host,
-		Port:            edb.dbConfig.Port,
-		MaxIdleConns:    edb.dbConfig.MaxIdleConns,
-		MaxOpenConns:    edb.dbConfig.MaxOpenConns,
-		ConnMaxLifetime: edb.dbConfig.ConnMaxLifetime,
-		Slowtablespace:  edb.dbConfig.Slowtablespace,
->>>>>>> 5bb87420
 	}
 	clone, err := pdb.Clone(cloneConfig, dbName, edb.dbConfig.Name)
 	if err != nil {

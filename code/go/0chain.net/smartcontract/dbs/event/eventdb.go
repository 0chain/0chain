package event

import (
	"time"

	"0chain.net/smartcontract/dbs"
	"0chain.net/smartcontract/dbs/postgresql"
)

const DefaultQueryTimeout = 5 * time.Second

func NewEventDb(config dbs.DbAccess) (*EventDb, error) {
	db, err := postgresql.GetPostgresSqlDb(config)
	if err != nil {
		return nil, err
	}
	eventDb := &EventDb{
		Store: db,
	}

	if err := eventDb.AutoMigrate(); err != nil {
		return nil, err
	}
	return eventDb, nil
}

type EventDb struct {
	dbs.Store
}

func (edb *EventDb) AutoMigrate() error {
<<<<<<< HEAD
	if err := edb.Store.Get().AutoMigrate(&Event{}, &Blobber{}, &WriteMarker{}, &Transaction{}, &Block{}); err != nil {
=======
	if err := edb.Store.Get().AutoMigrate(&Event{}, &Blobber{}, &WriteMarker{}, &Transaction{}, &Validator{}); err != nil {
>>>>>>> bb8672f4
		return err
	}
	return nil
}<|MERGE_RESOLUTION|>--- conflicted
+++ resolved
@@ -29,11 +29,7 @@
 }
 
 func (edb *EventDb) AutoMigrate() error {
-<<<<<<< HEAD
-	if err := edb.Store.Get().AutoMigrate(&Event{}, &Blobber{}, &WriteMarker{}, &Transaction{}, &Block{}); err != nil {
-=======
-	if err := edb.Store.Get().AutoMigrate(&Event{}, &Blobber{}, &WriteMarker{}, &Transaction{}, &Validator{}); err != nil {
->>>>>>> bb8672f4
+	if err := edb.Store.Get().AutoMigrate(&Event{}, &Blobber{}, &WriteMarker{}, &Transaction{}, &Validator{}, &Block{}); err != nil {
 		return err
 	}
 	return nil

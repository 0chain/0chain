--- conflicted
+++ resolved
@@ -19,11 +19,6 @@
 	// Geolocation
 	Latitude  float64 `json:"latitude"`
 	Longitude float64 `json:"longitude"`
-
-<<<<<<< HEAD
-=======
-	// Stats
-	LastHealthCheck int64 `json:"last_health_check"`
 
 	CreationRound int64 `json:"creation_round" gorm:"index:idx_authorizer_creation_round"`
 }
@@ -50,7 +45,6 @@
 
 func (a *Authorizer) SetServiceCharge(value float64) {
 	a.ServiceCharge = value
->>>>>>> d9b3e0d0
 }
 
 func (edb *EventDb) AddAuthorizer(a *Authorizer) error {

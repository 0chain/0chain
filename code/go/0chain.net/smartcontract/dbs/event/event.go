--- conflicted
+++ resolved
@@ -60,19 +60,10 @@
 	return events, result.Error
 }
 
-<<<<<<< HEAD
-func (edb *EventDb) exists(event Event) (bool, error) {
+func (edb *EventDb) exists(ctx context.Context, event Event) (bool, error) {
 	var exists bool
-	result := edb.Get().Raw("select exists(select 1 from events where tx_hash = ? AND index = ? limit 1) as ex", event.TxHash, event.Index).Scan(&exists)
-=======
-func (edb *EventDb) exists(ctx context.Context, event Event) (bool, error) {
-	var count int64
-	result := edb.Store.Get().WithContext(ctx).
-		Model(&Event{}).
-		Where("tx_hash = ? AND index = ?", event.TxHash, event.Index).
-		Count(&count)
->>>>>>> c09c9907
-	if result.Error != nil {
+	result := edb.Store.Get().WithContext(ctx).Raw("select exists(select 1 from events where tx_hash = ? AND index = ? limit 1) as ex", event.TxHash, event.Index).Scan(&exists)
+  if result.Error != nil {
 		return false, fmt.Errorf("error counting events matching %v, error %v",
 			event, result.Error)
 	}

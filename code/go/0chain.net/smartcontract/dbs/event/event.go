--- conflicted
+++ resolved
@@ -4,11 +4,8 @@
 	"encoding/json"
 	"errors"
 	"fmt"
-<<<<<<< HEAD
 	"github.com/rcrowley/go-metrics"
 	"strconv"
-=======
->>>>>>> eaa3b21e
 	"sync"
 	"time"
 

package event

import (
	"encoding/json"
	"errors"
	"fmt"
	"strconv"
	"sync"
	"time"

	"0chain.net/smartcontract/common"
	"0chain.net/smartcontract/dbs/model"
	"github.com/0chain/common/core/logging"
	"go.uber.org/zap"
	"golang.org/x/net/context"
	"gorm.io/gorm/clause"
)

type Event struct {
	model.ImmutableModel
<<<<<<< HEAD
	BlockNumber int64        `json:"block_number"`
	TxHash      string       `json:"tx_hash"`
	Type        EventType    `json:"type"`
	Tag         EventTag     `json:"tag"`
	Index       string       `json:"index"`
	Data        interface{}  `json:"data" gorm:"-"`
	Version     EventVersion `json:"version" gorm:"-"`
=======
	BlockNumber    int64       `json:"block_number"`
	TxHash         string      `json:"tx_hash"`
	Type           EventType   `json:"type"`
	Tag            EventTag    `json:"tag"`
	Index          string      `json:"index"`
	IsPublished    bool        `json:"is_published"`
	SequenceNumber int64       `json:"sequence_number"`
	Data           interface{} `json:"data" gorm:"-"`
>>>>>>> 4e622fab
}

func (edb *EventDb) FindEvents(ctx context.Context, search Event, p common.Pagination) ([]Event, error) {
	if edb.Store == nil {
		return nil, errors.New("cannot find event database")
	}

	if search.BlockNumber == 0 && len(search.TxHash) == 0 &&
		search.Type == 0 && search.Tag == 0 {
		return nil, errors.New("no search field")
	}

	var eventTable = new(Event)
	var db = edb.Store.Get()
	if search.BlockNumber != 0 {
		db = db.Where("block_number = ?", search.BlockNumber).Find(eventTable)
	}
	if len(search.TxHash) > 0 {
		db = db.Where("tx_hash", search.TxHash).Find(eventTable)
	}
	if search.Type != TypeNone {
		db = db.Where("type", search.Type).Find(eventTable)
	}
	if search.Tag != TagNone {
		db = db.Where("tag", search.Tag).Find(eventTable)
	}

	db = db.Offset(p.Offset).
		Limit(p.Limit).
		Order(clause.OrderByColumn{
			Column: clause.Column{Name: "tx_hash"},
			Desc:   p.IsDescending,
		}).
		Order(clause.OrderByColumn{
			Column: clause.Column{Name: "index"},
			Desc:   p.IsDescending,
		})

	var events []Event
	db.WithContext(ctx).Find(&events)
	return events, nil
}

func (edb *EventDb) GetEvents(ctx context.Context, block int64) ([]Event, error) {
	var events []Event
	if edb.Store == nil {
		return events, errors.New("event database is nil")
	}
	result := edb.Store.Get().WithContext(ctx).Find(&events)
	return events, result.Error
}

func filterEvents(events []Event) []Event {
	var filteredEvents []Event
	for _, event := range events {
		if event.Data != nil {
			filteredEvents = append(filteredEvents, event)
		}
	}
	return filteredEvents
}

var doOnce sync.Once

func (edb *EventDb) addEvents(ctx context.Context, events BlockEvents) error {
	logging.Logger.Debug("addEvents: adding events", zap.Any("events", events.events))
	if len(events.events) == 0 {
		return nil
	}

	edb.mustPushEventsToKafka(&events, false)

	if err := edb.Store.Get().WithContext(ctx).Create(&events.events).Error; err != nil {
		return err
	}

	return nil
}

func (edb *EventDb) mustPushEventsToKafka(events *BlockEvents, updateColumn bool) {
	if edb.Store == nil {
		logging.Logger.Panic("event database is nil")
	}

	if edb.dbConfig.KafkaEnabled {
		var (
			filteredEvents = filterEvents(events.events)
			broker         = edb.GetKafkaProv()
			topic          = edb.dbConfig.KafkaTopic
			eventsMap      = make(map[int64]*Event)
		)

		for i, e := range events.events {
			eventsMap[e.SequenceNumber] = &events.events[i]
		}

		for _, filteredEvent := range filteredEvents {
			data := map[string]interface{}{
				"event": filteredEvent,
				"round": events.round,
			}
			eventJson, err := json.Marshal(data)
			if err != nil {
				logging.Logger.Panic(fmt.Sprintf("Failed to get marshal event: %v", err))
			}

			ts := time.Now()
			key := strconv.Itoa(int(filteredEvent.SequenceNumber))
			err = broker.PublishToKafka(topic, []byte(key), eventJson)
			if err != nil {
				// Panic to break early for debugging, change back to error later
				logging.Logger.Panic(fmt.Sprintf("Unable to publish event to kafka: %v", err))
			}

			eventsMap[filteredEvent.SequenceNumber].IsPublished = true

			logging.Logger.Debug("Pushed event to kafka",
				zap.String("event", filteredEvent.Tag.String()),
				zap.Int64("seq", filteredEvent.SequenceNumber),
				zap.Int64("round", events.round))

			tm := time.Since(ts)
			if tm > 100*time.Millisecond {
				logging.Logger.Debug("Push to kafka slow", zap.Int64("round", events.round), zap.Duration("duration", tm))
			}
		}

		if updateColumn {
			// updates the events as published
			if err := edb.setEventPublished(events.round); err != nil {
				logging.Logger.Panic(fmt.Sprintf("Failed to update event as published: %v", err))
			}
		}
	}
}

func (edb *EventDb) setEventPublished(round int64) error {
	return edb.Store.Get().Model(&Event{}).Where("block_number = ?", round).Update("is_published", true).Error
}

func (edb *EventDb) getLastPublishedRound() (int64, error) {
	var event Event
	if err := edb.Store.Get().Model(&Event{}).Where("is_published = ?", true).Order("sequence_number desc").First(&event).Error; err != nil {
		return 0, err
	}
	return event.BlockNumber, nil
}

func (edb *EventDb) getLatestFinalizedBlock() (int64, error) {
	var block Block
	if err := edb.Store.Get().Model(&Block{}).Order("round desc").First(&block).Error; err != nil {
		return 0, err
	}
	return block.Round, nil
}

func (edb *EventDb) Drop() error {
	err := edb.Store.Get().Migrator().DropTable(&Event{})
	if err != nil {
		return err
	}

	err = edb.Store.Get().Migrator().DropTable(&Blobber{})
	if err != nil {
		return err
	}

	err = edb.Store.Get().Migrator().DropTable(&BlobberAggregate{})
	if err != nil {
		return err
	}

	err = edb.Store.Get().Migrator().DropTable(&ChallengePool{})
	if err != nil {
		return err
	}

	err = edb.Store.Get().Migrator().DropTable(&BlobberSnapshot{})
	if err != nil {
		return err
	}

	err = edb.Store.Get().Migrator().DropTable(&Transaction{})
	if err != nil {
		return err
	}

	err = edb.Store.Get().Migrator().DropTable(&Error{})
	if err != nil {
		return err
	}

	err = edb.Store.Get().Migrator().DropTable(&WriteMarker{})
	if err != nil {
		return err
	}

	err = edb.Store.Get().Migrator().DropTable(&Validator{})
	if err != nil {
		return err
	}

	err = edb.Store.Get().Migrator().DropTable(&ValidatorAggregate{})
	if err != nil {
		return err
	}

	err = edb.Store.Get().Migrator().DropTable(&ValidatorSnapshot{})
	if err != nil {
		return err
	}

	err = edb.Store.Get().Migrator().DropTable(&RewardProvider{})
	if err != nil {
		return err
	}

	err = edb.Store.Get().Migrator().DropTable(&ProviderRewards{})
	if err != nil {
		return err
	}

	err = edb.Store.Get().Migrator().DropTable(&RewardDelegate{})
	if err != nil {
		return err
	}

	err = edb.Store.Get().Migrator().DropTable(&Block{})
	if err != nil {
		return err
	}

	err = edb.Store.Get().Migrator().DropTable(&ReadMarker{})
	if err != nil {
		return err
	}

	err = edb.Store.Get().Migrator().DropTable(&Miner{})
	if err != nil {
		return err
	}

	err = edb.Store.Get().Migrator().DropTable(&MinerAggregate{})
	if err != nil {
		return err
	}

	err = edb.Store.Get().Migrator().DropTable(&MinerSnapshot{})
	if err != nil {
		return err
	}

	err = edb.Store.Get().Migrator().DropTable(&Sharder{})
	if err != nil {
		return err
	}

	err = edb.Store.Get().Migrator().DropTable(&SharderAggregate{})
	if err != nil {
		return err
	}

	err = edb.Store.Get().Migrator().DropTable(&SharderSnapshot{})
	if err != nil {
		return err
	}

	err = edb.Store.Get().Migrator().DropTable(&DelegatePool{})
	if err != nil {
		return err
	}

	err = edb.Store.Get().Migrator().DropTable(&Allocation{})
	if err != nil {
		return err
	}

	err = edb.Store.Get().Migrator().DropTable(&User{})
	if err != nil {
		return err
	}

	err = edb.Store.Get().Migrator().DropTable(&UserAggregate{})
	if err != nil {
		return err
	}

	err = edb.Store.Get().Migrator().DropTable(&RewardMint{})
	if err != nil {
		return err
	}

	err = edb.Store.Get().Migrator().DropTable(&Challenge{})
	if err != nil {
		return err
	}

	err = edb.Store.Get().Migrator().DropTable(&Snapshot{})
	if err != nil {
		return err
	}

	err = edb.Store.Get().Migrator().DropTable(&AllocationBlobberTerm{})
	if err != nil {
		return err
	}

	err = edb.Store.Get().Migrator().DropTable(&ProviderRewards{})
	if err != nil {
		return err
	}

	err = edb.Store.Get().Migrator().DropTable(&Authorizer{})
	if err != nil {
		return err
	}

	err = edb.Store.Get().Migrator().DropTable(&AuthorizerSnapshot{})
	if err != nil {
		return err
	}

	err = edb.Store.Get().Migrator().DropTable(&AuthorizerAggregate{})
	if err != nil {
		return err
	}

	err = edb.Store.Get().Migrator().DropTable(&BurnTicket{})
	if err != nil {
		return err
	}

	err = edb.Store.Get().Migrator().DropTable(&ReadPool{})
	if err != nil {
		return err
	}

	err = edb.Store.Get().Migrator().DropTable(&TransactionErrors{})
	if err != nil {
		return err
	}

	err = edb.Store.Get().Migrator().DropTable(&UserSnapshot{})
	if err != nil {
		return err
	}

	err = edb.Store.Get().Migrator().DropTable(&GooseDbVersion{})
	if err != nil {
		return err
	}

	return nil
}<|MERGE_RESOLUTION|>--- conflicted
+++ resolved
@@ -18,15 +18,6 @@
 
 type Event struct {
 	model.ImmutableModel
-<<<<<<< HEAD
-	BlockNumber int64        `json:"block_number"`
-	TxHash      string       `json:"tx_hash"`
-	Type        EventType    `json:"type"`
-	Tag         EventTag     `json:"tag"`
-	Index       string       `json:"index"`
-	Data        interface{}  `json:"data" gorm:"-"`
-	Version     EventVersion `json:"version" gorm:"-"`
-=======
 	BlockNumber    int64       `json:"block_number"`
 	TxHash         string      `json:"tx_hash"`
 	Type           EventType   `json:"type"`
@@ -35,7 +26,7 @@
 	IsPublished    bool        `json:"is_published"`
 	SequenceNumber int64       `json:"sequence_number"`
 	Data           interface{} `json:"data" gorm:"-"`
->>>>>>> 4e622fab
+	Version     EventVersion `json:"version" gorm:"-"`
 }
 
 func (edb *EventDb) FindEvents(ctx context.Context, search Event, p common.Pagination) ([]Event, error) {

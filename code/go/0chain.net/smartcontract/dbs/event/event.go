--- conflicted
+++ resolved
@@ -156,11 +156,12 @@
 		return err
 	}
 
-<<<<<<< HEAD
 	err = edb.Store.Get().Migrator().DropTable(&Snapshot{})
-=======
+	if err != nil {
+		return err
+	}
+
 	err = edb.Store.Get().Migrator().DropTable(&AllocationBlobberTerm{})
->>>>>>> 01e10918
 	if err != nil {
 		return err
 	}

package event

import (
	"fmt"
	"os"
	"testing"
	"time"

	"0chain.net/smartcontract/dbs"
	"github.com/stretchr/testify/assert"
	"github.com/stretchr/testify/require"
	"gorm.io/gorm"
)

func TestAddTransaction(t *testing.T) {
	t.Skip("only for local debugging, requires local postgresql")
	access := dbs.DbAccess{
		Enabled:         true,
		Name:            "events_db",
		User:            os.Getenv("POSTGRES_USER"),
		Password:        os.Getenv("POSTGRES_PASSWORD"),
		Host:            os.Getenv("POSTGRES_HOST"),
		Port:            os.Getenv("POSTGRES_PORT"),
		MaxIdleConns:    100,
		MaxOpenConns:    200,
		ConnMaxLifetime: 20 * time.Second,
	}
	eventDb, err := NewEventDb(access)
	require.NoError(t, err)
	defer eventDb.Close()
	err = eventDb.AutoMigrate()
	require.NoError(t, err)

	tr := Transaction{}
	err = eventDb.addTransaction(tr)
	require.NoError(t, err, "Error while inserting Transaction to event Database")
	var count int64
	eventDb.Get().Table("transactions").Count(&count)
	require.Equal(t, int64(1), count, "Transaction not getting inserted")
	err = eventDb.drop()
	require.NoError(t, err)
}

func TestFindTransactionByHash(t *testing.T) {
	access := dbs.DbAccess{
		Enabled:         true,
		Name:            os.Getenv("POSTGRES_DB"),
		User:            os.Getenv("POSTGRES_USER"),
		Password:        os.Getenv("POSTGRES_PASSWORD"),
		Host:            os.Getenv("POSTGRES_HOST"),
		Port:            os.Getenv("POSTGRES_PORT"),
		MaxIdleConns:    100,
		MaxOpenConns:    200,
		ConnMaxLifetime: 20 * time.Second,
	}
	eventDb, err := NewEventDb(access)
	if err != nil {
		t.Skip("only for local debugging, requires local postgresql")
	}
	defer eventDb.Close()
	err = eventDb.AutoMigrate()
	defer eventDb.drop()
	require.NoError(t, err)

	tr := Transaction{
		Model:     gorm.Model{ID: 1},
		Hash:      "something_0",
		ClientId:  "someClientID",
		BlockHash: "blockHash",
	}
	SetUpTransactionData(t, eventDb)
	t.Run("GetTransactionByHash", func(t *testing.T) {
		gotTr, err := eventDb.GetTransactionByHash("something_0")

		// To ignore createdAt and updatedAt
		tr.Model.ID = gotTr.ID
		tr.CreatedAt = gotTr.CreatedAt
		tr.UpdatedAt = gotTr.UpdatedAt
		require.Equal(t, tr, gotTr, "Transaction not getting inserted")
		gotTr, err = eventDb.GetTransactionByHash("some")
		require.Error(t, err, "issue while getting the transaction by hash")
	})

	t.Run("GetTransactionByClientId", func(t *testing.T) {
		gotTrs, err := eventDb.GetTransactionByClientId("someClientID", 0, 10)
		require.NoError(t, err)
		compareTransactions(t, gotTrs, 0, 10)

		gotTrs, err = eventDb.GetTransactionByClientId("someClient", 0, 10)
		require.NoError(t, err)
		require.Equal(t, len(gotTrs), 0, "No Transaction should be returned")

		gotTrs, err = eventDb.GetTransactionByClientId("someClientID", 0, 5)
		require.NoError(t, err)
		compareTransactions(t, gotTrs, 0, 5)

		gotTrs, err = eventDb.GetTransactionByClientId("someClientID", 5, 5)
		require.NoError(t, err)
		compareTransactions(t, gotTrs, 5, 5)

	})

	t.Run("GetTransactionByBlockHash", func(t *testing.T) {
		gotTrs, err := eventDb.GetTransactionByBlockHash("blockHash", 0, 10)
		require.NoError(t, err)
		compareTransactions(t, gotTrs, 0, 10)

		gotTrs, err = eventDb.GetTransactionByBlockHash("someHash", 0, 10)
		assert.NoError(t, err)
		require.Equal(t, len(gotTrs), 0, "No Transaction should be returned")

		gotTrs, err = eventDb.GetTransactionByBlockHash("blockHash", 0, 5)
<<<<<<< HEAD
		assert.NoError(t, err)
		compareTransactions(t, gotTrs, 0, 5)

		gotTrs, err = eventDb.GetTransactionByBlockHash("blockHash", 5, 5)
		assert.NoError(t, err)
=======
		require.NoError(t, err)
		compareTransactions(t, gotTrs, 0, 5)

		gotTrs, err = eventDb.GetTransactionByBlockHash("blockHash", 5, 5)
		require.NoError(t, err)
>>>>>>> cd3550ba
		compareTransactions(t, gotTrs, 5, 5)
	})

}

func compareTransactions(t *testing.T, gotTr []Transaction, offset, limit int) {
	require.Equal(t, limit, len(gotTr), "Not all transactions were returned")
	i := 0
	for i = offset; i < limit; i++ {
		tr := Transaction{
			Hash:      fmt.Sprintf("something_%d", i),
			ClientId:  "someClientID",
			BlockHash: "blockHash",
		}
		tr.Model.ID = gotTr[i].ID
		tr.CreatedAt = gotTr[i].CreatedAt
		tr.UpdatedAt = gotTr[i].UpdatedAt
		require.Equal(t, tr, gotTr[i], "Transaction not matching")
	}
}

func SetUpTransactionData(t *testing.T, eventDb *EventDb) {
	for i := 0; i < 10; i++ {
		tr := Transaction{
			Hash:      fmt.Sprintf("something_%d", i),
			ClientId:  "someClientID",
			BlockHash: "blockHash",
		}
		err := eventDb.addTransaction(tr)
		require.NoError(t, err, "Error while inserting Transaction to event Database")
	}
}<|MERGE_RESOLUTION|>--- conflicted
+++ resolved
@@ -110,19 +110,11 @@
 		require.Equal(t, len(gotTrs), 0, "No Transaction should be returned")
 
 		gotTrs, err = eventDb.GetTransactionByBlockHash("blockHash", 0, 5)
-<<<<<<< HEAD
 		assert.NoError(t, err)
 		compareTransactions(t, gotTrs, 0, 5)
 
 		gotTrs, err = eventDb.GetTransactionByBlockHash("blockHash", 5, 5)
 		assert.NoError(t, err)
-=======
-		require.NoError(t, err)
-		compareTransactions(t, gotTrs, 0, 5)
-
-		gotTrs, err = eventDb.GetTransactionByBlockHash("blockHash", 5, 5)
-		require.NoError(t, err)
->>>>>>> cd3550ba
 		compareTransactions(t, gotTrs, 5, 5)
 	})
 

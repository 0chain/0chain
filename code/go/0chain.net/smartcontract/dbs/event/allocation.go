--- conflicted
+++ resolved
@@ -7,7 +7,6 @@
 	"0chain.net/smartcontract/dbs"
 
 	"gorm.io/gorm/clause"
-
 	"0chain.net/chaincore/currency"
 
 	"gorm.io/gorm"
@@ -46,10 +45,7 @@
 	SuccessfulChallenges     int64         `json:"successful_challenges"`
 	FailedChallenges         int64         `json:"failed_challenges"`
 	LatestClosedChallengeTxn string        `json:"latest_closed_challenge_txn"`
-<<<<<<< HEAD
 	WritePool                currency.Coin `json:"write_pool"`
-=======
->>>>>>> ea012b78
 }
 
 type AllocationTerm struct {

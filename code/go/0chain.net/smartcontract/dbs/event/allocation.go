--- conflicted
+++ resolved
@@ -4,12 +4,9 @@
 	"fmt"
 	"time"
 
-<<<<<<< HEAD
 	"0chain.net/smartcontract/common"
-=======
 	"0chain.net/smartcontract/dbs"
 
->>>>>>> ea012b78
 	"gorm.io/gorm/clause"
 
 	"0chain.net/chaincore/currency"

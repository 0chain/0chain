--- conflicted
+++ resolved
@@ -14,40 +14,6 @@
 
 type Allocation struct {
 	gorm.Model
-<<<<<<< HEAD
-	AllocationID             string        `json:"allocation_id" gorm:"uniqueIndex"`
-	AllocationName           string        `json:"allocation_name" gorm:"column:allocation_name;size:64;"`
-	TransactionID            string        `json:"transaction_id"`
-	DataShards               int           `json:"data_shards"`
-	ParityShards             int           `json:"parity_shards"`
-	Size                     int64         `json:"size"`
-	Expiration               int64         `json:"expiration"`
-	Terms                    string        `json:"terms"`
-	Owner                    string        `json:"owner"`
-	OwnerPublicKey           string        `json:"owner_public_key"`
-	IsImmutable              bool          `json:"is_immutable"`
-	ReadPriceMin             currency.Coin `json:"read_price_min"`
-	ReadPriceMax             currency.Coin `json:"read_price_max"`
-	WritePriceMin            currency.Coin `json:"write_price_min"`
-	WritePriceMax            currency.Coin `json:"write_price_max"`
-	ChallengeCompletionTime  int64         `json:"challenge_completion_time"`
-	StartTime                int64         `json:"start_time"`
-	Finalized                bool          `json:"finalized"`
-	Cancelled                bool          `json:"cancelled"`
-	UsedSize                 int64         `json:"used_size"`
-	MovedToChallenge         currency.Coin `json:"moved_to_challenge"`
-	MovedBack                currency.Coin `json:"moved_back"`
-	MovedToValidators        currency.Coin `json:"moved_to_validators"`
-	TimeUnit                 int64         `json:"time_unit"`
-	NumWrites                int64         `json:"num_writes"`
-	NumReads                 int64         `json:"num_reads"`
-	TotalChallenges          int64         `json:"total_challenges"`
-	OpenChallenges           int64         `json:"open_challenges"`
-	SuccessfulChallenges     int64         `json:"successful_challenges"`
-	FailedChallenges         int64         `json:"failed_challenges"`
-	LatestClosedChallengeTxn string        `json:"latest_closed_challenge_txn"`
-	WritePool                currency.Coin `json:"write_pool"`
-=======
 	AllocationID               string        `json:"allocation_id" gorm:"uniqueIndex"`
 	AllocationName             string        `json:"allocation_name" gorm:"column:allocation_name;size:64;"`
 	TransactionID              string        `json:"transaction_id"`
@@ -79,7 +45,7 @@
 	SuccessfulChallenges       int64         `json:"successful_challenges"`
 	FailedChallenges           int64         `json:"failed_challenges"`
 	LatestClosedChallengeTxn   string        `json:"latest_closed_challenge_txn"`
->>>>>>> 984122c3
+	WritePool                currency.Coin `json:"write_pool"`
 }
 
 type AllocationTerm struct {

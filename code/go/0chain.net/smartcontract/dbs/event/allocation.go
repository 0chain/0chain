package event

import (
	"fmt"
	"time"

	"0chain.net/smartcontract/common"
	"0chain.net/smartcontract/dbs"

	"0chain.net/chaincore/currency"
	"gorm.io/gorm/clause"

	"gorm.io/gorm"
)

type Allocation struct {
	gorm.Model
	AllocationID             string        `json:"allocation_id" gorm:"uniqueIndex"`
	AllocationName           string        `json:"allocation_name" gorm:"column:allocation_name;size:64;"`
	TransactionID            string        `json:"transaction_id"`
	DataShards               int           `json:"data_shards"`
	ParityShards             int           `json:"parity_shards"`
	Size                     int64         `json:"size"`
	Expiration               int64         `json:"expiration"`
	Terms                    string        `json:"terms"`
	Owner                    string        `json:"owner" gorm:"index:idx_aowner"`
	OwnerPublicKey           string        `json:"owner_public_key"`
	IsImmutable              bool          `json:"is_immutable"`
	ReadPriceMin             currency.Coin `json:"read_price_min"`
	ReadPriceMax             currency.Coin `json:"read_price_max"`
	WritePriceMin            currency.Coin `json:"write_price_min"`
	WritePriceMax            currency.Coin `json:"write_price_max"`
	ChallengeCompletionTime  int64         `json:"challenge_completion_time"`
	StartTime                int64         `json:"start_time" gorm:"index:idx_astart_time"`
	Finalized                bool          `json:"finalized"`
	Cancelled                bool          `json:"cancelled"`
	UsedSize                 int64         `json:"used_size"`
	MovedToChallenge         currency.Coin `json:"moved_to_challenge"`
	MovedBack                currency.Coin `json:"moved_back"`
	MovedToValidators        currency.Coin `json:"moved_to_validators"`
	TimeUnit                 int64         `json:"time_unit"`
	NumWrites                int64         `json:"num_writes"`
	NumReads                 int64         `json:"num_reads"`
	TotalChallenges          int64         `json:"total_challenges"`
	OpenChallenges           int64         `json:"open_challenges"`
	SuccessfulChallenges     int64         `json:"successful_challenges"`
	FailedChallenges         int64         `json:"failed_challenges"`
	LatestClosedChallengeTxn string        `json:"latest_closed_challenge_txn"`
<<<<<<< HEAD
	WritePool                currency.Coin `json:"write_pool"`
=======
	//ref
	User User `gorm:"foreignKey:Owner;references:UserID;constraint:OnUpdate:CASCADE,OnDelete:CASCADE"`
>>>>>>> ddc025e8
}

type AllocationTerm struct {
	BlobberID    string `json:"blobber_id"`
	AllocationID string `json:"allocation_id"`
	// ReadPrice is price for reading. Token / GB (no time unit).
	ReadPrice currency.Coin `json:"read_price"`
	// WritePrice is price for reading. Token / GB / time unit. Also,
	// it used to calculate min_lock_demand value.
	WritePrice currency.Coin `json:"write_price"`
	// MinLockDemand in number in [0; 1] range. It represents part of
	// allocation should be locked for the blobber rewards even if
	// user never write something to the blobber.
	MinLockDemand float64 `json:"min_lock_demand"`
	// MaxOfferDuration with this prices and the demand.
	MaxOfferDuration time.Duration `json:"max_offer_duration"`
}

func (edb EventDb) GetAllocation(id string) (*Allocation, error) {
	var alloc Allocation
	err := edb.Store.Get().Model(&Allocation{}).Where("allocation_id = ?", id).First(&alloc).Error
	if err != nil {
		return nil, fmt.Errorf("error retrieving allocation: %v, error: %v", id, err)
	}

	return &alloc, nil
}

func (edb EventDb) GetClientsAllocation(clientID string, limit common.Pagination) ([]Allocation, error) {
	allocs := make([]Allocation, 0)

	query := edb.Store.Get().Model(&Allocation{}).Where("owner = ?", clientID).Limit(limit.Limit).Offset(limit.Offset).
		Order(clause.OrderByColumn{
			Column: clause.Column{Name: "start_time"},
			Desc:   limit.IsDescending,
		})

	result := query.Scan(&allocs)
	if result.Error != nil {
		return nil, fmt.Errorf("error retrieving allocation for client: %v, error: %v", clientID, result.Error)
	}

	return allocs, nil
}

func (edb EventDb) GetActiveAllocationsCount() (int64, error) {
	var count int64
	result := edb.Store.Get().Model(&Allocation{}).Where("finalized = ? AND cancelled = ?", false, false).Count(&count)
	if result.Error != nil {
		return 0, fmt.Errorf("error retrieving active allocations , error: %v", result.Error)
	}

	return count, nil
}

func (edb EventDb) GetActiveAllocsBlobberCount() (int64, error) {
	var count int64
	err := edb.Store.Get().
		Raw("SELECT SUM(parity_shards) + SUM(data_shards) FROM allocations WHERE finalized = ? AND cancelled = ?",
			false, false).
		Scan(&count).Error
	if err != nil {
		return 0, fmt.Errorf("error retrieving blobber allocations count, error: %v", err)
	}

	return count, nil
}

func (edb *EventDb) updateAllocation(updates *dbs.DbUpdates) error {
	return edb.Store.Get().
		Model(&Allocation{}).
		Where(&Allocation{AllocationID: updates.Id}).
		Updates(updates.Updates).Error
}

func (edb *EventDb) addAllocation(alloc *Allocation) error {
	return edb.Store.Get().Create(&alloc).Error
}<|MERGE_RESOLUTION|>--- conflicted
+++ resolved
@@ -46,12 +46,9 @@
 	SuccessfulChallenges     int64         `json:"successful_challenges"`
 	FailedChallenges         int64         `json:"failed_challenges"`
 	LatestClosedChallengeTxn string        `json:"latest_closed_challenge_txn"`
-<<<<<<< HEAD
 	WritePool                currency.Coin `json:"write_pool"`
-=======
 	//ref
 	User User `gorm:"foreignKey:Owner;references:UserID;constraint:OnUpdate:CASCADE,OnDelete:CASCADE"`
->>>>>>> ddc025e8
 }
 
 type AllocationTerm struct {

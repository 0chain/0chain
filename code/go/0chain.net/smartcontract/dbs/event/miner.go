package event

import (
	common2 "0chain.net/smartcontract/common"
	"fmt"
	"github.com/0chain/common/core/currency"
	"gorm.io/gorm/clause"

	"0chain.net/smartcontract/dbs"
	"github.com/guregu/null"
	"gorm.io/gorm"
)

type Miner struct {
	Provider
	N2NHost   string `gorm:"column:n2n_host"`
	Host      string
	Port      int
	Path      string
	PublicKey string
	ShortName string
	BuildTag  string

	Delete          bool
	Fees            currency.Coin
	Active          bool
	Longitude       float64
	Latitude        float64

	CreationRound int64 `json:"creation_round" gorm:"index:idx_miner_creation_round"`
}

// swagger:model MinerGeolocation
type MinerGeolocation struct {
	MinerID   string  `json:"miner_id"`
	Latitude  float64 `json:"latitude"`
	Longitude float64 `json:"longitude"`
}

func (edb *EventDb) GetMiner(id string) (Miner, error) {
	var miner Miner
	return miner, edb.Store.Get().
		Preload("Rewards").
		Model(&Miner{}).
		Where(&Miner{Provider: Provider{ID: id}}).
		First(&miner).Error
}

func (edb *EventDb) GetMinerWithDelegatePools(id string) (Miner, []DelegatePool, error) {
	var minerDps []struct {
		Miner
		DelegatePool
		ProviderRewards
	}
	var m Miner
	var dps []DelegatePool

	result := edb.Get().Preload("Rewards").
		Table("miners").
		Joins("left join provider_rewards on miners.id = provider_rewards.provider_id").
		Joins("left join delegate_pools on miners.id = delegate_pools.provider_id").
		Where("miners.id = ?", id).
		Scan(&minerDps)
	if result.Error != nil {
		return m, nil, result.Error
	}
	//logging.Logger.Info("piers GetMinerWithDelegatePools",
	//	zap.Any("miner and dps", minerDps))
	if len(minerDps) == 0 {
		return m, nil, fmt.Errorf("get miner %s found no records", id)
	}
	m = minerDps[0].Miner
	m.Rewards = minerDps[0].ProviderRewards
	for i := range minerDps {
		dps = append(dps, minerDps[i].DelegatePool)
		//	logging.Logger.Info("piers GetMinerWithDelegatePools",
		//		zap.Any("minerDps", minerDps[i]),
		//		zap.Any("Miner", minerDps[i].Miner),
		//		zap.Any("DelegatePool", minerDps[i].DelegatePool),
		//		zap.Any("ProviderRewards", minerDps[i].ProviderRewards),
		//	)
	}

	return m, dps, nil
}

type MinerQuery struct {
	gorm.Model
	MinerID           null.String
	N2NHost           null.String
	Host              null.String
	Port              null.Int
	Path              null.String
	PublicKey         null.String
	ShortName         null.String
	BuildTag          null.String
	TotalStaked       currency.Coin
	Delete            null.Bool
	DelegateWallet    null.String
	ServiceCharge     null.Float
	NumberOfDelegates null.Int
	MinStake          null.Int
	MaxStake          null.Int
	LastHealthCheck   null.Int
	Rewards           null.Int
	Fees              null.Int
	Active            null.Bool
	Longitude         null.Float
	Latitude          null.Float
}

func (m *Miner) GetTotalStake() currency.Coin {
	return m.TotalStake
}

func (m *Miner) GetUnstakeTotal() currency.Coin {
	return m.UnstakeTotal
}

func (m *Miner) GetServiceCharge() float64 {
	return m.ServiceCharge
}

func (m *Miner) SetTotalStake(value currency.Coin) {
	m.TotalStake = value
}

func (m *Miner) SetUnstakeTotal(value currency.Coin) {
	m.UnstakeTotal = value
}

func (m *Miner) SetServiceCharge(value float64) {
	m.ServiceCharge = value
}

func (edb *EventDb) GetMinersWithFiltersAndPagination(filter MinerQuery, p common2.Pagination) ([]Miner, error) {
	var miners []Miner
	query := edb.Get().
		Preload("Rewards").
		Model(&Miner{}).
		Where(&filter).Offset(p.Offset).Limit(p.Limit).
		Order(clause.OrderByColumn{
			Column: clause.Column{Name: "created_at"},
			Desc:   p.IsDescending,
		})
	return miners, query.Scan(&miners).Error
}

func (edb *EventDb) GetMinerGeolocations(filter MinerQuery, p common2.Pagination) ([]MinerGeolocation, error) {
	var minerLocations []MinerGeolocation
	query := edb.Get().Model(&Miner{}).Where(&filter).Offset(p.Offset).Limit(p.Limit).Order(clause.OrderByColumn{
		Column: clause.Column{Name: "created_at"},
		Desc:   p.IsDescending,
	})
	result := query.Scan(&minerLocations)

	return minerLocations, result.Error
}

func (edb *EventDb) GetMinersFromQuery(query interface{}) ([]Miner, error) {
	var miners []Miner

	result := edb.Store.Get().
		Preload("Rewards").
		Model(&Miner{}).
		Where(query).
		Find(&miners)

	return miners, result.Error
}

func (edb *EventDb) CountActiveMiners() (int64, error) {
	var count int64

	result := edb.Store.Get().
		Model(&Miner{}).
		Where("active = ?", true).
		Count(&count)

	return count, result.Error
}

func (edb *EventDb) CountInactiveMiners() (int64, error) {
	var count int64

	result := edb.Store.Get().
		Model(&Miner{}).
		Where("active = ?", false).
		Count(&count)

	return count, result.Error
}

func (edb *EventDb) GetMinersTotalStake() (int64, error) {
	var count int64

	err := edb.Store.Get().Table("miners").Select("sum(total_stake)").Row().Scan(&count)
	return count, err
}

func (edb *EventDb) GetMiners() ([]Miner, error) {
	var miners []Miner

	result := edb.Store.Get().
		Preload("Rewards").
		Model(&Miner{}).
		Find(&miners)

	return miners, result.Error
}

func (edb *EventDb) GetMinerCount() (int64, error) {
	var count int64
	res := edb.Store.Get().Model(Miner{}).Count(&count)

	return count, res.Error
}

func (edb *EventDb) addMiner(miners []Miner) error {
	err := edb.Store.Get().Clauses(clause.OnConflict{
		Columns:   []clause.Column{{Name: "id"}},
		UpdateAll: true,
	}).Create(&miners).Error
	return err
}

func (edb *EventDb) updateMiner(updates []dbs.DbUpdates) error {
	for i := range updates {
		if err := edb.Store.Get().
			Model(&Miner{}).
			Where(&Miner{Provider: Provider{ID: updates[i].Id}}).
			Updates(updates[i].Updates).Error; err != nil {
			return err
		}
	}
	return nil
}

func (edb *EventDb) deleteMiner(id string) error {
	result := edb.Store.Get().
		Where(&Miner{Provider: Provider{ID: id}}).
		Delete(&Miner{})

	return result.Error
}

func NewUpdateMinerTotalStakeEvent(ID string, totalStake currency.Coin) (tag EventTag, data interface{}) {
	return TagUpdateMinerTotalStake, Miner{
		Provider: Provider{
			ID:         ID,
			TotalStake: totalStake,
		},
	}
}
func NewUpdateMinerTotalUnStakeEvent(ID string, unstakeTotal currency.Coin) (tag EventTag, data interface{}) {
	return TagUpdateMinerTotalUnStake, Miner{
		Provider: Provider{
			ID:         ID,
			TotalStake: unstakeTotal,
		},
	}
}

func (edb *EventDb) updateMinersTotalStakes(miners []Miner) error {
	return edb.Store.Get().Clauses(clause.OnConflict{
		Columns:   []clause.Column{{Name: "id"}},
		DoUpdates: clause.AssignmentColumns([]string{"total_stake"}),
	}).Create(&miners).Error
}

func (edb *EventDb) updateMinersTotalUnStakes(miners []Miner) error {
	return edb.Store.Get().Clauses(clause.OnConflict{
		Columns:   []clause.Column{{Name: "id"}},
		DoUpdates: clause.AssignmentColumns([]string{"unstake_total"}),
	}).Create(&miners).Error
}

func mergeUpdateMinerTotalStakesEvents() *eventsMergerImpl[Miner] {
	return newEventsMerger[Miner](TagUpdateMinerTotalStake, withUniqueEventOverwrite())
}
func mergeUpdateMinerTotalUnStakesEvents() *eventsMergerImpl[Miner] {
	return newEventsMerger[Miner](TagUpdateMinerTotalUnStake, withUniqueEventOverwrite())
}

<<<<<<< HEAD
func updateLastUpdateRound() eventMergeMiddleware {
	return func(events []Event) ([]Event, error) {
		for i := range events {
			updates, ok := events[i].Data.(dbs.DbUpdates)
			if !ok {
				return nil, fmt.Errorf(
					"merging, %v shold be a dbs update", events[i].Data)
			}
			updates.Updates["round_last_updated"] = events[i].BlockNumber
			events[i].Data = updates
			//logging.Logger.Info("piers updateLastUpdateRound", zap.Any("updates", updates))
		}
		return events, nil
	}
=======
func mergeMinerHealthCheckEvents() *eventsMergerImpl[dbs.DbHealthCheck] {
	return newEventsMerger[dbs.DbHealthCheck](TagMinerHealthCheck, withUniqueEventOverwrite())
>>>>>>> f997bd08
}<|MERGE_RESOLUTION|>--- conflicted
+++ resolved
@@ -64,8 +64,6 @@
 	if result.Error != nil {
 		return m, nil, result.Error
 	}
-	//logging.Logger.Info("piers GetMinerWithDelegatePools",
-	//	zap.Any("miner and dps", minerDps))
 	if len(minerDps) == 0 {
 		return m, nil, fmt.Errorf("get miner %s found no records", id)
 	}
@@ -73,12 +71,6 @@
 	m.Rewards = minerDps[0].ProviderRewards
 	for i := range minerDps {
 		dps = append(dps, minerDps[i].DelegatePool)
-		//	logging.Logger.Info("piers GetMinerWithDelegatePools",
-		//		zap.Any("minerDps", minerDps[i]),
-		//		zap.Any("Miner", minerDps[i].Miner),
-		//		zap.Any("DelegatePool", minerDps[i].DelegatePool),
-		//		zap.Any("ProviderRewards", minerDps[i].ProviderRewards),
-		//	)
 	}
 
 	return m, dps, nil
@@ -282,7 +274,10 @@
 	return newEventsMerger[Miner](TagUpdateMinerTotalUnStake, withUniqueEventOverwrite())
 }
 
-<<<<<<< HEAD
+func mergeMinerHealthCheckEvents() *eventsMergerImpl[dbs.DbHealthCheck] {
+	return newEventsMerger[dbs.DbHealthCheck](TagMinerHealthCheck, withUniqueEventOverwrite())
+}
+
 func updateLastUpdateRound() eventMergeMiddleware {
 	return func(events []Event) ([]Event, error) {
 		for i := range events {
@@ -297,8 +292,4 @@
 		}
 		return events, nil
 	}
-=======
-func mergeMinerHealthCheckEvents() *eventsMergerImpl[dbs.DbHealthCheck] {
-	return newEventsMerger[dbs.DbHealthCheck](TagMinerHealthCheck, withUniqueEventOverwrite())
->>>>>>> f997bd08
 }
--- conflicted
+++ resolved
@@ -28,28 +28,7 @@
 	RoundCreated int64         `json:"round_created"`
 }
 
-<<<<<<< HEAD
 func (edb *EventDb) GetDelegatePools(id string, pType int) ([]DelegatePool, error) {
-=======
-func (sp *DelegatePool) exists(edb *EventDb) (bool, error) {
-	var dp DelegatePool
-	result := edb.Store.Get().Model(&DelegatePool{}).Where(&DelegatePool{
-		ProviderID:   sp.ProviderID,
-		ProviderType: sp.ProviderType,
-		PoolID:       sp.PoolID,
-	}).Take(&dp)
-	if errors.Is(result.Error, gorm.ErrRecordNotFound) {
-		return false, nil
-	}
-	if result.Error != nil {
-		return false, fmt.Errorf("failed to check Curator existence %v, error %v",
-			dp, result.Error)
-	}
-	return true, nil
-}
-
-func (edb *EventDb) GetDelegatePools(id string) ([]DelegatePool, error) {
->>>>>>> 624d047c
 	var dps []DelegatePool
 	result := edb.Store.Get().
 		Model(&DelegatePool{}).

package event

import (
	"fmt"

	"github.com/0chain/common/core/currency"
	"gorm.io/gorm/clause"

	"0chain.net/smartcontract/stakepool/spenum"

	"0chain.net/smartcontract/dbs"
	"gorm.io/gorm"
)

type DelegatePool struct {
	gorm.Model

	PoolID       string          `json:"pool_id" gorm:"uniqueIndex:ppp;index:idx_ddel_active"`
	ProviderType spenum.Provider `json:"provider_type" gorm:"uniqueIndex:ppp;index:idx_dprov_active,priority:2;index:idx_ddel_active,priority:2" `
	ProviderID   string          `json:"provider_id" gorm:"uniqueIndex:ppp;index:idx_dprov_active,priority:1;index:idx_ddel_active,priority:2"`
	DelegateID   string          `json:"delegate_id" gorm:"index:idx_ddel_active,priority:2;index:idx_del_id;index:idx_dp_total_staked,priority:1"` //todo think of changing priority for idx_ddel_active

	Balance      currency.Coin `json:"balance"`
	Reward       currency.Coin `json:"reward"`       // unclaimed reward
	TotalReward  currency.Coin `json:"total_reward"` // total reward paid to pool
	TotalPenalty currency.Coin `json:"total_penalty"`
	Status       int           `json:"status" gorm:"index:idx_dprov_active,priority:3;index:idx_ddel_active,priority:3;index:idx_dp_total_staked,priority:2"`
	RoundCreated int64         `json:"round_created"`
}

<<<<<<< HEAD
func (sp *DelegatePool) exists(edb *EventDb) (bool, error) {
	var dp DelegatePool
	result := edb.Store.Get().Model(&DelegatePool{}).Where(&DelegatePool{
		ProviderID:   sp.ProviderID,
		ProviderType: sp.ProviderType,
		PoolID:       sp.PoolID,
	}).Take(&dp)
	if errors.Is(result.Error, gorm.ErrRecordNotFound) {
		return false, nil
	}
	if result.Error != nil {
		return false, fmt.Errorf("failed to check Curator existence %v, error %v",
			dp, result.Error)
	}
	return true, nil
}

func (edb *EventDb) GetDelegatePools(id string, pType spenum.Provider) ([]DelegatePool, error) {
=======
func (edb *EventDb) GetDelegatePools(id string) ([]DelegatePool, error) {
>>>>>>> dff28afb
	var dps []DelegatePool
	result := edb.Store.Get().
		Model(&DelegatePool{}).
		Where(&DelegatePool{
			ProviderID: id,
		}).
		Not(&DelegatePool{Status: int(spenum.Deleted)}).
		Find(&dps)
	if result.Error != nil {
		return nil, fmt.Errorf("error getting delegate pools, %v", result.Error)
	}
	return dps, nil
}

func (edb *EventDb) GetUserTotalLocked(id string) (int64, error) {
	res := int64(0)
	err := edb.Store.Get().Table("delegate_pools").Select("coalesce(sum(balance),0)").
		Where("delegate_id = ? AND status in (?, ?)", id, spenum.Active, spenum.Pending).Row().Scan(&res)
	return res, err
}

func (edb *EventDb) GetUserDelegatePools(userId string, pType spenum.Provider) ([]DelegatePool, error) {
	var dps []DelegatePool
	result := edb.Store.Get().
		Model(&DelegatePool{}).
		Where(&DelegatePool{
			ProviderType: pType,
			DelegateID:   userId,
		}).
		Not(&DelegatePool{Status: int(spenum.Deleted)}).
		Find(&dps)
	if result.Error != nil {
		return nil, fmt.Errorf("error getting delegate pools, %v", result.Error)
	}
	return dps, nil
}

func (edb *EventDb) updateDelegatePool(updates dbs.DelegatePoolUpdate) error {
	var dp = DelegatePool{
		ProviderID:   updates.ProviderId,
		ProviderType: updates.ProviderType,
		PoolID:       updates.PoolId,
	}

	result := edb.Store.Get().
		Model(&DelegatePool{}).
		Where(&DelegatePool{
			ProviderType: dp.ProviderType,
			ProviderID:   dp.ProviderID,
			PoolID:       dp.PoolID,
		}).
		Updates(updates.Updates)
	return result.Error
}

func mergeAddDelegatePoolsEvents() *eventsMergerImpl[DelegatePool] {
	return newEventsMerger[DelegatePool](TagAddOrOverwriteDelegatePool, withUniqueEventOverwrite())
}

func (edb *EventDb) addOrOverwriteDelegatePools(dps []DelegatePool) error {
	return edb.Store.Get().Clauses(clause.OnConflict{
		Columns:   []clause.Column{{Name: "provider_id"}, {Name: "provider_type"}, {Name: "pool_id"}},
		UpdateAll: true,
	}).Create(&dps).Error
}<|MERGE_RESOLUTION|>--- conflicted
+++ resolved
@@ -28,33 +28,13 @@
 	RoundCreated int64         `json:"round_created"`
 }
 
-<<<<<<< HEAD
-func (sp *DelegatePool) exists(edb *EventDb) (bool, error) {
-	var dp DelegatePool
-	result := edb.Store.Get().Model(&DelegatePool{}).Where(&DelegatePool{
-		ProviderID:   sp.ProviderID,
-		ProviderType: sp.ProviderType,
-		PoolID:       sp.PoolID,
-	}).Take(&dp)
-	if errors.Is(result.Error, gorm.ErrRecordNotFound) {
-		return false, nil
-	}
-	if result.Error != nil {
-		return false, fmt.Errorf("failed to check Curator existence %v, error %v",
-			dp, result.Error)
-	}
-	return true, nil
-}
-
 func (edb *EventDb) GetDelegatePools(id string, pType spenum.Provider) ([]DelegatePool, error) {
-=======
-func (edb *EventDb) GetDelegatePools(id string) ([]DelegatePool, error) {
->>>>>>> dff28afb
 	var dps []DelegatePool
 	result := edb.Store.Get().
 		Model(&DelegatePool{}).
 		Where(&DelegatePool{
-			ProviderID: id,
+			ProviderType: pType,
+			ProviderID:   id,
 		}).
 		Not(&DelegatePool{Status: int(spenum.Deleted)}).
 		Find(&dps)

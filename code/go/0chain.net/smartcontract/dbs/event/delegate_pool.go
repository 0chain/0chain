--- conflicted
+++ resolved
@@ -66,26 +66,6 @@
 	return true, nil
 }
 
-<<<<<<< HEAD
-func (edb *EventDb) updateReward(reward int64, dp DelegatePool) (err error) {
-
-	dpu := dbs.NewDelegatePoolUpdate(dp.PoolID, dp.ProviderID, spenum.Provider(dp.ProviderType))
-
-	if dp.ProviderType == int(spenum.Blobber) && reward < 0 {
-		dpu.Updates["total_penalty"], err = currency.MinusInt64(dp.TotalPenalty, reward)
-		if err != nil {
-			return err
-		}
-	} else {
-		dpu.Updates["reward"], err = currency.AddInt64(dp.Reward, reward)
-		if err != nil {
-			return err
-		}
-		dpu.Updates["total_reward"], err = currency.AddInt64(dp.TotalReward, reward)
-		if err != nil {
-			return err
-		}
-=======
 func (edb *EventDb) bulkUpdateRewards(providerID string, providerType int, rewards []rewardInfo) error {
 	n := len(rewards)
 	sql := fmt.Sprintf(`
@@ -130,7 +110,6 @@
 		pools[i] = r.pool
 		rewards[i] = r.value
 		totalRewards[i] = r.value
->>>>>>> bf862f27
 	}
 
 	return append(append(append(append(providerIDs, providerTypes...), pools...), rewards...), totalRewards...)

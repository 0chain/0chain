package event

import (
	"context"
	"encoding/json"
	"fmt"
	"os"
	"testing"
	"time"

	"0chain.net/chaincore/config"
	"0chain.net/core/common"
	common2 "0chain.net/smartcontract/common"
	"github.com/0chain/common/core/logging"
	"github.com/stretchr/testify/assert"
	"github.com/stretchr/testify/require"
	"go.uber.org/zap"
)

func init() {
	logging.Logger = zap.NewNop()
}

func TestWriteMarker(t *testing.T) {
	t.Skip("only for local debugging, requires local postgres")

	type StorageWriteMarker struct {
		AllocationRoot         string           `json:"allocation_root"`
		PreviousAllocationRoot string           `json:"prev_allocation_root"`
		AllocationID           string           `json:"allocation_id"`
		Size                   int64            `json:"size"`
		BlobberID              string           `json:"blobber_id"`
		Timestamp              common.Timestamp `json:"timestamp"`
		ClientID               string           `json:"client_id"`
		Signature              string           `json:"signature"`
	}

	convertSwm := func(swm StorageWriteMarker, txnHash string, blockNumber int64) WriteMarker {
		return WriteMarker{
			ClientID:               swm.ClientID,
			BlobberID:              swm.BlobberID,
			AllocationID:           swm.AllocationID,
			TransactionID:          txnHash,
			AllocationRoot:         swm.AllocationRoot,
			PreviousAllocationRoot: swm.PreviousAllocationRoot,
			Size:                   swm.Size,
			Timestamp:              int64(swm.Timestamp),
			Signature:              swm.Signature,
			BlockNumber:            blockNumber,
		}
	}

	access := config.DbAccess{
		Enabled:         true,
		Name:            "events_db",
		User:            os.Getenv("POSTGRES_USER"),
		Password:        os.Getenv("POSTGRES_PASSWORD"),
		Host:            os.Getenv("POSTGRES_HOST"),
		Port:            os.Getenv("POSTGRES_PORT"),
		MaxIdleConns:    100,
		MaxOpenConns:    200,
		ConnMaxLifetime: 20 * time.Second,
	}
	eventDb, err := NewEventDb(access)
	require.NoError(t, err)
	defer eventDb.Close()
	err = eventDb.Drop()
	require.NoError(t, err)
	err = eventDb.AutoMigrate()
	require.NoError(t, err)

	swm := StorageWriteMarker{
		AllocationRoot:         "allocation root",
		PreviousAllocationRoot: "previous allocation root",
		AllocationID:           "allocation if",
		Size:                   10,
		BlobberID:              "blobber id",
		Timestamp:              15015,
		ClientID:               "client id",
		Signature:              "signature",
	}

	eWriteMarker := convertSwm(swm, "t_hash", 1)
	data, err := json.Marshal(&eWriteMarker)
	require.NoError(t, err)

	eventAddOrOverwriteWm := Event{
		BlockNumber: eWriteMarker.BlockNumber,
		TxHash:      eWriteMarker.TransactionID,
		Type:        int(TypeSmartContract),
		Tag:         int(TagAddWriteMarker),
		Data:        string(data),
	}
	events := []Event{eventAddOrOverwriteWm}
	eventDb.ProcessEvents(context.TODO(), events, 100, "hash", 10)

	wm, err := eventDb.GetWriteMarker(eWriteMarker.TransactionID)
	require.NoError(t, err)
	require.EqualValues(t, wm.BlockNumber, eWriteMarker.BlockNumber)

	wms, err := eventDb.GetWriteMarkersForAllocationID(eWriteMarker.AllocationID, common2.Pagination{Offset: 20})
	require.NoError(t, err)
	require.EqualValues(t, 1, len(wms))
	require.EqualValues(t, eWriteMarker.BlockNumber, (wms)[0].BlockNumber)
}

func TestGetWriteMarkers(t *testing.T) {
	access := config.DbAccess{
		Enabled:         true,
		Name:            os.Getenv("POSTGRES_DB"),
		User:            os.Getenv("POSTGRES_USER"),
		Password:        os.Getenv("POSTGRES_PASSWORD"),
		Host:            os.Getenv("POSTGRES_HOST"),
		Port:            os.Getenv("POSTGRES_PORT"),
		MaxIdleConns:    100,
		MaxOpenConns:    200,
		ConnMaxLifetime: 20 * time.Second,
	}
	t.Skip("only for local debugging, requires local postgresql")
	eventDb, err := NewEventDb(access)
	if err != nil {
		return
	}

	defer eventDb.Close()
	err = eventDb.AutoMigrate()
	if err != nil {
		t.Errorf("Error while migrating")
		return
	}
	defer eventDb.Drop()

<<<<<<< HEAD
	err = eventDb.addBlobber(Blobber{BlobberID: "someHash"})
=======
	err = eventDb.addOrOverwriteBlobber([]Blobber{Blobber{BlobberID: "someHash"}})
>>>>>>> 243b2323
	if !assert.NoError(t, err, "Error while writing blobber marker") {
		return
	}
	err = eventDb.addTransactions([]Transaction{{Hash: "something"}})
	if !assert.NoError(t, err, "Error while writing blobber marker") {
		return
	}

	addWriterMarkers(t, eventDb, "someHash")

	t.Run("GetWriteMarkers ascending", func(t *testing.T) {
		gotWM, err := eventDb.GetWriteMarkers(common2.Pagination{Limit: 10})
		assert.NoError(t, err)
		compareWriteMarker(t, gotWM, "someHash", 0, 10, false)
	})
	t.Run("GetWriteMarkers descending", func(t *testing.T) {
		gotWM, err := eventDb.GetWriteMarkers(common2.Pagination{Limit: 10})
		assert.NoError(t, err)
		compareWriteMarker(t, gotWM, "someHash", 0, 10, true)
	})
	t.Run("GetWriteMarkers 5 limit asecending", func(t *testing.T) {
		gotWM, err := eventDb.GetWriteMarkers(common2.Pagination{Limit: 5})
		assert.NoError(t, err)
		compareWriteMarker(t, gotWM, "someHash", 0, 5, false)
	})
	t.Run("GetWriteMarkers 5 limit descending", func(t *testing.T) {
		gotWM, err := eventDb.GetWriteMarkers(common2.Pagination{Limit: 5})
		assert.NoError(t, err)
		compareWriteMarker(t, gotWM, "someHash", 0, 5, true)
	})
	t.Run("GetWriteMarkers 5 offset 5 limit asecending", func(t *testing.T) {
		gotWM, err := eventDb.GetWriteMarkers(common2.Pagination{Offset: 5, Limit: 10})
		assert.NoError(t, err)
		compareWriteMarker(t, gotWM, "someHash", 5, 5, false)
	})
	t.Run("GetWriteMarkers 5 offset 5 limit descending", func(t *testing.T) {
		gotWM, err := eventDb.GetWriteMarkers(common2.Pagination{Offset: 5, Limit: 10, IsDescending: true})
		assert.NoError(t, err)
		compareWriteMarker(t, gotWM, "someHash", 5, 5, true)
	})
	t.Run("GetWriteMarkersForAllocationID", func(t *testing.T) {
		gotWM, err := eventDb.GetWriteMarkersForAllocationID("allocation_id", common2.Pagination{Offset: 20})
		assert.NoError(t, err)
		compareWriteMarker(t, gotWM, "someHash", 5, 5, true)
	})
	t.Run("GetWriteMarkersForAllocationFile", func(t *testing.T) {
		gotWM, err := eventDb.GetWriteMarkersForAllocationFile("allocation_id", "name_txt", common2.Pagination{Offset: 20})
		assert.NoError(t, err)
		compareWriteMarker(t, gotWM, "someHash", 5, 5, true)
	})
	t.Run("WriteMarkers size total", func(t *testing.T) {
		gotWM, err := eventDb.GetAllocationWrittenSizeInLastNBlocks(5, "")
		assert.NoError(t, err)
		assert.Equal(t, int64(30), gotWM)
	})
	t.Run("writeMarker count", func(t *testing.T) {
		gotCount, err := eventDb.GetWriteMarkerCount("allocation_id")
		assert.NoError(t, err)
		assert.Equal(t, int64(10), gotCount, "count should be 10")
	})
}

func addWriterMarkers(t *testing.T, eventDb *EventDb, blobberID string) {
	for i := 0; i < 10; i++ {
		transactionID := fmt.Sprintf("transactionHash_%d", i)
		err := eventDb.addTransactions([]Transaction{{Hash: transactionID}})
		if !assert.NoError(t, err, "Error while writing blobber marker") {
			return
		}
		wm := WriteMarker{TransactionID: transactionID, BlobberID: blobberID, BlockNumber: int64(i), Size: int64(i), AllocationID: "allocation_id", Name: "name.txt"}
		err = eventDb.addWriteMarkers([]WriteMarker{wm})
		if !assert.NoError(t, err, "Error while writing read marker") {
			return
		}
	}
}

func compareWriteMarker(t *testing.T, gotWM []WriteMarker, blobberID string, offset, limit int, isDescending bool) {
	if isDescending {
		t.Log(offset, limit, offset+limit-1)
		for j, i := 0, 9-offset; j < limit; i, j = i-1, j+1 {
			transactionID := fmt.Sprintf("transactionHash_%d", i)
			want := WriteMarker{TransactionID: transactionID, BlobberID: blobberID, BlockNumber: int64(i), Size: int64(i), AllocationID: "allocation_id"}
			want.ID = gotWM[j].ID
			want.CreatedAt = gotWM[j].CreatedAt
			want.UpdatedAt = gotWM[j].UpdatedAt
			assert.Equal(t, want, gotWM[j], "Got invalid WM")
		}
		return
	}
	for i, j := offset, 0; i < offset+limit; i, j = i+1, j+1 {
		transactionID := fmt.Sprintf("transactionHash_%d", i)
		want := WriteMarker{TransactionID: transactionID, BlobberID: blobberID, BlockNumber: int64(i), Size: int64(i), AllocationID: "allocation_id"}
		want.ID = gotWM[j].ID
		want.CreatedAt = gotWM[j].CreatedAt
		want.UpdatedAt = gotWM[j].UpdatedAt
		assert.Equal(t, want, gotWM[j], "Got invalid WM")
	}
}<|MERGE_RESOLUTION|>--- conflicted
+++ resolved
@@ -130,11 +130,7 @@
 	}
 	defer eventDb.Drop()
 
-<<<<<<< HEAD
-	err = eventDb.addBlobber(Blobber{BlobberID: "someHash"})
-=======
-	err = eventDb.addOrOverwriteBlobber([]Blobber{Blobber{BlobberID: "someHash"}})
->>>>>>> 243b2323
+	err = eventDb.addBlobber([]Blobber{Blobber{BlobberID: "someHash"}})
 	if !assert.NoError(t, err, "Error while writing blobber marker") {
 		return
 	}

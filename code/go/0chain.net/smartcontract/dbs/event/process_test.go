--- conflicted
+++ resolved
@@ -116,11 +116,7 @@
 		buildMockSharderSnapshot(t, "sharder6"),
 	}
 	err = eventDb.Store.Get().Create(&sharderSnapshots).Error
-<<<<<<< HEAD
-	require.NoError(t, err)               
-=======
-	require.NoError(t, err)
->>>>>>> 5f42b6b7
+	require.NoError(t, err)
 
 	validators := []Validator{
 		buildMockValidator(t, OwnerId, "validator1"),
@@ -170,106 +166,60 @@
 		// Events changing blobbers
 		{
 			Type: TypeStats,
-<<<<<<< HEAD
-			Tag: TagUpdateBlobber,
-			Data: []Blobber{
-				{ Provider: Provider{ ID: "blobber1" } },
-				{ Provider: Provider{ ID: "blobber2" } },
-=======
 			Tag:  TagUpdateBlobber,
 			Data: []Blobber{
 				{Provider: Provider{ID: "blobber1"}},
 				{Provider: Provider{ID: "blobber2"}},
->>>>>>> 5f42b6b7
 			},
 		},
 		// Events changing miners
 		{
 			Type: TypeStats,
-<<<<<<< HEAD
-			Tag: TagUpdateMiner,
-			Data: []Miner{
-				{ Provider: Provider{ ID: "miner2" } },
-				{ Provider: Provider{ ID: "miner3" } },
-=======
 			Tag:  TagUpdateMiner,
 			Data: []Miner{
 				{Provider: Provider{ID: "miner2"}},
 				{Provider: Provider{ID: "miner3"}},
->>>>>>> 5f42b6b7
 			},
 		},
 		// Events changing sharders
 		{
 			Type: TypeStats,
-<<<<<<< HEAD
-			Tag: TagUpdateSharderTotalStake,
-			Data: []Sharder{
-				{ Provider: Provider{ ID: "sharder3" } },
-				{ Provider: Provider{ ID: "sharder4" } },
-=======
 			Tag:  TagUpdateSharderTotalStake,
 			Data: []Sharder{
 				{Provider: Provider{ID: "sharder3"}},
 				{Provider: Provider{ID: "sharder4"}},
->>>>>>> 5f42b6b7
 			},
 		},
 		// Events changing validators
 		{
 			Type: TypeStats,
-<<<<<<< HEAD
-			Tag: TagUpdateValidatorStakeTotal,
-			Data: []Validator{
-				{ Provider: Provider{ ID: "validator4" } },
-				{ Provider: Provider{ ID: "validator5" } },
-=======
 			Tag:  TagUpdateValidatorStakeTotal,
 			Data: []Validator{
 				{Provider: Provider{ID: "validator4"}},
 				{Provider: Provider{ID: "validator5"}},
->>>>>>> 5f42b6b7
 			},
 		},
 		// Events changing authorizers
 		{
 			Type: TypeStats,
-<<<<<<< HEAD
-			Tag: TagUpdateAuthorizerTotalStake,
-			Data: []Authorizer{
-				{ Provider: Provider{ ID: "authorizer2" } },
-				{ Provider: Provider{ ID: "authorizer4" } },
-=======
 			Tag:  TagUpdateAuthorizerTotalStake,
 			Data: []Authorizer{
 				{Provider: Provider{ID: "authorizer2"}},
 				{Provider: Provider{ID: "authorizer4"}},
->>>>>>> 5f42b6b7
 			},
 		},
 		// Events changing global snapshot values
 		{
 			Type: TypeStats,
-<<<<<<< HEAD
-			Tag: TagLockReadPool,
-			Data: []ReadPoolLock{
-				{ Amount: 100 },
-				{ Amount: 100 },
-=======
 			Tag:  TagLockReadPool,
 			Data: []ReadPoolLock{
 				{Amount: 100},
 				{Amount: 100},
->>>>>>> 5f42b6b7
-			},
-		},
-		{
-			Type: TypeStats,
-<<<<<<< HEAD
-			Tag: TagFromChallengePool,
-=======
+			},
+		},
+		{
+			Type: TypeStats,
 			Tag:  TagFromChallengePool,
->>>>>>> 5f42b6b7
 			Data: ChallengePoolLock{
 				Amount: 100,
 			},
@@ -277,15 +227,9 @@
 		// Events that does nothing
 		{
 			Type: TypeStats,
-<<<<<<< HEAD
-			Tag: TagAddChallenge,
-			Data: []Challenge{
-				{ ChallengeID: "challenge1" },
-=======
 			Tag:  TagAddChallenge,
 			Data: []Challenge{
 				{ChallengeID: "challenge1"},
->>>>>>> 5f42b6b7
 			},
 		},
 	}
@@ -295,11 +239,7 @@
 
 	sAfter, err := eventDb.updateHistoricData(blockEvents{
 		events: events,
-<<<<<<< HEAD
-		round: 50,
-=======
 		round:  50,
->>>>>>> 5f42b6b7
 	}, s)
 	require.NoError(t, err)
 
@@ -475,26 +415,16 @@
 	var blobberSnapshotsAfter []BlobberSnapshot
 	err = eventDb.Store.Get().Find(&blobberSnapshotsAfter).Error
 	require.NoError(t, err)
-<<<<<<< HEAD
-	
-	assert.Len(t, blobberSnapshotsAfter, 6)
-	unchangedSnapshots := map[int]string{ 2: "blobber3", 3: "blobber4", 4: "blobber5", 5: "blobber6" }
-=======
 
 	assert.Len(t, blobberSnapshotsAfter, 6)
 	unchangedSnapshots := map[int]string{2: "blobber3", 3: "blobber4", 4: "blobber5", 5: "blobber6"}
->>>>>>> 5f42b6b7
 	for i, bid := range unchangedSnapshots {
 		var blobberSnapshotFromDb BlobberSnapshot
 		err := eventDb.Store.Get().Where("blobber_id = ?", bid).First(&blobberSnapshotFromDb).Error
 		require.NoError(t, err)
 		assert.Equal(t, blobberSnapshots[i], blobberSnapshotFromDb)
 	}
-<<<<<<< HEAD
-	changedSnapshots := map[int]string{ 0: "blobber1", 1: "blobber2" }
-=======
 	changedSnapshots := map[int]string{0: "blobber1", 1: "blobber2"}
->>>>>>> 5f42b6b7
 	for i, bid := range changedSnapshots {
 		var blobberSnapshotFromDb BlobberSnapshot
 		err := eventDb.Store.Get().Where("blobber_id = ?", bid).First(&blobberSnapshotFromDb).Error
@@ -509,22 +439,14 @@
 	require.NoError(t, err)
 
 	assert.Len(t, minerSnapshotsAfter, 6)
-<<<<<<< HEAD
-	unchangedSnapshots = map[int]string{ 0: "miner1", 3: "miner4", 4: "miner5", 5: "miner6" }
-=======
 	unchangedSnapshots = map[int]string{0: "miner1", 3: "miner4", 4: "miner5", 5: "miner6"}
->>>>>>> 5f42b6b7
 	for i, mid := range unchangedSnapshots {
 		var minerSnapshotFromDb MinerSnapshot
 		err := eventDb.Store.Get().Where("miner_id = ?", mid).First(&minerSnapshotFromDb).Error
 		require.NoError(t, err)
 		assert.Equal(t, minerSnapshots[i], minerSnapshotFromDb)
 	}
-<<<<<<< HEAD
-	changedSnapshots = map[int]string{ 1: "miner2", 2: "miner3" }
-=======
 	changedSnapshots = map[int]string{1: "miner2", 2: "miner3"}
->>>>>>> 5f42b6b7
 	for i, mid := range changedSnapshots {
 		var minerSnapshotFromDb MinerSnapshot
 		err := eventDb.Store.Get().Where("miner_id = ?", mid).First(&minerSnapshotFromDb).Error
@@ -539,22 +461,14 @@
 	require.NoError(t, err)
 
 	assert.Len(t, sharderSnapshotsAfter, 6)
-<<<<<<< HEAD
-	unchangedSnapshots = map[int]string{ 0: "sharder1", 1: "sharder2", 4: "sharder5", 5: "sharder6" }
-=======
 	unchangedSnapshots = map[int]string{0: "sharder1", 1: "sharder2", 4: "sharder5", 5: "sharder6"}
->>>>>>> 5f42b6b7
 	for i, sid := range unchangedSnapshots {
 		var sharderSnapshotFromDb SharderSnapshot
 		err := eventDb.Store.Get().Where("sharder_id = ?", sid).First(&sharderSnapshotFromDb).Error
 		require.NoError(t, err)
 		assert.Equal(t, sharderSnapshots[i], sharderSnapshotFromDb)
 	}
-<<<<<<< HEAD
-	changedSnapshots = map[int]string{ 2: "sharder3", 3: "sharder4" }
-=======
 	changedSnapshots = map[int]string{2: "sharder3", 3: "sharder4"}
->>>>>>> 5f42b6b7
 	for i, sid := range changedSnapshots {
 		var sharderSnapshotFromDb SharderSnapshot
 		err := eventDb.Store.Get().Where("sharder_id = ?", sid).First(&sharderSnapshotFromDb).Error
@@ -569,22 +483,14 @@
 	require.NoError(t, err)
 
 	assert.Len(t, validatorSnapshotsAfter, 6)
-<<<<<<< HEAD
-	unchangedSnapshots = map[int]string{ 0: "validator1", 1: "validator2", 2: "validator3", 5: "validator6" }
-=======
 	unchangedSnapshots = map[int]string{0: "validator1", 1: "validator2", 2: "validator3", 5: "validator6"}
->>>>>>> 5f42b6b7
 	for i, vid := range unchangedSnapshots {
 		var validatorSnapshotFromDb ValidatorSnapshot
 		err := eventDb.Store.Get().Where("validator_id = ?", vid).First(&validatorSnapshotFromDb).Error
 		require.NoError(t, err)
 		assert.Equal(t, validatorSnapshots[i], validatorSnapshotFromDb)
 	}
-<<<<<<< HEAD
-	changedSnapshots = map[int]string{ 3: "validator4", 4: "validator5" }
-=======
 	changedSnapshots = map[int]string{3: "validator4", 4: "validator5"}
->>>>>>> 5f42b6b7
 	for i, vid := range changedSnapshots {
 		var validatorSnapshotFromDb ValidatorSnapshot
 		err := eventDb.Store.Get().Where("validator_id = ?", vid).First(&validatorSnapshotFromDb).Error
@@ -599,22 +505,14 @@
 	require.NoError(t, err)
 
 	assert.Len(t, authorizerSnapshotsAfter, 6)
-<<<<<<< HEAD
-	unchangedSnapshots = map[int]string{ 0: "authorizer1", 2: "authorizer3", 4: "authorizer5", 5: "authorizer6" }
-=======
 	unchangedSnapshots = map[int]string{0: "authorizer1", 2: "authorizer3", 4: "authorizer5", 5: "authorizer6"}
->>>>>>> 5f42b6b7
 	for i, aid := range unchangedSnapshots {
 		var authorizerSnapshotFromDb AuthorizerSnapshot
 		err := eventDb.Store.Get().Where("authorizer_id = ?", aid).First(&authorizerSnapshotFromDb).Error
 		require.NoError(t, err)
 		assert.Equal(t, authorizerSnapshots[i], authorizerSnapshotFromDb)
 	}
-<<<<<<< HEAD
-	changedSnapshots = map[int]string{ 1: "authorizer2", 3: "authorizer4" }
-=======
 	changedSnapshots = map[int]string{1: "authorizer2", 3: "authorizer4"}
->>>>>>> 5f42b6b7
 	for i, aid := range changedSnapshots {
 		var authorizerSnapshotFromDb AuthorizerSnapshot
 		err := eventDb.Store.Get().Where("authorizer_id = ?", aid).First(&authorizerSnapshotFromDb).Error

--- conflicted
+++ resolved
@@ -23,13 +23,9 @@
 	Seed           int64            `json:"seed"`
 	AllocationRoot string           `json:"allocation_root"`
 	Responded      bool             `json:"responded" gorm:"index:idx_copen_challenge,priority:3"`
-<<<<<<< HEAD
+	Passed         bool             `json:"passed"`
 	RoundResponded int64            `json:"round_responded" gorm:"index"`
-	Passed         bool             `json:"passed"`
-=======
-	Passed         bool             `json:"passed"`
 	ExpiredN       int              `json:"expired_n" gorm:"-"`
->>>>>>> 243b2323
 }
 
 func (edb *EventDb) GetChallenge(challengeID string) (*Challenge, error) {

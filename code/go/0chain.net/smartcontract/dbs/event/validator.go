package event

import (
	"errors"
	"fmt"

	"0chain.net/chaincore/currency"

	common2 "0chain.net/smartcontract/common"
	"0chain.net/smartcontract/dbs"

	"gorm.io/gorm"
	"gorm.io/gorm/clause"
)

// swagger:model Validator
type Validator struct {
	gorm.Model
<<<<<<< HEAD
	ValidatorID string `json:"validator_id" gorm:"uniqueIndex;index:idx_vvalidator_id"`
	BaseUrl     string `json:"url" gorm:"index:idx_vurl"`
	Stake       int64  `json:"stake" gorm:"index:idx_vstake"`
	PublicKey   string `json:"public_key" gorm:"public_key"`
=======
	ValidatorID string `json:"validator_id" gorm:"uniqueIndex"`
	BaseUrl     string `json:"url"`
	Stake       int64  `json:"stake"`
	PublicKey   string `json:"public_key"`
>>>>>>> e22e99ba

	// StakePoolSettings
	DelegateWallet string        `json:"delegate_wallet"`
	MinStake       currency.Coin `json:"min_stake"`
	MaxStake       currency.Coin `json:"max_stake"`
	NumDelegates   int           `json:"num_delegates"`
	ServiceCharge  float64       `json:"service_charge"`

	Rewards ProviderRewards `json:"rewards" gorm:"foreignKey:ValidatorID;references:ProviderID"`
}

func (edb *EventDb) GetValidatorByValidatorID(validatorID string) (Validator, error) {
	var vn Validator

	result := edb.Store.Get().
		Preload("Rewards").
		Model(&Validator{}).Where(&Validator{ValidatorID: validatorID}).First(&vn)

	if result.Error != nil {
		return vn, fmt.Errorf("error retriving Validation node with ID %v; error: %v", validatorID, result.Error)
	}

	return vn, nil
}

func (edb *EventDb) GetValidatorsByIDs(ids []string) ([]Validator, error) {
	var validators []Validator
	result := edb.Store.Get().Preload("Rewards").
		Model(&Validator{}).Where("validator_id IN ?", ids).Find(&validators)

	return validators, result.Error
}

<<<<<<< HEAD
func (edb *EventDb) addOrOverwriteValidators(vns []Validator) error {
	return edb.Store.Get().Clauses(clause.OnConflict{
		Columns:   []clause.Column{{Name: "validator_id"}},
		UpdateAll: true,
	}).Create(&vns).Error
=======
func (edb *EventDb) addValidator(vn Validator) error {
	exists, err := vn.exists(edb)
	if err != nil {
		return err
	}
	if exists {
		return vn.overwriteValidator(edb)
	}

	result := edb.Store.Get().Create(&vn)
	return result.Error
>>>>>>> e22e99ba
}

func (v *Validator) overwriteValidator(edb *EventDb) error {
	return edb.Store.Get().Model(&Validator{}).Where("validator_id = ?", v.ValidatorID).
		Updates(v).Error
}

func (v *Validator) exists(edb *EventDb) (bool, error) {
	var validator Validator
	err := edb.Store.Get().Model(&Validator{}).
		Where("validator_id = ?", v.ValidatorID).Take(&validator).Error
	if err != nil {
		if errors.Is(err, gorm.ErrRecordNotFound) {
			return false, nil
		}
		return false, fmt.Errorf("failed to check validator's existence %v: %v", validator, err)
	}

	return true, nil
}

func (edb *EventDb) GetValidators(pg common2.Pagination) ([]Validator, error) {
	var validators []Validator
<<<<<<< HEAD
=======
	result := edb.Store.Get().Model(&Validator{}).Offset(pg.Offset).Limit(pg.Limit).Order(clause.OrderByColumn{
		Column: clause.Column{Name: "id"},
		Desc:   pg.IsDescending,
	}).Find(&validators)

	return validators, result.Error
}

func (edb *EventDb) validatorAggregateStats(id string) (*providerAggregateStats, error) {
	var validator providerAggregateStats
>>>>>>> e22e99ba
	result := edb.Store.Get().
		Preload("Rewards").
		Model(&Validator{}).
		Offset(pg.Offset).Limit(pg.Limit).
		Order(clause.OrderByColumn{
			Column: clause.Column{Name: "id"},
			Desc:   pg.IsDescending,
		}).Find(&validators)

	return validators, result.Error
}

//func (edb *EventDb) validatorAggregateStats(id string) (*providerAggregateStats, error) {
//	var validator providerAggregateStats
//	result := edb.Store.Get().
//		Model(&Validator{}).
//		Where(&Validator{ValidatorID: id}).
//		First(&validator)
//	if result.Error != nil {
//		return nil, fmt.Errorf("error retrieving validator %v, error %v",
//			id, result.Error)
//	}
//
//	return &validator, nil
//}

func (edb *EventDb) updateValidator(updates dbs.DbUpdates) error {
	delegateWallet := ""
	if updates.Updates["delegate_wallet"] != nil {
		delegateWallet = updates.Updates["delegate_wallet"].(string)
	}

	return edb.Store.Get().Model(&Validator{}).
		Where(&Validator{ValidatorID: updates.Id, DelegateWallet: delegateWallet}).
		Updates(updates.Updates).Error
}<|MERGE_RESOLUTION|>--- conflicted
+++ resolved
@@ -1,7 +1,6 @@
 package event
 
 import (
-	"errors"
 	"fmt"
 
 	"0chain.net/chaincore/currency"
@@ -16,17 +15,10 @@
 // swagger:model Validator
 type Validator struct {
 	gorm.Model
-<<<<<<< HEAD
-	ValidatorID string `json:"validator_id" gorm:"uniqueIndex;index:idx_vvalidator_id"`
-	BaseUrl     string `json:"url" gorm:"index:idx_vurl"`
-	Stake       int64  `json:"stake" gorm:"index:idx_vstake"`
-	PublicKey   string `json:"public_key" gorm:"public_key"`
-=======
 	ValidatorID string `json:"validator_id" gorm:"uniqueIndex"`
 	BaseUrl     string `json:"url"`
 	Stake       int64  `json:"stake"`
 	PublicKey   string `json:"public_key"`
->>>>>>> e22e99ba
 
 	// StakePoolSettings
 	DelegateWallet string        `json:"delegate_wallet"`
@@ -60,61 +52,15 @@
 	return validators, result.Error
 }
 
-<<<<<<< HEAD
 func (edb *EventDb) addOrOverwriteValidators(vns []Validator) error {
 	return edb.Store.Get().Clauses(clause.OnConflict{
 		Columns:   []clause.Column{{Name: "validator_id"}},
 		UpdateAll: true,
 	}).Create(&vns).Error
-=======
-func (edb *EventDb) addValidator(vn Validator) error {
-	exists, err := vn.exists(edb)
-	if err != nil {
-		return err
-	}
-	if exists {
-		return vn.overwriteValidator(edb)
-	}
-
-	result := edb.Store.Get().Create(&vn)
-	return result.Error
->>>>>>> e22e99ba
-}
-
-func (v *Validator) overwriteValidator(edb *EventDb) error {
-	return edb.Store.Get().Model(&Validator{}).Where("validator_id = ?", v.ValidatorID).
-		Updates(v).Error
-}
-
-func (v *Validator) exists(edb *EventDb) (bool, error) {
-	var validator Validator
-	err := edb.Store.Get().Model(&Validator{}).
-		Where("validator_id = ?", v.ValidatorID).Take(&validator).Error
-	if err != nil {
-		if errors.Is(err, gorm.ErrRecordNotFound) {
-			return false, nil
-		}
-		return false, fmt.Errorf("failed to check validator's existence %v: %v", validator, err)
-	}
-
-	return true, nil
 }
 
 func (edb *EventDb) GetValidators(pg common2.Pagination) ([]Validator, error) {
 	var validators []Validator
-<<<<<<< HEAD
-=======
-	result := edb.Store.Get().Model(&Validator{}).Offset(pg.Offset).Limit(pg.Limit).Order(clause.OrderByColumn{
-		Column: clause.Column{Name: "id"},
-		Desc:   pg.IsDescending,
-	}).Find(&validators)
-
-	return validators, result.Error
-}
-
-func (edb *EventDb) validatorAggregateStats(id string) (*providerAggregateStats, error) {
-	var validator providerAggregateStats
->>>>>>> e22e99ba
 	result := edb.Store.Get().
 		Preload("Rewards").
 		Model(&Validator{}).
@@ -127,20 +73,6 @@
 	return validators, result.Error
 }
 
-//func (edb *EventDb) validatorAggregateStats(id string) (*providerAggregateStats, error) {
-//	var validator providerAggregateStats
-//	result := edb.Store.Get().
-//		Model(&Validator{}).
-//		Where(&Validator{ValidatorID: id}).
-//		First(&validator)
-//	if result.Error != nil {
-//		return nil, fmt.Errorf("error retrieving validator %v, error %v",
-//			id, result.Error)
-//	}
-//
-//	return &validator, nil
-//}
-
 func (edb *EventDb) updateValidator(updates dbs.DbUpdates) error {
 	delegateWallet := ""
 	if updates.Updates["delegate_wallet"] != nil {

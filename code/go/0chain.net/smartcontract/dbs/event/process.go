--- conflicted
+++ resolved
@@ -798,22 +798,6 @@
 			return ErrInvalidEventData
 		}
 		return edb.updateProvidersHealthCheck(*healthCheckUpdates, ValidatorTable)
-	case TagAddBurnTicket:
-		bt, ok := fromEvent[[]BurnTicket](event.Data)
-		if !ok {
-			return ErrInvalidEventData
-		}
-		if len(*bt) == 0 {
-			return ErrInvalidEventData
-		}
-		return edb.addBurnTicket((*bt)[0])
-	case TagShutdownProvider:
-		u, ok := fromEvent[[]dbs.ProviderID](event.Data)
-		if !ok {
-			return ErrInvalidEventData
-		}
-<<<<<<< HEAD
-		return edb.updateUserCollectedRewards(*u)
 	case TagBridgeMint:
 		m, ok := fromEvent[[]state.Mint](event.Data)
 		if !ok {
@@ -830,11 +814,21 @@
 		return edb.updateAuthorizersTotalBurn(*b)
 	case TagAddBurnTicket:
 		bt, ok := fromEvent[[]BurnTicket](event.Data)
-=======
+		if !ok {
+			return ErrInvalidEventData
+		}
+		if len(*bt) == 0 {
+			return ErrInvalidEventData
+		}
+		return edb.addBurnTicket((*bt)[0])
+	case TagShutdownProvider:
+		u, ok := fromEvent[[]dbs.ProviderID](event.Data)
+		if !ok {
+			return ErrInvalidEventData
+		}
 		return edb.providersSetBoolean(*u, "is_shutdown", true)
 	case TagKillProvider:
 		u, ok := fromEvent[[]dbs.ProviderID](event.Data)
->>>>>>> 806e975a
 		if !ok {
 			return ErrInvalidEventData
 		}

--- conflicted
+++ resolved
@@ -70,7 +70,7 @@
 func (edb *EventDb) addEventsWorker(ctx context.Context) {
 	for {
 		events := <-edb.eventsChannel
-		edb.addEvents(ctx, events)
+		edb.AddEvents(ctx, events)
 		for _, event := range events {
 			var err error = nil
 			switch EventType(event.Type) {
@@ -294,18 +294,13 @@
 		if !ok {
 			return ErrInvalidEventData
 		}
-<<<<<<< HEAD
-		return edb.updateChallenge(updates)
+		return edb.updateChallenge(*updates)
 	case TagAddMint:
-		var mint Mint
-		err := json.Unmarshal([]byte(event.Data), &mint)
-		if err != nil {
-			return err
-		}
-		return edb.addOrUpdateTotalMint(&mint)
-=======
-		return edb.updateChallenge(*updates)
->>>>>>> ddc025e8
+		mint, ok := fromEvent[Mint](event.Data)
+		if !ok {
+			return ErrInvalidEventData
+		}
+		return edb.addOrUpdateTotalMint(mint)
 	default:
 		return fmt.Errorf("unrecognised event %v", event)
 	}

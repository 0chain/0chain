--- conflicted
+++ resolved
@@ -529,11 +529,7 @@
 	return tags, nil
 }
 
-<<<<<<< HEAD
-func (edb *EventDb) updateSnapshots(e BlockEvents, s *Snapshot) (*Snapshot, error) {
-=======
-func (edb *EventDb) updateHistoricData(e blockEvents, s *Snapshot) (*Snapshot, error) {
->>>>>>> 5823709b
+func (edb *EventDb) updateHistoricData(e BlockEvents, s *Snapshot) (*Snapshot, error) {
 	round := e.round
 	var events []Event
 	for _, ev := range e.events { //filter out round events

package event

import (
	"errors"
	"fmt"
	"log"
	"reflect"
	"time"

	"0chain.net/chaincore/config"
	"golang.org/x/net/context"

	"0chain.net/chaincore/state"
	"0chain.net/smartcontract/dbs"

	"go.uber.org/zap"

	"github.com/0chain/common/core/currency"
	"github.com/0chain/common/core/logging"
)

var ErrInvalidEventData = errors.New("invalid event data")

func (edb *EventDb) ProcessEvents(
	ctx context.Context,
	events []Event,
	round int64,
	block string,
	blockSize int,
) error {
	ts := time.Now()
	es, err := mergeEvents(round, block, events)
	if err != nil {
		return err
	}

	pdu := time.Since(ts)

	event := blockEvents{
		events:    es,
		round:     round,
		block:     block,
		blockSize: blockSize,
		doneC:     make(chan struct{}, 1),
	}

	select {
	case edb.eventsChannel <- event:
	case <-ctx.Done():
		logging.Logger.Warn("process events - context done",
			zap.Error(ctx.Err()),
			zap.Int64("round", round),
			zap.String("block", block),
			zap.Int("block size", blockSize))
		return fmt.Errorf("process events - push to process channel context done: %v", ctx.Err())
	}

	select {
	case <-event.doneC:
		du := time.Since(ts)
		if du.Milliseconds() > 200 {
			logging.Logger.Warn("process events slow",
				zap.Duration("duration", du),
				zap.Duration("merge events duration", pdu),
				zap.Int64("round", round),
				zap.String("block", block),
				zap.Int("block size", blockSize))
		}
	case <-ctx.Done():
		du := time.Since(ts)
		logging.Logger.Warn("process events - context done",
			zap.Error(ctx.Err()),
			zap.Duration("duration", du),
			zap.Int64("round", round),
			zap.String("block", block),
			zap.Int("block size", blockSize))
	}

	return nil
}

func mergeEvents(round int64, block string, events []Event) ([]Event, error) {
	var (
		mergers = []eventsMerger{
			mergeAddUsersEvents(),
			mergeAddProviderEvents[Miner](TagAddMiner, withUniqueEventOverwrite()),
			mergeAddProviderEvents[Sharder](TagAddSharder, withUniqueEventOverwrite()),
			mergeAddProviderEvents[Blobber](TagAddBlobber, withUniqueEventOverwrite()),
			mergeAddProviderEvents[Blobber](TagUpdateBlobber, withUniqueEventOverwrite()),
			mergeAddProviderEvents[Validator](TagAddOrOverwiteValidator, withUniqueEventOverwrite()),
			mergeAddProviderEvents[dbs.ProviderID](TagShutdownProvider, withUniqueEventOverwrite()),
			mergeAddProviderEvents[dbs.ProviderID](TagKillProvider, withUniqueEventOverwrite()),

			mergeAddAllocationEvents(),
			mergeUpdateAllocEvents(),
			mergeUpdateAllocStatsEvents(),
			mergeUpdateAllocBlobbersTermsEvents(),
			mergeAddOrOverwriteAllocBlobbersTermsEvents(),
			mergeDeleteAllocBlobbersTermsEvents(),

			mergeAddChallengesEvents(),
			mergeAddChallengesToAllocsEvents(),

			mergeUpdateChallengesEvents(),
			mergeAddChallengePoolsEvents(),
			mergeUpdateBlobberChallengesEvents(),
			mergeAddChallengesToBlobberEvents(),
			mergeUpdateAllocChallengesEvents(),

			mergeUpdateBlobbersEvents(),
			mergeUpdateBlobberTotalStakesEvents(),
			mergeUpdateBlobberTotalOffersEvents(),
			mergeStakePoolRewardsEvents(),
			mergeStakePoolPenaltyEvents(),
			mergeAddDelegatePoolsEvents(),

			mergeUpdateMinerTotalStakesEvents(),
			mergeUpdateSharderTotalStakesEvents(),
			mergeUpdateAuthorizerTotalStakesEvents(),

			mergeAddTransactionsEvents(),
			mergeAddWriteMarkerEvents(),
			mergeAddReadMarkerEvents(),
			mergeAllocationStatsEvents(),
			mergeUpdateBlobberStatsEvents(),
			mergeUpdateValidatorsEvents(),
			mergeUpdateValidatorStakesEvents(),

			mergeMinerHealthCheckEvents(),
			mergeSharderHealthCheckEvents(),
			mergeBlobberHealthCheckEvents(),
			mergeAuthorizerHealthCheckEvents(),
			mergeValidatorHealthCheckEvents(),

			mergeAddBurnTicket(),

			mergeUpdateUserCollectedRewardsEvents(),
			mergeUserStakeEvents(),
			mergeUserUnstakeEvents(),
			mergeUserReadPoolLockEvents(),
			mergeUserReadPoolUnlockEvents(),
			mergeUserWritePoolLockEvents(),
			mergeUserWritePoolUnlockEvents(),
			mergeUpdateUserPayedFeesEvents(),
			mergeAuthorizerBurnEvents(),
			mergeAddBridgeMintEvents(),
		}

		others = make([]Event, 0, len(events))
	)

	for _, e := range events {
		if e.Type == TypeChain || e.Tag == TagUniqueAddress {
			others = append(others, e)
			continue
		}
		if e.Type != TypeStats {
			continue
		}

		var matched bool
		for _, em := range mergers {
			if em.filter(e) {
				matched = true
				break
			}
		}

		if matched {
			continue
		}

		others = append(others, e)
	}

	mergedEvents := make([]Event, 0, len(mergers))
	for _, em := range mergers {
		e, err := em.merge(round, block)
		if err != nil {
			return nil, err
		}

		if e != nil {
			mergedEvents = append(mergedEvents, *e)
		}
	}

	return append(mergedEvents, others...), nil
}

func (edb *EventDb) addEventsWorker(ctx context.Context) {
	var gs *Snapshot
	p := int64(-1)
	edb.managePartitions(0)

	for {
		es := <-edb.eventsChannel

<<<<<<< HEAD
		s, err := edb.work(ctx, gs, es)
=======
		s, err := edb.work(ctx, gs, es, &p)
>>>>>>> 5aaa0e4d
		if err != nil {
			if config.Development() { //panic in case of development
				log.Panic(err)
			}
		}
		if s != nil {
			gs = s
		}
	}
}

func (edb *EventDb) work(ctx context.Context, gs *Snapshot, es blockEvents, currentPartition *int64) (*Snapshot, error) {
	defer func() {
		es.doneC <- struct{}{}
	}()

	if *currentPartition < es.round/edb.settings.PartitionChangePeriod {
		edb.managePartitions(es.round)
		*currentPartition = es.round / edb.settings.PartitionChangePeriod
	}

	tx, err := edb.Begin()
	if err != nil {
		logging.Logger.Error("error starting transaction", zap.Error(err))
		return nil, err
	}

	if err = tx.addEvents(ctx, es); err != nil {
		logging.Logger.Error("error saving events",
			zap.Int64("round", es.round),
			zap.Error(err))
		if err := tx.Rollback(); err != nil {
			return nil, err
		}
		return nil, err
	}

	tse := time.Now()
	tags := make([]string, 0, len(es.events))
	for _, event := range es.events {
		tags, err = tx.processEvent(event, tags, es.round, es.block, es.blockSize)
		if err != nil {
			logging.Logger.Error("error processing event",
				zap.Int64("round", event.BlockNumber),
				zap.Any("tag", event.Tag),
				zap.Error(err))
			if err := tx.Rollback(); err != nil {
				return nil, err
			}
			return nil, err
		}
	}

	// process snapshot for none adding block events only
	if isNotAddBlockEvent(es) {
		gs, err = updateSnapshots(gs, es, tx)
		if err != nil {
			logging.Logger.Error("snapshot could not be processed",
				zap.Int64("round", es.round),
				zap.String("block", es.block),
				zap.Int("block size", es.blockSize),
				zap.Error(err),
			)
		}
		err = tx.updateUserAggregates(&es)
		if err != nil {
			logging.Logger.Error("user aggregate could not be processed",
				zap.Error(err),
			)
		}
	}

	if err := tx.Commit(); err != nil {
		logging.Logger.Error("error committing block events",
			zap.Int64("block", es.round),
			zap.Error(err))
		return nil, err
	}

	due := time.Since(tse)
	if due.Milliseconds() > 200 {
		logging.Logger.Warn("event db work slow",
			zap.Duration("duration", due),
			zap.Int("events number", len(es.events)),
			zap.Strings("tags", tags),
			zap.Int64("round", es.round),
			zap.String("block", es.block),
			zap.Int("block size", es.blockSize))
	}
	return gs, nil
}

func (edb *EventDb) managePartitions(round int64) {
	logging.Logger.Info("managing partitions", zap.Int64("round", round))
	if err := edb.addPartition(round, "events"); err != nil {
		logging.Logger.Error("error creating partition", zap.Error(err))
	}
	if err := edb.dropPartition(round, "events"); err != nil {
		logging.Logger.Error("error dropping partition", zap.Error(err))
	}
	if err := edb.addPartition(round, "snapshots"); err != nil {
		logging.Logger.Error("error creating partition", zap.Error(err))
	}
	if err := edb.dropPartition(round, "snapshots"); err != nil {
		logging.Logger.Error("error dropping partition", zap.Error(err))
	}
	if err := edb.addPartition(round, "blobber_aggregates"); err != nil {
		logging.Logger.Error("error creating partition", zap.Error(err))
	}
	if err := edb.dropPartition(round, "blobber_aggregates"); err != nil {
		logging.Logger.Error("error dropping partition", zap.Error(err))
	}
	if err := edb.addPartition(round, "miner_aggregates"); err != nil {
		logging.Logger.Error("error creating partition", zap.Error(err))
	}
	if err := edb.dropPartition(round, "miner_aggregates"); err != nil {
		logging.Logger.Error("error dropping partition", zap.Error(err))
	}
	if err := edb.addPartition(round, "sharder_aggregates"); err != nil {
		logging.Logger.Error("error creating partition", zap.Error(err))
	}
	if err := edb.dropPartition(round, "sharder_aggregates"); err != nil {
		logging.Logger.Error("error dropping partition", zap.Error(err))
	}
	if err := edb.addPartition(round, "validator_aggregates"); err != nil {
		logging.Logger.Error("error creating partition", zap.Error(err))
	}
	if err := edb.dropPartition(round, "validator_aggregates"); err != nil {
		logging.Logger.Error("error dropping partition", zap.Error(err))
	}
	if err := edb.addPartition(round, "authorizer_aggregates"); err != nil {
		logging.Logger.Error("error creating partition", zap.Error(err))
	}
	if err := edb.dropPartition(round, "authorizer_aggregates"); err != nil {
		logging.Logger.Error("error dropping partition", zap.Error(err))
	}
	if err := edb.addPartition(round, "user_aggregates"); err != nil {
		logging.Logger.Error("error creating partition", zap.Error(err))
	}
	if err := edb.dropPartition(round, "user_aggregates"); err != nil {
		logging.Logger.Error("error dropping partition", zap.Error(err))
	}
}

func isNotAddBlockEvent(es blockEvents) bool {
	return !(len(es.events) == 1 && es.events[0].Type == TypeChain && es.events[0].Tag == TagAddBlock)
}

func updateSnapshots(gs *Snapshot, es blockEvents, tx *EventDb) (*Snapshot, error) {
	if gs != nil {
		return tx.updateSnapshots(es, gs)
	}

	if es.round == 0 {
		return tx.updateSnapshots(es, &Snapshot{Round: 0})
	}

	g, err := tx.GetGlobal()
	if err != nil {
		logging.Logger.Panic("can't load snapshot for", zap.Int64("round", es.round), zap.Error(err))
	}
	gs = &g

	return tx.updateSnapshots(es, gs)
}

func (edb *EventDb) processEvent(event Event, tags []string, round int64, block string, blockSize int) ([]string, error) {
	defer func() {
		if r := recover(); r != nil {
			logging.Logger.Error("panic recovered in processEvent",
				zap.Any("r", r),
				zap.Any("event", event))
		}
	}()
	var err error = nil
	switch event.Type {
	case TypeStats:
		tags = append(tags, event.Tag.String())
		ts := time.Now()
		err = edb.addStat(event)
		if err != nil {
			logging.Logger.Error("addStat typeStats error",
				zap.Int64("round", round),
				zap.String("block", block),
				zap.Int("block size", blockSize),
				zap.Any("event type", event.Type),
				zap.Any("event tag", event.Tag),
				zap.Error(err),
			)
		}
		du := time.Since(ts)
		if du.Milliseconds() > 50 {
			logging.Logger.Warn("event db save slow - addStat",
				zap.Duration("duration", du),
				zap.String("event tag", event.Tag.String()),
				zap.Int64("round", round),
				zap.String("block", block),
				zap.Int("block size", blockSize),
			)
		}
	case TypeChain:
		tags = append(tags, event.Tag.String())
		ts := time.Now()
		err = edb.addStat(event)
		du := time.Since(ts)
		if du.Milliseconds() > 50 {
			logging.Logger.Warn("event db save slow - addchain",
				zap.Duration("duration", du),
				zap.String("event tag", event.Tag.String()),
				zap.Int64("round", round),
				zap.String("block", block),
				zap.Int("block size", blockSize),
			)
		}
	case TypeError:
		err = edb.addError(Error{
			TransactionID: event.TxHash,
			Error:         fmt.Sprintf("%v", event.Data),
		})
	default:
	}
	if err != nil {
		logging.Logger.Error("event could not be processed",
			zap.Int64("round", round),
			zap.String("block", block),
			zap.Int("block size", blockSize),
			zap.Any("event type", event.Type),
			zap.Any("event tag", event.Tag),
			zap.Error(err),
		)
		return tags, err
	}
	return tags, nil
}

func (edb *EventDb) updateSnapshots(e blockEvents, s *Snapshot) (*Snapshot, error) {
	round := e.round
	var events []Event
	for _, ev := range e.events { //filter out round events
		if ev.Type == TypeStats || (ev.Type == TypeChain && ev.Tag == TagFinalizeBlock) {
			events = append(events, ev)
		}
	}
	if len(events) == 0 {
		return s, nil
	}

	logging.Logger.Debug("getting blobber aggregate ids", zap.Any("snapshot_before", s))

	edb.updateBlobberAggregate(round, edb.AggregatePeriod(), s)
	edb.updateMinerAggregate(round, edb.AggregatePeriod(), s)
	edb.updateSharderAggregate(round, edb.AggregatePeriod(), s)
	edb.updateAuthorizerAggregate(round, edb.AggregatePeriod(), s)
	edb.updateValidatorAggregate(round, edb.AggregatePeriod(), s)
	s.update(events)

	s.Round = round
	if err := edb.addSnapshot(*s); err != nil {
		logging.Logger.Error(fmt.Sprintf("saving snapshot %v for round %v", s, round), zap.Error(err))
	}

	return s, nil
}

func (edb *EventDb) addStat(event Event) (err error) {
	switch event.Tag {
	// blobber
	case TagAddBlobber:
		blobbers, ok := fromEvent[[]Blobber](event.Data)
		if !ok {
			return ErrInvalidEventData
		}
		return edb.addBlobbers(*blobbers)
	case TagUpdateBlobber:
		blobbers, ok := fromEvent[[]Blobber](event.Data)
		if !ok {
			return ErrInvalidEventData
		}
		return edb.updateBlobber(*blobbers)
	case TagUpdateBlobberAllocatedSavedHealth:
		blobbers, ok := fromEvent[[]Blobber](event.Data)
		if !ok {
			return ErrInvalidEventData
		}
		return edb.updateBlobbersAllocatedSavedAndHealth(*blobbers)
	case TagUpdateBlobberTotalStake:
		bs, ok := fromEvent[[]Blobber](event.Data)
		if !ok {
			return ErrInvalidEventData
		}

		return edb.updateBlobbersTotalStakes(*bs)
	case TagUpdateBlobberTotalOffers:
		bs, ok := fromEvent[[]Blobber](event.Data)
		if !ok {
			return ErrInvalidEventData
		}

		return edb.updateBlobbersTotalOffers(*bs)
	case TagDeleteBlobber:
		blobberID, ok := fromEvent[string](event.Data)

		if !ok {
			return ErrInvalidEventData
		}
		return edb.deleteBlobber(*blobberID)
	// authorizer
	case TagAddAuthorizer:
		auth, ok := fromEvent[Authorizer](event.Data)

		if !ok {
			return ErrInvalidEventData
		}
		return edb.AddAuthorizer(auth)
	case TagDeleteAuthorizer:
		id, ok := event.Data.(string)
		if !ok {
			return ErrInvalidEventData
		}
		return edb.DeleteAuthorizer(id)
	case TagUpdateAuthorizerTotalStake:
		as, ok := fromEvent[[]Authorizer](event.Data)
		if !ok {
			return ErrInvalidEventData
		}

		return edb.updateAuthorizersTotalStakes(*as)
	case TagAddWriteMarker:
		wms, ok := fromEvent[[]WriteMarker](event.Data)
		if !ok {
			return ErrInvalidEventData
		}

		for i := range *wms {
			(*wms)[i].BlockNumber = event.BlockNumber
		}

		if err := edb.addWriteMarkers(*wms); err != nil {
			return err
		}
		return nil
	case TagAddReadMarker:
		rms, ok := fromEvent[[]ReadMarker](event.Data)
		if !ok {
			return ErrInvalidEventData
		}

		for i := range *rms {
			(*rms)[i].BlockNumber = event.BlockNumber
		}
		return edb.addOrOverwriteReadMarker(*rms)
	case TagAddOrOverwriteUser:
		users, ok := fromEvent[[]User](event.Data)
		if !ok {
			return ErrInvalidEventData
		}
		return edb.addOrUpdateUsers(*users)
	case TagAddTransactions:
		txns, ok := fromEvent[[]Transaction](event.Data)
		if !ok {
			return ErrInvalidEventData
		}
		return edb.addTransactions(*txns)
	case TagAddBlock:
		block, ok := fromEvent[Block](event.Data)
		if !ok {
			return ErrInvalidEventData
		}
		return edb.addOrUpdateBlock(*block)
	case TagFinalizeBlock:
		block, ok := fromEvent[Block](event.Data)
		if !ok {
			return ErrInvalidEventData
		}
		return edb.addOrUpdateBlock(*block)
	case TagAddOrOverwiteValidator:
		vns, ok := fromEvent[[]Validator](event.Data)
		if !ok {
			return ErrInvalidEventData
		}
		return edb.addOrOverwriteValidators(*vns)
	case TagUpdateValidator:
		updates, ok := fromEvent[[]Validator](event.Data)
		if !ok {
			return ErrInvalidEventData
		}
		return edb.updateValidators(*updates)
	case TagUpdateValidatorStakeTotal:
		updates, ok := fromEvent[[]Validator](event.Data)
		if !ok {
			return ErrInvalidEventData
		}
		return edb.updateValidatorTotalStakes(*updates)
	case TagAddMiner:
		miners, ok := fromEvent[[]Miner](event.Data)
		if !ok {
			return ErrInvalidEventData
		}
		return edb.addMiner(*miners)
	case TagUpdateMiner:
		updates, ok := fromEvent[dbs.DbUpdates](event.Data)
		if !ok {
			return ErrInvalidEventData
		}
		return edb.updateMiner(*updates)
	case TagDeleteMiner:
		minerID, ok := fromEvent[string](event.Data)
		if !ok {
			return ErrInvalidEventData
		}
		return edb.deleteMiner(*minerID)
	case TagAddSharder:
		sharders, ok := fromEvent[[]Sharder](event.Data)
		if !ok {
			return ErrInvalidEventData
		}

		return edb.addSharders(*sharders)
	case TagUpdateMinerTotalStake:
		m, ok := fromEvent[[]Miner](event.Data)
		if !ok {
			return ErrInvalidEventData
		}
		return edb.updateMinersTotalStakes(*m)
	case TagUpdateSharder:
		updates, ok := fromEvent[dbs.DbUpdates](event.Data)
		if !ok {
			return ErrInvalidEventData
		}
		return edb.updateSharder(*updates)
	case TagDeleteSharder:
		sharderID, ok := fromEvent[string](event.Data)
		if !ok {
			return ErrInvalidEventData
		}
		return edb.deleteSharder(*sharderID)
	case TagUpdateSharderTotalStake:
		s, ok := fromEvent[[]Sharder](event.Data)
		if !ok {
			return ErrInvalidEventData
		}

		return edb.updateShardersTotalStakes(*s)
	//stake pool
	case TagAddDelegatePool:
		dps, ok := fromEvent[[]DelegatePool](event.Data)
		if !ok {
			return ErrInvalidEventData
		}
		return edb.addDelegatePools(*dps)
	case TagUpdateDelegatePool:
		spUpdate, ok := fromEvent[dbs.DelegatePoolUpdate](event.Data)
		if !ok {
			return ErrInvalidEventData
		}
		return edb.updateDelegatePool(*spUpdate)
	case TagStakePoolReward:
		spus, ok := fromEvent[[]dbs.StakePoolReward](event.Data)
		if !ok {
			return ErrInvalidEventData
		}
		if err := edb.rewardUpdate(*spus, event.BlockNumber); err != nil {
			return err
		}
		if err := edb.blobberSpecificRevenue(*spus); err != nil {
			return fmt.Errorf("could not update blobber specific revenue: %v", err)
		}
		return nil
	case TagStakePoolPenalty:
		spus, ok := fromEvent[[]dbs.StakePoolReward](event.Data)
		if !ok {
			return ErrInvalidEventData
		}
		err := edb.penaltyUpdate(*spus, event.BlockNumber)
		if err != nil {
			return err
		}
		err = edb.blobberSpecificRevenue(*spus)
		if err != nil {
			return fmt.Errorf("could not update blobber specific revenue: %v", err)
		}
		return nil
	case TagAddAllocation:
		allocs, ok := fromEvent[[]Allocation](event.Data)
		if !ok {
			return ErrInvalidEventData
		}
		return edb.addAllocations(*allocs)
	case TagUpdateAllocation:
		allocs, ok := fromEvent[[]Allocation](event.Data)
		if !ok {
			return ErrInvalidEventData
		}
		return edb.updateAllocations(*allocs)
	case TagUpdateAllocationStakes:
		allocs, ok := fromEvent[[]Allocation](event.Data)
		if !ok {
			return ErrInvalidEventData
		}
		return edb.updateAllocationStakes(*allocs)
	case TagMintReward:
		reward, ok := fromEvent[RewardMint](event.Data)
		if !ok {
			return ErrInvalidEventData
		}
		return edb.addRewardMint(*reward)
	case TagAddChallenge:
		challenges, ok := fromEvent[[]Challenge](event.Data)
		if !ok {
			return ErrInvalidEventData
		}
		return edb.addChallenges(*challenges)
	case TagAddChallengeToAllocation:
		as, ok := fromEvent[[]Allocation](event.Data)
		if !ok {
			return ErrInvalidEventData
		}

		return edb.addChallengesToAllocations(*as)
	case TagUpdateBlobberOpenChallenges:
		updates, ok := fromEvent[[]ChallengeStatsDeltas](event.Data)
		if !ok {
			return ErrInvalidEventData
		}

		return edb.updateOpenBlobberChallenges(*updates)
	case TagUpdateChallenge:
		chs, ok := fromEvent[[]Challenge](event.Data)
		if !ok {
			return ErrInvalidEventData
		}
		return edb.updateChallenges(*chs)
	case TagUpdateBlobberChallenge:
		bs, ok := fromEvent[[]ChallengeStatsDeltas](event.Data)
		if !ok {
			return ErrInvalidEventData
		}

		return edb.updateBlobberChallenges(*bs)

	case TagUpdateAllocationChallenge:
		as, ok := fromEvent[[]Allocation](event.Data)
		if !ok {
			return ErrInvalidEventData
		}
		return edb.updateAllocationChallenges(*as)
	case TagAddOrOverwriteAllocationBlobberTerm:
		updates, ok := fromEvent[[]AllocationBlobberTerm](event.Data)
		if !ok {
			return ErrInvalidEventData
		}
		return edb.addOrOverwriteAllocationBlobberTerms(*updates)
	case TagUpdateAllocationBlobberTerm:
		updates, ok := fromEvent[[]AllocationBlobberTerm](event.Data)
		if !ok {
			return ErrInvalidEventData
		}
		return edb.updateAllocationBlobberTerms(*updates)
	case TagDeleteAllocationBlobberTerm:
		updates, ok := fromEvent[[]AllocationBlobberTerm](event.Data)
		if !ok {
			return ErrInvalidEventData
		}
		return edb.deleteAllocationBlobberTerms(*updates)
	case TagUpdateAllocationStat:
		stats, ok := fromEvent[[]Allocation](event.Data)
		if !ok {
			return ErrInvalidEventData
		}
		return edb.updateAllocationsStats(*stats)
	case TagUpdateBlobberStat:
		stats, ok := fromEvent[[]Blobber](event.Data)
		if !ok {
			return ErrInvalidEventData
		}
		return edb.updateBlobbersStats(*stats)
	case TagAddOrUpdateChallengePool:
		// challenge pool
		cps, ok := fromEvent[[]ChallengePool](event.Data)
		if !ok {
			return ErrInvalidEventData
		}
		return edb.addOrUpdateChallengePools(*cps)
	case TagCollectProviderReward:
		return edb.collectRewards(event.Index)
	case TagMinerHealthCheck:
		healthCheckUpdates, ok := fromEvent[[]dbs.DbHealthCheck](event.Data)
		if !ok {
			return ErrInvalidEventData
		}
		return edb.updateProvidersHealthCheck(*healthCheckUpdates, MinerTable)
	case TagSharderHealthCheck:
		healthCheckUpdates, ok := fromEvent[[]dbs.DbHealthCheck](event.Data)
		if !ok {
			return ErrInvalidEventData
		}
		return edb.updateProvidersHealthCheck(*healthCheckUpdates, SharderTable)
	case TagBlobberHealthCheck:
		healthCheckUpdates, ok := fromEvent[[]dbs.DbHealthCheck](event.Data)
		if !ok {
			return ErrInvalidEventData
		}
		return edb.updateProvidersHealthCheck(*healthCheckUpdates, BlobberTable)
	case TagAuthorizerHealthCheck:
		healthCheckUpdates, ok := fromEvent[[]dbs.DbHealthCheck](event.Data)
		if !ok {
			return ErrInvalidEventData
		}
		return edb.updateProvidersHealthCheck(*healthCheckUpdates, AuthorizerTable)
	case TagValidatorHealthCheck:
		healthCheckUpdates, ok := fromEvent[[]dbs.DbHealthCheck](event.Data)
		if !ok {
			return ErrInvalidEventData
		}
		return edb.updateProvidersHealthCheck(*healthCheckUpdates, ValidatorTable)
	case TagAuthorizerBurn:
		b, ok := fromEvent[[]state.Burn](event.Data)
		if !ok {
			return ErrInvalidEventData
		}
		logging.Logger.Debug("TagAuthorizerBurn", zap.Any("burns", b))
		return edb.updateAuthorizersTotalBurn(*b)
	case TagAddBurnTicket:
		bt, ok := fromEvent[[]BurnTicket](event.Data)
		if !ok {
			return ErrInvalidEventData
		}
		if len(*bt) == 0 {
			return ErrInvalidEventData
		}
		return edb.addBurnTicket((*bt)[0])
	case TagAddBridgeMint:
		// challenge pool
		bms, ok := fromEvent[[]BridgeMint](event.Data)
		if !ok {
			return ErrInvalidEventData
		}
		users := make([]User, 0, len(*bms))
		authMint := make(map[string]currency.Coin)
		for _, bm := range *bms {
			users = append(users, User{
				UserID:    bm.UserID,
				MintNonce: bm.MintNonce,
			})

			for _, sig := range bm.Signers {
				mv, ok := authMint[sig]
				if !ok {
					mv = 0
				}
				authMint[sig] = mv + bm.Amount
			}
		}

		mints := make([]state.Mint, 0, len(authMint))
		for auth, amount := range authMint {
			mints = append(mints, state.Mint{
				Minter: auth,
				Amount: amount,
			})
		}

		err := edb.updateUserMintNonce(users)
		if err != nil {
			return err
		}

		err = edb.updateAuthorizersTotalMint(mints)
		if err != nil {
			return err
		}
		return nil

	case TagShutdownProvider:
		u, ok := fromEvent[[]dbs.ProviderID](event.Data)
		if !ok {
			return ErrInvalidEventData
		}
		return edb.providersSetBoolean(*u, "is_shutdown", true)
	case TagKillProvider:
		u, ok := fromEvent[[]dbs.ProviderID](event.Data)
		if !ok {
			return ErrInvalidEventData
		}
		return edb.providersSetBoolean(*u, "is_killed", true)
	default:
		return nil
	}
}

func fromEvent[T any](eventData interface{}) (*T, bool) {
	if eventData == nil {
		return nil, false
	}

	t, ok := eventData.(T)
	if ok {
		return &t, true
	}

	t2, ok := eventData.(*T)
	if ok {
		return t2, true
	}

	logging.Logger.Error("fromEvent invalid data type",
		zap.Any("expect", reflect.TypeOf(new(T))),
		zap.Any("got", reflect.TypeOf(eventData)))
	return nil, false
}

func setEventData[T any](e *Event, data interface{}) error {
	if data == nil {
		return nil
	}

	_, ok := e.Data.(T)
	if ok {
		e.Data = data
		return nil
	}

	tp, ok := e.Data.(*T)
	if ok {
		*(tp) = data.(T)
		return nil
	}

	return ErrInvalidEventData
}<|MERGE_RESOLUTION|>--- conflicted
+++ resolved
@@ -196,11 +196,7 @@
 	for {
 		es := <-edb.eventsChannel
 
-<<<<<<< HEAD
-		s, err := edb.work(ctx, gs, es)
-=======
 		s, err := edb.work(ctx, gs, es, &p)
->>>>>>> 5aaa0e4d
 		if err != nil {
 			if config.Development() { //panic in case of development
 				log.Panic(err)

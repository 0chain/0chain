--- conflicted
+++ resolved
@@ -856,7 +856,15 @@
 			return ErrInvalidEventData
 		}
 		return edb.updateUserCollectedRewards(*u)
-<<<<<<< HEAD
+	case TagAddBurnTicket:
+		bt, ok := fromEvent[[]BurnTicket](event.Data)
+		if !ok {
+			return ErrInvalidEventData
+		}
+		if len(*bt) == 0 {
+			return ErrInvalidEventData
+		}
+		return edb.addBurnTicket((*bt)[0])
 	case TagShutdownProvider:
 		u, ok := fromEvent[[]dbs.ProviderID](event.Data)
 		if !ok {
@@ -869,17 +877,6 @@
 			return ErrInvalidEventData
 		}
 		return edb.providersSetBoolean(*u, "is_killed", true)
-=======
-	case TagAddBurnTicket:
-		bt, ok := fromEvent[[]BurnTicket](event.Data)
-		if !ok {
-			return ErrInvalidEventData
-		}
-		if len(*bt) == 0 {
-			return ErrInvalidEventData
-		}
-		return edb.addBurnTicket((*bt)[0])
->>>>>>> ca8f9c5d
 	default:
 		logging.Logger.Debug("skipping event", zap.String("tag", event.Tag.String()))
 		return nil

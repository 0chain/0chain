package event

import (
	"errors"
	"fmt"
	"reflect"
	"time"

	"golang.org/x/net/context"

	"0chain.net/smartcontract/dbs"

	"go.uber.org/zap"

	"github.com/0chain/common/core/logging"
)

var ErrInvalidEventData = errors.New("invalid event data")

func (edb *EventDb) ProcessEvents(
	ctx context.Context,
	events []Event,
	round int64,
	block string,
	blockSize int,
) error {
	ts := time.Now()
	es, err := mergeEvents(round, block, events)
	if err != nil {
		return err
	}

	pdu := time.Since(ts)

	event := blockEvents{
		events:    es,
		round:     round,
		block:     block,
		blockSize: blockSize,
		doneC:     make(chan struct{}, 1),
	}

	select {
	case edb.eventsChannel <- event:
	case <-ctx.Done():
		logging.Logger.Warn("process events - context done",
			zap.Error(ctx.Err()),
			zap.Int64("round", round),
			zap.String("block", block),
			zap.Int("block size", blockSize))
		return fmt.Errorf("process events - push to process channel context done: %v", ctx.Err())
	}

	select {
	case <-event.doneC:
		du := time.Since(ts)
		if du.Milliseconds() > 200 {
			logging.Logger.Warn("process events slow",
				zap.Any("duration", du),
				zap.Any("merge events duration", pdu),
				zap.Int64("round", round),
				zap.String("block", block),
				zap.Int("block size", blockSize))
		}
	case <-ctx.Done():
		du := time.Since(ts)
		logging.Logger.Warn("process events - context done",
			zap.Error(ctx.Err()),
			zap.Any("duration", du),
			zap.Int64("round", round),
			zap.String("block", block),
			zap.Int("block size", blockSize))
	}

	return nil
}

func mergeEvents(round int64, block string, events []Event) ([]Event, error) {
	var (
		mergers = []eventsMerger{
			mergeAddUsersEvents(),
			mergeAddProviderEvents[Miner](TagAddMiner, withUniqueEventOverwrite(), addMinerLastUpdateRound()),
			mergeAddProviderEvents[Sharder](TagAddSharder, withUniqueEventOverwrite(), addSharderLastUpdateRound()),
			mergeAddProviderEvents[Blobber](TagAddBlobber, withUniqueEventOverwrite()),
			mergeAddProviderEvents[Blobber](TagUpdateBlobber, withUniqueEventOverwrite()),
			mergeAddProviderEvents[Validator](TagAddOrOverwiteValidator, withUniqueEventOverwrite()),

			mergeAddAllocationEvents(),
			mergeUpdateAllocEvents(),
			mergeUpdateAllocStatsEvents(),
			mergeUpdateAllocBlobbersTermsEvents(),
			mergeAddOrOverwriteAllocBlobbersTermsEvents(),
			mergeDeleteAllocBlobbersTermsEvents(),

			mergeAddChallengesEvents(),
			mergeAddChallengesToAllocsEvents(),

			mergeUpdateChallengesEvents(),
			mergeAddChallengePoolsEvents(),
			mergeUpdateBlobberChallengesEvents(),
			mergeAddChallengesToBlobberEvents(),
			mergeUpdateAllocChallengesEvents(),

			mergeUpdateBlobbersEvents(),
			mergeUpdateBlobberTotalStakesEvents(),
			mergeUpdateBlobberTotalUnStakesEvents(),
			mergeUpdateBlobberTotalOffersEvents(),
			mergeStakePoolRewardsEvents(),

			mergeAddDelegatePoolsEvents(),
			addDelegatePoolLastUpdateRoundMiddleware(),

			mergeUpdateMinerTotalStakesEvents(),
			mergeUpdateMinerTotalUnStakesEvents(),
			mergeUpdateSharderTotalStakesEvents(),
			mergeUpdateSharderTotalUnStakesEvents(),
			mergeUpdateAuthorizerTotalStakesEvents(),
			mergeUpdateAuthorizerTotalUnStakesEvents(),

			mergeAddTransactionsEvents(),
			mergeAddWriteMarkerEvents(),
			mergeAddReadMarkerEvents(),
			mergeAllocationStatsEvents(),
			mergeUpdateBlobberStatsEvents(),
			mergeUpdateValidatorsEvents(),
			mergeUpdateValidatorStakesEvents(),
<<<<<<< HEAD

			updateLastRoundUpdatedMiddleware(TagUpdateMiner),
			updateLastRoundUpdatedMiddleware(TagUpdateSharder),
			updateLastRoundUpdatedMiddleware(TagUpdateDelegatePool),
=======
			mergeUpdateValidatorUnStakesEvents(),
>>>>>>> b5ff530f
		}

		others = make([]Event, 0, len(events))
	)

	for _, e := range events {
		if e.Type == TypeChain || e.Tag == TagUniqueAddress {
			others = append(others, e)
			continue
		}
		if e.Type != TypeStats {
			continue
		}

		var matched bool
		for _, em := range mergers {
			if em.filter(e) {
				matched = true
				break
			}
		}

		if matched {
			continue
		}

		others = append(others, e)
	}

	mergedEvents := make([]Event, 0, len(mergers))
	for _, em := range mergers {
		e, err := em.merge(round, block)
		if err != nil {
			return nil, err
		}

		if e != nil {
			mergedEvents = append(mergedEvents, *e)
		}
	}

	return append(mergedEvents, others...), nil
}

func (edb *EventDb) addEventsWorker(ctx context.Context) {
	// var gs *Snapshot todo piers
	for {
		es := <-edb.eventsChannel

		//tx, err := edb.Begin()
		var err error
		tx := edb // piers remove todo
		if err != nil {
			logging.Logger.Error("error starting transaction", zap.Error(err))
		}

		tx.addEvents(ctx, es)
		tse := time.Now()
		tags := make([]string, 0, len(es.events))
		for _, event := range es.events {
			tags, err = tx.processEvent(event, tags, es.round, es.block, es.blockSize)
			if err != nil {
				logging.Logger.Error("error processing event",
					zap.Int64("round", event.BlockNumber),
					zap.Any("tag", event.Tag),
					zap.Error(err))
			}
		}

		// process snapshot for none adding block events only
		if isNotAddBlockEvent(es) {
			//gs, err = updateSnapshots(gs, es, tx)
			if err != nil {
				logging.Logger.Error("snapshot could not be processed",
					zap.Int64("round", es.round),
					zap.String("block", es.block),
					zap.Int("block size", es.blockSize),
					zap.Error(err),
				)
			}
		}

		//if err := tx.Commit(); err != nil { todo piers
		logging.Logger.Error("error committing block events",
			zap.Int64("block", es.round),
			zap.Error(err),
		)
		//}

		due := time.Since(tse)
		logging.Logger.Debug("event db process",
			zap.Any("duration", due),
			zap.Int("events number", len(es.events)),
			zap.Strings("tags", tags),
			zap.Int64("round", es.round),
			zap.String("block", es.block),
			zap.Int("block size", es.blockSize))

		if due.Milliseconds() > 200 {
			logging.Logger.Warn("event db work slow",
				zap.Any("duration", due),
				zap.Int("events number", len(es.events)),
				zap.Strings("tags", tags),
				zap.Int64("round", es.round),
				zap.String("block", es.block),
				zap.Int("block size", es.blockSize))
		}
		es.doneC <- struct{}{}
	}
}

func isNotAddBlockEvent(es blockEvents) bool {
	return !(len(es.events) == 1 && es.events[0].Type == TypeChain && es.events[0].Tag == TagAddBlock)
}

func updateSnapshots(gs *Snapshot, es blockEvents, tx *EventDb) (*Snapshot, error) {
	if gs != nil {
		return tx.updateSnapshots(es, gs)
	}

	if es.round == 1 {
		return tx.updateSnapshots(es, &Snapshot{Round: 1})
	}

	g, err := tx.GetGlobal()
	if err != nil {
		logging.Logger.Panic("can't load snapshot for", zap.Int64("round", es.round), zap.Error(err))
	}
	gs = &g

	return tx.updateSnapshots(es, gs)
}

func (edb *EventDb) processEvent(event Event, tags []string, round int64, block string, blockSize int) ([]string, error) {
	defer func() {
		if r := recover(); r != nil {
			logging.Logger.Error("panic recovered in processEvent",
				zap.Any("r", r),
				zap.Any("event", event))
		}
	}()
	var err error = nil
	switch event.Type {
	case TypeStats:
		tags = append(tags, event.Tag.String())
		ts := time.Now()
		err = edb.addStat(event)
		if err != nil {
			logging.Logger.Error("addStat typeStats error",
				zap.Int64("round", round),
				zap.String("block", block),
				zap.Int("block size", blockSize),
				zap.Any("event type", event.Type),
				zap.Any("event tag", event.Tag),
				zap.Error(err),
			)
		}
		du := time.Since(ts)
		if du.Milliseconds() > 50 {
			logging.Logger.Warn("event db save slow - addStat",
				zap.Any("duration", du),
				zap.String("event tag", event.Tag.String()),
				zap.Int64("round", round),
				zap.String("block", block),
				zap.Int("block size", blockSize),
			)
		}
	case TypeChain:
		tags = append(tags, event.Tag.String())
		ts := time.Now()
		err = edb.addStat(event)
		du := time.Since(ts)
		if du.Milliseconds() > 50 {
			logging.Logger.Warn("event db save slow - addchain",
				zap.Any("duration", du),
				zap.String("event tag", event.Tag.String()),
				zap.Int64("round", round),
				zap.String("block", block),
				zap.Int("block size", blockSize),
			)
		}
	case TypeError:
		err = edb.addError(Error{
			TransactionID: event.TxHash,
			Error:         fmt.Sprintf("%v", event.Data),
		})
	default:
	}
	if err != nil {
		logging.Logger.Error("event could not be processed",
			zap.Int64("round", round),
			zap.String("block", block),
			zap.Int("block size", blockSize),
			zap.Any("event type", event.Type),
			zap.Any("event tag", event.Tag),
			zap.Error(err),
		)
		return tags, err
	}
	return tags, nil
}

func (edb *EventDb) updateSnapshots(e blockEvents, s *Snapshot) (*Snapshot, error) {
	round := e.round
	var events []Event
	for _, ev := range e.events { //filter out round events
		if ev.Type == TypeStats || (ev.Type == TypeChain && ev.Tag == TagFinalizeBlock) {
			events = append(events, ev)
		}
	}
	if len(events) == 0 {
		return s, nil
	}
	gs := &globalSnapshot{
		Snapshot: *s,
	}

	edb.updateBlobberAggregate(round, edb.AggregatePeriod(), gs)
	gs.update(events)

	gs.Round = round
	if err := edb.addSnapshot(gs.Snapshot); err != nil {
		logging.Logger.Error(fmt.Sprintf("saving snapshot %v for round %v", gs, round), zap.Error(err))
	}

	return &gs.Snapshot, nil
}

func (edb *EventDb) addStat(event Event) (err error) {
	switch event.Tag {
	// blobber
	case TagAddBlobber:
		blobbers, ok := fromEvent[[]Blobber](event.Data)
		if !ok {
			return ErrInvalidEventData
		}
		return edb.addBlobbers(*blobbers)
	case TagUpdateBlobber:
		blobbers, ok := fromEvent[[]Blobber](event.Data)
		if !ok {
			return ErrInvalidEventData
		}
		return edb.addOrOverwriteBlobber(*blobbers)
	case TagUpdateBlobberAllocatedHealth:
		blobbers, ok := fromEvent[[]Blobber](event.Data)
		if !ok {
			return ErrInvalidEventData
		}
		return edb.updateBlobbersAllocatedAndHealth(*blobbers)
	case TagUpdateBlobberTotalStake:
		bs, ok := fromEvent[[]Blobber](event.Data)
		if !ok {
			return ErrInvalidEventData
		}

		return edb.updateBlobbersTotalStakes(*bs)
	case TagUpdateBlobberTotalUnStake:
		bs, ok := fromEvent[[]Blobber](event.Data)
		if !ok {
			return ErrInvalidEventData
		}
		return edb.updateBlobbersTotalUnStakes(*bs)
	case TagUpdateBlobberTotalOffers:
		bs, ok := fromEvent[[]Blobber](event.Data)
		if !ok {
			return ErrInvalidEventData
		}

		return edb.updateBlobbersTotalOffers(*bs)
	case TagDeleteBlobber:
		blobberID, ok := fromEvent[string](event.Data)

		if !ok {
			return ErrInvalidEventData
		}
		return edb.deleteBlobber(*blobberID)
	// authorizer
	case TagAddAuthorizer:
		auth, ok := fromEvent[Authorizer](event.Data)

		if !ok {
			return ErrInvalidEventData
		}
		return edb.AddAuthorizer(auth)
	case TagDeleteAuthorizer:
		id, ok := event.Data.(string)
		if !ok {
			return ErrInvalidEventData
		}
		return edb.DeleteAuthorizer(id)
	case TagUpdateAuthorizerTotalStake:
		as, ok := fromEvent[[]Authorizer](event.Data)
		if !ok {
			return ErrInvalidEventData
		}

		return edb.updateAuthorizersTotalStakes(*as)
	case TagUpdateAuthorizerTotalUnStake:
		as, ok := fromEvent[[]Authorizer](event.Data)
		if !ok {
			return ErrInvalidEventData
		}
		return edb.updateAuthorizersTotalUnStakes(*as)
	case TagAddWriteMarker:
		wms, ok := fromEvent[[]WriteMarker](event.Data)
		if !ok {
			return ErrInvalidEventData
		}

		for i := range *wms {
			(*wms)[i].BlockNumber = event.BlockNumber
		}

		if err := edb.addWriteMarkers(*wms); err != nil {
			return err
		}
		return nil
	case TagAddReadMarker:
		rms, ok := fromEvent[[]ReadMarker](event.Data)
		if !ok {
			return ErrInvalidEventData
		}

		for i := range *rms {
			(*rms)[i].BlockNumber = event.BlockNumber
		}
		return edb.addOrOverwriteReadMarker(*rms)
	case TagAddOrOverwriteUser:
		users, ok := fromEvent[[]User](event.Data)
		if !ok {
			return ErrInvalidEventData
		}
		return edb.addOrUpdateUsers(*users)
	case TagAddTransactions:
		txns, ok := fromEvent[[]Transaction](event.Data)
		if !ok {
			return ErrInvalidEventData
		}
		return edb.addTransactions(*txns)
	case TagAddBlock:
		block, ok := fromEvent[Block](event.Data)
		if !ok {
			return ErrInvalidEventData
		}
		logging.Logger.Debug("saving block event", zap.String("id", block.Hash))

		return edb.addOrUpdateBlock(*block)
	case TagFinalizeBlock:
		block, ok := fromEvent[Block](event.Data)
		if !ok {
			return ErrInvalidEventData
		}
		logging.Logger.Debug("updating block event - finalized", zap.String("id", block.Hash))

		return edb.addOrUpdateBlock(*block)
	case TagAddOrOverwiteValidator:
		vns, ok := fromEvent[[]Validator](event.Data)
		if !ok {
			return ErrInvalidEventData
		}
		return edb.addOrOverwriteValidators(*vns)
	case TagUpdateValidator:
		updates, ok := fromEvent[[]Validator](event.Data)
		if !ok {
			return ErrInvalidEventData
		}
		return edb.updateValidators(*updates)
	case TagUpdateValidatorStakeTotal:
		updates, ok := fromEvent[[]Validator](event.Data)
		if !ok {
			return ErrInvalidEventData
		}
		return edb.updateValidatorStakes(*updates)
<<<<<<< HEAD
	case TagAddMiner:
=======
	case TagUpdateValidatorUnStakeTotal:
		updates, ok := fromEvent[[]Validator](event.Data)
		if !ok {
			return ErrInvalidEventData
		}
		return edb.updateValidatorUnStakes(*updates)
	case TagAddOrOverwriteMiner:
>>>>>>> b5ff530f
		miners, ok := fromEvent[[]Miner](event.Data)
		if !ok {
			return ErrInvalidEventData
		}
		return edb.addMiner(*miners)
	case TagUpdateMiner:
		updates, ok := fromEvent[[]dbs.DbUpdates](event.Data)
		if !ok {
			return ErrInvalidEventData
		}
		return edb.updateMiner(*updates)
	case TagDeleteMiner:
		minerID, ok := fromEvent[string](event.Data)
		if !ok {
			return ErrInvalidEventData
		}
		return edb.deleteMiner(*minerID)
	case TagAddSharder:
		sharders, ok := fromEvent[[]Sharder](event.Data)
		if !ok {
			return ErrInvalidEventData
		}

		return edb.addSharders(*sharders)
	case TagUpdateMinerTotalStake:
		m, ok := fromEvent[[]Miner](event.Data)
		if !ok {
			return ErrInvalidEventData
		}
		return edb.updateMinersTotalStakes(*m)
	case TagUpdateMinerTotalUnStake:
		m, ok := fromEvent[[]Miner](event.Data)
		if !ok {
			return ErrInvalidEventData
		}
		return edb.updateMinersTotalUnStakes(*m)
	case TagUpdateSharder:
		updates, ok := fromEvent[[]dbs.DbUpdates](event.Data)
		if !ok {
			return ErrInvalidEventData
		}
		return edb.updateSharder(*updates)
	case TagDeleteSharder:
		sharderID, ok := fromEvent[string](event.Data)
		if !ok {
			return ErrInvalidEventData
		}
		return edb.deleteSharder(*sharderID)
	case TagAddOrOverwriteCurator:
		c, ok := fromEvent[Curator](event.Data)
		if !ok {
			return ErrInvalidEventData
		}
		return edb.addOrOverwriteCurator(*c)
	case TagUpdateSharderTotalStake:
		s, ok := fromEvent[[]Sharder](event.Data)
		if !ok {
			return ErrInvalidEventData
		}

		return edb.updateShardersTotalStakes(*s)
	case TagUpdateSharderTotalUnStake:
		s, ok := fromEvent[[]Sharder](event.Data)
		if !ok {
			return ErrInvalidEventData
		}
		return edb.updateShardersTotalUnStakes(*s)
	case TagRemoveCurator:
		c, ok := fromEvent[Curator](event.Data)
		if !ok {
			return ErrInvalidEventData
		}
		return edb.removeCurator(*c)

	//stake pool
	case TagAddDelegatePool:
		dps, ok := fromEvent[[]DelegatePool](event.Data)
		if !ok {
			return ErrInvalidEventData
		}
		return edb.addDelegatePools(*dps)
	case TagUpdateDelegatePool:
		spUpdate, ok := fromEvent[dbs.DelegatePoolUpdate](event.Data)
		if !ok {
			return ErrInvalidEventData
		}
		return edb.updateDelegatePool(*spUpdate)
	case TagStakePoolReward:
		spus, ok := fromEvent[[]dbs.StakePoolReward](event.Data)
		if !ok {
			return ErrInvalidEventData
		}
		return edb.rewardUpdate(*spus, event.BlockNumber)
	case TagAddAllocation:
		allocs, ok := fromEvent[[]Allocation](event.Data)
		if !ok {
			return ErrInvalidEventData
		}
		return edb.addAllocations(*allocs)
	case TagUpdateAllocation:
		allocs, ok := fromEvent[[]Allocation](event.Data)
		if !ok {
			return ErrInvalidEventData
		}
		return edb.updateAllocations(*allocs)
	case TagUpdateAllocationStakes:
		allocs, ok := fromEvent[[]Allocation](event.Data)
		if !ok {
			return ErrInvalidEventData
		}
		return edb.updateAllocationStakes(*allocs)
	case TagMintReward:
		reward, ok := fromEvent[RewardMint](event.Data)
		if !ok {
			return ErrInvalidEventData
		}
		return edb.addRewardMint(*reward)
	case TagAddChallenge:
		challenges, ok := fromEvent[[]Challenge](event.Data)
		if !ok {
			return ErrInvalidEventData
		}
		return edb.addChallenges(*challenges)
	case TagAddChallengeToAllocation:
		as, ok := fromEvent[[]Allocation](event.Data)
		if !ok {
			return ErrInvalidEventData
		}

		return edb.addChallengesToAllocations(*as)
	case TagUpdateBlobberOpenChallenges:
		updates, ok := fromEvent[[]ChallengeStatsDeltas](event.Data)
		if !ok {
			return ErrInvalidEventData
		}

		return edb.updateOpenBlobberChallenges(*updates)
	case TagUpdateChallenge:
		chs, ok := fromEvent[[]Challenge](event.Data)
		if !ok {
			return ErrInvalidEventData
		}
		return edb.updateChallenges(*chs)
	case TagUpdateBlobberChallenge:
		bs, ok := fromEvent[[]ChallengeStatsDeltas](event.Data)
		if !ok {
			return ErrInvalidEventData
		}

		return edb.updateBlobberChallenges(*bs)

	case TagUpdateAllocationChallenge:
		as, ok := fromEvent[[]Allocation](event.Data)
		if !ok {
			return ErrInvalidEventData
		}
		return edb.updateAllocationChallenges(*as)
	case TagAddOrOverwriteAllocationBlobberTerm:
		updates, ok := fromEvent[[]AllocationBlobberTerm](event.Data)
		if !ok {
			return ErrInvalidEventData
		}
		return edb.addOrOverwriteAllocationBlobberTerms(*updates)
	case TagUpdateAllocationBlobberTerm:
		updates, ok := fromEvent[[]AllocationBlobberTerm](event.Data)
		if !ok {
			return ErrInvalidEventData
		}
		return edb.updateAllocationBlobberTerms(*updates)
	case TagDeleteAllocationBlobberTerm:
		updates, ok := fromEvent[[]AllocationBlobberTerm](event.Data)
		if !ok {
			return ErrInvalidEventData
		}
		return edb.deleteAllocationBlobberTerms(*updates)
	case TagUpdateAllocationStat:
		stats, ok := fromEvent[[]Allocation](event.Data)
		if !ok {
			return ErrInvalidEventData
		}
		return edb.updateAllocationsStats(*stats)
	case TagUpdateBlobberStat:
		stats, ok := fromEvent[[]Blobber](event.Data)
		if !ok {
			return ErrInvalidEventData
		}
		return edb.updateBlobbersStats(*stats)
	case TagAddOrUpdateChallengePool:
		// challenge pool
		cps, ok := fromEvent[[]ChallengePool](event.Data)
		if !ok {
			return ErrInvalidEventData
		}
		return edb.addOrUpdateChallengePools(*cps)
	case TagCollectProviderReward:
		return edb.collectRewards(event.Index)
	default:
		logging.Logger.Debug("skipping event", zap.String("tag", event.Tag.String()))
		return nil
	}
}

func fromEvent[T any](eventData interface{}) (*T, bool) {
	if eventData == nil {
		return nil, false
	}

	t, ok := eventData.(T)
	if ok {
		return &t, true
	}

	t2, ok := eventData.(*T)
	if ok {
		return t2, true
	}

	logging.Logger.Error("fromEvent invalid data type",
		zap.Any("expect", reflect.TypeOf(new(T))),
		zap.Any("got", reflect.TypeOf(eventData)))
	return nil, false
}

func setEventData[T any](e *Event, data interface{}) error {
	if data == nil {
		return nil
	}

	_, ok := e.Data.(T)
	if ok {
		e.Data = data
		return nil
	}

	tp, ok := e.Data.(*T)
	if ok {
		*(tp) = data.(T)
		return nil
	}

	return ErrInvalidEventData
}<|MERGE_RESOLUTION|>--- conflicted
+++ resolved
@@ -124,14 +124,11 @@
 			mergeUpdateBlobberStatsEvents(),
 			mergeUpdateValidatorsEvents(),
 			mergeUpdateValidatorStakesEvents(),
-<<<<<<< HEAD
+			mergeUpdateValidatorUnStakesEvents(),
 
 			updateLastRoundUpdatedMiddleware(TagUpdateMiner),
 			updateLastRoundUpdatedMiddleware(TagUpdateSharder),
 			updateLastRoundUpdatedMiddleware(TagUpdateDelegatePool),
-=======
-			mergeUpdateValidatorUnStakesEvents(),
->>>>>>> b5ff530f
 		}
 
 		others = make([]Event, 0, len(events))
@@ -505,17 +502,13 @@
 			return ErrInvalidEventData
 		}
 		return edb.updateValidatorStakes(*updates)
-<<<<<<< HEAD
-	case TagAddMiner:
-=======
 	case TagUpdateValidatorUnStakeTotal:
 		updates, ok := fromEvent[[]Validator](event.Data)
 		if !ok {
 			return ErrInvalidEventData
 		}
 		return edb.updateValidatorUnStakes(*updates)
-	case TagAddOrOverwriteMiner:
->>>>>>> b5ff530f
+	case TagAddMiner:
 		miners, ok := fromEvent[[]Miner](event.Data)
 		if !ok {
 			return ErrInvalidEventData

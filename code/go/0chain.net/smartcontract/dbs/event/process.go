--- conflicted
+++ resolved
@@ -28,15 +28,11 @@
 	TagAddOrOverwriteBlobber
 	TagUpdateBlobber
 	TagDeleteBlobber
-<<<<<<< HEAD
-
 	TagAddAuthorizer
 	TagDeleteAuthorizer
-=======
 	TagAddTransaction
 	TagAddOrOverwriteWriteMarker
 	TagAddOrOverwriteValidator
->>>>>>> bb8672f4
 )
 
 func (edb *EventDb) AddEvents(ctx context.Context, events []Event) {
@@ -79,8 +75,6 @@
 		return edb.updateBlobber(updates)
 	case TagDeleteBlobber:
 		return edb.deleteBlobber(event.Data)
-<<<<<<< HEAD
-
 	// authorizer
 	case TagAddAuthorizer:
 		var auth *Authorizer
@@ -91,8 +85,6 @@
 		return edb.AddAuthorizer(auth)
 	case TagDeleteAuthorizer:
 		return edb.DeleteAuthorizer(event.Data)
-
-=======
 	case TagAddOrOverwriteWriteMarker:
 		var wm WriteMarker
 		err := json.Unmarshal([]byte(event.Data), &wm)
@@ -116,7 +108,6 @@
 			return err
 		}
 		return edb.addOrOverwriteValidator(vn)
->>>>>>> bb8672f4
 	default:
 		return fmt.Errorf("unrecognised event %v", event)
 	}

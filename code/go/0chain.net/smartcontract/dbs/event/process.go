package event

import (
	"encoding/json"
	"fmt"

	"golang.org/x/net/context"

	"0chain.net/smartcontract/dbs"

	"0chain.net/core/logging"
	"go.uber.org/zap"
)

type (
	EventType int
	EventTag  int
)

const (
	TypeNone EventType = iota
	TypeError
	TypeStats
)

const (
	TagNone EventTag = iota
	TagAddOrOverwriteBlobber
	TagUpdateBlobber
	TagDeleteBlobber
	TagAddTransaction
	TagAddOrOverwriteWriteMarker
<<<<<<< HEAD
	TagAddOrOverwriteReadMarker
=======
	TagAddOrOverwriteValidator
>>>>>>> 58ca5980
)

func (edb *EventDb) AddEvents(ctx context.Context, events []Event) {
	newEvents := edb.removeDuplicate(ctx, events)

	edb.addEvents(ctx, newEvents)
	for _, event := range newEvents {
		var err error = nil
		switch EventType(event.Type) {
		case TypeStats:
			err = edb.addStat(event)
		default:
		}
		if err != nil {
			logging.Logger.Error(
				"event could not be processed",
				zap.Any("event", event),
				zap.Error(err),
			)
		}
	}
}

func (edb *EventDb) addStat(event Event) error {
	switch EventTag(event.Tag) {
	case TagAddOrOverwriteBlobber:
		var blobber Blobber
		err := json.Unmarshal([]byte(event.Data), &blobber)
		if err != nil {
			return err
		}
		return edb.addOrOverwriteBlobber(blobber)
	case TagUpdateBlobber:
		var updates dbs.DbUpdates
		err := json.Unmarshal([]byte(event.Data), &updates)
		if err != nil {
			return err
		}
		return edb.updateBlobber(updates)
	case TagDeleteBlobber:
		return edb.deleteBlobber(event.Data)
	case TagAddOrOverwriteWriteMarker:
		var wm WriteMarker
		err := json.Unmarshal([]byte(event.Data), &wm)
		if err != nil {
			return err
		}
		wm.TransactionID = event.TxHash
		wm.BlockNumber = event.BlockNumber
		return edb.addOrOverwriteWriteMarker(wm)
	case TagAddOrOverwriteReadMarker:
		var rm ReadMarker
		err := json.Unmarshal([]byte(event.Data), &rm)
		if err != nil {
			return err
		}
		rm.TransactionID = event.TxHash
		rm.BlockNumber = event.BlockNumber
		return edb.overwriteReadMarker(rm)
	case TagAddTransaction:
		var transaction Transaction
		err := json.Unmarshal([]byte(event.Data), &transaction)
		if err != nil {
			return err
		}
		return edb.addTransaction(transaction)
	case TagAddOrOverwriteValidator:
		var vn Validator
		err := json.Unmarshal([]byte(event.Data), &vn)
		if err != nil {
			return err
		}
		return edb.addOrOverwriteValidator(vn)
	default:
		return fmt.Errorf("unrecognised event %v", event)
	}
}<|MERGE_RESOLUTION|>--- conflicted
+++ resolved
@@ -30,11 +30,8 @@
 	TagDeleteBlobber
 	TagAddTransaction
 	TagAddOrOverwriteWriteMarker
-<<<<<<< HEAD
-	TagAddOrOverwriteReadMarker
-=======
 	TagAddOrOverwriteValidator
->>>>>>> 58ca5980
+  TagAddOrOverwriteReadMarker
 )
 
 func (edb *EventDb) AddEvents(ctx context.Context, events []Event) {

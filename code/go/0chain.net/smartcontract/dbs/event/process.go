package event

import (
	"encoding/json"
	"fmt"

	"golang.org/x/net/context"

	"0chain.net/smartcontract/dbs"

	"go.uber.org/zap"

	"0chain.net/core/logging"
)

type (
	EventType int
	EventTag  int
)

const (
	TypeNone EventType = iota
	TypeError
	TypeStats
)

const (
	TagNone EventTag = iota
	TagAddOrOverwriteBlobber
	TagUpdateBlobber
	TagDeleteBlobber
	TagAddAuthorizer
	TagDeleteAuthorizer
	TagAddTransaction
	TagAddOrOverwriteWriteMarker
	TagAddBlock
	TagAddOrOverwriteValidator
	TagAddOrOverwriteReadMarker
	TagAddMiner
	TagAddOrOverwriteMiner
	TagUpdateMiner
	TagDeleteMiner
	TagAddSharder
	TagAddOrOverwriteSharder
	TagUpdateSharder
	TagDeleteSharder
	TagAddOrOverwriteCurator
	TagRemoveCurator
<<<<<<< HEAD
	TagAddReadAllocationPool
	TagAddWriteAllocationPool
=======
	TagStakePoolReward
	TagStakePoolBalance
	TagAddOrOverwriteStakePool
	TagAddOrOverwriteDelegatePool
	TagRemoveDelegatePool
	TagEmptyDelegatePool
>>>>>>> 9e995968
)

func (edb *EventDb) AddEvents(ctx context.Context, events []Event) {
	edb.eventsChannel <- events
}

func (edb *EventDb) addEventsWorker(ctx context.Context) {
	for {
		events := <-edb.eventsChannel
		newEvents := edb.removeDuplicate(ctx, events)

		edb.addEvents(ctx, newEvents)
		for _, event := range newEvents {
			var err error = nil
			switch EventType(event.Type) {
			case TypeStats:
				err = edb.addStat(event)
			case TypeError:
				err = edb.addError(Error{
					TransactionID: event.TxHash,
					Error:         event.Data,
				})
			default:
			}
			if err != nil {
				logging.Logger.Error(
					"event could not be processed",
					zap.Any("event", event),
					zap.Error(err),
				)
			}
		}
	}
}

func (edb *EventDb) addStat(event Event) error {
	switch EventTag(event.Tag) {
	// blobber
	case TagAddOrOverwriteBlobber:
		var blobber Blobber
		err := json.Unmarshal([]byte(event.Data), &blobber)
		if err != nil {
			return err
		}
		return edb.addOrOverwriteBlobber(blobber)
	case TagUpdateBlobber:
		var updates dbs.DbUpdates
		err := json.Unmarshal([]byte(event.Data), &updates)
		if err != nil {
			return err
		}
		return edb.updateBlobber(updates)
	case TagDeleteBlobber:
		return edb.deleteBlobber(event.Data)
	// authorizer
	case TagAddAuthorizer:
		var auth *Authorizer
		err := json.Unmarshal([]byte(event.Data), &auth)
		if err != nil {
			return err
		}
		return edb.AddAuthorizer(auth)
	case TagDeleteAuthorizer:
		return edb.DeleteAuthorizer(event.Data)
	case TagAddOrOverwriteWriteMarker:
		var wm WriteMarker
		err := json.Unmarshal([]byte(event.Data), &wm)
		if err != nil {
			return err
		}
		wm.TransactionID = event.TxHash
		wm.BlockNumber = event.BlockNumber
		return edb.addOrOverwriteWriteMarker(wm)
	case TagAddOrOverwriteReadMarker:
		var rm ReadMarker
		err := json.Unmarshal([]byte(event.Data), &rm)
		if err != nil {
			return err
		}
		rm.TransactionID = event.TxHash
		rm.BlockNumber = event.BlockNumber
		return edb.addOrOverwriteReadMarker(rm)
	case TagAddTransaction:
		var transaction Transaction
		err := json.Unmarshal([]byte(event.Data), &transaction)
		if err != nil {
			return err
		}
		return edb.addTransaction(transaction)
	case TagAddBlock:
		var block Block
		err := json.Unmarshal([]byte(event.Data), &block)
		if err != nil {
			return err
		}
		return edb.addBlock(block)
	case TagAddOrOverwriteValidator:
		var vn Validator
		err := json.Unmarshal([]byte(event.Data), &vn)
		if err != nil {
			return err
		}
		return edb.addOrOverwriteValidator(vn)
	case TagAddMiner:
		var miner Miner
		err := json.Unmarshal([]byte(event.Data), &miner)
		if err != nil {
			return err
		}
		return edb.addMiner(miner)
	case TagAddOrOverwriteMiner:
		var miner Miner
		err := json.Unmarshal([]byte(event.Data), &miner)
		if err != nil {
			return err
		}
		return edb.addOrOverwriteMiner(miner)
	case TagUpdateMiner:
		var updates dbs.DbUpdates
		err := json.Unmarshal([]byte(event.Data), &updates)
		if err != nil {
			return err
		}
		return edb.updateMiner(updates)
	case TagDeleteMiner:
		return edb.deleteMiner(event.Data)
	case TagAddSharder:
		var sharder Sharder
		err := json.Unmarshal([]byte(event.Data), &sharder)
		if err != nil {
			return err
		}
		return edb.addSharder(sharder)
	case TagAddOrOverwriteSharder:
		var sharder Sharder
		err := json.Unmarshal([]byte(event.Data), &sharder)
		if err != nil {
			return err
		}
		return edb.addOrOverwriteSharder(sharder)
	case TagUpdateSharder:
		var updates dbs.DbUpdates
		err := json.Unmarshal([]byte(event.Data), &updates)
		if err != nil {
			return err
		}
		return edb.updateSharder(updates)
	case TagDeleteSharder:
		return edb.deleteSharder(event.Data)
	case TagAddOrOverwriteCurator:
		var c Curator
		err := json.Unmarshal([]byte(event.Data), &c)
		if err != nil {
			return err
		}
		return edb.addOrOverwriteCurator(c)
	case TagRemoveCurator:
		var c Curator
		err := json.Unmarshal([]byte(event.Data), &c)
		if err != nil {
			return err
		}
		return edb.removeCurator(c)
<<<<<<< HEAD
	case TagAddReadAllocationPool:
		var readAllocationPool ReadAllocationPool
		err := json.Unmarshal([]byte(event.Data), &readAllocationPool)
		if err != nil {
			return err
		}
		return edb.addReadAllocationPool(readAllocationPool)
	case TagAddWriteAllocationPool:
		var writeAllocationPool WriteAllocationPool
		err := json.Unmarshal([]byte(event.Data), &writeAllocationPool)
		if err != nil {
			return err
		}
		return edb.addWriteAllocationPool(writeAllocationPool)
=======
	case TagAddOrOverwriteStakePool:
		return nil // todo
	case TagAddOrOverwriteDelegatePool:
		return nil // todo
	case TagRemoveDelegatePool:
		return nil // todo
	case TagEmptyDelegatePool:
		return nil // todo
>>>>>>> 9e995968
	default:
		return fmt.Errorf("unrecognised event %v", event)
	}
}<|MERGE_RESOLUTION|>--- conflicted
+++ resolved
@@ -46,17 +46,14 @@
 	TagDeleteSharder
 	TagAddOrOverwriteCurator
 	TagRemoveCurator
-<<<<<<< HEAD
 	TagAddReadAllocationPool
 	TagAddWriteAllocationPool
-=======
 	TagStakePoolReward
 	TagStakePoolBalance
 	TagAddOrOverwriteStakePool
 	TagAddOrOverwriteDelegatePool
 	TagRemoveDelegatePool
 	TagEmptyDelegatePool
->>>>>>> 9e995968
 )
 
 func (edb *EventDb) AddEvents(ctx context.Context, events []Event) {
@@ -220,7 +217,6 @@
 			return err
 		}
 		return edb.removeCurator(c)
-<<<<<<< HEAD
 	case TagAddReadAllocationPool:
 		var readAllocationPool ReadAllocationPool
 		err := json.Unmarshal([]byte(event.Data), &readAllocationPool)
@@ -235,7 +231,6 @@
 			return err
 		}
 		return edb.addWriteAllocationPool(writeAllocationPool)
-=======
 	case TagAddOrOverwriteStakePool:
 		return nil // todo
 	case TagAddOrOverwriteDelegatePool:
@@ -244,7 +239,6 @@
 		return nil // todo
 	case TagEmptyDelegatePool:
 		return nil // todo
->>>>>>> 9e995968
 	default:
 		return fmt.Errorf("unrecognised event %v", event)
 	}

--- conflicted
+++ resolved
@@ -15,91 +15,6 @@
 	"github.com/0chain/common/core/logging"
 )
 
-<<<<<<< HEAD
-type (
-	EventType int
-	EventTag  int
-)
-
-const (
-	TypeNone EventType = iota
-	TypeError
-	TypeChain
-	TypeStats
-)
-
-const GB = 1024 * 1024 * 1024
-const period = 10
-const pageLimit = int64(50)
-
-const (
-	TagNone                         EventTag = iota
-	TagAddBlobber                            // 1
-	TagUpdateBlobber                         // 2
-	TagUpdateBlobberAllocatedHealth          // 3
-	TagUpdateBlobberTotalStake               // 4
-	TagUpdateBlobberTotalOffers              // 5
-	TagDeleteBlobber
-	TagAddAuthorizer
-	TagUpdateAuthorizer
-	TagDeleteAuthorizer
-	TagAddTransactions        // 10
-	TagAddOrOverwriteUser     // 11
-	TagAddWriteMarker         // 12
-	TagAddBlock               // 13
-	TagAddOrOverwiteValidator // 14
-	TagUpdateValidator
-	TagAddReadMarker
-	TagAddOrOverwriteMiner
-	TagUpdateMiner // 18
-	TagDeleteMiner
-	TagAddOrOverwriteSharder
-	TagUpdateSharder
-	TagDeleteSharder
-	TagAddOrOverwriteCurator
-	TagRemoveCurator
-	TagAddOrOverwriteDelegatePool
-	TagStakePoolReward                     // 26
-	TagUpdateDelegatePool                  // 27
-	TagAddAllocation                       // 28
-	TagUpdateAllocationStakes              // 29
-	TagUpdateAllocation                    // 30
-	TagAddReward                           // 31
-	TagAddChallenge                        // 32
-	TagUpdateChallenge                     // 33
-	TagUpdateBlobberChallenge              // 34
-	TagUpdateAllocationChallenge           // 35
-	TagAddChallengeToAllocation            // 36
-	TagAddOrOverwriteAllocationBlobberTerm // 37
-	TagUpdateAllocationBlobberTerm         // 38
-	TagDeleteAllocationBlobberTerm         // 39
-	TagAddOrUpdateChallengePool            // 40
-	TagUpdateAllocationStat                // 41
-	TagUpdateBlobberStat                   // 42
-	TagSendTransfer                        // 43
-	TagReceiveTransfer                     // 44
-	TagLockStakePool                       // 45
-	TagUnlockStakePool
-	TagLockWritePool
-	TagUnlockWritePool //48
-	TagLockReadPool
-	TagUnlockReadPool //50
-	TagToChallengePool
-	TagFromChallengePool //52
-	TagAddMint
-	TagBurn                        //54
-	TagAllocValueChange            //55
-	TagAllocBlobberValueChange     //56
-	TagUpdateBlobberOpenChallenges //57
-	TagUpdateValidatorStakeTotal           // 43
-	TagUpdateMinerTotalStake
-	TagUpdateSharderTotalStake
-	TagUpdateAuthorizerTotalStake
-	NumberOfTags
-)
-
-=======
->>>>>>> 8ab85bb9
 var ErrInvalidEventData = errors.New("invalid event data")
 
 func (edb *EventDb) ProcessEvents(ctx context.Context, events []Event, round int64, block string, blockSize int) error {

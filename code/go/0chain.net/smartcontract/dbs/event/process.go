--- conflicted
+++ resolved
@@ -858,7 +858,6 @@
 			return ErrInvalidEventData
 		}
 		return edb.updateUserCollectedRewards(*u)
-<<<<<<< HEAD
 	case TagBridgeMint:
 		m, ok := fromEvent[[]state.Mint](event.Data)
 		if !ok {
@@ -873,7 +872,6 @@
 		}
 		logging.Logger.Debug("TagBridgeBurn", zap.Any("burns", b))
 		return edb.updateAuthorizersTotalBurn(*b)
-=======
 	case TagAddBurnTicket:
 		bt, ok := fromEvent[[]BurnTicket](event.Data)
 		if !ok {
@@ -883,7 +881,6 @@
 			return ErrInvalidEventData
 		}
 		return edb.addBurnTicket((*bt)[0])
->>>>>>> ca8f9c5d
 	default:
 		logging.Logger.Debug("skipping event", zap.String("tag", event.Tag.String()))
 		return nil

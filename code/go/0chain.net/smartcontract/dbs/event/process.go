package event

import (
	"encoding/json"
	"fmt"

	"golang.org/x/net/context"

	"0chain.net/smartcontract/dbs"
<<<<<<< HEAD
=======

	"go.uber.org/zap"

	"0chain.net/core/logging"
>>>>>>> 2080b725
)

type (
	EventType int
	EventTag  int
)

const (
	TypeNone EventType = iota
	TypeError
	TypeStats
)

const (
	TagNone EventTag = iota
	TagAddOrOverwriteBlobber
	TagUpdateBlobber
	TagDeleteBlobber
	TagAddAuthorizer
	TagDeleteAuthorizer
	TagAddTransaction
	TagAddOrOverwriteWriteMarker
	TagAddBlock
	TagAddOrOverwriteValidator
	TagAddOrOverwriteReadMarker
	TagAddMiner
	TagAddOrOverwriteMiner
	TagUpdateMiner
	TagDeleteMiner
	TagAddSharder
	TagAddOrOverwriteSharder
	TagUpdateSharder
	TagDeleteSharder
)

func (edb *EventDb) AddEvents(ctx context.Context, events []Event) {
	edb.eBufferChannel <- eventCtx{
		ctx:    ctx,
		events: events,
	}
}

func (edb *EventDb) addStat(event Event) error {
	switch EventTag(event.Tag) {
	// blobber
	case TagAddOrOverwriteBlobber:
		var blobber Blobber
		err := json.Unmarshal([]byte(event.Data), &blobber)
		if err != nil {
			return err
		}
		return edb.addOrOverwriteBlobber(blobber)
	case TagUpdateBlobber:
		var updates dbs.DbUpdates
		err := json.Unmarshal([]byte(event.Data), &updates)
		if err != nil {
			return err
		}
		return edb.updateBlobber(updates)
	case TagDeleteBlobber:
		return edb.deleteBlobber(event.Data)
	// authorizer
	case TagAddAuthorizer:
		var auth *Authorizer
		err := json.Unmarshal([]byte(event.Data), &auth)
		if err != nil {
			return err
		}
		return edb.AddAuthorizer(auth)
	case TagDeleteAuthorizer:
		return edb.DeleteAuthorizer(event.Data)
	case TagAddOrOverwriteWriteMarker:
		var wm WriteMarker
		err := json.Unmarshal([]byte(event.Data), &wm)
		if err != nil {
			return err
		}
		wm.TransactionID = event.TxHash
		wm.BlockNumber = event.BlockNumber
		return edb.addOrOverwriteWriteMarker(wm)
	case TagAddOrOverwriteReadMarker:
		var rm ReadMarker
		err := json.Unmarshal([]byte(event.Data), &rm)
		if err != nil {
			return err
		}
		rm.TransactionID = event.TxHash
		rm.BlockNumber = event.BlockNumber
		return edb.addOrOverwriteReadMarker(rm)
	case TagAddTransaction:
		var transaction Transaction
		err := json.Unmarshal([]byte(event.Data), &transaction)
		if err != nil {
			return err
		}
		return edb.addTransaction(transaction)
	case TagAddBlock:
		var block Block
		err := json.Unmarshal([]byte(event.Data), &block)
		if err != nil {
			return err
		}
		return edb.addBlock(block)
	case TagAddOrOverwriteValidator:
		var vn Validator
		err := json.Unmarshal([]byte(event.Data), &vn)
		if err != nil {
			return err
		}
		return edb.addOrOverwriteValidator(vn)
	case TagAddMiner:
		var miner Miner
		err := json.Unmarshal([]byte(event.Data), &miner)
		if err != nil {
			return err
		}
		return edb.addMiner(miner)
	case TagAddOrOverwriteMiner:
		var miner Miner
		err := json.Unmarshal([]byte(event.Data), &miner)
		if err != nil {
			return err
		}
		return edb.addOrOverwriteMiner(miner)
	case TagUpdateMiner:
		var updates dbs.DbUpdates
		err := json.Unmarshal([]byte(event.Data), &updates)
		if err != nil {
			return err
		}
		return edb.updateMiner(updates)
	case TagDeleteMiner:
		return edb.deleteMiner(event.Data)
	case TagAddSharder:
		var sharder Sharder
		err := json.Unmarshal([]byte(event.Data), &sharder)
		if err != nil {
			return err
		}
		return edb.addSharder(sharder)
	case TagAddOrOverwriteSharder:
		var sharder Sharder
		err := json.Unmarshal([]byte(event.Data), &sharder)
		if err != nil {
			return err
		}
		return edb.addOrOverwriteSharder(sharder)
	case TagUpdateSharder:
		var updates dbs.DbUpdates
		err := json.Unmarshal([]byte(event.Data), &updates)
		if err != nil {
			return err
		}
		return edb.updateSharder(updates)
	case TagDeleteSharder:
		return edb.deleteSharder(event.Data)
	default:
		return fmt.Errorf("unrecognised event %v", event)
	}
}<|MERGE_RESOLUTION|>--- conflicted
+++ resolved
@@ -7,13 +7,10 @@
 	"golang.org/x/net/context"
 
 	"0chain.net/smartcontract/dbs"
-<<<<<<< HEAD
-=======
 
 	"go.uber.org/zap"
 
 	"0chain.net/core/logging"
->>>>>>> 2080b725
 )
 
 type (

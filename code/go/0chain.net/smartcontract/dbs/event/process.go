package event

import (
	"errors"
	"fmt"
	"reflect"
	"time"

	"golang.org/x/net/context"

	"0chain.net/chaincore/state"
	"0chain.net/smartcontract/dbs"

	"go.uber.org/zap"

	"github.com/0chain/common/core/logging"
)

var ErrInvalidEventData = errors.New("invalid event data")

func (edb *EventDb) ProcessEvents(
	ctx context.Context,
	events []Event,
	round int64,
	block string,
	blockSize int,
) error {
	ts := time.Now()
	es, err := mergeEvents(round, block, events)
	if err != nil {
		return err
	}

	pdu := time.Since(ts)

	event := blockEvents{
		events:    es,
		round:     round,
		block:     block,
		blockSize: blockSize,
		doneC:     make(chan struct{}, 1),
	}

	select {
	case edb.eventsChannel <- event:
	case <-ctx.Done():
		logging.Logger.Warn("process events - context done",
			zap.Error(ctx.Err()),
			zap.Int64("round", round),
			zap.String("block", block),
			zap.Int("block size", blockSize))
		return fmt.Errorf("process events - push to process channel context done: %v", ctx.Err())
	}

	select {
	case <-event.doneC:
		du := time.Since(ts)
		if du.Milliseconds() > 200 {
			logging.Logger.Warn("process events slow",
				zap.Duration("duration", du),
				zap.Duration("merge events duration", pdu),
				zap.Int64("round", round),
				zap.String("block", block),
				zap.Int("block size", blockSize))
		}
	case <-ctx.Done():
		du := time.Since(ts)
		logging.Logger.Warn("process events - context done",
			zap.Error(ctx.Err()),
			zap.Duration("duration", du),
			zap.Int64("round", round),
			zap.String("block", block),
			zap.Int("block size", blockSize))
	}

	return nil
}

func mergeEvents(round int64, block string, events []Event) ([]Event, error) {
	var (
		mergers = []eventsMerger{
			mergeAddUsersEvents(),
			mergeAddProviderEvents[Miner](TagAddMiner, withUniqueEventOverwrite()),
			mergeAddProviderEvents[Sharder](TagAddSharder, withUniqueEventOverwrite()),
			mergeAddProviderEvents[Blobber](TagAddBlobber, withUniqueEventOverwrite()),
			mergeAddProviderEvents[Blobber](TagUpdateBlobber, withUniqueEventOverwrite()),
			mergeAddProviderEvents[Validator](TagAddOrOverwiteValidator, withUniqueEventOverwrite()),
			mergeAddProviderEvents[dbs.ProviderID](TagShutdownProvider, withUniqueEventOverwrite()),
			mergeAddProviderEvents[dbs.ProviderID](TagKillProvider, withUniqueEventOverwrite()),

			mergeAddAllocationEvents(),
			mergeUpdateAllocEvents(),
			mergeUpdateAllocStatsEvents(),
			mergeUpdateAllocBlobbersTermsEvents(),
			mergeAddOrOverwriteAllocBlobbersTermsEvents(),
			mergeDeleteAllocBlobbersTermsEvents(),

			mergeAddChallengesEvents(),
			mergeAddChallengesToAllocsEvents(),

			mergeUpdateChallengesEvents(),
			mergeAddChallengePoolsEvents(),
			mergeUpdateBlobberChallengesEvents(),
			mergeAddChallengesToBlobberEvents(),
			mergeUpdateAllocChallengesEvents(),

			mergeUpdateBlobbersEvents(),
			mergeUpdateBlobberTotalStakesEvents(),
			mergeUpdateBlobberTotalUnStakesEvents(),
			mergeUpdateBlobberTotalOffersEvents(),
			mergeStakePoolRewardsEvents(),
			mergeStakePoolPenaltyEvents(),
			mergeAddDelegatePoolsEvents(),

			mergeUpdateMinerTotalStakesEvents(),
			mergeUpdateMinerTotalUnStakesEvents(),
			mergeUpdateSharderTotalStakesEvents(),
			mergeUpdateSharderTotalUnStakesEvents(),
			mergeUpdateAuthorizerTotalStakesEvents(),
			mergeUpdateAuthorizerTotalUnStakesEvents(),

			mergeAddTransactionsEvents(),
			mergeAddWriteMarkerEvents(),
			mergeAddReadMarkerEvents(),
			mergeAllocationStatsEvents(),
			mergeUpdateBlobberStatsEvents(),
			mergeUpdateValidatorsEvents(),
			mergeUpdateValidatorStakesEvents(),
			mergeUpdateValidatorUnStakesEvents(),

			mergeMinerHealthCheckEvents(),
			mergeSharderHealthCheckEvents(),
			mergeBlobberHealthCheckEvents(),
			mergeAuthorizerHealthCheckEvents(),
			mergeValidatorHealthCheckEvents(),

			mergeAddBurnTicket(),

			mergeUpdateUserCollectedRewardsEvents(),
			mergeUserStakeEvents(),
			mergeUserUnstakeEvents(),
			mergeUserReadPoolLockEvents(),
			mergeUserReadPoolUnlockEvents(),
			mergeUserWritePoolLockEvents(),
			mergeUserWritePoolUnlockEvents(),
			mergeUpdateUserPayedFeesEvents(),
<<<<<<< HEAD

			mergeAuthorizerMintEvents(),
			mergeAuthorizerBurnEvents(),
=======
			mergeAddBridgeMintEvents(),
>>>>>>> 3672f1a5
		}

		others = make([]Event, 0, len(events))
	)

	for _, e := range events {
		if e.Type == TypeChain || e.Tag == TagUniqueAddress {
			others = append(others, e)
			continue
		}
		if e.Type != TypeStats {
			continue
		}

		var matched bool
		for _, em := range mergers {
			if em.filter(e) {
				matched = true
				break
			}
		}

		if matched {
			continue
		}

		others = append(others, e)
	}

	mergedEvents := make([]Event, 0, len(mergers))
	for _, em := range mergers {
		e, err := em.merge(round, block)
		if err != nil {
			return nil, err
		}

		if e != nil {
			mergedEvents = append(mergedEvents, *e)
		}
	}

	return append(mergedEvents, others...), nil
}

func (edb *EventDb) addEventsWorker(ctx context.Context) {
	var gs *Snapshot
	edb.managePartitions(0)

	for {
		es := <-edb.eventsChannel

		if es.round%edb.settings.PartitionChangePeriod == 0 {
			edb.managePartitions(es.round)
		}

		tx, err := edb.Begin()
		if err != nil {
			logging.Logger.Error("error starting transaction", zap.Error(err))
		}

		if err = tx.addEvents(ctx, es); err != nil {
			logging.Logger.Error("error saving events",
				zap.Int64("round", es.round),
				zap.Error(err))
		}

		tse := time.Now()
		tags := make([]string, 0, len(es.events))
		for _, event := range es.events {
			tags, err = tx.processEvent(event, tags, es.round, es.block, es.blockSize)
			if err != nil {
				logging.Logger.Error("error processing event",
					zap.Int64("round", event.BlockNumber),
					zap.Any("tag", event.Tag),
					zap.Error(err))
				//logging.Logger.Panic(fmt.Sprintf("error processing event %v, %v, %v",
				//	event.BlockNumber, event.Tag, err))
			}
		}

		// process snapshot for none adding block events only
		if isNotAddBlockEvent(es) {
			gs, err = updateSnapshots(gs, es, tx)
			if err != nil {
				logging.Logger.Error("snapshot could not be processed",
					zap.Int64("round", es.round),
					zap.String("block", es.block),
					zap.Int("block size", es.blockSize),
					zap.Error(err),
				)
			}
			err = tx.updateUserAggregates(&es)
			if err != nil {
				logging.Logger.Error("user aggregate could not be processed",
					zap.Error(err),
				)
			}
		}

		if err := tx.Commit(); err != nil {
			logging.Logger.Error("error committing block events",
				zap.Int64("block", es.round),
				zap.Error(err),
			)
		}

		due := time.Since(tse)
		if due.Milliseconds() > 200 {
			logging.Logger.Warn("event db work slow",
				zap.Duration("duration", due),
				zap.Int("events number", len(es.events)),
				zap.Strings("tags", tags),
				zap.Int64("round", es.round),
				zap.String("block", es.block),
				zap.Int("block size", es.blockSize))
		}
		es.doneC <- struct{}{}
	}
}

func (edb *EventDb) managePartitions(round int64) {
	logging.Logger.Info("managing partitions", zap.Int64("round", round))
	if err := edb.addPartition(round, "events"); err != nil {
		logging.Logger.Error("error creating partition", zap.Error(err))
	}
	if err := edb.dropPartition(round, "events"); err != nil {
		logging.Logger.Error("error dropping partition", zap.Error(err))
	}
	if err := edb.addPartition(round, "snapshots"); err != nil {
		logging.Logger.Error("error creating partition", zap.Error(err))
	}
	if err := edb.dropPartition(round, "snapshots"); err != nil {
		logging.Logger.Error("error dropping partition", zap.Error(err))
	}
	if err := edb.addPartition(round, "blobber_aggregates"); err != nil {
		logging.Logger.Error("error creating partition", zap.Error(err))
	}
	if err := edb.dropPartition(round, "blobber_aggregates"); err != nil {
		logging.Logger.Error("error dropping partition", zap.Error(err))
	}
	if err := edb.addPartition(round, "miner_aggregates"); err != nil {
		logging.Logger.Error("error creating partition", zap.Error(err))
	}
	if err := edb.dropPartition(round, "miner_aggregates"); err != nil {
		logging.Logger.Error("error dropping partition", zap.Error(err))
	}
	if err := edb.addPartition(round, "sharder_aggregates"); err != nil {
		logging.Logger.Error("error creating partition", zap.Error(err))
	}
	if err := edb.dropPartition(round, "sharder_aggregates"); err != nil {
		logging.Logger.Error("error dropping partition", zap.Error(err))
	}
	if err := edb.addPartition(round, "validator_aggregates"); err != nil {
		logging.Logger.Error("error creating partition", zap.Error(err))
	}
	if err := edb.dropPartition(round, "validator_aggregates"); err != nil {
		logging.Logger.Error("error dropping partition", zap.Error(err))
	}
	if err := edb.addPartition(round, "authorizer_aggregates"); err != nil {
		logging.Logger.Error("error creating partition", zap.Error(err))
	}
	if err := edb.dropPartition(round, "authorizer_aggregates"); err != nil {
		logging.Logger.Error("error dropping partition", zap.Error(err))
	}
	if err := edb.addPartition(round, "user_aggregates"); err != nil {
		logging.Logger.Error("error creating partition", zap.Error(err))
	}
	if err := edb.dropPartition(round, "user_aggregates"); err != nil {
		logging.Logger.Error("error dropping partition", zap.Error(err))
	}
}

func isNotAddBlockEvent(es blockEvents) bool {
	return !(len(es.events) == 1 && es.events[0].Type == TypeChain && es.events[0].Tag == TagAddBlock)
}

func updateSnapshots(gs *Snapshot, es blockEvents, tx *EventDb) (*Snapshot, error) {
	if gs != nil {
		return tx.updateSnapshots(es, gs)
	}

	if es.round == 0 {
		return tx.updateSnapshots(es, &Snapshot{Round: 0})
	}

	g, err := tx.GetGlobal()
	if err != nil {
		logging.Logger.Panic("can't load snapshot for", zap.Int64("round", es.round), zap.Error(err))
	}
	gs = &g

	return tx.updateSnapshots(es, gs)
}

func (edb *EventDb) processEvent(event Event, tags []string, round int64, block string, blockSize int) ([]string, error) {
	defer func() {
		if r := recover(); r != nil {
			logging.Logger.Error("panic recovered in processEvent",
				zap.Any("r", r),
				zap.Any("event", event))
		}
	}()
	var err error = nil
	switch event.Type {
	case TypeStats:
		tags = append(tags, event.Tag.String())
		ts := time.Now()
		err = edb.addStat(event)
		if err != nil {
			logging.Logger.Error("addStat typeStats error",
				zap.Int64("round", round),
				zap.String("block", block),
				zap.Int("block size", blockSize),
				zap.Any("event type", event.Type),
				zap.Any("event tag", event.Tag),
				zap.Error(err),
			)
		}
		du := time.Since(ts)
		if du.Milliseconds() > 50 {
			logging.Logger.Warn("event db save slow - addStat",
				zap.Duration("duration", du),
				zap.String("event tag", event.Tag.String()),
				zap.Int64("round", round),
				zap.String("block", block),
				zap.Int("block size", blockSize),
			)
		}
	case TypeChain:
		tags = append(tags, event.Tag.String())
		ts := time.Now()
		err = edb.addStat(event)
		du := time.Since(ts)
		if du.Milliseconds() > 50 {
			logging.Logger.Warn("event db save slow - addchain",
				zap.Duration("duration", du),
				zap.String("event tag", event.Tag.String()),
				zap.Int64("round", round),
				zap.String("block", block),
				zap.Int("block size", blockSize),
			)
		}
	case TypeError:
		err = edb.addError(Error{
			TransactionID: event.TxHash,
			Error:         fmt.Sprintf("%v", event.Data),
		})
	default:
	}
	if err != nil {
		logging.Logger.Error("event could not be processed",
			zap.Int64("round", round),
			zap.String("block", block),
			zap.Int("block size", blockSize),
			zap.Any("event type", event.Type),
			zap.Any("event tag", event.Tag),
			zap.Error(err),
		)
		return tags, err
	}
	return tags, nil
}

func (edb *EventDb) updateSnapshots(e blockEvents, s *Snapshot) (*Snapshot, error) {
	round := e.round
	var events []Event
	for _, ev := range e.events { //filter out round events
		if ev.Type == TypeStats || (ev.Type == TypeChain && ev.Tag == TagFinalizeBlock) {
			events = append(events, ev)
		}
	}
	if len(events) == 0 {
		return s, nil
	}

	logging.Logger.Debug("getting blobber aggregate ids", zap.Any("snapshot_before", s))

	edb.updateBlobberAggregate(round, edb.AggregatePeriod(), s)
	edb.updateMinerAggregate(round, edb.AggregatePeriod(), s)
	edb.updateSharderAggregate(round, edb.AggregatePeriod(), s)
	edb.updateAuthorizerAggregate(round, edb.AggregatePeriod(), s)
	edb.updateValidatorAggregate(round, edb.AggregatePeriod(), s)
	s.update(events)

	s.Round = round
	if err := edb.addSnapshot(*s); err != nil {
		logging.Logger.Error(fmt.Sprintf("saving snapshot %v for round %v", s, round), zap.Error(err))
	}

	return s, nil
}

func (edb *EventDb) addStat(event Event) (err error) {
	switch event.Tag {
	// blobber
	case TagAddBlobber:
		blobbers, ok := fromEvent[[]Blobber](event.Data)
		if !ok {
			return ErrInvalidEventData
		}
		return edb.addBlobbers(*blobbers)
	case TagUpdateBlobber:
		blobbers, ok := fromEvent[[]Blobber](event.Data)
		if !ok {
			return ErrInvalidEventData
		}
		return edb.addOrOverwriteBlobber(*blobbers)
	case TagUpdateBlobberAllocatedHealth:
		blobbers, ok := fromEvent[[]Blobber](event.Data)
		if !ok {
			return ErrInvalidEventData
		}
		return edb.updateBlobbersAllocatedAndHealth(*blobbers)
	case TagUpdateBlobberTotalStake:
		bs, ok := fromEvent[[]Blobber](event.Data)
		if !ok {
			return ErrInvalidEventData
		}

		return edb.updateBlobbersTotalStakes(*bs)
	case TagUpdateBlobberTotalUnStake:
		bs, ok := fromEvent[[]Blobber](event.Data)
		if !ok {
			return ErrInvalidEventData
		}
		return edb.updateBlobbersTotalUnStakes(*bs)
	case TagUpdateBlobberTotalOffers:
		bs, ok := fromEvent[[]Blobber](event.Data)
		if !ok {
			return ErrInvalidEventData
		}

		return edb.updateBlobbersTotalOffers(*bs)
	case TagDeleteBlobber:
		blobberID, ok := fromEvent[string](event.Data)

		if !ok {
			return ErrInvalidEventData
		}
		return edb.deleteBlobber(*blobberID)
	// authorizer
	case TagAddAuthorizer:
		auth, ok := fromEvent[Authorizer](event.Data)

		if !ok {
			return ErrInvalidEventData
		}
		return edb.AddAuthorizer(auth)
	case TagDeleteAuthorizer:
		id, ok := event.Data.(string)
		if !ok {
			return ErrInvalidEventData
		}
		return edb.DeleteAuthorizer(id)
	case TagUpdateAuthorizerTotalStake:
		as, ok := fromEvent[[]Authorizer](event.Data)
		if !ok {
			return ErrInvalidEventData
		}

		return edb.updateAuthorizersTotalStakes(*as)
	case TagUpdateAuthorizerTotalUnStake:
		as, ok := fromEvent[[]Authorizer](event.Data)
		if !ok {
			return ErrInvalidEventData
		}
		return edb.updateAuthorizersTotalUnStakes(*as)
	case TagAddWriteMarker:
		wms, ok := fromEvent[[]WriteMarker](event.Data)
		if !ok {
			return ErrInvalidEventData
		}

		for i := range *wms {
			(*wms)[i].BlockNumber = event.BlockNumber
		}

		if err := edb.addWriteMarkers(*wms); err != nil {
			return err
		}
		return nil
	case TagAddReadMarker:
		rms, ok := fromEvent[[]ReadMarker](event.Data)
		if !ok {
			return ErrInvalidEventData
		}

		for i := range *rms {
			(*rms)[i].BlockNumber = event.BlockNumber
		}
		return edb.addOrOverwriteReadMarker(*rms)
	case TagAddOrOverwriteUser:
		users, ok := fromEvent[[]User](event.Data)
		if !ok {
			return ErrInvalidEventData
		}
		return edb.addOrUpdateUsers(*users)
	case TagAddTransactions:
		txns, ok := fromEvent[[]Transaction](event.Data)
		if !ok {
			return ErrInvalidEventData
		}
		return edb.addTransactions(*txns)
	case TagAddBlock:
		block, ok := fromEvent[Block](event.Data)
		if !ok {
			return ErrInvalidEventData
		}
		return edb.addOrUpdateBlock(*block)
	case TagFinalizeBlock:
		block, ok := fromEvent[Block](event.Data)
		if !ok {
			return ErrInvalidEventData
		}
		return edb.addOrUpdateBlock(*block)
	case TagAddOrOverwiteValidator:
		vns, ok := fromEvent[[]Validator](event.Data)
		if !ok {
			return ErrInvalidEventData
		}
		return edb.addOrOverwriteValidators(*vns)
	case TagUpdateValidator:
		updates, ok := fromEvent[[]Validator](event.Data)
		if !ok {
			return ErrInvalidEventData
		}
		return edb.updateValidators(*updates)
	case TagUpdateValidatorStakeTotal:
		updates, ok := fromEvent[[]Validator](event.Data)
		if !ok {
			return ErrInvalidEventData
		}
		return edb.updateValidatorTotalStakes(*updates)
	case TagUpdateValidatorUnStakeTotal:
		updates, ok := fromEvent[[]Validator](event.Data)
		if !ok {
			return ErrInvalidEventData
		}
		return edb.updateValidatorTotalUnStakes(*updates)
	case TagAddMiner:
		miners, ok := fromEvent[[]Miner](event.Data)
		if !ok {
			return ErrInvalidEventData
		}
		return edb.addMiner(*miners)
	case TagUpdateMiner:
		updates, ok := fromEvent[dbs.DbUpdates](event.Data)
		if !ok {
			return ErrInvalidEventData
		}
		return edb.updateMiner(*updates)
	case TagDeleteMiner:
		minerID, ok := fromEvent[string](event.Data)
		if !ok {
			return ErrInvalidEventData
		}
		return edb.deleteMiner(*minerID)
	case TagAddSharder:
		sharders, ok := fromEvent[[]Sharder](event.Data)
		if !ok {
			return ErrInvalidEventData
		}

		return edb.addSharders(*sharders)
	case TagUpdateMinerTotalStake:
		m, ok := fromEvent[[]Miner](event.Data)
		if !ok {
			return ErrInvalidEventData
		}
		return edb.updateMinersTotalStakes(*m)
	case TagUpdateMinerTotalUnStake:
		m, ok := fromEvent[[]Miner](event.Data)
		if !ok {
			return ErrInvalidEventData
		}
		return edb.updateMinersTotalUnStakes(*m)
	case TagUpdateSharder:
		updates, ok := fromEvent[dbs.DbUpdates](event.Data)
		if !ok {
			return ErrInvalidEventData
		}
		return edb.updateSharder(*updates)
	case TagDeleteSharder:
		sharderID, ok := fromEvent[string](event.Data)
		if !ok {
			return ErrInvalidEventData
		}
		return edb.deleteSharder(*sharderID)
	case TagUpdateSharderTotalStake:
		s, ok := fromEvent[[]Sharder](event.Data)
		if !ok {
			return ErrInvalidEventData
		}

		return edb.updateShardersTotalStakes(*s)
	case TagUpdateSharderTotalUnStake:
		s, ok := fromEvent[[]Sharder](event.Data)
		if !ok {
			return ErrInvalidEventData
		}
		return edb.updateShardersTotalUnStakes(*s)

	//stake pool
	case TagAddDelegatePool:
		dps, ok := fromEvent[[]DelegatePool](event.Data)
		if !ok {
			return ErrInvalidEventData
		}
		return edb.addDelegatePools(*dps)
	case TagUpdateDelegatePool:
		spUpdate, ok := fromEvent[dbs.DelegatePoolUpdate](event.Data)
		if !ok {
			return ErrInvalidEventData
		}
		return edb.updateDelegatePool(*spUpdate)
	case TagStakePoolReward:
		spus, ok := fromEvent[[]dbs.StakePoolReward](event.Data)
		if !ok {
			return ErrInvalidEventData
		}
		return edb.rewardUpdate(*spus, event.BlockNumber)
	case TagStakePoolPenalty:
		spus, ok := fromEvent[[]dbs.StakePoolReward](event.Data)
		if !ok {
			return ErrInvalidEventData
		}
		return edb.penaltyUpdate(*spus, event.BlockNumber)
	case TagAddAllocation:
		allocs, ok := fromEvent[[]Allocation](event.Data)
		if !ok {
			return ErrInvalidEventData
		}
		return edb.addAllocations(*allocs)
	case TagUpdateAllocation:
		allocs, ok := fromEvent[[]Allocation](event.Data)
		if !ok {
			return ErrInvalidEventData
		}
		return edb.updateAllocations(*allocs)
	case TagUpdateAllocationStakes:
		allocs, ok := fromEvent[[]Allocation](event.Data)
		if !ok {
			return ErrInvalidEventData
		}
		return edb.updateAllocationStakes(*allocs)
	case TagMintReward:
		reward, ok := fromEvent[RewardMint](event.Data)
		if !ok {
			return ErrInvalidEventData
		}
		return edb.addRewardMint(*reward)
	case TagAddChallenge:
		challenges, ok := fromEvent[[]Challenge](event.Data)
		if !ok {
			return ErrInvalidEventData
		}
		return edb.addChallenges(*challenges)
	case TagAddChallengeToAllocation:
		as, ok := fromEvent[[]Allocation](event.Data)
		if !ok {
			return ErrInvalidEventData
		}

		return edb.addChallengesToAllocations(*as)
	case TagUpdateBlobberOpenChallenges:
		updates, ok := fromEvent[[]ChallengeStatsDeltas](event.Data)
		if !ok {
			return ErrInvalidEventData
		}

		return edb.updateOpenBlobberChallenges(*updates)
	case TagUpdateChallenge:
		chs, ok := fromEvent[[]Challenge](event.Data)
		if !ok {
			return ErrInvalidEventData
		}
		return edb.updateChallenges(*chs)
	case TagUpdateBlobberChallenge:
		bs, ok := fromEvent[[]ChallengeStatsDeltas](event.Data)
		if !ok {
			return ErrInvalidEventData
		}

		return edb.updateBlobberChallenges(*bs)

	case TagUpdateAllocationChallenge:
		as, ok := fromEvent[[]Allocation](event.Data)
		if !ok {
			return ErrInvalidEventData
		}
		return edb.updateAllocationChallenges(*as)
	case TagAddOrOverwriteAllocationBlobberTerm:
		updates, ok := fromEvent[[]AllocationBlobberTerm](event.Data)
		if !ok {
			return ErrInvalidEventData
		}
		return edb.addOrOverwriteAllocationBlobberTerms(*updates)
	case TagUpdateAllocationBlobberTerm:
		updates, ok := fromEvent[[]AllocationBlobberTerm](event.Data)
		if !ok {
			return ErrInvalidEventData
		}
		return edb.updateAllocationBlobberTerms(*updates)
	case TagDeleteAllocationBlobberTerm:
		updates, ok := fromEvent[[]AllocationBlobberTerm](event.Data)
		if !ok {
			return ErrInvalidEventData
		}
		return edb.deleteAllocationBlobberTerms(*updates)
	case TagUpdateAllocationStat:
		stats, ok := fromEvent[[]Allocation](event.Data)
		if !ok {
			return ErrInvalidEventData
		}
		return edb.updateAllocationsStats(*stats)
	case TagUpdateBlobberStat:
		stats, ok := fromEvent[[]Blobber](event.Data)
		if !ok {
			return ErrInvalidEventData
		}
		return edb.updateBlobbersStats(*stats)
	case TagAddOrUpdateChallengePool:
		// challenge pool
		cps, ok := fromEvent[[]ChallengePool](event.Data)
		if !ok {
			return ErrInvalidEventData
		}
		return edb.addOrUpdateChallengePools(*cps)
	case TagCollectProviderReward:
		return edb.collectRewards(event.Index)
	case TagMinerHealthCheck:
		healthCheckUpdates, ok := fromEvent[[]dbs.DbHealthCheck](event.Data)
		if !ok {
			return ErrInvalidEventData
		}
		return edb.updateProvidersHealthCheck(*healthCheckUpdates, MinerTable)
	case TagSharderHealthCheck:
		healthCheckUpdates, ok := fromEvent[[]dbs.DbHealthCheck](event.Data)
		if !ok {
			return ErrInvalidEventData
		}
		return edb.updateProvidersHealthCheck(*healthCheckUpdates, SharderTable)
	case TagBlobberHealthCheck:
		healthCheckUpdates, ok := fromEvent[[]dbs.DbHealthCheck](event.Data)
		if !ok {
			return ErrInvalidEventData
		}
		return edb.updateProvidersHealthCheck(*healthCheckUpdates, BlobberTable)
	case TagAuthorizerHealthCheck:
		healthCheckUpdates, ok := fromEvent[[]dbs.DbHealthCheck](event.Data)
		if !ok {
			return ErrInvalidEventData
		}
		return edb.updateProvidersHealthCheck(*healthCheckUpdates, AuthorizerTable)
	case TagValidatorHealthCheck:
		healthCheckUpdates, ok := fromEvent[[]dbs.DbHealthCheck](event.Data)
		if !ok {
			return ErrInvalidEventData
		}
		return edb.updateProvidersHealthCheck(*healthCheckUpdates, ValidatorTable)
	case TagAuthorizerMint:
		m, ok := fromEvent[[]state.Mint](event.Data)
		if !ok {
			return ErrInvalidEventData
		}
		logging.Logger.Debug("TagAuthorizerMint", zap.Any("mints", m))
		return edb.updateAuthorizersTotalMint(*m)
	case TagAuthorizerBurn:
		b, ok := fromEvent[[]state.Burn](event.Data)
		if !ok {
			return ErrInvalidEventData
		}
		logging.Logger.Debug("TagAuthorizerBurn", zap.Any("burns", b))
		return edb.updateAuthorizersTotalBurn(*b)
	case TagAddBurnTicket:
		bt, ok := fromEvent[[]BurnTicket](event.Data)
		if !ok {
			return ErrInvalidEventData
		}
		if len(*bt) == 0 {
			return ErrInvalidEventData
		}
		return edb.addBurnTicket((*bt)[0])
	case TagAddBridgeMint:
		// challenge pool
		u, ok := fromEvent[[]User](event.Data)
		if !ok {
			return ErrInvalidEventData
		}
		return edb.updateUserMintNonce(*u)

	case TagShutdownProvider:
		u, ok := fromEvent[[]dbs.ProviderID](event.Data)
		if !ok {
			return ErrInvalidEventData
		}
		return edb.providersSetBoolean(*u, "is_shutdown", true)
	case TagKillProvider:
		u, ok := fromEvent[[]dbs.ProviderID](event.Data)
		if !ok {
			return ErrInvalidEventData
		}
		return edb.providersSetBoolean(*u, "is_killed", true)
	default:
		return nil
	}
}

func fromEvent[T any](eventData interface{}) (*T, bool) {
	if eventData == nil {
		return nil, false
	}

	t, ok := eventData.(T)
	if ok {
		return &t, true
	}

	t2, ok := eventData.(*T)
	if ok {
		return t2, true
	}

	logging.Logger.Error("fromEvent invalid data type",
		zap.Any("expect", reflect.TypeOf(new(T))),
		zap.Any("got", reflect.TypeOf(eventData)))
	return nil, false
}

func setEventData[T any](e *Event, data interface{}) error {
	if data == nil {
		return nil
	}

	_, ok := e.Data.(T)
	if ok {
		e.Data = data
		return nil
	}

	tp, ok := e.Data.(*T)
	if ok {
		*(tp) = data.(T)
		return nil
	}

	return ErrInvalidEventData
}<|MERGE_RESOLUTION|>--- conflicted
+++ resolved
@@ -144,13 +144,8 @@
 			mergeUserWritePoolLockEvents(),
 			mergeUserWritePoolUnlockEvents(),
 			mergeUpdateUserPayedFeesEvents(),
-<<<<<<< HEAD
-
-			mergeAuthorizerMintEvents(),
 			mergeAuthorizerBurnEvents(),
-=======
 			mergeAddBridgeMintEvents(),
->>>>>>> 3672f1a5
 		}
 
 		others = make([]Event, 0, len(events))

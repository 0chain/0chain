--- conflicted
+++ resolved
@@ -106,9 +106,7 @@
 			mergeUpdateBlobberTotalUnStakesEvents(),
 			mergeUpdateBlobberTotalOffersEvents(),
 			mergeStakePoolRewardsEvents(),
-
 			mergeAddDelegatePoolsEvents(),
-			addDelegatePoolLastUpdateRoundMiddleware(),
 
 			mergeUpdateMinerTotalStakesEvents(),
 			mergeUpdateMinerTotalUnStakesEvents(),
@@ -511,13 +509,8 @@
 		if !ok {
 			return ErrInvalidEventData
 		}
-<<<<<<< HEAD
-		return edb.updateValidatorUnStakes(*updates)
+		return edb.updateValidatorTotalUnStakes(*updates)
 	case TagAddMiner:
-=======
-		return edb.updateValidatorTotalUnStakes(*updates)
-	case TagAddOrOverwriteMiner:
->>>>>>> c3d3c4ab
 		miners, ok := fromEvent[[]Miner](event.Data)
 		if !ok {
 			return ErrInvalidEventData

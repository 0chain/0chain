package event

import (
	"errors"
	"fmt"
	"reflect"
	"sync"
	"time"

	"0chain.net/chaincore/state"
	"golang.org/x/net/context"

	"0chain.net/smartcontract/dbs"

	"go.uber.org/zap"

	"github.com/0chain/common/core/currency"
	"github.com/0chain/common/core/logging"
)

var ErrInvalidEventData = errors.New("invalid event data")

type (
	ProcessEventsOptions struct {
		CommitNow bool
	}
	ProcessEventsOptionsFunc func(peo *ProcessEventsOptions)
)

func CommitNow() ProcessEventsOptionsFunc {
	return func(peo *ProcessEventsOptions) {
		peo.CommitNow = true
	}
}

// CommitOrRollbackFunc represents the callback function to do commit
// or rollback.
type CommitOrRollbackFunc func(rollback bool) error

// ProcessEvents - process events and return commit function or error if any
// The commit function can be called to commit the events changes when needed
func (edb *EventDb) ProcessEvents(
	ctx context.Context,
	events []Event,
	round int64,
	block string,
	blockSize int,
	opts ...ProcessEventsOptionsFunc,
) (*EventDb, error) {
	ts := time.Now()
	es, err := mergeEvents(round, block, events)
	if err != nil {
		return nil, err
	}

	pdu := time.Since(ts)
	tx, err := edb.Begin(ctx)
	if err != nil {
		return nil, err
	}

	var doOnce sync.Once

	txRollback := func() error {
		var err error
		doOnce.Do(func() {
			err = tx.Rollback()
		})
		return err
	}

	event := BlockEvents{
		events:    es,
		round:     round,
		block:     block,
		blockSize: blockSize,
		tx:        tx,
		done:      make(chan bool, 1),
	}

	select {
	case edb.eventsChannel <- event:
	case <-ctx.Done():
		logging.Logger.Warn("process events - context done",
			zap.Error(ctx.Err()),
			zap.Int64("round", round),
			zap.String("block", block),
			zap.Int("block size", blockSize))
		err := txRollback()
		if err != nil {
			logging.Logger.Error("can't rollback", zap.Error(err))
			return nil, ctx.Err()
		}
		return nil, fmt.Errorf("process events - push to process channel context done: %v", ctx.Err())
	}

	select {
	case commit := <-event.done:
		du := time.Since(ts)
		if du.Milliseconds() > 200 {
			logging.Logger.Warn("process events slow",
				zap.Duration("duration", du),
				zap.Duration("merge events duration", pdu),
				zap.Int64("round", round),
				zap.String("block", block),
				zap.Int("block size", blockSize))
		}

		if !commit {
			err := txRollback()
			if err != nil {
				return nil, err
			}

			return nil, errors.New("process events failed")
		}

		var opt ProcessEventsOptions
		for _, f := range opts {
			f(&opt)
		}

		if opt.CommitNow {
			return nil, tx.Commit()
		}

		return tx, nil
	case <-ctx.Done():
		du := time.Since(ts)
		logging.Logger.Warn("process events - context done",
			zap.Error(ctx.Err()),
			zap.Duration("duration", du),
			zap.Int64("round", round),
			zap.String("block", block),
			zap.Int("block size", blockSize))
		err := txRollback()
		if err != nil {
			logging.Logger.Error("can't rollback", zap.Error(err))
			return nil, ctx.Err()
		}
		return nil, ctx.Err()
	}
}

func (edb *EventDb) MergeEvents(
	events []Event,
	round int64,
	block string,
	blockSize int,
) (BlockEvents, *EventDb, error) {
	es, err := mergeEvents(round, block, events)
	if err != nil {
		return BlockEvents{}, nil, err
	}
	return BlockEvents{
		events:    es,
		round:     round,
		block:     block,
		blockSize: blockSize,
		tx:        edb,
		done:      make(chan bool, 1),
	}, edb, nil
}

func mergeEvents(round int64, block string, events []Event) ([]Event, error) {
	var (
		mergers = []eventsMerger{
			mergeAddUsersEvents(),
			mergeAddProviderEvents[Miner](TagAddMiner, withUniqueEventOverwrite()),
			//mergeAddProviderEvents[Miner](TagUpdateMiner, withUniqueEventOverwrite()),
			mergeAddProviderEvents[Sharder](TagAddSharder, withUniqueEventOverwrite()),
			mergeAddProviderEvents[Blobber](TagAddBlobber, withUniqueEventOverwrite()),
			mergeAddProviderEvents[Blobber](TagUpdateBlobber, withUniqueEventOverwrite()),
			mergeAddProviderEvents[Authorizer](TagAddAuthorizer, withUniqueEventOverwrite()),
			mergeAddProviderEvents[Authorizer](TagUpdateAuthorizer, withUniqueEventOverwrite()),
			mergeAddProviderEvents[Validator](TagAddOrOverwiteValidator, withUniqueEventOverwrite()),
			mergeAddProviderEvents[dbs.ProviderID](TagShutdownProvider, withUniqueEventOverwrite()),
			mergeAddProviderEvents[dbs.ProviderID](TagKillProvider, withUniqueEventOverwrite()),

			mergeAddAllocationEvents(),
			mergeUpdateAllocEvents(),
			mergeUpdateAllocStatsEvents(),
			mergeUpdateAllocBlobbersTermsEvents(),
			mergeAddOrOverwriteAllocBlobbersTermsEvents(),
			mergeDeleteAllocBlobbersTermsEvents(),

			mergeInsertReadPoolEvents(),
			mergeUpdateReadPoolEvents(),

			mergeAddChallengesEvents(),
			mergeAddChallengesToAllocsEvents(),

			mergeUpdateChallengesEvents(),
			mergeAddChallengePoolsEvents(),

			mergeUpdateBlobberChallengesEvents(),
			mergeUpdateAllocChallengesEvents(),

			mergeUpdateBlobbersEvents(),
			mergeUpdateBlobberTotalStakesEvents(),
			mergeUpdateBlobberTotalOffersEvents(),
			mergeStakePoolRewardsEvents(),
			mergeStakePoolPenaltyEvents(),
			mergeAddDelegatePoolsEvents(),

			mergeUpdateMinerTotalStakesEvents(),
			mergeUpdateSharderTotalStakesEvents(),
			mergeUpdateAuthorizerTotalStakesEvents(),

			mergeAddTransactionsEvents(),
			mergeAddWriteMarkerEvents(),
			mergeAddReadMarkerEvents(),
			mergeAllocationStatsEvents(),
			mergeUpdateBlobberStatsEvents(),
			mergeUpdateValidatorsEvents(),
			mergeUpdateValidatorStakesEvents(),

			mergeMinerHealthCheckEvents(),
			mergeSharderHealthCheckEvents(),
			mergeBlobberHealthCheckEvents(),
			mergeAuthorizerHealthCheckEvents(),
			mergeValidatorHealthCheckEvents(),

			mergeAddBurnTicket(),

			mergeUpdateUserCollectedRewardsEvents(),
			mergeUserStakeEvents(),
			mergeUserUnstakeEvents(),
			mergeUserReadPoolLockEvents(),
			mergeUserReadPoolUnlockEvents(),
			mergeUserWritePoolLockEvents(),
			mergeUserWritePoolUnlockEvents(),
			mergeUpdateUserPayedFeesEvents(),
			mergeAuthorizerBurnEvents(),
			mergeAddBridgeMintEvents(),
		}

		others = make([]Event, 0, len(events))
	)

	for _, e := range events {
		if e.Type == TypeChain || e.Tag == TagUniqueAddress {
			others = append(others, e)
			continue
		}
		if e.Type != TypeStats {
			continue
		}

		var matched bool
		for _, em := range mergers {
			if em.filter(e) {
				matched = true
				break
			}
		}

		if matched {
			continue
		}

		others = append(others, e)
	}

	mergedEvents := make([]Event, 0, len(mergers))
	for _, em := range mergers {
		e, err := em.merge(round, block)
		if err != nil {
			return nil, err
		}

		if e != nil {
			mergedEvents = append(mergedEvents, *e)
		}
	}

	return append(mergedEvents, others...), nil
}

func (edb *EventDb) addEventsWorker(ctx context.Context) {
	var gs *Snapshot
	p := int64(-1)
	edb.managePartitions(0)

	for {
		es := <-edb.eventsChannel
		func() {
			var commit bool
			defer func() {
				es.done <- commit
			}()

			s, err := Work(ctx, gs, es, &p)
			if err != nil {
				logging.Logger.Error("process events", zap.Error(err))
				commit = false
				return
			}
			commit = true
			if s != nil {
				gs = s
			}
		}()
	}
}

func Work(
	ctx context.Context,
	gSnapshot *Snapshot,
	blockEvents BlockEvents,
	currentPartition *int64,
) (*Snapshot, error) {
	tx := blockEvents.tx

	tse := time.Now()

	tags, err := tx.WorkEvents(ctx, blockEvents, currentPartition)
	if err != nil {
		return nil, err
	}

	gSnapshot, err = tx.WorkAggregates(gSnapshot, blockEvents)
	if err != nil {
		logging.Logger.Error("snapshot could not be processed",
			zap.Int64("round", blockEvents.round),
			zap.String("block", blockEvents.block),
			zap.Int("block size", blockEvents.blockSize),
			zap.Error(err),
		)
	}

	due := time.Since(tse)
	if due.Milliseconds() > 200 {
		logging.Logger.Warn("event db work slow",
			zap.Duration("duration", due),
			zap.Int("events number", len(blockEvents.events)),
			zap.Strings("tags", tags),
			zap.Int64("round", blockEvents.round),
			zap.String("block", blockEvents.block),
			zap.Int("block size", blockEvents.blockSize))
	}

	return gSnapshot, nil
}

func isEDBConnectionLost(edb *EventDb) bool {
	sqlDB, err := edb.Get().DB()
	if err != nil {
		logging.Logger.Debug("could not get db", zap.Error(err))
		return true
	}

	if err := sqlDB.Ping(); err != nil {
		logging.Logger.Debug("could not reach out to db", zap.Error(err))
		return true
	}

	return false
}

func (edb *EventDb) WorkEvents(
	ctx context.Context,
	blockEvents BlockEvents,
	currentPartition *int64,
) ([]string, error) {
	if isEDBConnectionLost(edb) {
		logging.Logger.Warn("work events - lost connection")
	}

	if *currentPartition < blockEvents.round/edb.settings.PartitionChangePeriod {
		if err := edb.managePartitions(blockEvents.round); err != nil {
			return nil, err
		}
		*currentPartition = blockEvents.round / edb.settings.PartitionChangePeriod
	}

	var err error
	if err = edb.addEvents(ctx, blockEvents); err != nil {
		logging.Logger.Error("error saving events",
			zap.Int64("round", blockEvents.round),
			zap.Error(err))

		return nil, err
	}

	logging.Logger.Debug("work events - processing events", zap.Int64("round", blockEvents.round),
		zap.Int("len_events", len(blockEvents.events)))
	tags := make([]string, 0, len(blockEvents.events))
	for _, event := range blockEvents.events {
		tags, err = edb.processEvent(event, tags, blockEvents.round, blockEvents.block, blockEvents.blockSize)
		if err != nil {
			logging.Logger.Error("error processing event",
				zap.Int64("round", event.BlockNumber),
				zap.Any("tag", event.Tag),
				zap.Error(err))
			return tags, err
		}
	}

	return tags, nil
}

func (edb *EventDb) WorkAggregates(
	gSnapshot *Snapshot,
	blockEvents BlockEvents,
) (*Snapshot, error) {
	var err error
	gSnapshot, err = updateSnapshots(gSnapshot, blockEvents, edb)
	if err != nil {
		logging.Logger.Error("snapshot could not be processed",
			zap.Int64("round", blockEvents.round),
			zap.String("block", blockEvents.block),
			zap.Int("block size", blockEvents.blockSize),
			zap.Error(err),
		)
		return nil, err
	}
	err = edb.updateUserAggregates(&blockEvents)
	if err != nil {
		logging.Logger.Error("user aggregate could not be processed",
			zap.Error(err),
		)
		return nil, err
	}
	return gSnapshot, nil
}

<<<<<<< HEAD
func (edb *EventDb) ManagePartitions(round int64) {
	edb.managePartitions(round)
}

func (edb *EventDb) managePartitions(round int64) {
=======
func (edb *EventDb) managePartitions(round int64) error {
>>>>>>> f596309c
	logging.Logger.Info("managing partitions", zap.Int64("round", round))
	if err := edb.AddPartitions(round); err != nil {
		return err
	}
	if err := edb.dropPartitions(round); err != nil {
		return err
	}
	edb.movePartitions(round)
	return nil
}

func (edb *EventDb) movePartitions(round int64) {
	if err := edb.movePartitionToSlowTableSpace(round, "transactions"); err != nil {
		logging.Logger.Error("error moving partition", zap.Error(err))
	}
	if err := edb.movePartitionToSlowTableSpace(round, "blocks"); err != nil {
		logging.Logger.Error("error moving partition", zap.Error(err))
	}
}

func (edb *EventDb) AddPartitions(round int64) error {
	tables := []string{"events", "snapshots", "blobber_aggregates", "miner_aggregates",
		"sharder_aggregates", "validator_aggregates", "authorizer_aggregates", "user_aggregates",
		"transactions", "blocks"}
	for _, t := range tables {
		if err := edb.addPartition(round, t); err != nil {
			logging.Logger.Error("error creating partition", zap.Error(err))
			return err
		}
	}
	return nil
}

func (edb *EventDb) dropPartitions(round int64) error {
	tables := []string{"events", "snapshots", "blobber_aggregates", "miner_aggregates",
		"sharder_aggregates", "validator_aggregates", "authorizer_aggregates", "user_aggregates"}
	for _, t := range tables {
		if err := edb.dropPartition(round, t); err != nil {
			logging.Logger.Error("error dropping partition", zap.Error(err))
			return err
		}
	}
	return nil
}

func updateSnapshots(gs *Snapshot, es BlockEvents, tx *EventDb) (*Snapshot, error) {
	if gs != nil {
		return tx.updateHistoricData(es, gs)
	}

	if es.round == 0 {
		return tx.updateHistoricData(es, &Snapshot{Round: 0})
	}

	g, err := tx.GetGlobal()
	if err != nil {
		logging.Logger.Panic("can't load snapshot for", zap.Int64("round", es.round), zap.Error(err))
	}
	gs = &g

	return tx.updateHistoricData(es, gs)
}

func (edb *EventDb) processEvent(event Event, tags []string, round int64, block string, blockSize int) ([]string, error) {
	var err error = nil
	switch event.Type {
	case TypeStats:
		tags = append(tags, event.Tag.String())
		ts := time.Now()
		err = edb.addStat(event)
		if err != nil {
			logging.Logger.Error("addStat typeStats error",
				zap.Int64("round", round),
				zap.String("block", block),
				zap.Int("block size", blockSize),
				zap.Any("event type", event.Type),
				zap.Any("event tag", event.Tag),
				zap.Error(err),
			)
		}
		du := time.Since(ts)
		if du.Milliseconds() > 50 {
			logging.Logger.Warn("event db save slow - addStat",
				zap.Duration("duration", du),
				zap.String("event tag", event.Tag.String()),
				zap.Int64("round", round),
				zap.String("block", block),
				zap.Int("block size", blockSize),
			)
		}
	case TypeChain:
		tags = append(tags, event.Tag.String())
		ts := time.Now()
		err = edb.addStat(event)
		du := time.Since(ts)
		if du.Milliseconds() > 50 {
			logging.Logger.Warn("event db save slow - addchain",
				zap.Duration("duration", du),
				zap.String("event tag", event.Tag.String()),
				zap.Int64("round", round),
				zap.String("block", block),
				zap.Int("block size", blockSize),
			)
		}
	case TypeError:
		err = edb.addError(Error{
			TransactionID: event.TxHash,
			Error:         fmt.Sprintf("%v", event.Data),
		})
	default:
	}
	if err != nil {
		logging.Logger.Error("event could not be processed",
			zap.Int64("round", round),
			zap.String("block", block),
			zap.Int("block size", blockSize),
			zap.Any("event type", event.Type),
			zap.Any("event tag", event.Tag),
			zap.Error(err),
		)
		return tags, err
	}
	return tags, nil
}

func (edb *EventDb) updateHistoricData(e BlockEvents, s *Snapshot) (*Snapshot, error) {
	round := e.round
	var events []Event
	for _, ev := range e.events { //filter out round events
		if ev.Type == TypeStats || (ev.Type == TypeChain && ev.Tag == TagFinalizeBlock) {
			events = append(events, ev)
		}
	}
	if len(events) == 0 {
		return s, nil
	}

	providers, err := edb.BuildChangedProvidersMapFromEvents(events)
	if err != nil {
		logging.Logger.Error("error building changed providers map", zap.Error(err))
		return s, err
	}

	s.Round = round
	err = edb.UpdateSnapshotFromEvents(s, events)
	if err != nil {
		logging.Logger.Error("error updating snapshot", zap.Error(err))
		return s, err
	}

	err = edb.UpdateSnapshotFromProviders(s, providers)
	if err != nil {
		logging.Logger.Error("error updating snapshot from providers", zap.Error(err))
		return s, err
	}

	if err := edb.addSnapshot(*s); err != nil {
		logging.Logger.Error(fmt.Sprintf("saving snapshot %v for round %v", s, round), zap.Error(err))
	}

	err = edb.CreateNewProviderAggregates(providers, round)
	if err != nil {
		logging.Logger.Error("error creating new provider aggregates", zap.Error(err))
		return s, err
	}

	err = edb.CreateNewProviderSnapshots(providers, round)
	if err != nil {
		logging.Logger.Error("error creating new provider snapshots", zap.Error(err))
		return s, err
	}

	return s, nil
}

func (edb *EventDb) addStat(event Event) (err error) {
	switch event.Tag {
	// blobber
	case TagAddBlobber:
		blobbers, ok := fromEvent[[]Blobber](event.Data)
		if !ok {
			return ErrInvalidEventData
		}
		return edb.addBlobbers(*blobbers)
	case TagUpdateBlobber:
		blobbers, ok := fromEvent[[]Blobber](event.Data)
		if !ok {
			return ErrInvalidEventData
		}
		return edb.updateBlobber(*blobbers)
	case TagUpdateBlobberAllocatedSavedHealth:
		blobbers, ok := fromEvent[[]Blobber](event.Data)
		if !ok {
			return ErrInvalidEventData
		}
		return edb.updateBlobbersAllocatedSavedAndHealth(*blobbers)
	case TagUpdateBlobberTotalStake:
		bs, ok := fromEvent[[]Blobber](event.Data)
		if !ok {
			return ErrInvalidEventData
		}

		return edb.updateBlobbersTotalStakes(*bs)
	case TagUpdateBlobberTotalOffers:
		bs, ok := fromEvent[[]Blobber](event.Data)
		if !ok {
			return ErrInvalidEventData
		}

		return edb.updateBlobbersTotalOffers(*bs)
	case TagDeleteBlobber:
		blobberID, ok := fromEvent[string](event.Data)

		if !ok {
			return ErrInvalidEventData
		}
		return edb.deleteBlobber(*blobberID)
	// authorizer
	case TagAddAuthorizer:
		auth, ok := fromEvent[[]Authorizer](event.Data)

		if !ok {
			return ErrInvalidEventData
		}
		return edb.AddAuthorizer(auth)
	case TagDeleteAuthorizer:
		id, ok := event.Data.(string)
		if !ok {
			return ErrInvalidEventData
		}
		return edb.DeleteAuthorizer(id)
	case TagUpdateAuthorizerTotalStake:
		as, ok := fromEvent[[]Authorizer](event.Data)
		if !ok {
			return ErrInvalidEventData
		}

		return edb.updateAuthorizersTotalStakes(*as)
	case TagAddWriteMarker:
		wms, ok := fromEvent[[]WriteMarker](event.Data)
		if !ok {
			return ErrInvalidEventData
		}

		for i := range *wms {
			(*wms)[i].BlockNumber = event.BlockNumber
		}

		if err := edb.addWriteMarkers(*wms); err != nil {
			return err
		}
		return nil
	case TagAddReadMarker:
		rms, ok := fromEvent[[]ReadMarker](event.Data)
		if !ok {
			return ErrInvalidEventData
		}

		for i := range *rms {
			(*rms)[i].BlockNumber = event.BlockNumber
		}
		return edb.addOrOverwriteReadMarker(*rms)
	case TagAddOrOverwriteUser:
		users, ok := fromEvent[[]User](event.Data)
		if !ok {
			return ErrInvalidEventData
		}
		return edb.addOrUpdateUsers(*users)
	case TagAddTransactions:
		txns, ok := fromEvent[[]Transaction](event.Data)
		if !ok {
			return ErrInvalidEventData
		}
		return edb.addTransactions(*txns)
	case TagFinalizeBlock:
		block, ok := fromEvent[Block](event.Data)
		if !ok {
			return ErrInvalidEventData
		}
		return edb.addOrUpdateBlock(*block)
	case TagAddOrOverwiteValidator:
		vns, ok := fromEvent[[]Validator](event.Data)
		if !ok {
			return ErrInvalidEventData
		}
		return edb.addOrOverwriteValidators(*vns)
	case TagUpdateValidator:
		updates, ok := fromEvent[[]Validator](event.Data)
		if !ok {
			return ErrInvalidEventData
		}
		return edb.updateValidators(*updates)
	case TagUpdateValidatorStakeTotal:
		updates, ok := fromEvent[[]Validator](event.Data)
		if !ok {
			return ErrInvalidEventData
		}
		return edb.updateValidatorTotalStakes(*updates)
	case TagAddMiner:
		miners, ok := fromEvent[[]Miner](event.Data)
		if !ok {
			return ErrInvalidEventData
		}
		return edb.addMiner(*miners)
	case TagUpdateMiner:
		updates, ok := fromEvent[dbs.DbUpdates](event.Data)
		if !ok {
			return ErrInvalidEventData
		}
		return edb.updateMiner(*updates)
	case TagDeleteMiner:
		minerID, ok := fromEvent[string](event.Data)
		if !ok {
			return ErrInvalidEventData
		}
		return edb.deleteMiner(*minerID)
	case TagAddSharder:
		sharders, ok := fromEvent[[]Sharder](event.Data)
		if !ok {
			return ErrInvalidEventData
		}

		return edb.addSharders(*sharders)
	case TagUpdateMinerTotalStake:
		m, ok := fromEvent[[]Miner](event.Data)
		if !ok {
			return ErrInvalidEventData
		}
		return edb.updateMinersTotalStakes(*m)
	case TagUpdateSharder:
		updates, ok := fromEvent[dbs.DbUpdates](event.Data)
		if !ok {
			return ErrInvalidEventData
		}
		return edb.updateSharder(*updates)
	case TagDeleteSharder:
		sharderID, ok := fromEvent[string](event.Data)
		if !ok {
			return ErrInvalidEventData
		}
		return edb.deleteSharder(*sharderID)
	case TagUpdateSharderTotalStake:
		s, ok := fromEvent[[]Sharder](event.Data)
		if !ok {
			return ErrInvalidEventData
		}

		return edb.updateShardersTotalStakes(*s)
	//stake pool
	case TagAddDelegatePool:
		dps, ok := fromEvent[[]DelegatePool](event.Data)
		if !ok {
			return ErrInvalidEventData
		}
		return edb.addDelegatePools(*dps)
	case TagUpdateDelegatePool:
		spUpdate, ok := fromEvent[dbs.DelegatePoolUpdate](event.Data)
		if !ok {
			return ErrInvalidEventData
		}
		return edb.updateDelegatePool(*spUpdate)
	case TagStakePoolReward:
		spus, ok := fromEvent[[]dbs.StakePoolReward](event.Data)
		if !ok {
			return ErrInvalidEventData
		}
		if err := edb.rewardUpdate(*spus, event.BlockNumber); err != nil {
			return err
		}
		if err := edb.blobberSpecificRevenue(*spus); err != nil {
			return fmt.Errorf("could not update blobber specific revenue: %v", err)
		}
		return nil
	case TagStakePoolPenalty:
		spus, ok := fromEvent[[]dbs.StakePoolReward](event.Data)
		if !ok {
			return ErrInvalidEventData
		}
		err := edb.penaltyUpdate(*spus, event.BlockNumber)
		if err != nil {
			return err
		}
		err = edb.blobberSpecificRevenue(*spus)
		if err != nil {
			return fmt.Errorf("could not update blobber specific revenue: %v", err)
		}
		return nil
	case TagAddAllocation:
		allocs, ok := fromEvent[[]Allocation](event.Data)
		if !ok {
			return ErrInvalidEventData
		}
		return edb.addAllocations(*allocs)
	case TagUpdateAllocation:
		allocs, ok := fromEvent[[]Allocation](event.Data)
		if !ok {
			return ErrInvalidEventData
		}
		return edb.updateAllocations(*allocs)
	case TagUpdateAllocationStakes:
		allocs, ok := fromEvent[[]Allocation](event.Data)
		if !ok {
			return ErrInvalidEventData
		}
		return edb.updateAllocationStakes(*allocs)
	case TagMintReward:
		reward, ok := fromEvent[RewardMint](event.Data)
		if !ok {
			return ErrInvalidEventData
		}
		return edb.addRewardMint(*reward)
	case TagAddChallenge:
		challenges, ok := fromEvent[[]Challenge](event.Data)
		if !ok {
			return ErrInvalidEventData
		}
		return edb.addChallenges(*challenges)
	case TagAddChallengeToAllocation:
		as, ok := fromEvent[[]Allocation](event.Data)
		if !ok {
			return ErrInvalidEventData
		}

		return edb.addChallengesToAllocations(*as)
	case TagUpdateChallenge:
		chs, ok := fromEvent[[]Challenge](event.Data)
		if !ok {
			return ErrInvalidEventData
		}
		return edb.updateChallenges(*chs)
	case TagUpdateBlobberChallenge:
		bs, ok := fromEvent[[]ChallengeStatsDeltas](event.Data)
		if !ok {
			return ErrInvalidEventData
		}

		return edb.updateBlobberChallenges(*bs)
	case TagUpdateAllocationChallenge:
		as, ok := fromEvent[[]Allocation](event.Data)
		if !ok {
			return ErrInvalidEventData
		}
		return edb.updateAllocationChallenges(*as)
	case TagAddOrOverwriteAllocationBlobberTerm:
		updates, ok := fromEvent[[]AllocationBlobberTerm](event.Data)
		if !ok {
			return ErrInvalidEventData
		}
		return edb.addOrOverwriteAllocationBlobberTerms(*updates)
	case TagUpdateAllocationBlobberTerm:
		updates, ok := fromEvent[[]AllocationBlobberTerm](event.Data)
		if !ok {
			return ErrInvalidEventData
		}
		return edb.updateAllocationBlobberTerms(*updates)
	case TagDeleteAllocationBlobberTerm:
		updates, ok := fromEvent[[]AllocationBlobberTerm](event.Data)
		if !ok {
			return ErrInvalidEventData
		}
		return edb.deleteAllocationBlobberTerms(*updates)
	case TagUpdateAllocationStat:
		stats, ok := fromEvent[[]Allocation](event.Data)
		if !ok {
			return ErrInvalidEventData
		}
		return edb.updateAllocationsStats(*stats)
	case TagUpdateBlobberStat:
		stats, ok := fromEvent[[]Blobber](event.Data)
		if !ok {
			return ErrInvalidEventData
		}
		return edb.updateBlobbersStats(*stats)
	case TagAddOrUpdateChallengePool:
		// challenge pool
		cps, ok := fromEvent[[]ChallengePool](event.Data)
		if !ok {
			return ErrInvalidEventData
		}
		return edb.addOrUpdateChallengePools(*cps)
	case TagInsertReadpool:
		rps, ok := fromEvent[[]ReadPool](event.Data)
		if !ok {
			return ErrInvalidEventData
		}
		return edb.InsertReadPool(*rps)
	case TagUpdateReadpool:
		rps, ok := fromEvent[[]ReadPool](event.Data)
		if !ok {
			return ErrInvalidEventData
		}
		return edb.updateReadPool(*rps)
	case TagCollectProviderReward:
		return edb.collectRewards(event.Index)
	case TagMinerHealthCheck:
		healthCheckUpdates, ok := fromEvent[[]dbs.DbHealthCheck](event.Data)
		if !ok {
			return ErrInvalidEventData
		}
		return edb.updateProvidersHealthCheck(*healthCheckUpdates, MinerTable)
	case TagSharderHealthCheck:
		healthCheckUpdates, ok := fromEvent[[]dbs.DbHealthCheck](event.Data)
		if !ok {
			return ErrInvalidEventData
		}
		return edb.updateProvidersHealthCheck(*healthCheckUpdates, SharderTable)
	case TagBlobberHealthCheck:
		healthCheckUpdates, ok := fromEvent[[]dbs.DbHealthCheck](event.Data)
		if !ok {
			return ErrInvalidEventData
		}
		return edb.updateProvidersHealthCheck(*healthCheckUpdates, BlobberTable)
	case TagAuthorizerHealthCheck:
		healthCheckUpdates, ok := fromEvent[[]dbs.DbHealthCheck](event.Data)
		if !ok {
			return ErrInvalidEventData
		}
		return edb.updateProvidersHealthCheck(*healthCheckUpdates, AuthorizerTable)
	case TagValidatorHealthCheck:
		healthCheckUpdates, ok := fromEvent[[]dbs.DbHealthCheck](event.Data)
		if !ok {
			return ErrInvalidEventData
		}
		return edb.updateProvidersHealthCheck(*healthCheckUpdates, ValidatorTable)
	case TagAuthorizerBurn:
		b, ok := fromEvent[[]state.Burn](event.Data)
		if !ok {
			return ErrInvalidEventData
		}
		logging.Logger.Debug("TagAuthorizerBurn", zap.Any("burns", b))
		return edb.updateAuthorizersTotalBurn(*b)
	case TagAddBurnTicket:
		bt, ok := fromEvent[[]BurnTicket](event.Data)
		if !ok {
			return ErrInvalidEventData
		}
		if len(*bt) == 0 {
			return ErrInvalidEventData
		}
		return edb.addBurnTicket((*bt)[0])
	case TagAddBridgeMint:
		// challenge pool
		bms, ok := fromEvent[[]BridgeMint](event.Data)
		if !ok {
			return ErrInvalidEventData
		}
		users := make([]User, 0, len(*bms))
		authMint := make(map[string]currency.Coin)
		for _, bm := range *bms {
			users = append(users, User{
				UserID:    bm.UserID,
				MintNonce: bm.MintNonce,
			})

			for _, sig := range bm.Signers {
				mv, ok := authMint[sig]
				if !ok {
					mv = 0
				}
				authMint[sig] = mv + bm.Amount
			}
		}

		mints := make([]state.Mint, 0, len(authMint))
		for auth, amount := range authMint {
			mints = append(mints, state.Mint{
				Minter: auth,
				Amount: amount,
			})
		}

		err := edb.updateUserMintNonce(users)
		if err != nil {
			return err
		}

		err = edb.updateAuthorizersTotalMint(mints)
		if err != nil {
			return err
		}
		return nil

	case TagShutdownProvider:
		u, ok := fromEvent[[]dbs.ProviderID](event.Data)
		if !ok {
			return ErrInvalidEventData
		}
		return edb.providersSetBoolean(*u, "is_shutdown", true)
	case TagKillProvider:
		u, ok := fromEvent[[]dbs.ProviderID](event.Data)
		if !ok {
			return ErrInvalidEventData
		}
		return edb.providersSetBoolean(*u, "is_killed", true)
	default:
		return nil
	}
}

func fromEvent[T any](eventData interface{}) (*T, bool) {
	if eventData == nil {
		return nil, false
	}

	t, ok := eventData.(T)
	if ok {
		return &t, true
	}

	t2, ok := eventData.(*T)
	if ok {
		return t2, true
	}

	logging.Logger.Error("fromEvent invalid data type",
		zap.Any("expect", reflect.TypeOf(new(T))),
		zap.Any("got", reflect.TypeOf(eventData)))
	return nil, false
}

func setEventData[T any](e *Event, data interface{}) error {
	if data == nil {
		return nil
	}

	_, ok := e.Data.(T)
	if ok {
		e.Data = data
		return nil
	}

	tp, ok := e.Data.(*T)
	if ok {
		*(tp) = data.(T)
		return nil
	}

	return ErrInvalidEventData
}<|MERGE_RESOLUTION|>--- conflicted
+++ resolved
@@ -425,15 +425,11 @@
 	return gSnapshot, nil
 }
 
-<<<<<<< HEAD
 func (edb *EventDb) ManagePartitions(round int64) {
 	edb.managePartitions(round)
 }
 
-func (edb *EventDb) managePartitions(round int64) {
-=======
 func (edb *EventDb) managePartitions(round int64) error {
->>>>>>> f596309c
 	logging.Logger.Info("managing partitions", zap.Int64("round", round))
 	if err := edb.AddPartitions(round); err != nil {
 		return err

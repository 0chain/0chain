--- conflicted
+++ resolved
@@ -46,14 +46,11 @@
 	TagDeleteSharder
 	TagAddOrOverwriteCurator
 	TagRemoveCurator
-<<<<<<< HEAD
 	TagAddReadAllocationPool
 	TagAddWriteAllocationPool
 	TagStakePoolReward
 	TagStakePoolBalance
 	TagAddOrOverwriteStakePool
-=======
->>>>>>> fdb05140
 	TagAddOrOverwriteDelegatePool
 	TagStakePoolReward
 	TagUpdateDelegatePool
@@ -219,7 +216,6 @@
 			return err
 		}
 		return edb.removeCurator(c)
-<<<<<<< HEAD
 	case TagAddReadAllocationPool:
 		var allocationPool ReadAllocationPool
 		err := json.Unmarshal([]byte(event.Data), &allocationPool)
@@ -234,12 +230,7 @@
 			return err
 		}
 		return edb.addWriteAllocationPool(allocationPool)
-	case TagAddOrOverwriteStakePool:
-		return nil // todo
-=======
-
 	//stake pool
->>>>>>> fdb05140
 	case TagAddOrOverwriteDelegatePool:
 		var sp DelegatePool
 		err := json.Unmarshal([]byte(event.Data), &sp)

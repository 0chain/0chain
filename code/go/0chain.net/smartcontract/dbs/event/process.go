--- conflicted
+++ resolved
@@ -160,7 +160,6 @@
 		if err != nil {
 			return err
 		}
-<<<<<<< HEAD
 		return edb.addOrOverwriteValidator(vn)
 	case TagAddMint:
 		var mint Mint
@@ -169,9 +168,7 @@
 			return err
 		}
 		return edb.addOrUpdateTotalMint(mint)
-=======
 		return edb.addValidator(vn)
->>>>>>> fe7687aa
 	case TagUpdateValidator:
 		var updates dbs.DbUpdates
 		err := json.Unmarshal([]byte(event.Data), &updates)

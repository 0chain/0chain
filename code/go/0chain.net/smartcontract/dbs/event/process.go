--- conflicted
+++ resolved
@@ -74,7 +74,6 @@
 	TagAddOrUpdateChallengePool            // 40
 	TagUpdateAllocationStat                // 41
 	TagUpdateBlobberStat                   // 42
-<<<<<<< HEAD
 	TagSendTransfer
 	TagReceiveTransfer
 	TagLockStakePool
@@ -90,9 +89,7 @@
 	TagAllocValueChange
 	TagAllocBlobberValueChange
 	TagAddChallengeToBlobber
-=======
-	TagUpdateValidatorStakeTotal           // 43
->>>>>>> a6974bfc
+	TagUpdateValidatorStakeTotal
 	NumberOfTags
 )
 

package event

import (
	"errors"
	"fmt"
	"reflect"
	"time"

	"golang.org/x/net/context"

	"0chain.net/smartcontract/dbs"

	"go.uber.org/zap"

	"github.com/0chain/common/core/logging"
)

type (
	EventType int
	EventTag  int
)

const (
	TypeNone EventType = iota
	TypeError
	TypeChain
	TypeSmartContract
)

const GB = 1024 * 1024 * 1024

const (
<<<<<<< HEAD
	TagNone EventTag = iota
	TagAddBlobber
	TagOverwriteBlobber
	TagUpdateBlobber
=======
	TagNone                         EventTag = iota
	TagAddBlobber                            // 1
	TagUpdateBlobber                         // 2
	TagUpdateBlobberAllocatedHealth          // 3
	TagUpdateBlobberTotalStake               // 4
	TagUpdateBlobberTotalOffers              // 5
>>>>>>> 243b2323
	TagDeleteBlobber
	TagAddAuthorizer
	TagUpdateAuthorizer
	TagDeleteAuthorizer
	TagAddTransactions        // 10
	TagAddOrOverwriteUser     // 11
	TagAddWriteMarker         // 12
	TagAddBlock               // 13
	TagAddOrOverwiteValidator // 14
	TagUpdateValidator
	TagAddReadMarker
	TagAddOrOverwriteMiner
	TagUpdateMiner // 18
	TagDeleteMiner
	TagAddOrOverwriteSharder
	TagUpdateSharder
	TagDeleteSharder
	TagAddOrOverwriteCurator
	TagRemoveCurator
	TagAddOrOverwriteDelegatePool
<<<<<<< HEAD
	TagStakePoolReward
	TagUpdateDelegatePool
	TagAddAllocation
	TagUpdateAllocation
	TagAddReward
	TagAddChallenge
	TagUpdateChallenge
	TagSendTransfer
	TagReceiveTransfer
	TagLockStakePool
	TagUnlockStakePool
	TagLockWritePool
	TagUnlockWritePool
	TagLockReadPool
	TagUnlockReadPool
	TagToChallengePool
	TagFromChallengePool
	TagAddMint
	TagBurn
	TagAllocValueChange
	TagAllocBlobberValueChange
	TagUpdateBlobberChallenge
	TagAddOrOverwriteAllocationBlobberTerm
	TagUpdateAllocationBlobberTerm
	TagDeleteAllocationBlobberTerm
	TagAddOrUpdateChallengePool
=======
	TagStakePoolReward                     // 26
	TagUpdateDelegatePool                  // 27
	TagAddAllocation                       // 28
	TagUpdateAllocationStakes              // 29
	TagUpdateAllocation                    // 30
	TagAddReward                           // 31
	TagAddChallenge                        // 32
	TagUpdateChallenge                     // 33
	TagUpdateBlobberChallenge              // 34
	TagUpdateAllocationChallenge           // 35
	TagAddChallengeToAllocation            // 36
	TagAddOrOverwriteAllocationBlobberTerm // 37
	TagUpdateAllocationBlobberTerm         // 38
	TagDeleteAllocationBlobberTerm         // 39
	TagAddOrUpdateChallengePool            // 40
	TagUpdateAllocationStat                // 41
	TagUpdateBlobberStat                   // 42
	NumberOfTags
>>>>>>> 243b2323
)

var ErrInvalidEventData = errors.New("invalid event data")

func (edb *EventDb) ProcessEvents(ctx context.Context, events []Event, round int64, block string, blockSize int) error {
	ts := time.Now()
	es, err := mergeEvents(round, block, events)
	if err != nil {
		return err
	}

	pdu := time.Since(ts)

	event := blockEvents{
		events:    es,
		round:     round,
		block:     block,
		blockSize: blockSize,
		doneC:     make(chan struct{}, 1),
	}

	select {
	case edb.eventsChannel <- event:
	case <-ctx.Done():
		logging.Logger.Warn("process events - context done",
			zap.Error(ctx.Err()),
			zap.Int64("round", round),
			zap.String("block", block),
			zap.Int("block size", blockSize))
		return fmt.Errorf("process events - push to process channel context done: %v", ctx.Err())
	}

	select {
	case <-event.doneC:
		du := time.Since(ts)
		if du.Milliseconds() > 200 {
			logging.Logger.Warn("process events slow",
				zap.Any("duration", du),
				zap.Any("merge events duration", pdu),
				zap.Int64("round", round),
				zap.String("block", block),
				zap.Int("block size", blockSize))
		}
	case <-ctx.Done():
		du := time.Since(ts)
		logging.Logger.Warn("process events - context done",
			zap.Error(ctx.Err()),
			zap.Any("duration", du),
			zap.Int64("round", round),
			zap.String("block", block),
			zap.Int("block size", blockSize))
	}

	return nil
}

func mergeEvents(round int64, block string, events []Event) ([]Event, error) {
	var (
		mergers = []eventsMerger{
			mergeAddUsersEvents(),
			mergeAddProviderEvents[Miner](TagAddOrOverwriteMiner, withUniqueEventOverwrite()),
			mergeAddProviderEvents[Sharder](TagAddOrOverwriteSharder, withUniqueEventOverwrite()),
			mergeAddProviderEvents[Blobber](TagAddBlobber, withUniqueEventOverwrite()),
			mergeAddProviderEvents[Blobber](TagUpdateBlobber, withUniqueEventOverwrite()),
			mergeAddProviderEvents[Validator](TagAddOrOverwiteValidator, withUniqueEventOverwrite()),

			mergeAddAllocationEvents(),
			mergeUpdateAllocEvents(),
			mergeUpdateAllocStatsEvents(),
			mergeUpdateAllocBlobbersTermsEvents(),
			mergeAddOrOverwriteAllocBlobbersTermsEvents(),
			mergeDeleteAllocBlobbersTermsEvents(),

			mergeAddChallengesEvents(),
			mergeAddChallengesToAllocsEvents(),

			mergeUpdateChallengesEvents(),
			mergeAddChallengePoolsEvents(),
			mergeUpdateBlobberChallengesEvents(),
			mergeUpdateAllocChallengesEvents(),

			mergeUpdateBlobbersEvents(),
			mergeUpdateBlobberTotalStakesEvents(),
			mergeUpdateBlobberTotalOffersEvents(),
			mergeStakePoolRewardsEvents(),
			mergeAddDelegatePoolsEvents(),

			mergeAddTransactionsEvents(),
			mergeAddWriteMarkerEvents(),
			mergeAddReadMarkerEvents(),
			mergeAllocationStatsEvents(),
			mergeUpdateBlobberStatsEvents(),
		}

		others = make([]Event, 0, len(events))
	)

	for _, e := range events {
		if e.Type != int(TypeStats) {
			continue
		}

		var matched bool
		for _, em := range mergers {
			if em.filter(e) {
				matched = true
				break
			}
		}

		if matched {
			continue
		}

		others = append(others, e)
	}

	mergedEvents := make([]Event, 0, len(mergers))
	for _, em := range mergers {
		e, err := em.merge(round, block)
		if err != nil {
			return nil, err
		}

		if e != nil {
			mergedEvents = append(mergedEvents, *e)
		}
	}

	return append(mergedEvents, others...), nil
}

func (edb *EventDb) addEventsWorker(ctx context.Context) {
	logging.Logger.Info("events worker started")
	var round int64
	for {
		es := <-edb.eventsChannel
		if len(es.events) == 0 {
			continue
		}
		edb.addEvents(ctx, es)
		tse := time.Now()
		tags := make([]int, 0, len(es.events))
		for _, event := range es.events {
			var err error = nil
			switch EventType(event.Type) {
<<<<<<< HEAD
			case TypeChain:
				err = edb.addChainEvent(event)
			case TypeSmartContract:

				// todo remove check bellow when satisfied everything working ok
				if round > es.events[0].BlockNumber {
					logging.Logger.Error(fmt.Sprintf("events received in wrong order, "+
						"events for round %v recieved after events for ruond %v", es.events[0].BlockNumber, round))
					continue
				}
				if round != es.events[0].BlockNumber {
					round = es.events[0].BlockNumber
				}

				err = edb.addSmartContractEvent(event)
				du := time.Since(tse)
=======
			case TypeStats:
				tags = append(tags, event.Tag)
				ts := time.Now()
				err = edb.addStat(event)
				du := time.Since(ts)
>>>>>>> 243b2323
				if du.Milliseconds() > 50 {
					logging.Logger.Warn("event db save slow - addStat",
						zap.Any("duration", du),
						zap.Int("event tag", event.Tag),
						zap.Int64("round", es.round),
						zap.String("block", es.block),
						zap.Int("block size", es.blockSize),
					)
				}
			case TypeError:
				err = edb.addError(Error{
					TransactionID: event.TxHash,
					Error:         fmt.Sprintf("%v", event.Data),
				})
			default:
			}
			if err != nil {
				logging.Logger.Error("event could not be processed",
					zap.Int64("round", es.round),
					zap.String("block", es.block),
					zap.Int("block size", es.blockSize),
					zap.Any("event type", event.Type),
					zap.Any("event tag", event.Tag),
					zap.Error(err),
				)
			}
		}
		due := time.Since(tse)
		logging.Logger.Debug("event db process",
			zap.Any("duration", due),
			zap.Int("events number", len(es.events)),
			zap.Ints("tags", tags),
			zap.Int64("round", es.round),
			zap.String("block", es.block),
			zap.Int("block size", es.blockSize))

		if due.Milliseconds() > 200 {
			logging.Logger.Warn("event db work slow",
				zap.Any("duration", due),
				zap.Int("events number", len(es.events)),
				zap.Ints("tags", tags),
				zap.Int64("round", es.round),
				zap.String("block", es.block),
				zap.Int("block size", es.blockSize))
		}
		es.doneC <- struct{}{}
	}
}

func (edb *EventDb) addRoundEventsWorker(ctx context.Context, period int64) {
	logging.Logger.Info("round events worker started")
	var round int64

	var gs = newGlobalSnapshot()
	for {
		select {
		case e := <-edb.roundEventsChan:
			if len(e.events) == 0 {
				round = e.round
				continue
			}
			//init round with event's if not ran far away
			if round == 0 {
				global, _ := edb.GetGlobal()
				round = global.Round
				//if good start (not missed period)
				if global.Round+period > e.events[0].BlockNumber {
					round = e.events[0].BlockNumber - 1
				}
			}
			if round > e.events[0].BlockNumber {
				logging.Logger.Error(fmt.Sprintf("events received in wrong order, "+
					"events for round %v recieved after events for ruond %v", e.events[0].BlockNumber, round))
				continue
			}
			if round+1 != e.events[0].BlockNumber {
				logging.Logger.Error(fmt.Sprintf("events for round %v skipped,"+
					"events for round %v recieved instead", round+1, e.events[0].BlockNumber))
				//TODO return this check, when the cause of restart will be clear
				//continue
			}

			round = e.events[0].BlockNumber
			edb.updateBlobberAggregate(round, period, gs)
			gs.update(e.events)

			if round%period == 0 {
				gs.Round = round
				if err := edb.addSnapshot(gs.Snapshot); err != nil {
					logging.Logger.Error(fmt.Sprintf("saving snapshot %v for round %v", gs, round), zap.Error(err))
				}
				gs = &globalSnapshot{
					Snapshot: Snapshot{
						TotalMint:           gs.TotalMint,
						ZCNSupply:           gs.ZCNSupply,
						TotalValueLocked:    gs.TotalValueLocked,
						ClientLocks:         gs.ClientLocks,
						TotalChallengePools: gs.TotalChallengePools, // todo is this total or delta
					},
				}
			}
		case <-ctx.Done():
			return
		}
	}
}

func (edb *EventDb) addSmartContractEvent(event Event) error {
	edb.copyToRoundChan(event)

	switch EventTag(event.Tag) {
	// blobber
	case TagAddBlobber:
<<<<<<< HEAD
		blobber, ok := fromEvent[Blobber](event.Data)
		if !ok {
			return ErrInvalidEventData
		}
		return edb.addBlobber(*blobber)
=======
		blobbers, ok := fromEvent[[]Blobber](event.Data)
		if !ok {
			return ErrInvalidEventData
		}
		return edb.addBlobbers(*blobbers)
>>>>>>> 243b2323
	case TagUpdateBlobber:
		blobbers, ok := fromEvent[[]Blobber](event.Data)
		if !ok {
			return ErrInvalidEventData
		}
		return edb.addOrOverwriteBlobber(*blobbers)
	case TagUpdateBlobberAllocatedHealth:
		blobbers, ok := fromEvent[[]Blobber](event.Data)
		if !ok {
			return ErrInvalidEventData
		}
		return edb.updateBlobbersAllocatedAndHealth(*blobbers)
	case TagUpdateBlobberTotalStake:
		bs, ok := fromEvent[[]Blobber](event.Data)
		if !ok {
			return ErrInvalidEventData
		}

		return edb.updateBlobbersTotalStakes(*bs)
	case TagUpdateBlobberTotalOffers:
		bs, ok := fromEvent[[]Blobber](event.Data)
		if !ok {
			return ErrInvalidEventData
		}

		return edb.updateBlobbersTotalOffers(*bs)
	case TagDeleteBlobber:
		blobberID, ok := fromEvent[string](event.Data)

		if !ok {
			return ErrInvalidEventData
		}
		return edb.deleteBlobber(*blobberID)
	// authorizer
	case TagAddAuthorizer:
		auth, ok := fromEvent[Authorizer](event.Data)

		if !ok {
			return ErrInvalidEventData
		}
		return edb.AddAuthorizer(auth)
	case TagDeleteAuthorizer:
		id, ok := event.Data.(string)
		if !ok {
			return ErrInvalidEventData
		}
		return edb.DeleteAuthorizer(id)
	case TagAddWriteMarker:
		wms, ok := fromEvent[[]WriteMarker](event.Data)
		if !ok {
			return ErrInvalidEventData
		}

		for i := range *wms {
			(*wms)[i].BlockNumber = event.BlockNumber
		}

		if err := edb.addWriteMarkers(*wms); err != nil {
			return err
		}
<<<<<<< HEAD
		return edb.IncrementDataSaved(wm.BlobberID, wm.Size)
=======
		return nil
>>>>>>> 243b2323
	case TagAddReadMarker:
		rms, ok := fromEvent[[]ReadMarker](event.Data)
		if !ok {
			return ErrInvalidEventData
		}

<<<<<<< HEAD
		rm.TransactionID = event.TxHash
		rm.BlockNumber = event.BlockNumber
		if err := edb.addOrOverwriteReadMarker(*rm); err != nil {
			return err
		}
		err := edb.IncrementDataRead(rm.BlobberID, int64(rm.ReadSize)*GB)
		return err
=======
		for i := range *rms {
			(*rms)[i].BlockNumber = event.BlockNumber
		}

		return edb.addOrOverwriteReadMarker(*rms)
>>>>>>> 243b2323
	case TagAddOrOverwriteUser:
		users, ok := fromEvent[[]User](event.Data)
		if !ok {
			return ErrInvalidEventData
		}
		return edb.addOrUpdateUsers(*users)
	case TagAddTransactions:
		txns, ok := fromEvent[[]Transaction](event.Data)
		if !ok {
			return ErrInvalidEventData
		}
<<<<<<< HEAD
		return edb.addTransaction(*transaction)
	case TagAddValidator:
		vn, ok := fromEvent[Validator](event.Data)
=======
		return edb.addTransactions(*txns)
	case TagAddBlock:
		block, ok := fromEvent[Block](event.Data)
		if !ok {
			return ErrInvalidEventData
		}
		return edb.addBlock(*block)
	case TagAddOrOverwiteValidator:
		vns, ok := fromEvent[[]Validator](event.Data)
>>>>>>> 243b2323
		if !ok {
			return ErrInvalidEventData
		}
		return edb.addOrOverwriteValidators(*vns)
	case TagUpdateValidator:
		updates, ok := fromEvent[dbs.DbUpdates](event.Data)
		if !ok {
			return ErrInvalidEventData
		}
		return edb.updateValidator(*updates)
	case TagAddOrOverwriteMiner:
		miners, ok := fromEvent[[]Miner](event.Data)
		if !ok {
			return ErrInvalidEventData
		}
		return edb.addOrOverwriteMiner(*miners)
	case TagUpdateMiner:
		updates, ok := fromEvent[dbs.DbUpdates](event.Data)
		if !ok {
			return ErrInvalidEventData
		}
		return edb.updateMiner(*updates)
	case TagDeleteMiner:
		minerID, ok := fromEvent[string](event.Data)
		if !ok {
			return ErrInvalidEventData
		}
		return edb.deleteMiner(*minerID)
	case TagAddOrOverwriteSharder:
		sharders, ok := fromEvent[[]Sharder](event.Data)
		if !ok {
			return ErrInvalidEventData
		}

		return edb.addOrOverwriteSharders(*sharders)
	case TagUpdateSharder:
		updates, ok := fromEvent[dbs.DbUpdates](event.Data)
		if !ok {
			return ErrInvalidEventData
		}
		return edb.updateSharder(*updates)
	case TagDeleteSharder:
		sharderID, ok := fromEvent[string](event.Data)
		if !ok {
			return ErrInvalidEventData
		}
		return edb.deleteSharder(*sharderID)
	case TagAddOrOverwriteCurator:
		c, ok := fromEvent[Curator](event.Data)
		if !ok {
			return ErrInvalidEventData
		}
		return edb.addOrOverwriteCurator(*c)
	case TagRemoveCurator:
		c, ok := fromEvent[Curator](event.Data)
		if !ok {
			return ErrInvalidEventData
		}
		return edb.removeCurator(*c)

	//stake pool
	case TagAddOrOverwriteDelegatePool:
		dps, ok := fromEvent[[]DelegatePool](event.Data)
		if !ok {
			return ErrInvalidEventData
		}
		return edb.addOrOverwriteDelegatePools(*dps)
	case TagUpdateDelegatePool:
		spUpdate, ok := fromEvent[dbs.DelegatePoolUpdate](event.Data)
		if !ok {
			return ErrInvalidEventData
		}
		return edb.updateDelegatePool(*spUpdate)
	case TagStakePoolReward:
		spus, ok := fromEvent[[]dbs.StakePoolReward](event.Data)
		if !ok {
			return ErrInvalidEventData
		}
		return edb.rewardUpdate(*spus, event.BlockNumber)
	case TagAddAllocation:
		allocs, ok := fromEvent[[]Allocation](event.Data)
		if !ok {
			return ErrInvalidEventData
		}
		return edb.addAllocations(*allocs)
	case TagUpdateAllocation:
		allocs, ok := fromEvent[[]Allocation](event.Data)
		if !ok {
			return ErrInvalidEventData
		}
		return edb.updateAllocations(*allocs)
	case TagUpdateAllocationStakes:
		allocs, ok := fromEvent[[]Allocation](event.Data)
		if !ok {
			return ErrInvalidEventData
		}
		return edb.updateAllocationStakes(*allocs)
	case TagAddReward:
		reward, ok := fromEvent[Reward](event.Data)
		if !ok {
			return ErrInvalidEventData
		}
		return edb.addReward(*reward)
	case TagAddChallenge:
		challenges, ok := fromEvent[[]Challenge](event.Data)
		if !ok {
			return ErrInvalidEventData
		}
<<<<<<< HEAD
		if err := edb.incrementOpenChallenges(chall.BlobberID); err != nil {
			return err
		}
		return edb.addChallenge(chall)
=======
		return edb.addChallenges(*challenges)
	case TagAddChallengeToAllocation:
		as, ok := fromEvent[[]Allocation](event.Data)
		if !ok {
			return ErrInvalidEventData
		}

		return edb.addChallengesToAllocations(*as)
>>>>>>> 243b2323
	case TagUpdateChallenge:
		chs, ok := fromEvent[[]Challenge](event.Data)
		if !ok {
			return ErrInvalidEventData
		}
		return edb.updateChallenges(*chs)
	case TagUpdateBlobberChallenge:
		bs, ok := fromEvent[[]Blobber](event.Data)
		if !ok {
			return ErrInvalidEventData
		}

		return edb.updateBlobberChallenges(*bs)

	case TagUpdateAllocationChallenge:
		as, ok := fromEvent[[]Allocation](event.Data)
		if !ok {
			return ErrInvalidEventData
		}
		return edb.updateAllocationChallenges(*as)
	case TagAddOrOverwriteAllocationBlobberTerm:
		updates, ok := fromEvent[[]AllocationBlobberTerm](event.Data)
		if !ok {
			return ErrInvalidEventData
		}
		return edb.addOrOverwriteAllocationBlobberTerms(*updates)
	case TagUpdateAllocationBlobberTerm:
		updates, ok := fromEvent[[]AllocationBlobberTerm](event.Data)
		if !ok {
			return ErrInvalidEventData
		}
		return edb.updateAllocationBlobberTerms(*updates)
	case TagDeleteAllocationBlobberTerm:
		updates, ok := fromEvent[[]AllocationBlobberTerm](event.Data)
		if !ok {
			return ErrInvalidEventData
		}
		return edb.deleteAllocationBlobberTerms(*updates)
	case TagUpdateAllocationStat:
		stats, ok := fromEvent[[]Allocation](event.Data)
		if !ok {
			return ErrInvalidEventData
		}
		return edb.updateAllocationsStats(*stats)
	case TagUpdateBlobberStat:
		stats, ok := fromEvent[[]Blobber](event.Data)
		if !ok {
			return ErrInvalidEventData
		}
		return edb.updateBlobbersStats(*stats)
	case TagAddOrUpdateChallengePool:
		// challenge pool
		cps, ok := fromEvent[[]ChallengePool](event.Data)
		if !ok {
			return ErrInvalidEventData
		}
		return edb.addOrUpdateChallengePools(*cps)
	default:
		logging.Logger.Debug("skipping event", zap.Int("tag", event.Tag))
		return nil
	}
}

func fromEvent[T any](eventData interface{}) (*T, bool) {
	if eventData == nil {
		return nil, false
	}

	t, ok := eventData.(T)
	if ok {
		return &t, true
	}

	t2, ok := eventData.(*T)
	if ok {
		return t2, true
	}

	logging.Logger.Error("fromEvent invalid data type",
		zap.Any("expect", reflect.TypeOf(new(T))),
		zap.Any("got", reflect.TypeOf(eventData)))
	return nil, false
}

func setEventData[T any](e *Event, data interface{}) error {
	if data == nil {
		return nil
	}

	_, ok := e.Data.(T)
	if ok {
		e.Data = data
		return nil
	}

	tp, ok := e.Data.(*T)
	if ok {
		*(tp) = data.(T)
		return nil
	}

	return ErrInvalidEventData
}<|MERGE_RESOLUTION|>--- conflicted
+++ resolved
@@ -30,19 +30,12 @@
 const GB = 1024 * 1024 * 1024
 
 const (
-<<<<<<< HEAD
-	TagNone EventTag = iota
-	TagAddBlobber
-	TagOverwriteBlobber
-	TagUpdateBlobber
-=======
 	TagNone                         EventTag = iota
 	TagAddBlobber                            // 1
 	TagUpdateBlobber                         // 2
 	TagUpdateBlobberAllocatedHealth          // 3
 	TagUpdateBlobberTotalStake               // 4
 	TagUpdateBlobberTotalOffers              // 5
->>>>>>> 243b2323
 	TagDeleteBlobber
 	TagAddAuthorizer
 	TagUpdateAuthorizer
@@ -63,34 +56,6 @@
 	TagAddOrOverwriteCurator
 	TagRemoveCurator
 	TagAddOrOverwriteDelegatePool
-<<<<<<< HEAD
-	TagStakePoolReward
-	TagUpdateDelegatePool
-	TagAddAllocation
-	TagUpdateAllocation
-	TagAddReward
-	TagAddChallenge
-	TagUpdateChallenge
-	TagSendTransfer
-	TagReceiveTransfer
-	TagLockStakePool
-	TagUnlockStakePool
-	TagLockWritePool
-	TagUnlockWritePool
-	TagLockReadPool
-	TagUnlockReadPool
-	TagToChallengePool
-	TagFromChallengePool
-	TagAddMint
-	TagBurn
-	TagAllocValueChange
-	TagAllocBlobberValueChange
-	TagUpdateBlobberChallenge
-	TagAddOrOverwriteAllocationBlobberTerm
-	TagUpdateAllocationBlobberTerm
-	TagDeleteAllocationBlobberTerm
-	TagAddOrUpdateChallengePool
-=======
 	TagStakePoolReward                     // 26
 	TagUpdateDelegatePool                  // 27
 	TagAddAllocation                       // 28
@@ -108,8 +73,21 @@
 	TagAddOrUpdateChallengePool            // 40
 	TagUpdateAllocationStat                // 41
 	TagUpdateBlobberStat                   // 42
+	TagSendTransfer
+	TagReceiveTransfer
+	TagLockStakePool
+	TagUnlockStakePool
+	TagLockWritePool
+	TagUnlockWritePool
+	TagLockReadPool
+	TagUnlockReadPool
+	TagToChallengePool
+	TagFromChallengePool
+	TagAddMint
+	TagBurn
+	TagAllocValueChange
+	TagAllocBlobberValueChange
 	NumberOfTags
->>>>>>> 243b2323
 )
 
 var ErrInvalidEventData = errors.New("invalid event data")
@@ -256,30 +234,11 @@
 		for _, event := range es.events {
 			var err error = nil
 			switch EventType(event.Type) {
-<<<<<<< HEAD
-			case TypeChain:
-				err = edb.addChainEvent(event)
-			case TypeSmartContract:
-
-				// todo remove check bellow when satisfied everything working ok
-				if round > es.events[0].BlockNumber {
-					logging.Logger.Error(fmt.Sprintf("events received in wrong order, "+
-						"events for round %v recieved after events for ruond %v", es.events[0].BlockNumber, round))
-					continue
-				}
-				if round != es.events[0].BlockNumber {
-					round = es.events[0].BlockNumber
-				}
-
-				err = edb.addSmartContractEvent(event)
-				du := time.Since(tse)
-=======
 			case TypeStats:
 				tags = append(tags, event.Tag)
 				ts := time.Now()
 				err = edb.addStat(event)
 				du := time.Since(ts)
->>>>>>> 243b2323
 				if du.Milliseconds() > 50 {
 					logging.Logger.Warn("event db save slow - addStat",
 						zap.Any("duration", du),
@@ -393,19 +352,11 @@
 	switch EventTag(event.Tag) {
 	// blobber
 	case TagAddBlobber:
-<<<<<<< HEAD
-		blobber, ok := fromEvent[Blobber](event.Data)
-		if !ok {
-			return ErrInvalidEventData
-		}
-		return edb.addBlobber(*blobber)
-=======
 		blobbers, ok := fromEvent[[]Blobber](event.Data)
 		if !ok {
 			return ErrInvalidEventData
 		}
 		return edb.addBlobbers(*blobbers)
->>>>>>> 243b2323
 	case TagUpdateBlobber:
 		blobbers, ok := fromEvent[[]Blobber](event.Data)
 		if !ok {
@@ -466,32 +417,21 @@
 		if err := edb.addWriteMarkers(*wms); err != nil {
 			return err
 		}
-<<<<<<< HEAD
 		return edb.IncrementDataSaved(wm.BlobberID, wm.Size)
-=======
-		return nil
->>>>>>> 243b2323
 	case TagAddReadMarker:
 		rms, ok := fromEvent[[]ReadMarker](event.Data)
 		if !ok {
 			return ErrInvalidEventData
 		}
 
-<<<<<<< HEAD
-		rm.TransactionID = event.TxHash
-		rm.BlockNumber = event.BlockNumber
-		if err := edb.addOrOverwriteReadMarker(*rm); err != nil {
-			return err
-		}
-		err := edb.IncrementDataRead(rm.BlobberID, int64(rm.ReadSize)*GB)
-		return err
-=======
 		for i := range *rms {
 			(*rms)[i].BlockNumber = event.BlockNumber
-		}
+			(*rms)[i].TransactionID = event.TxHash
+
+		}
+		err := edb.IncrementDataRead(rm.BlobberID, int64(rm.ReadSize)*GB)
 
 		return edb.addOrOverwriteReadMarker(*rms)
->>>>>>> 243b2323
 	case TagAddOrOverwriteUser:
 		users, ok := fromEvent[[]User](event.Data)
 		if !ok {
@@ -503,11 +443,6 @@
 		if !ok {
 			return ErrInvalidEventData
 		}
-<<<<<<< HEAD
-		return edb.addTransaction(*transaction)
-	case TagAddValidator:
-		vn, ok := fromEvent[Validator](event.Data)
-=======
 		return edb.addTransactions(*txns)
 	case TagAddBlock:
 		block, ok := fromEvent[Block](event.Data)
@@ -517,7 +452,6 @@
 		return edb.addBlock(*block)
 	case TagAddOrOverwiteValidator:
 		vns, ok := fromEvent[[]Validator](event.Data)
->>>>>>> 243b2323
 		if !ok {
 			return ErrInvalidEventData
 		}
@@ -626,12 +560,9 @@
 		if !ok {
 			return ErrInvalidEventData
 		}
-<<<<<<< HEAD
 		if err := edb.incrementOpenChallenges(chall.BlobberID); err != nil {
 			return err
 		}
-		return edb.addChallenge(chall)
-=======
 		return edb.addChallenges(*challenges)
 	case TagAddChallengeToAllocation:
 		as, ok := fromEvent[[]Allocation](event.Data)
@@ -640,7 +571,6 @@
 		}
 
 		return edb.addChallengesToAllocations(*as)
->>>>>>> 243b2323
 	case TagUpdateChallenge:
 		chs, ok := fromEvent[[]Challenge](event.Data)
 		if !ok {

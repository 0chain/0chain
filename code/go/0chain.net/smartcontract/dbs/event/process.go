--- conflicted
+++ resolved
@@ -199,7 +199,7 @@
 
 	for {
 		es := <-edb.eventsChannel
-<<<<<<< HEAD
+    
 		s, err := edb.work(ctx, gs, es)
 		if err != nil {
 			if config.Development() { //panic in case of development
@@ -270,83 +270,6 @@
 				zap.Error(err),
 			)
 		}
-=======
-
-		func() {
-			defer func() {
-				if r := recover(); r != nil {
-					logging.Logger.Error("Recovered panic in event main loop", zap.Any("recover", r))
-				}
-
-				es.doneC <- struct{}{}
-			}()
-
-			if es.round%edb.settings.PartitionChangePeriod == 0 {
-				edb.managePartitions(es.round)
-			}
-
-			tx, err := edb.Begin()
-			if err != nil {
-				logging.Logger.Error("error starting transaction", zap.Error(err))
-				return
-			}
-
-			if err = tx.addEvents(ctx, es); err != nil {
-				logging.Logger.Error("error saving events",
-					zap.Int64("round", es.round),
-					zap.Error(err))
-			}
-
-			tse := time.Now()
-			tags := make([]string, 0, len(es.events))
-			for _, event := range es.events {
-				tags, err = tx.processEvent(event, tags, es.round, es.block, es.blockSize)
-				if err != nil {
-					logging.Logger.Error("error processing event",
-						zap.Int64("round", event.BlockNumber),
-						zap.Any("tag", event.Tag),
-						zap.Error(err))
-				}
-			}
-
-			// process snapshot for none adding block events only
-			if isNotAddBlockEvent(es) {
-				gs, err = updateSnapshots(gs, es, tx)
-				if err != nil {
-					logging.Logger.Error("snapshot could not be processed",
-						zap.Int64("round", es.round),
-						zap.String("block", es.block),
-						zap.Int("block size", es.blockSize),
-						zap.Error(err),
-					)
-				}
-				err = tx.updateUserAggregates(&es)
-				if err != nil {
-					logging.Logger.Error("user aggregate could not be processed",
-						zap.Error(err),
-					)
-				}
-			}
-
-			if err := tx.Commit(); err != nil {
-				logging.Logger.Error("error committing block events",
-					zap.Int64("block", es.round),
-					zap.Error(err),
-				)
-			}
-
-			due := time.Since(tse)
-			if due.Milliseconds() > 200 {
-				logging.Logger.Warn("event db work slow",
-					zap.Duration("duration", due),
-					zap.Int("events number", len(es.events)),
-					zap.Strings("tags", tags),
-					zap.Int64("round", es.round),
-					zap.String("block", es.block),
-					zap.Int("block size", es.blockSize))
-			}
-		}()
->>>>>>> 994830c5
 	}
 
 	if err := tx.Commit(); err != nil {

--- conflicted
+++ resolved
@@ -29,10 +29,8 @@
 	TagAddOrOverwriteBlobber
 	TagUpdateBlobber
 	TagDeleteBlobber
-<<<<<<< HEAD
 	TagIncreaseUserBalanceByAmount
 	TagDecreaseUserBalanceByAmount
-=======
 	TagAddAuthorizer
 	TagDeleteAuthorizer
 	TagAddTransaction
@@ -50,7 +48,6 @@
 	TagDeleteSharder
 	TagAddOrOverwriteCurator
 	TagRemoveCurator
->>>>>>> cd3550ba
 )
 
 func (edb *EventDb) AddEvents(ctx context.Context, events []Event) {
@@ -105,7 +102,6 @@
 		return edb.updateBlobber(updates)
 	case TagDeleteBlobber:
 		return edb.deleteBlobber(event.Data)
-<<<<<<< HEAD
 	case TagIncreaseUserBalanceByAmount:
 		var user User
 		err := json.Unmarshal([]byte(event.Data), &user)
@@ -120,7 +116,7 @@
 			return err
 		}
 		return edb.updateDecreaseUserBalanceByAmount(user)
-=======
+
 	// authorizer
 	case TagAddAuthorizer:
 		var auth *Authorizer
@@ -230,7 +226,6 @@
 			return err
 		}
 		return edb.removeCurator(c)
->>>>>>> cd3550ba
 	default:
 		return fmt.Errorf("unrecognised event %v", event)
 	}

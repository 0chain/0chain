package event

import (
	"errors"
	"fmt"

	"golang.org/x/net/context"

	"0chain.net/smartcontract/dbs"

	"go.uber.org/zap"

	"0chain.net/core/logging"
)

type (
	EventType int
	EventTag  int
)

const (
	TypeNone EventType = iota
	TypeError
	TypeStats
)

const (
	TagNone EventTag = iota
	TagAddOrOverwriteBlobber
	TagUpdateBlobber
	TagDeleteBlobber
	TagAddAuthorizer
	TagUpdateAuthorizer
	TagDeleteAuthorizer
	TagAddTransaction
	TagAddOrOverwriteUser
	TagAddWriteMarker
	TagAddBlock
	TagAddValidator
	TagUpdateValidator
	TagAddReadMarker
	TagAddMiner
	TagAddOrOverwriteMiner
	TagUpdateMiner
	TagDeleteMiner
	TagAddSharder
	TagAddOrOverwriteSharder
	TagUpdateSharder
	TagDeleteSharder
	TagAddOrOverwriteCurator
	TagRemoveCurator
	TagAddOrOverwriteDelegatePool
	TagStakePoolReward
	TagUpdateDelegatePool
	TagAddAllocation
	TagUpdateAllocation
	TagAddReward
	TagAddChallenge
	TagUpdateChallenge
	NumberOfTags
)

var ErrInvalidEventData = errors.New("invalid event data")

func (edb *EventDb) AddEvents(ctx context.Context, events []Event) {
	edb.eventsChannel <- events
}

func (edb *EventDb) addEventsWorker(ctx context.Context) {
	for {
		events := <-edb.eventsChannel
		edb.addEvents(ctx, events)
		for _, event := range events {
			var err error = nil
			switch EventType(event.Type) {
			case TypeStats:
				err = edb.addStat(event)
			case TypeError:
				err = edb.addError(Error{
					TransactionID: event.TxHash,
					Error:         fmt.Sprintf("%v", event.Data),
				})

			default:
			}
			if err != nil {
				logging.Logger.Error(
					"event could not be processed",
					zap.Any("event", event),
					zap.Error(err),
				)
			}
		}
	}
}

func (edb *EventDb) addStat(event Event) error {
	switch EventTag(event.Tag) {
	// blobber
	case TagAddOrOverwriteBlobber:
		blobber, ok := fromEvent[Blobber](event.Data)
		if !ok {
			return ErrInvalidEventData
		}
		return edb.addOrOverwriteBlobber(*blobber)
	case TagUpdateBlobber:
		updates, ok := fromEvent[dbs.DbUpdates](event.Data)
		if !ok {
			return ErrInvalidEventData
		}
		return edb.updateBlobber(*updates)
	case TagDeleteBlobber:
		blobberID, ok := fromEvent[string](event.Data)

		if !ok {
			return ErrInvalidEventData
		}
		return edb.deleteBlobber(*blobberID)
	// authorizer
	case TagAddAuthorizer:
		auth, ok := fromEvent[Authorizer](event.Data)

		if !ok {
			return ErrInvalidEventData
		}
		return edb.AddAuthorizer(auth)
	case TagDeleteAuthorizer:
		id, ok := event.Data.(string)
		if !ok {
			return ErrInvalidEventData
		}
		return edb.DeleteAuthorizer(id)
	case TagAddWriteMarker:
		wm, ok := fromEvent[WriteMarker](event.Data)
		if !ok {
			return ErrInvalidEventData
		}

		wm.TransactionID = event.TxHash
		wm.BlockNumber = event.BlockNumber
		if err := edb.addWriteMarker(*wm); err != nil {
			return err
		}
		return edb.IncrementDataStored(wm.BlobberID, wm.Size)
	case TagAddReadMarker:
		rm, ok := fromEvent[ReadMarker](event.Data)
		if !ok {
			return ErrInvalidEventData
		}

		rm.TransactionID = event.TxHash
		rm.BlockNumber = event.BlockNumber
<<<<<<< HEAD
		return edb.addOrOverwriteReadMarker(*rm)
=======
		return edb.addOrOverwriteReadMarker(rm)
	case TagAddOrOverwriteUser:
		var usr User
		err := json.Unmarshal([]byte(event.Data), &usr)
		if err != nil {
			return err
		}
		return edb.addOrOverwriteUser(usr)
>>>>>>> 26ba711d
	case TagAddTransaction:
		transaction, ok := fromEvent[Transaction](event.Data)

		if !ok {
			return ErrInvalidEventData
		}
		return edb.addTransaction(*transaction)
	case TagAddBlock:
		block, ok := fromEvent[Block](event.Data)
		if !ok {
			return ErrInvalidEventData
		}
		return edb.addBlock(*block)
	case TagAddValidator:
		vn, ok := fromEvent[Validator](event.Data)
		if !ok {
			return ErrInvalidEventData
		}
		return edb.addValidator(*vn)
	case TagUpdateValidator:
		updates, ok := fromEvent[dbs.DbUpdates](event.Data)
		if !ok {
			return ErrInvalidEventData
		}
		return edb.updateValidator(*updates)
	case TagAddMiner:
		miner, ok := fromEvent[Miner](event.Data)

		if !ok {
			return ErrInvalidEventData
		}
		return edb.addMiner(*miner)
	case TagAddOrOverwriteMiner:
		miner, ok := fromEvent[Miner](event.Data)
		if !ok {
			return ErrInvalidEventData
		}
		return edb.addOrOverwriteMiner(*miner)
	case TagUpdateMiner:
		updates, ok := fromEvent[dbs.DbUpdates](event.Data)
		if !ok {
			return ErrInvalidEventData
		}
		return edb.updateMiner(*updates)
	case TagDeleteMiner:
		minerID, ok := fromEvent[string](event.Data)
		if !ok {
			return ErrInvalidEventData
		}
		return edb.deleteMiner(*minerID)
	case TagAddSharder:
		sharder, ok := fromEvent[Sharder](event.Data)
		if !ok {
			return ErrInvalidEventData
		}
		return edb.addSharder(*sharder)
	case TagAddOrOverwriteSharder:
		sharder, ok := fromEvent[Sharder](event.Data)
		if !ok {
			return ErrInvalidEventData
		}

		return edb.addOrOverwriteSharder(*sharder)
	case TagUpdateSharder:
		updates, ok := fromEvent[dbs.DbUpdates](event.Data)
		if !ok {
			return ErrInvalidEventData
		}
		return edb.updateSharder(*updates)
	case TagDeleteSharder:
		sharderID, ok := fromEvent[string](event.Data)
		if !ok {
			return ErrInvalidEventData
		}
		return edb.deleteSharder(*sharderID)
	case TagAddOrOverwriteCurator:
		c, ok := fromEvent[Curator](event.Data)
		if !ok {
			return ErrInvalidEventData
		}
		return edb.addOrOverwriteCurator(*c)
	case TagRemoveCurator:
		c, ok := fromEvent[Curator](event.Data)
		if !ok {
			return ErrInvalidEventData
		}
		return edb.removeCurator(*c)

	//stake pool
	case TagAddOrOverwriteDelegatePool:
		sp, ok := fromEvent[DelegatePool](event.Data)
		if !ok {
			return ErrInvalidEventData
		}
		return edb.addOrOverwriteDelegatePool(*sp)
	case TagUpdateDelegatePool:
		spUpdate, ok := fromEvent[dbs.DelegatePoolUpdate](event.Data)
		if !ok {
			return ErrInvalidEventData
		}
		return edb.updateDelegatePool(*spUpdate)
	case TagStakePoolReward:
		spu, ok := fromEvent[dbs.StakePoolReward](event.Data)
		if !ok {
			return ErrInvalidEventData
		}
		return edb.rewardUpdate(*spu)
	case TagAddAllocation:
		alloc, ok := fromEvent[Allocation](event.Data)
		if !ok {
			return ErrInvalidEventData
		}
		return edb.addAllocation(alloc)
	case TagUpdateAllocation:
		updates, ok := fromEvent[dbs.DbUpdates](event.Data)
		if !ok {
			return ErrInvalidEventData
		}
		return edb.updateAllocation(updates)
	case TagAddReward:
		reward, ok := fromEvent[Reward](event.Data)
		if !ok {
			return ErrInvalidEventData
		}
		return edb.addReward(*reward)
	case TagAddChallenge:
		chall, ok := fromEvent[Challenge](event.Data)
		if !ok {
			return ErrInvalidEventData
		}
		return edb.addChallenge(chall)
	case TagUpdateChallenge:
		updates, ok := fromEvent[dbs.DbUpdates](event.Data)
		if !ok {
			return ErrInvalidEventData
		}
		return edb.updateChallenge(*updates)
	default:
		return fmt.Errorf("unrecognised event %v", event)
	}
}

func fromEvent[T any](eventData interface{}) (*T, bool) {
	if eventData == nil {
		return nil, false
	}

	t, ok := eventData.(T)
	if ok {
		return &t, true
	}

	t2, ok := eventData.(*T)
	if ok {
		return t2, true
	}

	return nil, false
}<|MERGE_RESOLUTION|>--- conflicted
+++ resolved
@@ -150,18 +150,13 @@
 
 		rm.TransactionID = event.TxHash
 		rm.BlockNumber = event.BlockNumber
-<<<<<<< HEAD
 		return edb.addOrOverwriteReadMarker(*rm)
-=======
-		return edb.addOrOverwriteReadMarker(rm)
 	case TagAddOrOverwriteUser:
-		var usr User
-		err := json.Unmarshal([]byte(event.Data), &usr)
-		if err != nil {
-			return err
-		}
-		return edb.addOrOverwriteUser(usr)
->>>>>>> 26ba711d
+		usr, ok := fromEvent[User](event.Data)
+		if !ok {
+			return ErrInvalidEventData
+		}
+		return edb.addOrOverwriteUser(*usr)
 	case TagAddTransaction:
 		transaction, ok := fromEvent[Transaction](event.Data)
 

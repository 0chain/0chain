package event

import (
	"errors"
	"fmt"
	"log"
	"reflect"
	"time"

	"0chain.net/chaincore/config"
	"golang.org/x/net/context"

	"0chain.net/chaincore/state"
	"0chain.net/smartcontract/dbs"

	"go.uber.org/zap"

	"github.com/0chain/common/core/currency"
	"github.com/0chain/common/core/logging"
)

var ErrInvalidEventData = errors.New("invalid event data")

func (edb *EventDb) ProcessEvents(
	ctx context.Context,
	events []Event,
	round int64,
	block string,
	blockSize int,
) error {
	ts := time.Now()
	es, err := mergeEvents(round, block, events)
	if err != nil {
		return err
	}

	pdu := time.Since(ts)

	event := blockEvents{
		events:    es,
		round:     round,
		block:     block,
		blockSize: blockSize,
		doneC:     make(chan struct{}, 1),
	}

	select {
	case edb.eventsChannel <- event:
	case <-ctx.Done():
		logging.Logger.Warn("process events - context done",
			zap.Error(ctx.Err()),
			zap.Int64("round", round),
			zap.String("block", block),
			zap.Int("block size", blockSize))
		return fmt.Errorf("process events - push to process channel context done: %v", ctx.Err())
	}

	select {
	case <-event.doneC:
		du := time.Since(ts)
		if du.Milliseconds() > 200 {
			logging.Logger.Warn("process events slow",
				zap.Duration("duration", du),
				zap.Duration("merge events duration", pdu),
				zap.Int64("round", round),
				zap.String("block", block),
				zap.Int("block size", blockSize))
		}
	case <-ctx.Done():
		du := time.Since(ts)
		logging.Logger.Warn("process events - context done",
			zap.Error(ctx.Err()),
			zap.Duration("duration", du),
			zap.Int64("round", round),
			zap.String("block", block),
			zap.Int("block size", blockSize))
	}

	return nil
}

func mergeEvents(round int64, block string, events []Event) ([]Event, error) {
	var (
		mergers = []eventsMerger{
			mergeAddUsersEvents(),
			mergeAddProviderEvents[Miner](TagAddMiner, withUniqueEventOverwrite()),
			mergeAddProviderEvents[Sharder](TagAddSharder, withUniqueEventOverwrite()),
			mergeAddProviderEvents[Blobber](TagAddBlobber, withUniqueEventOverwrite()),
			mergeAddProviderEvents[Blobber](TagUpdateBlobber, withUniqueEventOverwrite()),
			mergeAddProviderEvents[Validator](TagAddOrOverwiteValidator, withUniqueEventOverwrite()),
			mergeAddProviderEvents[dbs.ProviderID](TagShutdownProvider, withUniqueEventOverwrite()),
			mergeAddProviderEvents[dbs.ProviderID](TagKillProvider, withUniqueEventOverwrite()),

			mergeAddAllocationEvents(),
			mergeUpdateAllocEvents(),
			mergeUpdateAllocStatsEvents(),
			mergeUpdateAllocBlobbersTermsEvents(),
			mergeAddOrOverwriteAllocBlobbersTermsEvents(),
			mergeDeleteAllocBlobbersTermsEvents(),

			mergeAddChallengesEvents(),
			mergeAddChallengesToAllocsEvents(),

			mergeUpdateChallengesEvents(),
			mergeAddChallengePoolsEvents(),
			mergeUpdateBlobberChallengesEvents(),
			mergeAddChallengesToBlobberEvents(),
			mergeUpdateAllocChallengesEvents(),

			mergeUpdateBlobbersEvents(),
			mergeUpdateBlobberTotalStakesEvents(),
			mergeUpdateBlobberTotalUnStakesEvents(),
			mergeUpdateBlobberTotalOffersEvents(),
			mergeStakePoolRewardsEvents(),
			mergeStakePoolPenaltyEvents(),
			mergeAddDelegatePoolsEvents(),

			mergeUpdateMinerTotalStakesEvents(),
			mergeUpdateMinerTotalUnStakesEvents(),
			mergeUpdateSharderTotalStakesEvents(),
			mergeUpdateSharderTotalUnStakesEvents(),
			mergeUpdateAuthorizerTotalStakesEvents(),
			mergeUpdateAuthorizerTotalUnStakesEvents(),

			mergeAddTransactionsEvents(),
			mergeAddWriteMarkerEvents(),
			mergeAddReadMarkerEvents(),
			mergeAllocationStatsEvents(),
			mergeUpdateBlobberStatsEvents(),
			mergeUpdateValidatorsEvents(),
			mergeUpdateValidatorStakesEvents(),
			mergeUpdateValidatorUnStakesEvents(),

			mergeMinerHealthCheckEvents(),
			mergeSharderHealthCheckEvents(),
			mergeBlobberHealthCheckEvents(),
			mergeAuthorizerHealthCheckEvents(),
			mergeValidatorHealthCheckEvents(),

			mergeAddBurnTicket(),

			mergeUpdateUserCollectedRewardsEvents(),
			mergeUserStakeEvents(),
			mergeUserUnstakeEvents(),
			mergeUserReadPoolLockEvents(),
			mergeUserReadPoolUnlockEvents(),
			mergeUserWritePoolLockEvents(),
			mergeUserWritePoolUnlockEvents(),
			mergeUpdateUserPayedFeesEvents(),
			mergeAuthorizerBurnEvents(),
			mergeAddBridgeMintEvents(),
		}

		others = make([]Event, 0, len(events))
	)

	for _, e := range events {
		if e.Type == TypeChain || e.Tag == TagUniqueAddress {
			others = append(others, e)
			continue
		}
		if e.Type != TypeStats {
			continue
		}

		var matched bool
		for _, em := range mergers {
			if em.filter(e) {
				matched = true
				break
			}
		}

		if matched {
			continue
		}

		others = append(others, e)
	}

	mergedEvents := make([]Event, 0, len(mergers))
	for _, em := range mergers {
		e, err := em.merge(round, block)
		if err != nil {
			return nil, err
		}

		if e != nil {
			mergedEvents = append(mergedEvents, *e)
		}
	}

	return append(mergedEvents, others...), nil
}

func (edb *EventDb) addEventsWorker(ctx context.Context) {
	var gs *Snapshot
	currentPartition := int64(-1)
	edb.managePartitions(0)

	for {
		es := <-edb.eventsChannel
    
		s, err := edb.work(ctx, gs, es)
		if err != nil {
			if config.Development() { //panic in case of development
				log.Panic(err)
			}
		}
		if s != nil {
			gs = s
		}
	}
}

func (edb *EventDb) work(ctx context.Context, gs *Snapshot, es blockEvents) (*Snapshot, error) {
	defer func() {
		es.doneC <- struct{}{}
	}()

<<<<<<< HEAD
			if currentPartition < es.round/edb.settings.PartitionChangePeriod {
				edb.managePartitions(es.round)
				currentPartition = es.round / edb.settings.PartitionChangePeriod
			}
=======
	if es.round%edb.settings.PartitionChangePeriod == 0 {
		edb.managePartitions(es.round)
	}
>>>>>>> 9f5a6b02

	tx, err := edb.Begin()
	if err != nil {
		logging.Logger.Error("error starting transaction", zap.Error(err))
		return nil, err
	}

	if err = tx.addEvents(ctx, es); err != nil {
		logging.Logger.Error("error saving events",
			zap.Int64("round", es.round),
			zap.Error(err))
		if err := tx.Rollback(); err != nil {
			return nil, err
		}
		return nil, err
	}

	tse := time.Now()
	tags := make([]string, 0, len(es.events))
	for _, event := range es.events {
		tags, err = tx.processEvent(event, tags, es.round, es.block, es.blockSize)
		if err != nil {
			logging.Logger.Error("error processing event",
				zap.Int64("round", event.BlockNumber),
				zap.Any("tag", event.Tag),
				zap.Error(err))
			if err := tx.Rollback(); err != nil {
				return nil, err
			}
			return nil, err
		}
	}

	// process snapshot for none adding block events only
	if isNotAddBlockEvent(es) {
		gs, err = updateSnapshots(gs, es, tx)
		if err != nil {
			logging.Logger.Error("snapshot could not be processed",
				zap.Int64("round", es.round),
				zap.String("block", es.block),
				zap.Int("block size", es.blockSize),
				zap.Error(err),
			)
		}
		err = tx.updateUserAggregates(&es)
		if err != nil {
			logging.Logger.Error("user aggregate could not be processed",
				zap.Error(err),
			)
		}
	}

	if err := tx.Commit(); err != nil {
		logging.Logger.Error("error committing block events",
			zap.Int64("block", es.round),
			zap.Error(err))
		return nil, err
	}

	due := time.Since(tse)
	if due.Milliseconds() > 200 {
		logging.Logger.Warn("event db work slow",
			zap.Duration("duration", due),
			zap.Int("events number", len(es.events)),
			zap.Strings("tags", tags),
			zap.Int64("round", es.round),
			zap.String("block", es.block),
			zap.Int("block size", es.blockSize))
	}
	return gs, nil
}

func (edb *EventDb) managePartitions(round int64) {
	logging.Logger.Info("managing partitions", zap.Int64("round", round))
	if err := edb.addPartition(round, "events"); err != nil {
		logging.Logger.Error("error creating partition", zap.Error(err))
	}
	if err := edb.dropPartition(round, "events"); err != nil {
		logging.Logger.Error("error dropping partition", zap.Error(err))
	}
	if err := edb.addPartition(round, "snapshots"); err != nil {
		logging.Logger.Error("error creating partition", zap.Error(err))
	}
	if err := edb.dropPartition(round, "snapshots"); err != nil {
		logging.Logger.Error("error dropping partition", zap.Error(err))
	}
	if err := edb.addPartition(round, "blobber_aggregates"); err != nil {
		logging.Logger.Error("error creating partition", zap.Error(err))
	}
	if err := edb.dropPartition(round, "blobber_aggregates"); err != nil {
		logging.Logger.Error("error dropping partition", zap.Error(err))
	}
	if err := edb.addPartition(round, "miner_aggregates"); err != nil {
		logging.Logger.Error("error creating partition", zap.Error(err))
	}
	if err := edb.dropPartition(round, "miner_aggregates"); err != nil {
		logging.Logger.Error("error dropping partition", zap.Error(err))
	}
	if err := edb.addPartition(round, "sharder_aggregates"); err != nil {
		logging.Logger.Error("error creating partition", zap.Error(err))
	}
	if err := edb.dropPartition(round, "sharder_aggregates"); err != nil {
		logging.Logger.Error("error dropping partition", zap.Error(err))
	}
	if err := edb.addPartition(round, "validator_aggregates"); err != nil {
		logging.Logger.Error("error creating partition", zap.Error(err))
	}
	if err := edb.dropPartition(round, "validator_aggregates"); err != nil {
		logging.Logger.Error("error dropping partition", zap.Error(err))
	}
	if err := edb.addPartition(round, "authorizer_aggregates"); err != nil {
		logging.Logger.Error("error creating partition", zap.Error(err))
	}
	if err := edb.dropPartition(round, "authorizer_aggregates"); err != nil {
		logging.Logger.Error("error dropping partition", zap.Error(err))
	}
	if err := edb.addPartition(round, "user_aggregates"); err != nil {
		logging.Logger.Error("error creating partition", zap.Error(err))
	}
	if err := edb.dropPartition(round, "user_aggregates"); err != nil {
		logging.Logger.Error("error dropping partition", zap.Error(err))
	}
}

func isNotAddBlockEvent(es blockEvents) bool {
	return !(len(es.events) == 1 && es.events[0].Type == TypeChain && es.events[0].Tag == TagAddBlock)
}

func updateSnapshots(gs *Snapshot, es blockEvents, tx *EventDb) (*Snapshot, error) {
	if gs != nil {
		return tx.updateSnapshots(es, gs)
	}

	if es.round == 0 {
		return tx.updateSnapshots(es, &Snapshot{Round: 0})
	}

	g, err := tx.GetGlobal()
	if err != nil {
		logging.Logger.Panic("can't load snapshot for", zap.Int64("round", es.round), zap.Error(err))
	}
	gs = &g

	return tx.updateSnapshots(es, gs)
}

func (edb *EventDb) processEvent(event Event, tags []string, round int64, block string, blockSize int) ([]string, error) {
	defer func() {
		if r := recover(); r != nil {
			logging.Logger.Error("panic recovered in processEvent",
				zap.Any("r", r),
				zap.Any("event", event))
		}
	}()
	var err error = nil
	switch event.Type {
	case TypeStats:
		tags = append(tags, event.Tag.String())
		ts := time.Now()
		err = edb.addStat(event)
		if err != nil {
			logging.Logger.Error("addStat typeStats error",
				zap.Int64("round", round),
				zap.String("block", block),
				zap.Int("block size", blockSize),
				zap.Any("event type", event.Type),
				zap.Any("event tag", event.Tag),
				zap.Error(err),
			)
		}
		du := time.Since(ts)
		if du.Milliseconds() > 50 {
			logging.Logger.Warn("event db save slow - addStat",
				zap.Duration("duration", du),
				zap.String("event tag", event.Tag.String()),
				zap.Int64("round", round),
				zap.String("block", block),
				zap.Int("block size", blockSize),
			)
		}
	case TypeChain:
		tags = append(tags, event.Tag.String())
		ts := time.Now()
		err = edb.addStat(event)
		du := time.Since(ts)
		if du.Milliseconds() > 50 {
			logging.Logger.Warn("event db save slow - addchain",
				zap.Duration("duration", du),
				zap.String("event tag", event.Tag.String()),
				zap.Int64("round", round),
				zap.String("block", block),
				zap.Int("block size", blockSize),
			)
		}
	case TypeError:
		err = edb.addError(Error{
			TransactionID: event.TxHash,
			Error:         fmt.Sprintf("%v", event.Data),
		})
	default:
	}
	if err != nil {
		logging.Logger.Error("event could not be processed",
			zap.Int64("round", round),
			zap.String("block", block),
			zap.Int("block size", blockSize),
			zap.Any("event type", event.Type),
			zap.Any("event tag", event.Tag),
			zap.Error(err),
		)
		return tags, err
	}
	return tags, nil
}

func (edb *EventDb) updateSnapshots(e blockEvents, s *Snapshot) (*Snapshot, error) {
	round := e.round
	var events []Event
	for _, ev := range e.events { //filter out round events
		if ev.Type == TypeStats || (ev.Type == TypeChain && ev.Tag == TagFinalizeBlock) {
			events = append(events, ev)
		}
	}
	if len(events) == 0 {
		return s, nil
	}

	logging.Logger.Debug("getting blobber aggregate ids", zap.Any("snapshot_before", s))

	edb.updateBlobberAggregate(round, edb.AggregatePeriod(), s)
	edb.updateMinerAggregate(round, edb.AggregatePeriod(), s)
	edb.updateSharderAggregate(round, edb.AggregatePeriod(), s)
	edb.updateAuthorizerAggregate(round, edb.AggregatePeriod(), s)
	edb.updateValidatorAggregate(round, edb.AggregatePeriod(), s)
	s.update(events)

	s.Round = round
	if err := edb.addSnapshot(*s); err != nil {
		logging.Logger.Error(fmt.Sprintf("saving snapshot %v for round %v", s, round), zap.Error(err))
	}

	return s, nil
}

func (edb *EventDb) addStat(event Event) (err error) {
	switch event.Tag {
	// blobber
	case TagAddBlobber:
		blobbers, ok := fromEvent[[]Blobber](event.Data)
		if !ok {
			return ErrInvalidEventData
		}
		return edb.addBlobbers(*blobbers)
	case TagUpdateBlobber:
		blobbers, ok := fromEvent[[]Blobber](event.Data)
		if !ok {
			return ErrInvalidEventData
		}
		return edb.updateBlobber(*blobbers)
	case TagUpdateBlobberAllocatedSavedHealth:
		blobbers, ok := fromEvent[[]Blobber](event.Data)
		if !ok {
			return ErrInvalidEventData
		}
		return edb.updateBlobbersAllocatedSavedAndHealth(*blobbers)
	case TagUpdateBlobberTotalStake:
		bs, ok := fromEvent[[]Blobber](event.Data)
		if !ok {
			return ErrInvalidEventData
		}

		return edb.updateBlobbersTotalStakes(*bs)
	case TagUpdateBlobberTotalUnStake:
		bs, ok := fromEvent[[]Blobber](event.Data)
		if !ok {
			return ErrInvalidEventData
		}
		return edb.updateBlobbersTotalUnStakes(*bs)
	case TagUpdateBlobberTotalOffers:
		bs, ok := fromEvent[[]Blobber](event.Data)
		if !ok {
			return ErrInvalidEventData
		}

		return edb.updateBlobbersTotalOffers(*bs)
	case TagDeleteBlobber:
		blobberID, ok := fromEvent[string](event.Data)

		if !ok {
			return ErrInvalidEventData
		}
		return edb.deleteBlobber(*blobberID)
	// authorizer
	case TagAddAuthorizer:
		auth, ok := fromEvent[Authorizer](event.Data)

		if !ok {
			return ErrInvalidEventData
		}
		return edb.AddAuthorizer(auth)
	case TagDeleteAuthorizer:
		id, ok := event.Data.(string)
		if !ok {
			return ErrInvalidEventData
		}
		return edb.DeleteAuthorizer(id)
	case TagUpdateAuthorizerTotalStake:
		as, ok := fromEvent[[]Authorizer](event.Data)
		if !ok {
			return ErrInvalidEventData
		}

		return edb.updateAuthorizersTotalStakes(*as)
	case TagUpdateAuthorizerTotalUnStake:
		as, ok := fromEvent[[]Authorizer](event.Data)
		if !ok {
			return ErrInvalidEventData
		}
		return edb.updateAuthorizersTotalUnStakes(*as)
	case TagAddWriteMarker:
		wms, ok := fromEvent[[]WriteMarker](event.Data)
		if !ok {
			return ErrInvalidEventData
		}

		for i := range *wms {
			(*wms)[i].BlockNumber = event.BlockNumber
		}

		if err := edb.addWriteMarkers(*wms); err != nil {
			return err
		}
		return nil
	case TagAddReadMarker:
		rms, ok := fromEvent[[]ReadMarker](event.Data)
		if !ok {
			return ErrInvalidEventData
		}

		for i := range *rms {
			(*rms)[i].BlockNumber = event.BlockNumber
		}
		return edb.addOrOverwriteReadMarker(*rms)
	case TagAddOrOverwriteUser:
		users, ok := fromEvent[[]User](event.Data)
		if !ok {
			return ErrInvalidEventData
		}
		return edb.addOrUpdateUsers(*users)
	case TagAddTransactions:
		txns, ok := fromEvent[[]Transaction](event.Data)
		if !ok {
			return ErrInvalidEventData
		}
		return edb.addTransactions(*txns)
	case TagAddBlock:
		block, ok := fromEvent[Block](event.Data)
		if !ok {
			return ErrInvalidEventData
		}
		return edb.addOrUpdateBlock(*block)
	case TagFinalizeBlock:
		block, ok := fromEvent[Block](event.Data)
		if !ok {
			return ErrInvalidEventData
		}
		return edb.addOrUpdateBlock(*block)
	case TagAddOrOverwiteValidator:
		vns, ok := fromEvent[[]Validator](event.Data)
		if !ok {
			return ErrInvalidEventData
		}
		return edb.addOrOverwriteValidators(*vns)
	case TagUpdateValidator:
		updates, ok := fromEvent[[]Validator](event.Data)
		if !ok {
			return ErrInvalidEventData
		}
		return edb.updateValidators(*updates)
	case TagUpdateValidatorStakeTotal:
		updates, ok := fromEvent[[]Validator](event.Data)
		if !ok {
			return ErrInvalidEventData
		}
		return edb.updateValidatorTotalStakes(*updates)
	case TagUpdateValidatorUnStakeTotal:
		updates, ok := fromEvent[[]Validator](event.Data)
		if !ok {
			return ErrInvalidEventData
		}
		return edb.updateValidatorTotalUnStakes(*updates)
	case TagAddMiner:
		miners, ok := fromEvent[[]Miner](event.Data)
		if !ok {
			return ErrInvalidEventData
		}
		return edb.addMiner(*miners)
	case TagUpdateMiner:
		updates, ok := fromEvent[dbs.DbUpdates](event.Data)
		if !ok {
			return ErrInvalidEventData
		}
		return edb.updateMiner(*updates)
	case TagDeleteMiner:
		minerID, ok := fromEvent[string](event.Data)
		if !ok {
			return ErrInvalidEventData
		}
		return edb.deleteMiner(*minerID)
	case TagAddSharder:
		sharders, ok := fromEvent[[]Sharder](event.Data)
		if !ok {
			return ErrInvalidEventData
		}

		return edb.addSharders(*sharders)
	case TagUpdateMinerTotalStake:
		m, ok := fromEvent[[]Miner](event.Data)
		if !ok {
			return ErrInvalidEventData
		}
		return edb.updateMinersTotalStakes(*m)
	case TagUpdateMinerTotalUnStake:
		m, ok := fromEvent[[]Miner](event.Data)
		if !ok {
			return ErrInvalidEventData
		}
		return edb.updateMinersTotalUnStakes(*m)
	case TagUpdateSharder:
		updates, ok := fromEvent[dbs.DbUpdates](event.Data)
		if !ok {
			return ErrInvalidEventData
		}
		return edb.updateSharder(*updates)
	case TagDeleteSharder:
		sharderID, ok := fromEvent[string](event.Data)
		if !ok {
			return ErrInvalidEventData
		}
		return edb.deleteSharder(*sharderID)
	case TagUpdateSharderTotalStake:
		s, ok := fromEvent[[]Sharder](event.Data)
		if !ok {
			return ErrInvalidEventData
		}

		return edb.updateShardersTotalStakes(*s)
	case TagUpdateSharderTotalUnStake:
		s, ok := fromEvent[[]Sharder](event.Data)
		if !ok {
			return ErrInvalidEventData
		}
		return edb.updateShardersTotalUnStakes(*s)

	//stake pool
	case TagAddDelegatePool:
		dps, ok := fromEvent[[]DelegatePool](event.Data)
		if !ok {
			return ErrInvalidEventData
		}
		return edb.addDelegatePools(*dps)
	case TagUpdateDelegatePool:
		spUpdate, ok := fromEvent[dbs.DelegatePoolUpdate](event.Data)
		if !ok {
			return ErrInvalidEventData
		}
		return edb.updateDelegatePool(*spUpdate)
	case TagStakePoolReward:
		spus, ok := fromEvent[[]dbs.StakePoolReward](event.Data)
		if !ok {
			return ErrInvalidEventData
		}
		if err := edb.rewardUpdate(*spus, event.BlockNumber); err != nil {
			return err
		}
		if err := edb.blobberSpecificRevenue(*spus); err != nil {
			return fmt.Errorf("could not update blobber specific revenue: %v", err)
		}
		return nil
	case TagStakePoolPenalty:
		spus, ok := fromEvent[[]dbs.StakePoolReward](event.Data)
		if !ok {
			return ErrInvalidEventData
		}
		err := edb.penaltyUpdate(*spus, event.BlockNumber)
		if err != nil {
			return err
		}
		err = edb.blobberSpecificRevenue(*spus)
		if err != nil {
			return fmt.Errorf("could not update blobber specific revenue: %v", err)
		}
		return nil
	case TagAddAllocation:
		allocs, ok := fromEvent[[]Allocation](event.Data)
		if !ok {
			return ErrInvalidEventData
		}
		return edb.addAllocations(*allocs)
	case TagUpdateAllocation:
		allocs, ok := fromEvent[[]Allocation](event.Data)
		if !ok {
			return ErrInvalidEventData
		}
		return edb.updateAllocations(*allocs)
	case TagUpdateAllocationStakes:
		allocs, ok := fromEvent[[]Allocation](event.Data)
		if !ok {
			return ErrInvalidEventData
		}
		return edb.updateAllocationStakes(*allocs)
	case TagMintReward:
		reward, ok := fromEvent[RewardMint](event.Data)
		if !ok {
			return ErrInvalidEventData
		}
		return edb.addRewardMint(*reward)
	case TagAddChallenge:
		challenges, ok := fromEvent[[]Challenge](event.Data)
		if !ok {
			return ErrInvalidEventData
		}
		return edb.addChallenges(*challenges)
	case TagAddChallengeToAllocation:
		as, ok := fromEvent[[]Allocation](event.Data)
		if !ok {
			return ErrInvalidEventData
		}

		return edb.addChallengesToAllocations(*as)
	case TagUpdateBlobberOpenChallenges:
		updates, ok := fromEvent[[]ChallengeStatsDeltas](event.Data)
		if !ok {
			return ErrInvalidEventData
		}

		return edb.updateOpenBlobberChallenges(*updates)
	case TagUpdateChallenge:
		chs, ok := fromEvent[[]Challenge](event.Data)
		if !ok {
			return ErrInvalidEventData
		}
		return edb.updateChallenges(*chs)
	case TagUpdateBlobberChallenge:
		bs, ok := fromEvent[[]ChallengeStatsDeltas](event.Data)
		if !ok {
			return ErrInvalidEventData
		}

		return edb.updateBlobberChallenges(*bs)

	case TagUpdateAllocationChallenge:
		as, ok := fromEvent[[]Allocation](event.Data)
		if !ok {
			return ErrInvalidEventData
		}
		return edb.updateAllocationChallenges(*as)
	case TagAddOrOverwriteAllocationBlobberTerm:
		updates, ok := fromEvent[[]AllocationBlobberTerm](event.Data)
		if !ok {
			return ErrInvalidEventData
		}
		return edb.addOrOverwriteAllocationBlobberTerms(*updates)
	case TagUpdateAllocationBlobberTerm:
		updates, ok := fromEvent[[]AllocationBlobberTerm](event.Data)
		if !ok {
			return ErrInvalidEventData
		}
		return edb.updateAllocationBlobberTerms(*updates)
	case TagDeleteAllocationBlobberTerm:
		updates, ok := fromEvent[[]AllocationBlobberTerm](event.Data)
		if !ok {
			return ErrInvalidEventData
		}
		return edb.deleteAllocationBlobberTerms(*updates)
	case TagUpdateAllocationStat:
		stats, ok := fromEvent[[]Allocation](event.Data)
		if !ok {
			return ErrInvalidEventData
		}
		return edb.updateAllocationsStats(*stats)
	case TagUpdateBlobberStat:
		stats, ok := fromEvent[[]Blobber](event.Data)
		if !ok {
			return ErrInvalidEventData
		}
		return edb.updateBlobbersStats(*stats)
	case TagAddOrUpdateChallengePool:
		// challenge pool
		cps, ok := fromEvent[[]ChallengePool](event.Data)
		if !ok {
			return ErrInvalidEventData
		}
		return edb.addOrUpdateChallengePools(*cps)
	case TagCollectProviderReward:
		return edb.collectRewards(event.Index)
	case TagMinerHealthCheck:
		healthCheckUpdates, ok := fromEvent[[]dbs.DbHealthCheck](event.Data)
		if !ok {
			return ErrInvalidEventData
		}
		return edb.updateProvidersHealthCheck(*healthCheckUpdates, MinerTable)
	case TagSharderHealthCheck:
		healthCheckUpdates, ok := fromEvent[[]dbs.DbHealthCheck](event.Data)
		if !ok {
			return ErrInvalidEventData
		}
		return edb.updateProvidersHealthCheck(*healthCheckUpdates, SharderTable)
	case TagBlobberHealthCheck:
		healthCheckUpdates, ok := fromEvent[[]dbs.DbHealthCheck](event.Data)
		if !ok {
			return ErrInvalidEventData
		}
		return edb.updateProvidersHealthCheck(*healthCheckUpdates, BlobberTable)
	case TagAuthorizerHealthCheck:
		healthCheckUpdates, ok := fromEvent[[]dbs.DbHealthCheck](event.Data)
		if !ok {
			return ErrInvalidEventData
		}
		return edb.updateProvidersHealthCheck(*healthCheckUpdates, AuthorizerTable)
	case TagValidatorHealthCheck:
		healthCheckUpdates, ok := fromEvent[[]dbs.DbHealthCheck](event.Data)
		if !ok {
			return ErrInvalidEventData
		}
		return edb.updateProvidersHealthCheck(*healthCheckUpdates, ValidatorTable)
	case TagAuthorizerBurn:
		b, ok := fromEvent[[]state.Burn](event.Data)
		if !ok {
			return ErrInvalidEventData
		}
		logging.Logger.Debug("TagAuthorizerBurn", zap.Any("burns", b))
		return edb.updateAuthorizersTotalBurn(*b)
	case TagAddBurnTicket:
		bt, ok := fromEvent[[]BurnTicket](event.Data)
		if !ok {
			return ErrInvalidEventData
		}
		if len(*bt) == 0 {
			return ErrInvalidEventData
		}
		return edb.addBurnTicket((*bt)[0])
	case TagAddBridgeMint:
		// challenge pool
		bms, ok := fromEvent[[]BridgeMint](event.Data)
		if !ok {
			return ErrInvalidEventData
		}
		users := make([]User, 0, len(*bms))
		authMint := make(map[string]currency.Coin)
		for _, bm := range *bms {
			users = append(users, User{
				UserID:    bm.UserID,
				MintNonce: bm.MintNonce,
			})

			for _, sig := range bm.Signers {
				mv, ok := authMint[sig]
				if !ok {
					mv = 0
				}
				authMint[sig] = mv + bm.Amount
			}
		}

		mints := make([]state.Mint, 0, len(authMint))
		for auth, amount := range authMint {
			mints = append(mints, state.Mint{
				Minter: auth,
				Amount: amount,
			})
		}

		err := edb.updateUserMintNonce(users)
		if err != nil {
			return err
		}

		err = edb.updateAuthorizersTotalMint(mints)
		if err != nil {
			return err
		}
		return nil

	case TagShutdownProvider:
		u, ok := fromEvent[[]dbs.ProviderID](event.Data)
		if !ok {
			return ErrInvalidEventData
		}
		return edb.providersSetBoolean(*u, "is_shutdown", true)
	case TagKillProvider:
		u, ok := fromEvent[[]dbs.ProviderID](event.Data)
		if !ok {
			return ErrInvalidEventData
		}
		return edb.providersSetBoolean(*u, "is_killed", true)
	default:
		return nil
	}
}

func fromEvent[T any](eventData interface{}) (*T, bool) {
	if eventData == nil {
		return nil, false
	}

	t, ok := eventData.(T)
	if ok {
		return &t, true
	}

	t2, ok := eventData.(*T)
	if ok {
		return t2, true
	}

	logging.Logger.Error("fromEvent invalid data type",
		zap.Any("expect", reflect.TypeOf(new(T))),
		zap.Any("got", reflect.TypeOf(eventData)))
	return nil, false
}

func setEventData[T any](e *Event, data interface{}) error {
	if data == nil {
		return nil
	}

	_, ok := e.Data.(T)
	if ok {
		e.Data = data
		return nil
	}

	tp, ok := e.Data.(*T)
	if ok {
		*(tp) = data.(T)
		return nil
	}

	return ErrInvalidEventData
}<|MERGE_RESOLUTION|>--- conflicted
+++ resolved
@@ -195,7 +195,6 @@
 
 func (edb *EventDb) addEventsWorker(ctx context.Context) {
 	var gs *Snapshot
-	currentPartition := int64(-1)
 	edb.managePartitions(0)
 
 	for {
@@ -218,16 +217,9 @@
 		es.doneC <- struct{}{}
 	}()
 
-<<<<<<< HEAD
-			if currentPartition < es.round/edb.settings.PartitionChangePeriod {
-				edb.managePartitions(es.round)
-				currentPartition = es.round / edb.settings.PartitionChangePeriod
-			}
-=======
 	if es.round%edb.settings.PartitionChangePeriod == 0 {
 		edb.managePartitions(es.round)
 	}
->>>>>>> 9f5a6b02
 
 	tx, err := edb.Begin()
 	if err != nil {

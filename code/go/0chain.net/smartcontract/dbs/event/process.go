--- conflicted
+++ resolved
@@ -75,12 +75,6 @@
 	TagAddOrUpdateChallengePool            // 40
 	TagUpdateAllocationStat                // 41
 	TagUpdateBlobberStat                   // 42
-<<<<<<< HEAD
-	TagUpdateValidatorStakeTotal           // 43
-	TagUpdateMinerTotalStake
-	TagUpdateSharderTotalStake
-	TagUpdateAuthorizerTotalStake
-=======
 	TagSendTransfer                        // 43
 	TagReceiveTransfer                     // 44
 	TagLockStakePool                       // 45
@@ -96,8 +90,10 @@
 	TagAllocValueChange            //55
 	TagAllocBlobberValueChange     //56
 	TagUpdateBlobberOpenChallenges //57
-	TagUpdateValidatorStakeTotal
->>>>>>> 9b5e165e
+	TagUpdateValidatorStakeTotal           // 43
+	TagUpdateMinerTotalStake
+	TagUpdateSharderTotalStake
+	TagUpdateAuthorizerTotalStake
 	NumberOfTags
 )
 

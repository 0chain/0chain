--- conflicted
+++ resolved
@@ -27,11 +27,8 @@
 	TagAddOrOverwriteBlobber
 	TagUpdateBlobber
 	TagDeleteBlobber
-<<<<<<< HEAD
-	TagAddOrOverwriteWriteMarker
-=======
 	TagAddTransaction
->>>>>>> fe9d096e
+  TagAddOrOverwriteWriteMarker
 )
 
 func (edb *EventDb) AddEvents(ctx context.Context, events []Event) {
@@ -73,7 +70,6 @@
 		return edb.updateBlobber(updates)
 	case TagDeleteBlobber:
 		return edb.deleteBlobber(event.Data)
-<<<<<<< HEAD
 	case TagAddOrOverwriteWriteMarker:
 		var wm WriteMarker
 		err := json.Unmarshal([]byte(event.Data), &wm)
@@ -83,7 +79,6 @@
 		wm.TransactionID = event.TxHash
 		wm.BlockNumber = event.BlockNumber
 		return edb.addOrOverwriteWriteMarker(wm)
-=======
 	case TagAddTransaction:
 		var transaction Transaction
 		err := json.Unmarshal([]byte(event.Data), &transaction)
@@ -91,7 +86,6 @@
 			return err
 		}
 		return edb.addTransaction(transaction)
->>>>>>> fe9d096e
 	default:
 		return fmt.Errorf("unrecognised event %v", event)
 	}

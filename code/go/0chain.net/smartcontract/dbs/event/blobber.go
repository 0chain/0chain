--- conflicted
+++ resolved
@@ -1,17 +1,14 @@
 package event
 
 import (
-	"0chain.net/smartcontract/dbs"
 	"errors"
 	"fmt"
 	"time"
 
-<<<<<<< HEAD
 	"0chain.net/smartcontract/dbs"
+
 	"github.com/guregu/null"
 
-=======
->>>>>>> 65f647a6
 	"gorm.io/gorm"
 )
 

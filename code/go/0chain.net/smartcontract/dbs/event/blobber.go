package event

import (
	"fmt"
	"time"

	"github.com/0chain/common/core/logging"
	"go.uber.org/zap"

	"0chain.net/core/common"
	common2 "0chain.net/smartcontract/common"
	"github.com/0chain/common/core/logging"
	"go.uber.org/zap"
	"gorm.io/gorm"
	"gorm.io/gorm/clause"

<<<<<<< HEAD
	"0chain.net/smartcontract/dbs"
	"github.com/0chain/common/core/currency"

=======
	"0chain.net/chaincore/currency"
>>>>>>> 243b2323
	"github.com/guregu/null"
)

type Blobber struct {
	gorm.Model
	BlobberID string `json:"id" gorm:"uniqueIndex"`
	BaseURL   string `json:"url" gorm:"uniqueIndex"`

	// geolocation
	Latitude  float64 `json:"latitude"`
	Longitude float64 `json:"longitude"`

	// terms
	ReadPrice        currency.Coin `json:"read_price"`
	WritePrice       currency.Coin `json:"write_price"`
	MinLockDemand    float64       `json:"min_lock_demand"`
	MaxOfferDuration int64         `json:"max_offer_duration"`

	Capacity        int64 `json:"capacity"`  // total blobber capacity
	Allocated       int64 `json:"allocated"` // allocated capacity
	LastHealthCheck int64 `json:"last_health_check"`
	SavedData       int64 `json:"saved_data"` // total of files saved on blobber
	ReadData        int64 `json:"read_data"`

	// stake_pool_settings
	DelegateWallet string        `json:"delegate_wallet"`
	MinStake       currency.Coin `json:"min_stake"`
	MaxStake       currency.Coin `json:"max_stake"`
	NumDelegates   int           `json:"num_delegates"`
	ServiceCharge  float64       `json:"service_charge"`

	OffersTotal  currency.Coin `json:"offers_total"`
	UnstakeTotal currency.Coin `json:"unstake_total"`
	TotalStake   currency.Coin `json:"total_stake"`

	Name        string `json:"name" gorm:"name"`
	WebsiteUrl  string `json:"website_url" gorm:"website_url"`
	LogoUrl     string `json:"logo_url" gorm:"logo_url"`
	Description string `json:"description" gorm:"description"`

	ChallengesPassed    uint64  `json:"challenges_passed"`
	ChallengesCompleted uint64  `json:"challenges_completed"`
	OpenChallenges      uint64  `json:"open_challenges"`
	RankMetric          float64 `json:"rank_metric" gorm:"index"` // currently ChallengesPassed / ChallengesCompleted

	Rewards ProviderRewards `json:"rewards" gorm:"foreignKey:BlobberID;references:ProviderID"`

	WriteMarkers []WriteMarker `gorm:"foreignKey:BlobberID;references:BlobberID"`
	ReadMarkers  []ReadMarker  `gorm:"foreignKey:BlobberID;references:BlobberID"`

	CreationRound  int64 `json:"creation_round" gorm:"index:idx_blobber_creation_round"`
	InactiveRounds int64 `json:"inactive_rounds"`
}

// BlobberPriceRange represents a price range allowed by user to filter blobbers.
type BlobberPriceRange struct {
	Min null.Int `json:"min"`
	Max null.Int `json:"max"`
}

func (edb *EventDb) GetBlobber(id string) (*Blobber, error) {
	var blobber Blobber
	err := edb.Store.Get().
		Preload("Rewards").
		Model(&Blobber{}).Where("blobber_id = ?", id).First(&blobber).Error
	if err != nil {
		return nil, fmt.Errorf("error retrieving blobber %v, error %v", id, err)
	}
	return &blobber, nil
}

<<<<<<< HEAD
func (edb *EventDb) IncrementDataSaved(id string, saved int64) error {
	blobber, err := edb.GetBlobber(id)
	if err != nil {
		return err
	}
	update := dbs.DbUpdates{
		Id: id,
		Updates: map[string]interface{}{
			"saved_data": blobber.SavedData + saved,
		},
	}
	return edb.updateBlobber(update)
}

func (edb *EventDb) IncrementDataRead(id string, read int64) error {
	blobber, err := edb.GetBlobber(id)
	if err != nil {
		return err
	}
	update := dbs.DbUpdates{
		Id: id,
		Updates: map[string]interface{}{
			"read_data": blobber.ReadData + read,
		},
	}
	return edb.updateBlobber(update)
}

func (edb *EventDb) updateBlobberChallenges(challenge dbs.ChallengeResult) error {
	blobber, err := edb.GetBlobber(challenge.BlobberId)
	if err != nil {
		return err
	}
	if blobber.OpenChallenges > 0 {
		blobber.OpenChallenges--
	} else {
		logging.Logger.Error("resolve challenge when no open challenges", zap.String("blobber id", blobber.BlobberID))
	}
	blobber.ChallengesCompleted++
	if challenge.Passed {
		blobber.ChallengesPassed++
	}
	update := dbs.NewDbUpdates(challenge.BlobberId)
	update.Updates["challenges_completed"] = blobber.ChallengesCompleted
	if challenge.Passed {
		update.Updates["challenges_passed"] = blobber.ChallengesPassed
	}
	update.Updates["rank_metric"] = blobber.ChallengesPassed / blobber.ChallengesCompleted
	return edb.updateBlobber(*update)
}

func (edb *EventDb) incrementOpenChallenges(id string) error {
	blobber, err := edb.GetBlobber(id)
	if err != nil {
		return err
	}
	blobber.OpenChallenges++
	update := dbs.NewDbUpdates(id)
	update.Updates["open_challenges"] = blobber.OpenChallenges
	return edb.updateBlobber(*update)
}

=======
>>>>>>> 243b2323
func (edb *EventDb) GetBlobberRank(blobberId string) (int64, error) {
	blobber, err := edb.GetBlobber(blobberId)
	if err != nil {
		return 0, err
	}
	var rank int64
	result := edb.Store.Get().
		Model(&Blobber{}).
		Where("rank_metric > ?", blobber.RankMetric).
		Count(&rank)
	return rank + 1, result.Error
}

func (edb *EventDb) BlobberTotalCapacity() (int64, error) {
	var total int64
	return total, edb.Store.Get().Model(&Blobber{}).
		Select("SUM(capacity)").
		Find(&total).Error
}

func (edb *EventDb) BlobberAverageWritePrice() (float64, error) {
	var average float64
	return average, edb.Store.Get().Model(&Blobber{}).
		Select("AVG(write_price)").
		Find(&average).Error
}

func (edb *EventDb) TotalUsedData() (int64, error) {
	var total int64
	return total, edb.Store.Get().Model(&Blobber{}).
		Select("sum(used)").
		Find(&total).Error
}

func (edb *EventDb) GetBlobbers(limit common2.Pagination) ([]Blobber, error) {
	var blobbers []Blobber
	result := edb.Store.Get().
		Preload("Rewards").
		Model(&Blobber{}).Offset(limit.Offset).Limit(limit.Limit).Order(clause.OrderByColumn{
		Column: clause.Column{Name: "capacity"},
		Desc:   limit.IsDescending,
	}).Find(&blobbers)

	return blobbers, result.Error
}

func (edb *EventDb) GetBlobbersByRank(limit common2.Pagination) ([]string, error) {
	var blobberIDs []string

	result := edb.Store.Get().
		Model(&Blobber{}).
		Select("blobber_id").
		Offset(limit.Offset).Limit(limit.Limit).
		Order(clause.OrderByColumn{
			Column: clause.Column{Name: "rank_metric"},
			Desc:   true,
		}).Find(&blobberIDs)

	return blobberIDs, result.Error
}

func (edb *EventDb) GetAllBlobberId() ([]string, error) {
	var blobberIDs []string
	result := edb.Store.Get().Model(&Blobber{}).Select("blobber_id").Find(&blobberIDs)

	return blobberIDs, result.Error
}

func (edb *EventDb) GeBlobberByLatLong(
	maxLatitude, minLatitude, maxLongitude, minLongitude float64, limit common2.Pagination,
) ([]string, error) {
	var blobberIDs []string
	result := edb.Store.Get().
		Model(&Blobber{}).
		Select("blobber_id").
		Where("latitude <= ? AND latitude >= ? AND longitude <= ? AND longitude >= ? ",
			maxLatitude, minLatitude, maxLongitude, minLongitude).Offset(limit.Offset).Limit(limit.Limit).Order(clause.OrderByColumn{
		Column: clause.Column{Name: "capacity"},
		Desc:   true,
	}).Find(&blobberIDs)

	return blobberIDs, result.Error
}

func (edb *EventDb) GetBlobbersFromIDs(ids []string) ([]Blobber, error) {
	var blobbers []Blobber
	result := edb.Store.Get().Preload("Rewards").
		Model(&Blobber{}).Order("id").Where("blobber_id IN ?", ids).Find(&blobbers)
	return blobbers, result.Error
}

func (edb *EventDb) deleteBlobber(id string) error {
	return edb.Store.Get().Model(&Blobber{}).Where("blobber_id = ?", id).Delete(&Blobber{}).Error
}

func (edb *EventDb) updateBlobbersAllocatedAndHealth(blobbers []Blobber) error {
	return edb.Store.Get().Clauses(clause.OnConflict{
		Columns:   []clause.Column{{Name: "blobber_id"}},
		DoUpdates: clause.AssignmentColumns([]string{"allocated", "last_health_check"}),
	}).Create(&blobbers).Error
}

func mergeUpdateBlobbersEvents() *eventsMergerImpl[Blobber] {
	return newEventsMerger[Blobber](TagUpdateBlobberAllocatedHealth, withUniqueEventOverwrite())
}

func (edb *EventDb) GetBlobberCount() (int64, error) {
	var count int64
	res := edb.Store.Get().Model(Blobber{}).Count(&count)

	return count, res.Error
}

type AllocationQuery struct {
	MaxOfferDuration time.Duration
	ReadPriceRange   struct {
		Min int64
		Max int64
	}
	WritePriceRange struct {
		Min int64
		Max int64
	}
	AllocationSize     int64
	AllocationSizeInGB float64
	NumberOfDataShards int
}

func (edb *EventDb) GetBlobberIdsFromUrls(urls []string, data common2.Pagination) ([]string, error) {
	dbStore := edb.Store.Get().Model(&Blobber{})
	dbStore = dbStore.Where("base_url IN ?", urls).Limit(data.Limit).Offset(data.Offset).Order(clause.OrderByColumn{
		Column: clause.Column{Name: "id"},
		Desc:   data.IsDescending,
	})
	var blobberIDs []string
	return blobberIDs, dbStore.Select("blobber_id").Find(&blobberIDs).Error
}

func (edb *EventDb) GetBlobbersFromParams(allocation AllocationQuery, limit common2.Pagination, now common.Timestamp) ([]string, error) {
	dbStore := edb.Store.Get().Model(&Blobber{})
	dbStore = dbStore.Where("read_price between ? and ?", allocation.ReadPriceRange.Min, allocation.ReadPriceRange.Max)
	dbStore = dbStore.Where("write_price between ? and ?", allocation.WritePriceRange.Min, allocation.WritePriceRange.Max)
	dbStore = dbStore.Where("max_offer_duration >= ?", allocation.MaxOfferDuration.Nanoseconds())
	dbStore = dbStore.Where("capacity - allocated >= ?", allocation.AllocationSize)
	dbStore = dbStore.Where("last_health_check > ?", common.ToTime(now).Add(-time.Hour).Unix())
	dbStore = dbStore.Where("(total_stake - offers_total) > ? * write_price", allocation.AllocationSizeInGB)
	dbStore = dbStore.Limit(limit.Limit).Offset(limit.Offset).Order(clause.OrderByColumn{
		Column: clause.Column{Name: "capacity"},
		Desc:   limit.IsDescending,
	})
	var blobberIDs []string
	return blobberIDs, dbStore.Select("blobber_id").Find(&blobberIDs).Error
}

<<<<<<< HEAD
func (edb *EventDb) addBlobber(blobber Blobber) error {
	return edb.Store.Get().Create(&blobber).Error
=======
func (edb *EventDb) addBlobbers(blobbers []Blobber) error {
	return edb.Store.Get().Create(&blobbers).Error
}

func (edb *EventDb) addOrOverwriteBlobber(blobbers []Blobber) error {
	err := edb.Store.Get().Clauses(clause.OnConflict{
		Columns:   []clause.Column{{Name: "blobber_id"}},
		UpdateAll: true,
	}).Create(&blobbers).Error
	if err != nil {
		bids := make([]string, 0, len(blobbers))
		for _, b := range blobbers {
			bids = append(bids, b.BlobberID)
		}
		logging.Logger.Debug("add or overwrite blobbers failed", zap.Any("ids", bids))
	}
	return err
}

func NewUpdateBlobberTotalStakeEvent(ID string, totalStake currency.Coin) (tag EventTag, data interface{}) {
	return TagUpdateBlobberTotalStake, Blobber{
		BlobberID:  ID,
		TotalStake: totalStake,
	}
}

func NewUpdateBlobberTotalOffersEvent(ID string, totalOffers currency.Coin) (tag EventTag, data interface{}) {
	return TagUpdateBlobberTotalOffers, Blobber{
		BlobberID:   ID,
		OffersTotal: totalOffers,
	}
>>>>>>> 243b2323
}

func (edb *EventDb) updateBlobbersTotalStakes(blobbers []Blobber) error {
	return edb.Store.Get().Clauses(clause.OnConflict{
		Columns:   []clause.Column{{Name: "blobber_id"}},
		DoUpdates: clause.AssignmentColumns([]string{"total_stake"}),
	}).Create(&blobbers).Error
}

func mergeUpdateBlobberTotalStakesEvents() *eventsMergerImpl[Blobber] {
	return newEventsMerger[Blobber](TagUpdateBlobberTotalStake, withBlobberTotalStakesAdded())
}

func withBlobberTotalStakesAdded() eventMergeMiddleware {
	return withEventMerge(func(a, b *Blobber) (*Blobber, error) {
		a.TotalStake += b.TotalStake
		return a, nil
	})
}

func (edb *EventDb) updateBlobbersTotalOffers(blobbers []Blobber) error {
	return edb.Store.Get().Clauses(clause.OnConflict{
		Columns:   []clause.Column{{Name: "blobber_id"}},
		DoUpdates: clause.AssignmentColumns([]string{"offers_total"}),
	}).Create(&blobbers).Error
}

func mergeUpdateBlobberTotalOffersEvents() *eventsMergerImpl[Blobber] {
	return newEventsMerger[Blobber](TagUpdateBlobberTotalOffers, withBlobberTotalOffersAdded())
}

func withBlobberTotalOffersAdded() eventMergeMiddleware {
	return withEventMerge(func(a, b *Blobber) (*Blobber, error) {
		a.OffersTotal += b.OffersTotal
		return a, nil
	})
}

func (edb *EventDb) updateBlobbersStats(blobbers []Blobber) error {
	vs := map[string]interface{}{
		"used":       gorm.Expr("blobbers.used + excluded.used"),
		"saved_data": gorm.Expr("blobbers.saved_data + excluded.saved_data"),
	}

	return edb.Store.Get().Clauses(clause.OnConflict{
		Columns:   []clause.Column{{Name: "blobber_id"}},
		DoUpdates: clause.Assignments(vs),
	}).Create(&blobbers).Error
}

func mergeUpdateBlobberStatsEvents() *eventsMergerImpl[Blobber] {
	return newEventsMerger[Blobber](TagUpdateBlobberStat, withBlobberStatsMerged())
}

func withBlobberStatsMerged() eventMergeMiddleware {
	return withEventMerge(func(a, b *Blobber) (*Blobber, error) {
		a.Used += b.Used
		a.SavedData += b.SavedData
		return a, nil
	})
}

func mergeUpdateBlobberChallengesEvents() *eventsMergerImpl[Blobber] {
	return newEventsMerger[Blobber](TagUpdateBlobberChallenge, withBlobberChallengesMerged())
}

func withBlobberChallengesMerged() eventMergeMiddleware {
	return withEventMerge(func(a, b *Blobber) (*Blobber, error) {
		a.ChallengesCompleted += b.ChallengesCompleted
		a.ChallengesPassed += b.ChallengesPassed
		return a, nil
	})
}

func (edb *EventDb) updateBlobberChallenges(blobbers []Blobber) error {
	vs := map[string]interface{}{
		"challenges_completed": gorm.Expr("blobbers.challenges_completed + excluded.challenges_completed"),
		"challenges_passed":    gorm.Expr("blobbers.challenges_passed + excluded.challenges_passed"),
		"rank_metric":          gorm.Expr("((blobbers.challenges_passed + excluded.challenges_passed)::FLOAT / (blobbers.challenges_completed + excluded.challenges_completed)::FLOAT)::DECIMAL(10,3)"),
	}

	return edb.Store.Get().Model(&Blobber{}).Clauses(clause.OnConflict{
		Columns:   []clause.Column{{Name: "blobber_id"}},
		DoUpdates: clause.Assignments(vs),
	}).Create(blobbers).Error
}<|MERGE_RESOLUTION|>--- conflicted
+++ resolved
@@ -14,13 +14,7 @@
 	"gorm.io/gorm"
 	"gorm.io/gorm/clause"
 
-<<<<<<< HEAD
-	"0chain.net/smartcontract/dbs"
 	"github.com/0chain/common/core/currency"
-
-=======
-	"0chain.net/chaincore/currency"
->>>>>>> 243b2323
 	"github.com/guregu/null"
 )
 
@@ -92,71 +86,6 @@
 	return &blobber, nil
 }
 
-<<<<<<< HEAD
-func (edb *EventDb) IncrementDataSaved(id string, saved int64) error {
-	blobber, err := edb.GetBlobber(id)
-	if err != nil {
-		return err
-	}
-	update := dbs.DbUpdates{
-		Id: id,
-		Updates: map[string]interface{}{
-			"saved_data": blobber.SavedData + saved,
-		},
-	}
-	return edb.updateBlobber(update)
-}
-
-func (edb *EventDb) IncrementDataRead(id string, read int64) error {
-	blobber, err := edb.GetBlobber(id)
-	if err != nil {
-		return err
-	}
-	update := dbs.DbUpdates{
-		Id: id,
-		Updates: map[string]interface{}{
-			"read_data": blobber.ReadData + read,
-		},
-	}
-	return edb.updateBlobber(update)
-}
-
-func (edb *EventDb) updateBlobberChallenges(challenge dbs.ChallengeResult) error {
-	blobber, err := edb.GetBlobber(challenge.BlobberId)
-	if err != nil {
-		return err
-	}
-	if blobber.OpenChallenges > 0 {
-		blobber.OpenChallenges--
-	} else {
-		logging.Logger.Error("resolve challenge when no open challenges", zap.String("blobber id", blobber.BlobberID))
-	}
-	blobber.ChallengesCompleted++
-	if challenge.Passed {
-		blobber.ChallengesPassed++
-	}
-	update := dbs.NewDbUpdates(challenge.BlobberId)
-	update.Updates["challenges_completed"] = blobber.ChallengesCompleted
-	if challenge.Passed {
-		update.Updates["challenges_passed"] = blobber.ChallengesPassed
-	}
-	update.Updates["rank_metric"] = blobber.ChallengesPassed / blobber.ChallengesCompleted
-	return edb.updateBlobber(*update)
-}
-
-func (edb *EventDb) incrementOpenChallenges(id string) error {
-	blobber, err := edb.GetBlobber(id)
-	if err != nil {
-		return err
-	}
-	blobber.OpenChallenges++
-	update := dbs.NewDbUpdates(id)
-	update.Updates["open_challenges"] = blobber.OpenChallenges
-	return edb.updateBlobber(*update)
-}
-
-=======
->>>>>>> 243b2323
 func (edb *EventDb) GetBlobberRank(blobberId string) (int64, error) {
 	blobber, err := edb.GetBlobber(blobberId)
 	if err != nil {
@@ -311,10 +240,6 @@
 	return blobberIDs, dbStore.Select("blobber_id").Find(&blobberIDs).Error
 }
 
-<<<<<<< HEAD
-func (edb *EventDb) addBlobber(blobber Blobber) error {
-	return edb.Store.Get().Create(&blobber).Error
-=======
 func (edb *EventDb) addBlobbers(blobbers []Blobber) error {
 	return edb.Store.Get().Create(&blobbers).Error
 }
@@ -346,7 +271,6 @@
 		BlobberID:   ID,
 		OffersTotal: totalOffers,
 	}
->>>>>>> 243b2323
 }
 
 func (edb *EventDb) updateBlobbersTotalStakes(blobbers []Blobber) error {

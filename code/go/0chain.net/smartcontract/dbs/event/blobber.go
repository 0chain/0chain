package event

import (
	"errors"
	"fmt"

	"gorm.io/gorm"
)

type Blobber struct {
	gorm.Model
	BlobberID string `json:"id" gorm:"uniqueIndex"`
	BaseURL   string `json:"url"`

	// geolocation
	Latitude  float64 `json:"latitude"`
	Longitude float64 `json:"longitude"`

	// terms
	ReadPrice               int64   `json:"read_price"`
	WritePrice              int64   `json:"write_price"`
	MinLockDemand           float64 `json:"min_lock_demand"`
	MaxOfferDuration        string  `json:"max_offer_duration"`
	ChallengeCompletionTime string  `json:"challenge_completion_time"`

	Capacity        int64 `json:"capacity"`          // total blobber capacity
	Used            int64 `json:"used"`              // allocated capacity
	TotalDataStored int64 `json:"total_data_stored"` // total of files saved on blobber
	LastHealthCheck int64 `json:"last_health_check"`
	SavedData       int64 `json:"saved_data"`

	// stake_pool_settings
	DelegateWallet string  `json:"delegate_wallet"`
	MinStake       int64   `json:"min_stake"`
	MaxStake       int64   `json:"max_stake"`
	NumDelegates   int     `json:"num_delegates"`
	ServiceCharge  float64 `json:"service_charge"`

	OffersTotal        int64 `json:"offers_total"`
	UnstakeTotal       int64 `json:"unstake_total"`
	Reward             int64 `json:"reward"`
	TotalServiceCharge int64 `json:"total_service_charge"`
	TotalStake         int64 `json:"total_stake"`

	Name        string `json:"name" gorm:"name"`
	WebsiteUrl  string `json:"website_url" gorm:"website_url"`
	LogoUrl     string `json:"logo_url" gorm:"logo_url"`
	Description string `json:"description" gorm:"description"`

	WriteMarkers []WriteMarker `gorm:"foreignKey:BlobberID;references:BlobberID"`
	ReadMarkers  []ReadMarker  `gorm:"foreignKey:BlobberID;references:BlobberID"`
}

type BlobberLatLong struct {
	// geolocation
	Latitude  float64 `json:"latitude"`
	Longitude float64 `json:"longitude"`
}

type blobberAggregateStats struct {
	Reward             int64 `json:"reward"`
	TotalServiceCharge int64 `json:"total_service_charge"`
}

type UpdateTotalStake struct {
	BlobberID  string
	TotalStake int64
}

func (edb *EventDb) updateBlobberTotalStake(uts UpdateTotalStake) error {
	return edb.Store.Get().Model(&Blobber{}).Where(&Blobber{BlobberID: uts.BlobberID}).
		Updates(map[string]interface{}{
			"total_stake": uts.TotalStake,
		}).Error
}

func (edb *EventDb) GetBlobber(id string) (*Blobber, error) {
	var blobber Blobber
	result := edb.Store.Get().
		Model(&Blobber{}).
		Where(&Blobber{BlobberID: id}).
		First(&blobber)
	if result.Error != nil {
		return nil, fmt.Errorf("error retrieving blobber %v, error %v",
			id, result.Error)
	}

	return &blobber, nil
}

func (edb *EventDb) blobberAggregateStats(id string) (*blobberAggregateStats, error) {
	var blobber blobberAggregateStats
	result := edb.Store.Get().
		Model(&Blobber{}).
		Where(&Blobber{BlobberID: id}).
		First(&blobber)
	if result.Error != nil {
		return nil, fmt.Errorf("error retrieving blobber %v, error %v",
			id, result.Error)
	}

	return &blobber, nil
}

func (edb *EventDb) GetBlobbers() ([]Blobber, error) {
	var blobbers []Blobber
	result := edb.Store.Get().
		Model(&Blobber{}).
		Find(&blobbers)
	return blobbers, result.Error
}

func (edb *EventDb) GetAllBlobberId() ([]string, error) {
	blobberIDs := []string{}
	result := edb.Store.Get().Model(&Blobber{}).Select("blobber_id").Find(&blobberIDs)
	return blobberIDs, result.Error
}

func (edb *EventDb) GetAllBlobberLatLong() ([]BlobberLatLong, error) {
	blobbers := []BlobberLatLong{}
	result := edb.Store.Get().Model(&Blobber{}).Find(&blobbers)
	return blobbers, result.Error
}

func (edb *EventDb) deleteBlobber(id string) error {
	result := edb.Store.Get().
		Where(&Blobber{BlobberID: id}).
		Delete(&Blobber{})
	return result.Error
}

func (edb *EventDb) updateBlobber(updates DbUpdates) error {
	var blobber = Blobber{BlobberID: updates.Id}
	exists, err := blobber.exists(edb)

	if err != nil {
		return err
	}
	if !exists {
		return fmt.Errorf("blobber %v not in database cannot update",
			blobber.BlobberID)
	}

	result := edb.Store.Get().
		Model(&Blobber{}).
		Where(&Blobber{BlobberID: blobber.BlobberID}).
		Updates(updates.Updates)
	return result.Error
}

func (edb *EventDb) GetBlobberCount() (int64, error) {
	var count int64
	res := edb.Store.Get().Model(Blobber{}).Count(&count)
	return count, res.Error
}

func (edb *EventDb) overwriteBlobber(blobber Blobber) error {
	result := edb.Store.Get().
		Model(&Blobber{}).
		Where(&Blobber{BlobberID: blobber.BlobberID}).
		Updates(map[string]interface{}{
			"base_url":                  blobber.BaseURL,
			"latitude":                  blobber.Latitude,
			"longitude":                 blobber.Longitude,
			"read_price":                blobber.ReadPrice,
			"write_price":               blobber.WritePrice,
			"min_lock_demand":           blobber.MinLockDemand,
			"max_offer_duration":        blobber.MaxOfferDuration,
			"challenge_completion_time": blobber.ChallengeCompletionTime,
			"capacity":                  blobber.Capacity,
			"used":                      blobber.Used,
			"last_health_check":         blobber.LastHealthCheck,
			"delegate_wallet":           blobber.DelegateWallet,
			"min_stake":                 blobber.MaxStake,
			"max_stake":                 blobber.MaxStake,
			"num_delegates":             blobber.NumDelegates,
			"service_charge":            blobber.ServiceCharge,
			"offers_total":              blobber.OffersTotal,
			"unstake_total":             blobber.UnstakeTotal,
			"reward":                    blobber.Reward,
			"total_service_charge":      blobber.TotalServiceCharge,
			"saved_data":                blobber.SavedData,
<<<<<<< HEAD
			"total_stake":               blobber.TotalStake,
=======
			"name":                      blobber.Name,
			"website_url":               blobber.WebsiteUrl,
			"logo_url":                  blobber.LogoUrl,
			"description":               blobber.Description,
>>>>>>> a7b44a44
		})
	return result.Error
}

func (edb *EventDb) addOrOverwriteBlobber(blobber Blobber) error {
	exists, err := blobber.exists(edb)
	if err != nil {
		return err
	}
	if exists {
		return edb.overwriteBlobber(blobber)
	}

	result := edb.Store.Get().Create(&blobber)
	return result.Error
}

func (bl *Blobber) exists(edb *EventDb) (bool, error) {
	var blobber Blobber
	result := edb.Store.Get().Model(&Blobber{}).Where(&Blobber{BlobberID: bl.BlobberID}).Take(&blobber)
	if errors.Is(result.Error, gorm.ErrRecordNotFound) {
		return false, nil
	}
	if result.Error != nil {
		return false, fmt.Errorf("failed to check Blobber existence %v, error %v",
			bl, result.Error)
	}
	return true, nil
}<|MERGE_RESOLUTION|>--- conflicted
+++ resolved
@@ -180,14 +180,11 @@
 			"reward":                    blobber.Reward,
 			"total_service_charge":      blobber.TotalServiceCharge,
 			"saved_data":                blobber.SavedData,
-<<<<<<< HEAD
 			"total_stake":               blobber.TotalStake,
-=======
 			"name":                      blobber.Name,
 			"website_url":               blobber.WebsiteUrl,
 			"logo_url":                  blobber.LogoUrl,
 			"description":               blobber.Description,
->>>>>>> a7b44a44
 		})
 	return result.Error
 }

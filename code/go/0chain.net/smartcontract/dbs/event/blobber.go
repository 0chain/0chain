package event

import (
	"errors"
	"fmt"
	"time"

	"0chain.net/smartcontract/dbs"
<<<<<<< HEAD

	"github.com/guregu/null"
=======
>>>>>>> 881ad07d

	"github.com/guregu/null"
	"gorm.io/gorm"
)

type Blobber struct {
	gorm.Model
	BlobberID string `json:"id" gorm:"uniqueIndex"`
	BaseURL   string `json:"url" gorm:"uniqueIndex"`

	// geolocation
	Latitude  float64 `json:"latitude"`
	Longitude float64 `json:"longitude"`

	// terms
<<<<<<< HEAD
	ReadPrice               int64         `json:"read_price"`
	WritePrice              int64         `json:"write_price"`
	MinLockDemand           float64       `json:"min_lock_demand"`
	MaxOfferDuration        time.Duration `json:"max_offer_duration"`
	ChallengeCompletionTime time.Duration `json:"challenge_completion_time"`
=======
	ReadPrice               int64   `json:"read_price"`
	WritePrice              int64   `json:"write_price"`
	MinLockDemand           float64 `json:"min_lock_demand"`
	MaxOfferDuration        int64   `json:"max_offer_duration"`
	ChallengeCompletionTime int64   `json:"challenge_completion_time"`
>>>>>>> 881ad07d

	Capacity        int64 `json:"capacity"`          // total blobber capacity
	Used            int64 `json:"used"`              // allocated capacity
	TotalDataStored int64 `json:"total_data_stored"` // total of files saved on blobber
	LastHealthCheck int64 `json:"last_health_check"`
	SavedData       int64 `json:"saved_data"`

	// stake_pool_settings
	DelegateWallet string  `json:"delegate_wallet"`
	MinStake       int64   `json:"min_stake"`
	MaxStake       int64   `json:"max_stake"`
	NumDelegates   int     `json:"num_delegates"`
	ServiceCharge  float64 `json:"service_charge"`

	OffersTotal        int64 `json:"offers_total"`
	UnstakeTotal       int64 `json:"unstake_total"`
	Reward             int64 `json:"reward"`
	TotalServiceCharge int64 `json:"total_service_charge"`
	TotalStake         int64 `json:"total_stake"`

	Name        string `json:"name" gorm:"name"`
	WebsiteUrl  string `json:"website_url" gorm:"website_url"`
	LogoUrl     string `json:"logo_url" gorm:"logo_url"`
	Description string `json:"description" gorm:"description"`

	WriteMarkers []WriteMarker `gorm:"foreignKey:BlobberID;references:BlobberID"`
	ReadMarkers  []ReadMarker  `gorm:"foreignKey:BlobberID;references:BlobberID"`
}

type BlobberLatLong struct {
	// geolocation
	Latitude  float64 `json:"latitude"`
	Longitude float64 `json:"longitude"`
}

// BlobberPriceRange represents a price range allowed by user to filter blobbers.
type BlobberPriceRange struct {
	Min null.Int `json:"min"`
	Max null.Int `json:"max"`
}

type blobberAggregateStats struct {
	Reward             int64 `json:"reward"`
	TotalServiceCharge int64 `json:"total_service_charge"`
}

func (edb *EventDb) GetBlobber(id string) (*Blobber, error) {
	var blobber Blobber
	err := edb.Store.Get().Model(&Blobber{}).Where("blobber_id = ?", id).First(&blobber).Error
	if err != nil {
		return nil, fmt.Errorf("error retrieving blobber %v, error %v", id, err)
	}
	return &blobber, nil
}

func (edb *EventDb) blobberAggregateStats(id string) (*blobberAggregateStats, error) {
	var blobber blobberAggregateStats
	err := edb.Store.Get().Model(&Blobber{}).Where("blobber_id = ?", id).First(&blobber).Error
	if err != nil {
		return nil, fmt.Errorf("error retrieving blobber %v, error %v", id, err)
	}

	return &blobber, nil
}

func (edb *EventDb) GetBlobbers() ([]Blobber, error) {
	var blobbers []Blobber
	result := edb.Store.Get().Model(&Blobber{}).Find(&blobbers)

	return blobbers, result.Error
}

func (edb *EventDb) GetAllBlobberId() ([]string, error) {
	var blobberIDs []string
	result := edb.Store.Get().Model(&Blobber{}).Select("blobber_id").Find(&blobberIDs)

	return blobberIDs, result.Error
}

func (edb *EventDb) GetAllBlobberLatLong() ([]BlobberLatLong, error) {
	var blobbers []BlobberLatLong
	result := edb.Store.Get().Model(&Blobber{}).Find(&blobbers)

	return blobbers, result.Error
}

func (edb *EventDb) GetBlobbersFromIDs(ids []string) ([]Blobber, error) {
	var blobbers []Blobber
	result := edb.Store.Get().Model(&Blobber{}).Order("id").Where("blobber_id IN ?", ids).Find(&blobbers)

	return blobbers, result.Error
}

func (edb *EventDb) deleteBlobber(id string) error {
	return edb.Store.Get().Model(&Blobber{}).Where("blobber_id = ?", id).Delete(&Blobber{}).Error
}

func (edb *EventDb) updateBlobber(updates dbs.DbUpdates) error {
	var blobber = Blobber{BlobberID: updates.Id}
	exists, err := blobber.exists(edb)
	if err != nil {
		return err
	}

	if !exists {
		return fmt.Errorf("blobber %v not in database cannot update", blobber.BlobberID)
	}

	return edb.Store.Get().Model(&Blobber{}).Where("blobber_id = ?", blobber.BlobberID).Updates(updates.Updates).Error
}

func (edb *EventDb) GetBlobberCount() (int64, error) {
	var count int64
	res := edb.Store.Get().Model(Blobber{}).Count(&count)

	return count, res.Error
}

type AllocationQuery struct {
	MaxChallengeCompletionTime time.Duration
	MaxOfferDuration           time.Duration
	ReadPriceRange             struct {
		Min int64
		Max int64
	}
	WritePriceRange struct {
		Min int64
		Max int64
	}
	Size              int
	AllocationSize    int64
	PreferredBlobbers []string
	NumberOfBlobbers  int
}

func (edb *EventDb) GetBlobberIdsFromUrls(urls []string) ([]string, error) {
	dbStore := edb.Store.Get().Model(&Blobber{})
	dbStore = dbStore.Where("url IN ?", urls)
	var blobberIDs []string
	return blobberIDs, dbStore.Select("blobber_id").Find(&blobberIDs).Error
}

func (edb *EventDb) GetBlobbersFromParams(allocation AllocationQuery) ([]string, error) {
	dbStore := edb.Store.Get().Model(&Blobber{})
	dbStore = dbStore.Where("challenge_completion_time <= ?", allocation.MaxChallengeCompletionTime.Nanoseconds())
	dbStore = dbStore.Where("read_price between ? and ?", allocation.ReadPriceRange.Min, allocation.ReadPriceRange.Max)
	dbStore = dbStore.Where("write_price between ? and ?", allocation.WritePriceRange.Min, allocation.WritePriceRange.Max)
	dbStore = dbStore.Where("max_offer_duration >= ?", allocation.MaxOfferDuration.Nanoseconds())
	dbStore = dbStore.Where("capacity - used >= ?", allocation.AllocationSize)
	dbStore = dbStore.Where("last_health_check > ?", time.Now().Add(-time.Hour).Unix())
	dbStore = dbStore.Where("(total_stake - offers_total) > ?/write_price", allocation.AllocationSize/int64(allocation.NumberOfBlobbers))
	var blobberIDs []string
	return blobberIDs, dbStore.Select("blobber_id").Find(&blobberIDs).Error
}

func (edb *EventDb) overwriteBlobber(blobber Blobber) error {
	return edb.Store.Get().Model(&Blobber{}).Where("blobber_id = ?", blobber.BlobberID).
		Updates(map[string]interface{}{
			"base_url":                  blobber.BaseURL,
			"latitude":                  blobber.Latitude,
			"longitude":                 blobber.Longitude,
			"read_price":                blobber.ReadPrice,
			"write_price":               blobber.WritePrice,
			"min_lock_demand":           blobber.MinLockDemand,
			"max_offer_duration":        blobber.MaxOfferDuration,
			"challenge_completion_time": blobber.ChallengeCompletionTime,
			"capacity":                  blobber.Capacity,
			"used":                      blobber.Used,
			"last_health_check":         blobber.LastHealthCheck,
			"delegate_wallet":           blobber.DelegateWallet,
			"min_stake":                 blobber.MinStake,
			"max_stake":                 blobber.MaxStake,
			"num_delegates":             blobber.NumDelegates,
			"service_charge":            blobber.ServiceCharge,
			"offers_total":              blobber.OffersTotal,
			"unstake_total":             blobber.UnstakeTotal,
			"reward":                    blobber.Reward,
			"total_service_charge":      blobber.TotalServiceCharge,
			"saved_data":                blobber.SavedData,
			"name":                      blobber.Name,
			"website_url":               blobber.WebsiteUrl,
			"logo_url":                  blobber.LogoUrl,
			"description":               blobber.Description,
		}).Error
}

func (edb *EventDb) addOrOverwriteBlobber(blobber Blobber) error {
	exists, err := blobber.exists(edb)
	if err != nil {
		return err
	}
	if exists {
		return edb.overwriteBlobber(blobber)
	}

	return edb.Store.Get().Create(&blobber).Error
}

func (bl *Blobber) exists(edb *EventDb) (bool, error) {
	var blobber Blobber
	err := edb.Store.Get().Model(&Blobber{}).Where("blobber_id = ?", bl.BlobberID).Take(&blobber).Error
	if err != nil {
		if errors.Is(err, gorm.ErrRecordNotFound) {
			return false, nil
		}
		return false, fmt.Errorf("failed to check Blobber existence %v, error %v", bl, err)
	}

	return true, nil
}<|MERGE_RESOLUTION|>--- conflicted
+++ resolved
@@ -6,11 +6,6 @@
 	"time"
 
 	"0chain.net/smartcontract/dbs"
-<<<<<<< HEAD
-
-	"github.com/guregu/null"
-=======
->>>>>>> 881ad07d
 
 	"github.com/guregu/null"
 	"gorm.io/gorm"
@@ -26,19 +21,11 @@
 	Longitude float64 `json:"longitude"`
 
 	// terms
-<<<<<<< HEAD
-	ReadPrice               int64         `json:"read_price"`
-	WritePrice              int64         `json:"write_price"`
-	MinLockDemand           float64       `json:"min_lock_demand"`
-	MaxOfferDuration        time.Duration `json:"max_offer_duration"`
-	ChallengeCompletionTime time.Duration `json:"challenge_completion_time"`
-=======
 	ReadPrice               int64   `json:"read_price"`
 	WritePrice              int64   `json:"write_price"`
 	MinLockDemand           float64 `json:"min_lock_demand"`
 	MaxOfferDuration        int64   `json:"max_offer_duration"`
 	ChallengeCompletionTime int64   `json:"challenge_completion_time"`
->>>>>>> 881ad07d
 
 	Capacity        int64 `json:"capacity"`          // total blobber capacity
 	Used            int64 `json:"used"`              // allocated capacity

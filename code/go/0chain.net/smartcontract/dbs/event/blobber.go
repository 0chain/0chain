package event

import (
	"errors"
	"fmt"
	"time"

	"0chain.net/core/common"
	common2 "0chain.net/smartcontract/common"
	"gorm.io/gorm/clause"

	"0chain.net/chaincore/currency"
	"0chain.net/smartcontract/dbs"

	"github.com/guregu/null"
	"gorm.io/gorm"
)

type Blobber struct {
	gorm.Model
	BlobberID string `json:"id" gorm:"uniqueIndex"`
	BaseURL   string `json:"url" gorm:"uniqueIndex"`

	//provider
	LastHealthCheck int64 `json:"last_health_check"`
	IsKilled        bool  `json:"is_killed"`
	IsShutDown      bool  `json:"is_shut_down"`

	// geolocation
	Latitude  float64 `json:"latitude"`
	Longitude float64 `json:"longitude"`

	// terms
	ReadPrice        currency.Coin `json:"read_price"`
	WritePrice       currency.Coin `json:"write_price"`
	MinLockDemand    float64       `json:"min_lock_demand"`
	MaxOfferDuration int64         `json:"max_offer_duration"`

	Capacity  int64 `json:"capacity"`  // total blobber capacity
	Allocated int64 `json:"allocated"` // allocated capacity
	Used      int64 `json:"used"`      // total of files saved on blobber
	SavedData int64 `json:"saved_data"`

	// stake_pool_settings
	DelegateWallet string        `json:"delegate_wallet"`
	MinStake       currency.Coin `json:"min_stake"`
	MaxStake       currency.Coin `json:"max_stake"`
	NumDelegates   int           `json:"num_delegates"`
	ServiceCharge  float64       `json:"service_charge"`

	OffersTotal        currency.Coin `json:"offers_total"`
	UnstakeTotal       currency.Coin `json:"unstake_total"`
	Reward             currency.Coin `json:"reward"`
	TotalServiceCharge currency.Coin `json:"total_service_charge"`
	TotalStake         currency.Coin `json:"total_stake"`

	Name        string `json:"name" gorm:"name"`
	WebsiteUrl  string `json:"website_url" gorm:"website_url"`
	LogoUrl     string `json:"logo_url" gorm:"logo_url"`
	Description string `json:"description" gorm:"description"`

	ChallengesPassed    uint64  `json:"challenges_passed"`
	ChallengesCompleted uint64  `json:"challenges_completed"`
	RankMetric          float64 `json:"rank_metric" gorm:"index"` // currently ChallengesPassed / ChallengesCompleted

	WriteMarkers []WriteMarker `gorm:"foreignKey:BlobberID;references:BlobberID"`
	ReadMarkers  []ReadMarker  `gorm:"foreignKey:BlobberID;references:BlobberID"`
}

// BlobberPriceRange represents a price range allowed by user to filter blobbers.
type BlobberPriceRange struct {
	Min null.Int `json:"min"`
	Max null.Int `json:"max"`
}

type blobberAggregateStats struct {
	Reward             currency.Coin `json:"reward"`
	TotalServiceCharge currency.Coin `json:"total_service_charge"`
}

func (edb *EventDb) GetBlobber(id string) (*Blobber, error) {
	var blobber Blobber
	err := edb.Store.Get().Model(&Blobber{}).Where("blobber_id = ?", id).First(&blobber).Error
	if err != nil {
		return nil, fmt.Errorf("error retrieving blobber %v, error %v", id, err)
	}
	return &blobber, nil
}

func (edb *EventDb) IncrementDataStored(id string, stored int64) error {
	blobber, err := edb.GetBlobber(id)
	if err != nil {
		return err
	}
	update := dbs.DbUpdates{
		Id: id,
		Updates: map[string]interface{}{
			"used": blobber.Used + stored,
		},
	}
	return edb.updateBlobber(update)
}

func (edb *EventDb) updateBlobberChallenges(challenge dbs.ChallengeResult) error {
	blobber, err := edb.GetBlobber(challenge.BlobberId)
	if err != nil {
		return err
	}
	blobber.ChallengesCompleted++
	if challenge.Passed {
		blobber.ChallengesPassed++
	}
	update := dbs.NewDbUpdates(challenge.BlobberId)
	update.Updates["challenges_completed"] = blobber.ChallengesCompleted
	if challenge.Passed {
		update.Updates["challenges_passed"] = blobber.ChallengesPassed
	}
	update.Updates["rank_metric"] = blobber.ChallengesPassed / blobber.ChallengesCompleted
	return edb.updateBlobber(*update)
}

func (edb *EventDb) GetBlobberRank(blobberId string) (int64, error) {
	blobber, err := edb.GetBlobber(blobberId)
	if err != nil {
		return 0, err
	}
	var rank int64
	result := edb.Store.Get().
		Model(&Blobber{}).
		Where("rank_metric > ?", blobber.RankMetric).
		Count(&rank)
	return rank + 1, result.Error
}

func (edb *EventDb) BlobberTotalCapacity() (int64, error) {
	var total int64
	return total, edb.Store.Get().Model(&Blobber{}).
		Select("SUM(capacity)").
		Where("is_killed = ? AND is_shut_down = ?", false, false).
		Find(&total).Error
}

func (edb *EventDb) BlobberAverageWritePrice() (float64, error) {
	var average float64
	return average, edb.Store.Get().Model(&Blobber{}).
		Select("AVG(write_price)").
		Where("is_killed = ? AND is_shut_down = ?", false, false).
		Find(&average).Error
}

func (edb *EventDb) blobberAggregateStats(id string) (*blobberAggregateStats, error) {
	var blobber blobberAggregateStats
	err := edb.Store.Get().Model(&Blobber{}).Where("blobber_id = ?", id).First(&blobber).Error
	if err != nil {
		return nil, fmt.Errorf("error retrieving blobber %v, error %v", id, err)
	}

	return &blobber, nil
}

func (edb *EventDb) TotalUsedData() (int64, error) {
	var total int64
	return total, edb.Store.Get().Model(&Blobber{}).
		Select("sum(used)").
		Where("is_killed = ? AND is_shut_down = ?", false, false).
		Find(&total).Error
}

func (edb *EventDb) GetBlobbers(limit common2.Pagination, killed, shutdown bool) ([]Blobber, error) {
	var blobbers []Blobber
	result := edb.Store.Get().
		Model(&Blobber{}).
		Where("is_killed = ? AND is_shut_down = ?", killed, shutdown).
		Offset(limit.Offset).
		Limit(limit.Limit).Order(clause.OrderByColumn{
		Column: clause.Column{Name: "capacity"},
		Desc:   limit.IsDescending,
	},
	).Find(&blobbers)

	return blobbers, result.Error
}

func (edb *EventDb) GetAllBlobberId() ([]string, error) {
	var blobberIDs []string
	result := edb.Store.Get().
		Model(&Blobber{}).
		Select("blobber_id").
		Where("is_killed = ? AND is_shut_down = ?", false, false).
		Find(&blobberIDs)

	return blobberIDs, result.Error
}

func (edb *EventDb) GeBlobberByLatLong(
	maxLatitude, minLatitude, maxLongitude, minLongitude float64, limit common2.Pagination,
) ([]string, error) {
	var blobberIDs []string
	result := edb.Store.Get().
		Model(&Blobber{}).
		Select("blobber_id").
		Where("latitude <= ? AND latitude >= ? AND longitude <= ? AND longitude >= ? AND is_killed = ? AND is_shut_down = ?",
			maxLatitude, minLatitude, maxLongitude, minLongitude, false, false).
		Offset(limit.Offset).Limit(limit.Limit).Order(clause.OrderByColumn{
		Column: clause.Column{Name: "capacity"},
		Desc:   true,
	},
	).Find(&blobberIDs)

	return blobberIDs, result.Error
}

func (edb *EventDb) GetBlobbersFromIDs(ids []string) ([]Blobber, error) {
	var blobbers []Blobber
	result := edb.Store.Get().Model(&Blobber{}).Order("id").Where("blobber_id IN ?", ids).Find(&blobbers)
	return blobbers, result.Error
}

func (edb *EventDb) deleteBlobber(id string) error {
	return edb.Store.Get().Model(&Blobber{}).Where("blobber_id = ?", id).Delete(&Blobber{}).Error
}

func (edb *EventDb) updateBlobber(updates dbs.DbUpdates) error {
	var blobber = Blobber{BlobberID: updates.Id}
	exists, err := blobber.exists(edb)
	if err != nil {
		return err
	}

	if !exists {
		return fmt.Errorf("blobber %v not in database cannot update", blobber.BlobberID)
	}

	return edb.Store.Get().Model(&Blobber{}).Where("blobber_id = ?", blobber.BlobberID).Updates(updates.Updates).Error
}

func (edb *EventDb) GetBlobberCount() (int64, error) {
	var count int64
	res := edb.Store.Get().Model(Blobber{}).Count(&count)

	return count, res.Error
}

type AllocationQuery struct {
	MaxOfferDuration time.Duration
	ReadPriceRange   struct {
		Min int64
		Max int64
	}
	WritePriceRange struct {
		Min int64
		Max int64
	}
	AllocationSize     int64
	AllocationSizeInGB float64
	PreferredBlobbers  []string
	NumberOfDataShards int
}

func (edb *EventDb) GetBlobberIdsFromUrls(urls []string, data common2.Pagination) ([]string, error) {
	dbStore := edb.Store.Get().Model(&Blobber{})
	dbStore = dbStore.Where("base_url IN ?", urls).Limit(data.Limit).Offset(data.Offset).Order(clause.OrderByColumn{
		Column: clause.Column{Name: "id"},
		Desc:   data.IsDescending,
	})
	var blobberIDs []string
	return blobberIDs, dbStore.Select("blobber_id").Find(&blobberIDs).Error
}

func (edb *EventDb) GetBlobbersFromParams(allocation AllocationQuery, limit common2.Pagination, now common.Timestamp) ([]string, error) {
	dbStore := edb.Store.Get().Model(&Blobber{})
	dbStore = dbStore.Where("read_price between ? and ?", allocation.ReadPriceRange.Min, allocation.ReadPriceRange.Max)
	dbStore = dbStore.Where("write_price between ? and ?", allocation.WritePriceRange.Min, allocation.WritePriceRange.Max)
	dbStore = dbStore.Where("max_offer_duration >= ?", allocation.MaxOfferDuration.Nanoseconds())
	dbStore = dbStore.Where("capacity - allocated >= ?", allocation.AllocationSize)
	dbStore = dbStore.Where("last_health_check > ?", common.ToTime(now).Add(-time.Hour).Unix())
<<<<<<< HEAD
	dbStore = dbStore.Where("(total_stake - offers_total) > ? * write_price", shardSize)
	dbStore = dbStore.Where("is_killed = ? AND is_shut_down = ?", false, false)
=======
	dbStore = dbStore.Where("(total_stake - offers_total) > ? * write_price", allocation.AllocationSizeInGB)
>>>>>>> c8746a3f
	dbStore = dbStore.Limit(limit.Limit).Offset(limit.Offset).Order(clause.OrderByColumn{
		Column: clause.Column{Name: "capacity"},
		Desc:   limit.IsDescending,
	})
	var blobberIDs []string
	return blobberIDs, dbStore.Select("blobber_id").Find(&blobberIDs).Error
}

func (edb *EventDb) overwriteBlobber(blobber Blobber) error {
	return edb.Store.Get().Model(&Blobber{}).Where("blobber_id = ?", blobber.BlobberID).
		Updates(map[string]interface{}{
			"base_url":             blobber.BaseURL,
			"latitude":             blobber.Latitude,
			"longitude":            blobber.Longitude,
			"read_price":           blobber.ReadPrice,
			"write_price":          blobber.WritePrice,
			"min_lock_demand":      blobber.MinLockDemand,
			"max_offer_duration":   blobber.MaxOfferDuration,
			"capacity":             blobber.Capacity,
			"used":                 blobber.Used,
			"last_health_check":    blobber.LastHealthCheck,
			"delegate_wallet":      blobber.DelegateWallet,
			"min_stake":            blobber.MinStake,
			"max_stake":            blobber.MaxStake,
			"num_delegates":        blobber.NumDelegates,
			"service_charge":       blobber.ServiceCharge,
			"offers_total":         blobber.OffersTotal,
			"unstake_total":        blobber.UnstakeTotal,
			"reward":               blobber.Reward,
			"total_service_charge": blobber.TotalServiceCharge,
			"saved_data":           blobber.SavedData,
			"name":                 blobber.Name,
			"website_url":          blobber.WebsiteUrl,
			"logo_url":             blobber.LogoUrl,
			"description":          blobber.Description,
		}).Error
}

func (edb *EventDb) addOrOverwriteBlobber(blobber Blobber) error {
	exists, err := blobber.exists(edb)
	if err != nil {
		return err
	}
	if exists {
		return edb.overwriteBlobber(blobber)
	}

	return edb.Store.Get().Create(&blobber).Error
}

func (bl *Blobber) exists(edb *EventDb) (bool, error) {
	var blobber Blobber
	err := edb.Store.Get().Model(&Blobber{}).Where("blobber_id = ?", bl.BlobberID).Take(&blobber).Error
	if err != nil {
		if errors.Is(err, gorm.ErrRecordNotFound) {
			return false, nil
		}
		return false, fmt.Errorf("failed to check Blobber existence %v, error %v", bl, err)
	}

	return true, nil
}<|MERGE_RESOLUTION|>--- conflicted
+++ resolved
@@ -274,12 +274,8 @@
 	dbStore = dbStore.Where("max_offer_duration >= ?", allocation.MaxOfferDuration.Nanoseconds())
 	dbStore = dbStore.Where("capacity - allocated >= ?", allocation.AllocationSize)
 	dbStore = dbStore.Where("last_health_check > ?", common.ToTime(now).Add(-time.Hour).Unix())
-<<<<<<< HEAD
-	dbStore = dbStore.Where("(total_stake - offers_total) > ? * write_price", shardSize)
+	dbStore = dbStore.Where("(total_stake - offers_total) > ? * write_price", allocation.AllocationSizeInGB)
 	dbStore = dbStore.Where("is_killed = ? AND is_shut_down = ?", false, false)
-=======
-	dbStore = dbStore.Where("(total_stake - offers_total) > ? * write_price", allocation.AllocationSizeInGB)
->>>>>>> c8746a3f
 	dbStore = dbStore.Limit(limit.Limit).Offset(limit.Offset).Order(clause.OrderByColumn{
 		Column: clause.Column{Name: "capacity"},
 		Desc:   limit.IsDescending,

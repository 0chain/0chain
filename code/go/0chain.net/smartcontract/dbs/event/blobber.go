--- conflicted
+++ resolved
@@ -42,22 +42,9 @@
 	SavedData       int64 `json:"saved_data"` // total of files saved on blobber
 	ReadData        int64 `json:"read_data"`
 
-<<<<<<< HEAD
 	OffersTotal currency.Coin `json:"offers_total"`
-=======
-	// stake_pool_settings
-	DelegateWallet string        `json:"delegate_wallet"`
-	MinStake       currency.Coin `json:"min_stake"`
-	MaxStake       currency.Coin `json:"max_stake"`
-	NumDelegates   int           `json:"num_delegates"`
-	ServiceCharge  float64       `json:"service_charge"`
-
-	OffersTotal  currency.Coin `json:"offers_total"`
-	UnstakeTotal currency.Coin `json:"unstake_total"`
-	TotalStake   currency.Coin `json:"total_stake"`
 	//todo update
 	TotalServiceCharge currency.Coin `json:"total_service_charge"`
->>>>>>> 9b5e165e
 
 	Name        string `json:"name" gorm:"name"`
 	WebsiteUrl  string `json:"website_url" gorm:"website_url"`

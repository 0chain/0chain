--- conflicted
+++ resolved
@@ -1,22 +1,15 @@
 package event
 
 import (
-<<<<<<< HEAD
 	"fmt"
-=======
->>>>>>> e22e99ba
 	"os"
 	"testing"
 	"time"
 
 	"0chain.net/chaincore/config"
 	"0chain.net/chaincore/currency"
-<<<<<<< HEAD
-	"0chain.net/core/logging"
 	"0chain.net/smartcontract/stakepool/spenum"
-=======
 	"github.com/0chain/common/core/logging"
->>>>>>> e22e99ba
 	"github.com/stretchr/testify/require"
 	"go.uber.org/zap"
 )

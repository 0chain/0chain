--- conflicted
+++ resolved
@@ -22,44 +22,7 @@
 	logging.Logger = zap.NewNop()
 }
 
-<<<<<<< HEAD
-func TestReadMarkers(t *testing.T) {
-	t.Skip("only for local debugging, requires local postgres")
-
-	type ModelReadMarker struct {
-		ClientID        string           `json:"client_id"`
-		ClientPublicKey string           `json:"client_public_key"`
-		BlobberID       string           `json:"blobber_id"`
-		AllocationID    string           `json:"allocation_id"`
-		OwnerID         string           `json:"owner_id"`
-		Timestamp       common.Timestamp `json:"timestamp"`
-		ReadSize        int64            `json:"read_size"`
-		Signature       string           `json:"signature"`
-		PayerID         string           `json:"payer_id"`
-		AuthTicket      string           `json:"auth_ticket"`
-		ReadSizeInGB    float64          `json:"read_size_in_gb"`
-	}
-
-	convertMrm := func(mrm *ModelReadMarker, txnHash string, blockNumber int64) ReadMarker {
-		return ReadMarker{
-			Model:         gorm.Model{},
-			ClientID:      mrm.ClientID,
-			BlobberID:     mrm.BlobberID,
-			AllocationID:  mrm.AllocationID,
-			TransactionID: txnHash,
-			OwnerID:       mrm.OwnerID,
-			Timestamp:     int64(mrm.Timestamp),
-			ReadSize:      mrm.ReadSize,
-			Signature:     mrm.Signature,
-			PayerID:       mrm.PayerID,
-			AuthTicket:    mrm.AuthTicket,
-			BlockNumber:   blockNumber,
-		}
-	}
-
-=======
 func TestReadMarkersPaginated(t *testing.T) {
->>>>>>> 90db88e3
 	access := dbs.DbAccess{
 		Enabled:         true,
 		Name:            os.Getenv("POSTGRES_DB"),
@@ -78,25 +41,9 @@
 	}
 	defer eventDb.Close()
 	err = eventDb.AutoMigrate()
-<<<<<<< HEAD
-	require.NoError(t, err)
-
-	mrm := ModelReadMarker{
-		ClientID:        "client_id",
-		ClientPublicKey: "client_public_key",
-		BlobberID:       "blobber_id",
-		AllocationID:    "allocation_id",
-		OwnerID:         "owner_id",
-		Timestamp:       111121,
-		ReadSize:        100 * GB,
-		Signature:       "signature",
-		PayerID:         "payer_id",
-		AuthTicket:      "auth_ticket",
-=======
 	if err != nil {
 		t.Error("Error migrating database")
 		return
->>>>>>> 90db88e3
 	}
 	defer eventDb.drop()
 	insertMultipleReadMarker(t, eventDb)

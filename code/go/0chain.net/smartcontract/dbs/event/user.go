package event

import (
	"fmt"

	"0chain.net/chaincore/currency"
	"0chain.net/core/util"
	"gorm.io/gorm"
	"gorm.io/gorm/clause"
)

type User struct {
<<<<<<< HEAD
	UserID  string        `json:"user_id" gorm:"primarykey"`
=======
	gorm.Model
	UserID  string        `json:"user_id" gorm:"uniqueIndex"`
>>>>>>> 01e10918
	TxnHash string        `json:"txn"`
	Balance currency.Coin `json:"balance"`
	Change  currency.Coin `json:"change"`
	Round   int64         `json:"round"`
	Nonce   int64         `json:"nonce"`
}

func (edb *EventDb) GetUser(userID string) (*User, error) {
	var user User
	err := edb.Store.Get().Model(&User{}).
		Where("user_id = ?", userID).
		First(&user).Error

	if err != nil && err == gorm.ErrRecordNotFound {
		return nil, util.ErrValueNotPresent
	}

	return &user, nil
}

func (edb *EventDb) addOrOverwriteUser(u User) error {
	result := edb.Store.Get().Clauses(clause.OnConflict{
		Columns: []clause.Column{{Name: "user_id"}},
		DoUpdates: clause.Assignments(map[string]interface{}{
			"txn_hash": u.TxnHash,
			"balance":  u.Balance,
			"round":    u.Round,
			"nonce":    u.Nonce,
		}),
	}).Create(&u)

	return result.Error
<<<<<<< HEAD
=======
}

func (edb *EventDb) GetUserFromId(userId string) (User, error) {
	user := User{}
	return user, edb.Store.Get().Model(&User{}).Where(User{UserID: userId}).Scan(&user).Error

}

func (u *User) exists(edb *EventDb) (bool, error) {
	var user User
	err := edb.Store.Get().Model(&User{}).
		Where("user_id = ?", u.UserID).
		Take(&user).Error

	if err != nil {
		if err == gorm.ErrRecordNotFound {
			return false, nil
		}
		return false, fmt.Errorf("failed to check user's existence %v,"+
			" error %v", user, err)
	}

	return true, nil
>>>>>>> 01e10918
}<|MERGE_RESOLUTION|>--- conflicted
+++ resolved
@@ -10,12 +10,7 @@
 )
 
 type User struct {
-<<<<<<< HEAD
 	UserID  string        `json:"user_id" gorm:"primarykey"`
-=======
-	gorm.Model
-	UserID  string        `json:"user_id" gorm:"uniqueIndex"`
->>>>>>> 01e10918
 	TxnHash string        `json:"txn"`
 	Balance currency.Coin `json:"balance"`
 	Change  currency.Coin `json:"change"`
@@ -48,8 +43,6 @@
 	}).Create(&u)
 
 	return result.Error
-<<<<<<< HEAD
-=======
 }
 
 func (edb *EventDb) GetUserFromId(userId string) (User, error) {
@@ -73,5 +66,4 @@
 	}
 
 	return true, nil
->>>>>>> 01e10918
 }
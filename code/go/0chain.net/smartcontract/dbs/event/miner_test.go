package event

import (
	"context"
	"encoding/json"
	"fmt"
	"os"
	"strconv"
	"testing"
	"time"

	"0chain.net/chaincore/config"
	common2 "0chain.net/smartcontract/common"
	"github.com/0chain/common/core/currency"

	"0chain.net/core/common"
	"0chain.net/smartcontract/dbs"
	"github.com/0chain/common/core/logging"
	"github.com/guregu/null"
	"github.com/stretchr/testify/assert"
	"github.com/stretchr/testify/require"
	"go.uber.org/zap"
)

func init() {
	logging.Logger = zap.NewNop()
}

func TestMiners(t *testing.T) {
	t.Skip("only for local debugging, requires local postgresql")

	type Stat struct {
		// for miner (totals)
		GeneratorRewards currency.Coin `json:"generator_rewards,omitempty"`
		GeneratorFees    currency.Coin `json:"generator_fees,omitempty"`
		// for sharder (totals)
		SharderRewards currency.Coin `json:"sharder_rewards,omitempty"`
		SharderFees    currency.Coin `json:"sharder_fees,omitempty"`
	}

	type NodeType int

	type SimpleNode struct {
		ID          string `json:"id" validate:"hexadecimal,len=64"`
		N2NHost     string `json:"n2n_host"`
		Host        string `json:"host"`
		Port        int    `json:"port"`
		Path        string `json:"path"`
		PublicKey   string `json:"public_key"`
		ShortName   string `json:"short_name"`
		BuildTag    string `json:"build_tag"`
		TotalStaked int64  `json:"total_stake"`
		Delete      bool   `json:"delete"`

		// settings and statistic

		// DelegateWallet grabs node rewards (excluding stake rewards) and
		// controls the node setting. If the DelegateWallet hasn't been provided,
		// then node ID used (for genesis nodes, for example).
		DelegateWallet string `json:"delegate_wallet" validate:"omitempty,hexadecimal,len=64"` // ID
		// ServiceChange is % that miner node grabs where it's generator.
		ServiceCharge float64 `json:"service_charge"` // %
		// NumberOfDelegates is max allowed number of delegate pools.
		NumberOfDelegates int `json:"number_of_delegates"`
		// MinStake allowed by node.
		MinStake currency.Coin `json:"min_stake"`
		// MaxStake allowed by node.
		MaxStake currency.Coin `json:"max_stake"`

		// Stat contains node statistic.
		Stat Stat `json:"stat"`

		// NodeType used for delegate pools statistic.
		NodeType NodeType `json:"node_type,omitempty"`

		// LastHealthCheck used to check for active node
		LastHealthCheck common.Timestamp `json:"last_health_check"`
	}

	type MinerNode struct {
		*SimpleNode
	}

	convertMn := func(mn MinerNode) Miner {
		return Miner{
			MinerID:           mn.ID,
			N2NHost:           mn.N2NHost,
			Host:              mn.Host,
			Port:              mn.Port,
			Path:              mn.Path,
			PublicKey:         mn.PublicKey,
			ShortName:         mn.ShortName,
			BuildTag:          mn.BuildTag,
			TotalStaked:       currency.Coin(mn.TotalStaked),
			Delete:            mn.Delete,
			DelegateWallet:    mn.DelegateWallet,
			ServiceCharge:     mn.ServiceCharge,
			NumberOfDelegates: mn.NumberOfDelegates,
			MinStake:          mn.MinStake,
			MaxStake:          mn.MaxStake,
			LastHealthCheck:   mn.LastHealthCheck,
			Rewards: ProviderRewards{
				ProviderID: mn.ID,
				Rewards:    mn.Stat.GeneratorRewards,
			},
			Fees:      mn.Stat.GeneratorFees,
			Longitude: 0,
			Latitude:  0,
		}
	}

	access := config.DbAccess{
		Enabled:         true,
		Name:            os.Getenv("POSTGRES_DB"),
		User:            os.Getenv("POSTGRES_USER"),
		Password:        os.Getenv("POSTGRES_PASSWORD"),
		Host:            os.Getenv("POSTGRES_HOST"),
		Port:            os.Getenv("POSTGRES_PORT"),
		MaxIdleConns:    100,
		MaxOpenConns:    200,
		ConnMaxLifetime: 20 * time.Second,
	}

	eventDb, err := NewEventDb(access)
	require.NoError(t, err)
	defer eventDb.Close()
	err = eventDb.Drop()
	require.NoError(t, err)
	err = eventDb.AutoMigrate()
	require.NoError(t, err)

	// Miner - Add Event
	mn := MinerNode{
		&SimpleNode{
			ID:                "miner one",
			N2NHost:           "n2n one host",
			Host:              "miner one host",
			Port:              1999,
			Path:              "path miner one",
			PublicKey:         "pub key",
			ShortName:         "mo",
			BuildTag:          "build tag",
			TotalStaked:       51,
			Delete:            false,
			DelegateWallet:    "delegate wallet",
			ServiceCharge:     10.6,
			NumberOfDelegates: 6,
			MinStake:          15,
			MaxStake:          100,
			Stat: Stat{
				GeneratorRewards: 5,
				GeneratorFees:    3,
				SharderRewards:   10,
				SharderFees:      5,
			},
			NodeType:        NodeType(1),
			LastHealthCheck: common.Timestamp(51),
		},
	}

	mnMiner := convertMn(mn)
	data, err := json.Marshal(&mnMiner)
	require.NoError(t, err)

	eventAddMn := Event{
		BlockNumber: 2,
		TxHash:      "tx hash",
<<<<<<< HEAD
		Type:        int(TypeSmartContract),
		Tag:         int(TagAddMiner),
=======
		Type:        int(TypeStats),
		Tag:         int(TagAddOrOverwriteMiner),
>>>>>>> 243b2323
		Data:        string(data),
	}
	events := []Event{eventAddMn}
	eventDb.ProcessEvents(context.TODO(), events, 100, "hash", 10)
	time.Sleep(100 * time.Millisecond)
	miner, err := eventDb.GetMiner(mn.ID)
	require.NoError(t, err)
	require.EqualValues(t, miner.Path, mn.Path)

	// Miner - Overwrite event
	mn.SimpleNode.Path = "path miner one - overwrite"

	mnMiner2 := convertMn(mn)
	data, err = json.Marshal(&mnMiner2)
	require.NoError(t, err)

	eventAddOrOverwriteMn := Event{
		BlockNumber: 2,
		TxHash:      "tx hash2",
		Type:        int(TypeSmartContract),
		Tag:         int(TagAddOrOverwriteMiner),
		Data:        string(data),
	}
	eventDb.ProcessEvents(context.TODO(), []Event{eventAddOrOverwriteMn}, 100, "hash", 10)

	miner, err = eventDb.GetMiner(mn.ID)
	require.NoError(t, err)
	require.EqualValues(t, miner.Path, mn.Path)

	// Miner - Update event
	update := dbs.DbUpdates{
		Id: mn.ID,
		Updates: map[string]interface{}{
			"path":       "new path",
			"short_name": "new short name",
		},
	}
	data, err = json.Marshal(&update)
	require.NoError(t, err)

	eventUpdateMn := Event{
		BlockNumber: 2,
		TxHash:      "tx hash3",
		Type:        int(TypeSmartContract),
		Tag:         int(TagUpdateMiner),
		Data:        string(data),
	}
	eventDb.ProcessEvents(context.TODO(), []Event{eventUpdateMn}, 100, "bhash", 10)

	miner, err = eventDb.GetMiner(mn.ID)
	require.NoError(t, err)
	require.EqualValues(t, miner.Path, update.Updates["path"])
	require.EqualValues(t, miner.ShortName, update.Updates["short_name"])

	// Miner - Delete Event
	deleteEvent := Event{
		BlockNumber: 3,
		TxHash:      "tx hash4",
		Type:        int(TypeSmartContract),
		Tag:         int(TagDeleteMiner),
		Data:        mn.ID,
	}
	eventDb.ProcessEvents(context.TODO(), []Event{deleteEvent}, 100, "bhash", 10)

	miner, err = eventDb.GetMiner(mn.ID)
	assert.Error(t, err)

}

func TestGetMiners(t *testing.T) {
	access := config.DbAccess{
		Enabled:         true,
		Name:            os.Getenv("POSTGRES_DB"),
		User:            os.Getenv("POSTGRES_USER"),
		Password:        os.Getenv("POSTGRES_PASSWORD"),
		Host:            os.Getenv("POSTGRES_HOST"),
		Port:            os.Getenv("POSTGRES_PORT"),
		MaxIdleConns:    100,
		MaxOpenConns:    200,
		ConnMaxLifetime: 20 * time.Second,
	}
	t.Skip("only for local debugging, requires local postgresql")
	eventDb, err := NewEventDb(access)
	if err != nil {
		return
	}
	defer eventDb.Close()
	err = eventDb.AutoMigrate()
	defer eventDb.Drop()
	assert.NoError(t, err, "error while migrating database")
	createMiners(t, eventDb, 10)

	t.Run("Inactive miners should be returned", func(t *testing.T) {
		miners, err := eventDb.GetMinersWithFiltersAndPagination(MinerQuery{Active: null.BoolFrom(false)}, common2.Pagination{Limit: 10})
		assert.NoError(t, err, "Error should not be returned")
		for _, miner := range miners {
			assert.Equal(t, false, miner.Active, "Miner is active")
		}
		assert.Equal(t, 5, len(miners), "All miners were not returned")
	})
	t.Run("Active miners should be returned", func(t *testing.T) {
		miners, err := eventDb.GetMinersWithFiltersAndPagination(MinerQuery{Active: null.BoolFrom(true)}, common2.Pagination{Limit: 10})
		assert.NoError(t, err, "Error should not be returned")
		for _, miner := range miners {
			assert.Equal(t, true, miner.Active, "Miner is not active")
		}
		assert.Equal(t, 5, len(miners), "All miners were not returned")
	})
}

func TestGetMinerLocations(t *testing.T) {
	t.Skip("only for local debugging, requires local postgresql")
	access := config.DbAccess{
		Enabled:         true,
		Name:            os.Getenv("POSTGRES_DB"),
		User:            os.Getenv("POSTGRES_USER"),
		Password:        os.Getenv("POSTGRES_PASSWORD"),
		Host:            os.Getenv("POSTGRES_HOST"),
		Port:            os.Getenv("POSTGRES_PORT"),
		MaxIdleConns:    100,
		MaxOpenConns:    200,
		ConnMaxLifetime: 20 * time.Second,
	}
	eventDb, err := NewEventDb(access)
	if err != nil {
		t.Skip("only for local debugging, requires local postgresql")
	}
	defer eventDb.Close()
	err = eventDb.AutoMigrate()
	defer func() {
		err = eventDb.Drop()
		assert.NoError(t, err, "error while dropping database")
	}()
	assert.NoError(t, err, "error while migrating database")
	createMinersWithLocation(t, eventDb, 12)
	t.Run("miner locations without any filters", func(t *testing.T) {
		locations, err := eventDb.GetMinerGeolocations(MinerQuery{}, common2.Pagination{})
		assert.NoError(t, err, "There should be no error")
		assert.Equal(t, 12, len(locations), "all miners should be returned")
		for _, location := range locations {
			id, err := strconv.ParseInt(location.MinerID, 10, 0)
			assert.NoError(t, err, "miner id should be parsed to integer")
			assert.Equal(t, location.Longitude, float64(100+id), "longitude should match")
			assert.Equal(t, location.Latitude, float64(100-id), "longitude should match")
		}
	})
	t.Run("locations for miners which are active", func(t *testing.T) {
		locations, err := eventDb.GetMinerGeolocations(MinerQuery{Active: null.BoolFrom(true)}, common2.Pagination{Limit: 10})
		assert.NoError(t, err, "There should be no error")
		assert.Equal(t, 6, len(locations), "locations of only active miners should be returned")
		for _, location := range locations {
			id, err := strconv.ParseInt(location.MinerID, 10, 0)
			assert.NoError(t, err, "miner id should be parsed to integer")
			assert.Equal(t, location.Longitude, float64(100+id), "longitude should match")
			assert.Equal(t, location.Latitude, float64(100-id), "longitude should match")
		}
	})
	t.Run("locations for miners which are inactive", func(t *testing.T) {
		locations, err := eventDb.GetMinerGeolocations(MinerQuery{Active: null.BoolFrom(false)}, common2.Pagination{Limit: 10})
		assert.NoError(t, err, "There should be no error")
		assert.Equal(t, 6, len(locations), "locations of only active miners should be returned")
		for _, location := range locations {
			id, err := strconv.ParseInt(location.MinerID, 10, 0)
			assert.NoError(t, err, "miner id should be parsed to integer")
			assert.Equal(t, location.Longitude, float64(100+id), "longitude should match")
			assert.Equal(t, location.Latitude, float64(100-id), "longitude should match")
		}
	})
}

func createMiners(t *testing.T, eventDb *EventDb, count int) {
	for i := 0; i < count; i++ {
		m := Miner{
			MinerID:           fmt.Sprintf("bfa64c67f49bceec8be618b1b6f558bdbaf9c100fd95d55601fa2190a4e548d%v", i),
			N2NHost:           "198.18.0.73",
			Host:              "198.18.0.73",
			Port:              7073,
			PublicKey:         "aa182e7f1aa1cfcb6cad1e2cbf707db43dbc0afe3437d7d6c657e79cca732122f02a8106891a78b3ebaa2a37ebd148b7ef48f5c0b1b3311094b7f15a1bd7de12",
			ShortName:         "localhost.m2",
			BuildTag:          "d4b6b52f17b87d7c090d5cac29c6bfbf1051c820",
			Delete:            false,
			DelegateWallet:    "bfa64c67f49bceec8be618b1b6f558bdbaf9c100fd95d55601fa2190a4e548d8",
			ServiceCharge:     0.1,
			NumberOfDelegates: 10,
			MinStake:          0,
			MaxStake:          1000000000000,
			LastHealthCheck:   1644881505,
			Rewards: ProviderRewards{
				ProviderID: fmt.Sprintf("bfa64c67f49bceec8be618b1b6f558bdbaf9c100fd95d55601fa2190a4e548d%v", i),
				Rewards:    9725520000000,
			},
			Active: i%2 == 0,
		}
		err := eventDb.addOrOverwriteMiner([]Miner{m})
		assert.NoError(t, err, "inserting miners failed")
	}
}

func createMinersWithLocation(t *testing.T, eventDb *EventDb, count int) {
	for i := 0; i < count; i++ {
		s := Miner{Active: i%2 == 0, MinerID: fmt.Sprintf("%d", i), Longitude: float64(100 + i), Latitude: float64(100 - i)}
		err := eventDb.addOrOverwriteMiner([]Miner{s})
		assert.NoError(t, err, "There should be no error")
	}
}

func compareMiners(t *testing.T, miners []Miner, offset, limit int) {
	for i := offset; i < offset+limit; i++ {
		want := Miner{
			MinerID:           fmt.Sprintf("bfa64c67f49bceec8be618b1b6f558bdbaf9c100fd95d55601fa2190a4e548d%v", i),
			N2NHost:           "198.18.0.73",
			Host:              "198.18.0.73",
			Port:              7073,
			PublicKey:         "aa182e7f1aa1cfcb6cad1e2cbf707db43dbc0afe3437d7d6c657e79cca732122f02a8106891a78b3ebaa2a37ebd148b7ef48f5c0b1b3311094b7f15a1bd7de12",
			ShortName:         "localhost.m2",
			BuildTag:          "d4b6b52f17b87d7c090d5cac29c6bfbf1051c820",
			Delete:            false,
			DelegateWallet:    "bfa64c67f49bceec8be618b1b6f558bdbaf9c100fd95d55601fa2190a4e548d8",
			ServiceCharge:     0.1,
			NumberOfDelegates: 10,
			MinStake:          0,
			MaxStake:          1000000000000,
			LastHealthCheck:   1644881505,
			Rewards: ProviderRewards{
				ProviderID: fmt.Sprintf("bfa64c67f49bceec8be618b1b6f558bdbaf9c100fd95d55601fa2190a4e548d%v", i),
				Rewards:    9725520000000,
			},
			Active: i%2 == 0,
		}
		want.CreatedAt = miners[i].CreatedAt
		want.ID = miners[i].ID
		want.UpdatedAt = miners[i].UpdatedAt
		assert.Equal(t, want, miners[i], "Miners did not match")
	}
}

func BenchmarkReturnValueMiner(t *testing.B) {
	for i := 0; i < t.N; i++ {
		mi := ReturnValue()
		assert.Equal(t, "bfa64c67f49bceec8be618b1b6f558bdbaf9c100fd95d55601fa2190a4e548d", mi.MinerID)
		t.Log("")
	}
}

func BenchmarkReturnPointerValueMiner(t *testing.B) {
	for i := 0; i < t.N; i++ {
		mi := ReturnPointer()
		assert.Equal(t, "bfa64c67f49bceec8be618b1b6f558bdbaf9c100fd95d55601fa2190a4e548d", mi.MinerID)
		t.Log("")
	}
}

func (edb *EventDb) GetMinerPointer(id string) (*Miner, error) {
	miner := &Miner{}
	return miner, edb.Store.Get().
		Model(&Miner{}).
		Where(&Miner{MinerID: id}).
		First(miner).Error
}

func ReturnValue() Miner {
	return Miner{
		MinerID:           "bfa64c67f49bceec8be618b1b6f558bdbaf9c100fd95d55601fa2190a4e548d",
		N2NHost:           "198.18.0.73",
		Host:              "198.18.0.73",
		Port:              7073,
		PublicKey:         "aa182e7f1aa1cfcb6cad1e2cbf707db43dbc0afe3437d7d6c657e79cca732122f02a8106891a78b3ebaa2a37ebd148b7ef48f5c0b1b3311094b7f15a1bd7de12",
		ShortName:         "localhost.m2",
		BuildTag:          "d4b6b52f17b87d7c090d5cac29c6bfbf1051c820",
		Delete:            false,
		DelegateWallet:    "bfa64c67f49bceec8be618b1b6f558bdbaf9c100fd95d55601fa2190a4e548d8",
		ServiceCharge:     0.1,
		NumberOfDelegates: 10,
		MinStake:          0,
		MaxStake:          1000000000000,
		LastHealthCheck:   1644881505,
		Rewards: ProviderRewards{
			ProviderID: "bfa64c67f49bceec8be618b1b6f558bdbaf9c100fd95d55601fa2190a4e548d",
			Rewards:    9725520000000,
		},
		Active: true}
}

func ReturnPointer() *Miner {
	return &Miner{
		MinerID:           "bfa64c67f49bceec8be618b1b6f558bdbaf9c100fd95d55601fa2190a4e548d",
		N2NHost:           "198.18.0.73",
		Host:              "198.18.0.73",
		Port:              7073,
		PublicKey:         "aa182e7f1aa1cfcb6cad1e2cbf707db43dbc0afe3437d7d6c657e79cca732122f02a8106891a78b3ebaa2a37ebd148b7ef48f5c0b1b3311094b7f15a1bd7de12",
		ShortName:         "localhost.m2",
		BuildTag:          "d4b6b52f17b87d7c090d5cac29c6bfbf1051c820",
		Delete:            false,
		DelegateWallet:    "bfa64c67f49bceec8be618b1b6f558bdbaf9c100fd95d55601fa2190a4e548d8",
		ServiceCharge:     0.1,
		NumberOfDelegates: 10,
		MinStake:          0,
		MaxStake:          1000000000000,
		LastHealthCheck:   1644881505,
		Rewards: ProviderRewards{
			ProviderID: "bfa64c67f49bceec8be618b1b6f558bdbaf9c100fd95d55601fa2190a4e548d",
			Rewards:    9725520000000,
		},
		Active: true}
}<|MERGE_RESOLUTION|>--- conflicted
+++ resolved
@@ -165,13 +165,8 @@
 	eventAddMn := Event{
 		BlockNumber: 2,
 		TxHash:      "tx hash",
-<<<<<<< HEAD
-		Type:        int(TypeSmartContract),
-		Tag:         int(TagAddMiner),
-=======
 		Type:        int(TypeStats),
 		Tag:         int(TagAddOrOverwriteMiner),
->>>>>>> 243b2323
 		Data:        string(data),
 	}
 	events := []Event{eventAddMn}

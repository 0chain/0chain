package event

import (
	"fmt"
	"os"
	"strconv"
	"testing"
	"time"

	"0chain.net/core/logging"
	"0chain.net/smartcontract/dbs"
	"github.com/guregu/null"
	"github.com/stretchr/testify/assert"
	"go.uber.org/zap"
)

func init() {
	logging.Logger = zap.NewNop()
}

<<<<<<< HEAD
// func TestMiners(t *testing.T) {
// 	t.Skip("only for local debugging, requires local postgresql")

// 	type Stat struct {
// 		// for miner (totals)
// 		GeneratorRewards state.Balance `json:"generator_rewards,omitempty"`
// 		GeneratorFees    state.Balance `json:"generator_fees,omitempty"`
// 		// for sharder (totals)
// 		SharderRewards state.Balance `json:"sharder_rewards,omitempty"`
// 		SharderFees    state.Balance `json:"sharder_fees,omitempty"`
// 	}

// 	type NodeType int

// 	type SimpleNode struct {
// 		ID          string `json:"id" validate:"hexadecimal,len=64"`
// 		N2NHost     string `json:"n2n_host"`
// 		Host        string `json:"host"`
// 		Port        int    `json:"port"`
// 		Path        string `json:"path"`
// 		PublicKey   string `json:"public_key"`
// 		ShortName   string `json:"short_name"`
// 		BuildTag    string `json:"build_tag"`
// 		TotalStaked int64  `json:"total_stake"`
// 		Delete      bool   `json:"delete"`

// 		// settings and statistic

// 		// DelegateWallet grabs node rewards (excluding stake rewards) and
// 		// controls the node setting. If the DelegateWallet hasn't been provided,
// 		// then node ID used (for genesis nodes, for example).
// 		DelegateWallet string `json:"delegate_wallet" validate:"omitempty,hexadecimal,len=64"` // ID
// 		// ServiceChange is % that miner node grabs where it's generator.
// 		ServiceCharge float64 `json:"service_charge"` // %
// 		// NumberOfDelegates is max allowed number of delegate pools.
// 		NumberOfDelegates int `json:"number_of_delegates"`
// 		// MinStake allowed by node.
// 		MinStake state.Balance `json:"min_stake"`
// 		// MaxStake allowed by node.
// 		MaxStake state.Balance `json:"max_stake"`

// 		// Stat contains node statistic.
// 		Stat Stat `json:"stat"`

// 		// NodeType used for delegate pools statistic.
// 		NodeType NodeType `json:"node_type,omitempty"`

// 		// LastHealthCheck used to check for active node
// 		LastHealthCheck common.Timestamp `json:"last_health_check"`
// 	}

// 	type MinerNode struct {
// 		*SimpleNode
// 	}

// 	convertMn := func(mn MinerNode) Miner {
// 		return Miner{
// 			MinerID:           mn.ID,
// 			N2NHost:           mn.N2NHost,
// 			Host:              mn.Host,
// 			Port:              mn.Port,
// 			Path:              mn.Path,
// 			PublicKey:         mn.PublicKey,
// 			ShortName:         mn.ShortName,
// 			BuildTag:          mn.BuildTag,
// 			TotalStaked:       state.Balance(mn.TotalStaked),
// 			Delete:            mn.Delete,
// 			DelegateWallet:    mn.DelegateWallet,
// 			ServiceCharge:     mn.ServiceCharge,
// 			NumberOfDelegates: mn.NumberOfDelegates,
// 			MinStake:          mn.MinStake,
// 			MaxStake:          mn.MaxStake,
// 			LastHealthCheck:   mn.LastHealthCheck,
// 			Rewards:           mn.Stat.GeneratorRewards,
// 			Fees:              mn.Stat.GeneratorFees,
// 			Longitude:         0,
// 			Latitude:          0,
// 		}
// 	}

// 	access := dbs.DbAccess{
// 		Enabled:         true,
// 		Name:            os.Getenv("POSTGRES_DB"),
// 		User:            os.Getenv("POSTGRES_USER"),
// 		Password:        os.Getenv("POSTGRES_PASSWORD"),
// 		Host:            os.Getenv("POSTGRES_HOST"),
// 		Port:            os.Getenv("POSTGRES_PORT"),
// 		MaxIdleConns:    100,
// 		MaxOpenConns:    200,
// 		ConnMaxLifetime: 20 * time.Second,
// 	}

// 	eventDb, err := NewEventDb(access)
// 	require.NoError(t, err)
// 	defer eventDb.Close()
// 	err = eventDb.drop()
// 	require.NoError(t, err)
// 	err = eventDb.AutoMigrate()
// 	require.NoError(t, err)

// 	// Miner - Add Event
// 	mn := MinerNode{
// 		&SimpleNode{
// 			ID:                "miner one",
// 			N2NHost:           "n2n one host",
// 			Host:              "miner one host",
// 			Port:              1999,
// 			Path:              "path miner one",
// 			PublicKey:         "pub key",
// 			ShortName:         "mo",
// 			BuildTag:          "build tag",
// 			TotalStaked:       51,
// 			Delete:            false,
// 			DelegateWallet:    "delegate wallet",
// 			ServiceCharge:     10.6,
// 			NumberOfDelegates: 6,
// 			MinStake:          15,
// 			MaxStake:          100,
// 			Stat: Stat{
// 				GeneratorRewards: 5,
// 				GeneratorFees:    3,
// 				SharderRewards:   10,
// 				SharderFees:      5,
// 			},
// 			NodeType:        NodeType(1),
// 			LastHealthCheck: common.Timestamp(51),
// 		},
// 	}

// 	mnMiner := convertMn(mn)
// 	data, err := json.Marshal(&mnMiner)
// 	require.NoError(t, err)

// 	eventAddMn := Event{
// 		BlockNumber: 2,
// 		TxHash:      "tx hash",
// 		Type:        int(TypeStats),
// 		Tag:         int(TagAddMiner),
// 		Data:        string(data),
// 	}
// 	events := []Event{eventAddMn}
// 	eventDb.AddEvents(context.TODO(), events)
// 	time.Sleep(100 * time.Millisecond)
// 	miner, err := eventDb.GetMiner(mn.ID)
// 	require.NoError(t, err)
// 	require.EqualValues(t, miner.Path, mn.Path)

// 	// Miner - Overwrite event
// 	mn.SimpleNode.Path = "path miner one - overwrite"

// 	mnMiner2 := convertMn(mn)
// 	data, err = json.Marshal(&mnMiner2)
// 	require.NoError(t, err)

// 	eventAddOrOverwriteMn := Event{
// 		BlockNumber: 2,
// 		TxHash:      "tx hash2",
// 		Type:        int(TypeStats),
// 		Tag:         int(TagAddOrOverwriteMiner),
// 		Data:        string(data),
// 	}
// 	eventDb.AddEvents(context.TODO(), []Event{eventAddOrOverwriteMn})

// 	miner, err = eventDb.GetMiner(mn.ID)
// 	require.NoError(t, err)
// 	require.EqualValues(t, miner.Path, mn.Path)

// 	// Miner - Update event
// 	update := dbs.DbUpdates{
// 		Id: mn.ID,
// 		Updates: map[string]interface{}{
// 			"path":       "new path",
// 			"short_name": "new short name",
// 		},
// 	}
// 	data, err = json.Marshal(&update)
// 	require.NoError(t, err)

// 	eventUpdateMn := Event{
// 		BlockNumber: 2,
// 		TxHash:      "tx hash3",
// 		Type:        int(TypeStats),
// 		Tag:         int(TagUpdateMiner),
// 		Data:        string(data),
// 	}
// 	eventDb.AddEvents(context.TODO(), []Event{eventUpdateMn})

// 	miner, err = eventDb.GetMiner(mn.ID)
// 	require.NoError(t, err)
// 	require.EqualValues(t, miner.Path, update.Updates["path"])
// 	require.EqualValues(t, miner.ShortName, update.Updates["short_name"])

// 	// Miner - Delete Event
// 	deleteEvent := Event{
// 		BlockNumber: 3,
// 		TxHash:      "tx hash4",
// 		Type:        int(TypeStats),
// 		Tag:         int(TagDeleteMiner),
// 		Data:        mn.ID,
// 	}
// 	eventDb.AddEvents(context.TODO(), []Event{deleteEvent})

// 	miner, err = eventDb.GetMiner(mn.ID)
// 	assert.Error(t, err)

// }
=======
func TestMiners(t *testing.T) {
	t.Skip("only for local debugging, requires local postgresql")

	type Stat struct {
		// for miner (totals)
		GeneratorRewards state.Balance `json:"generator_rewards,omitempty"`
		GeneratorFees    state.Balance `json:"generator_fees,omitempty"`
		// for sharder (totals)
		SharderRewards state.Balance `json:"sharder_rewards,omitempty"`
		SharderFees    state.Balance `json:"sharder_fees,omitempty"`
	}

	type NodeType int

	type SimpleNode struct {
		ID          string `json:"id" validate:"hexadecimal,len=64"`
		N2NHost     string `json:"n2n_host"`
		Host        string `json:"host"`
		Port        int    `json:"port"`
		Path        string `json:"path"`
		PublicKey   string `json:"public_key"`
		ShortName   string `json:"short_name"`
		BuildTag    string `json:"build_tag"`
		TotalStaked int64  `json:"total_stake"`
		Delete      bool   `json:"delete"`

		// settings and statistic

		// DelegateWallet grabs node rewards (excluding stake rewards) and
		// controls the node setting. If the DelegateWallet hasn't been provided,
		// then node ID used (for genesis nodes, for example).
		DelegateWallet string `json:"delegate_wallet" validate:"omitempty,hexadecimal,len=64"` // ID
		// ServiceChange is % that miner node grabs where it's generator.
		ServiceCharge float64 `json:"service_charge"` // %
		// NumberOfDelegates is max allowed number of delegate pools.
		NumberOfDelegates int `json:"number_of_delegates"`
		// MinStake allowed by node.
		MinStake state.Balance `json:"min_stake"`
		// MaxStake allowed by node.
		MaxStake state.Balance `json:"max_stake"`

		// Stat contains node statistic.
		Stat Stat `json:"stat"`

		// NodeType used for delegate pools statistic.
		NodeType NodeType `json:"node_type,omitempty"`

		// LastHealthCheck used to check for active node
		LastHealthCheck common.Timestamp `json:"last_health_check"`
	}

	type MinerNode struct {
		*SimpleNode
	}

	convertMn := func(mn MinerNode) Miner {
		return Miner{
			MinerID:           mn.ID,
			N2NHost:           mn.N2NHost,
			Host:              mn.Host,
			Port:              mn.Port,
			Path:              mn.Path,
			PublicKey:         mn.PublicKey,
			ShortName:         mn.ShortName,
			BuildTag:          mn.BuildTag,
			TotalStaked:       state.Balance(mn.TotalStaked),
			Delete:            mn.Delete,
			DelegateWallet:    mn.DelegateWallet,
			ServiceCharge:     mn.ServiceCharge,
			NumberOfDelegates: mn.NumberOfDelegates,
			MinStake:          mn.MinStake,
			MaxStake:          mn.MaxStake,
			LastHealthCheck:   mn.LastHealthCheck,
			Rewards:           mn.Stat.GeneratorRewards,
			Fees:              mn.Stat.GeneratorFees,
			Longitude:         0,
			Latitude:          0,
		}
	}

	access := dbs.DbAccess{
		Enabled:         true,
		Name:            os.Getenv("POSTGRES_DB"),
		User:            os.Getenv("POSTGRES_USER"),
		Password:        os.Getenv("POSTGRES_PASSWORD"),
		Host:            os.Getenv("POSTGRES_HOST"),
		Port:            os.Getenv("POSTGRES_PORT"),
		MaxIdleConns:    100,
		MaxOpenConns:    200,
		ConnMaxLifetime: 20 * time.Second,
	}

	eventDb, err := NewEventDb(access)
	require.NoError(t, err)
	defer eventDb.Close()
	err = eventDb.Drop()
	require.NoError(t, err)
	err = eventDb.AutoMigrate()
	require.NoError(t, err)

	// Miner - Add Event
	mn := MinerNode{
		&SimpleNode{
			ID:                "miner one",
			N2NHost:           "n2n one host",
			Host:              "miner one host",
			Port:              1999,
			Path:              "path miner one",
			PublicKey:         "pub key",
			ShortName:         "mo",
			BuildTag:          "build tag",
			TotalStaked:       51,
			Delete:            false,
			DelegateWallet:    "delegate wallet",
			ServiceCharge:     10.6,
			NumberOfDelegates: 6,
			MinStake:          15,
			MaxStake:          100,
			Stat: Stat{
				GeneratorRewards: 5,
				GeneratorFees:    3,
				SharderRewards:   10,
				SharderFees:      5,
			},
			NodeType:        NodeType(1),
			LastHealthCheck: common.Timestamp(51),
		},
	}

	mnMiner := convertMn(mn)
	data, err := json.Marshal(&mnMiner)
	require.NoError(t, err)

	eventAddMn := Event{
		BlockNumber: 2,
		TxHash:      "tx hash",
		Type:        int(TypeStats),
		Tag:         int(TagAddMiner),
		Data:        string(data),
	}
	events := []Event{eventAddMn}
	eventDb.AddEvents(context.TODO(), events)
	time.Sleep(100 * time.Millisecond)
	miner, err := eventDb.GetMiner(mn.ID)
	require.NoError(t, err)
	require.EqualValues(t, miner.Path, mn.Path)

	// Miner - Overwrite event
	mn.SimpleNode.Path = "path miner one - overwrite"

	mnMiner2 := convertMn(mn)
	data, err = json.Marshal(&mnMiner2)
	require.NoError(t, err)

	eventAddOrOverwriteMn := Event{
		BlockNumber: 2,
		TxHash:      "tx hash2",
		Type:        int(TypeStats),
		Tag:         int(TagAddOrOverwriteMiner),
		Data:        string(data),
	}
	eventDb.AddEvents(context.TODO(), []Event{eventAddOrOverwriteMn})

	miner, err = eventDb.GetMiner(mn.ID)
	require.NoError(t, err)
	require.EqualValues(t, miner.Path, mn.Path)

	// Miner - Update event
	update := dbs.DbUpdates{
		Id: mn.ID,
		Updates: map[string]interface{}{
			"path":       "new path",
			"short_name": "new short name",
		},
	}
	data, err = json.Marshal(&update)
	require.NoError(t, err)

	eventUpdateMn := Event{
		BlockNumber: 2,
		TxHash:      "tx hash3",
		Type:        int(TypeStats),
		Tag:         int(TagUpdateMiner),
		Data:        string(data),
	}
	eventDb.AddEvents(context.TODO(), []Event{eventUpdateMn})

	miner, err = eventDb.GetMiner(mn.ID)
	require.NoError(t, err)
	require.EqualValues(t, miner.Path, update.Updates["path"])
	require.EqualValues(t, miner.ShortName, update.Updates["short_name"])

	// Miner - Delete Event
	deleteEvent := Event{
		BlockNumber: 3,
		TxHash:      "tx hash4",
		Type:        int(TypeStats),
		Tag:         int(TagDeleteMiner),
		Data:        mn.ID,
	}
	eventDb.AddEvents(context.TODO(), []Event{deleteEvent})

	miner, err = eventDb.GetMiner(mn.ID)
	assert.Error(t, err)

}
>>>>>>> 2573fbdf

func TestGetMiners(t *testing.T) {
	access := dbs.DbAccess{
		Enabled:         true,
		Name:            os.Getenv("POSTGRES_DB"),
		User:            os.Getenv("POSTGRES_USER"),
		Password:        os.Getenv("POSTGRES_PASSWORD"),
		Host:            os.Getenv("POSTGRES_HOST"),
		Port:            os.Getenv("POSTGRES_PORT"),
		MaxIdleConns:    100,
		MaxOpenConns:    200,
		ConnMaxLifetime: 20 * time.Second,
	}
	eventDb, err := NewEventDb(access)
	if err != nil {
		t.Skip("only for local debugging, requires local postgresql")
	}
	defer eventDb.Close()
	err = eventDb.AutoMigrate()
	defer eventDb.Drop()
	assert.NoError(t, err, "error while migrating database")
	createMiners(t, eventDb, 10)

	t.Run("Inactive miners should be returned", func(t *testing.T) {
		miners, err := eventDb.GetMinersWithFiltersAndPagination(MinerQuery{Active: null.BoolFrom(false)}, 0, 10)
		assert.NoError(t, err, "Error should not be returned")
		for _, miner := range miners {
			assert.Equal(t, false, miner.Active, "Miner is active")
		}
		assert.Equal(t, 5, len(miners), "All miners were not returned")
	})
	t.Run("Active miners should be returned", func(t *testing.T) {
		miners, err := eventDb.GetMinersWithFiltersAndPagination(MinerQuery{Active: null.BoolFrom(true)}, 0, 10)
		assert.NoError(t, err, "Error should not be returned")
		for _, miner := range miners {
			assert.Equal(t, true, miner.Active, "Miner is not active")
		}
		assert.Equal(t, 5, len(miners), "All miners were not returned")
	})
}

func TestGetMinerLocations(t *testing.T) {
	access := dbs.DbAccess{
		Enabled:         true,
		Name:            os.Getenv("POSTGRES_DB"),
		User:            os.Getenv("POSTGRES_USER"),
		Password:        os.Getenv("POSTGRES_PASSWORD"),
		Host:            os.Getenv("POSTGRES_HOST"),
		Port:            os.Getenv("POSTGRES_PORT"),
		MaxIdleConns:    100,
		MaxOpenConns:    200,
		ConnMaxLifetime: 20 * time.Second,
	}
	eventDb, err := NewEventDb(access)
	if err != nil {
		t.Skip("only for local debugging, requires local postgresql")
	}
	defer eventDb.Close()
	err = eventDb.AutoMigrate()
	defer func() {
		err = eventDb.Drop()
		assert.NoError(t, err, "error while dropping database")
	}()
	assert.NoError(t, err, "error while migrating database")
	createMinersWithLocation(t, eventDb, 12)
	t.Run("miner locations without any filters", func(t *testing.T) {
		locations, err := eventDb.GetMinerGeolocations(MinerQuery{}, 0, 0)
		assert.NoError(t, err, "There should be no error")
		assert.Equal(t, 12, len(locations), "all miners should be returned")
		for _, location := range locations {
			id, err := strconv.ParseInt(location.MinerID, 10, 0)
			assert.NoError(t, err, "miner id should be parsed to integer")
			assert.Equal(t, location.Longitude, float64(100+id), "longitude should match")
			assert.Equal(t, location.Latitude, float64(100-id), "longitude should match")
		}
	})
	t.Run("locations for miners which are active", func(t *testing.T) {
		locations, err := eventDb.GetMinerGeolocations(MinerQuery{Active: null.BoolFrom(true)}, 0, 10)
		assert.NoError(t, err, "There should be no error")
		assert.Equal(t, 6, len(locations), "locations of only active miners should be returned")
		for _, location := range locations {
			id, err := strconv.ParseInt(location.MinerID, 10, 0)
			assert.NoError(t, err, "miner id should be parsed to integer")
			assert.Equal(t, location.Longitude, float64(100+id), "longitude should match")
			assert.Equal(t, location.Latitude, float64(100-id), "longitude should match")
		}
	})
	t.Run("locations for miners which are inactive", func(t *testing.T) {
		locations, err := eventDb.GetMinerGeolocations(MinerQuery{Active: null.BoolFrom(false)}, 0, 10)
		assert.NoError(t, err, "There should be no error")
		assert.Equal(t, 6, len(locations), "locations of only active miners should be returned")
		for _, location := range locations {
			id, err := strconv.ParseInt(location.MinerID, 10, 0)
			assert.NoError(t, err, "miner id should be parsed to integer")
			assert.Equal(t, location.Longitude, float64(100+id), "longitude should match")
			assert.Equal(t, location.Latitude, float64(100-id), "longitude should match")
		}
	})
}

func createMiners(t *testing.T, eventDb *EventDb, count int) {
	for i := 0; i < count; i++ {
		m := Miner{MinerID: fmt.Sprintf("bfa64c67f49bceec8be618b1b6f558bdbaf9c100fd95d55601fa2190a4e548d%v", i), N2NHost: "198.18.0.73", Host: "198.18.0.73", Port: 7073, PublicKey: "aa182e7f1aa1cfcb6cad1e2cbf707db43dbc0afe3437d7d6c657e79cca732122f02a8106891a78b3ebaa2a37ebd148b7ef48f5c0b1b3311094b7f15a1bd7de12", ShortName: "localhost.m2", BuildTag: "d4b6b52f17b87d7c090d5cac29c6bfbf1051c820", Delete: false, DelegateWallet: "bfa64c67f49bceec8be618b1b6f558bdbaf9c100fd95d55601fa2190a4e548d8", ServiceCharge: 0.1, NumberOfDelegates: 10, MinStake: 0, MaxStake: 1000000000000, LastHealthCheck: 1644881505, Rewards: 9725520000000, Active: (i%2 == 0)}
		err := eventDb.addOrOverwriteMiner(m)
		assert.NoError(t, err, "inserting miners failed")
	}
}

func createMinersWithLocation(t *testing.T, eventDb *EventDb, count int) {
	for i := 0; i < count; i++ {
		s := Miner{Active: i%2 == 0, MinerID: fmt.Sprintf("%d", i), Longitude: float64(100 + i), Latitude: float64(100 - i)}
		err := eventDb.addOrOverwriteMiner(s)
		assert.NoError(t, err, "There should be no error")
	}
}

func compareMiners(t *testing.T, miners []Miner, offset, limit int) {
	for i := offset; i < offset+limit; i++ {
		want := Miner{MinerID: fmt.Sprintf("bfa64c67f49bceec8be618b1b6f558bdbaf9c100fd95d55601fa2190a4e548d%v", i), N2NHost: "198.18.0.73", Host: "198.18.0.73", Port: 7073, PublicKey: "aa182e7f1aa1cfcb6cad1e2cbf707db43dbc0afe3437d7d6c657e79cca732122f02a8106891a78b3ebaa2a37ebd148b7ef48f5c0b1b3311094b7f15a1bd7de12", ShortName: "localhost.m2", BuildTag: "d4b6b52f17b87d7c090d5cac29c6bfbf1051c820", Delete: false, DelegateWallet: "bfa64c67f49bceec8be618b1b6f558bdbaf9c100fd95d55601fa2190a4e548d8", ServiceCharge: 0.1, NumberOfDelegates: 10, MinStake: 0, MaxStake: 1000000000000, LastHealthCheck: 1644881505, Rewards: 9725520000000, Active: (i%2 == 0)}
		want.CreatedAt = miners[i].CreatedAt
		want.ID = miners[i].ID
		want.UpdatedAt = miners[i].UpdatedAt
		assert.Equal(t, want, miners[i], "Miners did not match")
	}
}

func BenchmarkReturnValueMiner(t *testing.B) {
	for i := 0; i < t.N; i++ {
		mi := ReturnValue()
		assert.Equal(t, "bfa64c67f49bceec8be618b1b6f558bdbaf9c100fd95d55601fa2190a4e548d", mi.MinerID)
		t.Log("")
	}
}

func BenchmarkReturnPointerValueMiner(t *testing.B) {
	for i := 0; i < t.N; i++ {
		mi := ReturnPointer()
		assert.Equal(t, "bfa64c67f49bceec8be618b1b6f558bdbaf9c100fd95d55601fa2190a4e548d", mi.MinerID)
		t.Log("")
	}
}

func (edb *EventDb) GetMinerPointer(id string) (*Miner, error) {
	miner := &Miner{}
	return miner, edb.Store.Get().
		Model(&Miner{}).
		Where(&Miner{MinerID: id}).
		First(miner).Error
}

func ReturnValue() Miner {
	return Miner{MinerID: "bfa64c67f49bceec8be618b1b6f558bdbaf9c100fd95d55601fa2190a4e548d", N2NHost: "198.18.0.73", Host: "198.18.0.73", Port: 7073, PublicKey: "aa182e7f1aa1cfcb6cad1e2cbf707db43dbc0afe3437d7d6c657e79cca732122f02a8106891a78b3ebaa2a37ebd148b7ef48f5c0b1b3311094b7f15a1bd7de12", ShortName: "localhost.m2", BuildTag: "d4b6b52f17b87d7c090d5cac29c6bfbf1051c820", Delete: false, DelegateWallet: "bfa64c67f49bceec8be618b1b6f558bdbaf9c100fd95d55601fa2190a4e548d8", ServiceCharge: 0.1, NumberOfDelegates: 10, MinStake: 0, MaxStake: 1000000000000, LastHealthCheck: 1644881505, Rewards: 9725520000000, Active: true}
}

func ReturnPointer() *Miner {
	return &Miner{MinerID: "bfa64c67f49bceec8be618b1b6f558bdbaf9c100fd95d55601fa2190a4e548d", N2NHost: "198.18.0.73", Host: "198.18.0.73", Port: 7073, PublicKey: "aa182e7f1aa1cfcb6cad1e2cbf707db43dbc0afe3437d7d6c657e79cca732122f02a8106891a78b3ebaa2a37ebd148b7ef48f5c0b1b3311094b7f15a1bd7de12", ShortName: "localhost.m2", BuildTag: "d4b6b52f17b87d7c090d5cac29c6bfbf1051c820", Delete: false, DelegateWallet: "bfa64c67f49bceec8be618b1b6f558bdbaf9c100fd95d55601fa2190a4e548d8", ServiceCharge: 0.1, NumberOfDelegates: 10, MinStake: 0, MaxStake: 1000000000000, LastHealthCheck: 1644881505, Rewards: 9725520000000, Active: true}
}<|MERGE_RESOLUTION|>--- conflicted
+++ resolved
@@ -18,214 +18,7 @@
 	logging.Logger = zap.NewNop()
 }
 
-<<<<<<< HEAD
-// func TestMiners(t *testing.T) {
-// 	t.Skip("only for local debugging, requires local postgresql")
-
-// 	type Stat struct {
-// 		// for miner (totals)
-// 		GeneratorRewards state.Balance `json:"generator_rewards,omitempty"`
-// 		GeneratorFees    state.Balance `json:"generator_fees,omitempty"`
-// 		// for sharder (totals)
-// 		SharderRewards state.Balance `json:"sharder_rewards,omitempty"`
-// 		SharderFees    state.Balance `json:"sharder_fees,omitempty"`
-// 	}
-
-// 	type NodeType int
-
-// 	type SimpleNode struct {
-// 		ID          string `json:"id" validate:"hexadecimal,len=64"`
-// 		N2NHost     string `json:"n2n_host"`
-// 		Host        string `json:"host"`
-// 		Port        int    `json:"port"`
-// 		Path        string `json:"path"`
-// 		PublicKey   string `json:"public_key"`
-// 		ShortName   string `json:"short_name"`
-// 		BuildTag    string `json:"build_tag"`
-// 		TotalStaked int64  `json:"total_stake"`
-// 		Delete      bool   `json:"delete"`
-
-// 		// settings and statistic
-
-// 		// DelegateWallet grabs node rewards (excluding stake rewards) and
-// 		// controls the node setting. If the DelegateWallet hasn't been provided,
-// 		// then node ID used (for genesis nodes, for example).
-// 		DelegateWallet string `json:"delegate_wallet" validate:"omitempty,hexadecimal,len=64"` // ID
-// 		// ServiceChange is % that miner node grabs where it's generator.
-// 		ServiceCharge float64 `json:"service_charge"` // %
-// 		// NumberOfDelegates is max allowed number of delegate pools.
-// 		NumberOfDelegates int `json:"number_of_delegates"`
-// 		// MinStake allowed by node.
-// 		MinStake state.Balance `json:"min_stake"`
-// 		// MaxStake allowed by node.
-// 		MaxStake state.Balance `json:"max_stake"`
-
-// 		// Stat contains node statistic.
-// 		Stat Stat `json:"stat"`
-
-// 		// NodeType used for delegate pools statistic.
-// 		NodeType NodeType `json:"node_type,omitempty"`
-
-// 		// LastHealthCheck used to check for active node
-// 		LastHealthCheck common.Timestamp `json:"last_health_check"`
-// 	}
-
-// 	type MinerNode struct {
-// 		*SimpleNode
-// 	}
-
-// 	convertMn := func(mn MinerNode) Miner {
-// 		return Miner{
-// 			MinerID:           mn.ID,
-// 			N2NHost:           mn.N2NHost,
-// 			Host:              mn.Host,
-// 			Port:              mn.Port,
-// 			Path:              mn.Path,
-// 			PublicKey:         mn.PublicKey,
-// 			ShortName:         mn.ShortName,
-// 			BuildTag:          mn.BuildTag,
-// 			TotalStaked:       state.Balance(mn.TotalStaked),
-// 			Delete:            mn.Delete,
-// 			DelegateWallet:    mn.DelegateWallet,
-// 			ServiceCharge:     mn.ServiceCharge,
-// 			NumberOfDelegates: mn.NumberOfDelegates,
-// 			MinStake:          mn.MinStake,
-// 			MaxStake:          mn.MaxStake,
-// 			LastHealthCheck:   mn.LastHealthCheck,
-// 			Rewards:           mn.Stat.GeneratorRewards,
-// 			Fees:              mn.Stat.GeneratorFees,
-// 			Longitude:         0,
-// 			Latitude:          0,
-// 		}
-// 	}
-
-// 	access := dbs.DbAccess{
-// 		Enabled:         true,
-// 		Name:            os.Getenv("POSTGRES_DB"),
-// 		User:            os.Getenv("POSTGRES_USER"),
-// 		Password:        os.Getenv("POSTGRES_PASSWORD"),
-// 		Host:            os.Getenv("POSTGRES_HOST"),
-// 		Port:            os.Getenv("POSTGRES_PORT"),
-// 		MaxIdleConns:    100,
-// 		MaxOpenConns:    200,
-// 		ConnMaxLifetime: 20 * time.Second,
-// 	}
-
-// 	eventDb, err := NewEventDb(access)
-// 	require.NoError(t, err)
-// 	defer eventDb.Close()
-// 	err = eventDb.drop()
-// 	require.NoError(t, err)
-// 	err = eventDb.AutoMigrate()
-// 	require.NoError(t, err)
-
-// 	// Miner - Add Event
-// 	mn := MinerNode{
-// 		&SimpleNode{
-// 			ID:                "miner one",
-// 			N2NHost:           "n2n one host",
-// 			Host:              "miner one host",
-// 			Port:              1999,
-// 			Path:              "path miner one",
-// 			PublicKey:         "pub key",
-// 			ShortName:         "mo",
-// 			BuildTag:          "build tag",
-// 			TotalStaked:       51,
-// 			Delete:            false,
-// 			DelegateWallet:    "delegate wallet",
-// 			ServiceCharge:     10.6,
-// 			NumberOfDelegates: 6,
-// 			MinStake:          15,
-// 			MaxStake:          100,
-// 			Stat: Stat{
-// 				GeneratorRewards: 5,
-// 				GeneratorFees:    3,
-// 				SharderRewards:   10,
-// 				SharderFees:      5,
-// 			},
-// 			NodeType:        NodeType(1),
-// 			LastHealthCheck: common.Timestamp(51),
-// 		},
-// 	}
-
-// 	mnMiner := convertMn(mn)
-// 	data, err := json.Marshal(&mnMiner)
-// 	require.NoError(t, err)
-
-// 	eventAddMn := Event{
-// 		BlockNumber: 2,
-// 		TxHash:      "tx hash",
-// 		Type:        int(TypeStats),
-// 		Tag:         int(TagAddMiner),
-// 		Data:        string(data),
-// 	}
-// 	events := []Event{eventAddMn}
-// 	eventDb.AddEvents(context.TODO(), events)
-// 	time.Sleep(100 * time.Millisecond)
-// 	miner, err := eventDb.GetMiner(mn.ID)
-// 	require.NoError(t, err)
-// 	require.EqualValues(t, miner.Path, mn.Path)
-
-// 	// Miner - Overwrite event
-// 	mn.SimpleNode.Path = "path miner one - overwrite"
-
-// 	mnMiner2 := convertMn(mn)
-// 	data, err = json.Marshal(&mnMiner2)
-// 	require.NoError(t, err)
-
-// 	eventAddOrOverwriteMn := Event{
-// 		BlockNumber: 2,
-// 		TxHash:      "tx hash2",
-// 		Type:        int(TypeStats),
-// 		Tag:         int(TagAddOrOverwriteMiner),
-// 		Data:        string(data),
-// 	}
-// 	eventDb.AddEvents(context.TODO(), []Event{eventAddOrOverwriteMn})
-
-// 	miner, err = eventDb.GetMiner(mn.ID)
-// 	require.NoError(t, err)
-// 	require.EqualValues(t, miner.Path, mn.Path)
-
-// 	// Miner - Update event
-// 	update := dbs.DbUpdates{
-// 		Id: mn.ID,
-// 		Updates: map[string]interface{}{
-// 			"path":       "new path",
-// 			"short_name": "new short name",
-// 		},
-// 	}
-// 	data, err = json.Marshal(&update)
-// 	require.NoError(t, err)
-
-// 	eventUpdateMn := Event{
-// 		BlockNumber: 2,
-// 		TxHash:      "tx hash3",
-// 		Type:        int(TypeStats),
-// 		Tag:         int(TagUpdateMiner),
-// 		Data:        string(data),
-// 	}
-// 	eventDb.AddEvents(context.TODO(), []Event{eventUpdateMn})
-
-// 	miner, err = eventDb.GetMiner(mn.ID)
-// 	require.NoError(t, err)
-// 	require.EqualValues(t, miner.Path, update.Updates["path"])
-// 	require.EqualValues(t, miner.ShortName, update.Updates["short_name"])
-
-// 	// Miner - Delete Event
-// 	deleteEvent := Event{
-// 		BlockNumber: 3,
-// 		TxHash:      "tx hash4",
-// 		Type:        int(TypeStats),
-// 		Tag:         int(TagDeleteMiner),
-// 		Data:        mn.ID,
-// 	}
-// 	eventDb.AddEvents(context.TODO(), []Event{deleteEvent})
-
-// 	miner, err = eventDb.GetMiner(mn.ID)
-// 	assert.Error(t, err)
-
-// }
-=======
+
 func TestMiners(t *testing.T) {
 	t.Skip("only for local debugging, requires local postgresql")
 
@@ -432,7 +225,6 @@
 	assert.Error(t, err)
 
 }
->>>>>>> 2573fbdf
 
 func TestGetMiners(t *testing.T) {
 	access := dbs.DbAccess{

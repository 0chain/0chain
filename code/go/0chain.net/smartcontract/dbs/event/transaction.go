--- conflicted
+++ resolved
@@ -11,10 +11,9 @@
 // swagger:model Transaction
 type Transaction struct {
 	gorm.Model
-<<<<<<< HEAD
 	Hash              string `gorm:"uniqueIndex:idx_thash"`
 	BlockHash         string `gorm:"index:idx_tblock_hash"`
-	BlockRound        int64  `gorm:"index:idx_tblock_round"`
+	Round        int64  `gorm:"index:idx_tblock_round"`
 	Version           string
 	ClientId          string `gorm:"index:idx_tclient_id"`
 	ToClientId        string `gorm:"index:idx_tto_client_id"`
@@ -28,23 +27,6 @@
 	TransactionOutput string
 	OutputHash        string
 	Status            int
-=======
-	Hash              string        `json:"hash" gorm:"uniqueIndex:idx_thash"`
-	BlockHash         string        `json:"block_hash" gorm:"index:idx_tblock_hash"`
-	Round             int64         `json:"round"`
-	Version           string        `json:"version"`
-	ClientId          string        `json:"client_id" gorm:"index:idx_tclient_id"`
-	ToClientId        string        `json:"to_client_id" gorm:"index:idx_tto_client_id"`
-	TransactionData   string        `json:"transaction_data"`
-	Value             currency.Coin `json:"value"`
-	Signature         string        `json:"signature"`
-	CreationDate      int64         `json:"creation_date"  gorm:"index:idx_tcreation_date"`
-	Fee               currency.Coin `json:"fee"`
-	TransactionType   int           `json:"transaction_type"`
-	TransactionOutput string        `json:"transaction_output"`
-	OutputHash        string        `json:"output_hash"`
-	Status            int           `json:"status"`
->>>>>>> bbcd5dc1
 
 	//ref
 	ReadMarkers []ReadMarker  `gorm:"foreignKey:TransactionID;references:Hash"`

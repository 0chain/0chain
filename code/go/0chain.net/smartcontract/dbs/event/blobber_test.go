package event

import (
	"encoding/json"
	"fmt"
	"os"
	"testing"
	"time"

	"golang.org/x/net/context"

	"go.uber.org/zap"

	"0chain.net/core/logging"

	"0chain.net/chaincore/state"
	"0chain.net/core/common"

	"github.com/stretchr/testify/require"

	"0chain.net/smartcontract/dbs"
)

func init() {
	logging.Logger = zap.NewNop()
}

func TestBlobbers(t *testing.T) {
	t.Skip("only for local debugging, requires local postgresql")

	type StorageNodeGeolocation struct {
		Latitude  float64 `json:"latitude"`
		Longitude float64 `json:"longitude"`
	}
	type Terms struct {
		ReadPrice               state.Balance `json:"read_price"`
		WritePrice              state.Balance `json:"write_price"`
		MinLockDemand           float64       `json:"min_lock_demand"`
		MaxOfferDuration        time.Duration `json:"max_offer_duration"`
		ChallengeCompletionTime time.Duration `json:"challenge_completion_time"`
	}
	type stakePoolSettings struct {
		DelegateWallet string        `json:"delegate_wallet"`
		MinStake       state.Balance `json:"min_stake"`
		MaxStake       state.Balance `json:"max_stake"`
		NumDelegates   int           `json:"num_delegates"`
		ServiceCharge  float64       `json:"service_charge"`
	}
	type StorageNode struct {
		ID              string                 `json:"id"`
		BaseURL         string                 `json:"url"`
		Geolocation     StorageNodeGeolocation `json:"geolocation"`
		Terms           Terms                  `json:"terms"`    // terms
		Capacity        int64                  `json:"capacity"` // total blobber capacity
		Used            int64                  `json:"used"`     // allocated capacity
		LastHealthCheck common.Timestamp       `json:"last_health_check"`
		PublicKey       string                 `json:"-"`
		SavedData       int64                  `json:"saved_data"`
		// StakePoolSettings used initially to create and setup stake pool.
		StakePoolSettings stakePoolSettings `json:"stake_pool_settings"`
	}
	convertSn := func(sn StorageNode) Blobber {
		return Blobber{
			BlobberID:               sn.ID,
			BaseURL:                 sn.BaseURL,
			Latitude:                sn.Geolocation.Latitude,
			Longitude:               sn.Geolocation.Longitude,
			ReadPrice:               int64(sn.Terms.ReadPrice),
			WritePrice:              int64(sn.Terms.WritePrice),
			MinLockDemand:           sn.Terms.MinLockDemand,
<<<<<<< HEAD
			MaxOfferDuration:        sn.Terms.MaxOfferDuration,
			ChallengeCompletionTime: sn.Terms.ChallengeCompletionTime,
=======
			MaxOfferDuration:        sn.Terms.MaxOfferDuration.Nanoseconds(),
			ChallengeCompletionTime: sn.Terms.ChallengeCompletionTime.Nanoseconds(),
>>>>>>> 881ad07d
			Capacity:                sn.Capacity,
			Used:                    sn.Used,
			LastHealthCheck:         int64(sn.LastHealthCheck),
			DelegateWallet:          sn.StakePoolSettings.DelegateWallet,
			MinStake:                int64(sn.StakePoolSettings.MaxStake),
			MaxStake:                int64(sn.StakePoolSettings.MaxStake),
			NumDelegates:            sn.StakePoolSettings.NumDelegates,
			ServiceCharge:           sn.StakePoolSettings.ServiceCharge,
			SavedData:               sn.SavedData,
		}

	}

	access := dbs.DbAccess{
		Enabled:         true,
		Name:            "events_db",
		User:            "zchain_user",
		Password:        "zchian",
		Host:            "localhost",
		Port:            "5432",
		MaxIdleConns:    100,
		MaxOpenConns:    200,
		ConnMaxLifetime: 20 * time.Second,
	}
	eventDb, err := NewEventDb(access)
	require.NoError(t, err)
	defer eventDb.Close()
	err = eventDb.Drop()
	require.NoError(t, err)
	err = eventDb.AutoMigrate()
	require.NoError(t, err)

	sn := StorageNode{
		ID:      "blobber one",
		BaseURL: "base url",
		Geolocation: StorageNodeGeolocation{
			Longitude: 17,
			Latitude:  23,
		},
		Terms: Terms{
			ReadPrice:               state.Balance(29),
			WritePrice:              state.Balance(31),
			MinLockDemand:           37.0,
			MaxOfferDuration:        39 * time.Minute,
			ChallengeCompletionTime: 41 * time.Minute,
		},
		Capacity:        43,
		Used:            47,
		LastHealthCheck: common.Timestamp(51),
		PublicKey:       "public key",
		StakePoolSettings: stakePoolSettings{
			DelegateWallet: "delegate wallet",
			MinStake:       state.Balance(53),
			MaxStake:       state.Balance(57),
			NumDelegates:   59,
			ServiceCharge:  61.0,
		},
		SavedData: 10,
	}
	SnBlobber := convertSn(sn)
	data, err := json.Marshal(&SnBlobber)
	require.NoError(t, err)

	eventAddSn := Event{
		BlockNumber: 2,
		TxHash:      "tx hash",
		Type:        int(TypeStats),
		Tag:         int(TagAddOrOverwriteBlobber),
		Data:        string(data),
	}
	events := []Event{eventAddSn}
	eventDb.AddEvents(context.TODO(), events)

	blobber, err := eventDb.GetBlobber(sn.ID)
	require.NoError(t, err)
	require.EqualValues(t, blobber.BaseURL, sn.BaseURL)

	update := dbs.DbUpdates{
		Id: sn.ID,
		Updates: map[string]interface{}{
			"base_url":   "new base url",
			"latitude":   67.0,
			"longitude":  83.0,
			"read_price": 87,
			"capacity":   89,
		},
	}
	data, err = json.Marshal(&update)
	require.NoError(t, err)

	eventUpdateSn := Event{
		BlockNumber: 2,
		TxHash:      "tx hash2",
		Type:        int(TypeStats),
		Tag:         int(TagUpdateBlobber),
		Data:        string(data),
	}
	eventDb.AddEvents(context.TODO(), []Event{eventUpdateSn})

	blobber, err = eventDb.GetBlobber(sn.ID)
	require.NoError(t, err)
	require.EqualValues(t, blobber.BaseURL, update.Updates["base_url"])

	sn2 := StorageNode{
		ID:      "blobber one",
		BaseURL: "another base url",
		Geolocation: StorageNodeGeolocation{
			Longitude: 91,
			Latitude:  93,
		},
		Terms: Terms{
			ReadPrice:               state.Balance(97),
			WritePrice:              state.Balance(101),
			MinLockDemand:           103.0,
			MaxOfferDuration:        107 * time.Minute,
			ChallengeCompletionTime: 113 * time.Minute,
		},
		Capacity:        119,
		Used:            127,
		LastHealthCheck: common.Timestamp(131),
		PublicKey:       "public key",
		StakePoolSettings: stakePoolSettings{
			DelegateWallet: "delegate wallet",
			MinStake:       state.Balance(137),
			MaxStake:       state.Balance(139),
			NumDelegates:   143,
			ServiceCharge:  149.0,
		},
		SavedData: 10,
	}
	SnBlobber2 := convertSn(sn2)
	data, err = json.Marshal(&SnBlobber2)
	require.NoError(t, err)
	eventOverwrite := Event{
		BlockNumber: 2,
		TxHash:      "tx hash3",
		Type:        int(TypeStats),
		Tag:         int(TagAddOrOverwriteBlobber),
		Data:        string(data),
	}
	eventDb.AddEvents(context.TODO(), []Event{eventOverwrite})
	overWrittenBlobber, err := eventDb.GetBlobber(sn.ID)
	require.NoError(t, err)
	require.EqualValues(t, sn2.BaseURL, overWrittenBlobber.BaseURL)

	deleteEvent := Event{
		BlockNumber: 3,
		TxHash:      "tx hash4",
		Type:        int(TypeStats),
		Tag:         int(TagDeleteBlobber),
		Data:        blobber.BlobberID,
	}
	eventDb.AddEvents(context.TODO(), []Event{deleteEvent})

	blobber, err = eventDb.GetBlobber(sn.ID)
	require.Error(t, err)
}

func TestBlobberExists(t *testing.T) {
	access := dbs.DbAccess{
		Enabled:         true,
		Name:            os.Getenv("POSTGRES_DB"),
		User:            os.Getenv("POSTGRES_USER"),
		Password:        os.Getenv("POSTGRES_PASSWORD"),
		Host:            os.Getenv("POSTGRES_HOST"),
		Port:            os.Getenv("POSTGRES_PORT"),
		MaxIdleConns:    100,
		MaxOpenConns:    200,
		ConnMaxLifetime: 20 * time.Second,
	}
	eventDb, err := NewEventDb(access)
	if err != nil {
		t.Skip("only for local debugging, requires local postgresql")
		return
	}
	defer eventDb.Close()

	err = eventDb.AutoMigrate()
	require.NoError(t, err)
	bl := Blobber{
		BlobberID: "something",
	}
	res := eventDb.Store.Get().Create(&bl)
	if res.Error != nil {
		t.Errorf("Error while inserting blobber %v", bl)
		return
	}
	gotExists, err := bl.exists(eventDb)

	if !gotExists || err != nil {
		t.Errorf("Exists function did not work want true got %v and err was %v", gotExists, err)
	}
	b2 := Blobber{
		BlobberID: "somethingNew",
	}
	gotExists, err = b2.exists(eventDb)
	if gotExists || err != nil {
		t.Errorf("Exists function did not work want false got %v and err was %v", gotExists, err)
	}
	err = eventDb.Drop()
	require.NoError(t, err)
}

func TestBlobberIds(t *testing.T) {
	access := dbs.DbAccess{
		Enabled:         true,
		Name:            os.Getenv("POSTGRES_DB"),
		User:            os.Getenv("POSTGRES_USER"),
		Password:        os.Getenv("POSTGRES_PASSWORD"),
		Host:            os.Getenv("POSTGRES_HOST"),
		Port:            os.Getenv("POSTGRES_PORT"),
		MaxIdleConns:    100,
		MaxOpenConns:    200,
		ConnMaxLifetime: 20 * time.Second,
	}
	eventDb, err := NewEventDb(access)
	if err != nil {
		t.Skip("only for local debugging, requires local postgresql")
		return
	}
	defer eventDb.Close()

	err = eventDb.AutoMigrate()
	require.NoError(t, err)
	defer eventDb.Drop()

	setUpBlobbers(t, eventDb)

	blobberIDs, err := eventDb.GetAllBlobberId()
	require.NoError(t, err)
	require.Equal(t, 10, len(blobberIDs), "All blobber id's were not found")

}

func TestBlobberLatLong(t *testing.T) {
	access := dbs.DbAccess{
		Enabled:         true,
		Name:            os.Getenv("POSTGRES_DB"),
		User:            os.Getenv("POSTGRES_USER"),
		Password:        os.Getenv("POSTGRES_PASSWORD"),
		Host:            os.Getenv("POSTGRES_HOST"),
		Port:            os.Getenv("POSTGRES_PORT"),
		MaxIdleConns:    100,
		MaxOpenConns:    200,
		ConnMaxLifetime: 20 * time.Second,
	}
	eventDb, err := NewEventDb(access)
	if err != nil {
		t.Skip("only for local debugging, requires local postgresql")
		return
	}
	defer eventDb.Close()

	err = eventDb.AutoMigrate()
	require.NoError(t, err)
	defer eventDb.Drop()

	setUpBlobbers(t, eventDb)

	blobbers, err := eventDb.GetAllBlobberLatLong()
	require.NoError(t, err, "There should be no error")
	require.Equal(t, 10, len(blobbers), "Not all lat long were returned")
}

func TestBlobberGetCount(t *testing.T) {
	access := dbs.DbAccess{
		Enabled:         true,
		Name:            os.Getenv("POSTGRES_DB"),
		User:            os.Getenv("POSTGRES_USER"),
		Password:        os.Getenv("POSTGRES_PASSWORD"),
		Host:            os.Getenv("POSTGRES_HOST"),
		Port:            os.Getenv("POSTGRES_PORT"),
		MaxIdleConns:    100,
		MaxOpenConns:    200,
		ConnMaxLifetime: 20 * time.Second,
	}
	eventDb, err := NewEventDb(access)
	if err != nil {
		t.Skip("only for local debugging, requires local postgresql")
		return
	}
	defer eventDb.Close()

	err = eventDb.AutoMigrate()
	require.NoError(t, err)
	defer eventDb.Drop()

	gotCount, err := eventDb.GetBlobberCount()
	require.NoError(t, err, "Error should not be present")
	require.Equal(t, int64(0), gotCount, "Blobber count not working")

	setUpBlobbers(t, eventDb)

	gotCount, err = eventDb.GetBlobberCount()
	require.NoError(t, err, "Error should not be present")
	require.Equal(t, int64(10), gotCount, "Blobber Count should be 10")
}

func setUpBlobbers(t *testing.T, eventDb *EventDb) {
	for i := 0; i < 10; i++ {
		res := eventDb.Store.Get().Create(&Blobber{
			BlobberID: fmt.Sprintf("somethingNew_%v", i),
		})
		if res.Error != nil {
			t.Errorf("Error while inserting blobber %v", i)
			t.FailNow()
			return
		}
	}
}<|MERGE_RESOLUTION|>--- conflicted
+++ resolved
@@ -68,13 +68,8 @@
 			ReadPrice:               int64(sn.Terms.ReadPrice),
 			WritePrice:              int64(sn.Terms.WritePrice),
 			MinLockDemand:           sn.Terms.MinLockDemand,
-<<<<<<< HEAD
-			MaxOfferDuration:        sn.Terms.MaxOfferDuration,
-			ChallengeCompletionTime: sn.Terms.ChallengeCompletionTime,
-=======
 			MaxOfferDuration:        sn.Terms.MaxOfferDuration.Nanoseconds(),
 			ChallengeCompletionTime: sn.Terms.ChallengeCompletionTime.Nanoseconds(),
->>>>>>> 881ad07d
 			Capacity:                sn.Capacity,
 			Used:                    sn.Used,
 			LastHealthCheck:         int64(sn.LastHealthCheck),

package event

import (
	"encoding/json"
	"fmt"
	"os"
	"testing"
	"time"

	"0chain.net/chaincore/config"
	"0chain.net/chaincore/currency"

	"golang.org/x/net/context"

	"go.uber.org/zap"

	"0chain.net/core/logging"

	"0chain.net/core/common"

	"github.com/stretchr/testify/require"

	"0chain.net/smartcontract/dbs"
)

func init() {
	logging.Logger = zap.NewNop()
}

func TestBlobbers(t *testing.T) {
	t.Skip("only for local debugging, requires local postgresql")

	type StorageNodeGeolocation struct {
		Latitude  float64 `json:"latitude"`
		Longitude float64 `json:"longitude"`
	}
	type Terms struct {
		ReadPrice        currency.Coin `json:"read_price"`
		WritePrice       currency.Coin `json:"write_price"`
		MinLockDemand    float64       `json:"min_lock_demand"`
		MaxOfferDuration time.Duration `json:"max_offer_duration"`
	}
	type stakePoolSettings struct {
		DelegateWallet string        `json:"delegate_wallet"`
		MinStake       currency.Coin `json:"min_stake"`
		MaxStake       currency.Coin `json:"max_stake"`
		NumDelegates   int           `json:"num_delegates"`
		ServiceCharge  float64       `json:"service_charge"`
	}
	type StorageNode struct {
		ID              string                 `json:"id"`
		BaseURL         string                 `json:"url"`
		Geolocation     StorageNodeGeolocation `json:"geolocation"`
		Terms           Terms                  `json:"terms"`     // terms
		Capacity        int64                  `json:"capacity"`  // total blobber capacity
		Allocated       int64                  `json:"allocated"` // allocated capacity
		LastHealthCheck common.Timestamp       `json:"last_health_check"`
		PublicKey       string                 `json:"-"`
		SavedData       int64                  `json:"saved_data"`
		// StakePoolSettings used initially to create and setup stake pool.
		StakePoolSettings stakePoolSettings `json:"stake_pool_settings"`
	}
	convertSn := func(sn StorageNode) Blobber {
		return Blobber{
<<<<<<< HEAD
			BlobberID:               sn.ID,
			BaseURL:                 sn.BaseURL,
			Latitude:                sn.Geolocation.Latitude,
			Longitude:               sn.Geolocation.Longitude,
			ReadPrice:               sn.Terms.ReadPrice,
			WritePrice:              sn.Terms.WritePrice,
			MinLockDemand:           sn.Terms.MinLockDemand,
			MaxOfferDuration:        sn.Terms.MaxOfferDuration.Nanoseconds(),
			ChallengeCompletionTime: sn.Terms.ChallengeCompletionTime.Nanoseconds(),
			Capacity:                sn.Capacity,
			Allocated:               sn.Allocated,
			LastHealthCheck:         int64(sn.LastHealthCheck),
			DelegateWallet:          sn.StakePoolSettings.DelegateWallet,
			MinStake:                sn.StakePoolSettings.MaxStake,
			MaxStake:                sn.StakePoolSettings.MaxStake,
			NumDelegates:            sn.StakePoolSettings.NumDelegates,
			ServiceCharge:           sn.StakePoolSettings.ServiceCharge,
			SavedData:               sn.SavedData,
=======
			BlobberID:        sn.ID,
			BaseURL:          sn.BaseURL,
			Latitude:         sn.Geolocation.Latitude,
			Longitude:        sn.Geolocation.Longitude,
			ReadPrice:        sn.Terms.ReadPrice,
			WritePrice:       sn.Terms.WritePrice,
			MinLockDemand:    sn.Terms.MinLockDemand,
			MaxOfferDuration: sn.Terms.MaxOfferDuration.Nanoseconds(),
			Capacity:         sn.Capacity,
			Used:             sn.Used,
			LastHealthCheck:  int64(sn.LastHealthCheck),
			DelegateWallet:   sn.StakePoolSettings.DelegateWallet,
			MinStake:         sn.StakePoolSettings.MaxStake,
			MaxStake:         sn.StakePoolSettings.MaxStake,
			NumDelegates:     sn.StakePoolSettings.NumDelegates,
			ServiceCharge:    sn.StakePoolSettings.ServiceCharge,
			SavedData:        sn.SavedData,
>>>>>>> 465eaf9f
		}

	}

	access := config.DbAccess{
		Enabled:         true,
		Name:            "events_db",
		User:            "zchain_user",
		Password:        "zchian",
		Host:            "localhost",
		Port:            "5432",
		MaxIdleConns:    100,
		MaxOpenConns:    200,
		ConnMaxLifetime: 20 * time.Second,
	}
	eventDb, err := NewEventDb(access)
	require.NoError(t, err)
	defer eventDb.Close()
	err = eventDb.Drop()
	require.NoError(t, err)
	err = eventDb.AutoMigrate()
	require.NoError(t, err)

	sn := StorageNode{
		ID:      "blobber one",
		BaseURL: "base url",
		Geolocation: StorageNodeGeolocation{
			Longitude: 17,
			Latitude:  23,
		},
		Terms: Terms{
			ReadPrice:        currency.Coin(29),
			WritePrice:       currency.Coin(31),
			MinLockDemand:    37.0,
			MaxOfferDuration: 39 * time.Minute,
		},
		Capacity:        43,
		Allocated:       47,
		LastHealthCheck: common.Timestamp(51),
		PublicKey:       "public key",
		StakePoolSettings: stakePoolSettings{
			DelegateWallet: "delegate wallet",
			MinStake:       currency.Coin(53),
			MaxStake:       currency.Coin(57),
			NumDelegates:   59,
			ServiceCharge:  61.0,
		},
		SavedData: 10,
	}
	SnBlobber := convertSn(sn)
	data, err := json.Marshal(&SnBlobber)
	require.NoError(t, err)

	eventAddSn := Event{
		BlockNumber: 2,
		TxHash:      "tx hash",
		Type:        int(TypeStats),
		Tag:         int(TagAddOrOverwriteBlobber),
		Data:        string(data),
	}
	events := []Event{eventAddSn}
	eventDb.AddEvents(context.TODO(), events)

	blobber, err := eventDb.GetBlobber(sn.ID)
	require.NoError(t, err)
	require.EqualValues(t, blobber.BaseURL, sn.BaseURL)

	update := dbs.DbUpdates{
		Id: sn.ID,
		Updates: map[string]interface{}{
			"base_url":   "new base url",
			"latitude":   67.0,
			"longitude":  83.0,
			"read_price": 87,
			"capacity":   89,
		},
	}
	data, err = json.Marshal(&update)
	require.NoError(t, err)

	eventUpdateSn := Event{
		BlockNumber: 2,
		TxHash:      "tx hash2",
		Type:        int(TypeStats),
		Tag:         int(TagUpdateBlobber),
		Data:        string(data),
	}
	eventDb.AddEvents(context.TODO(), []Event{eventUpdateSn})

	blobber, err = eventDb.GetBlobber(sn.ID)
	require.NoError(t, err)
	require.EqualValues(t, blobber.BaseURL, update.Updates["base_url"])

	sn2 := StorageNode{
		ID:      "blobber one",
		BaseURL: "another base url",
		Geolocation: StorageNodeGeolocation{
			Longitude: 91,
			Latitude:  93,
		},
		Terms: Terms{
			ReadPrice:        currency.Coin(97),
			WritePrice:       currency.Coin(101),
			MinLockDemand:    103.0,
			MaxOfferDuration: 107 * time.Minute,
		},
		Capacity:        119,
		Allocated:       127,
		LastHealthCheck: common.Timestamp(131),
		PublicKey:       "public key",
		StakePoolSettings: stakePoolSettings{
			DelegateWallet: "delegate wallet",
			MinStake:       currency.Coin(137),
			MaxStake:       currency.Coin(139),
			NumDelegates:   143,
			ServiceCharge:  149.0,
		},
		SavedData: 10,
	}
	SnBlobber2 := convertSn(sn2)
	data, err = json.Marshal(&SnBlobber2)
	require.NoError(t, err)
	eventOverwrite := Event{
		BlockNumber: 2,
		TxHash:      "tx hash3",
		Type:        int(TypeStats),
		Tag:         int(TagAddOrOverwriteBlobber),
		Data:        string(data),
	}
	eventDb.AddEvents(context.TODO(), []Event{eventOverwrite})
	overWrittenBlobber, err := eventDb.GetBlobber(sn.ID)
	require.NoError(t, err)
	require.EqualValues(t, sn2.BaseURL, overWrittenBlobber.BaseURL)

	deleteEvent := Event{
		BlockNumber: 3,
		TxHash:      "tx hash4",
		Type:        int(TypeStats),
		Tag:         int(TagDeleteBlobber),
		Data:        blobber.BlobberID,
	}
	eventDb.AddEvents(context.TODO(), []Event{deleteEvent})

	blobber, err = eventDb.GetBlobber(sn.ID)
	require.Error(t, err)
}

func TestBlobberExists(t *testing.T) {
	access := config.DbAccess{
		Enabled:         true,
		Name:            os.Getenv("POSTGRES_DB"),
		User:            os.Getenv("POSTGRES_USER"),
		Password:        os.Getenv("POSTGRES_PASSWORD"),
		Host:            os.Getenv("POSTGRES_HOST"),
		Port:            os.Getenv("POSTGRES_PORT"),
		MaxIdleConns:    100,
		MaxOpenConns:    200,
		ConnMaxLifetime: 20 * time.Second,
	}

	t.Skip("only for local debugging, requires local postgresql")
	eventDb, err := NewEventDb(access)
	if err != nil {
		return
	}
	defer eventDb.Close()

	err = eventDb.AutoMigrate()
	require.NoError(t, err)
	bl := Blobber{
		BlobberID: "something",
	}
	res := eventDb.Store.Get().Create(&bl)
	if res.Error != nil {
		t.Errorf("Error while inserting blobber %v", bl)
		return
	}
	gotExists, err := bl.exists(eventDb)

	if !gotExists || err != nil {
		t.Errorf("Exists function did not work want true got %v and err was %v", gotExists, err)
	}
	b2 := Blobber{
		BlobberID: "somethingNew",
	}
	gotExists, err = b2.exists(eventDb)
	if gotExists || err != nil {
		t.Errorf("Exists function did not work want false got %v and err was %v", gotExists, err)
	}
	err = eventDb.Drop()
	require.NoError(t, err)
}

func TestBlobberIds(t *testing.T) {
	access := config.DbAccess{
		Enabled:         true,
		Name:            os.Getenv("POSTGRES_DB"),
		User:            os.Getenv("POSTGRES_USER"),
		Password:        os.Getenv("POSTGRES_PASSWORD"),
		Host:            os.Getenv("POSTGRES_HOST"),
		Port:            os.Getenv("POSTGRES_PORT"),
		MaxIdleConns:    100,
		MaxOpenConns:    200,
		ConnMaxLifetime: 20 * time.Second,
	}
	t.Skip("only for local debugging, requires local postgresql")
	eventDb, err := NewEventDb(access)
	if err != nil {
		return
	}
	defer eventDb.Close()

	err = eventDb.AutoMigrate()
	require.NoError(t, err)
	defer eventDb.Drop()

	setUpBlobbers(t, eventDb)

	blobberIDs, err := eventDb.GetAllBlobberId()
	require.NoError(t, err)
	require.Equal(t, 10, len(blobberIDs), "All blobber id's were not found")

}

func TestBlobberLatLong(t *testing.T) {
	access := config.DbAccess{
		Enabled:         true,
		Name:            os.Getenv("POSTGRES_DB"),
		User:            os.Getenv("POSTGRES_USER"),
		Password:        os.Getenv("POSTGRES_PASSWORD"),
		Host:            os.Getenv("POSTGRES_HOST"),
		Port:            os.Getenv("POSTGRES_PORT"),
		MaxIdleConns:    100,
		MaxOpenConns:    200,
		ConnMaxLifetime: 20 * time.Second,
	}
	eventDb, err := NewEventDb(access)
	if err != nil {
		t.Skip("only for local debugging, requires local postgresql")
		return
	}
	defer eventDb.Close()

	err = eventDb.AutoMigrate()
	require.NoError(t, err)
	defer eventDb.Drop()

	setUpBlobbers(t, eventDb)
}

func TestBlobberGetCount(t *testing.T) {
	access := config.DbAccess{
		Enabled:         true,
		Name:            os.Getenv("POSTGRES_DB"),
		User:            os.Getenv("POSTGRES_USER"),
		Password:        os.Getenv("POSTGRES_PASSWORD"),
		Host:            os.Getenv("POSTGRES_HOST"),
		Port:            os.Getenv("POSTGRES_PORT"),
		MaxIdleConns:    100,
		MaxOpenConns:    200,
		ConnMaxLifetime: 20 * time.Second,
	}

	t.Skip("only for local debugging, requires local postgresql")
	eventDb, err := NewEventDb(access)
	if err != nil {
		return
	}
	defer eventDb.Close()

	err = eventDb.AutoMigrate()
	require.NoError(t, err)
	defer eventDb.Drop()

	gotCount, err := eventDb.GetBlobberCount()
	require.NoError(t, err, "Error should not be present")
	require.Equal(t, int64(0), gotCount, "Blobber count not working")

	setUpBlobbers(t, eventDb)

	gotCount, err = eventDb.GetBlobberCount()
	require.NoError(t, err, "Error should not be present")
	require.Equal(t, int64(10), gotCount, "Blobber Count should be 10")
}

func setUpBlobbers(t *testing.T, eventDb *EventDb) {
	for i := 0; i < 10; i++ {
		res := eventDb.Store.Get().Create(&Blobber{
			BlobberID: fmt.Sprintf("somethingNew_%v", i),
		})
		if res.Error != nil {
			t.Errorf("Error while inserting blobber %v", i)
			t.FailNow()
			return
		}
	}
}<|MERGE_RESOLUTION|>--- conflicted
+++ resolved
@@ -62,26 +62,6 @@
 	}
 	convertSn := func(sn StorageNode) Blobber {
 		return Blobber{
-<<<<<<< HEAD
-			BlobberID:               sn.ID,
-			BaseURL:                 sn.BaseURL,
-			Latitude:                sn.Geolocation.Latitude,
-			Longitude:               sn.Geolocation.Longitude,
-			ReadPrice:               sn.Terms.ReadPrice,
-			WritePrice:              sn.Terms.WritePrice,
-			MinLockDemand:           sn.Terms.MinLockDemand,
-			MaxOfferDuration:        sn.Terms.MaxOfferDuration.Nanoseconds(),
-			ChallengeCompletionTime: sn.Terms.ChallengeCompletionTime.Nanoseconds(),
-			Capacity:                sn.Capacity,
-			Allocated:               sn.Allocated,
-			LastHealthCheck:         int64(sn.LastHealthCheck),
-			DelegateWallet:          sn.StakePoolSettings.DelegateWallet,
-			MinStake:                sn.StakePoolSettings.MaxStake,
-			MaxStake:                sn.StakePoolSettings.MaxStake,
-			NumDelegates:            sn.StakePoolSettings.NumDelegates,
-			ServiceCharge:           sn.StakePoolSettings.ServiceCharge,
-			SavedData:               sn.SavedData,
-=======
 			BlobberID:        sn.ID,
 			BaseURL:          sn.BaseURL,
 			Latitude:         sn.Geolocation.Latitude,
@@ -99,7 +79,6 @@
 			NumDelegates:     sn.StakePoolSettings.NumDelegates,
 			ServiceCharge:    sn.StakePoolSettings.ServiceCharge,
 			SavedData:        sn.SavedData,
->>>>>>> 465eaf9f
 		}
 
 	}

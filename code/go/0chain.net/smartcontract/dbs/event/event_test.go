package event

import (
	"testing"
	"time"

	"github.com/stretchr/testify/require"
	"go.uber.org/zap"

	"0chain.net/core/logging"
	"0chain.net/smartcontract/dbs"
)

func init() {
	logging.Logger = zap.NewNop()
}

func TestSetupDatabase(t *testing.T) {
	t.Skip("only for local debugging, requires local postgresql")
	access := dbs.DbAccess{
		Enabled:         true,
		Name:            "events_db",
		User:            "zchain_user",
		Password:        "zchian",
		Host:            "localhost",
		Port:            "5432",
		MaxIdleConns:    100,
		MaxOpenConns:    200,
		ConnMaxLifetime: 20 * time.Second,
	}
	eventDb, err := NewEventDb(access)
	require.NoError(t, err)
	defer eventDb.Close()

	err = eventDb.drop()
	require.NoError(t, err)

	err = eventDb.AutoMigrate()
	require.NoError(t, err)
}

func (edb *EventDb) drop() error {
	err := edb.Store.Get().Migrator().DropTable(&Event{})
	if err != nil {
		return err
	}

	err = edb.Store.Get().Migrator().DropTable(&Blobber{})
	if err != nil {
		return err
	}

	err = edb.Store.Get().Migrator().DropTable(&Transaction{})
	if err != nil {
		return err
	}

	err = edb.Store.Get().Migrator().DropTable(&WriteMarker{})
	if err != nil {
		return err
	}

	err = edb.Store.Get().Migrator().DropTable(&Validator{})
	if err != nil {
		return err
	}

<<<<<<< HEAD
	err = edb.Store.Get().Migrator().DropTable(&Block{})
=======
	err = edb.Store.Get().Migrator().DropTable(&ReadMarker{})
>>>>>>> 872d4f32
	if err != nil {
		return err
	}

	return nil
}<|MERGE_RESOLUTION|>--- conflicted
+++ resolved
@@ -65,11 +65,10 @@
 		return err
 	}
 
-<<<<<<< HEAD
+
 	err = edb.Store.Get().Migrator().DropTable(&Block{})
-=======
+
 	err = edb.Store.Get().Migrator().DropTable(&ReadMarker{})
->>>>>>> 872d4f32
 	if err != nil {
 		return err
 	}

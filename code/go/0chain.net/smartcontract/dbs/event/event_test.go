--- conflicted
+++ resolved
@@ -56,25 +56,19 @@
 	}
 
 	err = edb.Store.Get().Migrator().DropTable(&WriteMarker{})
-<<<<<<< HEAD
-=======
 	if err != nil {
 		return err
 	}
 
 	err = edb.Store.Get().Migrator().DropTable(&Validator{})
->>>>>>> bb8672f4
 	if err != nil {
 		return err
 	}
 
-<<<<<<< HEAD
 	err = edb.Store.Get().Migrator().DropTable(&Block{})
 	if err != nil {
 		return err
 	}
 
-=======
->>>>>>> bb8672f4
 	return nil
 }
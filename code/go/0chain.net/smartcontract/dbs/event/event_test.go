package event

import (
	"testing"
	"time"

	"0chain.net/core/logging"
	"0chain.net/smartcontract/dbs"
	"github.com/stretchr/testify/require"
	"go.uber.org/zap"
)

func init() {
	logging.Logger = zap.NewNop()
}

func TestSetupDatabase(t *testing.T) {
	t.Skip("only for local debugging, requires local postgresql")
	access := dbs.DbAccess{
		Enabled:         true,
		Name:            "events_db",
		User:            "zchain_user",
		Password:        "zchian",
		Host:            "localhost",
		Port:            "5432",
		MaxIdleConns:    100,
		MaxOpenConns:    200,
		ConnMaxLifetime: 20 * time.Second,
	}
	eventDb, err := NewEventDb(access)
	require.NoError(t, err)
	defer eventDb.Close()

	err = eventDb.drop()
	require.NoError(t, err)

	err = eventDb.AutoMigrate()
	require.NoError(t, err)
}

func (edb *EventDb) drop() error {
	err := edb.Store.Get().Migrator().DropTable(&Event{})
	if err != nil {
		return err
	}

	err = edb.Store.Get().Migrator().DropTable(&Blobber{})
	if err != nil {
		return err
	}

	err = edb.Store.Get().Migrator().DropTable(&Transaction{})
	if err != nil {
		return err
	}
<<<<<<< HEAD

	err = edb.Store.Get().Migrator().DropTable(&Error{})
	if err != nil {
		return err
	}
=======
  
  err = edb.Store.Get().Migrator().DropTable(&WriteMarker{})
	if err != nil {
		return err
	}
  
>>>>>>> b1ea69f4
	return nil
}<|MERGE_RESOLUTION|>--- conflicted
+++ resolved
@@ -53,19 +53,16 @@
 	if err != nil {
 		return err
 	}
-<<<<<<< HEAD
 
 	err = edb.Store.Get().Migrator().DropTable(&Error{})
 	if err != nil {
 		return err
 	}
-=======
   
   err = edb.Store.Get().Migrator().DropTable(&WriteMarker{})
 	if err != nil {
 		return err
 	}
   
->>>>>>> b1ea69f4
 	return nil
 }
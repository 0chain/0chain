--- conflicted
+++ resolved
@@ -55,16 +55,12 @@
 		return err
 	}
 
-<<<<<<< HEAD
 	err = edb.Store.Get().Migrator().DropTable(&Error{})
 	if err != nil {
 		return err
 	}
   
   err = edb.Store.Get().Migrator().DropTable(&WriteMarker{})
-=======
-	err = edb.Store.Get().Migrator().DropTable(&WriteMarker{})
->>>>>>> a6cd757f
 	if err != nil {
 		return err
 	}

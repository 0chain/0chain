--- conflicted
+++ resolved
@@ -112,12 +112,6 @@
 	}
 	goose.Init()
 	goose.Migrate(s)
-<<<<<<< HEAD
-	//if err := goose.Migrate(s); err != nil {
-	//	log.Fatalf("Could not auto migrate database: %s", err)
-	//}
-=======
->>>>>>> 705f0b19
 
 	//Run tests
 	code := m.Run()

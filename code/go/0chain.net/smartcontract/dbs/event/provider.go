--- conflicted
+++ resolved
@@ -68,7 +68,6 @@
 	return
 }
 
-<<<<<<< HEAD
 func (edb *EventDb) updateProviderTotalStakes(providers []Provider, tablename string) error {
 	var ids []string
 	var stakes []int64
@@ -99,7 +98,8 @@
 
 	return CreateBuilder(tablename, "id", ids).
 		AddUpdate("unstake_total", unstakes).Exec(edb).Error
-=======
+}
+
 func (edb *EventDb) updateProvidersHealthCheck(updates []dbs.DbHealthCheck, tableName ProviderTable) error {
 	logging.Logger.Info("Running update provider health check with data: ", zap.Any("updates", updates), zap.String("tableName", string(tableName)))
 	updateExpr := map[string]interface{}{
@@ -111,5 +111,4 @@
 		Columns:   []clause.Column{{Name: "id"}},
 		DoUpdates: clause.Assignments(updateExpr), // column needed to be updated
 	}).Table(string(tableName)).Create(&updates).Error
->>>>>>> da9b4ab5
 }
--- conflicted
+++ resolved
@@ -10,20 +10,6 @@
 )
 
 type Provider struct {
-<<<<<<< HEAD
-	ID               string `gorm:"primaryKey"`
-	CreatedAt        time.Time
-	UpdatedAt        time.Time
-	DelegateWallet   string          `json:"delegate_wallet"`
-	MinStake         currency.Coin   `json:"min_stake"`
-	MaxStake         currency.Coin   `json:"max_stake"`
-	NumDelegates     int             `json:"num_delegates"`
-	ServiceCharge    float64         `json:"service_charge"`
-	UnstakeTotal     currency.Coin   `json:"unstake_total"`
-	TotalStake       currency.Coin   `json:"total_stake"`
-	Rewards          ProviderRewards `json:"rewards" gorm:"foreignKey:ProviderID"`
-	RoundLastUpdated int64
-=======
 	ID             string `gorm:"primaryKey"`
 	CreatedAt      time.Time
 	UpdatedAt      time.Time
@@ -36,6 +22,7 @@
 	UnstakeTotal   currency.Coin   `json:"unstake_total"`
 	TotalStake     currency.Coin   `json:"total_stake"`
 	Rewards        ProviderRewards `json:"rewards" gorm:"foreignKey:ProviderID"`
+	RoundLastUpdated int64
 }
 
 func (p *Provider) BeforeCreate(tx *gorm.DB) (err error) {
@@ -48,5 +35,4 @@
 		p.BucketId = big.NewInt(0).Mod(intID, big.NewInt(period)).Int64()
 	}
 	return
->>>>>>> d3139440
 }
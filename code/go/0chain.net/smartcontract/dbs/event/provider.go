package event

import (
<<<<<<< HEAD
	"fmt"
	"time"

	"0chain.net/core/common"
	"0chain.net/smartcontract/dbs"
	"0chain.net/smartcontract/stakepool/spenum"
=======
	"math/big"
	"time"

	"0chain.net/chaincore/config"
>>>>>>> d3139440
	"github.com/0chain/common/core/currency"
	"gorm.io/gorm"
)

type Provider struct {
	ID             string `gorm:"primaryKey"`
	CreatedAt      time.Time
	UpdatedAt      time.Time
	BucketId       int64           `gorm:"not null"`
	DelegateWallet string          `json:"delegate_wallet"`
	MinStake       currency.Coin   `json:"min_stake"`
	MaxStake       currency.Coin   `json:"max_stake"`
	NumDelegates   int             `json:"num_delegates"`
	ServiceCharge  float64         `json:"service_charge"`
	UnstakeTotal   currency.Coin   `json:"unstake_total"`
	TotalStake     currency.Coin   `json:"total_stake"`
	Rewards        ProviderRewards `json:"rewards" gorm:"foreignKey:ProviderID"`
<<<<<<< HEAD
	LastHealthCheck common.Timestamp `json:"last_health_check"`
	DownTime        uint64 `json:"down_time"`
}

func (edb *EventDb) healthCheck(check dbs.HealthCheck) error {
	updates := dbs.NewDbUpdateProvider(check.ProviderId, check.ProviderType)
	updates.Updates["last_health_check"] = check.Now
	timeSinceLastHeathCheck := check.Now - check.LastHealthCheck
	if timeSinceLastHeathCheck.Duration() > check.HealthCheckPeriod {
		timeInactive := timeSinceLastHeathCheck.Duration() - check.HealthCheckPeriod
		downTime, err := edb.providerDownTime(check.ProviderType, check.ProviderId)
		if err != nil {
			return err
		}
		downTime += int64(timeInactive.Seconds())
		updates.Updates["down_time"] = downTime
	}

	return edb.updateProvider(*updates)
}

func (edb *EventDb) ProviderDownTime(
	id string,
	providerType spenum.Provider,
	now common.Timestamp,
	period time.Duration,
) (common.Timestamp, common.Timestamp, common.Timestamp, error) {
	var provider struct {
		DownTime        int64     `json:"down_time"`
		CreatedAt       time.Time `json:"created_at"`
		LastHealthCheck int64     `json:"last_health_check"`
	}
	model, err := providerModel(providerType)
	if err != nil {
		return 0, 0, 0, err
	}
	result := edb.Store.Get().
		Model(&model).
		Select("down_time, created_at, last_health_check").
		Where(providerType.String()+"_id = ?", id).
		Find(&provider)
	if result.Error != nil {
		return 0, 0, 0, result.Error
	}
	lifetime := (now - common.Timestamp(provider.CreatedAt.Unix()))
	downtime := common.Timestamp(provider.DownTime)
	uptime   := lifetime - downtime

	timeSinceLastHeathCheck := now - common.Timestamp(provider.LastHealthCheck)
	if timeSinceLastHeathCheck.Duration() > period {
		downtime += common.Timestamp(timeSinceLastHeathCheck.Duration().Seconds() - period.Seconds())
	}
	return downtime, lifetime, uptime, result.Error
}

func (edb *EventDb) providerDownTime(
	providerType spenum.Provider,
	providerId string,
) (int64, error) {
	var downTime int64
	model, err := providerModel(providerType)
	if err != nil {
		return 0, err
	}
	result := edb.Store.Get().
		Model(&model).
		Select("down_time").
		Where(providerType.String()+"_id = ?", providerId).
		Find(&downTime)
	return downTime, result.Error
}

func (edb *EventDb) updateProvider(
	updates dbs.DbUpdateProvider,
) error {
	model, err := providerModel(updates.Type)
	if err != nil {
		return err
	}
	return edb.Store.Get().
		Model(&model).
		Where(updates.Type.String()+"_id = ?", updates.Id).
		Updates(updates.Updates).Error
}

func providerModel(pType spenum.Provider) (interface{}, error) {
	switch pType {
	case spenum.Blobber:
		return Blobber{}, nil
	case spenum.Validator:
		return Validator{}, nil
	case spenum.Miner:
		return Miner{}, nil
	case spenum.Sharder:
		return Sharder{}, nil
	case spenum.Authorizer:
		return &Authorizer{}, nil
	default:
		return nil, fmt.Errorf("unrecognised provider type %v", pType)
	}
=======
}

func (p *Provider) BeforeCreate(tx *gorm.DB) (err error) {
	intID := new(big.Int)
	intID.SetString(p.ID, 16)

	period := config.Configuration().ChainConfig.DbSettings().AggregatePeriod
	p.BucketId = 0
	if period != 0 {
		p.BucketId = big.NewInt(0).Mod(intID, big.NewInt(period)).Int64()
	}
	return
>>>>>>> d3139440
}<|MERGE_RESOLUTION|>--- conflicted
+++ resolved
@@ -1,19 +1,14 @@
 package event
 
 import (
-<<<<<<< HEAD
 	"fmt"
 	"time"
+	"math/big"
 
 	"0chain.net/core/common"
 	"0chain.net/smartcontract/dbs"
 	"0chain.net/smartcontract/stakepool/spenum"
-=======
-	"math/big"
-	"time"
-
 	"0chain.net/chaincore/config"
->>>>>>> d3139440
 	"github.com/0chain/common/core/currency"
 	"gorm.io/gorm"
 )
@@ -31,7 +26,6 @@
 	UnstakeTotal   currency.Coin   `json:"unstake_total"`
 	TotalStake     currency.Coin   `json:"total_stake"`
 	Rewards        ProviderRewards `json:"rewards" gorm:"foreignKey:ProviderID"`
-<<<<<<< HEAD
 	LastHealthCheck common.Timestamp `json:"last_health_check"`
 	DownTime        uint64 `json:"down_time"`
 }
@@ -132,7 +126,6 @@
 	default:
 		return nil, fmt.Errorf("unrecognised provider type %v", pType)
 	}
-=======
 }
 
 func (p *Provider) BeforeCreate(tx *gorm.DB) (err error) {
@@ -145,5 +138,4 @@
 		p.BucketId = big.NewInt(0).Mod(intID, big.NewInt(period)).Int64()
 	}
 	return
->>>>>>> d3139440
 }
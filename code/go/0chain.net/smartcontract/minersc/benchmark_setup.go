--- conflicted
+++ resolved
@@ -154,9 +154,8 @@
 			}
 			for id, pool := range newNode.Pools {
 				dps = append(dps, event.DelegatePool{
-<<<<<<< HEAD
 					PoolID:           id,
-					ProviderType:     int(nodeType),
+					ProviderType:     nodeType,
 					ProviderID:       newNode.ID,
 					DelegateID:       pool.DelegateID,
 					Balance:          pool.Balance,
@@ -165,17 +164,6 @@
 					Status:           int(pool.Status),
 					RoundCreated:     pool.RoundCreated,
 					RoundLastUpdated: viper.GetInt64(benchmark.NumBlocks),
-=======
-					PoolID:       id,
-					ProviderType: nodeType,
-					ProviderID:   newNode.ID,
-					DelegateID:   pool.DelegateID,
-					Balance:      pool.Balance,
-					Reward:       pool.Reward,
-					TotalReward:  pool.Reward,
-					Status:       int(pool.Status),
-					RoundCreated: pool.RoundCreated,
->>>>>>> e43e3436
 				})
 			}
 		}

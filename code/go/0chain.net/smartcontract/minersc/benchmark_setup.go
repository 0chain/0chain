package minersc

import (
	"strconv"

	"0chain.net/smartcontract/benchmark/main/cmd/log"

	"github.com/0chain/common/core/currency"

	"0chain.net/smartcontract/dbs/event"

	"0chain.net/smartcontract/stakepool"
	"0chain.net/smartcontract/stakepool/spenum"

	"0chain.net/chaincore/block"
	cstate "0chain.net/chaincore/chain/state"
	"0chain.net/chaincore/node"
	"0chain.net/core/common"
	"0chain.net/core/encryption"
	"0chain.net/smartcontract/benchmark"
	"github.com/rcrowley/go-metrics"
	"github.com/spf13/viper"
)

var mockRewardAmount currency.Coin = 1680000000
var mockRewardType = spenum.BlockRewardMiner

func AddMockGlobalNode(balances cstate.StateContextI) {
	var gn GlobalNode
	gn.readConfig()
	_, err := balances.InsertTrieNode(GlobalNodeKey, &gn)
	if err != nil {
		log.Fatal(err)
	}
}

func AddMockNodes(
	clients []string,
	nodeType spenum.Provider,
	eventDb *event.EventDb,
	balances cstate.StateContextI,
	getIdAndPublicKey func() (string, string, error),
) ([]string, []string) {
	var (
		err                error
		nodes, publickKeys []string
		allNodes           MinerNodes
		nodeMap            = make(map[string]*SimpleNode)
		numNodes           int
		numActive          int
		numDelegates       int
		key                string
<<<<<<< HEAD
		dRewards           []event.RewardDelegate
=======
		dps                []event.DelegatePool
>>>>>>> 624d047c
	)

	if nodeType == spenum.Miner {
		numActive = viper.GetInt(benchmark.NumActiveMiners)
		numNodes = viper.GetInt(benchmark.NumMiners)
		numDelegates = viper.GetInt(benchmark.NumMinerDelegates)
		key = AllMinersKey
	} else {
		numActive = viper.GetInt(benchmark.NumActiveSharders)
		numNodes = viper.GetInt(benchmark.NumSharders)
		numDelegates = viper.GetInt(benchmark.NumSharderDelegates)
		key = AllShardersKey
	}

	for i := 0; i < numNodes; i++ {
		newNode := NewMinerNode()
		newNode.ID, newNode.PublicKey, err = getIdAndPublicKey()
		if err != nil {
			log.Fatal(err)
		}
		newNode.LastHealthCheck = common.Timestamp(viper.GetInt64(benchmark.MptCreationTime))
		newNode.Settings.ServiceChargeRatio = viper.GetFloat64(benchmark.MinerMaxCharge)
		newNode.Settings.MaxNumDelegates = viper.GetInt(benchmark.MinerMaxDelegates)
		newNode.Settings.MinStake = currency.Coin(viper.GetInt64(benchmark.MinerMinStake))
		newNode.Settings.MaxStake = currency.Coin(viper.GetFloat64(benchmark.MinerMaxStake) * 1e10)
		newNode.NodeType = NodeTypeMiner
		newNode.Settings.DelegateWallet = clients[0]
		publickKeys = append(publickKeys, newNode.PublicKey)
		for j := 0; j < numDelegates; j++ {
			dId := (i + j) % numNodes
			pool := stakepool.DelegatePool{
				Balance:      100 * 1e10,
				Reward:       0.3 * 1e10,
				DelegateID:   clients[dId],
				RoundCreated: 1,
				Status:       spenum.Active,
			}
			poolId := getMinerDelegatePoolId(i, dId, nodeType)
			if i < numActive {
				pool.Status = spenum.Active
			} else {
				pool.Status = spenum.Pending
			}
			newNode.Pools[poolId] = &pool
			if eventDb.Debug() {
				for bk := int64(1); bk <= viper.GetInt64(benchmark.NumBlocks); bk++ {
					dRewards = append(dRewards, event.RewardDelegate{
						Amount:      mockRewardAmount,
						BlockNumber: bk,
						PoolID:      poolId,
						RewardType:  mockRewardType,
					})
				}
			}
		}
		_, err = balances.InsertTrieNode(newNode.GetKey(), newNode)
		if err != nil {
			panic(err)
		}
		nodes = append(nodes, newNode.ID)
		nodeMap[newNode.ID] = newNode.SimpleNode
		allNodes.Nodes = append(allNodes.Nodes, newNode)

		if viper.GetBool(benchmark.EventDbEnabled) {
			if nodeType == spenum.Miner {
				minerDb := event.Miner{
					MinerID:           newNode.ID,
					LastHealthCheck:   newNode.LastHealthCheck,
					PublicKey:         newNode.PublicKey,
					ServiceCharge:     newNode.Settings.ServiceChargeRatio,
					NumberOfDelegates: newNode.Settings.MaxNumDelegates,
					MinStake:          newNode.Settings.MinStake,
					MaxStake:          newNode.Settings.MaxStake,
					Rewards:           event.ProviderRewards{ProviderID: newNode.ID},
				}
				_ = eventDb.Store.Get().Create(&minerDb)
			} else {
				sharderDb := event.Sharder{
					SharderID:         newNode.ID,
					LastHealthCheck:   newNode.LastHealthCheck,
					PublicKey:         newNode.PublicKey,
					ServiceCharge:     newNode.Settings.ServiceChargeRatio,
					NumberOfDelegates: newNode.Settings.MaxNumDelegates,
					MinStake:          newNode.Settings.MinStake,
					MaxStake:          newNode.Settings.MaxStake,
					Rewards:           event.ProviderRewards{ProviderID: newNode.ID},
				}
				_ = eventDb.Store.Get().Create(&sharderDb)
			}
			for id, pool := range newNode.Pools {
				dps = append(dps, event.DelegatePool{
					PoolID:       id,
					ProviderType: int(nodeType),
					ProviderID:   newNode.ID,
					DelegateID:   pool.DelegateID,
					Balance:      pool.Balance,
					Reward:       pool.Reward,
					TotalReward:  pool.Reward,
					Status:       int(pool.Status),
					RoundCreated: pool.RoundCreated,
				})
			}
		}
	}
	if eventDb.Debug() {
		if err := eventDb.Store.Get().Create(&dRewards).Error; err != nil {
			log.Fatal(err)
		}
	}
	if nodeType == spenum.Miner {
		dkgMiners := NewDKGMinerNodes()
		dkgMiners.SimpleNodes = nodeMap
		dkgMiners.T = viper.GetInt(benchmark.InternalT)
		_, err = balances.InsertTrieNode(DKGMinersKey, dkgMiners)
		if err != nil {
			panic(err)
		}

		mpks := block.NewMpks()
		for key := range nodeMap {
			mpks.Mpks[key] = &block.MPK{
				ID:  key,
				Mpk: nodes,
			}

		}
		_, err = balances.InsertTrieNode(MinersMPKKey, mpks)
		if err != nil {
			panic(err)
		}
	} else {
		_, err = balances.InsertTrieNode(ShardersKeepKey, &MinerNodes{
			Nodes: allNodes.Nodes[1:],
		})
		if err != nil {
			panic(err)
		}
	}
	_, err = balances.InsertTrieNode(key, &allNodes)
	if err != nil {
		panic(err)
	}

	if viper.GetBool(benchmark.EventDbEnabled) {
		if err := eventDb.Store.Get().Create(&dps).Error; err != nil {
			log.Fatal(err)
		}
	}
	return nodes, publickKeys
}

func SetUpNodes(
	miners, sharders, sharderKeys []string,
) {
	activeMiners := viper.GetInt(benchmark.NumActiveMiners)
	for i, miner := range miners {
		nextMiner := &node.Node{}
		nextMiner.TimersByURI = make(map[string]metrics.Timer, 10)
		nextMiner.SizeByURI = make(map[string]metrics.Histogram, 10)
		// if necessary we coule create a real (id, public key, private key)
		// triplet here, but we would need to provide it to the tests as
		// they would change each run. No test seems to need this so leaving it out.
		nextMiner.ID = miner
		nextMiner.PublicKey = "mockPublicKey"
		nextMiner.Type = node.NodeTypeMiner
		if i < activeMiners {
			nextMiner.Status = node.NodeStatusActive
		} else {
			nextMiner.Status = node.NodeStatusInactive
		}
		node.RegisterNode(nextMiner)
	}
	activeSharders := viper.GetInt(benchmark.NumActiveSharders)
	for i, sharder := range sharders {
		nextSharder := &node.Node{}
		nextSharder.TimersByURI = make(map[string]metrics.Timer, 10)
		nextSharder.SizeByURI = make(map[string]metrics.Histogram, 10)
		nextSharder.ID = sharder
		nextSharder.PublicKey = sharderKeys[i]
		nextSharder.Type = node.NodeTypeMiner
		if i < activeSharders {
			nextSharder.Status = node.NodeStatusActive
		} else {
			nextSharder.Status = node.NodeStatusInactive
		}
		node.RegisterNode(nextSharder)
	}
}

func AddMagicBlock(
	_, _ []string,
	balances cstate.StateContextI,
) {
	var magicBlock block.MagicBlock
	_, _ = balances.InsertTrieNode(MagicBlockKey, &magicBlock)

	var gsos = block.NewGroupSharesOrSigns()
	_, _ = balances.InsertTrieNode(GroupShareOrSignsKey, gsos)
}

func AddMockProviderRewards(
	miners, sharders []string,
	eventDb *event.EventDb,
) {
	if eventDb.Debug() {
		return
	}
	var pRewards []event.RewardProvider
	for _, miner := range miners {
		for bk := int64(1); bk <= viper.GetInt64(benchmark.NumBlocks); bk++ {
			pRewards = append(pRewards, event.RewardProvider{
				Amount:      mockRewardAmount,
				BlockNumber: bk,
				ProviderId:  miner,
				RewardType:  mockRewardType,
			})
		}
	}
	for _, sharder := range sharders {
		for bk := int64(1); bk <= viper.GetInt64(benchmark.NumBlocks); bk++ {
			pRewards = append(pRewards, event.RewardProvider{
				Amount:      mockRewardAmount,
				BlockNumber: bk,
				ProviderId:  sharder,
				RewardType:  mockRewardType,
			})
		}
	}
	if err := eventDb.Store.Get().Create(&pRewards).Error; err != nil {
		log.Fatal(err)
	}
}

func AddPhaseNode(balances cstate.StateContextI) {
	var pn = PhaseNode{
		Phase:        Contribute,
		StartRound:   1,
		CurrentRound: 2,
		Restarts:     0,
	}
	_, err := balances.InsertTrieNode(pn.GetKey(), &pn)
	if err != nil {
		panic(err)
	}
}

func getMinerDelegatePoolId(miner, delegate int, nodeType spenum.Provider) string {
	return encryption.Hash("delegate pool" +
		strconv.Itoa(miner) + strconv.Itoa(delegate) + strconv.Itoa(int(nodeType)))
}<|MERGE_RESOLUTION|>--- conflicted
+++ resolved
@@ -50,11 +50,8 @@
 		numActive          int
 		numDelegates       int
 		key                string
-<<<<<<< HEAD
 		dRewards           []event.RewardDelegate
-=======
 		dps                []event.DelegatePool
->>>>>>> 624d047c
 	)
 
 	if nodeType == spenum.Miner {

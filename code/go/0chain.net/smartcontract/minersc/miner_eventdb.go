--- conflicted
+++ resolved
@@ -129,16 +129,10 @@
 			"min_stake":           mn.Settings.MinStake,
 			"max_stake":           mn.Settings.MaxStake,
 			"last_health_check":   mn.LastHealthCheck,
-<<<<<<< HEAD
-			"rewards":             mn.Reward,
-			"longitude":           0,
-			"latitude":            0,
-=======
-			"rewards":             mn.SimpleNode.Stat.GeneratorRewards,
 			"fees":                mn.SimpleNode.Stat.GeneratorFees,
 			"longitude":           mn.SimpleNode.Geolocation.Longitude,
 			"latitude":            mn.SimpleNode.Geolocation.Latitude,
->>>>>>> d9308587
+			"rewards":             mn.Reward,
 		},
 	}
 

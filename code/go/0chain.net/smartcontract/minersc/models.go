package minersc

import (
	"encoding/json"
	"errors"
	"fmt"
	"math"
	"math/rand"
	"net/url"
	"regexp"
	"sort"
	"strings"
	"sync"

	"0chain.net/chaincore/block"
	cstate "0chain.net/chaincore/chain/state"
	"0chain.net/chaincore/node"
	sci "0chain.net/chaincore/smartcontractinterface"
	"0chain.net/chaincore/state"
	"0chain.net/chaincore/tokenpool"
	"0chain.net/chaincore/transaction"
	"0chain.net/core/common"
	"0chain.net/core/datastore"
	"0chain.net/core/encryption"
	"0chain.net/core/util"

	. "0chain.net/core/logging"
	"github.com/go-playground/validator/v10"
	"go.uber.org/zap"
)

var validate *validator.Validate

func init() {
	validate = validator.New()
}

// Phase number.
type Phase int

// known phases
const (
	Unknown Phase = iota - 1
	Start
	Contribute
	Share
	Publish
	Wait
)

func (p Phase) String() string {
	switch p {
	case Unknown:
		return "unknown"
	case Start:
		return "start"
	case Contribute:
		return "contribute"
	case Share:
		return "share"
	case Publish:
		return "publish"
	case Wait:
		return "wait"
	default:
	}
	return fmt.Sprintf("Phase<%d>", int(p))
}

// Pool status
const (
	ACTIVE    = "ACTIVE"
	PENDING   = "PENDING"
	DELETING  = "DELETING"
	CANDELETE = "CAN DELETE"
)

var (
	AllMinersKey         = globalKeyHash("all_miners")
	AllShardersKey       = globalKeyHash("all_sharders")
	DKGMinersKey         = globalKeyHash("dkg_miners")
	MinersMPKKey         = globalKeyHash("miners_mpk")
	MagicBlockKey        = globalKeyHash("magic_block")
	GlobalNodeKey        = globalKeyHash("global_node")
	GroupShareOrSignsKey = globalKeyHash("group_share_or_signs")
	ShardersKeepKey      = globalKeyHash("sharders_keep")
	PhaseKey             = globalKeyHash("phase")

	lockAllMiners sync.Mutex
)

type (
	phaseFunctions func(balances cstate.StateContextI, gn *GlobalNode) (
		err error)
	movePhaseFunctions func(balances cstate.StateContextI, pn *PhaseNode,
		gn *GlobalNode) error
	smartContractFunction func(t *transaction.Transaction, inputData []byte,
		gn *GlobalNode, balances cstate.StateContextI) (string, error)
)

func globalKeyHash(name string) datastore.Key {
	return datastore.Key(ADDRESS + encryption.Hash(name))
}

func NewSimpleNodes() SimpleNodes {
	return make(map[string]*SimpleNode)
}

// not thread safe
type SimpleNodes map[string]*SimpleNode

<<<<<<< HEAD
func (sns SimpleNodes) reduce(limit int, xPercent float64, pmb *block.Block) (maxNodes int) {
=======
func (sns SimpleNodes) reduce(limit int, xPercent float64, pmbrss int64, pmbnp *node.Pool) (maxNodes int) {
>>>>>>> 29a7dee1

	var pmbNodes, newNodes, selectedNodes []*SimpleNode

	// separate previous mb miners and new miners from dkg miners list
	for _, sn := range sns {
<<<<<<< HEAD
		if pmb != nil && pmb.MagicBlock != nil && pmb.Miners.HasNode(sn.ID) {
=======
		if pmbnp != nil && pmbnp.HasNode(sn.ID) {
>>>>>>> 29a7dee1
			pmbNodes = append(pmbNodes, sn)
			continue
		}
		newNodes = append(newNodes, sn)
	}

	// sort pmb nodes by total stake: desc
	sort.SliceStable(pmbNodes, func(i, j int) bool {
<<<<<<< HEAD
		return pmbNodes[i].TotalStaked > pmbNodes[j].TotalStaked
=======
		return pmbNodes[i].TotalStaked > pmbNodes[j].TotalStaked ||
			pmbNodes[i].ID < pmbNodes[j].ID

>>>>>>> 29a7dee1
	})

	// calculate max nodes count for next mb
	maxNodes = min(limit, len(pmbNodes)+len(newNodes))

	// get number of nodes from previous mb that are required to be part of next mb
	x := min(len(pmbNodes), int(math.Ceil(xPercent*float64(maxNodes))))
	y := maxNodes - x

	// select first x nodes from pmb miners
	selectedNodes = pmbNodes[:x]

	// add rest of the pmb miners into new miners list
	newNodes = append(newNodes, pmbNodes[x:]...)
	sort.SliceStable(newNodes, func(i, j int) bool {
<<<<<<< HEAD
		return newNodes[i].TotalStaked > newNodes[j].TotalStaked
=======
		return newNodes[i].TotalStaked > newNodes[j].TotalStaked ||
			newNodes[i].ID < newNodes[j].ID
>>>>>>> 29a7dee1
	})

	if len(newNodes) <= y {
		// less than allowed nodes remaining
		selectedNodes = append(selectedNodes, newNodes...)

	} else if y > 0 {
		// more than allowed nodes remaining

		// find the range of nodes with equal stakes, start (s), end (e)
<<<<<<< HEAD
		s, e := 0, len(newNodes)-1
=======
		s, e := 0, len(newNodes)
>>>>>>> 29a7dee1
		stake := newNodes[y-1].TotalStaked
		for i, sn := range newNodes {
			if s == 0 && sn.TotalStaked == stake {
				s = i
			} else if sn.TotalStaked < stake {
				e = i
				break
			}
		}

		// select nodes that don't have equal stake
		selectedNodes = append(selectedNodes, newNodes[:s]...)

		// resolve equal stake condition by randomly selecting nodes with equal stake
		newNodes = newNodes[s:e]
<<<<<<< HEAD
		for _, j := range rand.New(rand.NewSource(pmb.RoundRandomSeed)).Perm(e - s) {
=======
		for _, j := range rand.New(rand.NewSource(pmbrss)).Perm(len(newNodes)) {
>>>>>>> 29a7dee1
			if len(selectedNodes) < maxNodes {
				selectedNodes = append(selectedNodes, newNodes[j])
			}
		}

	}

	// update map with selected nodes
	for k := range sns {
		delete(sns, k)
	}
	for _, sn := range selectedNodes {
		sns[sn.ID] = sn
	}

	return maxNodes
}

//
// global
//

// The Config represents GlobalNode with phases rounds.
// It used in SC /config handler as response.
type Config struct {
	GlobalNode

	StartRounds      int64 `json:"start_rounds"`
	ContributeRounds int64 `json:"contribute_rounds"`
	ShareRounds      int64 `json:"share_rounds"`
	PublishRounds    int64 `json:"publish_rounds"`
	WaitRounds       int64 `json:"wait_rounds"`
}

type GlobalNode struct {
	ViewChange   int64   `json:"view_change"`
	MaxN         int     `json:"max_n"`         // } miners limits
	MinN         int     `json:"min_n"`         // }
	MaxS         int     `json:"max_s"`         // } sharders limits
	MinS         int     `json:"min_s"`         // }
	MaxDelegates int     `json:"max_delegates"` // } limited by the SC
	TPercent     float64 `json:"t_percent"`
	KPercent     float64 `json:"k_percent"`
	XPercent     float64 `json:"x_percent"`
	LastRound    int64   `json:"last_round"`
	// MaxStake boundary of SC.
	MaxStake state.Balance `json:"max_stake"`
	// MinStake boundary of SC.
	MinStake state.Balance `json:"min_stake"`

	// Stake interests.
	InterestRate float64 `json:"interest_rate"`
	// Reward rate.
	RewardRate float64 `json:"reward_rate"`
	// ShareRatio is miner/block sharders rewards ratio.
	ShareRatio float64 `json:"share_ratio"`
	// BlockReward
	BlockReward state.Balance `json:"block_reward"`
	// MaxCharge can be set by a generator.
	MaxCharge float64 `json:"max_charge"` // %
	// Epoch is number of rounds to decline interests and rewards.
	Epoch int64 `json:"epoch"`
	// RewardDeclineRate is ratio of epoch rewards declining.
	RewardDeclineRate float64 `json:"reward_decline_rate"`
	// InterestDeclineRate is ratio of epoch interests declining.
	InterestDeclineRate float64 `json:"interest_decline_rate"`
	// MaxMint is minting boundary for SC.
	MaxMint state.Balance `json:"max_mint"`

	// PrevMagicBlock keeps previous magic block to make Miner SC more stable.
	// In case latestFinalizedMagicBlock of a miner works incorrect. We are
	// using this previous MB or latestFinalizedMagicBlock for genesis block.
	PrevMagicBlock *block.MagicBlock `json:"prev_magic_block"`

	// Minted tokens by SC.
	Minted state.Balance `json:"minted"`

	// If viewchange is false then this will be used to pay interests and rewards to miner/sharders.
	RewardRoundFrequency int64 `json:"reward_round_frequency"`
}

// The prevMagicBlock from the global node (saved on previous VC) or LFMB of
// the balances if missing (genesis case);
func (gn *GlobalNode) prevMagicBlock(balances cstate.StateContextI) (
	pmb *block.MagicBlock) {

	if gn.PrevMagicBlock != nil {
		return gn.PrevMagicBlock
	}
	return balances.GetLastestFinalizedMagicBlock().MagicBlock
}

// has previous miner in all miners list
func (gn *GlobalNode) hasPrevMiner(miners *MinerNodes,
	balances cstate.StateContextI) (has bool) {

	var pmb = gn.prevMagicBlock(balances)

	for _, mn := range miners.Nodes {
		if pmb.Miners.HasNode(mn.ID) {
			return true
		}
	}

	return // false, hasn't
}

// has previous miner in given MPKs
func (gn *GlobalNode) hasPrevMinerInMPKs(mpks *block.Mpks,
	balances cstate.StateContextI) (has bool) {

	if len(mpks.Mpks) == 0 {
		Logger.Error("empty miners mpks keys")
		return
	}

	var pmb = gn.prevMagicBlock(balances)

	for id := range mpks.Mpks {
		if pmb.Miners.HasNode(id) {
			return true
		}
	}

	Logger.Debug("has no prev miner in MPKs", zap.Int64("prev_mb_round", pmb.StartingRound))
	return // false, hasn't
}

// has previous miner in given GSoS
func (gn *GlobalNode) hasPrevMinerInGSoS(gsos *block.GroupSharesOrSigns,
	balances cstate.StateContextI) (has bool) {

	if len(gsos.Shares) == 0 {
		Logger.Error("empty sharder or sign keys")
		return
	}

	var pmb = gn.prevMagicBlock(balances)

	for id := range gsos.Shares {
		if pmb.Miners.HasNode(id) {
			return true
		}
	}

	Logger.Debug("has no prev miner in GSoS",
		zap.Int64("prev_mb_round", pmb.StartingRound),
		zap.Int("mb miner len", len(pmb.Miners.Nodes)),
	)
	return // false, hasn't
}

// of DKG miners
func (gn *GlobalNode) hasPrevDKGMiner(dkgmns SimpleNodes,
	balances cstate.StateContextI) (has bool) {

	var pmb = gn.prevMagicBlock(balances)

	for id := range dkgmns {
		if pmb.Miners.HasNode(id) {
			return true
		}
	}

	return // false, hasn't
}

// of DKG miners sorted list
func (gn *GlobalNode) hasPrevDKGMinerInList(list []*SimpleNode,
	balances cstate.StateContextI) (has bool) {

	var pmb = gn.prevMagicBlock(balances)

	for _, node := range list {
		if pmb.Miners.HasNode(node.ID) {
			return true
		}
	}

	return // false, hasn't
}

// Receive list of ranked miners and extract miners of previous MB preserving
// order. The given list not modified.
func (gn *GlobalNode) rankedPrevDKGMiners(list []*SimpleNode,
	balances cstate.StateContextI) (prev []*SimpleNode) {

	var pmb = gn.prevMagicBlock(balances)
	prev = make([]*SimpleNode, 0, len(list))

	for _, node := range list {
		if pmb.Miners.HasNode(node.ID) {
			prev = append(prev, node)
		}
	}

	return // false, hasn't
}

//
func (gn *GlobalNode) hasPrevSharderInList(list []*MinerNode,
	balances cstate.StateContextI) (has bool) {

	var pmb = gn.prevMagicBlock(balances)

	for _, node := range list {
		if pmb.Sharders.HasNode(node.ID) {
			return true
		}
	}

	return // false, hasn't
}

// Receive list of ranked sharders and extract sharder of previous MB preserving
// order. The given list not modified.
func (gn *GlobalNode) rankedPrevSharders(list []*MinerNode,
	balances cstate.StateContextI) (prev []*MinerNode) {

	var pmb = gn.prevMagicBlock(balances)
	prev = make([]*MinerNode, 0, len(list))

	for _, node := range list {
		if pmb.Sharders.HasNode(node.ID) {
			prev = append(prev, node)
		}
	}

	return // false, hasn't
}

// has previous sharder in sharders keep list
func (gn *GlobalNode) hasPrevShader(sharders *MinerNodes,
	balances cstate.StateContextI) (has bool) {

	var pmb = gn.prevMagicBlock(balances)

	for _, sn := range sharders.Nodes {
		if pmb.Sharders.HasNode(sn.ID) {
			return true
		}
	}

	return // false, hasn't
}

func (gn *GlobalNode) canMint() bool {
	return gn.Minted < gn.MaxMint
}

func (gn *GlobalNode) epochDecline() {
	// keep existing value for logs
	var ir, rr = gn.InterestRate, gn.RewardRate
	// decline the value
	gn.RewardRate = gn.RewardRate * (1.0 - gn.RewardDeclineRate)
	gn.InterestRate = gn.InterestRate * (1.0 - gn.InterestDeclineRate)

	// log about the epoch declining
	Logger.Info("miner sc: epoch decline",
		zap.Int64("round", gn.LastRound),
		zap.Float64("reward_decline_rate", gn.RewardDeclineRate),
		zap.Float64("interest_decline_rate", gn.InterestDeclineRate),
		zap.Float64("prev_reward_rate", rr),
		zap.Float64("prev_interest_rate", ir),
		zap.Float64("new_reward_rate", gn.RewardRate),
		zap.Float64("new_interest_rate", gn.InterestRate),
	)
}

// calculate miner/block sharders fees
func (gn *GlobalNode) splitByShareRatio(fees state.Balance) (
	miner, sharders state.Balance) {

	miner = state.Balance(float64(fees) * gn.ShareRatio)
	sharders = fees - miner
	return
}

func (gn *GlobalNode) setLastRound(round int64) {
	gn.LastRound = round
	if round%gn.Epoch == 0 {
		gn.epochDecline()
	}
}

func (gn *GlobalNode) save(balances cstate.StateContextI) (err error) {
	if _, err = balances.InsertTrieNode(GlobalNodeKey, gn); err != nil {
		return fmt.Errorf("saving global node: %v", err)
	}
	return
}

func (gn *GlobalNode) Encode() []byte {
	buff, _ := json.Marshal(gn)
	return buff
}

func (gn *GlobalNode) Decode(input []byte) error {
	return json.Unmarshal(input, gn)
}

func (gn *GlobalNode) GetHash() string {
	return util.ToHex(gn.GetHashBytes())
}

func (gn *GlobalNode) GetHashBytes() []byte {
	return encryption.RawHash(gn.Encode())
}

//
// miner / sharder
//

// MinerNode struct that holds information about the registering miner.
type MinerNode struct {
	*SimpleNode `json:"simple_miner"`
	Pending     map[string]*sci.DelegatePool `json:"pending,omitempty"`
	Active      map[string]*sci.DelegatePool `json:"active,omitempty"`
	Deleting    map[string]*sci.DelegatePool `json:"deleting,omitempty"`
}

func NewMinerNode() *MinerNode {
	mn := &MinerNode{SimpleNode: &SimpleNode{}}
	mn.Pending = make(map[string]*sci.DelegatePool)
	mn.Active = make(map[string]*sci.DelegatePool)
	mn.Deleting = make(map[string]*sci.DelegatePool)
	return mn
}

func getMinerKey(mid string) datastore.Key {
	return datastore.Key(ADDRESS + mid)
}

func getSharderKey(sid string) datastore.Key {
	return datastore.Key(ADDRESS + sid)
}

func (mn *MinerNode) getKey() datastore.Key {
	return datastore.Key(ADDRESS + mn.ID)
}

// calculate service charge from fees
func (mn *MinerNode) splitByServiceCharge(fees state.Balance) (
	charge, rest state.Balance) {

	charge = state.Balance(float64(fees) * mn.ServiceCharge)
	rest = fees - charge
	return
}

func (mn *MinerNode) numDelegates() int {
	return len(mn.Pending) + len(mn.Active)
}

func (mn *MinerNode) numActiveDelegates() int {
	return len(mn.Active)
}

func (mn *MinerNode) save(balances cstate.StateContextI) error {
	//var key datastore.Key
	//if key, err = balances.InsertTrieNode(mn.getKey(), mn); err != nil {
	if _, err := balances.InsertTrieNode(mn.getKey(), mn); err != nil {
		return fmt.Errorf("saving miner node: %v", err)
	}

	//Logger.Debug("MinerNode save successfully",
	//	zap.String("path", encryption.Hash(mn.getKey())),
	//	zap.String("new root key", hex.EncodeToString([]byte(key))))
	return nil
}

func (mn *MinerNode) Encode() []byte {
	buff, _ := json.Marshal(mn)
	return buff
}

func (mn *MinerNode) decodeFromValues(params url.Values) error {
	mn.N2NHost = params.Get("n2n_host")
	mn.ID = params.Get("id")

	if mn.N2NHost == "" || mn.ID == "" {
		return errors.New("BaseURL or ID is not specified")
	}
	return nil

}

func (mn *MinerNode) Decode(input []byte) error {
	var objMap map[string]json.RawMessage
	err := json.Unmarshal(input, &objMap)
	if err != nil {
		return err
	}
	sm, ok := objMap["simple_miner"]
	if ok {
		err = mn.SimpleNode.Decode(sm)
		if err != nil {
			return err
		}
	}
	pending, ok := objMap["pending"]
	if ok {
		err = DecodeDelegatePools(mn.Pending, pending, &ViewChangeLock{})
		if err != nil {
			return err
		}
	}
	active, ok := objMap["active"]
	if ok {
		err = DecodeDelegatePools(mn.Active, active, &ViewChangeLock{})
		if err != nil {
			return err
		}
	}
	deleting, ok := objMap["deleting"]
	if ok {
		err = DecodeDelegatePools(mn.Deleting, deleting, &ViewChangeLock{})
		if err != nil {
			return err
		}
	}
	return nil
}

func (mn *MinerNode) GetHash() string {
	return util.ToHex(mn.GetHashBytes())
}

func (mn *MinerNode) GetHashBytes() []byte {
	return encryption.RawHash(mn.Encode())
}

func (mn *MinerNode) orderedActivePools() (ops []*sci.DelegatePool) {
	var keys []string
	for k := range mn.Active {
		keys = append(keys, k)
	}
	sort.Strings(keys)
	ops = make([]*sci.DelegatePool, 0, len(keys))
	for _, key := range keys {
		ops = append(ops, mn.Active[key])
	}
	return
}

// NodeType used in pools statistic.
type NodeType int

// known node types of the Miner SC
const (
	NodeTypeUnknown NodeType = iota // unknown (zero)
	NodeTypeMiner                   // miner node
	NodeTypeSharder                 // sharder node
)

// String converted NodeType to string.
func (nt NodeType) String() string {
	switch nt {
	case NodeTypeUnknown:
		return "unknown"
	case NodeTypeMiner:
		return "miner"
	case NodeTypeSharder:
		return "sharder"
	default:
		return fmt.Sprintf("unknown node type: %d", int(nt))
	}
}

// MarshalJSON converts NodeType to appropriate JSON
// value represented as string.
func (nt NodeType) MarshalJSON() (p []byte, err error) {
	return json.Marshal(nt.String())
}

// UnmarsalJSON converts JSON value back to NodeType.
func (nt *NodeType) UnmarshalJSON(p []byte) (err error) {
	var nts string
	if err = json.Unmarshal(p, &nts); err != nil {
		return
	}
	switch nts {
	case "unknown":
		(*nt) = NodeTypeUnknown
	case "miner":
		(*nt) = NodeTypeMiner
	case "sharder":
		(*nt) = NodeTypeSharder
	default:
		err = fmt.Errorf("unknown node type: %q", nts)
	}
	return
}

type Stat struct {
	// for miner (totals)
	GeneratorRewards state.Balance `json:"generator_rewards,omitempty"`
	GeneratorFees    state.Balance `json:"generator_fees,omitempty"`
	// for sharder (totals)
	SharderRewards state.Balance `json:"sharder_rewards,omitempty"`
	SharderFees    state.Balance `json:"sharder_fees,omitempty"`
}

type SimpleNode struct {
	ID          string `json:"id" validate:"hexadecimal,len=64"`
	N2NHost     string `json:"n2n_host"`
	Host        string `json:"host"`
	Port        int    `json:"port"`
	Path        string `json:"path"`
	PublicKey   string `json:"public_key"`
	ShortName   string `json:"short_name"`
	BuildTag    string `json:"build_tag"`
	TotalStaked int64  `json:"total_stake"`

	// settings and statistic

	// DelegateWallet grabs node rewards (excluding stake rewards) and
	// controls the node setting. If the DelegateWallet hasn't been provided,
	// then node ID used (for genesis nodes, for example).
	DelegateWallet string `json:"delegate_wallet" validate:"omitempty,hexadecimal,len=64"` // ID
	// ServiceChange is % that miner node grabs where it's generator.
	ServiceCharge float64 `json:"service_charge"` // %
	// NumberOfDelegates is max allowed number of delegate pools.
	NumberOfDelegates int `json:"number_of_delegates"`
	// MinStake allowed by node.
	MinStake state.Balance `json:"min_stake"`
	// MaxStake allowed by node.
	MaxStake state.Balance `json:"max_stake"`

	// Stat contains node statistic.
	Stat Stat `json:"stat"`

	// NodeType used for delegate pools statistic.
	NodeType NodeType `json:"node_type,omitempty"`

	// LastHealthCheck used to check for active node
	LastHealthCheck common.Timestamp `json:"last_health_check"`
}

func (smn *SimpleNode) Encode() []byte {
	buff, _ := json.Marshal(smn)
	return buff
}

func (smn *SimpleNode) Decode(input []byte) error {
	return json.Unmarshal(input, smn)
}

func (smn *SimpleNode) Validate() error {
	return validate.Struct(smn)
}

type MinerNodes struct {
	Nodes []*MinerNode
}

func (mn *MinerNodes) Encode() []byte {
	buff, _ := json.Marshal(mn)
	return buff
}

func (mn *MinerNodes) Decode(input []byte) error {
	err := json.Unmarshal(input, mn)
	if err != nil {
		return err
	}
	return nil
}

func (mn *MinerNodes) GetHash() string {
	return util.ToHex(mn.GetHashBytes())
}

func (mn *MinerNodes) GetHashBytes() []byte {
	return encryption.RawHash(mn.Encode())
}

func (mn *MinerNodes) FindNodeById(id string) *MinerNode {
	for _, minerNode := range mn.Nodes {
		if minerNode.ID == id {
			return minerNode
		}
	}
	return nil
}

type ViewChangeLock struct {
	DeleteViewChangeSet bool          `json:"delete_view_change_set"`
	DeleteVC            int64         `json:"delete_after_view_change"`
	Owner               datastore.Key `json:"owner"`
}

func (vcl *ViewChangeLock) IsLocked(entity interface{}) bool {
	if entity == nil {
		return false
	}
	currentVC, ok := entity.(int64)
	if ok {
		return !vcl.DeleteViewChangeSet || currentVC < vcl.DeleteVC
	}
	if currentVC == 0 {
		return false // forced unlock
	}
	return true
}

func (vcl *ViewChangeLock) LockStats(entity interface{}) []byte {
	currentVC, ok := entity.(int64)
	if ok {
		p := &poolStat{
			ViewChangeLock: vcl,
			CurrentVC:      currentVC,
			Locked:         vcl.IsLocked(currentVC),
		}
		return p.encode()
	}
	return nil
}

type poolStat struct {
	*ViewChangeLock
	CurrentVC int64 `json:"current_view_change"`
	Locked    bool  `json:"locked"`
}

func (ps *poolStat) encode() []byte {
	buff, _ := json.Marshal(ps)
	return buff
}

func (ps *poolStat) decode(input []byte) error {
	return json.Unmarshal(input, ps)
}

type delegatePoolStat struct {
	ID           datastore.Key `json:"id"`            // pool ID
	Balance      state.Balance `json:"balance"`       //
	InterestPaid state.Balance `json:"interest_paid"` //
	RewardPaid   state.Balance `json:"reward_paid"`   //
	Status       string        `json:"status"`        //
	High         state.Balance `json:"high"`          // }
	Low          state.Balance `json:"low"`           // }
}

func newDelegatePoolStat(dp *sci.DelegatePool) (dps *delegatePoolStat) {
	dps = new(delegatePoolStat)
	dps.ID = dp.ID
	dps.Balance = dp.Balance
	dps.InterestPaid = dp.InterestPaid
	dps.RewardPaid = dp.RewardPaid
	dps.Status = dp.Status
	dps.High = dp.High
	dps.Low = dp.Low
	return
}

// A userPools represents response for user pools requests.
type userPools struct {
	Pools map[string]map[string][]*delegatePoolStat `json:"pools"`
}

func newUserPools() (ups *userPools) {
	ups = new(userPools)
	ups.Pools = make(map[string]map[string][]*delegatePoolStat)
	return
}

// UserNode keeps references to all user's pools.
type UserNode struct {
	ID    string                            `json:"id"`       // client ID
	Pools map[datastore.Key][]datastore.Key `json:"pool_map"` // node_id -> [pool_id]
}

func NewUserNode() *UserNode {
	return &UserNode{Pools: make(map[datastore.Key][]datastore.Key)}
}

func (un *UserNode) save(balances cstate.StateContextI) (err error) {

	if len(un.Pools) > 0 {
		if _, err = balances.InsertTrieNode(un.GetKey(), un); err != nil {
			return fmt.Errorf("saving user node: %v", err)
		}
	} else {
		if _, err = balances.DeleteTrieNode(un.GetKey()); err != nil {
			return fmt.Errorf("deleting user node: %v", err)
		}
	}

	return
}

func (un *UserNode) Encode() []byte {
	buff, _ := json.Marshal(un)
	return buff
}

func (un *UserNode) Decode(input []byte) error {
	return json.Unmarshal(input, un)
}

func (un *UserNode) GetKey() datastore.Key {
	return datastore.Key(ADDRESS + un.ID)
}

func (un *UserNode) GetHash() string {
	return util.ToHex(un.GetHashBytes())
}

func (un *UserNode) GetHashBytes() []byte {
	return encryption.RawHash(un.Encode())
}

type deletePool struct {
	MinerID string `json:"id"`
	PoolID  string `json:"pool_id"`
}

func (dp *deletePool) Encode() []byte {
	buff, _ := json.Marshal(dp)
	return buff
}

func (dp *deletePool) Decode(input []byte) error {
	return json.Unmarshal(input, dp)
}

type PhaseNode struct {
	Phase        Phase `json:"phase"`
	StartRound   int64 `json:"start_round"`
	CurrentRound int64 `json:"current_round"`
	Restarts     int64 `json:"restarts"`
}

func (pn *PhaseNode) GetKey() datastore.Key {
	return PhaseKey
}

func (pn *PhaseNode) Encode() []byte {
	buff, _ := json.Marshal(pn)
	return buff
}

func (pn *PhaseNode) Decode(input []byte) error {
	return json.Unmarshal(input, pn)
}

func HasPool(pools map[string]*sci.DelegatePool, poolID datastore.Key) bool {
	pool := pools[poolID]
	return pool != nil
}

func AddPool(pools map[string]*sci.DelegatePool, pool *sci.DelegatePool) error {
	if HasPool(pools, pool.ID) {
		return common.NewError("can't add pool", "miner node already has pool")
	}
	pools[pool.ID] = pool
	return nil
}

func DeletePool(pools map[string]*sci.DelegatePool, poolID datastore.Key) error {
	if HasPool(pools, poolID) {
		return common.NewError("can't delete pool", "pool doesn't exist")
	}
	delete(pools, poolID)
	return nil
}

func DecodeDelegatePools(pools map[string]*sci.DelegatePool,
	poolsBytes json.RawMessage, tokenlock tokenpool.TokenLockInterface) error {

	var rawMessagesPools map[string]json.RawMessage
	err := json.Unmarshal(poolsBytes, &rawMessagesPools)
	if err != nil {
		return err
	}
	for _, raw := range rawMessagesPools {
		tempPool := sci.NewDelegatePool()
		err = tempPool.Decode(raw, tokenlock)
		if err != nil {
			return err
		}
		err = AddPool(pools, tempPool)
		if err != nil {
			return err
		}
	}
	return nil
}

type DKGMinerNodes struct {
	MinN     int     `json:"min_n"`
	MaxN     int     `json:"max_n"`
	TPercent float64 `json:"t_percent"`
	KPercent float64 `json:"k_percent"`
	XPercent float64 `json:"x_percent"`

	SimpleNodes    `json:"simple_nodes"`
	T              int             `json:"t"`
	K              int             `json:"k"`
	N              int             `json:"n"`
	RevealedShares map[string]int  `json:"revealed_shares"`
	Waited         map[string]bool `json:"waited"`

	// StartRound used to filter responses from old MB where sharders comes up.
	StartRound int64 `json:"start_round"`
}

func (dkgmn *DKGMinerNodes) setConfigs(gn *GlobalNode) {
	dkgmn.MinN = gn.MinN
	dkgmn.MaxN = gn.MaxN
	dkgmn.TPercent = gn.TPercent
	dkgmn.KPercent = gn.KPercent
	dkgmn.XPercent = gn.XPercent
}

func min(a, b int) int {
	if a > b {
		return b
	}
	return a
}

func max(a, b int) int {
	if a > b {
		return a
	}
	return b
}

// The min_n is checked before the calculateTKN call, so, the n >= min_n.
// The calculateTKN used to set initial T, K, and N.
func (dkgmn *DKGMinerNodes) calculateTKN(gn *GlobalNode, n int) {
	dkgmn.setConfigs(gn)
	var m = min(dkgmn.MaxN, n)
	dkgmn.N = m
	dkgmn.K = int(math.Ceil(dkgmn.KPercent * float64(m)))
	dkgmn.T = int(math.Ceil(dkgmn.TPercent * float64(m)))
}

func simpleNodesKeys(sns SimpleNodes) (ks []string) {
	ks = make([]string, 0, len(sns))
	for k := range sns {
		ks = append(ks, k)
	}
	return
}

// reduce method checks boundaries and if final, reduces the
// list to adhere to the limits (min_n, max_n) and conditions
func (dkgmn *DKGMinerNodes) reduceNodes(
	final bool,
	gn *GlobalNode,
	balances cstate.StateContextI) (err error) {

	var n = len(dkgmn.SimpleNodes)

	if n < dkgmn.MinN {
		return fmt.Errorf("to few miners: %d, want at least: %d", n, dkgmn.MinN)
	}

	if !gn.hasPrevDKGMiner(dkgmn.SimpleNodes, balances) {
		return fmt.Errorf("missing miner from previous set, n: %d, list: %s",
			n, simpleNodesKeys(dkgmn.SimpleNodes))
	}

	if final {
		simpleNodes := make(SimpleNodes)
		for k, v := range dkgmn.SimpleNodes {
			simpleNodes[k] = v
		}
<<<<<<< HEAD
		simpleNodes.reduce(
			gn.MaxN, gn.XPercent, balances.GetLastestFinalizedMagicBlock())
=======
		var pmbrss int64
		var pmbnp *node.Pool
		pmb := balances.GetLastestFinalizedMagicBlock()
		if pmb != nil {
			pmbrss = pmb.RoundRandomSeed
			if pmb.MagicBlock != nil {
				pmbnp = pmb.MagicBlock.Miners
			}
		}
		simpleNodes.reduce(gn.MaxN, gn.XPercent, pmbrss, pmbnp)
>>>>>>> 29a7dee1
		dkgmn.SimpleNodes = simpleNodes
	}

	return
}

func NewDKGMinerNodes() *DKGMinerNodes {
	return &DKGMinerNodes{
		SimpleNodes:    NewSimpleNodes(),
		RevealedShares: make(map[string]int),
		Waited:         make(map[string]bool),
	}
}

func (dmn *DKGMinerNodes) Encode() []byte {
	buff, _ := json.Marshal(dmn)
	return buff
}

func (dmn *DKGMinerNodes) Decode(input []byte) error {
	err := json.Unmarshal(input, dmn)
	if err != nil {
		return err
	}
	return nil
}

func (dmn *DKGMinerNodes) GetHash() string {
	return util.ToHex(dmn.GetHashBytes())
}

func (dmn *DKGMinerNodes) GetHashBytes() []byte {
	return encryption.RawHash(dmn.Encode())
}

// getMinersList returns miners list
func getMinersList(state cstate.StateContextI) (*MinerNodes, error) {
	minerNodes, err := getNodesList(state, AllMinersKey)
	if err != nil {
		if err != util.ErrValueNotPresent {
			return nil, err
		}

		return &MinerNodes{}, nil
	}

	return minerNodes, nil
}

func updateMinersList(state cstate.StateContextI, miners *MinerNodes) error {
	if _, err := state.InsertTrieNode(AllMinersKey, miners); err != nil {
		return common.NewError("update_all_miners_list_failed", err.Error())
	}
	return nil
}

// getDKGMinersList gets dkg miners list
func getDKGMinersList(state cstate.StateContextI) (*DKGMinerNodes, error) {
	dkgMiners := NewDKGMinerNodes()
	allMinersDKGBytes, err := state.GetTrieNode(DKGMinersKey)
	if err != nil {
		if err != util.ErrValueNotPresent {
			return nil, err
		}

		return dkgMiners, nil
	}

	if err := dkgMiners.Decode(allMinersDKGBytes.Encode()); err != nil {
		return nil, fmt.Errorf("decode DKGMinersKey failed, err: %v", err)
	}

	return dkgMiners, nil
}

// updateDKGMinersList update the dkg miners list
func updateDKGMinersList(state cstate.StateContextI, dkgMiners *DKGMinerNodes) error {
	_, err := state.InsertTrieNode(DKGMinersKey, dkgMiners)
	return err
}

func getMinersMPKs(state cstate.StateContextI) (*block.Mpks, error) {
	var mpksBytes util.Serializable
	mpksBytes, err := state.GetTrieNode(MinersMPKKey)
	if err != nil {
		return nil, err
	}

	mpks := block.NewMpks()
	if err := mpks.Decode(mpksBytes.Encode()); err != nil {
		return nil, fmt.Errorf("failed to decode node MinersMPKKey, err: %v", err)
	}

	return mpks, nil
}

func updateMinersMPKs(state cstate.StateContextI, mpks *block.Mpks) error {
	_, err := state.InsertTrieNode(MinersMPKKey, mpks)
	return err
}

func getMagicBlock(state cstate.StateContextI) (*block.MagicBlock, error) {
	magicBlockBytes, err := state.GetTrieNode(MagicBlockKey)
	if err != nil {
		return nil, err
	}

	magicBlock := block.NewMagicBlock()
	if err = magicBlock.Decode(magicBlockBytes.Encode()); err != nil {
		return nil, fmt.Errorf("failed to decode MagicBlockKey, err: %v", err)
	}

	return magicBlock, nil
}

func updateMagicBlock(state cstate.StateContextI, magicBlock *block.MagicBlock) error {
	_, err := state.InsertTrieNode(MagicBlockKey, magicBlock)
	return err
}

func getGroupShareOrSigns(state cstate.StateContextI) (*block.GroupSharesOrSigns, error) {
	groupBytes, err := state.GetTrieNode(GroupShareOrSignsKey)
	if err != nil {
		return nil, err
	}

	var gsos = block.NewGroupSharesOrSigns()
	if err = gsos.Decode(groupBytes.Encode()); err != nil {
		return nil, fmt.Errorf("failed to decode GroupShareOrSignKey, err: %v", err)
	}

	return gsos, nil
}

func updateGroupShareOrSigns(state cstate.StateContextI, gsos *block.GroupSharesOrSigns) error {
	_, err := state.InsertTrieNode(GroupShareOrSignsKey, gsos)
	return err
}

// getShardersKeepList returns the sharder list
func getShardersKeepList(balances cstate.StateContextI) (*MinerNodes, error) {
	sharders, err := getNodesList(balances, ShardersKeepKey)
	if err != nil {
		if err != util.ErrValueNotPresent {
			return nil, err
		}
		return &MinerNodes{}, nil
	}

	return sharders, nil
}

func updateShardersKeepList(state cstate.StateContextI, sharders *MinerNodes) error {
	_, err := state.InsertTrieNode(ShardersKeepKey, sharders)
	return err
}

// getAllShardersKeepList returns the sharder list
func getAllShardersList(balances cstate.StateContextI) (*MinerNodes, error) {
	sharders, err := getNodesList(balances, AllShardersKey)
	if err != nil {
		if err != util.ErrValueNotPresent {
			return nil, err
		}
		return &MinerNodes{}, nil
	}
	return sharders, nil
}

func updateAllShardersList(state cstate.StateContextI, sharders *MinerNodes) error {
	_, err := state.InsertTrieNode(AllShardersKey, sharders)
	return err
}

func getNodesList(balances cstate.StateContextI, key datastore.Key) (*MinerNodes, error) {
	nodesBytes, err := balances.GetTrieNode(key)
	if err != nil {
		return nil, err
	}

	nodesList := &MinerNodes{}
	if err = nodesList.Decode(nodesBytes.Encode()); err != nil {
		return nil, err
	}

	return nodesList, nil
}

// quick fix: localhost check + duplicate check
// TODO: remove this after more robust challenge based node addtion/health_check is added
func quickFixDuplicateHosts(nn *MinerNode, allNodes []*MinerNode) error {
	localhost := regexp.MustCompile(`^(?:(?:https|http)\:\/\/)?(?:localhost|127\.0\.0\.1)(?:\:\d+)?(?:\/.*)?$`)
	host := strings.TrimSpace(nn.Host)
	n2nhost := strings.TrimSpace(nn.N2NHost)
	port := nn.Port
	if n2nhost == "" || localhost.MatchString(n2nhost) {
		return fmt.Errorf("invalid n2nhost: '%v'", n2nhost)
	}
	if host == "" || localhost.MatchString(host) {
		host = n2nhost
	}
	for _, n := range allNodes {
		if n.ID != nn.ID && n2nhost == n.N2NHost && n.Port == port {
			return fmt.Errorf("n2nhost:port already exists: '%v:%v'", n2nhost, port)
		}
		if n.ID != nn.ID && host == n.Host && n.Port == port {
			return fmt.Errorf("host:port already exists: '%v:%v'", host, port)
		}
	}
	nn.Host, nn.N2NHost, nn.Port = host, n2nhost, port
	return nil
}<|MERGE_RESOLUTION|>--- conflicted
+++ resolved
@@ -109,21 +109,13 @@
 // not thread safe
 type SimpleNodes map[string]*SimpleNode
 
-<<<<<<< HEAD
-func (sns SimpleNodes) reduce(limit int, xPercent float64, pmb *block.Block) (maxNodes int) {
-=======
 func (sns SimpleNodes) reduce(limit int, xPercent float64, pmbrss int64, pmbnp *node.Pool) (maxNodes int) {
->>>>>>> 29a7dee1
 
 	var pmbNodes, newNodes, selectedNodes []*SimpleNode
 
 	// separate previous mb miners and new miners from dkg miners list
 	for _, sn := range sns {
-<<<<<<< HEAD
-		if pmb != nil && pmb.MagicBlock != nil && pmb.Miners.HasNode(sn.ID) {
-=======
 		if pmbnp != nil && pmbnp.HasNode(sn.ID) {
->>>>>>> 29a7dee1
 			pmbNodes = append(pmbNodes, sn)
 			continue
 		}
@@ -132,13 +124,9 @@
 
 	// sort pmb nodes by total stake: desc
 	sort.SliceStable(pmbNodes, func(i, j int) bool {
-<<<<<<< HEAD
-		return pmbNodes[i].TotalStaked > pmbNodes[j].TotalStaked
-=======
 		return pmbNodes[i].TotalStaked > pmbNodes[j].TotalStaked ||
 			pmbNodes[i].ID < pmbNodes[j].ID
 
->>>>>>> 29a7dee1
 	})
 
 	// calculate max nodes count for next mb
@@ -154,12 +142,8 @@
 	// add rest of the pmb miners into new miners list
 	newNodes = append(newNodes, pmbNodes[x:]...)
 	sort.SliceStable(newNodes, func(i, j int) bool {
-<<<<<<< HEAD
-		return newNodes[i].TotalStaked > newNodes[j].TotalStaked
-=======
 		return newNodes[i].TotalStaked > newNodes[j].TotalStaked ||
 			newNodes[i].ID < newNodes[j].ID
->>>>>>> 29a7dee1
 	})
 
 	if len(newNodes) <= y {
@@ -170,11 +154,7 @@
 		// more than allowed nodes remaining
 
 		// find the range of nodes with equal stakes, start (s), end (e)
-<<<<<<< HEAD
-		s, e := 0, len(newNodes)-1
-=======
 		s, e := 0, len(newNodes)
->>>>>>> 29a7dee1
 		stake := newNodes[y-1].TotalStaked
 		for i, sn := range newNodes {
 			if s == 0 && sn.TotalStaked == stake {
@@ -190,11 +170,7 @@
 
 		// resolve equal stake condition by randomly selecting nodes with equal stake
 		newNodes = newNodes[s:e]
-<<<<<<< HEAD
-		for _, j := range rand.New(rand.NewSource(pmb.RoundRandomSeed)).Perm(e - s) {
-=======
 		for _, j := range rand.New(rand.NewSource(pmbrss)).Perm(len(newNodes)) {
->>>>>>> 29a7dee1
 			if len(selectedNodes) < maxNodes {
 				selectedNodes = append(selectedNodes, newNodes[j])
 			}
@@ -1066,10 +1042,6 @@
 		for k, v := range dkgmn.SimpleNodes {
 			simpleNodes[k] = v
 		}
-<<<<<<< HEAD
-		simpleNodes.reduce(
-			gn.MaxN, gn.XPercent, balances.GetLastestFinalizedMagicBlock())
-=======
 		var pmbrss int64
 		var pmbnp *node.Pool
 		pmb := balances.GetLastestFinalizedMagicBlock()
@@ -1080,7 +1052,6 @@
 			}
 		}
 		simpleNodes.reduce(gn.MaxN, gn.XPercent, pmbrss, pmbnp)
->>>>>>> 29a7dee1
 		dkgmn.SimpleNodes = simpleNodes
 	}
 

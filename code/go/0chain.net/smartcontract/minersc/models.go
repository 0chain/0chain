--- conflicted
+++ resolved
@@ -246,15 +246,12 @@
 	Minted state.Balance `json:"minted"`
 
 	// If viewchange is false then this will be used to pay interests and rewards to miner/sharders.
-<<<<<<< HEAD
-	RewardRoundFrequency int64         `json:"reward_round_frequency"`
-	OwnerId              datastore.Key `json:"owner_id"`
-	CooldownPeriod       int64         `json:"cooldown_period"`
-=======
+	RewardRoundFrequency int64          `json:"reward_round_frequency"`
+	OwnerId              datastore.Key  `json:"owner_id"`
+	CooldownPeriod       int64          `json:"cooldown_period"`
 	RewardRoundFrequency int64          `json:"reward_round_frequency"`
 	OwnerId              string         `json:"owner_id"`
 	Cost                 map[string]int `json:"cost"`
->>>>>>> 7ccab440
 }
 
 func (gn *GlobalNode) readConfig() {
@@ -278,11 +275,8 @@
 	gn.RewardDeclineRate = config.SmartContractConfig.GetFloat64(pfx + SettingName[RewardDeclineRate])
 	gn.MaxMint = state.Balance(config.SmartContractConfig.GetFloat64(pfx+SettingName[MaxMint]) * 1e10)
 	gn.OwnerId = config.SmartContractConfig.GetString(pfx + SettingName[OwnerId])
-<<<<<<< HEAD
 	gn.CooldownPeriod = config.SmartContractConfig.GetInt64(pfx + SettingName[CooldownPeriod])
-=======
 	gn.Cost = config.SmartContractConfig.GetStringMapInt(pfx + SettingName[Cost])
->>>>>>> 7ccab440
 }
 
 func (gn *GlobalNode) validate() error {
@@ -368,13 +362,10 @@
 		return gn.MaxMint, nil
 	case OwnerId:
 		return gn.OwnerId, nil
-<<<<<<< HEAD
 	case CooldownPeriod:
 		return gn.CooldownPeriod, nil
-=======
 	case Cost:
 		return gn.Cost, nil
->>>>>>> 7ccab440
 	default:
 		return nil, errors.New("Setting not implemented")
 	}
@@ -698,14 +689,10 @@
 	LastHealthCheck common.Timestamp `json:"last_health_check"`
 
 	// Status will be set either node.NodeStatusActive or node.NodeStatusInactive
-<<<<<<< HEAD
-	Status int `json:"-"`
+	Status int `json:"-" msg:"-"`
 
 	//LastSettingUpdateRound will be set to round number when settings were updated
 	LastSettingUpdateRound int64 `json:"last_setting_update_round"`
-=======
-	Status int `json:"-" msg:"-"`
->>>>>>> 7ccab440
 }
 
 func (smn *SimpleNode) Encode() []byte {

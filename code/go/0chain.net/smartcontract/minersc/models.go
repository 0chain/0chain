--- conflicted
+++ resolved
@@ -584,7 +584,6 @@
 	return encryption.RawHash(gn.Encode())
 }
 
-<<<<<<< HEAD
 //
 // miner / sharder
 //
@@ -681,8 +680,6 @@
 	return encryption.RawHash(mn.Encode())
 }
 
-=======
->>>>>>> 7ccab440
 // NodeType used in pools statistic.
 type NodeType int
 
@@ -837,21 +834,11 @@
 }
 
 type delegatePoolStat struct {
-<<<<<<< HEAD
 	ID         datastore.Key `json:"id"`
 	Balance    state.Balance `json:"balance"`
 	Reward     state.Balance `json:"reward"`      // uncollected reread
 	RewardPaid state.Balance `json:"reward_paid"` // total reward all time
 	Status     string        `json:"status"`
-=======
-	ID           string        `json:"id"`            // pool ID
-	Balance      state.Balance `json:"balance"`       //
-	InterestPaid state.Balance `json:"interest_paid"` //
-	RewardPaid   state.Balance `json:"reward_paid"`   //
-	Status       string        `json:"status"`        //
-	High         state.Balance `json:"high"`          // }
-	Low          state.Balance `json:"low"`           // }
->>>>>>> 7ccab440
 }
 
 func newDelegatePoolStat(dp *stakepool.DelegatePool) (dps *delegatePoolStat) {
@@ -859,94 +846,10 @@
 	dps.ID = dp.DelegateID
 	dps.Reward = dp.Reward
 	dps.Balance = dp.Balance
-<<<<<<< HEAD
 	dps.Status = dp.Status.String()
 	return
 }
 
-=======
-	dps.InterestPaid = dp.InterestPaid
-	dps.RewardPaid = dp.RewardPaid
-	dps.Status = dp.Status
-	dps.High = dp.High
-	dps.Low = dp.Low
-	return
-}
-
-// A userPools represents response for user pools requests.
-type userPools struct {
-	Pools map[string]map[string][]*delegatePoolStat `json:"pools"`
-}
-
-func newUserPools() (ups *userPools) {
-	ups = new(userPools)
-	ups.Pools = make(map[string]map[string][]*delegatePoolStat)
-	return
-}
-
-// UserNode keeps references to all user's pools.
-type UserNode struct {
-	ID    string              `json:"id"`       // client ID
-	Pools map[string][]string `json:"pool_map"` // node_id -> [pool_id]
-}
-
-func NewUserNode() *UserNode {
-	return &UserNode{Pools: make(map[datastore.Key][]datastore.Key)}
-}
-
-func (un *UserNode) save(balances cstate.StateContextI) (err error) {
-
-	if len(un.Pools) > 0 {
-		if _, err = balances.InsertTrieNode(un.GetKey(), un); err != nil {
-			return fmt.Errorf("saving user node: %v", err)
-		}
-	} else {
-		if _, err = balances.DeleteTrieNode(un.GetKey()); err != nil {
-			return fmt.Errorf("deleting user node: %v", err)
-		}
-	}
-
-	return
-}
-
-func (un *UserNode) deletePool(nodeId, id datastore.Key) error {
-	for i, pool := range un.Pools[nodeId] {
-		if id == pool {
-			un.Pools[nodeId][i] = un.Pools[nodeId][len(un.Pools[nodeId])-1]
-			un.Pools[nodeId][len(un.Pools[nodeId])-1] = ""
-			un.Pools[nodeId] = un.Pools[nodeId][:len(un.Pools[nodeId])-1]
-			if len(un.Pools[nodeId]) == 0 {
-				delete(un.Pools, nodeId)
-			}
-
-			return nil
-		}
-	}
-	return fmt.Errorf("remove pool failed, cannot find pool %s in user's node %s", id, nodeId)
-}
-
-func (un *UserNode) Encode() []byte {
-	buff, _ := json.Marshal(un)
-	return buff
-}
-
-func (un *UserNode) Decode(input []byte) error {
-	return json.Unmarshal(input, un)
-}
-
-func (un *UserNode) GetKey() datastore.Key {
-	return ADDRESS + un.ID
-}
-
-func (un *UserNode) GetHash() string {
-	return util.ToHex(un.GetHashBytes())
-}
-
-func (un *UserNode) GetHashBytes() []byte {
-	return encryption.RawHash(un.Encode())
-}
-
->>>>>>> 7ccab440
 type deletePool struct {
 	MinerID string `json:"id"`
 	PoolID  string `json:"pool_id"`

package minersc

import (
	"encoding/json"
	"errors"
	"fmt"
	"math"
	"math/rand"
	"net/url"
	"regexp"
	"sort"
	"strings"
	"sync"

	"0chain.net/smartcontract"

	"0chain.net/chaincore/block"
	cstate "0chain.net/chaincore/chain/state"
	"0chain.net/chaincore/config"
	"0chain.net/chaincore/node"
	sci "0chain.net/chaincore/smartcontractinterface"
	"0chain.net/chaincore/state"
	"0chain.net/chaincore/tokenpool"
	"0chain.net/chaincore/transaction"
	"0chain.net/core/common"
	"0chain.net/core/datastore"
	"0chain.net/core/encryption"
	"0chain.net/core/logging"
	"0chain.net/core/util"

	. "0chain.net/core/logging"
	"github.com/go-playground/validator/v10"
	"go.uber.org/zap"
)

var validate *validator.Validate

func init() {
	validate = validator.New()
}

// Phase number.
type Phase int

// known phases
const (
	Unknown Phase = iota - 1
	Start
	Contribute
	Share
	Publish
	Wait
)

func (p Phase) String() string {
	switch p {
	case Unknown:
		return "unknown"
	case Start:
		return "start"
	case Contribute:
		return "contribute"
	case Share:
		return "share"
	case Publish:
		return "publish"
	case Wait:
		return "wait"
	default:
	}
	return fmt.Sprintf("Phase<%d>", int(p))
}

// Pool status
const (
	ACTIVE    = "ACTIVE"
	PENDING   = "PENDING"
	DELETING  = "DELETING"
	CANDELETE = "CAN DELETE"
)

var (
	AllMinersKey         = globalKeyHash("all_miners")
	AllShardersKey       = globalKeyHash("all_sharders")
	DKGMinersKey         = globalKeyHash("dkg_miners")
	MinersMPKKey         = globalKeyHash("miners_mpk")
	MagicBlockKey        = globalKeyHash("magic_block")
	GlobalNodeKey        = globalKeyHash("global_node")
	GroupShareOrSignsKey = globalKeyHash("group_share_or_signs")
	ShardersKeepKey      = globalKeyHash("sharders_keep")
	PhaseKey             = globalKeyHash("phase")

	lockAllMiners sync.Mutex
)

type (
	phaseFunctions func(balances cstate.StateContextI, gn *GlobalNode) (
		err error)
	movePhaseFunctions func(balances cstate.StateContextI, pn *PhaseNode,
		gn *GlobalNode) error
	smartContractFunction func(t *transaction.Transaction, inputData []byte,
		gn *GlobalNode, balances cstate.StateContextI) (string, error)
)

func globalKeyHash(name string) datastore.Key {
	return datastore.Key(ADDRESS + encryption.Hash(name))
}

func NewSimpleNodes() SimpleNodes {
	return make(map[string]*SimpleNode)
}

// not thread safe
type SimpleNodes map[string]*SimpleNode

// Pooler represents a pool interface
type Pooler interface {
	HasNode(id string) bool
}

func (sns SimpleNodes) reduce(limit int, xPercent float64, pmbrss int64, pmbnp Pooler) (maxNodes int) {
	var pmbNodes, newNodes, selectedNodes []*SimpleNode

	// separate previous mb miners and new miners from dkg miners list
	for _, sn := range sns {
		if pmbnp != nil && pmbnp.HasNode(sn.ID) {
			pmbNodes = append(pmbNodes, sn)
			continue
		}
		newNodes = append(newNodes, sn)
	}

	// sort pmb nodes by total stake: desc
	sort.SliceStable(pmbNodes, func(i, j int) bool {
		if pmbNodes[i].TotalStaked == pmbNodes[j].TotalStaked {
			return pmbNodes[i].ID < pmbNodes[j].ID
		}

		return pmbNodes[i].TotalStaked > pmbNodes[j].TotalStaked
	})

	// calculate max nodes count for next mb
	maxNodes = min(limit, len(sns))

	// get number of nodes from previous mb that are required to be part of next mb
	x := min(len(pmbNodes), int(math.Ceil(xPercent*float64(maxNodes))))
	y := maxNodes - x

	// select first x nodes from pmb miners
	selectedNodes = pmbNodes[:x]

	// add rest of the pmb miners into new miners list
	newNodes = append(newNodes, pmbNodes[x:]...)
	sort.SliceStable(newNodes, func(i, j int) bool {
		if newNodes[i].TotalStaked == newNodes[j].TotalStaked {
			return newNodes[i].ID < newNodes[j].ID
		}

		return newNodes[i].TotalStaked > newNodes[j].TotalStaked
	})

	if len(newNodes) <= y {
		// less than allowed nodes remaining
		selectedNodes = append(selectedNodes, newNodes...)

	} else if y > 0 {
		// more than allowed nodes remaining

		// find the range of nodes with equal stakes, start (s), end (e)
		s, e := 0, len(newNodes)
		stake := newNodes[y-1].TotalStaked
		for i, sn := range newNodes {
			if s == 0 && sn.TotalStaked == stake {
				s = i
			} else if sn.TotalStaked < stake {
				e = i
				break
			}
		}

		// select nodes that don't have equal stake
		selectedNodes = append(selectedNodes, newNodes[:s]...)

		// resolve equal stake condition by randomly selecting nodes with equal stake
		newNodes = newNodes[s:e]
		for _, j := range rand.New(rand.NewSource(pmbrss)).Perm(len(newNodes)) {
			if len(selectedNodes) < maxNodes {
				selectedNodes = append(selectedNodes, newNodes[j])
			}
		}

	}

	// update map with selected nodes
	for k := range sns {
		delete(sns, k)
	}
	for _, sn := range selectedNodes {
		sns[sn.ID] = sn
	}

	return maxNodes
}

//
// global
//

type GlobalNode struct {
	ViewChange   int64   `json:"view_change"`
	MaxN         int     `json:"max_n"`         // } miners limits
	MinN         int     `json:"min_n"`         // }
	MaxS         int     `json:"max_s"`         // } sharders limits
	MinS         int     `json:"min_s"`         // }
	MaxDelegates int     `json:"max_delegates"` // } limited by the SC
	TPercent     float64 `json:"t_percent"`
	KPercent     float64 `json:"k_percent"`
	XPercent     float64 `json:"x_percent"`
	LastRound    int64   `json:"last_round"`
	// MaxStake boundary of SC.
	MaxStake state.Balance `json:"max_stake"`
	// MinStake boundary of SC.
	MinStake state.Balance `json:"min_stake"`

	// Stake interests.
	InterestRate float64 `json:"interest_rate"`
	// Reward rate.
	RewardRate float64 `json:"reward_rate"`
	// ShareRatio is miner/block sharders rewards ratio.
	ShareRatio float64 `json:"share_ratio"`
	// BlockReward
	BlockReward state.Balance `json:"block_reward"`
	// MaxCharge can be set by a generator.
	MaxCharge float64 `json:"max_charge"` // %
	// Epoch is number of rounds to decline interests and rewards.
	Epoch int64 `json:"epoch"`
	// RewardDeclineRate is ratio of epoch rewards declining.
	RewardDeclineRate float64 `json:"reward_decline_rate"`
	// InterestDeclineRate is ratio of epoch interests declining.
	InterestDeclineRate float64 `json:"interest_decline_rate"`
	// MaxMint is minting boundary for SC.
	MaxMint state.Balance `json:"max_mint"`

	// PrevMagicBlock keeps previous magic block to make Miner SC more stable.
	// In case latestFinalizedMagicBlock of a miner works incorrect. We are
	// using this previous MB or latestFinalizedMagicBlock for genesis block.
	PrevMagicBlock *block.MagicBlock `json:"prev_magic_block"`

	// Minted tokens by SC.
	Minted state.Balance `json:"minted"`

	// If viewchange is false then this will be used to pay interests and rewards to miner/sharders.
	RewardRoundFrequency int64         `json:"reward_round_frequency"`
	OwnerId              datastore.Key `json:"owner_id"`
}

func (gn *GlobalNode) readConfig() {
	const pfx = "smart_contracts.minersc."
	gn.MinStake = state.Balance(config.SmartContractConfig.GetFloat64(pfx+SettingName[MinStake]) * 1e10)
	gn.MaxStake = state.Balance(config.SmartContractConfig.GetFloat64(pfx+SettingName[MaxStake]) * 1e10)
	gn.MaxN = config.SmartContractConfig.GetInt(pfx + SettingName[MaxN])
	gn.MinN = config.SmartContractConfig.GetInt(pfx + SettingName[MinN])
	gn.TPercent = config.SmartContractConfig.GetFloat64(pfx + SettingName[TPercent])
	gn.KPercent = config.SmartContractConfig.GetFloat64(pfx + SettingName[KPercent])
	gn.XPercent = config.SmartContractConfig.GetFloat64(pfx + SettingName[XPercent])
	gn.MaxS = config.SmartContractConfig.GetInt(pfx + SettingName[MaxS])
	gn.MinS = config.SmartContractConfig.GetInt(pfx + SettingName[MinS])
	gn.MaxDelegates = config.SmartContractConfig.GetInt(pfx + SettingName[MaxDelegates])
	gn.RewardRoundFrequency = config.SmartContractConfig.GetInt64(pfx + SettingName[RewardRoundFrequency])
	gn.InterestRate = config.SmartContractConfig.GetFloat64(pfx + SettingName[InterestRate])
	gn.RewardRate = config.SmartContractConfig.GetFloat64(pfx + SettingName[RewardRate])
	gn.ShareRatio = config.SmartContractConfig.GetFloat64(pfx + SettingName[ShareRatio])
	gn.BlockReward = state.Balance(config.SmartContractConfig.GetFloat64(pfx+SettingName[BlockReward]) * 1e10)
	gn.MaxCharge = config.SmartContractConfig.GetFloat64(pfx + SettingName[MaxCharge])
	gn.Epoch = config.SmartContractConfig.GetInt64(pfx + SettingName[Epoch])
	gn.RewardDeclineRate = config.SmartContractConfig.GetFloat64(pfx + SettingName[RewardDeclineRate])
	gn.InterestDeclineRate = config.SmartContractConfig.GetFloat64(pfx + SettingName[InterestDeclineRate])
	gn.MaxMint = state.Balance(config.SmartContractConfig.GetFloat64(pfx+SettingName[MaxMint]) * 1e10)
	gn.OwnerId = config.SmartContractConfig.GetString(pfx + SettingName[OwnerId])
}

func (gn *GlobalNode) validate() error {
	if gn.MinN < 1 {
		return fmt.Errorf("min_n is too small: %d", gn.MinN)
	}
	if gn.MaxN < gn.MinN {
		return fmt.Errorf("max_n is less than min_n: %d < %d",
			gn.MaxN, gn.MinN)
	}

	if gn.MinS < 1 {
		return fmt.Errorf("min_s is too small: %d", gn.MinS)
	}
	if gn.MaxS < gn.MinS {
		return fmt.Errorf("max_s is less than min_s: %d < %d",
			gn.MaxS, gn.MinS)
	}

	if gn.MaxDelegates <= 0 {
		return fmt.Errorf("max_delegates is too small: %d", gn.MaxDelegates)
	}
	return nil
}

func (gn *GlobalNode) getConfigMap() (smartcontract.StringMap, error) {
	var im smartcontract.StringMap
	im.Fields = make(map[string]string)
	for key, info := range Settings {
		iSetting, err := gn.Get(info.Setting)
		if err != nil {
			return im, err
		}
		if info.ConfigType == smartcontract.StateBalance {
			sbSetting, ok := iSetting.(state.Balance)
			if !ok {
				return im, fmt.Errorf("%s key not implemented as state.balance", key)
			}
			iSetting = float64(sbSetting) / x10
		}
		im.Fields[key] = fmt.Sprintf("%v", iSetting)
	}
	return im, nil
}

func (gn *GlobalNode) Get(key Setting) (interface{}, error) {
	switch key {
	case MinStake:
		return gn.MinStake, nil
	case MaxStake:
		return gn.MaxStake, nil
	case MaxN:
		return gn.MaxN, nil
	case MinN:
		return gn.MinN, nil
	case TPercent:
		return gn.TPercent, nil
	case KPercent:
		return gn.KPercent, nil
	case XPercent:
		return gn.XPercent, nil
	case MaxS:
		return gn.MaxS, nil
	case MinS:
		return gn.MinS, nil
	case MaxDelegates:
		return gn.MaxDelegates, nil
	case RewardRoundFrequency:
		return gn.RewardRoundFrequency, nil
	case InterestRate:
		return gn.InterestRate, nil
	case RewardRate:
		return gn.RewardRate, nil
	case ShareRatio:
		return gn.ShareRatio, nil
	case BlockReward:
		return gn.BlockReward, nil
	case MaxCharge:
		return gn.MaxCharge, nil
	case Epoch:
		return gn.Epoch, nil
	case RewardDeclineRate:
		return gn.RewardDeclineRate, nil
	case InterestDeclineRate:
		return gn.InterestDeclineRate, nil
	case MaxMint:
<<<<<<< HEAD
		return gn.MaxMint
	case OwnerId:
		return gn.OwnerId
=======
		return gn.MaxMint, nil
>>>>>>> ca343494
	default:
		return nil, errors.New("Setting not implemented")
	}
}

// The prevMagicBlock from the global node (saved on previous VC) or LFMB of
// the balances if missing (genesis case);
func (gn *GlobalNode) prevMagicBlock(balances cstate.StateContextI) (
	pmb *block.MagicBlock) {

	if gn.PrevMagicBlock != nil {
		return gn.PrevMagicBlock
	}
	return balances.GetLastestFinalizedMagicBlock().MagicBlock
}

// has previous miner in all miners list
func (gn *GlobalNode) hasPrevMiner(miners *MinerNodes,
	balances cstate.StateContextI) (has bool) {

	var pmb = gn.prevMagicBlock(balances)

	for _, mn := range miners.Nodes {
		if pmb.Miners.HasNode(mn.ID) {
			return true
		}
	}

	return // false, hasn't
}

// has previous miner in given MPKs
func (gn *GlobalNode) hasPrevMinerInMPKs(mpks *block.Mpks,
	balances cstate.StateContextI) (has bool) {

	if len(mpks.Mpks) == 0 {
		Logger.Error("empty miners mpks keys")
		return
	}

	var pmb = gn.prevMagicBlock(balances)

	for id := range mpks.Mpks {
		if pmb.Miners.HasNode(id) {
			return true
		}
	}

	Logger.Debug("has no prev miner in MPKs", zap.Int64("prev_mb_round", pmb.StartingRound))
	return // false, hasn't
}

// has previous miner in given GSoS
func (gn *GlobalNode) hasPrevMinerInGSoS(gsos *block.GroupSharesOrSigns,
	balances cstate.StateContextI) (has bool) {

	if len(gsos.Shares) == 0 {
		Logger.Error("empty sharder or sign keys")
		return
	}

	var pmb = gn.prevMagicBlock(balances)

	for id := range gsos.Shares {
		if pmb.Miners.HasNode(id) {
			return true
		}
	}

	Logger.Debug("has no prev miner in GSoS",
		zap.Int64("prev_mb_round", pmb.StartingRound),
		zap.Int("mb miner len", len(pmb.Miners.Nodes)),
	)
	return // false, hasn't
}

// of DKG miners
func (gn *GlobalNode) hasPrevDKGMiner(dkgmns SimpleNodes,
	balances cstate.StateContextI) (has bool) {

	var pmb = gn.prevMagicBlock(balances)

	for id := range dkgmns {
		if pmb.Miners.HasNode(id) {
			return true
		}
	}

	return // false, hasn't
}

// of DKG miners sorted list
func (gn *GlobalNode) hasPrevDKGMinerInList(list []*SimpleNode,
	balances cstate.StateContextI) (has bool) {

	var pmb = gn.prevMagicBlock(balances)

	for _, node := range list {
		if pmb.Miners.HasNode(node.ID) {
			return true
		}
	}

	return // false, hasn't
}

// Receive list of ranked miners and extract miners of previous MB preserving
// order. The given list not modified.
func (gn *GlobalNode) rankedPrevDKGMiners(list []*SimpleNode,
	balances cstate.StateContextI) (prev []*SimpleNode) {

	var pmb = gn.prevMagicBlock(balances)
	prev = make([]*SimpleNode, 0, len(list))

	for _, node := range list {
		if pmb.Miners.HasNode(node.ID) {
			prev = append(prev, node)
		}
	}

	return // false, hasn't
}

// hasPrevSharderInList checks if there are nodes in previous magic block sharder list
func hasPrevSharderInList(prevMB *block.MagicBlock, nodes []*MinerNode) bool {
	for _, n := range nodes {
		if prevMB.Sharders.HasNode(n.ID) {
			return true
		}
	}

	return false
}

// rankedPrevSharders receives a list of ranked sharders and extract sharder of
// previous MB preserving order. The given list not modified.
func rankedPrevSharders(prevMB *block.MagicBlock, list []*MinerNode) []*MinerNode {
	prev := make([]*MinerNode, 0, len(list))

	for _, node := range list {
		if prevMB.Sharders.HasNode(node.ID) {
			prev = append(prev, node)
		}
	}

	return prev
}

// has previous sharder in sharders keep list
func (gn *GlobalNode) hasPrevShader(sharders *MinerNodes,
	balances cstate.StateContextI) (has bool) {

	var pmb = gn.prevMagicBlock(balances)

	for _, sn := range sharders.Nodes {
		if pmb.Sharders.HasNode(sn.ID) {
			return true
		}
	}

	return // false, hasn't
}

func (gn *GlobalNode) canMint() bool {
	return gn.Minted < gn.MaxMint
}

func (gn *GlobalNode) epochDecline() {
	// keep existing value for logs
	var ir, rr = gn.InterestRate, gn.RewardRate
	// decline the value
	gn.RewardRate = gn.RewardRate * (1.0 - gn.RewardDeclineRate)
	gn.InterestRate = gn.InterestRate * (1.0 - gn.InterestDeclineRate)

	// log about the epoch declining
	Logger.Info("miner sc: epoch decline",
		zap.Int64("round", gn.LastRound),
		zap.Float64("reward_decline_rate", gn.RewardDeclineRate),
		zap.Float64("interest_decline_rate", gn.InterestDeclineRate),
		zap.Float64("prev_reward_rate", rr),
		zap.Float64("prev_interest_rate", ir),
		zap.Float64("new_reward_rate", gn.RewardRate),
		zap.Float64("new_interest_rate", gn.InterestRate),
	)
}

// calculate miner/block sharders fees
func (gn *GlobalNode) splitByShareRatio(fees state.Balance) (
	miner, sharders state.Balance) {

	miner = state.Balance(float64(fees) * gn.ShareRatio)
	sharders = fees - miner
	return
}

func (gn *GlobalNode) setLastRound(round int64) {
	gn.LastRound = round
	if round%gn.Epoch == 0 {
		gn.epochDecline()
	}
}

func (gn *GlobalNode) save(balances cstate.StateContextI) (err error) {
	if _, err = balances.InsertTrieNode(GlobalNodeKey, gn); err != nil {
		return fmt.Errorf("saving global node: %v", err)
	}
	return
}

func (gn *GlobalNode) Encode() []byte {
	buff, _ := json.Marshal(gn)
	return buff
}

func (gn *GlobalNode) Decode(input []byte) error {
	return json.Unmarshal(input, gn)
}

func (gn *GlobalNode) GetHash() string {
	return util.ToHex(gn.GetHashBytes())
}

func (gn *GlobalNode) GetHashBytes() []byte {
	return encryption.RawHash(gn.Encode())
}

//
// miner / sharder
//

// MinerNode struct that holds information about the registering miner.
type MinerNode struct {
	*SimpleNode `json:"simple_miner"`
	Pending     map[string]*sci.DelegatePool `json:"pending,omitempty"`
	Active      map[string]*sci.DelegatePool `json:"active,omitempty"`
	Deleting    map[string]*sci.DelegatePool `json:"deleting,omitempty"`
}

func NewMinerNode() *MinerNode {
	mn := &MinerNode{SimpleNode: &SimpleNode{}}
	mn.Pending = make(map[string]*sci.DelegatePool)
	mn.Active = make(map[string]*sci.DelegatePool)
	mn.Deleting = make(map[string]*sci.DelegatePool)
	return mn
}

func getMinerKey(mid string) datastore.Key {
	return datastore.Key(ADDRESS + mid)
}

func GetSharderKey(sid string) datastore.Key {
	return datastore.Key(ADDRESS + sid)
}

func (mn *MinerNode) GetKey() datastore.Key {
	return datastore.Key(ADDRESS + mn.ID)
}

// calculate service charge from fees
func (mn *MinerNode) splitByServiceCharge(fees state.Balance) (
	charge, rest state.Balance) {

	charge = state.Balance(float64(fees) * mn.ServiceCharge)
	rest = fees - charge
	return
}

func (mn *MinerNode) numDelegates() int {
	return len(mn.Pending) + len(mn.Active)
}

func (mn *MinerNode) numActiveDelegates() int {
	return len(mn.Active)
}

func (mn *MinerNode) save(balances cstate.StateContextI) error {
	//var key datastore.Key
	//if key, err = balances.InsertTrieNode(mn.getKey(), mn); err != nil {
	if _, err := balances.InsertTrieNode(mn.GetKey(), mn); err != nil {
		return fmt.Errorf("saving miner node: %v", err)
	}

	//Logger.Debug("MinerNode save successfully",
	//	zap.String("path", encryption.Hash(mn.getKey())),
	//	zap.String("new root key", hex.EncodeToString([]byte(key))))
	return nil
}

func (mn *MinerNode) Encode() []byte {
	buff, _ := json.Marshal(mn)
	return buff
}

func (mn *MinerNode) decodeFromValues(params url.Values) error {
	mn.N2NHost = params.Get("n2n_host")
	mn.ID = params.Get("id")

	if mn.N2NHost == "" || mn.ID == "" {
		return errors.New("BaseURL or ID is not specified")
	}
	return nil

}

func (mn *MinerNode) Decode(input []byte) error {
	var objMap map[string]json.RawMessage
	err := json.Unmarshal(input, &objMap)
	if err != nil {
		return err
	}
	sm, ok := objMap["simple_miner"]
	if ok {
		err = mn.SimpleNode.Decode(sm)
		if err != nil {
			return err
		}
	}
	pending, ok := objMap["pending"]
	if ok {
		err = DecodeDelegatePools(mn.Pending, pending, &ViewChangeLock{})
		if err != nil {
			return err
		}
	}
	active, ok := objMap["active"]
	if ok {
		err = DecodeDelegatePools(mn.Active, active, &ViewChangeLock{})
		if err != nil {
			return err
		}
	}
	deleting, ok := objMap["deleting"]
	if ok {
		err = DecodeDelegatePools(mn.Deleting, deleting, &ViewChangeLock{})
		if err != nil {
			return err
		}
	}
	return nil
}

func (mn *MinerNode) GetHash() string {
	return util.ToHex(mn.GetHashBytes())
}

func (mn *MinerNode) GetHashBytes() []byte {
	return encryption.RawHash(mn.Encode())
}

func (mn *MinerNode) orderedActivePools() (ops []*sci.DelegatePool) {
	var keys []string
	for k := range mn.Active {
		keys = append(keys, k)
	}
	sort.Strings(keys)
	ops = make([]*sci.DelegatePool, 0, len(keys))
	for _, key := range keys {
		ops = append(ops, mn.Active[key])
	}
	return
}

// NodeType used in pools statistic.
type NodeType int

// known node types of the Miner SC
const (
	NodeTypeUnknown NodeType = iota // unknown (zero)
	NodeTypeMiner                   // miner node
	NodeTypeSharder                 // sharder node
)

// String converted NodeType to string.
func (nt NodeType) String() string {
	switch nt {
	case NodeTypeUnknown:
		return "unknown"
	case NodeTypeMiner:
		return "miner"
	case NodeTypeSharder:
		return "sharder"
	default:
		return fmt.Sprintf("unknown node type: %d", int(nt))
	}
}

// MarshalJSON converts NodeType to appropriate JSON
// value represented as string.
func (nt NodeType) MarshalJSON() (p []byte, err error) {
	return json.Marshal(nt.String())
}

// UnmarsalJSON converts JSON value back to NodeType.
func (nt *NodeType) UnmarshalJSON(p []byte) (err error) {
	var nts string
	if err = json.Unmarshal(p, &nts); err != nil {
		return
	}
	switch nts {
	case "unknown":
		(*nt) = NodeTypeUnknown
	case "miner":
		(*nt) = NodeTypeMiner
	case "sharder":
		(*nt) = NodeTypeSharder
	default:
		err = fmt.Errorf("unknown node type: %q", nts)
	}
	return
}

type Stat struct {
	// for miner (totals)
	GeneratorRewards state.Balance `json:"generator_rewards,omitempty"`
	GeneratorFees    state.Balance `json:"generator_fees,omitempty"`
	// for sharder (totals)
	SharderRewards state.Balance `json:"sharder_rewards,omitempty"`
	SharderFees    state.Balance `json:"sharder_fees,omitempty"`
}

type SimpleNode struct {
	ID          string `json:"id" validate:"hexadecimal,len=64"`
	N2NHost     string `json:"n2n_host"`
	Host        string `json:"host"`
	Port        int    `json:"port"`
	Path        string `json:"path"`
	PublicKey   string `json:"public_key"`
	ShortName   string `json:"short_name"`
	BuildTag    string `json:"build_tag"`
	TotalStaked int64  `json:"total_stake"`
	Delete      bool   `json:"delete"`

	// settings and statistic

	// DelegateWallet grabs node rewards (excluding stake rewards) and
	// controls the node setting. If the DelegateWallet hasn't been provided,
	// then node ID used (for genesis nodes, for example).
	DelegateWallet string `json:"delegate_wallet" validate:"omitempty,hexadecimal,len=64"` // ID
	// ServiceChange is % that miner node grabs where it's generator.
	ServiceCharge float64 `json:"service_charge"` // %
	// NumberOfDelegates is max allowed number of delegate pools.
	NumberOfDelegates int `json:"number_of_delegates"`
	// MinStake allowed by node.
	MinStake state.Balance `json:"min_stake"`
	// MaxStake allowed by node.
	MaxStake state.Balance `json:"max_stake"`

	// Stat contains node statistic.
	Stat Stat `json:"stat"`

	// NodeType used for delegate pools statistic.
	NodeType NodeType `json:"node_type,omitempty"`

	// LastHealthCheck used to check for active node
	LastHealthCheck common.Timestamp `json:"last_health_check"`
}

func (smn *SimpleNode) Encode() []byte {
	buff, _ := json.Marshal(smn)
	return buff
}

func (smn *SimpleNode) Decode(input []byte) error {
	return json.Unmarshal(input, smn)
}

func (smn *SimpleNode) Validate() error {
	return validate.Struct(smn)
}

type MinerNodes struct {
	Nodes []*MinerNode
}

func (mn *MinerNodes) Encode() []byte {
	buff, _ := json.Marshal(mn)
	return buff
}

func (mn *MinerNodes) Decode(input []byte) error {
	err := json.Unmarshal(input, mn)
	if err != nil {
		return err
	}
	return nil
}

func (mn *MinerNodes) GetHash() string {
	return util.ToHex(mn.GetHashBytes())
}

func (mn *MinerNodes) GetHashBytes() []byte {
	return encryption.RawHash(mn.Encode())
}

func (mn *MinerNodes) FindNodeById(id string) *MinerNode {
	for _, minerNode := range mn.Nodes {
		if minerNode.ID == id {
			return minerNode
		}
	}
	return nil
}

type ViewChangeLock struct {
	DeleteViewChangeSet bool          `json:"delete_view_change_set"`
	DeleteVC            int64         `json:"delete_after_view_change"`
	Owner               datastore.Key `json:"owner"`
}

func (vcl *ViewChangeLock) IsLocked(entity interface{}) bool {
	if entity == nil {
		return false
	}
	currentVC, ok := entity.(int64)
	if ok {
		return !vcl.DeleteViewChangeSet || currentVC < vcl.DeleteVC
	}
	if currentVC == 0 {
		return false // forced unlock
	}
	return true
}

func (vcl *ViewChangeLock) LockStats(entity interface{}) []byte {
	currentVC, ok := entity.(int64)
	if ok {
		p := &poolStat{
			ViewChangeLock: vcl,
			CurrentVC:      currentVC,
			Locked:         vcl.IsLocked(currentVC),
		}
		return p.encode()
	}
	return nil
}

type poolStat struct {
	*ViewChangeLock
	CurrentVC int64 `json:"current_view_change"`
	Locked    bool  `json:"locked"`
}

func (ps *poolStat) encode() []byte {
	buff, _ := json.Marshal(ps)
	return buff
}

func (ps *poolStat) decode(input []byte) error {
	return json.Unmarshal(input, ps)
}

type delegatePoolStat struct {
	ID           datastore.Key `json:"id"`            // pool ID
	Balance      state.Balance `json:"balance"`       //
	InterestPaid state.Balance `json:"interest_paid"` //
	RewardPaid   state.Balance `json:"reward_paid"`   //
	Status       string        `json:"status"`        //
	High         state.Balance `json:"high"`          // }
	Low          state.Balance `json:"low"`           // }
}

func newDelegatePoolStat(dp *sci.DelegatePool) (dps *delegatePoolStat) {
	dps = new(delegatePoolStat)
	dps.ID = dp.ID
	dps.Balance = dp.Balance
	dps.InterestPaid = dp.InterestPaid
	dps.RewardPaid = dp.RewardPaid
	dps.Status = dp.Status
	dps.High = dp.High
	dps.Low = dp.Low
	return
}

// A userPools represents response for user pools requests.
type userPools struct {
	Pools map[string]map[string][]*delegatePoolStat `json:"pools"`
}

func newUserPools() (ups *userPools) {
	ups = new(userPools)
	ups.Pools = make(map[string]map[string][]*delegatePoolStat)
	return
}

// UserNode keeps references to all user's pools.
type UserNode struct {
	ID    string                            `json:"id"`       // client ID
	Pools map[datastore.Key][]datastore.Key `json:"pool_map"` // node_id -> [pool_id]
}

func NewUserNode() *UserNode {
	return &UserNode{Pools: make(map[datastore.Key][]datastore.Key)}
}

func (un *UserNode) save(balances cstate.StateContextI) (err error) {

	if len(un.Pools) > 0 {
		if _, err = balances.InsertTrieNode(un.GetKey(), un); err != nil {
			return fmt.Errorf("saving user node: %v", err)
		}
	} else {
		if _, err = balances.DeleteTrieNode(un.GetKey()); err != nil {
			return fmt.Errorf("deleting user node: %v", err)
		}
	}

	return
}

func (un *UserNode) deletePool(nodeId, id datastore.Key) error {
	for i, pool := range un.Pools[nodeId] {
		if id == pool {
			un.Pools[nodeId][i] = un.Pools[nodeId][len(un.Pools[nodeId])-1]
			un.Pools[nodeId][len(un.Pools[nodeId])-1] = ""
			un.Pools[nodeId] = un.Pools[nodeId][:len(un.Pools[nodeId])-1]
			if len(un.Pools[nodeId]) == 0 {
				delete(un.Pools, nodeId)
			}

			return nil
		}
	}
	return fmt.Errorf("remove pool failed, cannot find pool %s in user's node %s", id, nodeId)
}

func (un *UserNode) Encode() []byte {
	buff, _ := json.Marshal(un)
	return buff
}

func (un *UserNode) Decode(input []byte) error {
	return json.Unmarshal(input, un)
}

func (un *UserNode) GetKey() datastore.Key {
	return datastore.Key(ADDRESS + un.ID)
}

func (un *UserNode) GetHash() string {
	return util.ToHex(un.GetHashBytes())
}

func (un *UserNode) GetHashBytes() []byte {
	return encryption.RawHash(un.Encode())
}

type deletePool struct {
	MinerID string `json:"id"`
	PoolID  string `json:"pool_id"`
}

func (dp *deletePool) Encode() []byte {
	buff, _ := json.Marshal(dp)
	return buff
}

func (dp *deletePool) Decode(input []byte) error {
	return json.Unmarshal(input, dp)
}

type PhaseNode struct {
	Phase        Phase `json:"phase"`
	StartRound   int64 `json:"start_round"`
	CurrentRound int64 `json:"current_round"`
	Restarts     int64 `json:"restarts"`
}

func (pn *PhaseNode) GetKey() datastore.Key {
	return PhaseKey
}

func (pn *PhaseNode) Encode() []byte {
	buff, _ := json.Marshal(pn)
	return buff
}

func (pn *PhaseNode) Decode(input []byte) error {
	return json.Unmarshal(input, pn)
}

func HasPool(pools map[string]*sci.DelegatePool, poolID datastore.Key) bool {
	pool := pools[poolID]
	return pool != nil
}

func AddPool(pools map[string]*sci.DelegatePool, pool *sci.DelegatePool) error {
	if HasPool(pools, pool.ID) {
		return common.NewError("can't add pool", "miner node already has pool")
	}
	pools[pool.ID] = pool
	return nil
}

func DeletePool(pools map[string]*sci.DelegatePool, poolID datastore.Key) error {
	if HasPool(pools, poolID) {
		return common.NewError("can't delete pool", "pool doesn't exist")
	}
	delete(pools, poolID)
	return nil
}

func DecodeDelegatePools(pools map[string]*sci.DelegatePool,
	poolsBytes json.RawMessage, tokenlock tokenpool.TokenLockInterface) error {

	var rawMessagesPools map[string]json.RawMessage
	err := json.Unmarshal(poolsBytes, &rawMessagesPools)
	if err != nil {
		return err
	}
	for _, raw := range rawMessagesPools {
		tempPool := sci.NewDelegatePool()
		err = tempPool.Decode(raw, tokenlock)
		if err != nil {
			return err
		}
		err = AddPool(pools, tempPool)
		if err != nil {
			return err
		}
	}
	return nil
}

type DKGMinerNodes struct {
	MinN     int     `json:"min_n"`
	MaxN     int     `json:"max_n"`
	TPercent float64 `json:"t_percent"`
	KPercent float64 `json:"k_percent"`

	SimpleNodes    `json:"simple_nodes"`
	T              int             `json:"t"`
	K              int             `json:"k"`
	N              int             `json:"n"`
	XPercent       float64         `json:"x_percent"`
	RevealedShares map[string]int  `json:"revealed_shares"`
	Waited         map[string]bool `json:"waited"`

	// StartRound used to filter responses from old MB where sharders comes up.
	StartRound int64 `json:"start_round"`
}

func (dkgmn *DKGMinerNodes) setConfigs(gn *GlobalNode) {
	dkgmn.MinN = gn.MinN
	dkgmn.MaxN = gn.MaxN
	dkgmn.TPercent = gn.TPercent
	dkgmn.KPercent = gn.KPercent
	dkgmn.XPercent = gn.XPercent
}

func min(a, b int) int {
	if a > b {
		return b
	}
	return a
}

func max(a, b int) int {
	if a > b {
		return a
	}
	return b
}

// The min_n is checked before the calculateTKN call, so, the n >= min_n.
// The calculateTKN used to set initial T, K, and N.
func (dkgmn *DKGMinerNodes) calculateTKN(gn *GlobalNode, n int) {
	dkgmn.setConfigs(gn)
	var m = min(dkgmn.MaxN, n)
	dkgmn.N = m
	dkgmn.K = int(math.Ceil(dkgmn.KPercent * float64(m)))
	dkgmn.T = int(math.Ceil(dkgmn.TPercent * float64(m)))
}

func simpleNodesKeys(sns SimpleNodes) (ks []string) {
	ks = make([]string, 0, len(sns))
	for k := range sns {
		ks = append(ks, k)
	}
	return
}

// reduce method checks boundaries and if final, reduces the
// list to adhere to the limits (min_n, max_n) and conditions
func (dkgmn *DKGMinerNodes) reduceNodes(
	final bool,
	gn *GlobalNode,
	balances cstate.StateContextI) (err error) {

	var n = len(dkgmn.SimpleNodes)

	if n < dkgmn.MinN {
		return fmt.Errorf("too few miners: %d, want at least: %d", n, dkgmn.MinN)
	}

	if !gn.hasPrevDKGMiner(dkgmn.SimpleNodes, balances) {
		return fmt.Errorf("missing miner from previous set, n: %d, list: %s",
			n, simpleNodesKeys(dkgmn.SimpleNodes))
	}

	if final {
		simpleNodes := make(SimpleNodes)
		for k, v := range dkgmn.SimpleNodes {
			simpleNodes[k] = v
		}
		var pmbrss int64
		var pmbnp *node.Pool
		pmb := balances.GetLastestFinalizedMagicBlock()
		if pmb != nil {
			pmbrss = pmb.RoundRandomSeed
			if pmb.MagicBlock != nil {
				pmbnp = pmb.MagicBlock.Miners
			}
		}
		simpleNodes.reduce(gn.MaxN, gn.XPercent, pmbrss, pmbnp)
		dkgmn.SimpleNodes = simpleNodes
	}

	return
}

func NewDKGMinerNodes() *DKGMinerNodes {
	return &DKGMinerNodes{
		SimpleNodes:    NewSimpleNodes(),
		RevealedShares: make(map[string]int),
		Waited:         make(map[string]bool),
	}
}

func (dmn *DKGMinerNodes) Encode() []byte {
	buff, _ := json.Marshal(dmn)
	return buff
}

func (dmn *DKGMinerNodes) Decode(input []byte) error {
	err := json.Unmarshal(input, dmn)
	if err != nil {
		return err
	}
	return nil
}

func (dmn *DKGMinerNodes) GetHash() string {
	return util.ToHex(dmn.GetHashBytes())
}

func (dmn *DKGMinerNodes) GetHashBytes() []byte {
	return encryption.RawHash(dmn.Encode())
}

// getMinersList returns miners list
func getMinersList(state cstate.StateContextI) (*MinerNodes, error) {
	minerNodes, err := getNodesList(state, AllMinersKey)
	if err != nil {
		if err != util.ErrValueNotPresent {
			return nil, err
		}

		return &MinerNodes{}, nil
	}

	return minerNodes, nil
}

func updateMinersList(state cstate.StateContextI, miners *MinerNodes) error {
	if _, err := state.InsertTrieNode(AllMinersKey, miners); err != nil {
		return common.NewError("update_all_miners_list_failed", err.Error())
	}
	return nil
}

// getDKGMinersList gets dkg miners list
func getDKGMinersList(state cstate.StateContextI) (*DKGMinerNodes, error) {
	dkgMiners := NewDKGMinerNodes()
	allMinersDKGBytes, err := state.GetTrieNode(DKGMinersKey)
	if err != nil {
		if err != util.ErrValueNotPresent {
			return nil, err
		}

		return dkgMiners, nil
	}

	if err := dkgMiners.Decode(allMinersDKGBytes.Encode()); err != nil {
		return nil, fmt.Errorf("decode DKGMinersKey failed, err: %v", err)
	}

	return dkgMiners, nil
}

// updateDKGMinersList update the dkg miners list
func updateDKGMinersList(state cstate.StateContextI, dkgMiners *DKGMinerNodes) error {
	logging.Logger.Info("update dkg miners list", zap.Int("len", len(dkgMiners.SimpleNodes)))
	_, err := state.InsertTrieNode(DKGMinersKey, dkgMiners)
	return err
}

func getMinersMPKs(state cstate.StateContextI) (*block.Mpks, error) {
	mpksBytes, err := state.GetTrieNode(MinersMPKKey)
	if err != nil {
		return nil, err
	}

	mpks := block.NewMpks()
	if err := mpks.Decode(mpksBytes.Encode()); err != nil {
		return nil, fmt.Errorf("failed to decode node MinersMPKKey, err: %v", err)
	}

	return mpks, nil
}

func updateMinersMPKs(state cstate.StateContextI, mpks *block.Mpks) error {
	_, err := state.InsertTrieNode(MinersMPKKey, mpks)
	return err
}

func getMagicBlock(state cstate.StateContextI) (*block.MagicBlock, error) {
	magicBlockBytes, err := state.GetTrieNode(MagicBlockKey)
	if err != nil {
		return nil, err
	}

	magicBlock := block.NewMagicBlock()
	if err = magicBlock.Decode(magicBlockBytes.Encode()); err != nil {
		return nil, fmt.Errorf("failed to decode MagicBlockKey, err: %v", err)
	}

	return magicBlock, nil
}

func updateMagicBlock(state cstate.StateContextI, magicBlock *block.MagicBlock) error {
	_, err := state.InsertTrieNode(MagicBlockKey, magicBlock)
	return err
}

func getGroupShareOrSigns(state cstate.StateContextI) (*block.GroupSharesOrSigns, error) {
	var gsos = block.NewGroupSharesOrSigns()
	groupBytes, err := state.GetTrieNode(GroupShareOrSignsKey)
	if err != nil {
		return nil, err
	}

	if err = gsos.Decode(groupBytes.Encode()); err != nil {
		return nil, fmt.Errorf("failed to decode GroupShareOrSignKey, err: %v", err)
	}

	return gsos, nil
}

func updateGroupShareOrSigns(state cstate.StateContextI, gsos *block.GroupSharesOrSigns) error {
	_, err := state.InsertTrieNode(GroupShareOrSignsKey, gsos)
	return err
}

// getShardersKeepList returns the sharder list
func getShardersKeepList(balances cstate.StateContextI) (*MinerNodes, error) {
	sharders, err := getNodesList(balances, ShardersKeepKey)
	if err != nil {
		if err != util.ErrValueNotPresent {
			return nil, err
		}
		return &MinerNodes{}, nil
	}

	return sharders, nil
}

func updateShardersKeepList(state cstate.StateContextI, sharders *MinerNodes) error {
	_, err := state.InsertTrieNode(ShardersKeepKey, sharders)
	return err
}

// getAllShardersKeepList returns the sharder list
func getAllShardersList(balances cstate.StateContextI) (*MinerNodes, error) {
	sharders, err := getNodesList(balances, AllShardersKey)
	if err != nil {
		if err != util.ErrValueNotPresent {
			return nil, err
		}
		return &MinerNodes{}, nil
	}
	return sharders, nil
}

func updateAllShardersList(state cstate.StateContextI, sharders *MinerNodes) error {
	_, err := state.InsertTrieNode(AllShardersKey, sharders)
	return err
}

func getNodesList(balances cstate.StateContextI, key datastore.Key) (*MinerNodes, error) {
	nodesBytes, err := balances.GetTrieNode(key)
	if err != nil {
		return nil, err
	}

	nodesList := &MinerNodes{}
	if err = nodesList.Decode(nodesBytes.Encode()); err != nil {
		return nil, err
	}

	return nodesList, nil
}

// quick fix: localhost check + duplicate check
// TODO: remove this after more robust challenge based node addtion/health_check is added
func quickFixDuplicateHosts(nn *MinerNode, allNodes []*MinerNode) error {
	localhost := regexp.MustCompile(`^(?:(?:https|http)\:\/\/)?(?:localhost|127\.0\.0\.1)(?:\:\d+)?(?:\/.*)?$`)
	host := strings.TrimSpace(nn.Host)
	n2nhost := strings.TrimSpace(nn.N2NHost)
	port := nn.Port
	if n2nhost == "" || localhost.MatchString(n2nhost) {
		return fmt.Errorf("invalid n2nhost: '%v'", n2nhost)
	}
	if host == "" || localhost.MatchString(host) {
		host = n2nhost
	}
	for _, n := range allNodes {
		if n.ID != nn.ID && n2nhost == n.N2NHost && n.Port == port {
			return fmt.Errorf("n2nhost:port already exists: '%v:%v'", n2nhost, port)
		}
		if n.ID != nn.ID && host == n.Host && n.Port == port {
			return fmt.Errorf("host:port already exists: '%v:%v'", host, port)
		}
	}
	nn.Host, nn.N2NHost, nn.Port = host, n2nhost, port
	return nil
}<|MERGE_RESOLUTION|>--- conflicted
+++ resolved
@@ -363,13 +363,9 @@
 	case InterestDeclineRate:
 		return gn.InterestDeclineRate, nil
 	case MaxMint:
-<<<<<<< HEAD
-		return gn.MaxMint
+		return gn.MaxMint, nil
 	case OwnerId:
-		return gn.OwnerId
-=======
-		return gn.MaxMint, nil
->>>>>>> ca343494
+		return gn.OwnerId, nil
 	default:
 		return nil, errors.New("Setting not implemented")
 	}

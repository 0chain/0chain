package minersc

import (
	"encoding/json"
	"errors"
	"fmt"
	"math"
	"math/rand"
	"regexp"
	"sort"
	"strings"
	"sync"

	"0chain.net/smartcontract"

	"0chain.net/chaincore/block"
	cstate "0chain.net/chaincore/chain/state"
	"0chain.net/chaincore/config"
	"0chain.net/chaincore/node"
	sci "0chain.net/chaincore/smartcontractinterface"
	"0chain.net/chaincore/state"
	"0chain.net/chaincore/tokenpool"
	"0chain.net/chaincore/transaction"
	"0chain.net/core/common"
	"0chain.net/core/datastore"
	"0chain.net/core/encryption"
	"0chain.net/core/logging"
	"0chain.net/core/util"

	"github.com/go-playground/validator/v10"
	"go.uber.org/zap"
)

//go:generate msgp -io=false -tests=false -v

var validate *validator.Validate

func init() {
	validate = validator.New()
}

// Phase number.
type Phase int

// known phases
const (
	Unknown Phase = iota - 1
	Start
	Contribute
	Share
	Publish
	Wait
)

func (p Phase) String() string {
	switch p {
	case Unknown:
		return "unknown"
	case Start:
		return "start"
	case Contribute:
		return "contribute"
	case Share:
		return "share"
	case Publish:
		return "publish"
	case Wait:
		return "wait"
	default:
	}
	return fmt.Sprintf("Phase<%d>", int(p))
}

// Pool status
const (
	ACTIVE    = "ACTIVE"
	PENDING   = "PENDING"
	DELETING  = "DELETING"
	CANDELETE = "CAN DELETE"
)

var (
	AllMinersKey         = globalKeyHash("all_miners")
	AllShardersKey       = globalKeyHash("all_sharders")
	DKGMinersKey         = globalKeyHash("dkg_miners")
	MinersMPKKey         = globalKeyHash("miners_mpk")
	MagicBlockKey        = globalKeyHash("magic_block")
	GlobalNodeKey        = globalKeyHash("global_node")
	GroupShareOrSignsKey = globalKeyHash("group_share_or_signs")
	ShardersKeepKey      = globalKeyHash("sharders_keep")
	PhaseKey             = globalKeyHash("phase")

	lockAllMiners sync.Mutex
)

type (
	phaseFunctions func(balances cstate.StateContextI, gn *GlobalNode) (
		err error)
	movePhaseFunctions func(balances cstate.StateContextI, pn *PhaseNode,
		gn *GlobalNode) error
	smartContractFunction func(t *transaction.Transaction, inputData []byte,
		gn *GlobalNode, balances cstate.StateContextI) (string, error)
)

func globalKeyHash(name string) datastore.Key {
	return datastore.Key(ADDRESS + encryption.Hash(name))
}

func NewSimpleNodes() SimpleNodes {
	return make(map[string]*SimpleNode)
}

// not thread safe
type SimpleNodes map[string]*SimpleNode

// Pooler represents a pool interface
type Pooler interface {
	HasNode(id string) bool
}

func (sns SimpleNodes) reduce(limit int, xPercent float64, pmbrss int64, pmbnp Pooler) (maxNodes int) {
	var pmbNodes, newNodes, selectedNodes []*SimpleNode

	// separate previous mb miners and new miners from dkg miners list
	for _, sn := range sns {
		if pmbnp != nil && pmbnp.HasNode(sn.ID) {
			pmbNodes = append(pmbNodes, sn)
			continue
		}
		newNodes = append(newNodes, sn)
	}

	// sort pmb nodes by total stake: desc
	sort.SliceStable(pmbNodes, func(i, j int) bool {
		if pmbNodes[i].TotalStaked == pmbNodes[j].TotalStaked {
			return pmbNodes[i].ID < pmbNodes[j].ID
		}

		return pmbNodes[i].TotalStaked > pmbNodes[j].TotalStaked
	})

	// calculate max nodes count for next mb
	maxNodes = min(limit, len(sns))

	// get number of nodes from previous mb that are required to be part of next mb
	x := min(len(pmbNodes), int(math.Ceil(xPercent*float64(maxNodes))))
	y := maxNodes - x

	// select first x nodes from pmb miners
	selectedNodes = pmbNodes[:x]

	// add rest of the pmb miners into new miners list
	newNodes = append(newNodes, pmbNodes[x:]...)
	sort.SliceStable(newNodes, func(i, j int) bool {
		if newNodes[i].TotalStaked == newNodes[j].TotalStaked {
			return newNodes[i].ID < newNodes[j].ID
		}

		return newNodes[i].TotalStaked > newNodes[j].TotalStaked
	})

	if len(newNodes) <= y {
		// less than allowed nodes remaining
		selectedNodes = append(selectedNodes, newNodes...)

	} else if y > 0 {
		// more than allowed nodes remaining

		// find the range of nodes with equal stakes, start (s), end (e)
		s, e := 0, len(newNodes)
		stake := newNodes[y-1].TotalStaked
		for i, sn := range newNodes {
			if s == 0 && sn.TotalStaked == stake {
				s = i
			} else if sn.TotalStaked < stake {
				e = i
				break
			}
		}

		// select nodes that don't have equal stake
		selectedNodes = append(selectedNodes, newNodes[:s]...)

		// resolve equal stake condition by randomly selecting nodes with equal stake
		newNodes = newNodes[s:e]
		for _, j := range rand.New(rand.NewSource(pmbrss)).Perm(len(newNodes)) {
			if len(selectedNodes) < maxNodes {
				selectedNodes = append(selectedNodes, newNodes[j])
			}
		}

	}

	// update map with selected nodes
	for k := range sns {
		delete(sns, k)
	}
	for _, sn := range selectedNodes {
		sns[sn.ID] = sn
	}

	return maxNodes
}

//
// global
//

type GlobalNode struct {
	ViewChange   int64   `json:"view_change"`
	MaxN         int     `json:"max_n"`         // } miners limits
	MinN         int     `json:"min_n"`         // }
	MaxS         int     `json:"max_s"`         // } sharders limits
	MinS         int     `json:"min_s"`         // }
	MaxDelegates int     `json:"max_delegates"` // } limited by the SC
	TPercent     float64 `json:"t_percent"`
	KPercent     float64 `json:"k_percent"`
	XPercent     float64 `json:"x_percent"`
	LastRound    int64   `json:"last_round"`
	// MaxStake boundary of SC.
	MaxStake state.Balance `json:"max_stake"`
	// MinStake boundary of SC.
	MinStake state.Balance `json:"min_stake"`

	// Reward rate.
	RewardRate float64 `json:"reward_rate"`
	// ShareRatio is miner/block sharders rewards ratio.
	ShareRatio float64 `json:"share_ratio"`
	// BlockReward
	BlockReward state.Balance `json:"block_reward"`
	// MaxCharge can be set by a generator.
	MaxCharge float64 `json:"max_charge"` // %
	// Epoch is number of rounds to decline interests and rewards.
	Epoch int64 `json:"epoch"`
	// RewardDeclineRate is ratio of epoch rewards declining.
	RewardDeclineRate float64 `json:"reward_decline_rate"`
	// MaxMint is minting boundary for SC.
	MaxMint state.Balance `json:"max_mint"`

	// PrevMagicBlock keeps previous magic block to make Miner SC more stable.
	// In case latestFinalizedMagicBlock of a miner works incorrect. We are
	// using this previous MB or latestFinalizedMagicBlock for genesis block.
	PrevMagicBlock *block.MagicBlock `json:"prev_magic_block"`

	// Minted tokens by SC.
	Minted state.Balance `json:"minted"`

	// If viewchange is false then this will be used to pay interests and rewards to miner/sharders.
	RewardRoundFrequency int64          `json:"reward_round_frequency"`
	OwnerId              string         `json:"owner_id"`
	Cost                 map[string]int `json:"cost"`
}

func (gn *GlobalNode) readConfig() {
	const pfx = "smart_contracts.minersc."
	gn.MinStake = state.Balance(config.SmartContractConfig.GetFloat64(pfx+SettingName[MinStake]) * 1e10)
	gn.MaxStake = state.Balance(config.SmartContractConfig.GetFloat64(pfx+SettingName[MaxStake]) * 1e10)
	gn.MaxN = config.SmartContractConfig.GetInt(pfx + SettingName[MaxN])
	gn.MinN = config.SmartContractConfig.GetInt(pfx + SettingName[MinN])
	gn.TPercent = config.SmartContractConfig.GetFloat64(pfx + SettingName[TPercent])
	gn.KPercent = config.SmartContractConfig.GetFloat64(pfx + SettingName[KPercent])
	gn.XPercent = config.SmartContractConfig.GetFloat64(pfx + SettingName[XPercent])
	gn.MaxS = config.SmartContractConfig.GetInt(pfx + SettingName[MaxS])
	gn.MinS = config.SmartContractConfig.GetInt(pfx + SettingName[MinS])
	gn.MaxDelegates = config.SmartContractConfig.GetInt(pfx + SettingName[MaxDelegates])
	gn.RewardRoundFrequency = config.SmartContractConfig.GetInt64(pfx + SettingName[RewardRoundFrequency])
	gn.RewardRate = config.SmartContractConfig.GetFloat64(pfx + SettingName[RewardRate])
	gn.ShareRatio = config.SmartContractConfig.GetFloat64(pfx + SettingName[ShareRatio])
	gn.BlockReward = state.Balance(config.SmartContractConfig.GetFloat64(pfx+SettingName[BlockReward]) * 1e10)
	gn.MaxCharge = config.SmartContractConfig.GetFloat64(pfx + SettingName[MaxCharge])
	gn.Epoch = config.SmartContractConfig.GetInt64(pfx + SettingName[Epoch])
	gn.RewardDeclineRate = config.SmartContractConfig.GetFloat64(pfx + SettingName[RewardDeclineRate])
	gn.MaxMint = state.Balance(config.SmartContractConfig.GetFloat64(pfx+SettingName[MaxMint]) * 1e10)
	gn.OwnerId = config.SmartContractConfig.GetString(pfx + SettingName[OwnerId])
	gn.Cost = config.SmartContractConfig.GetStringMapInt(pfx + SettingName[Cost])
}

func (gn *GlobalNode) validate() error {
	if gn.MinN < 1 {
		return fmt.Errorf("min_n is too small: %d", gn.MinN)
	}
	if gn.MaxN < gn.MinN {
		return fmt.Errorf("max_n is less than min_n: %d < %d",
			gn.MaxN, gn.MinN)
	}

	if gn.MinS < 1 {
		return fmt.Errorf("min_s is too small: %d", gn.MinS)
	}
	if gn.MaxS < gn.MinS {
		return fmt.Errorf("max_s is less than min_s: %d < %d",
			gn.MaxS, gn.MinS)
	}

	if gn.MaxDelegates <= 0 {
		return fmt.Errorf("max_delegates is too small: %d", gn.MaxDelegates)
	}
	return nil
}

func (gn *GlobalNode) getConfigMap() (smartcontract.StringMap, error) {
	var im smartcontract.StringMap
	im.Fields = make(map[string]string)
	for key, info := range Settings {
		iSetting, err := gn.Get(info.Setting)
		if err != nil {
			return im, err
		}
		if info.ConfigType == smartcontract.StateBalance {
			sbSetting, ok := iSetting.(state.Balance)
			if !ok {
				return im, fmt.Errorf("%s key not implemented as state.balance", key)
			}
			iSetting = float64(sbSetting) / x10
		}
		im.Fields[key] = fmt.Sprintf("%v", iSetting)
	}
	return im, nil
}

func (gn *GlobalNode) Get(key Setting) (interface{}, error) {
	switch key {
	case MinStake:
		return gn.MinStake, nil
	case MaxStake:
		return gn.MaxStake, nil
	case MaxN:
		return gn.MaxN, nil
	case MinN:
		return gn.MinN, nil
	case TPercent:
		return gn.TPercent, nil
	case KPercent:
		return gn.KPercent, nil
	case XPercent:
		return gn.XPercent, nil
	case MaxS:
		return gn.MaxS, nil
	case MinS:
		return gn.MinS, nil
	case MaxDelegates:
		return gn.MaxDelegates, nil
	case RewardRoundFrequency:
		return gn.RewardRoundFrequency, nil
	case RewardRate:
		return gn.RewardRate, nil
	case ShareRatio:
		return gn.ShareRatio, nil
	case BlockReward:
		return gn.BlockReward, nil
	case MaxCharge:
		return gn.MaxCharge, nil
	case Epoch:
		return gn.Epoch, nil
	case RewardDeclineRate:
		return gn.RewardDeclineRate, nil
	case MaxMint:
		return gn.MaxMint, nil
	case OwnerId:
		return gn.OwnerId, nil
	case Cost:
		return gn.Cost, nil
	default:
		return nil, errors.New("Setting not implemented")
	}
}

// The prevMagicBlock from the global node (saved on previous VC) or LFMB of
// the balances if missing (genesis case);
func (gn *GlobalNode) prevMagicBlock(balances cstate.StateContextI) (
	pmb *block.MagicBlock) {

	if gn.PrevMagicBlock != nil {
		return gn.PrevMagicBlock
	}
	return balances.GetLastestFinalizedMagicBlock().MagicBlock
}

// has previous miner in all miners list
func (gn *GlobalNode) hasPrevMiner(miners *MinerNodes,
	balances cstate.StateContextI) (has bool) {

	var pmb = gn.prevMagicBlock(balances)

	for _, mn := range miners.Nodes {
		if pmb.Miners.HasNode(mn.ID) {
			return true
		}
	}

	return // false, hasn't
}

// has previous miner in given MPKs
func (gn *GlobalNode) hasPrevMinerInMPKs(mpks *block.Mpks,
	balances cstate.StateContextI) (has bool) {

	if len(mpks.Mpks) == 0 {
		logging.Logger.Error("empty miners mpks keys")
		return
	}

	var pmb = gn.prevMagicBlock(balances)

	for id := range mpks.Mpks {
		if pmb.Miners.HasNode(id) {
			return true
		}
	}

	logging.Logger.Debug("has no prev miner in MPKs", zap.Int64("prev_mb_round", pmb.StartingRound))
	return // false, hasn't
}

// has previous miner in given GSoS
func (gn *GlobalNode) hasPrevMinerInGSoS(gsos *block.GroupSharesOrSigns,
	balances cstate.StateContextI) (has bool) {

	if len(gsos.Shares) == 0 {
		logging.Logger.Error("empty sharder or sign keys")
		return
	}

	var pmb = gn.prevMagicBlock(balances)

	for id := range gsos.Shares {
		if pmb.Miners.HasNode(id) {
			return true
		}
	}

	logging.Logger.Debug("has no prev miner in GSoS",
		zap.Int64("prev_mb_round", pmb.StartingRound),
		zap.Int("mb miner len", len(pmb.Miners.Nodes)),
	)
	return // false, hasn't
}

// of DKG miners
func (gn *GlobalNode) hasPrevDKGMiner(dkgmns SimpleNodes,
	balances cstate.StateContextI) (has bool) {

	var pmb = gn.prevMagicBlock(balances)

	for id := range dkgmns {
		if pmb.Miners.HasNode(id) {
			return true
		}
	}

	return // false, hasn't
}

// of DKG miners sorted list
func (gn *GlobalNode) hasPrevDKGMinerInList(list []*SimpleNode,
	balances cstate.StateContextI) (has bool) {

	var pmb = gn.prevMagicBlock(balances)

	for _, nd := range list {
		if pmb.Miners.HasNode(nd.ID) {
			return true
		}
	}

	return // false, hasn't
}

// Receive list of ranked miners and extract miners of previous MB preserving
// order. The given list not modified.
func (gn *GlobalNode) rankedPrevDKGMiners(list []*SimpleNode,
	balances cstate.StateContextI) (prev []*SimpleNode) {

	var pmb = gn.prevMagicBlock(balances)
	prev = make([]*SimpleNode, 0, len(list))

	for _, node := range list {
		if pmb.Miners.HasNode(node.ID) {
			prev = append(prev, node)
		}
	}

	return // false, hasn't
}

// hasPrevSharderInList checks if there are nodes in previous magic block sharder list
func hasPrevSharderInList(prevMB *block.MagicBlock, nodes []*MinerNode) bool {
	for _, n := range nodes {
		if prevMB.Sharders.HasNode(n.ID) {
			return true
		}
	}

	return false
}

// rankedPrevSharders receives a list of ranked sharders and extract sharder of
// previous MB preserving order. The given list not modified.
func rankedPrevSharders(prevMB *block.MagicBlock, list []*MinerNode) []*MinerNode {
	prev := make([]*MinerNode, 0, len(list))

	for _, node := range list {
		if prevMB.Sharders.HasNode(node.ID) {
			prev = append(prev, node)
		}
	}

	return prev
}

// has previous sharder in sharders keep list
func (gn *GlobalNode) hasPrevShader(sharders *MinerNodes,
	balances cstate.StateContextI) (has bool) {

	var pmb = gn.prevMagicBlock(balances)

	for _, sn := range sharders.Nodes {
		if pmb.Sharders.HasNode(sn.ID) {
			return true
		}
	}

	return // false, hasn't
}

func (gn *GlobalNode) canMint() bool {
	return gn.Minted < gn.MaxMint
}

func (gn *GlobalNode) epochDecline() {
	// keep existing value for logs
	var rr = gn.RewardRate
	// decline the value
	gn.RewardRate = gn.RewardRate * (1.0 - gn.RewardDeclineRate)

	// log about the epoch declining
	logging.Logger.Info("miner sc: epoch decline",
		zap.Int64("round", gn.LastRound),
		zap.Float64("reward_decline_rate", gn.RewardDeclineRate),
		zap.Float64("prev_reward_rate", rr),
		zap.Float64("new_reward_rate", gn.RewardRate),
	)
}

// calculate miner/block sharders fees
func (gn *GlobalNode) splitByShareRatio(fees state.Balance) (
	miner, sharders state.Balance) {

	miner = state.Balance(float64(fees) * gn.ShareRatio)
	sharders = fees - miner
	return
}

func (gn *GlobalNode) setLastRound(round int64) {
	gn.LastRound = round
	if round%gn.Epoch == 0 {
		gn.epochDecline()
	}
}

func (gn *GlobalNode) save(balances cstate.StateContextI) (err error) {
	if err = balances.InsertTrieNode(GlobalNodeKey, gn); err != nil {
		return fmt.Errorf("saving global node: %v", err)
	}
	return
}

func (gn *GlobalNode) Encode() []byte {
	buff, _ := json.Marshal(gn)
	return buff
}

func (gn *GlobalNode) Decode(input []byte) error {
	return json.Unmarshal(input, gn)
}

func (gn *GlobalNode) GetHash() string {
	return util.ToHex(gn.GetHashBytes())
}

func (gn *GlobalNode) GetHashBytes() []byte {
	return encryption.RawHash(gn.Encode())
}

<<<<<<< HEAD
//
// miner / sharder
//

// MinerNode struct that holds information about the registering miner.
type MinerNode struct {
	*SimpleNode `json:"simple_miner"`
	Pending     map[string]*sci.DelegatePool `json:"pending,omitempty"`
	Active      map[string]*sci.DelegatePool `json:"active,omitempty"`
	Deleting    map[string]*sci.DelegatePool `json:"deleting,omitempty"`
}

func NewMinerNode() *MinerNode {
	mn := &MinerNode{SimpleNode: &SimpleNode{}}
	mn.Pending = make(map[string]*sci.DelegatePool)
	mn.Active = make(map[string]*sci.DelegatePool)
	mn.Deleting = make(map[string]*sci.DelegatePool)
	return mn
}

func getMinerKey(mid string) datastore.Key {
	return datastore.Key(ADDRESS + mid)
}

func GetSharderKey(sid string) datastore.Key {
	return datastore.Key(ADDRESS + sid)
}

func (mn *MinerNode) GetKey() datastore.Key {
	return datastore.Key(ADDRESS + mn.ID)
}

// calculate service charge from fees
func (mn *MinerNode) splitByServiceCharge(fees state.Balance) (
	charge, rest state.Balance) {

	charge = state.Balance(float64(fees) * mn.ServiceCharge)
	rest = fees - charge
	return
}

func (mn *MinerNode) numDelegates() int {
	return len(mn.Pending) + len(mn.Active)
}

func (mn *MinerNode) numActiveDelegates() int {
	return len(mn.Active)
}

func (mn *MinerNode) save(balances cstate.StateContextI) error {
	//var key datastore.Key
	//if key, err = balances.InsertTrieNode(mn.getKey(), mn); err != nil {
	if err := balances.InsertTrieNode(mn.GetKey(), mn); err != nil {
		return fmt.Errorf("saving miner node: %v", err)
	}
	//Logger.Debug("saving miner node", zap.String("id", mn.ID),
	//	zap.Int("pending", len(mn.Pending)), zap.Int("active", len(mn.Active)), zap.Int("size", len(mn.Encode())))
	//Logger.Debug("MinerNode save successfully",
	//	zap.String("path", encryption.Hash(mn.GetKey())),
	//	zap.String("new root key", hex.EncodeToString([]byte(key))))
	return nil
}

func (mn *MinerNode) Encode() []byte {
	buff, _ := json.Marshal(mn)
	return buff
}

func (mn *MinerNode) decodeFromValues(params url.Values) error {
	mn.N2NHost = params.Get("n2n_host")
	mn.ID = params.Get("id")

	if mn.N2NHost == "" || mn.ID == "" {
		return errors.New("URL or ID is not specified")
	}
	return nil
}

// nodeWithVCPoolLock represents a MinerNode that use ViewChangeLock as tokenLockInterface
// it is for decoding MinerNode bytes
type nodeWithVCPoolLock struct {
	*SimpleNode `json:"simple_miner"`
	Pending     map[string]*DelegatePoolWithVCPoolLock `json:"pending,omitempty"`
	Active      map[string]*DelegatePoolWithVCPoolLock `json:"active,omitempty"`
	Deleting    map[string]*DelegatePoolWithVCPoolLock `json:"deleting,omitempty"`
}

func newNodeWithVCPoolLock() *nodeWithVCPoolLock {
	mn := &nodeWithVCPoolLock{SimpleNode: &SimpleNode{}}
	mn.Pending = make(map[string]*DelegatePoolWithVCPoolLock)
	mn.Active = make(map[string]*DelegatePoolWithVCPoolLock)
	mn.Deleting = make(map[string]*DelegatePoolWithVCPoolLock)
	return mn
}

// DelegatePoolWithVCPoolLock is for decoding delegate pool with ViewChangeLock as the TokenLockInterface
type DelegatePoolWithVCPoolLock struct {
	*sci.PoolStats              `json:"stats"`
	*ZcnTokenPoolWithVCPoolLock `json:"pool"`
}

// ToDelegatePool converts the pool struct to *DelegatePool
func (dpl *DelegatePoolWithVCPoolLock) ToDelegatePool() *sci.DelegatePool {
	dp := sci.NewDelegatePool()
	dp.PoolStats = dpl.PoolStats
	dp.ZcnPool = dpl.ZcnPool
	dp.TokenLockInterface = dpl.ViewChangeLock
	return dp
}

// ZcnTokenPoolWithVCPoolLock represents the struct for decoding pool in DelegatePool
type ZcnTokenPoolWithVCPoolLock struct {
	tokenpool.ZcnPool `json:"pool"`
	*ViewChangeLock   `json:"lock"`
}

// Decode decodes the miner node from bytes
func (mn *MinerNode) Decode(input []byte) error {
	n := newNodeWithVCPoolLock()
	if err := json.Unmarshal(input, n); err != nil {
		return err
	}

	mn.SimpleNode = n.SimpleNode
	mn.Pending = make(map[string]*sci.DelegatePool, len(n.Pending))
	for k, pl := range n.Pending {
		mn.Pending[k] = pl.ToDelegatePool()
	}

	mn.Active = make(map[string]*sci.DelegatePool, len(n.Active))
	for k, pl := range n.Active {
		mn.Active[k] = pl.ToDelegatePool()
	}

	mn.Deleting = make(map[string]*sci.DelegatePool, len(n.Deleting))
	for k, pl := range n.Deleting {
		mn.Deleting[k] = pl.ToDelegatePool()
	}

	return nil
}

func (mn *MinerNode) GetHash() string {
	return util.ToHex(mn.GetHashBytes())
}

func (mn *MinerNode) GetHashBytes() []byte {
	return encryption.RawHash(mn.Encode())
}

func (mn *MinerNode) orderedActivePools() (ops []*sci.DelegatePool) {
	var keys []string
	for k := range mn.Active {
		keys = append(keys, k)
	}
	sort.Strings(keys)
	ops = make([]*sci.DelegatePool, 0, len(keys))
	for _, key := range keys {
		ops = append(ops, mn.Active[key])
	}
	return
}

=======
>>>>>>> 7b3de616
// NodeType used in pools statistic.
type NodeType int

// known node types of the Miner SC
const (
	NodeTypeUnknown NodeType = iota // unknown (zero)
	NodeTypeMiner                   // miner node
	NodeTypeSharder                 // sharder node
)

// String converted NodeType to string.
func (nt NodeType) String() string {
	switch nt {
	case NodeTypeUnknown:
		return "unknown"
	case NodeTypeMiner:
		return "miner"
	case NodeTypeSharder:
		return "sharder"
	default:
		return fmt.Sprintf("unknown node type: %d", int(nt))
	}
}

// MarshalJSON converts NodeType to appropriate JSON
// value represented as string.
func (nt NodeType) MarshalJSON() (p []byte, err error) {
	return json.Marshal(nt.String())
}

// UnmarsalJSON converts JSON value back to NodeType.
func (nt *NodeType) UnmarshalJSON(p []byte) (err error) {
	var nts string
	if err = json.Unmarshal(p, &nts); err != nil {
		return
	}
	switch nts {
	case "unknown":
		(*nt) = NodeTypeUnknown
	case "miner":
		(*nt) = NodeTypeMiner
	case "sharder":
		(*nt) = NodeTypeSharder
	default:
		err = fmt.Errorf("unknown node type: %q", nts)
	}
	return
}

type Stat struct {
	// for miner (totals)
	GeneratorRewards state.Balance `json:"generator_rewards,omitempty"`
	GeneratorFees    state.Balance `json:"generator_fees,omitempty"`
	// for sharder (totals)
	SharderRewards state.Balance `json:"sharder_rewards,omitempty"`
	SharderFees    state.Balance `json:"sharder_fees,omitempty"`
}

type SimpleNodeGeolocation struct {
	Latitude  float64 `json:"latitude"`
	Longitude float64 `json:"longitude"`
}

type SimpleNode struct {
	ID          string                `json:"id" validate:"hexadecimal,len=64"`
	N2NHost     string                `json:"n2n_host"`
	Host        string                `json:"host"`
	Port        int                   `json:"port"`
	Geolocation SimpleNodeGeolocation `json:"geolocation"`
	Path        string                `json:"path"`
	PublicKey   string                `json:"public_key"`
	ShortName   string                `json:"short_name"`
	BuildTag    string                `json:"build_tag"`
	TotalStaked int64                 `json:"total_stake"`
	Delete      bool                  `json:"delete"`

	// settings and statistic

	// DelegateWallet grabs node rewards (excluding stake rewards) and
	// controls the node setting. If the DelegateWallet hasn't been provided,
	// then node ID used (for genesis nodes, for example).
	DelegateWallet string `json:"delegate_wallet" validate:"omitempty,hexadecimal,len=64"` // ID
	// ServiceChange is % that miner node grabs where it's generator.
	ServiceCharge float64 `json:"service_charge"` // %
	// NumberOfDelegates is max allowed number of delegate pools.
	NumberOfDelegates int `json:"number_of_delegates"`
	// MinStake allowed by node.
	MinStake state.Balance `json:"min_stake"`
	// MaxStake allowed by node.
	MaxStake state.Balance `json:"max_stake"`

	// Stat contains node statistic.
	Stat Stat `json:"stat"`

	// NodeType used for delegate pools statistic.
	NodeType NodeType `json:"node_type,omitempty"`

	// LastHealthCheck used to check for active node
	LastHealthCheck common.Timestamp `json:"last_health_check"`

	// Status will be set either node.NodeStatusActive or node.NodeStatusInactive
	Status int `json:"-" msg:"-"`
}

func (smn *SimpleNode) Encode() []byte {
	buff, _ := json.Marshal(smn)
	return buff
}

func (smn *SimpleNode) Decode(input []byte) error {
	return json.Unmarshal(input, smn)
}

func (smn *SimpleNode) Validate() error {
	return validate.Struct(smn)
}

type ViewChangeLock struct {
	DeleteViewChangeSet bool   `json:"delete_view_change_set"`
	DeleteVC            int64  `json:"delete_after_view_change"`
	Owner               string `json:"owner"`
}

func (vcl *ViewChangeLock) IsLocked(entity interface{}) bool {
	if entity == nil {
		return false
	}
	currentVC, ok := entity.(int64)
	if ok {
		return !vcl.DeleteViewChangeSet || currentVC < vcl.DeleteVC
	}
	if currentVC == 0 {
		return false // forced unlock
	}
	return true
}

func (vcl *ViewChangeLock) LockStats(entity interface{}) []byte {
	currentVC, ok := entity.(int64)
	if ok {
		p := &poolStat{
			ViewChangeLock: vcl,
			CurrentVC:      currentVC,
			Locked:         vcl.IsLocked(currentVC),
		}
		return p.encode()
	}
	return nil
}

type poolStat struct {
	*ViewChangeLock
	CurrentVC int64 `json:"current_view_change"`
	Locked    bool  `json:"locked"`
}

func (ps *poolStat) encode() []byte {
	buff, _ := json.Marshal(ps)
	return buff
}

func (ps *poolStat) decode(input []byte) error {
	return json.Unmarshal(input, ps)
}

type delegatePoolStat struct {
	ID           string        `json:"id"`            // pool ID
	Balance      state.Balance `json:"balance"`       //
	InterestPaid state.Balance `json:"interest_paid"` //
	RewardPaid   state.Balance `json:"reward_paid"`   //
	Status       string        `json:"status"`        //
	High         state.Balance `json:"high"`          // }
	Low          state.Balance `json:"low"`           // }
}

func newDelegatePoolStat(dp *sci.DelegatePool) (dps *delegatePoolStat) {
	dps = new(delegatePoolStat)
	dps.ID = dp.ID
	dps.Balance = dp.Balance
	dps.InterestPaid = dp.InterestPaid
	dps.RewardPaid = dp.RewardPaid
	dps.Status = dp.Status
	dps.High = dp.High
	dps.Low = dp.Low
	return
}

// A userPools represents response for user pools requests.
type userPools struct {
	Pools map[string]map[string][]*delegatePoolStat `json:"pools"`
}

func newUserPools() (ups *userPools) {
	ups = new(userPools)
	ups.Pools = make(map[string]map[string][]*delegatePoolStat)
	return
}

// UserNode keeps references to all user's pools.
type UserNode struct {
	ID    string              `json:"id"`       // client ID
	Pools map[string][]string `json:"pool_map"` // node_id -> [pool_id]
}

func NewUserNode() *UserNode {
	return &UserNode{Pools: make(map[datastore.Key][]datastore.Key)}
}

func (un *UserNode) save(balances cstate.StateContextI) (err error) {

	if len(un.Pools) > 0 {
		if err = balances.InsertTrieNode(un.GetKey(), un); err != nil {
			return fmt.Errorf("saving user node: %v", err)
		}
	} else {
		if err = balances.DeleteTrieNode(un.GetKey()); err != nil {
			return fmt.Errorf("deleting user node: %v", err)
		}
	}

	return
}

func (un *UserNode) deletePool(nodeId, id datastore.Key) error {
	for i, pool := range un.Pools[nodeId] {
		if id == pool {
			un.Pools[nodeId][i] = un.Pools[nodeId][len(un.Pools[nodeId])-1]
			un.Pools[nodeId][len(un.Pools[nodeId])-1] = ""
			un.Pools[nodeId] = un.Pools[nodeId][:len(un.Pools[nodeId])-1]
			if len(un.Pools[nodeId]) == 0 {
				delete(un.Pools, nodeId)
			}

			return nil
		}
	}
	return fmt.Errorf("remove pool failed, cannot find pool %s in user's node %s", id, nodeId)
}

func (un *UserNode) Encode() []byte {
	buff, _ := json.Marshal(un)
	return buff
}

func (un *UserNode) Decode(input []byte) error {
	return json.Unmarshal(input, un)
}

func (un *UserNode) GetKey() datastore.Key {
	return ADDRESS + un.ID
}

func (un *UserNode) GetHash() string {
	return util.ToHex(un.GetHashBytes())
}

func (un *UserNode) GetHashBytes() []byte {
	return encryption.RawHash(un.Encode())
}

type deletePool struct {
	MinerID string `json:"id"`
	PoolID  string `json:"pool_id"`
}

func (dp *deletePool) Encode() []byte {
	buff, _ := json.Marshal(dp)
	return buff
}

func (dp *deletePool) Decode(input []byte) error {
	return json.Unmarshal(input, dp)
}

type PhaseNode struct {
	Phase        Phase `json:"phase"`
	StartRound   int64 `json:"start_round"`
	CurrentRound int64 `json:"current_round"`
	Restarts     int64 `json:"restarts"`
}

func (pn *PhaseNode) GetKey() datastore.Key {
	return PhaseKey
}

func (pn *PhaseNode) Encode() []byte {
	buff, _ := json.Marshal(pn)
	return buff
}

func (pn *PhaseNode) Decode(input []byte) error {
	return json.Unmarshal(input, pn)
}

func HasPool(pools map[string]*sci.DelegatePool, poolID datastore.Key) bool {
	pool := pools[poolID]
	return pool != nil
}

func AddPool(pools map[string]*sci.DelegatePool, pool *sci.DelegatePool) error {
	if HasPool(pools, pool.ID) {
		return common.NewError("can't add pool", "miner node already has pool")
	}
	pools[pool.ID] = pool
	return nil
}

func DeletePool(pools map[string]*sci.DelegatePool, poolID datastore.Key) error {
	if HasPool(pools, poolID) {
		return common.NewError("can't delete pool", "pool doesn't exist")
	}
	delete(pools, poolID)
	return nil
}

func DecodeDelegatePools(pools map[string]*sci.DelegatePool,
	poolsBytes json.RawMessage, tokenlock tokenpool.TokenLockInterface) error {

	var rawMessagesPools map[string]json.RawMessage
	err := json.Unmarshal(poolsBytes, &rawMessagesPools)
	if err != nil {
		return err
	}
	for _, raw := range rawMessagesPools {
		tempPool := sci.NewDelegatePool()
		err = tempPool.Decode(raw, tokenlock)
		if err != nil {
			return err
		}
		err = AddPool(pools, tempPool)
		if err != nil {
			return err
		}
	}
	return nil
}

type DKGMinerNodes struct {
	MinN     int     `json:"min_n"`
	MaxN     int     `json:"max_n"`
	TPercent float64 `json:"t_percent"`
	KPercent float64 `json:"k_percent"`

	SimpleNodes    `json:"simple_nodes"`
	T              int             `json:"t"`
	K              int             `json:"k"`
	N              int             `json:"n"`
	XPercent       float64         `json:"x_percent"`
	RevealedShares map[string]int  `json:"revealed_shares"`
	Waited         map[string]bool `json:"waited"`

	// StartRound used to filter responses from old MB where sharders comes up.
	StartRound int64 `json:"start_round"`
}

func (dkgmn *DKGMinerNodes) setConfigs(gn *GlobalNode) {
	dkgmn.MinN = gn.MinN
	dkgmn.MaxN = gn.MaxN
	dkgmn.TPercent = gn.TPercent
	dkgmn.KPercent = gn.KPercent
	dkgmn.XPercent = gn.XPercent
}

func min(a, b int) int {
	if a > b {
		return b
	}
	return a
}

func max(a, b int) int {
	if a > b {
		return a
	}
	return b
}

// The min_n is checked before the calculateTKN call, so, the n >= min_n.
// The calculateTKN used to set initial T, K, and N.
func (dkgmn *DKGMinerNodes) calculateTKN(gn *GlobalNode, n int) {
	dkgmn.setConfigs(gn)
	var m = min(dkgmn.MaxN, n)
	dkgmn.N = m
	dkgmn.K = int(math.Ceil(dkgmn.KPercent * float64(m)))
	dkgmn.T = int(math.Ceil(dkgmn.TPercent * float64(m)))
}

func simpleNodesKeys(sns SimpleNodes) (ks []string) {
	ks = make([]string, 0, len(sns))
	for k := range sns {
		ks = append(ks, k)
	}
	return
}

// reduce method checks boundaries and if final, reduces the
// list to adhere to the limits (min_n, max_n) and conditions
func (dkgmn *DKGMinerNodes) reduceNodes(
	final bool,
	gn *GlobalNode,
	balances cstate.StateContextI) (err error) {

	var n = len(dkgmn.SimpleNodes)

	if n < dkgmn.MinN {
		return fmt.Errorf("too few miners: %d, want at least: %d", n, dkgmn.MinN)
	}

	if !gn.hasPrevDKGMiner(dkgmn.SimpleNodes, balances) {
		return fmt.Errorf("missing miner from previous set, n: %d, list: %s",
			n, simpleNodesKeys(dkgmn.SimpleNodes))
	}

	if final {
		simpleNodes := make(SimpleNodes)
		for k, v := range dkgmn.SimpleNodes {
			simpleNodes[k] = v
		}
		var pmbrss int64
		var pmbnp *node.Pool
		pmb := balances.GetLastestFinalizedMagicBlock()
		if pmb != nil {
			pmbrss = pmb.RoundRandomSeed
			if pmb.MagicBlock != nil {
				pmbnp = pmb.MagicBlock.Miners
			}
		}
		simpleNodes.reduce(gn.MaxN, gn.XPercent, pmbrss, pmbnp)
		dkgmn.SimpleNodes = simpleNodes
	}

	return
}

func NewDKGMinerNodes() *DKGMinerNodes {
	return &DKGMinerNodes{
		SimpleNodes:    NewSimpleNodes(),
		RevealedShares: make(map[string]int),
		Waited:         make(map[string]bool),
	}
}

func (dmn *DKGMinerNodes) Encode() []byte {
	buff, _ := json.Marshal(dmn)
	return buff
}

func (dmn *DKGMinerNodes) Decode(input []byte) error {
	err := json.Unmarshal(input, dmn)
	if err != nil {
		return err
	}
	return nil
}

func (dmn *DKGMinerNodes) GetHash() string {
	return util.ToHex(dmn.GetHashBytes())
}

func (dmn *DKGMinerNodes) GetHashBytes() []byte {
	return encryption.RawHash(dmn.Encode())
}

// getMinersList returns miners list
func getMinersList(state cstate.StateContextI) (*MinerNodes, error) {
	minerNodes, err := getNodesList(state, AllMinersKey)
	if err != nil {
		if err != util.ErrValueNotPresent {
			return nil, err
		}

		return &MinerNodes{}, nil
	}

	return minerNodes, nil
}

func updateMinersList(state cstate.StateContextI, miners *MinerNodes) error {
	if err := state.InsertTrieNode(AllMinersKey, miners); err != nil {
		return common.NewError("update_all_miners_list_failed", err.Error())
	}
	return nil
}

// getDKGMinersList gets dkg miners list
func getDKGMinersList(state cstate.StateContextI) (*DKGMinerNodes, error) {
	dkgMiners := NewDKGMinerNodes()
<<<<<<< HEAD
	raw, err := state.GetTrieNode(DKGMinersKey, dkgMiners)
=======
	err := state.GetTrieNode(DKGMinersKey, dkgMiners)
>>>>>>> 7b3de616
	if err != nil {
		if err != util.ErrValueNotPresent {
			return nil, err
		}

<<<<<<< HEAD
		return dkgMiners, nil
	}
	var ok bool
	if dkgMiners, ok = raw.(*DKGMinerNodes); !ok {
		return nil, fmt.Errorf("unexpected node type")
=======
		return NewDKGMinerNodes(), nil
>>>>>>> 7b3de616
	}
	return dkgMiners, nil
}

// updateDKGMinersList update the dkg miners list
func updateDKGMinersList(state cstate.StateContextI, dkgMiners *DKGMinerNodes) error {
	logging.Logger.Info("update dkg miners list", zap.Int("len", len(dkgMiners.SimpleNodes)))
	err := state.InsertTrieNode(DKGMinersKey, dkgMiners)
	return err
}

func getMinersMPKs(state cstate.StateContextI) (*block.Mpks, error) {
	mpks := block.NewMpks()
<<<<<<< HEAD
	raw, err := state.GetTrieNode(MinersMPKKey, mpks)
=======
	err := state.GetTrieNode(MinersMPKKey, mpks)
>>>>>>> 7b3de616
	if err != nil {
		return nil, err
	}

<<<<<<< HEAD
	var ok bool
	if mpks, ok = raw.(*block.Mpks); !ok {
		return nil, fmt.Errorf("unexpected node type")
	}
=======
>>>>>>> 7b3de616
	return mpks, nil
}

func updateMinersMPKs(state cstate.StateContextI, mpks *block.Mpks) error {
	err := state.InsertTrieNode(MinersMPKKey, mpks)
	return err
}

func getMagicBlock(state cstate.StateContextI) (*block.MagicBlock, error) {
	magicBlock := block.NewMagicBlock()
<<<<<<< HEAD
	raw, err := state.GetTrieNode(MagicBlockKey, magicBlock)
=======
	err := state.GetTrieNode(MagicBlockKey, magicBlock)
>>>>>>> 7b3de616
	if err != nil {
		return nil, err
	}

<<<<<<< HEAD
	var ok bool
	if magicBlock, ok = raw.(*block.MagicBlock); !ok {
		return nil, fmt.Errorf("unexpected node type")
	}
=======
>>>>>>> 7b3de616
	return magicBlock, nil
}

func updateMagicBlock(state cstate.StateContextI, magicBlock *block.MagicBlock) error {
	err := state.InsertTrieNode(MagicBlockKey, magicBlock)
	return err
}

func getGroupShareOrSigns(state cstate.StateContextI) (*block.GroupSharesOrSigns, error) {
	var gsos = block.NewGroupSharesOrSigns()
<<<<<<< HEAD
	raw, err := state.GetTrieNode(GroupShareOrSignsKey, gsos)
=======
	err := state.GetTrieNode(GroupShareOrSignsKey, gsos)
>>>>>>> 7b3de616
	if err != nil {
		return nil, err
	}

<<<<<<< HEAD
	var ok bool
	if gsos, ok = raw.(*block.GroupSharesOrSigns); !ok {
		return nil, fmt.Errorf("unexpected node type")
	}
=======
>>>>>>> 7b3de616
	return gsos, nil
}

func updateGroupShareOrSigns(state cstate.StateContextI, gsos *block.GroupSharesOrSigns) error {
	err := state.InsertTrieNode(GroupShareOrSignsKey, gsos)
	return err
}

// getShardersKeepList returns the sharder list
func getShardersKeepList(balances cstate.StateContextI) (*MinerNodes, error) {
	sharders, err := getNodesList(balances, ShardersKeepKey)
	if err != nil {
		if err != util.ErrValueNotPresent {
			return nil, err
		}
		return &MinerNodes{}, nil
	}

	return sharders, nil
}

func updateShardersKeepList(state cstate.StateContextI, sharders *MinerNodes) error {
	err := state.InsertTrieNode(ShardersKeepKey, sharders)
	return err
}

// getAllShardersKeepList returns the sharder list
func getAllShardersList(balances cstate.StateContextI) (*MinerNodes, error) {
	sharders, err := getNodesList(balances, AllShardersKey)
	if err != nil {
		if err != util.ErrValueNotPresent {
			return nil, err
		}
		return &MinerNodes{}, nil
	}
	return sharders, nil
}

func updateAllShardersList(state cstate.StateContextI, sharders *MinerNodes) error {
	err := state.InsertTrieNode(AllShardersKey, sharders)
	return err
}

func getNodesList(balances cstate.StateContextI, key datastore.Key) (*MinerNodes, error) {
	nodesList := &MinerNodes{}
<<<<<<< HEAD
	raw, err := balances.GetTrieNode(key, nodesList)
	if err != nil {
		return nil, err
	}

	var ok bool
	if nodesList, ok = raw.(*MinerNodes); !ok {
		return nil, fmt.Errorf("unexpected node type")
=======
	err := balances.GetTrieNode(key, nodesList)
	if err != nil {
		return nil, err
>>>>>>> 7b3de616
	}
	return nodesList, nil
}

// quick fix: localhost check + duplicate check
// TODO: remove this after more robust challenge based node addtion/health_check is added
func quickFixDuplicateHosts(nn *MinerNode, allNodes []*MinerNode) error {
	localhost := regexp.MustCompile(`^(?:(?:https|http)\:\/\/)?(?:localhost|127\.0\.0\.1)(?:\:\d+)?(?:\/.*)?$`)
	host := strings.TrimSpace(nn.Host)
	n2nhost := strings.TrimSpace(nn.N2NHost)
	port := nn.Port
	if n2nhost == "" || localhost.MatchString(n2nhost) {
		return fmt.Errorf("invalid n2nhost: '%v'", n2nhost)
	}
	if host == "" || localhost.MatchString(host) {
		host = n2nhost
	}
	for _, n := range allNodes {
		if n.ID != nn.ID && n2nhost == n.N2NHost && n.Port == port {
			return fmt.Errorf("n2nhost:port already exists: '%v:%v'", n2nhost, port)
		}
		if n.ID != nn.ID && host == n.Host && n.Port == port {
			return fmt.Errorf("host:port already exists: '%v:%v'", host, port)
		}
	}
	nn.Host, nn.N2NHost, nn.Port = host, n2nhost, port
	return nil
}<|MERGE_RESOLUTION|>--- conflicted
+++ resolved
@@ -582,172 +582,6 @@
 	return encryption.RawHash(gn.Encode())
 }
 
-<<<<<<< HEAD
-//
-// miner / sharder
-//
-
-// MinerNode struct that holds information about the registering miner.
-type MinerNode struct {
-	*SimpleNode `json:"simple_miner"`
-	Pending     map[string]*sci.DelegatePool `json:"pending,omitempty"`
-	Active      map[string]*sci.DelegatePool `json:"active,omitempty"`
-	Deleting    map[string]*sci.DelegatePool `json:"deleting,omitempty"`
-}
-
-func NewMinerNode() *MinerNode {
-	mn := &MinerNode{SimpleNode: &SimpleNode{}}
-	mn.Pending = make(map[string]*sci.DelegatePool)
-	mn.Active = make(map[string]*sci.DelegatePool)
-	mn.Deleting = make(map[string]*sci.DelegatePool)
-	return mn
-}
-
-func getMinerKey(mid string) datastore.Key {
-	return datastore.Key(ADDRESS + mid)
-}
-
-func GetSharderKey(sid string) datastore.Key {
-	return datastore.Key(ADDRESS + sid)
-}
-
-func (mn *MinerNode) GetKey() datastore.Key {
-	return datastore.Key(ADDRESS + mn.ID)
-}
-
-// calculate service charge from fees
-func (mn *MinerNode) splitByServiceCharge(fees state.Balance) (
-	charge, rest state.Balance) {
-
-	charge = state.Balance(float64(fees) * mn.ServiceCharge)
-	rest = fees - charge
-	return
-}
-
-func (mn *MinerNode) numDelegates() int {
-	return len(mn.Pending) + len(mn.Active)
-}
-
-func (mn *MinerNode) numActiveDelegates() int {
-	return len(mn.Active)
-}
-
-func (mn *MinerNode) save(balances cstate.StateContextI) error {
-	//var key datastore.Key
-	//if key, err = balances.InsertTrieNode(mn.getKey(), mn); err != nil {
-	if err := balances.InsertTrieNode(mn.GetKey(), mn); err != nil {
-		return fmt.Errorf("saving miner node: %v", err)
-	}
-	//Logger.Debug("saving miner node", zap.String("id", mn.ID),
-	//	zap.Int("pending", len(mn.Pending)), zap.Int("active", len(mn.Active)), zap.Int("size", len(mn.Encode())))
-	//Logger.Debug("MinerNode save successfully",
-	//	zap.String("path", encryption.Hash(mn.GetKey())),
-	//	zap.String("new root key", hex.EncodeToString([]byte(key))))
-	return nil
-}
-
-func (mn *MinerNode) Encode() []byte {
-	buff, _ := json.Marshal(mn)
-	return buff
-}
-
-func (mn *MinerNode) decodeFromValues(params url.Values) error {
-	mn.N2NHost = params.Get("n2n_host")
-	mn.ID = params.Get("id")
-
-	if mn.N2NHost == "" || mn.ID == "" {
-		return errors.New("URL or ID is not specified")
-	}
-	return nil
-}
-
-// nodeWithVCPoolLock represents a MinerNode that use ViewChangeLock as tokenLockInterface
-// it is for decoding MinerNode bytes
-type nodeWithVCPoolLock struct {
-	*SimpleNode `json:"simple_miner"`
-	Pending     map[string]*DelegatePoolWithVCPoolLock `json:"pending,omitempty"`
-	Active      map[string]*DelegatePoolWithVCPoolLock `json:"active,omitempty"`
-	Deleting    map[string]*DelegatePoolWithVCPoolLock `json:"deleting,omitempty"`
-}
-
-func newNodeWithVCPoolLock() *nodeWithVCPoolLock {
-	mn := &nodeWithVCPoolLock{SimpleNode: &SimpleNode{}}
-	mn.Pending = make(map[string]*DelegatePoolWithVCPoolLock)
-	mn.Active = make(map[string]*DelegatePoolWithVCPoolLock)
-	mn.Deleting = make(map[string]*DelegatePoolWithVCPoolLock)
-	return mn
-}
-
-// DelegatePoolWithVCPoolLock is for decoding delegate pool with ViewChangeLock as the TokenLockInterface
-type DelegatePoolWithVCPoolLock struct {
-	*sci.PoolStats              `json:"stats"`
-	*ZcnTokenPoolWithVCPoolLock `json:"pool"`
-}
-
-// ToDelegatePool converts the pool struct to *DelegatePool
-func (dpl *DelegatePoolWithVCPoolLock) ToDelegatePool() *sci.DelegatePool {
-	dp := sci.NewDelegatePool()
-	dp.PoolStats = dpl.PoolStats
-	dp.ZcnPool = dpl.ZcnPool
-	dp.TokenLockInterface = dpl.ViewChangeLock
-	return dp
-}
-
-// ZcnTokenPoolWithVCPoolLock represents the struct for decoding pool in DelegatePool
-type ZcnTokenPoolWithVCPoolLock struct {
-	tokenpool.ZcnPool `json:"pool"`
-	*ViewChangeLock   `json:"lock"`
-}
-
-// Decode decodes the miner node from bytes
-func (mn *MinerNode) Decode(input []byte) error {
-	n := newNodeWithVCPoolLock()
-	if err := json.Unmarshal(input, n); err != nil {
-		return err
-	}
-
-	mn.SimpleNode = n.SimpleNode
-	mn.Pending = make(map[string]*sci.DelegatePool, len(n.Pending))
-	for k, pl := range n.Pending {
-		mn.Pending[k] = pl.ToDelegatePool()
-	}
-
-	mn.Active = make(map[string]*sci.DelegatePool, len(n.Active))
-	for k, pl := range n.Active {
-		mn.Active[k] = pl.ToDelegatePool()
-	}
-
-	mn.Deleting = make(map[string]*sci.DelegatePool, len(n.Deleting))
-	for k, pl := range n.Deleting {
-		mn.Deleting[k] = pl.ToDelegatePool()
-	}
-
-	return nil
-}
-
-func (mn *MinerNode) GetHash() string {
-	return util.ToHex(mn.GetHashBytes())
-}
-
-func (mn *MinerNode) GetHashBytes() []byte {
-	return encryption.RawHash(mn.Encode())
-}
-
-func (mn *MinerNode) orderedActivePools() (ops []*sci.DelegatePool) {
-	var keys []string
-	for k := range mn.Active {
-		keys = append(keys, k)
-	}
-	sort.Strings(keys)
-	ops = make([]*sci.DelegatePool, 0, len(keys))
-	for _, key := range keys {
-		ops = append(ops, mn.Active[key])
-	}
-	return
-}
-
-=======
->>>>>>> 7b3de616
 // NodeType used in pools statistic.
 type NodeType int
 
@@ -1235,25 +1069,17 @@
 // getDKGMinersList gets dkg miners list
 func getDKGMinersList(state cstate.StateContextI) (*DKGMinerNodes, error) {
 	dkgMiners := NewDKGMinerNodes()
-<<<<<<< HEAD
 	raw, err := state.GetTrieNode(DKGMinersKey, dkgMiners)
-=======
-	err := state.GetTrieNode(DKGMinersKey, dkgMiners)
->>>>>>> 7b3de616
 	if err != nil {
 		if err != util.ErrValueNotPresent {
 			return nil, err
 		}
 
-<<<<<<< HEAD
-		return dkgMiners, nil
+		return NewDKGMinerNodes(), nil
 	}
 	var ok bool
 	if dkgMiners, ok = raw.(*DKGMinerNodes); !ok {
 		return nil, fmt.Errorf("unexpected node type")
-=======
-		return NewDKGMinerNodes(), nil
->>>>>>> 7b3de616
 	}
 	return dkgMiners, nil
 }
@@ -1267,22 +1093,16 @@
 
 func getMinersMPKs(state cstate.StateContextI) (*block.Mpks, error) {
 	mpks := block.NewMpks()
-<<<<<<< HEAD
 	raw, err := state.GetTrieNode(MinersMPKKey, mpks)
-=======
-	err := state.GetTrieNode(MinersMPKKey, mpks)
->>>>>>> 7b3de616
 	if err != nil {
 		return nil, err
 	}
 
-<<<<<<< HEAD
 	var ok bool
 	if mpks, ok = raw.(*block.Mpks); !ok {
 		return nil, fmt.Errorf("unexpected node type")
 	}
-=======
->>>>>>> 7b3de616
+
 	return mpks, nil
 }
 
@@ -1293,22 +1113,16 @@
 
 func getMagicBlock(state cstate.StateContextI) (*block.MagicBlock, error) {
 	magicBlock := block.NewMagicBlock()
-<<<<<<< HEAD
 	raw, err := state.GetTrieNode(MagicBlockKey, magicBlock)
-=======
-	err := state.GetTrieNode(MagicBlockKey, magicBlock)
->>>>>>> 7b3de616
 	if err != nil {
 		return nil, err
 	}
 
-<<<<<<< HEAD
 	var ok bool
 	if magicBlock, ok = raw.(*block.MagicBlock); !ok {
 		return nil, fmt.Errorf("unexpected node type")
 	}
-=======
->>>>>>> 7b3de616
+
 	return magicBlock, nil
 }
 
@@ -1319,22 +1133,16 @@
 
 func getGroupShareOrSigns(state cstate.StateContextI) (*block.GroupSharesOrSigns, error) {
 	var gsos = block.NewGroupSharesOrSigns()
-<<<<<<< HEAD
 	raw, err := state.GetTrieNode(GroupShareOrSignsKey, gsos)
-=======
-	err := state.GetTrieNode(GroupShareOrSignsKey, gsos)
->>>>>>> 7b3de616
 	if err != nil {
 		return nil, err
 	}
 
-<<<<<<< HEAD
 	var ok bool
 	if gsos, ok = raw.(*block.GroupSharesOrSigns); !ok {
 		return nil, fmt.Errorf("unexpected node type")
 	}
-=======
->>>>>>> 7b3de616
+
 	return gsos, nil
 }
 
@@ -1380,7 +1188,6 @@
 
 func getNodesList(balances cstate.StateContextI, key datastore.Key) (*MinerNodes, error) {
 	nodesList := &MinerNodes{}
-<<<<<<< HEAD
 	raw, err := balances.GetTrieNode(key, nodesList)
 	if err != nil {
 		return nil, err
@@ -1389,12 +1196,8 @@
 	var ok bool
 	if nodesList, ok = raw.(*MinerNodes); !ok {
 		return nil, fmt.Errorf("unexpected node type")
-=======
-	err := balances.GetTrieNode(key, nodesList)
-	if err != nil {
-		return nil, err
->>>>>>> 7b3de616
-	}
+	}
+
 	return nodesList, nil
 }
 

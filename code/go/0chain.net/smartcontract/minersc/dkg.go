package minersc

import (
<<<<<<< HEAD
	"fmt"
=======
>>>>>>> 077ec6db
	"reflect"
	"runtime"

	"0chain.net/chaincore/block"
	cstate "0chain.net/chaincore/chain/state"
	"0chain.net/chaincore/config"
	"0chain.net/chaincore/node"
	"0chain.net/chaincore/transaction"
	"0chain.net/core/common"
	"0chain.net/core/util"

	. "0chain.net/core/logging"
	"go.uber.org/zap"
)

var moveFunctions = make(map[Phase]movePhaseFunctions)

/*
- Start      : moveToContribute
- Contribute : moveToShareOrPublish
- Share      : moveToShareOrPublish
- Publish    : moveToWait
- Wait       : moveToStart
*/

func (msc *MinerSmartContract) moveToContribute(balances cstate.StateContextI,
	pn *PhaseNode, gn *GlobalNode) error {

	var (
		allMinersList *MinerNodes
		dkgMinersList *DKGMinerNodes

		allShardersList *MinerNodes

		err error
	)

	if allMinersList, err = msc.GetMinersList(balances); err != nil {
		return common.NewError("move_to_contribute_failed", err.Error())
	}

	if dkgMinersList, err = getDKGMinersList(balances); err != nil {
		return common.NewError("move_to_contribute_failed", err.Error())
	}
	allShardersList, err = getAllShardersList(balances)
	if err != nil {
		return common.NewError("move_to_contribute_failed", err.Error())
	}

	if len(allShardersList.Nodes) < gn.MinS {
		return common.NewErrorf("move_to_contribute_failed",
			"not enough sharders in all sharders list to move phase, all: %d, min_s: %d",
			len(allShardersList.Nodes), gn.MinS)
	}

	if !gn.hasPrevShader(allShardersList, balances) {
		return common.NewErrorf("move_to_contribute_failed",
			"invalid state: all sharders list hasn't a sharder from previous VC set, "+
				"all: %d, min_s: %d", len(allShardersList.Nodes), gn.MinS)
	}

	if !gn.hasPrevMiner(allMinersList, balances) {
		return common.NewErrorf("move_to_contribute_failed",
			"invalid state: all miners list hasn't a miner from previous VC set, "+
				"all: %d, min_n: %d", len(allMinersList.Nodes), gn.MinN)
<<<<<<< HEAD
	}

	if allMinersList == nil {
		return common.NewError("move_to_contribute_failed", "allMinersList is nil")
	}

	if len(allMinersList.Nodes) < dkgMinersList.K {
		return common.NewErrorf("move_to_contribute_failed",
			"len(allMinersList.Nodes) < dkgMinersList.K, l_miners: %d, K: %d",
			len(allMinersList.Nodes), dkgMinersList.K)
	}

=======
	}

	if allMinersList == nil {
		return common.NewError("move_to_contribute_failed", "allMinersList is nil")
	}

	if len(allMinersList.Nodes) < dkgMinersList.K {
		return common.NewErrorf("move_to_contribute_failed",
			"len(allMinersList.Nodes) < dkgMinersList.K, l_miners: %d, K: %d",
			len(allMinersList.Nodes), dkgMinersList.K)
	}

>>>>>>> 077ec6db
	if len(allShardersList.Nodes) < gn.MinS {
		return common.NewErrorf("move_to_contribute_failed",
			"len(allShardersList.Nodes) < gn.MinS, l_shards: %d, min_s: %d",
			len(allShardersList.Nodes), gn.MinS)
	}

	Logger.Debug("miner sc: move phase to contribute",
		zap.Int("miners", len(allMinersList.Nodes)),
		zap.Int("K", dkgMinersList.K),
		zap.Int("sharders", len(allShardersList.Nodes)),
		zap.Int("min_s", gn.MinS))
	return nil
}

// moveToShareOrPublish move function for contribute phase
func (msc *MinerSmartContract) moveToShareOrPublish(
	balances cstate.StateContextI, pn *PhaseNode, gn *GlobalNode) error {

	shardersKeep, err := getShardersKeepList(balances)
	if err != nil {
		return common.NewErrorf("move_to_share_or_publish_failed",
			"failed to get sharders keep list: %v", err)
	}

	if len(shardersKeep.Nodes) < gn.MinS {
		return common.NewErrorf("move_to_share_or_publish_failed",
<<<<<<< HEAD
			"not enough sharders in keep list to move phase keep: %d, min_s: %d",
			len(shardersKeep.Nodes), gn.MinS)
=======
			"not enough sharders in keep list to move phase keep: %d, min_s: %d", len(shardersKeep.Nodes), gn.MinS)
>>>>>>> 077ec6db
	}

	if !gn.hasPrevShader(shardersKeep, balances) {
		return common.NewErrorf("move_to_share_or_publish_failed",
			"missing at least one sharder from previous set in "+
				"sharders keep list to move phase, keep: %d, min_s: %d",
			len(shardersKeep.Nodes), gn.MinS)
	}

	dkgMinersList, err := getDKGMinersList(balances)
	if err != nil {
		return common.NewErrorf("move_to_share_or_publish_failed",
			"failed to get miners DKG, phase: %v, err: %v", pn.Phase, err)
	}

	msc.mutexMinerMPK.Lock()
	defer msc.mutexMinerMPK.Unlock()

	mpks, err := getMinersMPKs(balances)
	if err != nil {
		return common.NewErrorf("move_to_share_or_publish_failed",
			"phase: %v, err: %v", pn.Phase, err)
	}

	if len(mpks.Mpks) == 0 {
		return common.NewError("move_to_share_or_publish_failed", "empty miners mpks keys")
	}

	// should have at least one miner from previous VC set
	if !gn.hasPrevMinerInMPKs(mpks, balances) {
		return common.NewErrorf("move_to_share_or_publish_failed",
			"no miner from previous VC set in MPKS, l_mpks: %d, DB: %d, DB version: %d",
			len(mpks.Mpks),
			int(balances.GetState().GetVersion()),
			int(balances.GetState().GetVersion()))
	}

	if len(mpks.Mpks) < dkgMinersList.K {
		return common.NewErrorf("move_to_share_or_publish_failed",
			"len(mpks.Mpks) < dkgMinersList.K, l_mpks: %d, K: %d",
			len(mpks.Mpks), dkgMinersList.K)
	}

	Logger.Debug("miner sc: move phase to share or publish",
		zap.Int("mpks", len(mpks.Mpks)),
		zap.Int("K", dkgMinersList.K),
		zap.Int64("DB version", int64(balances.GetState().GetVersion())))

	return nil
}

func (msc *MinerSmartContract) moveToWait(balances cstate.StateContextI,
	pn *PhaseNode, gn *GlobalNode) error {

	dkgMinersList, err := getDKGMinersList(balances)
	if err != nil {
		return common.NewErrorf("move_to_wait_failed",
			"failed to get miners DKG, phase: %v, err: %v", err, pn.Phase)
	}

	gsos, err := getGroupShareOrSigns(balances)
	if err != nil {
		return common.NewErrorf("move_to_wait_failed", "phase: %v, err: %v", pn.Phase, err)
	}

	if len(gsos.Shares) == 0 {
		return common.NewError("move_to_wait_failed", "empty sharder or sign keys")
	}

	if !gn.hasPrevMinerInGSoS(gsos, balances) {
		return common.NewErrorf("move_to_wait_failed",
			"no miner from previous VC set in GSoS, "+
				"l_gsos: %d, K: %d, DB version: %d, gsos_shares: %v",
			len(gsos.Shares), dkgMinersList.K, int(balances.GetState().GetVersion()), gsos.Shares)
	}

	if len(gsos.Shares) < dkgMinersList.K {
		return common.NewErrorf("move_to_wait_failed",
			"len(gsos.Shares) < dkgMinersList.K, l_gsos: %d, K: %d",
			len(gsos.Shares), dkgMinersList.K)
	}

	Logger.Debug("miner sc: move phase to wait",
		zap.Int("shares", len(gsos.Shares)),
		zap.Int("K", dkgMinersList.K))

	return nil
}

func (msc *MinerSmartContract) moveToStart(balances cstate.StateContextI,
	pn *PhaseNode, gn *GlobalNode) error {
	return nil
}

// GetPhaseNode gets phase nodes from client state
func GetPhaseNode(statectx cstate.StateContextI) (
	*PhaseNode, error) {

	pn := &PhaseNode{}
	phaseNodeBytes, err := statectx.GetTrieNode(pn.GetKey())
	if err != nil && err != util.ErrValueNotPresent {
		return nil, err
	}
	if phaseNodeBytes == nil {
		pn.Phase = Start
		pn.CurrentRound = statectx.GetBlock().Round
		pn.StartRound = statectx.GetBlock().Round
		return pn, nil
	}
	if err := pn.Decode(phaseNodeBytes.Encode()); err != nil {
		return nil, err
	}
	pn.CurrentRound = statectx.GetBlock().Round
	return pn, nil
}

func (msc *MinerSmartContract) setPhaseNode(balances cstate.StateContextI,
	pn *PhaseNode, gn *GlobalNode, t *transaction.Transaction) error {
	// move phase condition
	var movePhase = config.DevConfiguration.ViewChange &&
		pn.CurrentRound-pn.StartRound >= PhaseRounds[pn.Phase]

	// move
	if movePhase {
		Logger.Debug("setPhaseNode",
			zap.String("phase", pn.Phase.String()),
<<<<<<< HEAD
			zap.Int64("db version", int64(balances.GetState().GetVersion())),
=======
>>>>>>> 077ec6db
			zap.Int64("phase current round", pn.CurrentRound),
			zap.Int64("phase start round", pn.StartRound))

		currentMoveFunc := moveFunctions[pn.Phase]
		if err := currentMoveFunc(balances, pn, gn); err != nil {
			Logger.Error("failed to move phase",
				zap.Any("phase", pn.Phase),
				zap.Int64("phase start round", pn.StartRound),
				zap.Int64("phase current round", pn.CurrentRound),
				zap.Int64("DB version", int64(balances.GetState().GetVersion())),
				zap.Any("move_func", getFunctionName(currentMoveFunc)),
				zap.Error(err))
			msc.RestartDKG(pn, balances)
		} else {
			Logger.Debug("setPhaseNode move phase success", zap.String("phase", pn.Phase.String()))
			var err error
			if phaseFunc, ok := phaseFuncs[pn.Phase]; ok {
				if lock, found := lockPhaseFunctions[pn.Phase]; found {
					lock.Lock()
					err = phaseFunc(balances, gn)
					lock.Unlock()
				} else {
					err = phaseFunc(balances, gn)
				}

				if err != nil {
					msc.RestartDKG(pn, balances)
					Logger.Error("failed to set phase node",
						zap.Any("error", err),
						zap.Any("phase", pn.Phase))
				}
			}
			if err == nil {
				if pn.Phase >= Phase(len(PhaseRounds)-1) {
					pn.Phase = 0
					pn.Restarts = 0
				} else {
					pn.Phase++
				}
				pn.StartRound = pn.CurrentRound
				Logger.Debug("setPhaseNode", zap.String("next_phase", pn.Phase.String()))
			}
		}
	}

	_, err := balances.InsertTrieNode(pn.GetKey(), pn)
	if err != nil && err != util.ErrValueNotPresent {
		Logger.DPanic("failed to set phase node -- insert failed",
			zap.Any("error", err))
		return err
	}

	return nil
}

func (msc *MinerSmartContract) createDKGMinersForContribute(
	balances cstate.StateContextI, gn *GlobalNode) error {

	allMinersList, err := msc.GetMinersList(balances)
	if err != nil {
		Logger.Error("createDKGMinersForContribute -- failed to get miner list",
			zap.Any("error", err))
		return err
	}

	if len(allMinersList.Nodes) < gn.MinN {
		return common.NewErrorf("failed to create dkg miners", "too few miners for dkg, l_all_miners: %d, N: %d", len(allMinersList.Nodes), gn.MinN)
	}

	dkgMiners := NewDKGMinerNodes()
	if lmb := balances.GetChainCurrentMagicBlock(); lmb != nil {
		num := lmb.Miners.Size()
		Logger.Debug("Calculate TKN from lmb",
			zap.Int64("starting round", lmb.StartingRound),
			zap.Int("miners num", num))
		if num >= gn.MinN {
			dkgMiners.calculateTKN(gn, num)
		} else {
			Logger.Debug("Calculate TKN from all miner list",
				zap.Int("all count", len(allMinersList.Nodes)),
				zap.Int64("gn.LastRound", gn.LastRound))
			dkgMiners.calculateTKN(gn, len(allMinersList.Nodes))
		}
	} else {
		Logger.Debug("Calculate TKN from all miner list",
			zap.Int("all count", len(allMinersList.Nodes)),
			zap.Int64("gn.LastRound", gn.LastRound))
		dkgMiners.calculateTKN(gn, len(allMinersList.Nodes))
	}

	for _, nd := range allMinersList.Nodes {
		dkgMiners.SimpleNodes[nd.ID] = nd.SimpleNode
	}

	dkgMiners.StartRound = gn.LastRound
	if err := updateDKGMinersList(balances, dkgMiners); err != nil {
		return err
	}

	// sharders
	allSharderKeepList := new(MinerNodes)
	return updateShardersKeepList(balances, allSharderKeepList)
}

func (msc *MinerSmartContract) widdleDKGMinersForShare(
	balances cstate.StateContextI, gn *GlobalNode) error {

	dkgMiners, err := getDKGMinersList(balances)
	if err != nil {
		Logger.Error("widdle dkg miners -- failed to get dkgMiners",
			zap.Any("error", err))
		return err
	}

	msc.mutexMinerMPK.Lock()
	defer msc.mutexMinerMPK.Unlock()

	mpks, err := getMinersMPKs(balances)
	if err != nil {
		Logger.Error("widdle dkg miners -- failed to get miners mpks",
			zap.Any("error", err))
		return err
	}

	for k := range dkgMiners.SimpleNodes {
		if _, ok := mpks.Mpks[k]; !ok {
			delete(dkgMiners.SimpleNodes, k)
		}
	}

	if err = dkgMiners.reduceNodes(false, gn, balances); err != nil {
		Logger.Error("widdle dkg miners", zap.Error(err))
		return err
	}

	if err := updateDKGMinersList(balances, dkgMiners); err != nil {
		Logger.Error("widdle dkg miners -- failed to insert dkg miners",
			zap.Any("error", err))
		return err
	}
	return nil
}

func (msc *MinerSmartContract) reduceShardersList(
	keep,
	all *MinerNodes,
	gn *GlobalNode,
	balances cstate.StateContextI) (nodes []*MinerNode, err error) {

	simpleNodes := NewSimpleNodes()

	tmpMinerNodes := make([]*MinerNode, 0, len(keep.Nodes))

	for _, keepNode := range keep.Nodes {
		var found = all.FindNodeById(keepNode.ID)
		if found == nil {
			return nil, common.NewErrorf("invalid state", "a sharder exists in"+
				" keep list doesn't exists in all sharders list: %s", keepNode.ID)
		}
		tmpMinerNodes = append(tmpMinerNodes, found)
		simpleNodes[found.ID] = found.SimpleNode
	}

	if len(simpleNodes) < gn.MinS {
		return nil, fmt.Errorf("to few sharders: %d, want at least: %d", len(simpleNodes), gn.MinS)
	}

	var pmbrss int64
	var pmbnp *node.Pool
	pmb := balances.GetLastestFinalizedMagicBlock()
	if pmb != nil {
		pmbrss = pmb.RoundRandomSeed
		if pmb.MagicBlock != nil {
			pmbnp = pmb.MagicBlock.Sharders
		}
	}
	simpleNodes.reduce(gn.MaxS, gn.XPercent, pmbrss, pmbnp)

	nodes = make([]*MinerNode, 0, len(simpleNodes))

	for _, mn := range tmpMinerNodes {
		if sn, ok := simpleNodes[mn.ID]; ok {
			mn.SimpleNode = sn
			nodes = append(nodes, mn)
		}
	}

	if !gn.hasPrevSharderInList(nodes, balances) {
		var prev = gn.rankedPrevSharders(nodes, balances)
		if len(prev) == 0 {
			panic("must not happen")
		}
		nodes = append(nodes, prev[0])
	}

	return
}

func (msc *MinerSmartContract) createMagicBlockForWait(
	balances cstate.StateContextI, gn *GlobalNode) error {

	pn, err := GetPhaseNode(balances)
	if err != nil {
		return err
	}
	dkgMinersList, err := getDKGMinersList(balances)
	if err != nil {
		return err
	}
	gsos, err := getGroupShareOrSigns(balances)
	if err != nil {
		return err
	}
	msc.mutexMinerMPK.Lock()
	defer msc.mutexMinerMPK.Unlock()

	mpks, err := getMinersMPKs(balances)
	if err != nil {
		return common.NewError("create_magic_block_failed", err.Error())
	}

	for key := range mpks.Mpks {
		if _, ok := gsos.Shares[key]; !ok {
			delete(dkgMinersList.SimpleNodes, key)
			delete(gsos.Shares, key)
			delete(mpks.Mpks, key)
		}
	}
	for key, sharesRevealed := range dkgMinersList.RevealedShares {
		if sharesRevealed >= dkgMinersList.T {
			delete(dkgMinersList.SimpleNodes, key)
			delete(gsos.Shares, key)
			delete(mpks.Mpks, key)
		}
	}

	// sharders
	sharders, err := getShardersKeepList(balances)
	if err != nil {
		return err
	}
	allSharderList, err := getAllShardersList(balances)
	if err != nil {
		return err
	}

	if sharders == nil || len(sharders.Nodes) == 0 {
		sharders = allSharderList
	} else {
		sharders.Nodes, err = msc.reduceShardersList(sharders, allSharderList, gn, balances)
		if err != nil {
			return err
		}
	}

	if err = dkgMinersList.reduceNodes(true, gn, balances); err != nil {
		Logger.Error("create magic block for wait", zap.Error(err))
		return err
	}

	for id := range gsos.Shares {
		if _, ok := dkgMinersList.SimpleNodes[id]; !ok {
			delete(gsos.Shares, id)
		}
	}

	for id := range mpks.Mpks {
		if _, ok := dkgMinersList.SimpleNodes[id]; !ok {
			delete(mpks.Mpks, id)
		}
	}

	magicBlock, err := msc.createMagicBlock(balances, sharders, dkgMinersList, gsos, mpks, pn)
	if err != nil {
		return err
	}

	gn.ViewChange = magicBlock.StartingRound
	mpks = block.NewMpks()
	if err := updateMinersMPKs(balances, mpks); err != nil {
		return err
	}

	Logger.Debug("create_mpks in createMagicBlockForWait", zap.Int64("DB version", int64(balances.GetState().GetVersion())))

	gsos = block.NewGroupSharesOrSigns()
	if err := updateGroupShareOrSigns(balances, gsos); err != nil {
		return err
	}

	err = updateMagicBlock(balances, magicBlock)
	if err != nil {
		Logger.Error("failed to insert magic block", zap.Any("error", err))
		return err
	}
	// dkgMinersList = NewDKGMinerNodes()
	// _, err = balances.InsertTrieNode(DKGMinersKey, dkgMinersList)
	// if err != nil {
	// 	return err
	// }
	allMinersList := new(MinerNodes)
	return updateShardersKeepList(balances, allMinersList)
}

func (msc *MinerSmartContract) contributeMpk(t *transaction.Transaction,
	inputData []byte, gn *GlobalNode, balances cstate.StateContextI) (
	string, error) {
	Logger.Debug("miner smart contract, contribute Mpk")
	pn, err := GetPhaseNode(balances)
	if err != nil {
		return "", common.NewErrorf("contribute_mpk_failed",
			"can't get phase node: %v", err)
	}

	if pn.Phase != Contribute {
		return "", common.NewError("contribute_mpk_failed",
			"this is not the correct phase to contribute mpk")
	}

	dmn, err := getDKGMinersList(balances)
	if err != nil {
		return "", err
	}

	if _, ok := dmn.SimpleNodes[t.ClientID]; !ok {
		return "", common.NewError("contribute_mpk_failed",
			"miner not part of dkg set")
	}

	msc.mutexMinerMPK.Lock()
	defer msc.mutexMinerMPK.Unlock()

	mpk := &block.MPK{ID: t.ClientID}
	if err := mpk.Decode(inputData); err != nil {
		return "", common.NewErrorf("contribute_mpk_failed",
			"decoding request: %v", err)
	}

	if len(mpk.Mpk) != dmn.T {
		return "", common.NewErrorf("contribute_mpk_failed",
			"mpk sent (size: %v) is not correct size: %v", len(mpk.Mpk), dmn.T)
	}

	mpks, err := getMinersMPKs(balances)
	if err != nil {
		return "", common.NewError("contribute_mpk_failed", err.Error())
	}

	if _, ok := mpks.Mpks[mpk.ID]; ok {
		return "", common.NewError("contribute_mpk_failed",
			"already have mpk for miner")
	}

	mpks.Mpks[mpk.ID] = mpk
	if err := updateMinersMPKs(balances, mpks); err != nil {
		return "", common.NewError("contribute_mpk_failed", err.Error())
	}

	Logger.Debug("contribute_mpk success",
		zap.Int64("DB version", int64(balances.GetState().GetVersion())))

	return string(mpk.Encode()), nil
}

func (msc *MinerSmartContract) shareSignsOrShares(t *transaction.Transaction,
	inputData []byte, gn *GlobalNode, balances cstate.StateContextI) (
	resp string, err error) {

	var pn *PhaseNode
	if pn, err = GetPhaseNode(balances); err != nil {
		return "", common.NewErrorf("share_signs_or_shares",
			"can't get phase node: %v", err)
	}

	if pn.Phase != Publish {
		return "", common.NewErrorf("share_signs_or_shares", "this is not the"+
			" correct phase to publish signs or shares, phase node: %v",
			string(pn.Encode()))
	}

	var gsos *block.GroupSharesOrSigns
	gsos, err = getGroupShareOrSigns(balances)
	if err != nil {
		if err != util.ErrValueNotPresent {
			return "", common.NewError("share_signs_or_shares_failed", err.Error())
		}
		gsos = block.NewGroupSharesOrSigns()
	}

	var ok bool
	if _, ok = gsos.Shares[t.ClientID]; ok {
		return "", common.NewErrorf("share_signs_or_shares",
			"already have share or signs for miner %v", t.ClientID)
	}

	var dmn *DKGMinerNodes
	if dmn, err = getDKGMinersList(balances); err != nil {
		return "", common.NewErrorf("share_signs_or_shares",
			"getting miners DKG list %v", err)
	}

	var sos = block.NewShareOrSigns()
	if err = sos.Decode(inputData); err != nil {
		return "", common.NewErrorf("share_signs_or_shares",
			"decoding input %v", err)
	}

	if len(sos.ShareOrSigns) < dmn.K-1 {
		return "", common.NewErrorf("share_signs_or_shares",
			"not enough share or signs for this dkg, l_sos: %d, K - 1: %d",
			len(sos.ShareOrSigns), dmn.K-1)
	}

	msc.mutexMinerMPK.Lock()
	defer msc.mutexMinerMPK.Unlock()

	var mpks = block.NewMpks()
	mpks, err = getMinersMPKs(balances)
	if err != nil {
		return "", common.NewError("share_signs_or_shares_failed", err.Error())
	}

	var publicKeys = make(map[string]string)
	for key, miner := range dmn.SimpleNodes {
		publicKeys[key] = miner.PublicKey
	}

	var shares []string
	shares, ok = sos.Validate(mpks, publicKeys, balances.GetSignatureScheme())
	if !ok {
		return "", common.NewError("share_signs_or_shares",
			"share or signs failed validation")
	}

	for _, share := range shares {
		dmn.RevealedShares[share]++
	}

	sos.ID = t.ClientID
	gsos.Shares[t.ClientID] = sos

	Logger.Debug("update gsos",
		zap.Int64("gn.LastRound", gn.LastRound),
		zap.Int64("state.version", int64(balances.GetState().GetVersion())))
	err = updateGroupShareOrSigns(balances, gsos)
	if err != nil {
		return "", common.NewErrorf("share_signs_or_shares",
			"saving group share of signs: %v", err)
	}

	if err := updateDKGMinersList(balances, dmn); err != nil {
		return "", common.NewErrorf("share_signs_or_shares",
			"saving DKG miners: %v", err)
	}

	return string(sos.Encode()), nil
}

// Wait used to notify SC that DKG summary and magic block data saved by
// a miner locally and VC can moves on. If >= T miners don't save their
// DKG/MB then we can't do a view change because some miners can save,
// but some can not. And this case we got BC stuck.
func (msc *MinerSmartContract) wait(t *transaction.Transaction,
	inputData []byte, gn *GlobalNode, balances cstate.StateContextI) (
	resp string, err error) {

	var pn *PhaseNode
	if pn, err = GetPhaseNode(balances); err != nil {
		return "", common.NewErrorf("wait",
			"can't get phase node: %v", err)
	}

	if pn.Phase != Wait {
		return "", common.NewErrorf("wait", "this is not the"+
			" correct phase to wait: %s", pn.Phase)
	}

	var dmn *DKGMinerNodes
	if dmn, err = getDKGMinersList(balances); err != nil {
		return "", common.NewErrorf("wait", "can't get DKG miners: %v", err)
	}

	if already, ok := dmn.Waited[t.ClientID]; ok && already {
		return "", common.NewError("wait", "already checked in")
	}

	dmn.Waited[t.ClientID] = true

	if err := updateDKGMinersList(balances, dmn); err != nil {
		return "", common.NewErrorf("wait", "saving DKG miners: %v", err)
	}

	return
}

<<<<<<< HEAD
func (msc *MinerSmartContract) createMagicBlock(
	balances cstate.StateContextI,
	sharders *MinerNodes,
	dkgMinersList *DKGMinerNodes,
	gsos *block.GroupSharesOrSigns,
	mpks *block.Mpks,
	pn *PhaseNode,
) (*block.MagicBlock, error) {

	pmb := balances.GetLastestFinalizedMagicBlock()
=======
func (msc *MinerSmartContract) CreateMagicBlock(balances cstate.StateContextI,
	sharderList *MinerNodes, dkgMinersList *DKGMinerNodes,
	gsos *block.GroupSharesOrSigns, mpks *block.Mpks, pn *PhaseNode) (
	*block.MagicBlock, error) {
>>>>>>> 077ec6db

	magicBlock := block.NewMagicBlock()

	magicBlock.Miners = node.NewPool(node.NodeTypeMiner)
	magicBlock.Sharders = node.NewPool(node.NodeTypeSharder)
	magicBlock.SetShareOrSigns(gsos)
	magicBlock.Mpks = mpks
	magicBlock.T = dkgMinersList.T
	magicBlock.K = dkgMinersList.K
	magicBlock.N = dkgMinersList.N

	for _, v := range dkgMinersList.SimpleNodes {
		n := &node.Node{}
		n.ID = v.ID
		n.N2NHost = v.N2NHost
		n.Host = v.Host
		n.Port = v.Port
		n.Path = v.Path
		n.PublicKey = v.PublicKey
		n.Description = v.ShortName
		n.Type = node.NodeTypeMiner
		n.Info.BuildTag = v.BuildTag
		n.Status = node.NodeStatusActive
		n.InPrevMB = pmb.Miners.HasNode(v.ID)
		magicBlock.Miners.AddNode(n)
	}

	for _, v := range sharders.Nodes {
		n := &node.Node{}
		n.ID = v.ID
		n.N2NHost = v.N2NHost
		n.Host = v.Host
		n.Port = v.Port
		n.Path = v.Path
		n.PublicKey = v.PublicKey
		n.Description = v.ShortName
		n.Type = node.NodeTypeSharder
		n.Info.BuildTag = v.BuildTag
		n.Status = node.NodeStatusActive
		n.InPrevMB = pmb.Sharders.HasNode(v.ID)
		magicBlock.Sharders.AddNode(n)
	}

	magicBlock.MagicBlockNumber = pmb.MagicBlock.MagicBlockNumber + 1
	magicBlock.PreviousMagicBlockHash = pmb.MagicBlock.Hash
	magicBlock.StartingRound = pn.CurrentRound + PhaseRounds[Wait]
	magicBlock.Hash = magicBlock.GetHash()
	return magicBlock, nil
}

func (msc *MinerSmartContract) RestartDKG(pn *PhaseNode,
	balances cstate.StateContextI) {
	Logger.Debug("RestartDKG", zap.Int64("DB version", int64(balances.GetState().GetVersion())))
	msc.mutexMinerMPK.Lock()
	defer msc.mutexMinerMPK.Unlock()
	mpks := block.NewMpks()
	if err := updateMinersMPKs(balances, mpks); err != nil {
		Logger.Error("failed to restart dkg", zap.Any("error", err))
	}

	Logger.Debug("create_mpks in RestartDKG", zap.Int64("DB version", int64(balances.GetState().GetVersion())))

	gsos := block.NewGroupSharesOrSigns()
	if err := updateGroupShareOrSigns(balances, gsos); err != nil {
		Logger.Error("failed to restart dkg", zap.Any("error", err))
	}
	dkgMinersList := NewDKGMinerNodes()
	dkgMinersList.StartRound = pn.CurrentRound
	if err := updateDKGMinersList(balances, dkgMinersList); err != nil {
		Logger.Error("failed to restart dkg", zap.Any("error", err))
	}

	allMinersList := new(MinerNodes)
	if err := updateShardersKeepList(balances, allMinersList); err != nil {
		Logger.Error("failed to restart dkg", zap.Any("error", err))
	}
	pn.Phase = Start
	pn.Restarts++
	pn.StartRound = pn.CurrentRound
}

func (msc *MinerSmartContract) SetMagicBlock(gn *GlobalNode,
	balances cstate.StateContextI) bool {
	magicBlock, err := getMagicBlock(balances)
	if err != nil {
		Logger.Error("could not get magic block from MPT", zap.Error(err))
		return false
	}

	if magicBlock.StartingRound == 0 && magicBlock.MagicBlockNumber == 0 {
		Logger.Error("SetMagicBlock smart contract, starting round is 0, magic block number is 0")
	}

	// keep the magic block to track previous nodes list next view change
	// (deny VC leaving for at least 1 miner and 1 sharder of previous set)
	gn.PrevMagicBlock = magicBlock

	balances.SetMagicBlock(magicBlock)
	return true
}

func getFunctionName(i interface{}) string {
	return runtime.FuncForPC(reflect.ValueOf(i).Pointer()).Name()
}<|MERGE_RESOLUTION|>--- conflicted
+++ resolved
@@ -1,10 +1,7 @@
 package minersc
 
 import (
-<<<<<<< HEAD
 	"fmt"
-=======
->>>>>>> 077ec6db
 	"reflect"
 	"runtime"
 
@@ -70,7 +67,6 @@
 		return common.NewErrorf("move_to_contribute_failed",
 			"invalid state: all miners list hasn't a miner from previous VC set, "+
 				"all: %d, min_n: %d", len(allMinersList.Nodes), gn.MinN)
-<<<<<<< HEAD
 	}
 
 	if allMinersList == nil {
@@ -83,20 +79,6 @@
 			len(allMinersList.Nodes), dkgMinersList.K)
 	}
 
-=======
-	}
-
-	if allMinersList == nil {
-		return common.NewError("move_to_contribute_failed", "allMinersList is nil")
-	}
-
-	if len(allMinersList.Nodes) < dkgMinersList.K {
-		return common.NewErrorf("move_to_contribute_failed",
-			"len(allMinersList.Nodes) < dkgMinersList.K, l_miners: %d, K: %d",
-			len(allMinersList.Nodes), dkgMinersList.K)
-	}
-
->>>>>>> 077ec6db
 	if len(allShardersList.Nodes) < gn.MinS {
 		return common.NewErrorf("move_to_contribute_failed",
 			"len(allShardersList.Nodes) < gn.MinS, l_shards: %d, min_s: %d",
@@ -123,12 +105,8 @@
 
 	if len(shardersKeep.Nodes) < gn.MinS {
 		return common.NewErrorf("move_to_share_or_publish_failed",
-<<<<<<< HEAD
 			"not enough sharders in keep list to move phase keep: %d, min_s: %d",
 			len(shardersKeep.Nodes), gn.MinS)
-=======
-			"not enough sharders in keep list to move phase keep: %d, min_s: %d", len(shardersKeep.Nodes), gn.MinS)
->>>>>>> 077ec6db
 	}
 
 	if !gn.hasPrevShader(shardersKeep, balances) {
@@ -255,10 +233,6 @@
 	if movePhase {
 		Logger.Debug("setPhaseNode",
 			zap.String("phase", pn.Phase.String()),
-<<<<<<< HEAD
-			zap.Int64("db version", int64(balances.GetState().GetVersion())),
-=======
->>>>>>> 077ec6db
 			zap.Int64("phase current round", pn.CurrentRound),
 			zap.Int64("phase start round", pn.StartRound))
 
@@ -754,7 +728,6 @@
 	return
 }
 
-<<<<<<< HEAD
 func (msc *MinerSmartContract) createMagicBlock(
 	balances cstate.StateContextI,
 	sharders *MinerNodes,
@@ -765,12 +738,6 @@
 ) (*block.MagicBlock, error) {
 
 	pmb := balances.GetLastestFinalizedMagicBlock()
-=======
-func (msc *MinerSmartContract) CreateMagicBlock(balances cstate.StateContextI,
-	sharderList *MinerNodes, dkgMinersList *DKGMinerNodes,
-	gsos *block.GroupSharesOrSigns, mpks *block.Mpks, pn *PhaseNode) (
-	*block.MagicBlock, error) {
->>>>>>> 077ec6db
 
 	magicBlock := block.NewMagicBlock()
 

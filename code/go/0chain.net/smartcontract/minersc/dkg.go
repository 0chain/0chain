--- conflicted
+++ resolved
@@ -1,10 +1,7 @@
 package minersc
 
 import (
-<<<<<<< HEAD
 	"fmt"
-=======
->>>>>>> e083d39c
 	"reflect"
 	"runtime"
 
@@ -108,12 +105,7 @@
 
 	if len(shardersKeep.Nodes) < gn.MinS {
 		return common.NewErrorf("move_to_share_or_publish_failed",
-<<<<<<< HEAD
-			"not enough sharders in keep list to move phase keep: %d, min_s: %d",
-			len(shardersKeep.Nodes), gn.MinS)
-=======
 			"not enough sharders in keep list to move phase keep: %d, min_s: %d", len(shardersKeep.Nodes), gn.MinS)
->>>>>>> e083d39c
 	}
 
 	if !gn.hasPrevShader(shardersKeep, balances) {
@@ -740,7 +732,6 @@
 	return
 }
 
-<<<<<<< HEAD
 func (msc *MinerSmartContract) createMagicBlock(
 	balances cstate.StateContextI,
 	sharders *MinerNodes,
@@ -751,12 +742,6 @@
 ) (*block.MagicBlock, error) {
 
 	pmb := balances.GetLastestFinalizedMagicBlock()
-=======
-func (msc *MinerSmartContract) CreateMagicBlock(balances cstate.StateContextI,
-	sharderList *MinerNodes, dkgMinersList *DKGMinerNodes,
-	gsos *block.GroupSharesOrSigns, mpks *block.Mpks, pn *PhaseNode) (
-	*block.MagicBlock, error) {
->>>>>>> e083d39c
 
 	magicBlock := block.NewMagicBlock()
 

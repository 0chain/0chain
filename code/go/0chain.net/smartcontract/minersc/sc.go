--- conflicted
+++ resolved
@@ -1,6 +1,8 @@
 package minersc
 
 import (
+	"0chain.net/chaincore/smartcontract"
+	"context"
 	"errors"
 	"fmt"
 	"net/url"
@@ -24,7 +26,7 @@
 const (
 	//ADDRESS address of minersc
 	ADDRESS = "6dba10422e368813802877a85039d3985d96760ed844092319743fb3a76712d9"
-	owner   = "edb90b850f2e7e7cbd0a1fa370fdcc5cd378ffbec95363a7bc0e5a98b8ba5759"
+	owner   = "c8a5e74c2f4fae2c1bed79fb2b78d3b88f844bbb6bf1db5fc43240711f23321f"
 	name    = "miner"
 )
 
@@ -56,6 +58,16 @@
 	smartContractFunctions map[string]smartContractFunction
 }
 
+func NewMinerSmartContract() sci.SmartContractInterface {
+	var mscCopy = &MinerSmartContract{
+		SmartContract: sci.NewSC(ADDRESS),
+		bcContext:     &smartcontract.BCContext{},
+	}
+	mscCopy.initSC()
+	mscCopy.setSC(mscCopy.SmartContract, mscCopy.bcContext)
+	return mscCopy
+}
+
 func (msc *MinerSmartContract) GetName() string {
 	return name
 }
@@ -64,12 +76,20 @@
 	return ADDRESS
 }
 
+func (ipsc *MinerSmartContract) GetHandlerStats(ctx context.Context, params url.Values) (interface{}, error) {
+	return ipsc.SmartContract.HandlerStats(ctx, params)
+}
+
+func (ipsc *MinerSmartContract) GetExecutionStats() map[string]interface{} {
+	return ipsc.SmartContractExecutionStats
+}
+
 func (msc *MinerSmartContract) GetRestPoints() map[string]sci.SmartContractRestHandler {
 	return msc.RestHandlers
 }
 
-//SetSC setting up smartcontract. implementing the interface
-func (msc *MinerSmartContract) SetSC(sc *sci.SmartContract, bcContext sci.BCContextI) {
+//setSC setting up smartcontract. implementing the interface
+func (msc *MinerSmartContract) setSC(sc *sci.SmartContract, bcContext sci.BCContextI) {
 	msc.SmartContract = sc
 	msc.SmartContract.RestHandlers["/getNodepool"] = msc.GetNodepoolHandler
 	msc.SmartContract.RestHandlers["/getUserPools"] = msc.GetUserPoolsHandler
@@ -162,25 +182,7 @@
 	return "", 0, errors.New(burl + " is not a valid url. It not a valid IP or valid DNS name")
 }
 
-<<<<<<< HEAD
-func (msc *MinerSmartContract) UpdateSettings(t *transaction.Transaction,
-	inputData []byte, gn *GlobalNode, balances cstate.StateContextI) (
-	resp string, err error) {
-	if t.ClientID != owner {
-		return "", common.NewError("failed to update smart contract settings", "unauthorized access - only the owner can update the settings")
-	}
-	newGlobalNode := &GlobalNode{}
-	if err = newGlobalNode.Decode(inputData); err != nil {
-		return "", common.NewError("failed to update smart contract settings", fmt.Sprintf("error decoding input data: %v", err.Error()))
-	}
-	gn.update(newGlobalNode)
-	return string(gn.Encode()), gn.save(balances)
-}
-
-func (msc *MinerSmartContract) getGlobalNode(balances cstate.StateContextI) (
-=======
 func getGlobalNode(balances cstate.StateContextI) (
->>>>>>> c1464af7
 	gn *GlobalNode, err error) {
 
 	gn = new(GlobalNode)

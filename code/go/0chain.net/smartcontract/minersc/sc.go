--- conflicted
+++ resolved
@@ -209,12 +209,8 @@
 	balances cstate.StateContextI,
 ) (gn *GlobalNode, err error) {
 	gn = new(GlobalNode)
-<<<<<<< HEAD
 	var raw util.Serializable
 	raw, err = balances.GetTrieNode(GlobalNodeKey, gn)
-=======
-	err = balances.GetTrieNode(GlobalNodeKey, gn)
->>>>>>> 7b3de616
 	if err != nil {
 		if err != util.ErrValueNotPresent {
 			return nil, err
@@ -226,33 +222,17 @@
 		return gn, nil
 	}
 
-<<<<<<< HEAD
 	var ok bool
 	if gn, ok = raw.(*GlobalNode); !ok {
 		return nil, fmt.Errorf("unexpected node type")
 	}
-=======
->>>>>>> 7b3de616
 	return gn, nil
 }
 
 func (msc *MinerSmartContract) getUserNode(id string, balances cstate.StateContextI) (*UserNode, error) {
 	un := NewUserNode()
 	un.ID = id
-<<<<<<< HEAD
 	raw, err := balances.GetTrieNode(un.GetKey(), un)
-	if err != nil && err != util.ErrValueNotPresent {
-		return nil, err
-	}
-	if raw == nil {
-		return un, nil
-	}
-
-	var ok bool
-	if un, ok = raw.(*UserNode); !ok {
-		return nil, fmt.Errorf("unexpected node type")
-=======
-	err := balances.GetTrieNode(un.GetKey(), un)
 	if err != nil {
 		if err != util.ErrValueNotPresent {
 			return nil, err
@@ -260,9 +240,11 @@
 		un = NewUserNode()
 		un.ID = id
 		return un, nil
->>>>>>> 7b3de616
-	}
-
+	}
+	var ok bool
+	if un, ok = raw.(*UserNode); !ok {
+		return nil, fmt.Errorf("unexpected node type")
+	}
 	un.ID = id
 	return un, nil
 }
package minersc

import (
	"errors"
	"fmt"
	"net/url"
<<<<<<< HEAD
	"strconv"
=======
	"sort"
>>>>>>> 5165f14c

	c_state "0chain.net/chaincore/chain/state"
	"0chain.net/chaincore/config"
	sci "0chain.net/chaincore/smartcontractinterface"
	"0chain.net/chaincore/transaction"
	"0chain.net/core/common"
	. "0chain.net/core/logging"
	"0chain.net/core/util"
	"github.com/asaskevich/govalidator"
	"github.com/rcrowley/go-metrics"
)

const (
	//ADDRESS address of minersc
	ADDRESS = "6dba10422e368813802877a85039d3985d96760ed844092319743fb3a76712d9"
	owner   = "c8a5e74c2f4fae2c1bed79fb2b78d3b88f844bbb6bf1db5fc43240711f23321f"
	name    = "miner"
)

var (
	PhaseRounds = make(map[int]int64)
	phaseFuncs  = make(map[int]phaseFunctions)
)

//MinerSmartContract Smartcontract that takes care of all miner related requests
type MinerSmartContract struct {
	*sci.SmartContract
	bcContext sci.BCContextI
}

func init() {
	PhaseRounds[Start] = int64(50)
	PhaseRounds[Contribute] = int64(50)
	PhaseRounds[Share] = int64(50)
	PhaseRounds[Publish] = int64(50)
	PhaseRounds[Wait] = int64(50)

	msc := &MinerSmartContract{}
	phaseFuncs[Start] = msc.createDKGMinersForContribute
	phaseFuncs[Contribute] = msc.widdleDKGMinersForShare
	phaseFuncs[Publish] = msc.createMagicBlockForWait

	moveFunctions[Start] = msc.moveToContribute
	moveFunctions[Contribute] = msc.moveToShareOrPublish
	moveFunctions[Share] = msc.moveToShareOrPublish
	moveFunctions[Publish] = msc.moveToWait
	moveFunctions[Wait] = msc.moveToStart
}

func (msc *MinerSmartContract) GetName() string {
	return name
}

func (msc *MinerSmartContract) GetAddress() string {
	return ADDRESS
}

func (msc *MinerSmartContract) GetRestPoints() map[string]sci.SmartContractRestHandler {
	return msc.RestHandlers
}

//SetSC setting up smartcontract. implementing the interface
func (msc *MinerSmartContract) SetSC(sc *sci.SmartContract, bcContext sci.BCContextI) {
	msc.SmartContract = sc
	msc.SmartContract.RestHandlers["/getNodepool"] = msc.GetNodepoolHandler
	msc.SmartContract.RestHandlers["/getUserPools"] = msc.GetUserPoolsHandler
	msc.SmartContract.RestHandlers["/getPoolsStats"] = msc.GetPoolStatsHandler
	msc.SmartContract.RestHandlers["/getMinerList"] = msc.GetMinerListHandler
	msc.SmartContract.RestHandlers["/getPhase"] = msc.GetPhaseHandler
	msc.SmartContract.RestHandlers["/getDkgList"] = msc.GetDKGMinerListHandler
	msc.SmartContract.RestHandlers["/getMpksList"] = msc.GetMinersMpksListHandler
	msc.SmartContract.RestHandlers["/getGroupShareOrSigns"] = msc.GetGroupShareOrSignsHandler
	msc.SmartContract.RestHandlers["/getMagicBlock"] = msc.GetMagicBlockHandler
	msc.bcContext = bcContext
	msc.SmartContractExecutionStats["add_miner"] = metrics.GetOrRegisterTimer(fmt.Sprintf("sc:%v:func:%v", msc.ID, "add_miner"), nil)
	msc.SmartContractExecutionStats["viewchange_req"] = metrics.GetOrRegisterTimer(fmt.Sprintf("sc:%v:func:%v", msc.ID, "viewchange_req"), nil)
	msc.SmartContractExecutionStats["payFees"] = metrics.GetOrRegisterTimer(fmt.Sprintf("sc:%v:func:%v", msc.ID, "payFees"), nil)
	msc.SmartContractExecutionStats["feesPaid"] = metrics.GetOrRegisterHistogram(fmt.Sprintf("sc:%v:func:%v", msc.ID, "feesPaid"), nil, metrics.NewUniformSample(1024))
	msc.SmartContractExecutionStats["mintedTokens"] = metrics.GetOrRegisterHistogram(fmt.Sprintf("sc:%v:func:%v", msc.ID, "mintedTokens"), nil, metrics.NewUniformSample(1024))
}

//Execute implemetning the interface
func (msc *MinerSmartContract) Execute(t *transaction.Transaction, funcName string, input []byte, balances c_state.StateContextI) (string, error) {
	gn, _ := msc.getGlobalNode(balances)
	switch funcName {

	case "add_miner":
		return msc.AddMiner(t, input, balances)
	case "payFees":
		return msc.payFees(t, input, gn, balances)
	case "addToDelegatePool":
		return msc.addToDelegatePool(t, input, gn, balances)
	case "deleteFromDelegatePool":
		return msc.deleteFromDelegatePool(t, input, gn, balances)
	case "releaseFromDelegatePool":
		return msc.releaseFromDelegatePool(t, input, gn, balances)
	case "contributeMpk":
		return msc.contributeMpk(t, input, gn, balances)
	case "shareSignsOrShares":
		return msc.shareSignsOrShares(t, input, gn, balances)
	default:
		return common.NewError("failed execution", "no function with that name").Error(), nil

	}
}

func getHostnameAndPort(burl string) (string, int, error) {
	hostName := ""
	port := 0

	//ToDo: does rudimentary checks. Add more checks
	u, err := url.Parse(burl)
	if err != nil {
		return hostName, port, errors.New(burl + " is not a valid url. " + err.Error())
	}

	if u.Scheme != "http" { //|| u.scheme == "https"  we don't support
		return hostName, port, errors.New(burl + " is not a valid url. It does not have scheme http")
	}

	sp := u.Port()
	if sp == "" {
		return hostName, port, errors.New(burl + " is not a valid url. It does not have port number")
	}

	p, err := strconv.Atoi(sp)
	if err != nil {
		return hostName, port, errors.New(burl + " is not a valid url. " + err.Error())
	}

	hostName = u.Hostname()

	if govalidator.IsDNSName(hostName) || govalidator.IsIPv4(hostName) {
		return hostName, p, nil
	}

	Logger.Info("Both IsDNSName and IsIPV4 returned false for " + hostName)
	return "", 0, errors.New(burl + " is not a valid url. It not a valid IP or valid DNS name")

<<<<<<< HEAD
=======
	restFee := fee - minerFee
	totalStaked := mn.TotalStaked()
	var keys []string
	for k := range mn.Active {
		keys = append(keys, k)
	}
	sort.Strings(keys)
	for _, key := range keys {
		pool := mn.Active[key]
		userPercent := float64(pool.Balance) / float64(totalStaked)
		userFee := state.Balance(float64(restFee) * userPercent)
		transfer := state.NewTransfer(ADDRESS, pool.DelegateID, userFee)
		balances.AddTransfer(transfer)
		pool.TotalPaid += transfer.Amount
		pool.NumRounds++
		if pool.High < transfer.Amount {
			pool.High = transfer.Amount
		}
		if pool.Low == -1 || pool.Low > transfer.Amount {
			pool.Low = transfer.Amount
		}
		resp += string(transfer.Encode())
	}
	return resp
}

func (msc *MinerSmartContract) paySharders(fee state.Balance, block *block.Block, balances c_state.StateContextI, resp string) string {
	sharders := balances.GetBlockSharders(block.PrevBlock)
	sort.Strings(sharders)
	for _, sharder := range sharders {
		//TODO: the mint amount will be controlled by governance
		mint := state.NewMint(ADDRESS, sharder, fee/state.Balance(len(sharders)))
		mintStats := msc.SmartContractExecutionStats["mintedTokens"].(metrics.Histogram)
		mintStats.Update(int64(mint.Amount))
		err := balances.AddMint(mint)
		if err != nil {
			resp += common.NewError("failed to mint", fmt.Sprintf("errored while adding mint for sharder %v: %v", sharder, err.Error())).Error()
		}
	}
	return resp
>>>>>>> 5165f14c
}

func (msc *MinerSmartContract) getGlobalNode(balances c_state.StateContextI) (*globalNode, error) {
	gn := &globalNode{}
	gv, err := balances.GetTrieNode(GlobalNodeKey)
	if err == nil {
		err := gn.Decode(gv.Encode())
		if err == nil {
			return gn, nil
		}
	}
	gn.InterestRate = config.SmartContractConfig.GetFloat64("smart_contracts.minersc.interest_rate")
	gn.MinStake = config.SmartContractConfig.GetInt64("smart_contracts.minersc.min_stake")
	gn.MaxStake = config.SmartContractConfig.GetInt64("smart_contracts.minersc.max_stake")
	gn.MaxN = config.SmartContractConfig.GetInt("smart_contracts.minersc.max_n")
	gn.TPercent = config.SmartContractConfig.GetFloat64("smart_contracts.minersc.t_percent")
	gn.KPercent = config.SmartContractConfig.GetFloat64("smart_contracts.minersc.k_percent")
	return gn, nil
}

func (msc *MinerSmartContract) getUserNode(id string, balances c_state.StateContextI) (*UserNode, error) {
	un := NewUserNode()
	un.ID = id
	us, err := balances.GetTrieNode(un.GetKey())
	if err != nil && err != util.ErrValueNotPresent {
		return nil, err
	}
	if us == nil {
		return un, nil
	}
	un.Decode(us.Encode())
	return un, err
}<|MERGE_RESOLUTION|>--- conflicted
+++ resolved
@@ -4,11 +4,7 @@
 	"errors"
 	"fmt"
 	"net/url"
-<<<<<<< HEAD
 	"strconv"
-=======
-	"sort"
->>>>>>> 5165f14c
 
 	c_state "0chain.net/chaincore/chain/state"
 	"0chain.net/chaincore/config"
@@ -147,50 +143,6 @@
 
 	Logger.Info("Both IsDNSName and IsIPV4 returned false for " + hostName)
 	return "", 0, errors.New(burl + " is not a valid url. It not a valid IP or valid DNS name")
-
-<<<<<<< HEAD
-=======
-	restFee := fee - minerFee
-	totalStaked := mn.TotalStaked()
-	var keys []string
-	for k := range mn.Active {
-		keys = append(keys, k)
-	}
-	sort.Strings(keys)
-	for _, key := range keys {
-		pool := mn.Active[key]
-		userPercent := float64(pool.Balance) / float64(totalStaked)
-		userFee := state.Balance(float64(restFee) * userPercent)
-		transfer := state.NewTransfer(ADDRESS, pool.DelegateID, userFee)
-		balances.AddTransfer(transfer)
-		pool.TotalPaid += transfer.Amount
-		pool.NumRounds++
-		if pool.High < transfer.Amount {
-			pool.High = transfer.Amount
-		}
-		if pool.Low == -1 || pool.Low > transfer.Amount {
-			pool.Low = transfer.Amount
-		}
-		resp += string(transfer.Encode())
-	}
-	return resp
-}
-
-func (msc *MinerSmartContract) paySharders(fee state.Balance, block *block.Block, balances c_state.StateContextI, resp string) string {
-	sharders := balances.GetBlockSharders(block.PrevBlock)
-	sort.Strings(sharders)
-	for _, sharder := range sharders {
-		//TODO: the mint amount will be controlled by governance
-		mint := state.NewMint(ADDRESS, sharder, fee/state.Balance(len(sharders)))
-		mintStats := msc.SmartContractExecutionStats["mintedTokens"].(metrics.Histogram)
-		mintStats.Update(int64(mint.Amount))
-		err := balances.AddMint(mint)
-		if err != nil {
-			resp += common.NewError("failed to mint", fmt.Sprintf("errored while adding mint for sharder %v: %v", sharder, err.Error())).Error()
-		}
-	}
-	return resp
->>>>>>> 5165f14c
 }
 
 func (msc *MinerSmartContract) getGlobalNode(balances c_state.StateContextI) (*globalNode, error) {

--- conflicted
+++ resolved
@@ -1,11 +1,8 @@
 package minersc
 
 import (
-<<<<<<< HEAD
 	"0chain.net/core/common"
-=======
 	"encoding/json"
->>>>>>> 10f2aab4
 	"testing"
 
 	"0chain.net/chaincore/currency"

package minersc

import (
	"testing"

	"0chain.net/smartcontract/stakepool"
	"0chain.net/smartcontract/stakepool/spenum"

	sc "0chain.net/smartcontract"

	"0chain.net/chaincore/block"
	cstate "0chain.net/chaincore/chain/state"
	"0chain.net/chaincore/smartcontract"
	sci "0chain.net/chaincore/smartcontractinterface"
	"0chain.net/chaincore/state"
	"0chain.net/chaincore/threshold/bls"
	"0chain.net/chaincore/transaction"
	"0chain.net/core/datastore"
	"0chain.net/core/encryption"
	"0chain.net/core/viper"
	bk "0chain.net/smartcontract/benchmark"
)

const (
	owner = "1746b06bb09f55ee01b33b5e2e055d6cc7a900cb57c0a3a5eaabb8a0e7745802"
)

type BenchTest struct {
	name     string
	endpoint func(
		*transaction.Transaction,
		[]byte,
		*GlobalNode,
		cstate.StateContextI,
	) (string, error)
	txn   *transaction.Transaction
	input []byte
}

func (bt BenchTest) Name() string {
	return bt.name
}

func (bt BenchTest) Transaction() *transaction.Transaction {
	return &transaction.Transaction{
		HashIDField: datastore.HashIDField{
			Hash: bt.txn.Hash,
		},
		ClientID:     bt.txn.ClientID,
		ToClientID:   bt.txn.ToClientID,
		Value:        bt.txn.Value,
		CreationDate: bt.txn.CreationDate,
	}
}

func (bt BenchTest) Run(balances cstate.StateContextI, b *testing.B) error {
	b.StopTimer()
	if bt.name == "miner.shareSignsOrShares" {
		var pn = PhaseNode{
			Phase:        Publish,
			StartRound:   1,
			CurrentRound: 2,
			Restarts:     0,
		}
		_, err := balances.InsertTrieNode(pn.GetKey(), &pn)
		if err != nil {
			panic(err)
		}
	}
	b.StartTimer()

	gn, err := getGlobalNode(balances)
	if err != nil {
		panic(err)
	}
	_, err = bt.endpoint(bt.Transaction(), bt.input, gn, balances)

	return err
}

func BenchmarkTests(
	data bk.BenchData, _ bk.SignatureScheme,
) bk.TestSuite {
	var msc = MinerSmartContract{
		SmartContract: sci.NewSC(ADDRESS),
	}
	msc.setSC(msc.SmartContract, &smartcontract.BCContext{})
	var tests = []BenchTest{
		{
			name:     "miner.add_miner",
			endpoint: msc.AddMiner,
			txn:      &transaction.Transaction{},
			input: (&MinerNode{
				SimpleNode: &SimpleNode{
					ID:        encryption.Hash("my new miner"),
					PublicKey: "miner's public key",
					N2NHost:   "new n2n_host",
					Host:      "new host",
					Port:      1234,
				},
				StakePool: &stakepool.StakePool{
					Pools: make(map[string]*stakepool.DelegatePool),
					Settings: stakepool.StakePoolSettings{
						ServiceCharge:   viper.GetFloat64(bk.MinerMaxCharge),
						MaxNumDelegates: viper.GetInt(bk.MinerMaxDelegates),
						MinStake:        state.Balance(viper.GetFloat64(bk.MinerMinStake) * 1e10),
						MaxStake:        state.Balance(viper.GetFloat64(bk.MinerMaxStake) * 1e10),
					},
				},
			}).Encode(),
		},
		{
			name:     "miner.add_sharder",
			endpoint: msc.AddSharder,
			txn:      &transaction.Transaction{},
			input: (&MinerNode{
				SimpleNode: &SimpleNode{
					ID:        encryption.Hash("my new sharder"),
					PublicKey: "sharder's public key",
					N2NHost:   "new n2n_host",
					Host:      "new host",
					Port:      1234,
				},
				StakePool: &stakepool.StakePool{
					Pools: make(map[string]*stakepool.DelegatePool),
					Settings: stakepool.StakePoolSettings{
						ServiceCharge:   viper.GetFloat64(bk.MinerMaxCharge),
						MaxNumDelegates: viper.GetInt(bk.MinerMaxDelegates),
						MinStake:        state.Balance(viper.GetFloat64(bk.MinerMinStake) * 1e10),
						MaxStake:        state.Balance(viper.GetFloat64(bk.MinerMaxStake) * 1e10),
					},
				},
			}).Encode(),
		},
		{
<<<<<<< HEAD
			name:     "miner.update_globals",
			endpoint: msc.minerHealthCheck,
			txn: &transaction.Transaction{
				ClientID: GetMockNodeId(0, spenum.Miner),
			},
			input: nil,
		},
		{
=======
>>>>>>> b4be2828
			name:     "miner.miner_heath_check",
			endpoint: msc.minerHealthCheck,
			txn: &transaction.Transaction{
				ClientID: GetMockNodeId(0, spenum.Miner),
			},
			input: nil,
		},
		{
			name:     "miner.sharder_health_check",
			endpoint: msc.sharderHealthCheck,
			txn: &transaction.Transaction{
				ClientID: GetMockNodeId(0, spenum.Sharder),
			},
			input: nil,
		},
		{
			name:     "miner.payFees",
			endpoint: msc.payFees,
			txn: &transaction.Transaction{
				ClientID:   GetMockNodeId(0, spenum.Miner),
				ToClientID: ADDRESS,
			},
			input: nil,
		},
		{
			name:     "miner.contributeMpk",
			endpoint: msc.contributeMpk,
			txn: &transaction.Transaction{
				ClientID:   GetMockNodeId(0, spenum.Miner),
				ToClientID: ADDRESS,
			},
			input: func() []byte {
				var mpks []string
				for i := 0; i < viper.GetInt(bk.InternalT); i++ {
					mpks = append(mpks, GetMockNodeId(i, spenum.Miner))
				}
				return (&block.MPK{
					Mpk: mpks,
				}).Encode()
			}(),
		},
		{
			name:     "miner.shareSignsOrShares",
			endpoint: msc.shareSignsOrShares,
			txn: &transaction.Transaction{
				ClientID: GetMockNodeId(0, spenum.Miner),
			},
			input: func() []byte {
				var sos = make(map[string]*bls.DKGKeyShare)
				for i := 0; i < viper.GetInt(bk.InternalT); i++ {
					sos[GetMockNodeId(i, spenum.Miner)] = nil
				}
				return (&block.ShareOrSigns{
					ShareOrSigns: sos,
				}).Encode()
			}(),
		},
		{
			name:     "miner.update_globals",
			endpoint: msc.updateGlobals,
			txn: &transaction.Transaction{
				ClientID: owner,
			},
			input: (&sc.StringMap{
				Fields: map[string]string{
					"server_chain.block.min_block_size":                  "1",
					"server_chain.block.max_block_size":                  "10",
					"server_chain.block.max_byte_size":                   "1638400",
					"server_chain.block.replicators":                     "0",
					"server_chain.block.proposal.max_wait_time":          "100ms",
					"server_chain.block.proposal.wait_mode":              "static",
					"server_chain.block.consensus.threshold_by_count":    "66",
					"server_chain.block.consensus.threshold_by_stake":    "0",
					"server_chain.block.sharding.min_active_sharders":    "25",
					"server_chain.block.sharding.min_active_replicators": "25",
					"server_chain.block.validation.batch_size":           "1000",
					"server_chain.block.reuse_txns":                      "false",
					"server_chain.round_range":                           "10000000",
					"server_chain.round_timeouts.softto_min":             "3000",
					"server_chain.round_timeouts.softto_mult":            "3",
					"server_chain.round_timeouts.round_restart_mult":     "2",
					"server_chain.transaction.payload.max_size":          "98304",
					"server_chain.client.signature_scheme":               "bls0chain",
					"server_chain.messages.verification_tickets_to":      "all_miners",
					"server_chain.state.prune_below_count":               "100",
				},
			}).Encode(),
		},
		{
			name:     "miner.update_settings",
			endpoint: msc.updateSettings,
			txn: &transaction.Transaction{
				ClientID: owner,
			},
			input: (&sc.StringMap{
				Fields: map[string]string{
					"min_stake":              "0.0",
					"max_stake":              "100",
					"max_n":                  "7",
					"min_n":                  "3",
					"t_percent":              "0.66",
					"k_percent":              "0.75",
					"x_percent":              "0.70",
					"max_s":                  "2",
					"min_s":                  "1",
					"max_delegates":          "200",
					"reward_round_frequency": "64250",
					"reward_rate":            "1.0",
					"share_ratio":            "50",
					"block_reward":           "021",
					"max_charge":             "0.5",
					"epoch":                  "6415000000",
					"reward_decline_rate":    "0.1",
					"max_mint":               "1500000.0",
				},
			}).Encode(),
		},
		{
			name:     "miner.update_miner_settings",
			endpoint: msc.UpdateMinerSettings,
			txn: &transaction.Transaction{
				ClientID: GetMockNodeId(0, spenum.Miner),
			},
			input: (&MinerNode{
				SimpleNode: &SimpleNode{
					ID: GetMockNodeId(0, spenum.Miner),
				},
				StakePool: &stakepool.StakePool{
					Pools: make(map[string]*stakepool.DelegatePool),
					Settings: stakepool.StakePoolSettings{
						ServiceCharge:   viper.GetFloat64(bk.MinerMaxCharge),
						MaxNumDelegates: viper.GetInt(bk.MinerMaxDelegates),
						MinStake:        state.Balance(viper.GetFloat64(bk.MinerMinStake) * 1e10),
						MaxStake:        state.Balance(viper.GetFloat64(bk.MinerMaxStake) * 1e10),
					},
				},
			}).Encode(),
		},
		{
			name:     "miner.update_sharder_settings",
			endpoint: msc.UpdateSharderSettings,
			txn: &transaction.Transaction{
				ClientID: GetMockNodeId(0, spenum.Sharder),
			},
			input: (&MinerNode{
				SimpleNode: &SimpleNode{
					ID: GetMockNodeId(0, spenum.Sharder),
				},
				StakePool: &stakepool.StakePool{
					Pools: make(map[string]*stakepool.DelegatePool),
					Settings: stakepool.StakePoolSettings{
						ServiceCharge:   viper.GetFloat64(bk.MinerMaxCharge),
						MaxNumDelegates: viper.GetInt(bk.MinerMaxDelegates),
						MinStake:        state.Balance(viper.GetFloat64(bk.MinerMinStake) * 1e10),
						MaxStake:        state.Balance(viper.GetFloat64(bk.MinerMaxStake) * 1e10),
					},
				},
			}).Encode(),
		},
		{
			name:     "miner.addToDelegatePool",
			endpoint: msc.addToDelegatePool,
			txn: &transaction.Transaction{
				HashIDField: datastore.HashIDField{
					Hash: encryption.Hash("transaction hash"),
				},
				ClientID: data.Clients[0],
				Value:    1e10,
			},
			input: (&deletePool{
				MinerID: GetMockNodeId(0, spenum.Miner),
				PoolID:  getMinerDelegatePoolId(0, 0, spenum.Miner),
			}).Encode(),
		},
		{
			name:     "miner.deleteFromDelegatePool",
			endpoint: msc.deleteFromDelegatePool,
			txn: &transaction.Transaction{
				ClientID: data.Clients[0],
			},
			input: (&deletePool{
				MinerID: GetMockNodeId(0, spenum.Miner),
				PoolID:  getMinerDelegatePoolId(0, 0, spenum.Miner),
			}).Encode(),
		},
		{
			name:     "miner.sharder_keep",
			endpoint: msc.sharderKeep,
			txn:      &transaction.Transaction{},
			input: (&MinerNode{
				SimpleNode: &SimpleNode{
					ID:        GetMockNodeId(0, spenum.Sharder),
					PublicKey: "my public key",
				},
			}).Encode(),
		},
	}
	var testsI []bk.BenchTestI
	for _, test := range tests {
		testsI = append(testsI, test)
	}
	return bk.TestSuite{
		Source:     bk.Miner,
		Benchmarks: testsI,
	}
}<|MERGE_RESOLUTION|>--- conflicted
+++ resolved
@@ -133,7 +133,6 @@
 			}).Encode(),
 		},
 		{
-<<<<<<< HEAD
 			name:     "miner.update_globals",
 			endpoint: msc.minerHealthCheck,
 			txn: &transaction.Transaction{
@@ -142,8 +141,6 @@
 			input: nil,
 		},
 		{
-=======
->>>>>>> b4be2828
 			name:     "miner.miner_heath_check",
 			endpoint: msc.minerHealthCheck,
 			txn: &transaction.Transaction{

--- conflicted
+++ resolved
@@ -28,22 +28,6 @@
 	LastestFinalizedMagicBlock *block.Block
 }
 
-<<<<<<< HEAD
-func (sc *mockStateContext) SetMagicBlock(_ *block.MagicBlock)                       { return }
-func (sc *mockStateContext) GetState() util.MerklePatriciaTrieI                      { return nil }
-func (sc *mockStateContext) GetTransaction() *transaction.Transaction                { return nil }
-func (sc *mockStateContext) GetSignedTransfers() []*state.SignedTransfer             { return nil }
-func (sc *mockStateContext) Validate() error                                         { return nil }
-func (sc *mockStateContext) GetSignatureScheme() encryption.SignatureScheme          { return nil }
-func (sc *mockStateContext) AddSignedTransfer(_ *state.SignedTransfer)               { return }
-func (sc *mockStateContext) DeleteTrieNode(_ datastore.Key) (datastore.Key, error)   { return "", nil }
-func (sc *mockStateContext) GetClientBalance(_ datastore.Key) (state.Balance, error) { return 0, nil }
-func (sc *mockStateContext) GetChainCurrentMagicBlock() *block.MagicBlock            { return nil }
-func (sc *mockStateContext) EmitEvent(string, string, string)                        {}
-func (sc *mockStateContext) EmitError(error)                                         {}
-func (sc *mockStateContext) GetEvents() []event.Event                                { return nil }
-func (tb *mockStateContext) GetEventDB() *event.EventDb                              { return nil }
-=======
 func (sc *mockStateContext) SetMagicBlock(_ *block.MagicBlock)                         { return }
 func (sc *mockStateContext) GetState() util.MerklePatriciaTrieI                        { return nil }
 func (sc *mockStateContext) GetTransaction() *transaction.Transaction                  { return nil }
@@ -58,7 +42,6 @@
 func (sc *mockStateContext) EmitError(error)                                           {}
 func (sc *mockStateContext) GetEvents() []event.Event                                  { return nil }
 func (tb *mockStateContext) GetEventDB() *event.EventDb                                { return nil }
->>>>>>> a1582e58
 func (sc *mockStateContext) GetTransfers() []*state.Transfer {
 	return sc.ctx.GetTransfers()
 }

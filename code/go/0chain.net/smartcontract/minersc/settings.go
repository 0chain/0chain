--- conflicted
+++ resolved
@@ -39,11 +39,8 @@
 	RewardDeclineRate
 	MaxMint
 	OwnerId
-<<<<<<< HEAD
 	CooldownPeriod
-=======
 	Cost
->>>>>>> 7ccab440
 )
 
 var (
@@ -67,11 +64,8 @@
 		"reward_decline_rate",
 		"max_mint",
 		"owner_id",
-<<<<<<< HEAD
 		"cooldown_period",
-=======
 		"cost",
->>>>>>> 7ccab440
 	}
 	NumberOfSettings = len(SettingName)
 
@@ -98,11 +92,8 @@
 		"reward_decline_rate":    {RewardDeclineRate, smartcontract.Float64},
 		"max_mint":               {MaxMint, smartcontract.StateBalance},
 		"owner_id":               {OwnerId, smartcontract.Key},
-<<<<<<< HEAD
 		"cooldown_period":        {CooldownPeriod, smartcontract.Int64},
-=======
 		"cost":                   {Cost, smartcontract.Cost},
->>>>>>> 7ccab440
 	}
 )
 

package minersc

import (
	"context"
	"encoding/json"
	"math/rand"
	"net/url"
	"strconv"
	"strings"
	"testing"
	"time"

	// "0chain.net/chaincore/chain"
	"0chain.net/chaincore/block"
	cstate "0chain.net/chaincore/chain/state"
	"0chain.net/chaincore/node"
	"0chain.net/chaincore/smartcontractinterface"
	"0chain.net/chaincore/state"
	"0chain.net/chaincore/transaction"
	"0chain.net/core/common"
	"0chain.net/core/datastore"
	"0chain.net/core/encryption"
	"0chain.net/core/util"

	"github.com/rcrowley/go-metrics"

	"0chain.net/core/logging"
	"go.uber.org/zap"

	"github.com/stretchr/testify/require"
)

// test helpers

func toks(val state.Balance) string {
	return strconv.FormatFloat(float64(val)/float64(x10), 'f', -1, 64)
}

func init() {
	rand.Seed(time.Now().UnixNano())
	// chain.ServerChain = new(chain.Chain)
	// chain.ServerChain.Config = new(chain.Config)
	// chain.ServerChain.ClientSignatureScheme = "bls0chain"

	// node.Self.Node = node.Provider() // stub
	logging.Logger = zap.NewNop() // /dev/null

	moveFunctions[Start] = moveTrue
	moveFunctions[Contribute] = moveTrue
	moveFunctions[Share] = moveTrue
	moveFunctions[Publish] = moveTrue
	moveFunctions[Wait] = moveTrue
}

func moveTrue(balances cstate.StateContextI, pn *PhaseNode, gn *GlobalNode) (
	result error) {

	return nil
}

func randString(n int) string {

	const hexLetters = "abcdef0123456789"

	var sb strings.Builder
	for i := 0; i < n; i++ {
		sb.WriteByte(hexLetters[rand.Intn(len(hexLetters))])
	}
	return sb.String()
}

// Client represents test client. A BC user with his wallet and balance.
type Client struct {
	id      string                     // identifier
	pk      string                     // public key
	scheme  encryption.SignatureScheme // pk/sk
	balance state.Balance              // client wallet balance

	keep state.Balance // keep latest know balance (manual control)
}

func newClient(balance state.Balance, balances cstate.StateContextI) (
	client *Client) {

	var scheme = encryption.NewBLS0ChainScheme()
	scheme.GenerateKeys()

	client = new(Client)
	client.balance = balance
	client.scheme = scheme

	client.pk = scheme.GetPublicKey()
	client.id = encryption.Hash(client.pk)

	balances.(*testBalances).balances[client.id] = balance
	return
}

const minerServiceCharge = 0.5

// add_miner or add_sharder transaction data
func (c *Client) addNodeRequest(t *testing.T, delegateWallet string) []byte {
	var mn = NewMinerNode()
	mn.ID = c.id
	mn.N2NHost = "http://" + c.id + ":9081/api/v1"
	mn.Host = c.id + ".host.miners"
	mn.Port = 9081
	mn.PublicKey = c.pk
	mn.ShortName = "test_miner(" + c.id + ")"
	mn.BuildTag = "commit"
	mn.DelegateWallet = delegateWallet
	mn.ServiceCharge = minerServiceCharge
	mn.NumberOfDelegates = 10
	mn.MinStake = 1e10
	mn.MaxStake = 100e10
	return mustEncode(t, mn)
}

func newTransaction(f, t string, val, now int64) (tx *transaction.Transaction) {
	tx = new(transaction.Transaction)
	tx.Hash = randString(32)
	tx.ClientID = f
	tx.ToClientID = t
	tx.Value = val
	tx.CreationDate = common.Timestamp(now)
	return
}

func (c *Client) callAddMiner(t *testing.T, msc *MinerSmartContract,
	now int64, delegateWallet string, balances cstate.StateContextI) (
	resp string, err error) {

	var tx = newTransaction(c.id, ADDRESS, 0, now)
	balances.(*testBalances).txn = tx
	var (
		input = c.addNodeRequest(t, delegateWallet)
		gn    *GlobalNode
	)
	gn, err = getGlobalNode(balances)
	require.NoError(t, err, "missing global node")
	return msc.AddMiner(tx, input, gn, balances)
}

func (c *Client) callAddSharder(t *testing.T, msc *MinerSmartContract,
	now int64, delegateWallet string, balances cstate.StateContextI) (
	resp string, err error) {

	var tx = newTransaction(c.id, ADDRESS, 0, now)
	balances.(*testBalances).txn = tx
	var (
		input = c.addNodeRequest(t, delegateWallet)
		gn    *GlobalNode
	)
	gn, err = getGlobalNode(balances)
	require.NoError(t, err, "missing global node")
	return msc.AddSharder(tx, input, gn, balances)
}

func addMiner(t *testing.T, msc *MinerSmartContract, now int64,
	balances cstate.StateContextI) (miner, delegate *Client) {

	miner, delegate = newClient(0, balances), newClient(0, balances)
	var err error
	_, err = miner.callAddMiner(t, msc, now, delegate.id, balances)
	require.NoError(t, err, "add_miner")
	return
}

func addSharder(t *testing.T, msc *MinerSmartContract, now int64,
	balances cstate.StateContextI) (miner, delegate *Client) {

	miner, delegate = newClient(0, balances), newClient(0, balances)
	var err error
	_, err = miner.callAddSharder(t, msc, now, delegate.id, balances)
	require.NoError(t, err, "add_sharder")
	return
}

func (c *Client) addToDelegatePoolRequest(t *testing.T, nodeID string) []byte {
	var dp deletePool
	dp.MinerID = nodeID
	return mustEncode(t, &dp)
}

// stake a miner or a sharder
func (c *Client) callAddToDelegatePool(t *testing.T, msc *MinerSmartContract,
	now, val int64, nodeID string, balances cstate.StateContextI) (resp string,
	err error) {

	t.Helper()
	var tx = newTransaction(c.id, ADDRESS, val, now)
	balances.(*testBalances).txn = tx
	var (
		input = c.addToDelegatePoolRequest(t, nodeID)
		gn    *GlobalNode
	)
	gn, err = getGlobalNode(balances)
	require.NoError(t, err, "missing global node")
	return msc.addToDelegatePool(tx, input, gn, balances)
}

func mustEncode(t *testing.T, val interface{}) []byte {
	var err error
	b, err := json.Marshal(val)
	require.NoError(t, err)
	return b
}

func mustSave(t *testing.T, key datastore.Key, val util.Serializable,
	balances cstate.StateContextI) {

	var _, err = balances.InsertTrieNode(key, val)
	require.NoError(t, err)
}

func setConfig(t *testing.T, balances cstate.StateContextI) (
	gn *GlobalNode) {

	gn = new(GlobalNode)
	gn.ViewChange = 0
	gn.MaxN = 100
	gn.MinN = 3
	gn.MaxS = 30
	gn.MinS = 1
	gn.MaxDelegates = 10 // for tests
	gn.TPercent = 0.51   // %
	gn.KPercent = 0.75   // %
	gn.LastRound = 0
	gn.MaxStake = state.Balance(100.0e10)
	gn.MinStake = state.Balance(0.01e10)
	gn.InterestRate = 0.1
	gn.RewardRate = 1.0
	gn.ShareRatio = 0.10
	gn.BlockReward = state.Balance(0.7e10)
	gn.MaxCharge = 0.5 // %
	gn.Epoch = 15e6    // 15M
	gn.RewardDeclineRate = 0.1
	gn.InterestDeclineRate = 0.1
	gn.MaxMint = state.Balance(4e6 * 1e10)
	gn.Minted = 0

	mustSave(t, GlobalNodeKey, gn, balances)
	return
}

func setMagicBlock(t *testing.T, miners []*Client, sharders []*Client,
	balances cstate.StateContextI) {

	var mb = block.NewMagicBlock()
	mb.Miners = node.NewPool(node.NodeTypeMiner)
	mb.Sharders = node.NewPool(node.NodeTypeSharder)
	for _, mn := range miners {
		var n = node.Provider()
		n.SetID(mn.id)
		n.Type = node.NodeTypeMiner
		mb.Miners.AddNode(n)
	}
	for _, sh := range sharders {
		var n = node.Provider()
		n.SetID(sh.id)
		n.Type = node.NodeTypeSharder
		mb.Sharders.AddNode(n)
	}

	err := updateMagicBlock(balances, mb)
	require.NoError(t, err, "setting magic block")
}

func setRounds(t *testing.T, _ *MinerSmartContract, last, vc int64,
	balances cstate.StateContextI) {

	var gn, err = getGlobalNode(balances)
	require.NoError(t, err, "getting global node")
	gn.LastRound = last
	gn.ViewChange = vc
	require.NoError(t, gn.save(balances), "saving global node")

}

func newTestMinerSC() (msc *MinerSmartContract) {
	msc = new(MinerSmartContract)
	msc.SmartContract = new(smartcontractinterface.SmartContract)
	msc.ID = ADDRESS
	msc.SmartContractExecutionStats = make(map[string]interface{})
	msc.SmartContractExecutionStats["mintedTokens"] =
		metrics.GetOrRegisterCounter("mintedTokens", nil)
	return
}

<<<<<<< HEAD
func (msc *MinerSmartContract) DeleteMiner(
	txn *transaction.Transaction,
=======
func (msc *MinerSmartContract) ConfigHandler(
	ctx context.Context,
	values url.Values,
	balances cstate.StateContextI,
) (interface{}, error) {
	return msc.configHandler(ctx, values, balances)
}

func (msc *MinerSmartContract) UpdateSettings(
	t *transaction.Transaction,
>>>>>>> 0f0610ab
	inputData []byte,
	gn *GlobalNode,
	balances cstate.StateContextI,
) (resp string, err error) {
<<<<<<< HEAD
	return msc.deleteMiner(txn, inputData, gn, balances)
}

func GetSharderNodeKey(sid datastore.Key) datastore.Key {
	return getSharderKey(sid)
}

func GetMinerNodeKey(mn *MinerNode) datastore.Key {
	return mn.getKey()
=======
	return msc.updateSettings(t, inputData, gn, balances)
}

func (msc *MinerSmartContract) UpdateGlobals(
	txn *transaction.Transaction,
	inputData []byte,
	gn *GlobalNode,
	balances cstate.StateContextI,
) (resp string, err error) {
	return msc.updateGlobals(txn, inputData, gn, balances)
>>>>>>> 0f0610ab
}<|MERGE_RESOLUTION|>--- conflicted
+++ resolved
@@ -287,10 +287,6 @@
 	return
 }
 
-<<<<<<< HEAD
-func (msc *MinerSmartContract) DeleteMiner(
-	txn *transaction.Transaction,
-=======
 func (msc *MinerSmartContract) ConfigHandler(
 	ctx context.Context,
 	values url.Values,
@@ -301,22 +297,10 @@
 
 func (msc *MinerSmartContract) UpdateSettings(
 	t *transaction.Transaction,
->>>>>>> 0f0610ab
 	inputData []byte,
 	gn *GlobalNode,
 	balances cstate.StateContextI,
 ) (resp string, err error) {
-<<<<<<< HEAD
-	return msc.deleteMiner(txn, inputData, gn, balances)
-}
-
-func GetSharderNodeKey(sid datastore.Key) datastore.Key {
-	return getSharderKey(sid)
-}
-
-func GetMinerNodeKey(mn *MinerNode) datastore.Key {
-	return mn.getKey()
-=======
 	return msc.updateSettings(t, inputData, gn, balances)
 }
 
@@ -327,5 +311,4 @@
 	balances cstate.StateContextI,
 ) (resp string, err error) {
 	return msc.updateGlobals(txn, inputData, gn, balances)
->>>>>>> 0f0610ab
 }
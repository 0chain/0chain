package minersc

import (
	"encoding/json"
	"errors"
	"fmt"
	"net/url"
<<<<<<< HEAD
=======
	"sort"
	"strings"
>>>>>>> 9c045c30

	cstate "0chain.net/chaincore/chain/state"
	"0chain.net/core/datastore"
	"0chain.net/smartcontract/stakepool"
	"0chain.net/smartcontract/stakepool/spenum"
)

//go:generate msgp -io=false -tests=false -unexported -v

// MinerNode struct that holds information about the registering miner.
type MinerNode struct {
	*SimpleNode          `json:"simple_miner"`
	*stakepool.StakePool `json:"stake_pool"`
}

func NewMinerNode() *MinerNode {
	mn := &MinerNode{
		SimpleNode: &SimpleNode{},
		StakePool:  stakepool.NewStakePool(),
	}
	return mn
}

func GetSharderKey(sid string) datastore.Key {
	return ADDRESS + sid
}

func (mn *MinerNode) GetKey() datastore.Key {
	return ADDRESS + mn.ID
}

func (mn *MinerNode) numDelegates() int {
	var count int
	for _, pool := range mn.Pools {
		if pool.Status == spenum.Pending || pool.Status == spenum.Active {
			count++
		}
	}
	return count
}

func (mn *MinerNode) save(balances cstate.StateContextI) error {
	if _, err := balances.InsertTrieNode(mn.GetKey(), mn); err != nil {
		return fmt.Errorf("saving miner node: %v", err)
	}
	return nil
}

// Encode implements util.Serializable interface.
func (mn *MinerNode) Encode() []byte {
	var b, err = json.Marshal(mn)
	if err != nil {
		panic(err)
	}
	return b
}

// Decode implements util.Serializable interface.
func (mn *MinerNode) Decode(p []byte) error {
	return json.Unmarshal(p, mn)
}

func (mn *MinerNode) decodeFromValues(params url.Values) error {
	mn.N2NHost = params.Get("n2n_host")
	mn.ID = params.Get("id")

	if mn.N2NHost == "" || mn.ID == "" {
		return errors.New("URL or ID is not specified")
	}
	return nil
<<<<<<< HEAD
=======
}

func (mn *MinerNode) orderedActivePools() (ops []*sci.DelegatePool) {
	var keys []string
	for k := range mn.Active {
		keys = append(keys, k)
	}
	sort.Strings(keys)
	ops = make([]*sci.DelegatePool, 0, len(keys))
	for _, key := range keys {
		ops = append(ops, mn.Active[key])
	}
	return
}

func (mn *MinerNode) GetNodePools(status string) map[string]*sci.DelegatePool {
	switch strings.ToUpper(status) {
	case PENDING:
		return mn.Pending
	case ACTIVE:
		return mn.Active
	case DELETING:
		return mn.Deleting
	}
	return mergeDelegatePools(mn.Pending, mn.Active, mn.Deleting)
}

func mergeDelegatePools(maps ...map[string]*sci.DelegatePool) map[string]*sci.DelegatePool {
	result := make(map[string]*sci.DelegatePool)
	for _, m := range maps {
		for k, v := range m {
			result[k] = v
		}
	}
	return result
>>>>>>> 9c045c30
}<|MERGE_RESOLUTION|>--- conflicted
+++ resolved
@@ -5,11 +5,8 @@
 	"errors"
 	"fmt"
 	"net/url"
-<<<<<<< HEAD
-=======
 	"sort"
 	"strings"
->>>>>>> 9c045c30
 
 	cstate "0chain.net/chaincore/chain/state"
 	"0chain.net/core/datastore"
@@ -80,42 +77,4 @@
 		return errors.New("URL or ID is not specified")
 	}
 	return nil
-<<<<<<< HEAD
-=======
-}
-
-func (mn *MinerNode) orderedActivePools() (ops []*sci.DelegatePool) {
-	var keys []string
-	for k := range mn.Active {
-		keys = append(keys, k)
-	}
-	sort.Strings(keys)
-	ops = make([]*sci.DelegatePool, 0, len(keys))
-	for _, key := range keys {
-		ops = append(ops, mn.Active[key])
-	}
-	return
-}
-
-func (mn *MinerNode) GetNodePools(status string) map[string]*sci.DelegatePool {
-	switch strings.ToUpper(status) {
-	case PENDING:
-		return mn.Pending
-	case ACTIVE:
-		return mn.Active
-	case DELETING:
-		return mn.Deleting
-	}
-	return mergeDelegatePools(mn.Pending, mn.Active, mn.Deleting)
-}
-
-func mergeDelegatePools(maps ...map[string]*sci.DelegatePool) map[string]*sci.DelegatePool {
-	result := make(map[string]*sci.DelegatePool)
-	for _, m := range maps {
-		for k, v := range m {
-			result[k] = v
-		}
-	}
-	return result
->>>>>>> 9c045c30
 }
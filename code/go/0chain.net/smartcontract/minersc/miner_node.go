package minersc

import (
	"encoding/json"
	"fmt"

	"0chain.net/smartcontract/provider"

	cstate "0chain.net/chaincore/chain/state"
	"0chain.net/core/datastore"
	"0chain.net/smartcontract/stakepool"
	"0chain.net/smartcontract/stakepool/spenum"
)

//go:generate msgp -io=false -tests=false -unexported -v

// MinerNode struct that holds information about the registering miner.
// swagger:model MinerNode
type MinerNode struct {
	*SimpleNode          `json:"simple_miner"`
	*stakepool.StakePool `json:"stake_pool"`
}

func NewMinerNode() *MinerNode {
	mn := &MinerNode{
		SimpleNode: &SimpleNode{
			Provider: provider.Provider{},
		},
		StakePool: stakepool.NewStakePool(),
	}
	return mn
}

// swagger:model NodePool
type NodePool struct {
	PoolID string `json:"pool_id"`
	*stakepool.DelegatePool
}

func GetSharderKey(sid string) datastore.Key {
	return provider.GetKey(sid)
}

func (mn *MinerNode) GetKey() datastore.Key {
	return provider.GetKey(mn.ID)
}

func (mn *MinerNode) numDelegates() int {
	var count int
	for _, pool := range mn.Pools {
		if pool.Status == spenum.Pending || pool.Status == spenum.Active {
			count++
		}
	}
	return count
}

func (mn *MinerNode) Save(p spenum.Provider, id string, balances cstate.StateContextI) error {
	return mn.save(balances)
}

func (mn *MinerNode) save(balances cstate.StateContextI) error {
	if _, err := balances.InsertTrieNode(mn.GetKey(), mn); err != nil {
		return fmt.Errorf("saving miner node: %v", err)
	}
	return nil
}

// Encode implements util.Serializable interface.
func (mn *MinerNode) Encode() []byte {
	var b, err = json.Marshal(mn)
	if err != nil {
		panic(err)
	}
	return b
}

// Decode implements util.Serializable interface.
func (mn *MinerNode) Decode(p []byte) error {
	return json.Unmarshal(p, mn)
}

<<<<<<< HEAD
=======
func (mn *MinerNode) GetNodePools(status string) []*NodePool {
	nodePools := make([]*NodePool, 0)
	orderedPoolIds := mn.OrderedPoolIds()
	for _, id := range orderedPoolIds {
		pool := mn.Pools[id]
		nodePool := NodePool{id, pool}
		if len(status) == 0 || pool.Status.String() == status {
			nodePools = append(nodePools, &nodePool)
		}
	}

	return nodePools
}

>>>>>>> 2ef7f86c
func (mn *MinerNode) GetNodePool(poolID string) *NodePool {
	dp, ok := mn.Pools[poolID]
	if !ok {
		return nil
	}

	return &NodePool{poolID, dp}
}<|MERGE_RESOLUTION|>--- conflicted
+++ resolved
@@ -80,8 +80,6 @@
 	return json.Unmarshal(p, mn)
 }
 
-<<<<<<< HEAD
-=======
 func (mn *MinerNode) GetNodePools(status string) []*NodePool {
 	nodePools := make([]*NodePool, 0)
 	orderedPoolIds := mn.OrderedPoolIds()
@@ -96,7 +94,6 @@
 	return nodePools
 }
 
->>>>>>> 2ef7f86c
 func (mn *MinerNode) GetNodePool(poolID string) *NodePool {
 	dp, ok := mn.Pools[poolID]
 	if !ok {

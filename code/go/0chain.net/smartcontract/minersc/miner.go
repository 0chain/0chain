package minersc

import (
<<<<<<< HEAD
	"regexp"
	"strings"

=======
>>>>>>> 077ec6db
	cstate "0chain.net/chaincore/chain/state"
	"0chain.net/chaincore/transaction"
	"0chain.net/core/common"
	"0chain.net/core/datastore"
	"0chain.net/core/util"

	"0chain.net/core/logging"
	"go.uber.org/zap"
)

func (msc *MinerSmartContract) doesMinerExist(pkey datastore.Key,
	balances cstate.StateContextI) bool {

	mbits, err := balances.GetTrieNode(pkey)
	if err != nil && err != util.ErrValueNotPresent {
		logging.Logger.Error("GetTrieNode from state context", zap.Error(err),
			zap.String("key", pkey))
		return false
	}
	if mbits != nil {
		return true
	}
	return false
}

// AddMiner Function to handle miner register
func (msc *MinerSmartContract) AddMiner(t *transaction.Transaction,
	inputData []byte, gn *GlobalNode, balances cstate.StateContextI) (
	resp string, err error) {

	var newMiner = NewMinerNode()
	if err = newMiner.Decode(inputData); err != nil {
		return "", common.NewErrorf("add_miner_failed",
			"decoding request: %v", err)
	}

	lockAllMiners.Lock()
	defer lockAllMiners.Unlock()

	logging.Logger.Info("add_miner: try to add miner", zap.Any("txn", t))

	var all *MinerNodes
	all, err = getMinersList(balances)
	if err != nil {
<<<<<<< HEAD
		logging.Logger.Error("add_miner: Error in getting list from the DB",
=======
		Logger.Error("add_miner: Error in getting list from the DB",
>>>>>>> 077ec6db
			zap.Error(err))
		return "", common.NewErrorf("add_miner_failed",
			"failed to get miner list: %v", err)
	}

	msc.verifyMinerState(balances,
		"add_miner: checking all miners list in the beginning")

	if newMiner.DelegateWallet == "" {
		newMiner.DelegateWallet = newMiner.ID
	}

	newMiner.LastHealthCheck = t.CreationDate

	logging.Logger.Info("add_miner: The new miner info",
		zap.String("base URL", newMiner.N2NHost),
		zap.String("ID", newMiner.ID),
		zap.String("pkey", newMiner.PublicKey),
		zap.Any("mscID", msc.ID),
		zap.String("delegate_wallet", newMiner.DelegateWallet),
		zap.Float64("service_charge", newMiner.ServiceCharge),
		zap.Int("number_of_delegates", newMiner.NumberOfDelegates),
		zap.Int64("min_stake", int64(newMiner.MinStake)),
		zap.Int64("max_stake", int64(newMiner.MaxStake)),
	)
	logging.Logger.Info("add_miner: MinerNode", zap.Any("node", newMiner))

	if newMiner.PublicKey == "" || newMiner.ID == "" {
		logging.Logger.Error("add_miner: public key or ID is empty")
		return "", common.NewError("add_miner_failed",
			"PublicKey or the ID is empty. Cannot proceed")
	}

	if newMiner.ServiceCharge < 0 {
		return "", common.NewErrorf("add_miner_failed",
			"invalid negative service charge: %v", newMiner.ServiceCharge)
	}

	if newMiner.ServiceCharge > gn.MaxCharge {
		return "", common.NewErrorf("add_miner_failed",
			"max_charge is greater than allowed by SC: %v > %v",
			newMiner.ServiceCharge, gn.MaxCharge)
	}

	if newMiner.NumberOfDelegates < 0 {
		return "", common.NewErrorf("add_miner_failed",
			"invalid negative number_of_delegates: %v", newMiner.ServiceCharge)
	}

	if newMiner.NumberOfDelegates > gn.MaxDelegates {
		return "", common.NewErrorf("add_miner_failed",
			"number_of_delegates greater than max_delegates of SC: %v > %v",
			newMiner.ServiceCharge, gn.MaxDelegates)
	}

	if newMiner.MinStake < gn.MinStake {
		return "", common.NewErrorf("add_miner_failed",
			"min_stake is less than allowed by SC: %v > %v",
			newMiner.MinStake, gn.MinStake)
	}

	if newMiner.MaxStake < gn.MaxStake {
		return "", common.NewErrorf("add_miner_failed",
			"max_stake is greater than allowed by SC: %v > %v",
			newMiner.MaxStake, gn.MaxStake)
	}

	newMiner.NodeType = NodeTypeMiner // set node type

<<<<<<< HEAD
	// quick fix: localhost check + duplicate check
	localhost := regexp.MustCompile(`^(?:(?:https|http)\:\/\/)?(?:localhost|127\.0\.0\.1)(?:\:\d+)?(?:\/.*)?$`)
	host, n2nhost := strings.TrimSpace(newMiner.Host), strings.TrimSpace(newMiner.N2NHost)
	if localhost.MatchString(n2nhost) {
		return "", common.NewErrorf("add_miner", "invalid n2nhost: %v", n2nhost)
	}
	if localhost.MatchString(host) {
		host = n2nhost
	}
	for _, n := range all.Nodes {
		if n2nhost == strings.TrimSpace(n.N2NHost) {
			return "", common.NewErrorf("add_miner", "n2nhost already exists: %v", n2nhost)
		}
=======
	allMap := make(map[string]struct{}, len(all.Nodes))
	for _, n := range all.Nodes {
		allMap[n.getKey()] = struct{}{}
>>>>>>> 077ec6db
	}
	newMiner.Host, newMiner.N2NHost = host, n2nhost
	// end: quick fix: localhost check + duplicate check

<<<<<<< HEAD
	allMap := make(map[string]struct{}, len(all.Nodes))
	for _, n := range all.Nodes {
		allMap[n.getKey()] = struct{}{}
	}

	var update bool
	if _, ok := allMap[newMiner.getKey()]; !ok {
		all.Nodes = append(all.Nodes, newMiner)

=======
	var update bool
	if _, ok := allMap[newMiner.getKey()]; !ok {
		all.Nodes = append(all.Nodes, newMiner)

>>>>>>> 077ec6db
		if err = updateMinersList(balances, all); err != nil {
			return "", common.NewErrorf("add_miner_failed",
				"saving all miners list: %v", err)
		}
		update = true
	}

	if !msc.doesMinerExist(newMiner.getKey(), balances) {
		if err = newMiner.save(balances); err != nil {
			return "", common.NewError("add_miner_failed", err.Error())
		}

		msc.verifyMinerState(balances, "add_miner: Checking all miners list afterInsert")

		resp = string(newMiner.Encode())
		update = true
	}

	if !update {
		return "", common.NewErrorf("add_miner_failed", "miner already exists, "+
			"l_all_miners: %d, state DB version: %d", len(all.Nodes), balances.GetState().GetVersion())
	}

	return resp, nil
}

func (msc *MinerSmartContract) UpdateSettings(t *transaction.Transaction,
	inputData []byte, gn *GlobalNode, balances cstate.StateContextI) (
	resp string, err error) {

	var update = NewMinerNode()
	if err = update.Decode(inputData); err != nil {
		return "", common.NewErrorf("update_settings",
			"decoding request: %v", err)
	}

	if update.ServiceCharge < 0 {
		return "", common.NewErrorf("update_settings",
			"invalid negative service charge: %v", update.ServiceCharge)
	}

	if update.ServiceCharge > gn.MaxCharge {
		return "", common.NewErrorf("update_settings",
			"max_charge is greater than allowed by SC: %v > %v",
			update.ServiceCharge, gn.MaxCharge)
	}

	if update.NumberOfDelegates < 0 {
		return "", common.NewErrorf("update_settings",
			"invalid negative number_of_delegates: %v", update.ServiceCharge)
	}

	if update.NumberOfDelegates > gn.MaxDelegates {
		return "", common.NewErrorf("add_miner_failed",
			"number_of_delegates greater than max_delegates of SC: %v > %v",
			update.ServiceCharge, gn.MaxDelegates)
	}

	if update.MinStake < gn.MinStake {
		return "", common.NewErrorf("update_settings",
			"min_stake is less than allowed by SC: %v > %v",
			update.MinStake, gn.MinStake)
	}

	if update.MaxStake < gn.MaxStake {
		return "", common.NewErrorf("update_settings",
			"max_stake is greater than allowed by SC: %v > %v",
			update.MaxStake, gn.MaxStake)
	}

	var mn *MinerNode
	mn, err = getMinerNode(update.ID, balances)
	if err != nil {
		return "", common.NewError("update_settings", err.Error())
	}

	if mn.DelegateWallet != t.ClientID {
		return "", common.NewError("update_setings", "access denied")
	}

	mn.ServiceCharge = update.ServiceCharge
	mn.NumberOfDelegates = update.NumberOfDelegates
	mn.MinStake = update.MinStake
	mn.MaxStake = update.MaxStake

	if err = mn.save(balances); err != nil {
		return "", common.NewErrorf("update_setings", "saving: %v", err)
	}

	return string(mn.Encode()), nil
}

//------------- local functions ---------------------
func (msc *MinerSmartContract) verifyMinerState(balances cstate.StateContextI,
	msg string) {

	allMinersList, err := getMinersList(balances)
	if err != nil {
		logging.Logger.Info(msg + " (verifyMinerState) getMinersList_failed - " +
			"Failed to retrieve existing miners list: " + err.Error())
		return
	}
	if allMinersList == nil || len(allMinersList.Nodes) == 0 {
		logging.Logger.Info(msg + " allminerslist is empty")
		return
	}

	logging.Logger.Info(msg)
	for _, miner := range allMinersList.Nodes {
		logging.Logger.Info("allminerslist",
			zap.String("url", miner.N2NHost),
			zap.String("ID", miner.ID))
	}

}

func (msc *MinerSmartContract) GetMinersList(balances cstate.StateContextI) (
	all *MinerNodes, err error) {

	lockAllMiners.Lock()
	defer lockAllMiners.Unlock()
	return getMinersList(balances)
}

// getMinerNode
func getMinerNode(id string, state cstate.StateContextI) (*MinerNode, error) {
	getFromNodeFunc := func() (*MinerNode, error) {
		mn := NewMinerNode()
		mn.ID = id

		ms, err := state.GetTrieNode(mn.getKey())
		if err != nil {
			return nil, err
		}

		if err := mn.Decode(ms.Encode()); err != nil {
			return nil, err
		}

		return mn, nil
<<<<<<< HEAD
	}

	getFromMinersList := func() (*MinerNode, error) {
		allMiners, err := getMinersList(state)
		if err != nil {
			return nil, common.NewError("get_miners_list_failed", err.Error())
		}

		for _, node := range allMiners.Nodes {
			if node.ID == id {
				return node, nil
			}
		}
		return nil, common.NewErrorf("get_miner_from_list_failed",
			"miner node does not exist in miners list, id: %v", id)
	}

	getFuncs := []func() (*MinerNode, error){
		getFromNodeFunc,
		getFromMinersList,
	}

	var errs []error
	var mn *MinerNode
	for _, fn := range getFuncs {
		node, err := fn()
		if err == nil {
			return node, nil
		}

		if err == util.ErrValueNotPresent {
			mn = NewMinerNode()
			mn.ID = id
		}

		errs = append(errs, err)
	}

	return mn, common.NewErrorf("get_miner_failed", "errs: %v", errs)
=======
	}

	getFromMinersList := func() (*MinerNode, error) {
		allMiners, err := getMinersList(state)
		if err != nil {
			return nil, err
		}

		for _, node := range allMiners.Nodes {
			if node.ID == id {
				return node, nil
			}
		}

		return nil, util.ErrValueNotPresent
	}

	getFuncs := []func() (*MinerNode, error){
		getFromNodeFunc,
		getFromMinersList,
	}

	var err error
	var mn *MinerNode
	for _, fn := range getFuncs {
		var node *MinerNode
		node, err = fn()
		if err == nil {
			return node, nil
		}

		switch err {
		case util.ErrNodeNotFound, util.ErrValueNotPresent:
			mn = NewMinerNode()
			mn.ID = id
			continue
		default:
			return nil, err
		}
	}

	return mn, err
>>>>>>> 077ec6db
}<|MERGE_RESOLUTION|>--- conflicted
+++ resolved
@@ -1,12 +1,9 @@
 package minersc
 
 import (
-<<<<<<< HEAD
 	"regexp"
 	"strings"
 
-=======
->>>>>>> 077ec6db
 	cstate "0chain.net/chaincore/chain/state"
 	"0chain.net/chaincore/transaction"
 	"0chain.net/core/common"
@@ -51,11 +48,7 @@
 	var all *MinerNodes
 	all, err = getMinersList(balances)
 	if err != nil {
-<<<<<<< HEAD
 		logging.Logger.Error("add_miner: Error in getting list from the DB",
-=======
-		Logger.Error("add_miner: Error in getting list from the DB",
->>>>>>> 077ec6db
 			zap.Error(err))
 		return "", common.NewErrorf("add_miner_failed",
 			"failed to get miner list: %v", err)
@@ -125,7 +118,6 @@
 
 	newMiner.NodeType = NodeTypeMiner // set node type
 
-<<<<<<< HEAD
 	// quick fix: localhost check + duplicate check
 	localhost := regexp.MustCompile(`^(?:(?:https|http)\:\/\/)?(?:localhost|127\.0\.0\.1)(?:\:\d+)?(?:\/.*)?$`)
 	host, n2nhost := strings.TrimSpace(newMiner.Host), strings.TrimSpace(newMiner.N2NHost)
@@ -139,31 +131,19 @@
 		if n2nhost == strings.TrimSpace(n.N2NHost) {
 			return "", common.NewErrorf("add_miner", "n2nhost already exists: %v", n2nhost)
 		}
-=======
+	}
+	newMiner.Host, newMiner.N2NHost = host, n2nhost
+	// end: quick fix: localhost check + duplicate check
+
 	allMap := make(map[string]struct{}, len(all.Nodes))
 	for _, n := range all.Nodes {
 		allMap[n.getKey()] = struct{}{}
->>>>>>> 077ec6db
-	}
-	newMiner.Host, newMiner.N2NHost = host, n2nhost
-	// end: quick fix: localhost check + duplicate check
-
-<<<<<<< HEAD
-	allMap := make(map[string]struct{}, len(all.Nodes))
-	for _, n := range all.Nodes {
-		allMap[n.getKey()] = struct{}{}
 	}
 
 	var update bool
 	if _, ok := allMap[newMiner.getKey()]; !ok {
 		all.Nodes = append(all.Nodes, newMiner)
 
-=======
-	var update bool
-	if _, ok := allMap[newMiner.getKey()]; !ok {
-		all.Nodes = append(all.Nodes, newMiner)
-
->>>>>>> 077ec6db
 		if err = updateMinersList(balances, all); err != nil {
 			return "", common.NewErrorf("add_miner_failed",
 				"saving all miners list: %v", err)
@@ -304,47 +284,6 @@
 		}
 
 		return mn, nil
-<<<<<<< HEAD
-	}
-
-	getFromMinersList := func() (*MinerNode, error) {
-		allMiners, err := getMinersList(state)
-		if err != nil {
-			return nil, common.NewError("get_miners_list_failed", err.Error())
-		}
-
-		for _, node := range allMiners.Nodes {
-			if node.ID == id {
-				return node, nil
-			}
-		}
-		return nil, common.NewErrorf("get_miner_from_list_failed",
-			"miner node does not exist in miners list, id: %v", id)
-	}
-
-	getFuncs := []func() (*MinerNode, error){
-		getFromNodeFunc,
-		getFromMinersList,
-	}
-
-	var errs []error
-	var mn *MinerNode
-	for _, fn := range getFuncs {
-		node, err := fn()
-		if err == nil {
-			return node, nil
-		}
-
-		if err == util.ErrValueNotPresent {
-			mn = NewMinerNode()
-			mn.ID = id
-		}
-
-		errs = append(errs, err)
-	}
-
-	return mn, common.NewErrorf("get_miner_failed", "errs: %v", errs)
-=======
 	}
 
 	getFromMinersList := func() (*MinerNode, error) {
@@ -387,5 +326,4 @@
 	}
 
 	return mn, err
->>>>>>> 077ec6db
 }
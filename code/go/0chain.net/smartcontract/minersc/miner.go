--- conflicted
+++ resolved
@@ -16,24 +16,19 @@
 func (msc *MinerSmartContract) doesMinerExist(pkey datastore.Key,
 	balances cstate.StateContextI) bool {
 
-<<<<<<< HEAD
-	mbits, err := balances.GetTrieNode(pkey, nil)
-	if err != nil && err != util.ErrValueNotPresent {
-		logging.Logger.Error("GetTrieNode from state context", zap.Error(err),
-			zap.String("key", pkey))
-=======
 	mn := NewMinerNode()
-	err := balances.GetTrieNode(pkey, mn)
+	mbits, err := balances.GetTrieNode(pkey, mn)
 	if err != nil {
 		if err != util.ErrValueNotPresent {
 			logging.Logger.Error("GetTrieNode from state context", zap.Error(err),
 				zap.String("key", pkey))
 		}
->>>>>>> 7b3de616
 		return false
 	}
-
-	return true
+	if mbits != nil {
+		return true
+	}
+	return false
 }
 
 // AddMiner Function to handle miner register
@@ -347,22 +342,16 @@
 
 	mn := NewMinerNode()
 	mn.ID = id
-<<<<<<< HEAD
 	raw, err := state.GetTrieNode(mn.GetKey(), mn)
-=======
-	err := state.GetTrieNode(mn.GetKey(), mn)
->>>>>>> 7b3de616
 	if err != nil {
 		return nil, err
 	}
 
-<<<<<<< HEAD
 	var ok bool
 	if mn, ok = raw.(*MinerNode); !ok {
 		return nil, fmt.Errorf("unexpected node type")
 	}
-=======
->>>>>>> 7b3de616
+
 	return mn, nil
 }
 

package minersc

import (
	"fmt"

	"0chain.net/smartcontract/stakepool"
	"0chain.net/smartcontract/stakepool/spenum"

	cstate "0chain.net/chaincore/chain/state"
	"0chain.net/chaincore/transaction"
	"0chain.net/core/common"
	"0chain.net/core/datastore"
	"0chain.net/core/logging"
	"0chain.net/core/util"
	"go.uber.org/zap"
)

func doesMinerExist(pkey datastore.Key,
	balances cstate.CommonStateContextI) bool {

	mn := NewMinerNode()
	err := balances.GetTrieNode(pkey, mn)
	if err != nil {
		if err != util.ErrValueNotPresent {
			logging.Logger.Error("GetTrieNode from state context", zap.Error(err),
				zap.String("key", pkey))
		}
		return false
	}

	return true
}

// AddMiner Function to handle miner register
func (msc *MinerSmartContract) AddMiner(t *transaction.Transaction,
	inputData []byte, gn *GlobalNode, balances cstate.StateContextI) (
	resp string, err error) {

	var newMiner = NewMinerNode()
	if err = newMiner.Decode(inputData); err != nil {
		return "", common.NewErrorf("add_miner",
			"decoding request: %v", err)
	}

	if err = newMiner.Validate(); err != nil {
		return "", common.NewErrorf("add_miner", "invalid input: %v", err)
	}

	lockAllMiners.Lock()
	defer lockAllMiners.Unlock()

	logging.Logger.Info("add_miner: try to add miner", zap.Any("txn", t))

	allMiners, err := getMinersList(balances)
	if err != nil {
		logging.Logger.Error("add_miner: Error in getting list from the DB",
			zap.Error(err))
		return "", common.NewErrorf("add_miner",
			"failed to get miner list: %v", err)
	}

	msc.verifyMinerState(balances,
		"add_miner: checking all miners list in the beginning")

	if newMiner.Settings.DelegateWallet == "" {
		newMiner.Settings.DelegateWallet = newMiner.ID
	}

	newMiner.LastHealthCheck = t.CreationDate

	logging.Logger.Info("add_miner: The new miner info",
		zap.String("base URL", newMiner.N2NHost),
		zap.String("ID", newMiner.ID),
		zap.String("pkey", newMiner.PublicKey),
		zap.Any("mscID", msc.ID),
		zap.String("delegate_wallet", newMiner.Settings.DelegateWallet),
		zap.Float64("service_charge", newMiner.Settings.ServiceCharge),
		zap.Int("number_of_delegates", newMiner.Settings.MaxNumDelegates),
		zap.Int64("min_stake", int64(newMiner.Settings.MinStake)),
		zap.Int64("max_stake", int64(newMiner.Settings.MaxStake)),
	)
	logging.Logger.Info("add_miner: MinerNode", zap.Any("node", newMiner))

	if newMiner.PublicKey == "" || newMiner.ID == "" {
		logging.Logger.Error("public key or ID is empty")
		return "", common.NewError("add_miner",
			"PublicKey or the ID is empty. Cannot proceed")
	}

	err = validateNodeSettings(newMiner, gn, "add_miner")
	if err != nil {
		return "", err
	}

	newMiner.NodeType = NodeTypeMiner // set node type

	if err = quickFixDuplicateHosts(newMiner, allMiners.Nodes); err != nil {
		return "", common.NewError("add_miner", err.Error())
	}

	allMap := make(map[string]struct{}, len(allMiners.Nodes))
	for _, n := range allMiners.Nodes {
		allMap[n.GetKey()] = struct{}{}
	}

	var update bool
	if _, ok := allMap[newMiner.GetKey()]; !ok {
		allMiners.Nodes = append(allMiners.Nodes, newMiner)

		if err = UpdateMinersList(balances, allMiners); err != nil {
			return "", common.NewErrorf("add_miner",
				"saving all miners list: %v", err)
		}

		err = emitAddMiner(newMiner, balances)
		if err != nil {
			return "", common.NewErrorf("add_miner",
				"insert new miner: %v", err)
		}

		update = true
	}

	if !doesMinerExist(newMiner.GetKey(), balances) {
		if err = newMiner.save(balances); err != nil {
			return "", common.NewError("add_miner", err.Error())
		}

		msc.verifyMinerState(balances, "add_miner: Checking all miners list afterInsert")

		update = true
	}

	if !update {
		logging.Logger.Debug("Add miner already exists", zap.String("ID", newMiner.ID))
	}

	return string(newMiner.Encode()), nil
}

// deleteMiner Function to handle removing a miner from the chain
func (msc *MinerSmartContract) DeleteMiner(
	_ *transaction.Transaction,
	inputData []byte,
	gn *GlobalNode,
	balances cstate.StateContextI,
) (string, error) {
	var err error
	var deleteMiner = NewMinerNode()
	if err = deleteMiner.Decode(inputData); err != nil {
		return "", common.NewErrorf("delete_miner",
			"decoding request: %v", err)
	}

	var mn *MinerNode
	mn, err = GetMinerNode(deleteMiner.ID, balances)
	switch err {
	case nil:
	case util.ErrValueNotPresent:
		mn = NewMinerNode()
		mn.ID = deleteMiner.ID
	default:
		return "", common.NewError("delete_miner", err.Error())
	}

	updatedMn, err := msc.deleteNode(gn, mn, balances)
	if err != nil {
		return "", common.NewError("delete_miner", err.Error())
	}

	if err = msc.deleteMinerFromViewChange(updatedMn, balances); err != nil {
		return "", common.NewError("delete_miner", err.Error())
	}

	return "", nil
}

func (msc *MinerSmartContract) deleteNode(
	gn *GlobalNode,
	deleteNode *MinerNode,
	balances cstate.StateContextI,
) (*MinerNode, error) {
	var err error
	deleteNode.Delete = true
	var nodeType spenum.Provider
	switch deleteNode.NodeType {
	case NodeTypeMiner:
		nodeType = spenum.Miner
	case NodeTypeSharder:
		nodeType = spenum.Sharder
	default:
		return nil, fmt.Errorf("unrecognised node type: %v", deleteNode.NodeType.String())
	}

	usp, err := stakepool.GetUserStakePools(nodeType, deleteNode.Settings.DelegateWallet, balances)
	if err != nil {
		return nil, fmt.Errorf("can't get user pools list: %v", err)
	}

	for key, pool := range deleteNode.Pools {
		switch pool.Status {
		case spenum.Pending:
			_, err := deleteNode.UnlockPool(
				pool.DelegateID, nodeType, deleteNode.ID, key, usp, balances)
			if err != nil {
				return nil, fmt.Errorf("error emptying delegate pool: %v", err)
			}
		case spenum.Active:
			pool.Status = spenum.Deleting
		case spenum.Deleting:
		case spenum.Deleted:
		default:
			return nil, fmt.Errorf(
				"unrecognised stakepool status: %v", pool.Status.String())
		}
	}

	if err = deleteNode.save(balances); err != nil {
		return nil, fmt.Errorf("saving node %v", err.Error())
	}

	return deleteNode, nil
}

func (msc *MinerSmartContract) deleteMinerFromViewChange(mn *MinerNode, balances cstate.StateContextI) (err error) {
	var pn *PhaseNode
	if pn, err = GetPhaseNode(balances); err != nil {
		return
	}
	if pn.Phase == Unknown {
		err = common.NewError("failed to delete from view change", "phase is unknown")
		return
	}
	if pn.Phase != Wait {
		var dkgMiners *DKGMinerNodes
		if dkgMiners, err = getDKGMinersList(balances); err != nil {
			return
		}
		if _, ok := dkgMiners.SimpleNodes[mn.ID]; ok {
			delete(dkgMiners.SimpleNodes, mn.ID)
			_, err = balances.InsertTrieNode(DKGMinersKey, dkgMiners)
			if err != nil {
				return
			}

			err = emitDeleteMiner(mn.ID, balances)
		}
	} else {
		err = common.NewError("failed to delete from view change", "magic block has already been created for next view change")
		return
	}
	return
}

func (msc *MinerSmartContract) UpdateMinerSettings(t *transaction.Transaction,
	inputData []byte, gn *GlobalNode, balances cstate.StateContextI) (
	resp string, err error) {

	var update = NewMinerNode()
	if err = update.Decode(inputData); err != nil {
		return "", common.NewErrorf("update_miner_settings",
			"decoding request: %v", err)
	}

	err = validateNodeSettings(update, gn, "update_miner_settings")
	if err != nil {
		return "", err
	}

	var mn *MinerNode
	mn, err = GetMinerNode(update.ID, balances)
	switch err {
	case nil:
	case util.ErrValueNotPresent:
		mn = NewMinerNode()
		mn.ID = update.ID
	default:
		return "", common.NewError("update_miner_settings", err.Error())
	}

	if mn.LastSettingUpdateRound > 0 && balances.GetBlock().Round-mn.LastSettingUpdateRound < gn.CooldownPeriod {
		return "", common.NewError("update_miner_settings", "block round is in cooldown period")
	}

	if mn.Delete {
		return "", common.NewError("update_settings", "can't update settings of miner being deleted")
	}

	if mn.Settings.DelegateWallet != t.ClientID {
		logging.Logger.Debug("delegate wallet is not equal to one set in config", zap.String("delegate", t.ClientID), zap.String("config", mn.Settings.DelegateWallet))
		return "", common.NewError("update_miner_settings", "access denied")
	}

	mn.Settings.ServiceCharge = update.Settings.ServiceCharge
	mn.Settings.MaxNumDelegates = update.Settings.MaxNumDelegates
	mn.Settings.MinStake = update.Settings.MinStake
	mn.Settings.MaxStake = update.Settings.MaxStake

	if err = mn.save(balances); err != nil {
		return "", common.NewErrorf("update_miner_settings", "saving: %v", err)
	}

	if err = emitUpdateMiner(mn, balances, false); err != nil {
		return "", common.NewErrorf("update_miner_settings", "saving: %v", err)
	}

	return string(mn.Encode()), nil
}

//------------- local functions ---------------------
func (msc *MinerSmartContract) verifyMinerState(balances cstate.StateContextI,
	msg string) {

	allMinersList, err := getMinersList(balances)
	if err != nil {
		logging.Logger.Info(msg + " (verifyMinerState) getMinersList_failed - " +
			"Failed to retrieve existing miners list: " + err.Error())
		return
	}
	if allMinersList == nil || len(allMinersList.Nodes) == 0 {
		logging.Logger.Info(msg + " allminerslist is empty")
		return
	}
}

func (msc *MinerSmartContract) GetMinersList(balances cstate.QueryStateContextI) (
	all *MinerNodes, err error) {

	lockAllMiners.Lock()
	defer lockAllMiners.Unlock()
	return getMinersList(balances)
}

<<<<<<< HEAD
// GetMinerNode
func GetMinerNode(id string, state cstate.QueryStateContextI) (*MinerNode, error) {
=======
// getMinerNode
func getMinerNode(id string, state cstate.CommonStateContextI) (*MinerNode, error) {
>>>>>>> 605f3b9e

	mn := NewMinerNode()
	mn.ID = id
	err := state.GetTrieNode(mn.GetKey(), mn)
	if err != nil {
		return nil, err
	}

	return mn, nil
}

func validateNodeSettings(node *MinerNode, gn *GlobalNode, opcode string) error {
	if node.Settings.ServiceCharge < 0 {
		return common.NewErrorf(opcode,
			"invalid negative service charge: %v", node.Settings.ServiceCharge)
	}

	if node.Settings.ServiceCharge > gn.MaxCharge {
		return common.NewErrorf(opcode,
			"max_charge is greater than allowed by SC: %v > %v",
			node.Settings.ServiceCharge, gn.MaxCharge)
	}

	if node.Settings.MaxNumDelegates <= 0 {
		return common.NewErrorf(opcode,
			"invalid non-positive number_of_delegates: %v", node.Settings.MaxNumDelegates)
	}

	if node.Settings.MaxNumDelegates > gn.MaxDelegates {
		return common.NewErrorf(opcode,
			"number_of_delegates greater than max_delegates of SC: %v > %v",
			node.Settings.MaxNumDelegates, gn.MaxDelegates)
	}

	if node.Settings.MinStake < gn.MinStake {
		return common.NewErrorf(opcode,
			"min_stake is less than allowed by SC: %v > %v",
			node.Settings.MinStake, gn.MinStake)
	}

	if node.Settings.MinStake < 0 || node.Settings.MaxStake < 0 {
		return common.NewErrorf(opcode,
			"invalid negative min_stake: %v or max_stake: %v", node.Settings.MinStake, node.Settings.MaxStake)
	}

	if node.Settings.MinStake > node.Settings.MaxStake {
		return common.NewErrorf(opcode,
			"invalid node request results in min_stake greater than max_stake: %v > %v", node.Settings.MinStake, node.Settings.MaxStake)
	}

	if node.Settings.MaxStake > gn.MaxStake {
		return common.NewErrorf(opcode,
			"max_stake is greater than allowed by SC: %v > %v",
			node.Settings.MaxStake, gn.MaxStake)
	}

	return nil
}<|MERGE_RESOLUTION|>--- conflicted
+++ resolved
@@ -331,13 +331,8 @@
 	return getMinersList(balances)
 }
 
-<<<<<<< HEAD
-// GetMinerNode
-func GetMinerNode(id string, state cstate.QueryStateContextI) (*MinerNode, error) {
-=======
 // getMinerNode
-func getMinerNode(id string, state cstate.CommonStateContextI) (*MinerNode, error) {
->>>>>>> 605f3b9e
+func GetMinerNode(id string, state cstate.CommonStateContextI) (*MinerNode, error) {
 
 	mn := NewMinerNode()
 	mn.ID = id

--- conflicted
+++ resolved
@@ -149,12 +149,7 @@
 	}
 
 	if !update {
-<<<<<<< HEAD
-		return "", common.NewErrorf("add_miner", "miner already exists, "+
-			"l_all_miners: %d, state DB version: %d", len(allMiners.Nodes), balances.GetState().GetVersion())
-=======
-		Logger.Debug("Add miner already exists", zap.String("ID", newMiner.ID))
->>>>>>> 19a83c3d
+		logging.Logger.Debug("Add miner already exists", zap.String("ID", newMiner.ID))
 	}
 
 	return string(newMiner.Encode()), nil

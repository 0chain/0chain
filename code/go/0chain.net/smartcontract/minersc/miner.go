package minersc

import (
	cstate "0chain.net/chaincore/chain/state"
	"0chain.net/chaincore/transaction"
	"0chain.net/core/datastore"
	"0chain.net/core/util"
	"github.com/0chain/gosdk/core/common/errors"

	"0chain.net/core/logging"
	"go.uber.org/zap"
)

func (msc *MinerSmartContract) doesMinerExist(pkey datastore.Key,
	balances cstate.StateContextI) bool {

	mbits, err := balances.GetTrieNode(pkey)
	if err != nil && err != util.ErrValueNotPresent {
		logging.Logger.Error("GetTrieNode from state context", zap.Error(err),
			zap.String("key", pkey))
		return false
	}
	if mbits != nil {
		return true
	}
	return false
}

// AddMiner Function to handle miner register
func (msc *MinerSmartContract) AddMiner(t *transaction.Transaction,
	inputData []byte, gn *GlobalNode, balances cstate.StateContextI) (
	resp string, err error) {

	var newMiner = NewMinerNode()
	if err = newMiner.Decode(inputData); err != nil {
<<<<<<< HEAD
		return "", errors.Newf("add_miner_failed",
=======
		return "", common.NewErrorf("add_miner",
>>>>>>> 927416de
			"decoding request: %v", err)
	}

	if err = newMiner.Validate(); err != nil {
		return "", common.NewErrorf("add_miner", "invalid input: %v", err)
	}

	lockAllMiners.Lock()
	defer lockAllMiners.Unlock()

	logging.Logger.Info("add_miner: try to add miner", zap.Any("txn", t))

	allMiners, err := getMinersList(balances)
	if err != nil {
		logging.Logger.Error("add_miner: Error in getting list from the DB",
			zap.Error(err))
<<<<<<< HEAD
		return "", errors.Newf("add_miner_failed",
=======
		return "", common.NewErrorf("add_miner",
>>>>>>> 927416de
			"failed to get miner list: %v", err)
	}

	msc.verifyMinerState(balances,
		"add_miner: checking all miners list in the beginning")

	if newMiner.DelegateWallet == "" {
		newMiner.DelegateWallet = newMiner.ID
	}

	newMiner.LastHealthCheck = t.CreationDate

	logging.Logger.Info("add_miner: The new miner info",
		zap.String("base URL", newMiner.N2NHost),
		zap.String("ID", newMiner.ID),
		zap.String("pkey", newMiner.PublicKey),
		zap.Any("mscID", msc.ID),
		zap.String("delegate_wallet", newMiner.DelegateWallet),
		zap.Float64("service_charge", newMiner.ServiceCharge),
		zap.Int("number_of_delegates", newMiner.NumberOfDelegates),
		zap.Int64("min_stake", int64(newMiner.MinStake)),
		zap.Int64("max_stake", int64(newMiner.MaxStake)),
	)
	logging.Logger.Info("add_miner: MinerNode", zap.Any("node", newMiner))

	if newMiner.PublicKey == "" || newMiner.ID == "" {
<<<<<<< HEAD
		Logger.Error("add_miner: public key or ID is empty")
		return "", errors.New("add_miner_failed",
=======
		logging.Logger.Error("add_miner: public key or ID is empty")
		return "", common.NewError("add_miner",
>>>>>>> 927416de
			"PublicKey or the ID is empty. Cannot proceed")
	}

	if newMiner.ServiceCharge < 0 {
<<<<<<< HEAD
		return "", errors.Newf("add_miner_failed",
=======
		return "", common.NewErrorf("add_miner",
>>>>>>> 927416de
			"invalid negative service charge: %v", newMiner.ServiceCharge)
	}

	if newMiner.ServiceCharge > gn.MaxCharge {
<<<<<<< HEAD
		return "", errors.Newf("add_miner_failed",
=======
		return "", common.NewErrorf("add_miner",
>>>>>>> 927416de
			"max_charge is greater than allowed by SC: %v > %v",
			newMiner.ServiceCharge, gn.MaxCharge)
	}

	if newMiner.NumberOfDelegates < 0 {
<<<<<<< HEAD
		return "", errors.Newf("add_miner_failed",
=======
		return "", common.NewErrorf("add_miner",
>>>>>>> 927416de
			"invalid negative number_of_delegates: %v", newMiner.ServiceCharge)
	}

	if newMiner.NumberOfDelegates > gn.MaxDelegates {
<<<<<<< HEAD
		return "", errors.Newf("add_miner_failed",
=======
		return "", common.NewErrorf("add_miner",
>>>>>>> 927416de
			"number_of_delegates greater than max_delegates of SC: %v > %v",
			newMiner.ServiceCharge, gn.MaxDelegates)
	}

	if newMiner.MinStake < gn.MinStake {
<<<<<<< HEAD
		return "", errors.Newf("add_miner_failed",
=======
		return "", common.NewErrorf("add_miner",
>>>>>>> 927416de
			"min_stake is less than allowed by SC: %v > %v",
			newMiner.MinStake, gn.MinStake)
	}

	if newMiner.MaxStake < gn.MaxStake {
<<<<<<< HEAD
		return "", errors.Newf("add_miner_failed",
=======
		return "", common.NewErrorf("add_miner",
>>>>>>> 927416de
			"max_stake is greater than allowed by SC: %v > %v",
			newMiner.MaxStake, gn.MaxStake)
	}

	newMiner.NodeType = NodeTypeMiner // set node type

	if err = quickFixDuplicateHosts(newMiner, allMiners.Nodes); err != nil {
		return "", common.NewError("add_miner", err.Error())
	}

	allMap := make(map[string]struct{}, len(allMiners.Nodes))
	for _, n := range allMiners.Nodes {
		allMap[n.getKey()] = struct{}{}
	}

	var update bool
	if _, ok := allMap[newMiner.getKey()]; !ok {
		allMiners.Nodes = append(allMiners.Nodes, newMiner)

<<<<<<< HEAD
		if err = updateMinersList(balances, all); err != nil {
			return "", errors.Newf("add_miner_failed",
=======
		if err = updateMinersList(balances, allMiners); err != nil {
			return "", common.NewErrorf("add_miner",
>>>>>>> 927416de
				"saving all miners list: %v", err)
		}
		update = true
	}

	if !msc.doesMinerExist(newMiner.getKey(), balances) {
		if err = newMiner.save(balances); err != nil {
<<<<<<< HEAD
			return "", errors.Wrap(err, "add_miner_failed")
=======
			return "", common.NewError("add_miner", err.Error())
>>>>>>> 927416de
		}

		msc.verifyMinerState(balances, "add_miner: Checking all miners list afterInsert")

		update = true
	}

	if !update {
		logging.Logger.Debug("Add miner already exists", zap.String("ID", newMiner.ID))
	}

	return string(newMiner.Encode()), nil
}

func (msc *MinerSmartContract) UpdateSettings(t *transaction.Transaction,
	inputData []byte, gn *GlobalNode, balances cstate.StateContextI) (
	resp string, err error) {

	var update = NewMinerNode()
	if err = update.Decode(inputData); err != nil {
		return "", errors.Newf("update_settings",
			"decoding request: %v", err)
	}

	if update.ServiceCharge < 0 {
		return "", errors.Newf("update_settings",
			"invalid negative service charge: %v", update.ServiceCharge)
	}

	if update.ServiceCharge > gn.MaxCharge {
		return "", errors.Newf("update_settings",
			"max_charge is greater than allowed by SC: %v > %v",
			update.ServiceCharge, gn.MaxCharge)
	}

	if update.NumberOfDelegates < 0 {
		return "", errors.Newf("update_settings",
			"invalid negative number_of_delegates: %v", update.ServiceCharge)
	}

	if update.NumberOfDelegates > gn.MaxDelegates {
<<<<<<< HEAD
		return "", errors.Newf("add_miner_failed",
=======
		return "", common.NewErrorf("add_miner",
>>>>>>> 927416de
			"number_of_delegates greater than max_delegates of SC: %v > %v",
			update.ServiceCharge, gn.MaxDelegates)
	}

	if update.MinStake < gn.MinStake {
		return "", errors.Newf("update_settings",
			"min_stake is less than allowed by SC: %v > %v",
			update.MinStake, gn.MinStake)
	}

	if update.MaxStake < gn.MaxStake {
		return "", errors.Newf("update_settings",
			"max_stake is greater than allowed by SC: %v > %v",
			update.MaxStake, gn.MaxStake)
	}

	var mn *MinerNode
	mn, err = getMinerNode(update.ID, balances)
	if err != nil {
		return "", errors.Wrap(err, "update_settings")
	}

	if mn.DelegateWallet != t.ClientID {
		return "", errors.New("update_setings", "access denied")
	}

	mn.ServiceCharge = update.ServiceCharge
	mn.NumberOfDelegates = update.NumberOfDelegates
	mn.MinStake = update.MinStake
	mn.MaxStake = update.MaxStake

	if err = mn.save(balances); err != nil {
		return "", errors.Newf("update_setings", "saving: %v", err)
	}

	return string(mn.Encode()), nil
}

//------------- local functions ---------------------
func (msc *MinerSmartContract) verifyMinerState(balances cstate.StateContextI,
	msg string) {

	allMinersList, err := getMinersList(balances)
	if err != nil {
		logging.Logger.Info(msg + " (verifyMinerState) getMinersList_failed - " +
			"Failed to retrieve existing miners list: " + err.Error())
		return
	}
	if allMinersList == nil || len(allMinersList.Nodes) == 0 {
		logging.Logger.Info(msg + " allminerslist is empty")
		return
	}

	logging.Logger.Info(msg)
	for _, miner := range allMinersList.Nodes {
		logging.Logger.Info("allminerslist",
			zap.String("url", miner.N2NHost),
			zap.String("ID", miner.ID))
	}

}

func (msc *MinerSmartContract) GetMinersList(balances cstate.StateContextI) (
	all *MinerNodes, err error) {

	lockAllMiners.Lock()
	defer lockAllMiners.Unlock()
	return getMinersList(balances)
}

// getMinerNode
func getMinerNode(id string, state cstate.StateContextI) (*MinerNode, error) {
	getFromNodeFunc := func() (*MinerNode, error) {
		mn := NewMinerNode()
		mn.ID = id

		ms, err := state.GetTrieNode(mn.getKey())
		if err != nil {
			return nil, err
		}

		if err := mn.Decode(ms.Encode()); err != nil {
			return nil, err
		}

		return mn, nil
	}

	getFromMinersList := func() (*MinerNode, error) {
		allMiners, err := getMinersList(state)
		if err != nil {
			return nil, err
		}

		for _, node := range allMiners.Nodes {
			if node.ID == id {
				return node, nil
			}
		}

		return nil, util.ErrValueNotPresent
	}

	getFuncs := []func() (*MinerNode, error){
		getFromNodeFunc,
		getFromMinersList,
	}

	var err error
	var mn *MinerNode
	for _, fn := range getFuncs {
		var node *MinerNode
		node, err = fn()
		if err == nil {
			return node, nil
		}

		switch err {
		case util.ErrNodeNotFound, util.ErrValueNotPresent:
			mn = NewMinerNode()
			mn.ID = id
			continue
		default:
			return nil, err
		}
	}

	return mn, err
}<|MERGE_RESOLUTION|>--- conflicted
+++ resolved
@@ -33,11 +33,7 @@
 
 	var newMiner = NewMinerNode()
 	if err = newMiner.Decode(inputData); err != nil {
-<<<<<<< HEAD
-		return "", errors.Newf("add_miner_failed",
-=======
-		return "", common.NewErrorf("add_miner",
->>>>>>> 927416de
+		return "", common.NewErrorf("add_miner",
 			"decoding request: %v", err)
 	}
 
@@ -54,11 +50,7 @@
 	if err != nil {
 		logging.Logger.Error("add_miner: Error in getting list from the DB",
 			zap.Error(err))
-<<<<<<< HEAD
-		return "", errors.Newf("add_miner_failed",
-=======
-		return "", common.NewErrorf("add_miner",
->>>>>>> 927416de
+		return "", common.NewErrorf("add_miner",
 			"failed to get miner list: %v", err)
 	}
 
@@ -85,70 +77,41 @@
 	logging.Logger.Info("add_miner: MinerNode", zap.Any("node", newMiner))
 
 	if newMiner.PublicKey == "" || newMiner.ID == "" {
-<<<<<<< HEAD
-		Logger.Error("add_miner: public key or ID is empty")
-		return "", errors.New("add_miner_failed",
-=======
 		logging.Logger.Error("add_miner: public key or ID is empty")
 		return "", common.NewError("add_miner",
->>>>>>> 927416de
 			"PublicKey or the ID is empty. Cannot proceed")
 	}
 
 	if newMiner.ServiceCharge < 0 {
-<<<<<<< HEAD
-		return "", errors.Newf("add_miner_failed",
-=======
-		return "", common.NewErrorf("add_miner",
->>>>>>> 927416de
+		return "", common.NewErrorf("add_miner",
 			"invalid negative service charge: %v", newMiner.ServiceCharge)
 	}
 
 	if newMiner.ServiceCharge > gn.MaxCharge {
-<<<<<<< HEAD
-		return "", errors.Newf("add_miner_failed",
-=======
-		return "", common.NewErrorf("add_miner",
->>>>>>> 927416de
+		return "", common.NewErrorf("add_miner",
 			"max_charge is greater than allowed by SC: %v > %v",
 			newMiner.ServiceCharge, gn.MaxCharge)
 	}
 
 	if newMiner.NumberOfDelegates < 0 {
-<<<<<<< HEAD
-		return "", errors.Newf("add_miner_failed",
-=======
-		return "", common.NewErrorf("add_miner",
->>>>>>> 927416de
+		return "", common.NewErrorf("add_miner",
 			"invalid negative number_of_delegates: %v", newMiner.ServiceCharge)
 	}
 
 	if newMiner.NumberOfDelegates > gn.MaxDelegates {
-<<<<<<< HEAD
-		return "", errors.Newf("add_miner_failed",
-=======
-		return "", common.NewErrorf("add_miner",
->>>>>>> 927416de
+		return "", common.NewErrorf("add_miner",
 			"number_of_delegates greater than max_delegates of SC: %v > %v",
 			newMiner.ServiceCharge, gn.MaxDelegates)
 	}
 
 	if newMiner.MinStake < gn.MinStake {
-<<<<<<< HEAD
-		return "", errors.Newf("add_miner_failed",
-=======
-		return "", common.NewErrorf("add_miner",
->>>>>>> 927416de
+		return "", common.NewErrorf("add_miner",
 			"min_stake is less than allowed by SC: %v > %v",
 			newMiner.MinStake, gn.MinStake)
 	}
 
 	if newMiner.MaxStake < gn.MaxStake {
-<<<<<<< HEAD
-		return "", errors.Newf("add_miner_failed",
-=======
-		return "", common.NewErrorf("add_miner",
->>>>>>> 927416de
+		return "", common.NewErrorf("add_miner",
 			"max_stake is greater than allowed by SC: %v > %v",
 			newMiner.MaxStake, gn.MaxStake)
 	}
@@ -168,13 +131,8 @@
 	if _, ok := allMap[newMiner.getKey()]; !ok {
 		allMiners.Nodes = append(allMiners.Nodes, newMiner)
 
-<<<<<<< HEAD
-		if err = updateMinersList(balances, all); err != nil {
-			return "", errors.Newf("add_miner_failed",
-=======
 		if err = updateMinersList(balances, allMiners); err != nil {
 			return "", common.NewErrorf("add_miner",
->>>>>>> 927416de
 				"saving all miners list: %v", err)
 		}
 		update = true
@@ -182,11 +140,7 @@
 
 	if !msc.doesMinerExist(newMiner.getKey(), balances) {
 		if err = newMiner.save(balances); err != nil {
-<<<<<<< HEAD
-			return "", errors.Wrap(err, "add_miner_failed")
-=======
 			return "", common.NewError("add_miner", err.Error())
->>>>>>> 927416de
 		}
 
 		msc.verifyMinerState(balances, "add_miner: Checking all miners list afterInsert")
@@ -228,11 +182,7 @@
 	}
 
 	if update.NumberOfDelegates > gn.MaxDelegates {
-<<<<<<< HEAD
-		return "", errors.Newf("add_miner_failed",
-=======
-		return "", common.NewErrorf("add_miner",
->>>>>>> 927416de
+		return "", common.NewErrorf("add_miner",
 			"number_of_delegates greater than max_delegates of SC: %v > %v",
 			update.ServiceCharge, gn.MaxDelegates)
 	}

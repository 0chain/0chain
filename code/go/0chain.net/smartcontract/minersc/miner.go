package minersc

import (
	"fmt"

	"0chain.net/smartcontract/stakepool/spenum"

	cstate "0chain.net/chaincore/chain/state"
	"0chain.net/chaincore/transaction"
	"0chain.net/core/common"
	"0chain.net/core/datastore"
	"github.com/0chain/common/core/logging"
	"github.com/0chain/common/core/util"
	"go.uber.org/zap"
)

func doesMinerExist(pkey datastore.Key,
	balances cstate.CommonStateContextI) (bool, error) {

	mn := NewMinerNode()
	err := balances.GetTrieNode(pkey, mn)
	switch err {
	case nil:
		return true, nil
	case util.ErrValueNotPresent:
		return false, nil
	default:
		return false, err
	}
}

// AddMiner Function to handle miner register
func (msc *MinerSmartContract) AddMiner(t *transaction.Transaction,
	inputData []byte, gn *GlobalNode, balances cstate.StateContextI) (
	resp string, err error) {

	var newMiner = NewMinerNode()
	if err = newMiner.Decode(inputData); err != nil {
		return "", common.NewErrorf("add_miner",
			"decoding request: %v", err)
	}

	if err = newMiner.Validate(); err != nil {
		return "", common.NewErrorf("add_miner", "invalid input: %v", err)
	}

	lockAllMiners.Lock()
	defer lockAllMiners.Unlock()

	magicBlockMiners := balances.GetChainCurrentMagicBlock().Miners
<<<<<<< HEAD

	if magicBlockMiners.HasNode(newMiner.ID) == false {
=======
	if magicBlockMiners == nil {
		return "", common.NewError("add_miner", "magic block miners nil")
	}

	if !magicBlockMiners.HasNode(newMiner.ID) {
>>>>>>> 6ae8c509
		logging.Logger.Error("add_miner: Error in Adding a new miner: Not in magic block")
		return "", common.NewErrorf("add_miner",
			"failed to add new miner: Not in magic block")
	}

	logging.Logger.Info("add_miner: try to add miner", zap.Any("txn", t))

	allMiners, err := getMinersList(balances)
	if err != nil {
		logging.Logger.Error("add_miner: Error in getting list from the DB",
			zap.Error(err))
		return "", common.NewErrorf("add_miner",
			"failed to get miner list: %v", err)
	}

	msc.verifyMinerState(allMiners, balances,
		"add_miner: checking all miners list in the beginning")

	if newMiner.Settings.DelegateWallet == "" {
		newMiner.Settings.DelegateWallet = newMiner.ID
	}

	newMiner.LastHealthCheck = t.CreationDate

	logging.Logger.Info("add_miner: The new miner info",
		zap.String("base URL", newMiner.N2NHost),
		zap.String("ID", newMiner.ID),
		zap.String("pkey", newMiner.PublicKey),
		zap.Any("mscID", msc.ID),
		zap.String("delegate_wallet", newMiner.Settings.DelegateWallet),
		zap.Float64("service_charge", newMiner.Settings.ServiceChargeRatio),
		zap.Int("num_delegates", newMiner.Settings.MaxNumDelegates),
		zap.Int64("min_stake", int64(newMiner.Settings.MinStake)),
		zap.Int64("max_stake", int64(newMiner.Settings.MaxStake)),
	)
	logging.Logger.Info("add_miner: MinerNode", zap.Any("node", newMiner))

	if newMiner.PublicKey == "" || newMiner.ID == "" {
		logging.Logger.Error("public key or ID is empty")
		return "", common.NewError("add_miner",
			"PublicKey or the ID is empty. Cannot proceed")
	}

	err = validateNodeSettings(newMiner, gn, "add_miner")
	if err != nil {
		return "", err
	}

	newMiner.NodeType = NodeTypeMiner // set node type

	if err = quickFixDuplicateHosts(newMiner, allMiners.Nodes); err != nil {
		return "", common.NewError("add_miner", err.Error())
	}

	allMap := make(map[string]struct{}, len(allMiners.Nodes))
	for _, n := range allMiners.Nodes {
		allMap[n.GetKey()] = struct{}{}
	}

	var update bool
	if _, ok := allMap[newMiner.GetKey()]; !ok {
		allMiners.Nodes = append(allMiners.Nodes, newMiner)
		if err = updateMinersList(balances, allMiners); err != nil {
			return "", common.NewErrorf("add_miner",
				"saving all miners list: %v", err)
		}

		err = emitAddOrOverwriteMiner(newMiner, balances)
		if err != nil {
			return "", common.NewErrorf("add_miner",
				"insert new miner: %v", err)
		}

		update = true
	}

	exist, err := doesMinerExist(newMiner.GetKey(), balances)
	if err != nil {
		return "", common.NewErrorf("add_miner", "error checking miner existence: %v", err)
	}

	if !exist {
		if err = newMiner.save(balances); err != nil {
			return "", common.NewError("add_miner", err.Error())
		}

		msc.verifyMinerState(allMiners, balances, "add_miner: Checking all miners list afterInsert")

		update = true
	}

	if !update {
		logging.Logger.Debug("Add miner already exists", zap.String("ID", newMiner.ID))
	}

	return string(newMiner.Encode()), nil
}

// deleteMiner Function to handle removing a miner from the chain
func (msc *MinerSmartContract) DeleteMiner(
	_ *transaction.Transaction,
	inputData []byte,
	gn *GlobalNode,
	balances cstate.StateContextI,
) (string, error) {
	var err error
	var deleteMiner = NewMinerNode()
	if err = deleteMiner.Decode(inputData); err != nil {
		return "", common.NewErrorf("delete_miner",
			"decoding request: %v", err)
	}

	var mn *MinerNode
	mn, err = getMinerNode(deleteMiner.ID, balances)
	switch err {
	case nil:
	case util.ErrValueNotPresent:
		mn = NewMinerNode()
		mn.ID = deleteMiner.ID
	default:
		return "", common.NewError("delete_miner", err.Error())
	}

	updatedMn, err := msc.deleteNode(gn, mn, balances)
	if err != nil {
		return "", common.NewError("delete_miner", err.Error())
	}

	if err = msc.deleteMinerFromViewChange(updatedMn, balances); err != nil {
		return "", common.NewError("delete_miner", err.Error())
	}

	return "", nil
}

func (msc *MinerSmartContract) deleteNode(
	gn *GlobalNode,
	deleteNode *MinerNode,
	balances cstate.StateContextI,
) (*MinerNode, error) {
	var err error
	deleteNode.Delete = true
	var nodeType spenum.Provider
	switch deleteNode.NodeType {
	case NodeTypeMiner:
		nodeType = spenum.Miner
	case NodeTypeSharder:
		nodeType = spenum.Sharder
	default:
		return nil, fmt.Errorf("unrecognised node type: %v", deleteNode.NodeType.String())
	}

	for key, pool := range deleteNode.Pools {
		switch pool.Status {
		case spenum.Active:
			pool.Status = spenum.Deleted
			_, err := deleteNode.UnlockPool(
				pool.DelegateID, nodeType, key, balances)
			if err != nil {
				return nil, fmt.Errorf("error emptying delegate pool: %v", err)
			}
		case spenum.Deleted:
		default:
			return nil, fmt.Errorf(
				"unrecognised stakepool status: %v", pool.Status.String())
		}
	}

	if err = deleteNode.save(balances); err != nil {
		return nil, fmt.Errorf("saving node %v", err.Error())
	}

	return deleteNode, nil
}

func (msc *MinerSmartContract) deleteMinerFromViewChange(mn *MinerNode, balances cstate.StateContextI) (err error) {
	var pn *PhaseNode
	if pn, err = GetPhaseNode(balances); err != nil {
		return
	}
	if pn.Phase == Unknown {
		err = common.NewError("failed to delete from view change", "phase is unknown")
		return
	}
	if pn.Phase != Wait {
		var dkgMiners *DKGMinerNodes
		if dkgMiners, err = getDKGMinersList(balances); err != nil {
			return
		}
		if _, ok := dkgMiners.SimpleNodes[mn.ID]; ok {
			delete(dkgMiners.SimpleNodes, mn.ID)
			_, err = balances.InsertTrieNode(DKGMinersKey, dkgMiners)
			if err != nil {
				return
			}

			err = emitDeleteMiner(mn.ID, balances)
		}
	} else {
		err = common.NewError("failed to delete from view change", "magic block has already been created for next view change")
		return
	}
	return
}

func (msc *MinerSmartContract) UpdateMinerSettings(t *transaction.Transaction,
	inputData []byte, gn *GlobalNode, balances cstate.StateContextI) (
	resp string, err error) {

	var update = NewMinerNode()
	if err = update.Decode(inputData); err != nil {
		return "", common.NewErrorf("update_miner_settings",
			"decoding request: %v", err)
	}

	err = validateNodeSettings(update, gn, "update_miner_settings")
	if err != nil {
		return "", err
	}

	var mn *MinerNode
	mn, err = getMinerNode(update.ID, balances)
	switch err {
	case nil:
	case util.ErrValueNotPresent:
		mn = NewMinerNode()
		mn.ID = update.ID
	default:
		return "", common.NewError("update_miner_settings", err.Error())
	}

	if mn.LastSettingUpdateRound > 0 && balances.GetBlock().Round-mn.LastSettingUpdateRound < gn.CooldownPeriod {
		return "", common.NewError("update_miner_settings", "block round is in cooldown period")
	}

	if mn.Delete {
		return "", common.NewError("update_miner_settings", "can't update settings of miner being deleted")
	}

	if mn.Settings.DelegateWallet != t.ClientID {
		logging.Logger.Debug("delegate wallet is not equal to one set in config", zap.String("delegate", t.ClientID), zap.String("config", mn.Settings.DelegateWallet))
		return "", common.NewError("update_miner_settings", "access denied")
	}

	mn.Settings.ServiceChargeRatio = update.Settings.ServiceChargeRatio
	mn.Settings.MaxNumDelegates = update.Settings.MaxNumDelegates
	mn.Settings.MinStake = update.Settings.MinStake
	mn.Settings.MaxStake = update.Settings.MaxStake

	if err = mn.save(balances); err != nil {
		return "", common.NewErrorf("update_miner_settings", "saving: %v", err)
	}

	if err = emitUpdateMiner(mn, balances, false); err != nil {
		return "", common.NewErrorf("update_miner_settings", "saving: %v", err)
	}

	return string(mn.Encode()), nil
}

// ------------- local functions ---------------------
// TODO: remove this or return error and do real checking
func (msc *MinerSmartContract) verifyMinerState(allMinersList *MinerNodes, balances cstate.StateContextI,
	msg string) {
	if allMinersList == nil || len(allMinersList.Nodes) == 0 {
		logging.Logger.Info(msg + " allminerslist is empty")
		return
	}
}

func (msc *MinerSmartContract) getMinersList(balances cstate.QueryStateContextI) (
	all *MinerNodes, err error) {

	lockAllMiners.Lock()
	defer lockAllMiners.Unlock()
	return getMinersList(balances)
}

func getMinerNode(id string, state cstate.CommonStateContextI) (*MinerNode, error) {

	mn := NewMinerNode()
	mn.ID = id
	err := state.GetTrieNode(mn.GetKey(), mn)
	if err != nil {
		return nil, err
	}

	return mn, nil
}

func validateNodeSettings(node *MinerNode, gn *GlobalNode, opcode string) error {
	if node.Settings.ServiceChargeRatio < 0 {
		return common.NewErrorf(opcode,
			"invalid negative service charge: %v", node.Settings.ServiceChargeRatio)
	}

	if node.Settings.ServiceChargeRatio > gn.MaxCharge {
		return common.NewErrorf(opcode,
			"max_charge is greater than allowed by SC: %v > %v",
			node.Settings.ServiceChargeRatio, gn.MaxCharge)
	}

	if node.Settings.MaxNumDelegates <= 0 {
		return common.NewErrorf(opcode,
			"invalid non-positive number_of_delegates: %v", node.Settings.MaxNumDelegates)
	}

	if node.Settings.MaxNumDelegates > gn.MaxDelegates {
		return common.NewErrorf(opcode,
			"number_of_delegates greater than max_delegates of SC: %v > %v",
			node.Settings.MaxNumDelegates, gn.MaxDelegates)
	}

	if node.Settings.MinStake < gn.MinStake {
		return common.NewErrorf(opcode,
			"min_stake is less than allowed by SC: %v > %v",
			node.Settings.MinStake, gn.MinStake)
	}

	if node.Settings.MinStake > node.Settings.MaxStake {
		return common.NewErrorf(opcode,
			"invalid node request results in min_stake greater than max_stake: %v > %v", node.Settings.MinStake, node.Settings.MaxStake)
	}

	if node.Settings.MaxStake > gn.MaxStake {
		return common.NewErrorf(opcode,
			"max_stake is greater than allowed by SC: %v > %v",
			node.Settings.MaxStake, gn.MaxStake)
	}

	return nil
}<|MERGE_RESOLUTION|>--- conflicted
+++ resolved
@@ -48,16 +48,13 @@
 	defer lockAllMiners.Unlock()
 
 	magicBlockMiners := balances.GetChainCurrentMagicBlock().Miners
-<<<<<<< HEAD
-
-	if magicBlockMiners.HasNode(newMiner.ID) == false {
-=======
+
 	if magicBlockMiners == nil {
 		return "", common.NewError("add_miner", "magic block miners nil")
 	}
 
 	if !magicBlockMiners.HasNode(newMiner.ID) {
->>>>>>> 6ae8c509
+
 		logging.Logger.Error("add_miner: Error in Adding a new miner: Not in magic block")
 		return "", common.NewErrorf("add_miner",
 			"failed to add new miner: Not in magic block")

--- conflicted
+++ resolved
@@ -354,11 +354,7 @@
 	}
 	err = all.Decode(allMinersBytes.Encode())
 	if err != nil {
-<<<<<<< HEAD
-		return nil, err
-=======
 		return nil, fmt.Errorf("%w: %s", common.ErrDecoding, err)
->>>>>>> dbb7e415
 	}
 	return all, nil
 }

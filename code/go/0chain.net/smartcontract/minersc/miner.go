package minersc

import (
	"fmt"

	"0chain.net/smartcontract/stakepool/spenum"

	cstate "0chain.net/chaincore/chain/state"
	"0chain.net/chaincore/config"
	"0chain.net/chaincore/transaction"
	"0chain.net/core/common"
	"0chain.net/core/datastore"
	commonsc "0chain.net/smartcontract/common"
	"github.com/0chain/common/core/logging"
	"github.com/0chain/common/core/util"
	"go.uber.org/zap"
)

func doesMinerExist(pkey datastore.Key,
	balances cstate.CommonStateContextI) (bool, error) {

	mn := NewMinerNode()
	err := balances.GetTrieNode(pkey, mn)
	switch err {
	case nil:
		return true, nil
	case util.ErrValueNotPresent:
		return false, nil
	default:
		return false, err
	}
}

// AddMiner Function to handle miner register
func (msc *MinerSmartContract) AddMiner(t *transaction.Transaction,
	inputData []byte, gn *GlobalNode, balances cstate.StateContextI) (
	resp string, err error) {

	var newMiner = NewMinerNode()
	if err = newMiner.Decode(inputData); err != nil {
		return "", common.NewErrorf("add_miner",
			"decoding request: %v", err)
	}

	if err = newMiner.Validate(); err != nil {
		return "", common.NewErrorf("add_miner", "invalid input: %v", err)
	}

	lockAllMiners.Lock()
	defer lockAllMiners.Unlock()

	magicBlockMiners := balances.GetChainCurrentMagicBlock().Miners

	if magicBlockMiners == nil {
		return "", common.NewError("add_miner", "magic block miners nil")
	}

	if !magicBlockMiners.HasNode(newMiner.ID) {

		logging.Logger.Error("add_miner: Error in Adding a new miner: Not in magic block")
		return "", common.NewErrorf("add_miner",
			"failed to add new miner: Not in magic block")
	}

	if config.Development() && newMiner.Settings.DelegateWallet == "" {
		newMiner.Settings.DelegateWallet = newMiner.ID
	}

	newMiner.LastHealthCheck = t.CreationDate

	logging.Logger.Info("add_miner: The new miner info",
		zap.String("base URL", newMiner.N2NHost),
		zap.String("ID", newMiner.ID),
		zap.String("pkey", newMiner.PublicKey),
		zap.String("mscID", msc.ID),
		zap.String("delegate_wallet", newMiner.Settings.DelegateWallet),
		zap.Float64("service_charge", newMiner.Settings.ServiceChargeRatio),
		zap.Int("num_delegates", newMiner.Settings.MaxNumDelegates),
		zap.Int64("min_stake", int64(newMiner.Settings.MinStake)),
		zap.Int64("max_stake", int64(newMiner.Settings.MaxStake)),
	)

	if newMiner.PublicKey == "" || newMiner.ID == "" {
		logging.Logger.Error("public key or ID is empty")
		return "", common.NewError("add_miner",
			"PublicKey or the ID is empty. Cannot proceed")
	}

	// Check delegate wallet is not the same as operational wallet (PUK)
	if err := commonsc.ValidateDelegateWallet(newMiner.PublicKey, newMiner.Settings.DelegateWallet); err != nil {
		return "", err
	}

	err = validateNodeSettings(newMiner, gn, "add_miner")
	if err != nil {
		return "", err
	}

	newMiner.NodeType = NodeTypeMiner // set node type
	newMiner.ProviderType = spenum.Miner

	exist, err := getMinerNode(newMiner.ID, balances)
	if err != nil && err != util.ErrValueNotPresent {
		return "", common.NewErrorf("add_miner", "could not get miner: %v", err)
	}

	if exist != nil {
		logging.Logger.Info("add_miner: miner already exists", zap.String("ID", newMiner.ID))
		return string(newMiner.Encode()), nil
	}

	if err = insertNodeN2NHost(balances, ADDRESS, newMiner); err != nil {
		return "", common.NewError("add_miner", err.Error())
	}

	nodeIDs, err := getNodeIDs(balances, AllMinersKey)
	if err != nil {
		return "", common.NewErrorf("add_miner", "could not get miner ids: %v", err)
	}

	nodeIDs = append(nodeIDs, newMiner.ID)
	if err := nodeIDs.save(balances, AllMinersKey); err != nil {
		return "", common.NewErrorf("add_miner", "save miner to list failed: %v", err)
	}

	if err := newMiner.save(balances); err != nil {
		return "", common.NewErrorf("add_miner", "save failed: %v", err)
	}

	emitAddMiner(newMiner, balances)

	return string(newMiner.Encode()), nil
}

// DeleteMiner Function to handle removing a miner from the chain
func (msc *MinerSmartContract) DeleteMiner(
	_ *transaction.Transaction,
	inputData []byte,
	gn *GlobalNode,
	balances cstate.StateContextI,
) (string, error) {
	var err error
	var deleteMiner = NewMinerNode()
	if err = deleteMiner.Decode(inputData); err != nil {
		return "", common.NewErrorf("delete_miner",
			"decoding request: %v", err)
	}

	var mn *MinerNode
	mn, err = getMinerNode(deleteMiner.ID, balances)
	switch err {
	case nil:
	case util.ErrValueNotPresent:
		mn = NewMinerNode()
		mn.ID = deleteMiner.ID
	default:
		return "", common.NewError("delete_miner", err.Error())
	}

	updatedMn, err := msc.deleteNode(gn, mn, balances)
	if err != nil {
		return "", common.NewError("delete_miner", err.Error())
	}

	if err = msc.deleteMinerFromViewChange(updatedMn, balances); err != nil {
		return "", common.NewError("delete_miner", err.Error())
	}

	return "", nil
}

func (msc *MinerSmartContract) deleteNode(
	gn *GlobalNode,
	deleteNode *MinerNode,
	balances cstate.StateContextI,
) (*MinerNode, error) {
	var err error
	deleteNode.Delete = true
	var nodeType spenum.Provider
	switch deleteNode.NodeType {
	case NodeTypeMiner:
		nodeType = spenum.Miner
	case NodeTypeSharder:
		nodeType = spenum.Sharder
	default:
		return nil, fmt.Errorf("unrecognised node type: %v", deleteNode.NodeType.String())
	}

<<<<<<< HEAD
	for _, pool := range deleteNode.GetOrderedPools() {
=======
	err = saveDeleteNodeID(balances, nodeType, deleteNode.ID)
	if err != nil {
		return nil, err
	}

	for key, pool := range deleteNode.Pools {
>>>>>>> ca8f9c5d
		switch pool.Status {
		case spenum.Active:
			pool.Status = spenum.Deleted
			_, err := deleteNode.UnlockPool(
				pool.DelegateID, nodeType, pool.DelegateID, balances)
			if err != nil {
				return nil, fmt.Errorf("error emptying delegate pool: %v", err)
			}
		case spenum.Deleted:
		default:
			return nil, fmt.Errorf(
				"unrecognised stakepool status: %v", pool.Status.String())
		}
	}

	if err = deleteNode.save(balances); err != nil {
		return nil, fmt.Errorf("saving node %v", err.Error())
	}

	return deleteNode, nil
}

func (msc *MinerSmartContract) deleteMinerFromViewChange(mn *MinerNode, balances cstate.StateContextI) (err error) {
	var pn *PhaseNode
	if pn, err = GetPhaseNode(balances); err != nil {
		return
	}
	if pn.Phase == Unknown {
		err = common.NewError("failed to delete from view change", "phase is unknown")
		return
	}
	if pn.Phase != Wait {
		var dkgMiners *DKGMinerNodes
		if dkgMiners, err = getDKGMinersList(balances); err != nil {
			return
		}
		if _, ok := dkgMiners.SimpleNodes[mn.ID]; ok {
			delete(dkgMiners.SimpleNodes, mn.ID)
			_, err = balances.InsertTrieNode(DKGMinersKey, dkgMiners)
			if err != nil {
				return
			}

			err = emitDeleteMiner(mn.ID, balances)
		}
	} else {
		err = common.NewError("failed to delete from view change", "magic block has already been created for next view change")
		return
	}
	return
}

func (msc *MinerSmartContract) UpdateMinerSettings(t *transaction.Transaction,
	inputData []byte, gn *GlobalNode, balances cstate.StateContextI) (
	resp string, err error) {

	var update = NewMinerNode()
	if err = update.Decode(inputData); err != nil {
		return "", common.NewErrorf("update_miner_settings",
			"decoding request: %v", err)
	}

	err = validateNodeSettings(update, gn, "update_miner_settings")
	if err != nil {
		return "", err
	}

	var mn *MinerNode
	mn, err = getMinerNode(update.ID, balances)
	switch err {
	case nil:
	case util.ErrValueNotPresent:
		mn = NewMinerNode()
		mn.ID = update.ID
	default:
		return "", common.NewError("update_miner_settings", err.Error())
	}

	if mn.LastSettingUpdateRound > 0 && balances.GetBlock().Round-mn.LastSettingUpdateRound < gn.CooldownPeriod {
		return "", common.NewError("update_miner_settings", "block round is in cooldown period")
	}

	if mn.Delete {
		return "", common.NewError("update_miner_settings", "can't update settings of miner being deleted")
	}

	if mn.Settings.DelegateWallet != t.ClientID {
		logging.Logger.Debug("delegate wallet is not equal to one set in config", zap.String("delegate", t.ClientID), zap.String("config", mn.Settings.DelegateWallet))
		return "", common.NewError("update_miner_settings", "access denied")
	}

	mn.Settings.ServiceChargeRatio = update.Settings.ServiceChargeRatio
	mn.Settings.MaxNumDelegates = update.Settings.MaxNumDelegates
	mn.Settings.MinStake = update.Settings.MinStake
	mn.Settings.MaxStake = update.Settings.MaxStake

	if err = mn.save(balances); err != nil {
		return "", common.NewErrorf("update_miner_settings", "saving: %v", err)
	}

	if err = emitUpdateMiner(mn, balances, false); err != nil {
		return "", common.NewErrorf("update_miner_settings", "saving: %v", err)
	}

	return string(mn.Encode()), nil
}

// ------------- local functions ---------------------

func (msc *MinerSmartContract) getMinersList(balances cstate.QueryStateContextI) (
	all *MinerNodes, err error) {

	lockAllMiners.Lock()
	defer lockAllMiners.Unlock()
	return getMinersList(balances)
}

func getMinerNode(id string, state cstate.CommonStateContextI) (*MinerNode, error) {
	mn := NewMinerNode()
	mn.ID = id
	err := state.GetTrieNode(mn.GetKey(), mn)
	if err != nil {
		return nil, err
	}
	if mn.ProviderType != spenum.Miner {
		return nil, fmt.Errorf("provider is %s should be %s", mn.ProviderType, spenum.Miner)
	}
	return mn, nil
}

func validateNodeSettings(node *MinerNode, gn *GlobalNode, opcode string) error {
	if node.Settings.ServiceChargeRatio < 0 {
		return common.NewErrorf(opcode,
			"invalid negative service charge: %v", node.Settings.ServiceChargeRatio)
	}

	if node.Settings.ServiceChargeRatio > gn.MaxCharge {
		return common.NewErrorf(opcode,
			"max_charge is greater than allowed by SC: %v > %v",
			node.Settings.ServiceChargeRatio, gn.MaxCharge)
	}

	if node.Settings.MaxNumDelegates <= 0 {
		return common.NewErrorf(opcode,
			"invalid non-positive number_of_delegates: %v", node.Settings.MaxNumDelegates)
	}

	if node.Settings.MaxNumDelegates > gn.MaxDelegates {
		return common.NewErrorf(opcode,
			"number_of_delegates greater than max_delegates of SC: %v > %v",
			node.Settings.MaxNumDelegates, gn.MaxDelegates)
	}

	if node.Settings.MinStake < gn.MinStake {
		return common.NewErrorf(opcode,
			"min_stake is less than allowed by SC: %v > %v",
			node.Settings.MinStake, gn.MinStake)
	}

	if node.Settings.MinStake > node.Settings.MaxStake {
		return common.NewErrorf(opcode,
			"invalid node request results in min_stake greater than max_stake: %v > %v", node.Settings.MinStake, node.Settings.MaxStake)
	}

	if node.Settings.MaxStake > gn.MaxStake {
		return common.NewErrorf(opcode,
			"max_stake is greater than allowed by SC: %v > %v",
			node.Settings.MaxStake, gn.MaxStake)
	}

	return nil
}<|MERGE_RESOLUTION|>--- conflicted
+++ resolved
@@ -186,16 +186,12 @@
 		return nil, fmt.Errorf("unrecognised node type: %v", deleteNode.NodeType.String())
 	}
 
-<<<<<<< HEAD
+	err = saveDeleteNodeID(balances, nodeType, deleteNode.ID)
+	if err != nil {
+		return nil, err
+	}
+
 	for _, pool := range deleteNode.GetOrderedPools() {
-=======
-	err = saveDeleteNodeID(balances, nodeType, deleteNode.ID)
-	if err != nil {
-		return nil, err
-	}
-
-	for key, pool := range deleteNode.Pools {
->>>>>>> ca8f9c5d
 		switch pool.Status {
 		case spenum.Active:
 			pool.Status = spenum.Deleted

--- conflicted
+++ resolved
@@ -3,11 +3,8 @@
 import (
 	"errors"
 	"fmt"
-<<<<<<< HEAD
 	"math/rand"
 	"sort"
-=======
->>>>>>> cfd1e128
 
 	"0chain.net/chaincore/currency"
 
@@ -378,10 +375,6 @@
 	}
 
 	// pay and mint rest for mb sharders
-<<<<<<< HEAD
-	if err := msc.payShardersAndDelegates(sharderFees, sharderRewards, mb, 5, balances); err != nil {
-		return "", err
-=======
 	sharders, err := getAllShardersList(balances)
 	if err != nil {
 		if err != util.ErrValueNotPresent {
@@ -391,10 +384,9 @@
 
 	if len(sharders.Nodes) > 0 {
 		mbSharders := getRegisterShardersInMagicBlock(balances, sharders)
-		if err := msc.payShardersAndDelegates(mbSharders, sharderFees, sharderRewards, balances); err != nil {
+		if err := msc.payShardersAndDelegates(mbSharders, sharderFees, sharderRewards, 5, balances); err != nil {
 			return "", err
 		}
->>>>>>> cfd1e128
 	}
 
 	// save node first, for the VC pools work
@@ -489,13 +481,8 @@
 
 // pay fees and mint sharders
 func (msc *MinerSmartContract) payShardersAndDelegates(
-<<<<<<< HEAD
-	fee, mint currency.Coin, block *block.Block, randN int,
-	balances cstate.StateContextI,
-=======
-	sharders []*MinerNode, fee, mint currency.Coin, balances cstate.StateContextI,
->>>>>>> cfd1e128
-) error {
+	sharders []*MinerNode, fee, mint currency.Coin, randN int,
+	balances cstate.StateContextI) error {
 	sn := len(sharders)
 	if sn <= 0 {
 		return errors.New("no sharders to pay")

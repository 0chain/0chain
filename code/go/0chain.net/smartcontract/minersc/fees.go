--- conflicted
+++ resolved
@@ -6,7 +6,6 @@
 
 	"0chain.net/chaincore/block"
 	cstate "0chain.net/chaincore/chain/state"
-	"0chain.net/chaincore/config"
 	"0chain.net/chaincore/node"
 	sci "0chain.net/chaincore/smartcontractinterface"
 	"0chain.net/chaincore/state"
@@ -183,16 +182,9 @@
 		mbSharders[k] = struct{}{}
 	}
 
-<<<<<<< HEAD
-	minerDelete, sharderDelete := false, false
-	for i := 0; i < len(miners.Nodes); i++ {
-		mn := miners.Nodes[i]
-		if mn, err = msc.getMinerNode(mn.ID, balances); err != nil {
-=======
 	// miners
 	for _, mn := range miners.Nodes {
 		if mn, err = getMinerNode(mn.ID, balances); err != nil {
->>>>>>> c1464af7
 			return fmt.Errorf("missing miner node: %v", err)
 		}
 		if err = msc.payInterests(mn, gn, balances); err != nil {
@@ -200,15 +192,6 @@
 		}
 		if err = msc.unlockDeleted(mn, round, balances); err != nil {
 			return
-		}
-		if mn.Delete {
-			miners.Nodes = append(miners.Nodes[:i], miners.Nodes[i+1:]...)
-			i--
-			if err = mn.save(balances); err != nil {
-				return
-			}
-			minerDelete = true
-			continue
 		}
 		msc.activatePending(mn)
 		if _, ok := mbMiners[mn.ID]; !ok {
@@ -222,33 +205,23 @@
 	}
 
 	// sharders
-	for i := 0; i < len(sharders.Nodes); i++ {
-		sn := sharders.Nodes[i]
-		if sn, err = msc.getSharderNode(sn.ID, balances); err != nil {
+	for _, mn := range sharders.Nodes {
+		if mn, err = msc.getSharderNode(mn.ID, balances); err != nil {
 			return fmt.Errorf("missing sharder node: %v", err)
 		}
-		if err = msc.payInterests(sn, gn, balances); err != nil {
-			return
-		}
-		if err = msc.unlockDeleted(sn, round, balances); err != nil {
-			return
-		}
-		if sn.Delete {
-			sharders.Nodes = append(sharders.Nodes[:i], sharders.Nodes[i+1:]...)
-			i--
-			if err = sn.save(balances); err != nil {
-				return
-			}
-			sharderDelete = true
+		if err = msc.payInterests(mn, gn, balances); err != nil {
+			return
+		}
+		if err = msc.unlockDeleted(mn, round, balances); err != nil {
+			return
+		}
+		msc.activatePending(mn)
+		if _, ok := mbSharders[mn.ID]; !ok {
+			shardersOffline = append(shardersOffline, mn)
 			continue
 		}
-		msc.activatePending(sn)
-		if _, ok := mbSharders[sn.ID]; !ok {
-			shardersOffline = append(shardersOffline, sn)
-			continue
-		}
 		// save excluding offline nodes
-		if err = sn.save(balances); err != nil {
+		if err = mn.save(balances); err != nil {
 			return
 		}
 	}
@@ -263,20 +236,6 @@
 	for _, mn := range shardersOffline {
 		if err = msc.unlockOffline(mn, balances); err != nil {
 			return
-		}
-	}
-
-	if minerDelete {
-		if _, err = balances.InsertTrieNode(AllMinersKey, miners); err != nil {
-			return common.NewErrorf("view_change_pools_work",
-				"failed saving all miners list: %v", err)
-		}
-	}
-
-	if sharderDelete {
-		if _, err = balances.InsertTrieNode(AllShardersKey, sharders); err != nil {
-			return common.NewErrorf("view_change_pools_work",
-				"failed saving all sharder list: %v", err)
 		}
 	}
 
@@ -444,17 +403,10 @@
 			"saving generator node: %v", err)
 	}
 
-<<<<<<< HEAD
-	if (config.DevConfiguration.ViewChange && block.Round == gn.ViewChange) || (!config.DevConfiguration.ViewChange && gn.RewardRoundFrequency != 0 && block.Round%gn.RewardRoundFrequency == 0) {
-		var mb = balances.GetLastestFinalizedMagicBlock().MagicBlock
-		if mb != nil {
-			err = msc.viewChangePoolsWork(gn, mb, block.Round, balances)
-=======
 	if gn.RewardRoundFrequency != 0 && mb.Round%gn.RewardRoundFrequency == 0 {
 		var lfmb = balances.GetLastestFinalizedMagicBlock().MagicBlock
 		if lfmb != nil {
 			err = msc.viewChangePoolsWork(gn, lfmb, mb.Round, balances)
->>>>>>> c1464af7
 			if err != nil {
 				return "", err
 			}

package minersc

import (
	"fmt"
	"math/rand"

	"github.com/0chain/common/core/currency"
	"github.com/0chain/common/core/logging"

	"0chain.net/smartcontract/stakepool/spenum"

	"0chain.net/chaincore/block"
	cstate "0chain.net/chaincore/chain/state"
	"0chain.net/chaincore/config"
	"0chain.net/chaincore/state"
	"0chain.net/chaincore/transaction"
	"0chain.net/core/common"
	"github.com/0chain/common/core/util"

	"github.com/rcrowley/go-metrics"
	"go.uber.org/zap"
)

func (msc *MinerSmartContract) activatePending(mn *MinerNode) error {
<<<<<<< HEAD
	for _, pool := range mn.GetOrderedPools() {
=======
	orderedPoolIds := mn.OrderedPoolIds()
	for _, id := range orderedPoolIds {
		pool := mn.Pools[id]
>>>>>>> 2ef7f86c
		if pool.Status == spenum.Pending {
			pool.Status = spenum.Active

			newTotalStaked, err := currency.AddCoin(mn.TotalStaked, pool.Balance)
			if err != nil {
				logging.Logger.Error("Staked_Amount_Overflow", zap.Error(err))
				return err
			}
			mn.TotalStaked = newTotalStaked
		}
	}
	//TODO: emit delegate pool status update events
	return nil
}

// unlock all delegate pools of offline node
func (msc *MinerSmartContract) unlockOffline(
	mn *MinerNode,
	balances cstate.StateContextI,
) error {
<<<<<<< HEAD
	for _, pool := range mn.GetOrderedPools() {
=======
	orderedPoolIds := mn.OrderedPoolIds()
	for _, id := range orderedPoolIds {
		pool := mn.Pools[id]
>>>>>>> 2ef7f86c
		transfer := state.NewTransfer(ADDRESS, pool.DelegateID, pool.Balance)
		if err := balances.AddTransfer(transfer); err != nil {
			return fmt.Errorf("pay_fees/unlock_offline: adding transfer: %v", err)
		}
		pool.Status = spenum.Deleted
	}

	if err := mn.save(balances); err != nil {
		return err
	}

	return nil
}

func (msc *MinerSmartContract) viewChangeDeleteNodes(balances cstate.StateContextI) error {
	if err := deleteNodesOnViewChange(balances, spenum.Miner); err != nil {
		return err
	}

	return deleteNodesOnViewChange(balances, spenum.Sharder)
}

func (msc *MinerSmartContract) viewChangePoolsWork(
	mb *block.MagicBlock,
	round int64,
	sharders *MinerNodes,
	balances cstate.StateContextI) error {
	miners, err := getMinersList(balances)
	if err != nil {
		return fmt.Errorf("getting all miners list: %v", err)
	}

	var (
		mbMiners                       = make(map[string]struct{}, mb.Miners.Size())
		mbSharders                     = make(map[string]struct{}, mb.Miners.Size())
		minersOffline, shardersOffline []*MinerNode
	)

	for _, k := range mb.Miners.Keys() {
		mbMiners[k] = struct{}{}
	}

	for _, k := range mb.Sharders.Keys() {
		mbSharders[k] = struct{}{}
	}

	// miners
	minerDelete := false
	for i := len(miners.Nodes) - 1; i >= 0; i-- {
		mn := miners.Nodes[i]
		//if err = msc.unlockDeleted(mn); err != nil {
		//	return err
		//}
		if mn.Delete {
			miners.Nodes = append(miners.Nodes[:i], miners.Nodes[i+1:]...)
			if _, err := balances.DeleteTrieNode(mn.GetKey()); err != nil {
				return fmt.Errorf("deleting miner node: %v", err)
			}
			minerDelete = true
			continue
		}

		// TODO: remove as there is no pending status anymore
		if err = msc.activatePending(mn); err != nil {
			return err
		}
		if _, ok := mbMiners[mn.ID]; !ok {
			minersOffline = append(minersOffline, mn)
			continue
		}
		// save excluding offline nodes
		if err = mn.save(balances); err != nil {
			return err
		}
	}

	// sharders
	sharderDelete := false
	for i := len(sharders.Nodes) - 1; i >= 0; i-- {
		sn := sharders.Nodes[i]
		//if err = msc.unlockDeleted(sn); err != nil {
		//	return err
		//}
		if sn.Delete {
			sharders.Nodes = append(sharders.Nodes[:i], sharders.Nodes[i+1:]...)
			if err = sn.save(balances); err != nil {
				return err
			}
			sharderDelete = true
			continue
		}
		// TODO: remove as there is no pending status anymore
		if err = msc.activatePending(sn); err != nil {
			return err
		}
		if _, ok := mbSharders[sn.ID]; !ok {
			shardersOffline = append(shardersOffline, sn)
			continue
		}
		// save excluding offline nodes
		if err = sn.save(balances); err != nil {
			return err
		}
	}

	// unlockOffline
	for _, mn := range minersOffline {
		if err = msc.unlockOffline(mn, balances); err != nil {
			return err
		}
	}

	for _, mn := range shardersOffline {
		if err = msc.unlockOffline(mn, balances); err != nil {
			return err
		}
	}

	if minerDelete {
		if err := updateMinersList(balances, miners); err != nil {
			return err
		}
	}

	if sharderDelete {
		if err = updateAllShardersList(balances, sharders); err != nil {
			return common.NewErrorf("view_change_pools_work",
				"failed saving all sharders list: %v", err)
		}
	}
	return nil
}

func (msc *MinerSmartContract) adjustViewChange(gn *GlobalNode,
	balances cstate.StateContextI) (err error) {

	var b = balances.GetBlock()

	if b.Round != gn.ViewChange {
		return // don't do anything, not a view change
	}

	var dmn *DKGMinerNodes
	if dmn, err = getDKGMinersList(balances); err != nil {
		return common.NewErrorf("adjust_view_change",
			"can't get DKG miners: %v", err)
	}

	var waited int
	for k := range dmn.SimpleNodes {
		if !dmn.Waited[k] {
			delete(dmn.SimpleNodes, k)
			continue
		}
		waited++
	}

	err = dmn.reduceNodes(true, gn, balances)
	if err == nil && waited < dmn.K {
		err = fmt.Errorf("< K miners succeed 'wait' phase: %d < %d",
			waited, dmn.K)
	}
	if err != nil {
		logging.Logger.Error("adjust_view_change", zap.Error(err))
		// don't do this view change, save the gn later
		// reset the ViewChange to previous one (for miners)
		var prev = gn.prevMagicBlock(balances)
		gn.ViewChange = prev.StartingRound
		// reset this error, since it's not fatal, we just don't do
		// this view change, because >= T miners didn't send 'wait' transaction
		err = nil
		// don't return here -> reset DKG miners list first
	}

	// don't clear the nodes don't waited from MB, since MB
	// already saved by miners; if T miners doesn't save their
	// DKG summary and MB data, then we just don't do the
	// view change

	// clear DKG miners list
	dmn = NewDKGMinerNodes()
	if err := updateDKGMinersList(balances, dmn); err != nil {
		return common.NewErrorf("adjust_view_change",
			"can't cleanup DKG miners: %v", err)
	}

	return
}

func (msc *MinerSmartContract) payFees(t *transaction.Transaction,
	_ []byte, gn *GlobalNode, balances cstate.StateContextI) (
	resp string, err error) {

	configuration := config.Configuration()
	isViewChange := configuration.ChainConfig.IsViewChangeEnabled()
	if isViewChange {
		// TODO: cache the phase node so if when there's no view change happens, we
		// can avoid unnecessary MPT access
		var pn *PhaseNode
		if pn, err = GetPhaseNode(balances); err != nil {
			return
		}
		if err = msc.setPhaseNode(balances, pn, gn, t, isViewChange); err != nil {
			return "", common.NewErrorf("pay_fees",
				"error inserting phase node: %v", err)
		}

		if err = msc.adjustViewChange(gn, balances); err != nil {
			return // adjusting view change error
		}
	}

	b := balances.GetBlock()
	if b.Round == gn.ViewChange {
		if err := msc.SetMagicBlock(gn, balances); err != nil {
			return "", common.NewErrorf("pay_fee",
				"can't set magic b round=%d viewChange=%d, %v",
				b.Round, gn.ViewChange, err)
		}
	}

	if t.ClientID != b.MinerID {
		return "", common.NewError("pay_fee", "not block generator")
	}

	if b.Round <= gn.LastRound {
		return "", common.NewError("pay_fee", "jumped back in time?")
	}

	// the b generator
	var mn *MinerNode
	if mn, err = getMinerNode(b.MinerID, balances); err != nil {
		return "", common.NewErrorf("pay_fee", "can't get generator '%s': %v",
			b.MinerID, err)
	}

	logging.Logger.Debug("Pay fees, get miner id successfully",
		zap.String("miner id", b.MinerID),
		zap.Int64("round", b.Round),
		zap.String("block", b.Hash))

	fees, err := msc.sumFee(b, true)
	if err != nil {
		return "", err
	}
	blockReward, err := currency.MultFloat64(gn.BlockReward, gn.RewardRate)
	if err != nil {
		return "", err
	}

	minerRewards, sharderRewards, err := gn.splitByShareRatio(blockReward)
	if err != nil {
		return "", fmt.Errorf("error splitting rewards by ratio: %v", err)
	}
	minerFees, sharderFees, err := gn.splitByShareRatio(fees)
	if err != nil {
		return "", fmt.Errorf("error splitting fees by ratio: %v", err)
	}
	// pay random N miners
	if err := mn.StakePool.DistributeRewardsRandN(
		minerRewards,
		mn.ID,
		spenum.Miner,
		b.GetRoundRandomSeed(),
		gn.NumMinerDelegatesRewarded,
		spenum.BlockRewardMiner,
		balances,
	); err != nil {
		return "", err
	}

	if err := mn.StakePool.DistributeRewardsRandN(
		minerFees,
		mn.ID,
		spenum.Miner,
		b.GetRoundRandomSeed(),
		gn.NumMinerDelegatesRewarded,
		spenum.FeeRewardMiner,
		balances,
	); err != nil {
		return "", err
	}

	shardersIDs, err := getNodeIDs(balances, AllShardersKey)
	if err != nil {
		if err != util.ErrValueNotPresent {
			return "", err
		}
	}

	if len(shardersIDs) > 0 {
		seed := b.GetRoundRandomSeed()
		randS := rand.New(rand.NewSource(seed))
		mbShardersIDs := getRegisterShardersInMagicBlock(balances, shardersIDs)

		randS.Shuffle(len(mbShardersIDs), func(i, j int) {
			mbShardersIDs[i], mbShardersIDs[j] = mbShardersIDs[j], mbShardersIDs[i]
		})

		shardersPaid := gn.NumShardersRewarded
		if shardersPaid > len(mbShardersIDs) {
			shardersPaid = len(mbShardersIDs)
		}

		rewardShardersIDs := mbShardersIDs[:shardersPaid]
		rewardSharders, err := cstate.GetItemsByIDs(rewardShardersIDs, getSharderNode, balances)
		if err != nil {
			return "", err
		}

		if err := msc.payShardersAndDelegates(
			gn, rewardSharders, sharderFees, seed,
			spenum.FeeRewardSharder, balances); err != nil {
			return "", err
		}

		if err := msc.payShardersAndDelegates(
			gn, rewardSharders, sharderRewards, seed,
			spenum.BlockRewardSharder, balances); err != nil {
			return "", err
		}

		for _, sh := range rewardSharders {
			if err = sh.save(balances); err != nil {
				return "", common.NewErrorf("pay_fees/pay_sharders",
					"saving sharder node: %v", err)
			}

		}
	}

	// save node first, for the VC pools work
	if err = mn.save(balances); err != nil {
		return "", common.NewErrorf("pay_fees",
			"saving generator node: %v", err)
	}

	if gn.RewardRoundFrequency != 0 && b.Round%gn.RewardRoundFrequency == 0 {
		var lfmb = balances.GetLastestFinalizedMagicBlock().MagicBlock
		if lfmb != nil {
			// TODO: use viewChangePoolsWork when view change is enabled
			//err = msc.viewChangePoolsWork(lfmb, b.Round, sharders, balances)
			if err = msc.viewChangeDeleteNodes(balances); err != nil {
				return "", err
			}
		} else {
			return "", common.NewError("pay fees", "cannot find latest magic bock")
		}
	}

	gn.setLastRound(b.Round)
	if err = gn.save(balances); err != nil {
		return "", common.NewErrorf("pay_fees",
			"saving global node: %v", err)
	}

	return resp, nil
}

func getRegisterShardersInMagicBlock(balances cstate.StateContextI, shardersIDs []string) []string {
	var (
		shardersKeysInMB = getMagicBlockSharders(balances)
		smap             = make(map[string]struct{}, len(shardersKeysInMB))
	)

	for _, key := range shardersKeysInMB {
		smap[key] = struct{}{}
	}

	retSharders := make([]string, 0, len(shardersKeysInMB))
	for _, id := range shardersIDs {
		if _, ok := smap[GetSharderKey(id)]; ok {
			retSharders = append(retSharders, id)
			continue
		}
	}
	return retSharders
}

// getMagicBlockSharders - list the sharders in magic block
func getMagicBlockSharders(balances cstate.StateContextI) []string {
	var (
		pool  = balances.GetMagicBlock(balances.GetBlock().Round).Sharders
		nodes = pool.CopyNodes()
	)

	sharderKeys := make([]string, 0, len(nodes))
	for _, sharder := range nodes {
		sharderKeys = append(sharderKeys, GetSharderKey(sharder.GetKey()))
	}

	return sharderKeys
}

func (msc *MinerSmartContract) sumFee(b *block.Block,
	updateStats bool) (currency.Coin, error) {

	var (
		totalMaxFee currency.Coin
		feeStats    metrics.Counter
		err         error
	)
	if stat := msc.SmartContractExecutionStats["feesPaid"]; stat != nil {
		feeStats = stat.(metrics.Counter)
	}
	for _, txn := range b.Txns {
		totalMaxFee, err = currency.AddCoin(totalMaxFee, txn.Fee)
		if err != nil {
			return 0, err
		}
	}

	intTotalMaxFee, err := totalMaxFee.Int64()
	if err != nil {
		return 0, err
	}
	if updateStats && feeStats != nil {
		feeStats.Inc(intTotalMaxFee)
	}
	return totalMaxFee, nil
}

// pay fees and mint sharders
func (msc *MinerSmartContract) payShardersAndDelegates(
	gn *GlobalNode,
	rewardSharders []*MinerNode,
	reward currency.Coin,
	seed int64,
	rewardType spenum.Reward,
	balances cstate.StateContextI,
) error {
	n := int64(len(rewardSharders))
	sharderShare, totalCoinLeft, err := currency.DistributeCoin(reward, n)
	if err != nil {
		return err
	}
	if totalCoinLeft > currency.Coin(n) {
		clShare, cl, err := currency.DistributeCoin(totalCoinLeft, n)
		if err != nil {
			return err
		}
		sharderShare, err = currency.AddCoin(sharderShare, clShare)
		if err != nil {
			return err
		}

		totalCoinLeft = cl
	}

	rewardSharder := func(sh *MinerNode) error {
		var extraShare currency.Coin
		if totalCoinLeft > 0 {
			extraShare = 1
			totalCoinLeft--
		}

		moveValue, err := currency.AddCoin(sharderShare, extraShare)
		if err != nil {
			return err
		}
		if err = sh.StakePool.DistributeRewardsRandN(
			moveValue, sh.ID, spenum.Sharder, seed, gn.NumSharderDelegatesRewarded, rewardType, balances,
		); err != nil {
			return common.NewErrorf("pay_fees/pay_sharders",
				"distributing rewards: %v", err)
		}

		return nil
	}

	for i := range rewardSharders {
		if err := rewardSharder(rewardSharders[i]); err != nil {
			return err
		}
	}

	return nil
}<|MERGE_RESOLUTION|>--- conflicted
+++ resolved
@@ -22,13 +22,9 @@
 )
 
 func (msc *MinerSmartContract) activatePending(mn *MinerNode) error {
-<<<<<<< HEAD
-	for _, pool := range mn.GetOrderedPools() {
-=======
 	orderedPoolIds := mn.OrderedPoolIds()
 	for _, id := range orderedPoolIds {
 		pool := mn.Pools[id]
->>>>>>> 2ef7f86c
 		if pool.Status == spenum.Pending {
 			pool.Status = spenum.Active
 
@@ -49,13 +45,9 @@
 	mn *MinerNode,
 	balances cstate.StateContextI,
 ) error {
-<<<<<<< HEAD
-	for _, pool := range mn.GetOrderedPools() {
-=======
 	orderedPoolIds := mn.OrderedPoolIds()
 	for _, id := range orderedPoolIds {
 		pool := mn.Pools[id]
->>>>>>> 2ef7f86c
 		transfer := state.NewTransfer(ADDRESS, pool.DelegateID, pool.Balance)
 		if err := balances.AddTransfer(transfer); err != nil {
 			return fmt.Errorf("pay_fees/unlock_offline: adding transfer: %v", err)

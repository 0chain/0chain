--- conflicted
+++ resolved
@@ -160,7 +160,6 @@
 	return nil
 }
 
-<<<<<<< HEAD
 // GetConfig implements state.StateContextI
 func (tb *testBalances) GetConfig(smartcontract string) (*cstate.SCConfig, error) {
 	return tb.config, nil
@@ -169,7 +168,9 @@
 // SetConfig implements state.StateContextI
 func (tb *testBalances) SetConfig(smartcontract string, config cstate.SCConfig) error {
 	tb.config = &config
-=======
+	return nil
+}
+
 func (tb *testBalances) GetClientState(clientID datastore.Key) (*state.State, error) {
 	return nil, nil
 }
@@ -179,6 +180,5 @@
 }
 
 func (tb *testBalances) GetMissingNodesPath() util.Path {
->>>>>>> 47dcff6e
 	return nil
 }
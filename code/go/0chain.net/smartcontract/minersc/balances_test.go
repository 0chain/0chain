--- conflicted
+++ resolved
@@ -32,12 +32,8 @@
 }
 
 func newTestBalances() *testBalances {
-<<<<<<< HEAD
 	bc := statecache.NewBlockCache(statecache.NewStateCache(), statecache.Block{})
-	return &testBalances{
-=======
 	balances := &testBalances{
->>>>>>> ff20ee99
 		balances: make(map[datastore.Key]currency.Coin),
 		tree:     make(map[datastore.Key]util.MPTSerializable),
 		magicBlock: &block.MagicBlock{

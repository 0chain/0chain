package minersc

import (
	"testing"

	"0chain.net/chaincore/block"
	"0chain.net/chaincore/state"
	"0chain.net/chaincore/transaction"
	"0chain.net/core/common"
	"0chain.net/core/datastore"
	"0chain.net/core/encryption"
	"0chain.net/core/util"
	"0chain.net/smartcontract/dbs/event"
	"github.com/stretchr/testify/require"
)

type testBalances struct {
	balances      map[datastore.Key]state.Balance
	txn           *transaction.Transaction
	transfers     []*state.Transfer
	tree          map[datastore.Key]util.Serializable
	block         *block.Block
	blockSharders []string
	lfmb          *block.Block
}

func newTestBalances() *testBalances {
	return &testBalances{
		balances: make(map[datastore.Key]state.Balance),
		tree:     make(map[datastore.Key]util.Serializable),
	}
}

func (tb *testBalances) zeroize() {
	tb.balances = make(map[string]state.Balance)
}

func (tb *testBalances) setBalance(key datastore.Key, b state.Balance) {
	tb.balances[key] = b
}

func (tb *testBalances) setLFMB(lfmb *block.Block) {
	tb.lfmb = lfmb
}

func (tb *testBalances) requireAllBeZeros(t *testing.T) {
	for id, value := range tb.balances {
		if id == ADDRESS {
			continue
		}
		require.Zerof(t, value, "%s has non-zero balance: %d", id, value)
	}
}

func (tb *testBalances) requireSpecifiedBeEqual(t *testing.T,
	clients []*Client, value state.Balance, message string) {

	for _, client := range clients {
		require.EqualValues(t, value, tb.balances[client.id], message)
	}
}

func (tb *testBalances) requireTotalAmountBeEqual(t *testing.T,
	expected state.Balance) {

	var total state.Balance
	for id, value := range tb.balances {
		if id == ADDRESS {
			continue
		}
		total += value
	}

	require.EqualValues(t, expected, total, "total amount of tokens is wrong")
}

func (tb *testBalances) requireNodeAndStakersSumUpTo(t *testing.T,
	node *Client, stakers []*Client, expected state.Balance) {

	var total state.Balance
	for _, staker := range stakers {
		total += tb.balances[staker.id]
	}
	total += tb.balances[node.id]

	require.EqualValues(t, expected, total,
		"total amount distributed among node and its stakers is wrong")
}

func (tb *testBalances) GetBlock() *block.Block {
	return tb.block
}

func (tb *testBalances) SetMagicBlock(mb *block.MagicBlock) {
	if tb.block != nil {
		tb.block.MagicBlock = mb
	}
}

func (tb *testBalances) GetBlockSharders(*block.Block) []string {
	return tb.blockSharders
}

// stubs
<<<<<<< HEAD
func (tb *testBalances) GetState() util.MerklePatriciaTrieI         { return nil }
func (tb *testBalances) GetTransaction() *transaction.Transaction   { return nil }
func (tb *testBalances) Validate() error                            { return nil }
func (tb *testBalances) GetMints() []*state.Mint                    { return nil }
func (tb *testBalances) SetStateContext(*state.State) error         { return nil }
func (tb *testBalances) GetTransfers() []*state.Transfer            { return nil }
func (tb *testBalances) AddSignedTransfer(st *state.SignedTransfer) {}
func (tb *testBalances) GetEventDB() *event.EventDb                 { return nil }
func (tb *testBalances) EmitEvent(string, string, string)           {}
func (tb *testBalances) EmitError(error)                            {}
func (tb *testBalances) GetEvents() []event.Event                   { return nil }
=======
func (tb *testBalances) GetState() util.MerklePatriciaTrieI                        { return nil }
func (tb *testBalances) GetTransaction() *transaction.Transaction                  { return nil }
func (tb *testBalances) Validate() error                                           { return nil }
func (tb *testBalances) GetMints() []*state.Mint                                   { return nil }
func (tb *testBalances) SetStateContext(*state.State) error                        { return nil }
func (tb *testBalances) GetTransfers() []*state.Transfer                           { return nil }
func (tb *testBalances) AddSignedTransfer(st *state.SignedTransfer)                {}
func (tb *testBalances) GetEventDB() *event.EventDb                                { return nil }
func (tb *testBalances) EmitEvent(event.EventType, event.EventTag, string, string) {}
func (tb *testBalances) EmitError(error)                                           {}
func (tb *testBalances) GetEvents() []event.Event                                  { return nil }
>>>>>>> a1582e58
func (tb *testBalances) GetSignedTransfers() []*state.SignedTransfer {
	return nil
}
func (tb *testBalances) DeleteTrieNode(datastore.Key) (datastore.Key, error) {
	return "", nil
}
func (tb *testBalances) GetLastestFinalizedMagicBlock() *block.Block {
	return tb.lfmb
}

func (tb *testBalances) GetSignatureScheme() encryption.SignatureScheme {
	return encryption.NewBLS0ChainScheme()
}

func (tb *testBalances) GetClientBalance(clientID datastore.Key) (
	b state.Balance, err error) {

	var ok bool
	if b, ok = tb.balances[clientID]; !ok {
		return 0, util.ErrValueNotPresent
	}
	return
}

func (tb *testBalances) GetTrieNode(key datastore.Key) (
	node util.Serializable, err error) {

	if encryption.IsHash(key) {
		return nil, common.NewError("failed to get trie node",
			"key is too short")
	}

	var ok bool
	if node, ok = tb.tree[key]; !ok {
		return nil, util.ErrValueNotPresent
	}
	return
}

func (tb *testBalances) InsertTrieNode(key datastore.Key,
	node util.Serializable) (_ datastore.Key, _ error) {

	tb.tree[key] = node
	return
}

func (tb *testBalances) AddTransfer(t *state.Transfer) error {
	if t.ClientID != tb.txn.ClientID && t.ClientID != tb.txn.ToClientID {
		return state.ErrInvalidTransfer
	}
	tb.balances[t.ClientID] -= t.Amount
	tb.balances[t.ToClientID] += t.Amount
	tb.transfers = append(tb.transfers, t)
	return nil
}

func (tb *testBalances) AddMint(mint *state.Mint) error {
	if mint.Minter != ADDRESS {
		panic("invalid miner: " + mint.Minter)
	}
	tb.balances[mint.ToClientID] += mint.Amount // mint!
	return nil
}

func (tb *testBalances) GetChainCurrentMagicBlock() *block.MagicBlock {
	return nil
}<|MERGE_RESOLUTION|>--- conflicted
+++ resolved
@@ -102,19 +102,6 @@
 }
 
 // stubs
-<<<<<<< HEAD
-func (tb *testBalances) GetState() util.MerklePatriciaTrieI         { return nil }
-func (tb *testBalances) GetTransaction() *transaction.Transaction   { return nil }
-func (tb *testBalances) Validate() error                            { return nil }
-func (tb *testBalances) GetMints() []*state.Mint                    { return nil }
-func (tb *testBalances) SetStateContext(*state.State) error         { return nil }
-func (tb *testBalances) GetTransfers() []*state.Transfer            { return nil }
-func (tb *testBalances) AddSignedTransfer(st *state.SignedTransfer) {}
-func (tb *testBalances) GetEventDB() *event.EventDb                 { return nil }
-func (tb *testBalances) EmitEvent(string, string, string)           {}
-func (tb *testBalances) EmitError(error)                            {}
-func (tb *testBalances) GetEvents() []event.Event                   { return nil }
-=======
 func (tb *testBalances) GetState() util.MerklePatriciaTrieI                        { return nil }
 func (tb *testBalances) GetTransaction() *transaction.Transaction                  { return nil }
 func (tb *testBalances) Validate() error                                           { return nil }
@@ -126,7 +113,6 @@
 func (tb *testBalances) EmitEvent(event.EventType, event.EventTag, string, string) {}
 func (tb *testBalances) EmitError(error)                                           {}
 func (tb *testBalances) GetEvents() []event.Event                                  { return nil }
->>>>>>> a1582e58
 func (tb *testBalances) GetSignedTransfers() []*state.SignedTransfer {
 	return nil
 }

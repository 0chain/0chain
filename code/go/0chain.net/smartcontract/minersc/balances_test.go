package minersc

import (
	"testing"

	"0chain.net/chaincore/block"
	"0chain.net/chaincore/state"
	"0chain.net/chaincore/transaction"
	"0chain.net/core/common"
	"0chain.net/core/datastore"
	"0chain.net/core/encryption"
	"0chain.net/core/util"
	"0chain.net/smartcontract/dbs/event"
	"github.com/stretchr/testify/require"
)

type testBalances struct {
	balances      map[datastore.Key]state.Balance
	txn           *transaction.Transaction
	transfers     []*state.Transfer
	tree          map[datastore.Key]util.MPTSerializable
	block         *block.Block
	blockSharders []string
	lfmb          *block.Block
}

func newTestBalances() *testBalances {
	return &testBalances{
		balances: make(map[datastore.Key]state.Balance),
		tree:     make(map[datastore.Key]util.MPTSerializable),
	}
}

func (tb *testBalances) zeroize() {
	tb.balances = make(map[string]state.Balance)
}

func (tb *testBalances) setBalance(key datastore.Key, b state.Balance) {
	tb.balances[key] = b
}

func (tb *testBalances) setLFMB(lfmb *block.Block) {
	tb.lfmb = lfmb
}

func (tb *testBalances) requireAllBeZeros(t *testing.T) {
	for id, value := range tb.balances {
		if id == ADDRESS {
			continue
		}
		require.Zerof(t, value, "%s has non-zero balance: %d", id, value)
	}
}

func (tb *testBalances) requireSpecifiedBeEqual(t *testing.T,
	clients []*Client, value state.Balance, message string) {

	for _, client := range clients {
		require.EqualValues(t, value, tb.balances[client.id], message)
	}
}

func (tb *testBalances) requireTotalAmountBeEqual(t *testing.T,
	expected state.Balance) {

	var total state.Balance
	for id, value := range tb.balances {
		if id == ADDRESS {
			continue
		}
		total += value
	}

	require.EqualValues(t, expected, total, "total amount of tokens is wrong")
}

func (tb *testBalances) requireNodeAndStakersSumUpTo(t *testing.T,
	node *Client, stakers []*Client, expected state.Balance) {

	var total state.Balance
	for _, staker := range stakers {
		total += tb.balances[staker.id]
	}
	total += tb.balances[node.id]

	require.EqualValues(t, expected, total,
		"total amount distributed among node and its stakers is wrong")
}

func (tb *testBalances) GetBlock() *block.Block {
	return tb.block
}

func (tb *testBalances) SetMagicBlock(mb *block.MagicBlock) {
	if tb.block != nil {
		tb.block.MagicBlock = mb
	}
}

func (tb *testBalances) GetBlockSharders(*block.Block) []string {
	return tb.blockSharders
}

// stubs
func (tb *testBalances) GetState() util.MerklePatriciaTrieI                        { return nil }
func (tb *testBalances) GetTransaction() *transaction.Transaction                  { return nil }
func (tb *testBalances) Validate() error                                           { return nil }
func (tb *testBalances) GetMints() []*state.Mint                                   { return nil }
func (tb *testBalances) SetStateContext(*state.State) error                        { return nil }
func (tb *testBalances) GetTransfers() []*state.Transfer                           { return nil }
func (tb *testBalances) AddSignedTransfer(st *state.SignedTransfer)                {}
func (tb *testBalances) GetEventDB() *event.EventDb                                { return nil }
func (tb *testBalances) EmitEvent(event.EventType, event.EventTag, string, string) {}
func (tb *testBalances) EmitError(error)                                           {}
func (tb *testBalances) GetEvents() []event.Event                                  { return nil }
func (tb *testBalances) GetSignedTransfers() []*state.SignedTransfer {
	return nil
}
func (tb *testBalances) DeleteTrieNode(datastore.Key) error {
	return nil
}
func (tb *testBalances) GetLastestFinalizedMagicBlock() *block.Block {
	return tb.lfmb
}

func (tb *testBalances) GetSignatureScheme() encryption.SignatureScheme {
	return encryption.NewBLS0ChainScheme()
}

func (tb *testBalances) GetClientBalance(clientID datastore.Key) (
	b state.Balance, err error) {

	var ok bool
	if b, ok = tb.balances[clientID]; !ok {
		return 0, util.ErrValueNotPresent
	}
	return
}

<<<<<<< HEAD
func (tb *testBalances) GetTrieNode(key datastore.Key, templ util.Serializable) (
	node util.Serializable, err error) {

=======
func (tb *testBalances) GetTrieNode(key datastore.Key, v util.MPTSerializable) error {
>>>>>>> 7b3de616
	if encryption.IsHash(key) {
		return common.NewError("failed to get trie node",
			"key is too short")
	}

	node, ok := tb.tree[key]
	if !ok {
		return util.ErrValueNotPresent
	}
	d, err := node.MarshalMsg(nil)
	if err != nil {
		return err
	}

	_, err = v.UnmarshalMsg(d)
	return err
}

func (tb *testBalances) InsertTrieNode(key datastore.Key,
<<<<<<< HEAD
	node util.Serializable) error {
=======
	node util.MPTSerializable) (_ datastore.Key, _ error) {
>>>>>>> 7b3de616

	tb.tree[key] = node
	return nil
}

func (tb *testBalances) AddTransfer(t *state.Transfer) error {
	if t.ClientID != tb.txn.ClientID && t.ClientID != tb.txn.ToClientID {
		return state.ErrInvalidTransfer
	}
	tb.balances[t.ClientID] -= t.Amount
	tb.balances[t.ToClientID] += t.Amount
	tb.transfers = append(tb.transfers, t)
	return nil
}

func (tb *testBalances) AddMint(mint *state.Mint) error {
	if mint.Minter != ADDRESS {
		panic("invalid miner: " + mint.Minter)
	}
	tb.balances[mint.ToClientID] += mint.Amount // mint!
	return nil
}

func (tb *testBalances) GetChainCurrentMagicBlock() *block.MagicBlock {
	return nil
}<|MERGE_RESOLUTION|>--- conflicted
+++ resolved
@@ -137,37 +137,27 @@
 	return
 }
 
-<<<<<<< HEAD
-func (tb *testBalances) GetTrieNode(key datastore.Key, templ util.Serializable) (
-	node util.Serializable, err error) {
-
-=======
-func (tb *testBalances) GetTrieNode(key datastore.Key, v util.MPTSerializable) error {
->>>>>>> 7b3de616
+func (tb *testBalances) GetTrieNode(key datastore.Key, v util.MPTSerializable) (node util.MPTSerializable, err error) {
 	if encryption.IsHash(key) {
-		return common.NewError("failed to get trie node",
+		return nil, common.NewError("failed to get trie node",
 			"key is too short")
 	}
 
 	node, ok := tb.tree[key]
 	if !ok {
-		return util.ErrValueNotPresent
+		return nil, util.ErrValueNotPresent
 	}
 	d, err := node.MarshalMsg(nil)
 	if err != nil {
-		return err
+		return nil, err
 	}
 
 	_, err = v.UnmarshalMsg(d)
-	return err
+	return nil, err
 }
 
 func (tb *testBalances) InsertTrieNode(key datastore.Key,
-<<<<<<< HEAD
-	node util.Serializable) error {
-=======
-	node util.MPTSerializable) (_ datastore.Key, _ error) {
->>>>>>> 7b3de616
+	node util.MPTSerializable) error {
 
 	tb.tree[key] = node
 	return nil

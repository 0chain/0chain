--- conflicted
+++ resolved
@@ -1,14 +1,11 @@
 package minersc
 
 import (
-<<<<<<< HEAD
 	"encoding/json"
 	"fmt"
 
 	"0chain.net/smartcontract/provider"
 
-=======
->>>>>>> ddc025e8
 	"0chain.net/smartcontract/stakepool"
 
 	cstate "0chain.net/chaincore/chain/state"

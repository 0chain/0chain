--- conflicted
+++ resolved
@@ -64,26 +64,18 @@
 			un := NewUserNode()
 			un.ID = delegateId
 			un.Pools = map[datastore.Key][]datastore.Key{mn.ID: {id}}
-<<<<<<< HEAD
-			balances.On("GetTrieNode", un.GetKey(), mock.AnythingOfType("*minersc.UserNode")).Return(un, nil).Once()
-			balances.On("DeleteTrieNode", un.GetKey()).Return(nil).Once()
-		}
-
-		balances.On("GetTrieNode", mn.GetKey(), mock.AnythingOfType("*minersc.MinerNode")).Return(mn, nil).Once()
-=======
 			balances.On("GetTrieNode", un.GetKey(), mock.MatchedBy(func(n *UserNode) bool {
 				*n = *un
 				return true
-			})).Return(nil).Once()
-			balances.On("DeleteTrieNode", un.GetKey()).Return("", nil).Once()
+			})).Return(un, nil).Once()
+			balances.On("DeleteTrieNode", un.GetKey()).Return(nil).Once()
 		}
 
 		balances.On("GetTrieNode", mn.GetKey(), mock.MatchedBy(func(n *MinerNode) bool {
 			*n = *mn
 			return true
-		})).Return(nil).Once()
+		})).Return(mn, nil).Once()
 
->>>>>>> 7b3de616
 		balances.On(
 			"InsertTrieNode",
 			mn.GetKey(),
@@ -96,19 +88,11 @@
 		).Return(nil).Once()
 
 		pn := &PhaseNode{}
-<<<<<<< HEAD
 		balances.On("GetTrieNode", pn.GetKey(), mock.AnythingOfType("*minersc.PhaseNode")).Return(nil, util.ErrValueNotPresent).Once()
 		mockBlock := &block.Block{}
 		mockBlock.Round = mockRoundNumber
 		balances.On("GetBlock").Return(mockBlock).Twice()
 		balances.On("GetTrieNode", DKGMinersKey, mock.AnythingOfType("*minersc.DKGMinerNodes")).Return(nil, util.ErrValueNotPresent).Once()
-=======
-		balances.On("GetTrieNode", pn.GetKey(), mock.AnythingOfType("*minersc.PhaseNode")).Return(util.ErrValueNotPresent).Once()
-		mockBlock := &block.Block{}
-		mockBlock.Round = mockRoundNumber
-		balances.On("GetBlock").Return(mockBlock).Twice()
-		balances.On("GetTrieNode", DKGMinersKey, mock.AnythingOfType("*minersc.DKGMinerNodes")).Return(util.ErrValueNotPresent).Once()
->>>>>>> 7b3de616
 
 		mnInput := &MinerNode{
 			SimpleNode: &SimpleNode{

package minersc_test

import (
	"strconv"
	"testing"

	"0chain.net/smartcontract/stakepool"
	"0chain.net/smartcontract/stakepool/spenum"

	"0chain.net/chaincore/block"
	cstate "0chain.net/chaincore/chain/state"
	"0chain.net/chaincore/mocks"
	sci "0chain.net/chaincore/smartcontractinterface"
	"0chain.net/chaincore/state"
	"0chain.net/chaincore/transaction"
	"0chain.net/core/datastore"
	"0chain.net/core/util"
	. "0chain.net/smartcontract/minersc"
	"github.com/stretchr/testify/mock"
	"github.com/stretchr/testify/require"
)

func TestDeleteMiner(t *testing.T) {
	t.Skip("delete_miner unused and to be reworked as kill_provider")
	const (
		mockDeletedMinerId               = "mock deleted miner id"
		mockRoundNumber                  = 5
		x10                state.Balance = 10 * 1000 * 1000 * 1000
	)
	type parameters struct {
		pendingPools []int
		activePools  int
	}
	type args struct {
		msc       *MinerSmartContract
		inputData []byte
		gn        *GlobalNode
		balances  cstate.StateContextI
	}
	var setExpectations = func(
		t *testing.T, p parameters,
	) args {
		var balances = &mocks.StateContextI{}
		var msc = &MinerSmartContract{
			SmartContract: sci.NewSC(ADDRESS),
		}
		mn := NewMinerNode()
		mn.ID = mockDeletedMinerId
		mn.DelegateWallet = mockDeletedMinerId
		for i := 0; i < p.activePools; i++ {
			id := "active pool " + strconv.Itoa(i)
			var dp stakepool.DelegatePool
			dp.Status = spenum.Active
			mn.Pools[id] = &dp
		}
		for i, amount := range p.pendingPools {
			id := "pending pool " + strconv.Itoa(i)
			delegateId := "delegate " + strconv.Itoa(i)
			var dp stakepool.DelegatePool
			dp.Status = spenum.Pending
			dp.Balance = state.Balance(amount) * x10
			dp.DelegateID = delegateId
			balances.On("AddTransfer", &state.Transfer{
				ClientID:   msc.ID,
				ToClientID: delegateId,
				Amount:     dp.Balance,
			}).Return(nil).Once()

			var un stakepool.UserStakePools
			un.Pools = map[datastore.Key][]datastore.Key{mn.ID: {id}}
<<<<<<< HEAD
			balances.On(
				"GetTrieNode",
				stakepool.UserStakePoolsKey(spenum.Miner, mn.DelegateWallet),
			).Return(un, nil).Once()
		}

		balances.On(
			"DeleteTrieNode",
			stakepool.UserStakePoolsKey(spenum.Miner, mn.DelegateWallet),
		).Return("", nil).Once()

		balances.On("GetTrieNode", mn.GetKey()).Return(mn, nil).Once()
=======
			balances.On("GetTrieNode", un.GetKey(), mock.MatchedBy(func(n *UserNode) bool {
				*n = *un
				return true
			})).Return(nil).Once()
			balances.On("DeleteTrieNode", un.GetKey()).Return("", nil).Once()
		}

		balances.On("GetTrieNode", mn.GetKey(), mock.MatchedBy(func(n *MinerNode) bool {
			*n = *mn
			return true
		})).Return(nil).Once()

>>>>>>> 7ccab440
		balances.On(
			"InsertTrieNode",
			mn.GetKey(),
			mock.MatchedBy(func(mn *MinerNode) bool {
				return 0 == len(mn.Pools) && mn.ID == mockDeletedMinerId
			}),
		).Return("", nil).Once()

		pn := &PhaseNode{}
		balances.On("GetTrieNode", pn.GetKey(), mock.AnythingOfType("*minersc.PhaseNode")).Return(util.ErrValueNotPresent).Once()
		mockBlock := &block.Block{}
		mockBlock.Round = mockRoundNumber
		balances.On("GetBlock").Return(mockBlock).Twice()
		balances.On("GetTrieNode", DKGMinersKey, mock.AnythingOfType("*minersc.DKGMinerNodes")).Return(util.ErrValueNotPresent).Once()

		mnInput := &MinerNode{
			SimpleNode: &SimpleNode{
				ID: mockDeletedMinerId,
			},
		}
		return args{
			msc:       msc,
			inputData: mnInput.Encode(),
			gn:        &GlobalNode{},
			balances:  balances,
		}
	}

	type want struct {
		error    bool
		errorMsg string
	}
	tests := []struct {
		name       string
		parameters parameters
		want       want
	}{
		{
			name: "ok_1_pool",
			parameters: parameters{
				pendingPools: []int{1},
				activePools:  1,
			},
		},
		{
			name: "ok_10_pools",
			parameters: parameters{
				pendingPools: []int{1, 2, 3, 4, 5, 6, 7, 8, 9, 10},
				activePools:  10,
			},
		},
	}
	for _, test := range tests {
		test := test
		t.Run(test.name, func(t *testing.T) {
			t.Parallel()
			args := setExpectations(t, test.parameters)

			_, err := args.msc.DeleteMiner(
				&transaction.Transaction{},
				args.inputData,
				args.gn,
				args.balances,
			)
			require.EqualValues(t, test.want.error, err != nil)
			if err != nil {
				require.EqualValues(t, test.want.errorMsg, err.Error())
				return
			}
			require.True(t, mock.AssertExpectationsForObjects(t, args.balances))
		})
	}
}<|MERGE_RESOLUTION|>--- conflicted
+++ resolved
@@ -68,11 +68,11 @@
 
 			var un stakepool.UserStakePools
 			un.Pools = map[datastore.Key][]datastore.Key{mn.ID: {id}}
-<<<<<<< HEAD
-			balances.On(
-				"GetTrieNode",
-				stakepool.UserStakePoolsKey(spenum.Miner, mn.DelegateWallet),
-			).Return(un, nil).Once()
+			balances.On("GetTrieNode", un.GetKey(), mock.MatchedBy(func(n *UserNode) bool {
+				*n = *un
+				return true
+			})).Return(nil).Once()
+			balances.On("DeleteTrieNode", un.GetKey()).Return("", nil).Once()
 		}
 
 		balances.On(
@@ -80,21 +80,11 @@
 			stakepool.UserStakePoolsKey(spenum.Miner, mn.DelegateWallet),
 		).Return("", nil).Once()
 
-		balances.On("GetTrieNode", mn.GetKey()).Return(mn, nil).Once()
-=======
-			balances.On("GetTrieNode", un.GetKey(), mock.MatchedBy(func(n *UserNode) bool {
-				*n = *un
-				return true
-			})).Return(nil).Once()
-			balances.On("DeleteTrieNode", un.GetKey()).Return("", nil).Once()
-		}
-
 		balances.On("GetTrieNode", mn.GetKey(), mock.MatchedBy(func(n *MinerNode) bool {
 			*n = *mn
 			return true
 		})).Return(nil).Once()
 
->>>>>>> 7ccab440
 		balances.On(
 			"InsertTrieNode",
 			mn.GetKey(),

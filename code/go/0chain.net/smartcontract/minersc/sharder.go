package minersc

import (
	"errors"

	cstate "0chain.net/chaincore/chain/state"
	"0chain.net/chaincore/transaction"
	"0chain.net/core/common"
	"0chain.net/core/util"

	"0chain.net/core/logging"
	"go.uber.org/zap"
)

func (msc *MinerSmartContract) UpdateSharderSettings(t *transaction.Transaction,
	inputData []byte, gn *GlobalNode, balances cstate.StateContextI) (
	resp string, err error) {

	var update = NewMinerNode()
	if err = update.Decode(inputData); err != nil {
		return "", common.NewErrorf("update_sharder_settings",
			"decoding request: %v", err)
	}

	err = validateNodeSettings(update, gn, "update_sharder_settings")
	if err != nil {
		return "", err
	}

	var sn *MinerNode
	sn, err = msc.getSharderNode(update.ID, balances)
	if err != nil {
		return "", common.NewError("update_sharder_settings", err.Error())
	}
	if sn.Delete {
		return "", common.NewError("update_settings", "can't update settings of sharder being deleted")
	}
	if sn.DelegateWallet != t.ClientID {
		return "", common.NewError("update_sharder_settings", "access denied")
	}

	sn.ServiceCharge = update.ServiceCharge
	sn.NumberOfDelegates = update.NumberOfDelegates
	sn.MinStake = update.MinStake
	sn.MaxStake = update.MaxStake

	if err = sn.save(balances); err != nil {
		return "", common.NewErrorf("update_sharder_settings", "saving: %v", err)
	}

	if err = emitUpdateSharder(sn, balances, false); err != nil {
		return "", common.NewErrorf("update_sharder_settings", "saving(event): %v", err)
	}

	return string(sn.Encode()), nil
}

// AddSharder function to handle miner register
func (msc *MinerSmartContract) AddSharder(
	t *transaction.Transaction,
	input []byte,
	gn *GlobalNode,
	balances cstate.StateContextI,
) (resp string, err error) {

	logging.Logger.Info("add_sharder", zap.Any("txn", t))

	var newSharder = NewMinerNode()
	if err = newSharder.Decode(input); err != nil {
		logging.Logger.Error("Error in decoding the input", zap.Error(err))
		return "", common.NewErrorf("add_sharder", "decoding request: %v", err)
	}

	if err = newSharder.Validate(); err != nil {
		return "", common.NewErrorf("add_sharder", "invalid input: %v", err)
	}

	allSharders, err := getAllShardersList(balances)
	if err != nil {
		logging.Logger.Error("add_sharder: failed to get sharders list", zap.Error(err))
		return "", common.NewErrorf("add_sharder", "getting all sharders list: %v", err)
	}

	verifyAllShardersState(balances, "Checking all sharders list in the beginning")

	if newSharder.DelegateWallet == "" {
		newSharder.DelegateWallet = newSharder.ID
	}

	newSharder.LastHealthCheck = t.CreationDate

	logging.Logger.Info("The new sharder info",
		zap.String("base URL", newSharder.N2NHost),
		zap.String("ID", newSharder.ID),
		zap.String("pkey", newSharder.PublicKey),
		zap.Any("mscID", msc.ID),
		zap.String("delegate_wallet", newSharder.DelegateWallet),
		zap.Float64("service_charge", newSharder.ServiceCharge),
		zap.Int("number_of_delegates", newSharder.NumberOfDelegates),
		zap.Int64("min_stake", int64(newSharder.MinStake)),
		zap.Int64("max_stake", int64(newSharder.MaxStake)))

	logging.Logger.Info("SharderNode", zap.Any("node", newSharder))

	if newSharder.PublicKey == "" || newSharder.ID == "" {
		logging.Logger.Error("public key or ID is empty")
		return "", common.NewError("add_sharder",
			"PublicKey or the ID is empty. Cannot proceed")
	}

	err = validateNodeSettings(newSharder, gn, "add_sharder")

	existing, err := msc.getSharderNode(newSharder.ID, balances)
	if err != nil && err != util.ErrValueNotPresent {
		return "", common.NewErrorf("add_sharder", "unexpected error: %v", err)
	}

	// if found
	if err == nil {
		// and found in all
		if allSharders.FindNodeById(newSharder.ID) != nil {
			return string(newSharder.Encode()), nil
		}
		// otherwise the sharder has saved by block sharders reward
		newSharder.Stat.SharderRewards = existing.Stat.SharderRewards
	}

	newSharder.NodeType = NodeTypeSharder // set node type

	if err = quickFixDuplicateHosts(newSharder, allSharders.Nodes); err != nil {
		return "", common.NewError("add_sharder", err.Error())
	}

	allSharders.Nodes = append(allSharders.Nodes, newSharder)

	// save the added sharder
	err = balances.InsertTrieNode(newSharder.GetKey(), newSharder)
	if err != nil {
		return "", common.NewErrorf("add_sharder", "saving sharder: %v", err)
	}

	err = emitAddSharder(newSharder, balances)
	if err != nil {
		return "", common.NewErrorf("add_sharder", "saving sharder(event): %v", err)
	}

	// save all sharders list
	if err = updateAllShardersList(balances, allSharders); err != nil {
		return "", common.NewErrorf("add_sharder", "saving all sharders list: %v", err)
	}

	msc.verifyMinerState(balances, "checking all sharders list after insert")

	return string(newSharder.Encode()), nil
}

// DeleteSharder Function to handle removing a sharder from the chain
func (msc *MinerSmartContract) DeleteSharder(
	_ *transaction.Transaction,
	inputData []byte,
	gn *GlobalNode,
	balances cstate.StateContextI,
) (string, error) {
	var err error
	var deleteSharder = NewMinerNode()
	if err = deleteSharder.Decode(inputData); err != nil {
		return "", common.NewErrorf("delete_sharder",
			"decoding request: %v", err)
	}

	var sn *MinerNode
	sn, err = msc.getSharderNode(deleteSharder.ID, balances)
	if err != nil {
		return "", common.NewError("delete_sharder", err.Error())
	}

	updatedSn, err := msc.deleteNode(gn, sn, balances)
	if err != nil {
		return "", common.NewError("delete_sharder", err.Error())
	}

	if err = msc.deleteSharderFromViewChange(updatedSn, balances); err != nil {
		return "", common.NewError("delete_sharder", err.Error())
	}

	return "", nil
}

func (msc *MinerSmartContract) deleteSharderFromViewChange(sn *MinerNode, balances cstate.StateContextI) (err error) {
	var pn *PhaseNode
	if pn, err = GetPhaseNode(balances); err != nil {
		return
	}
	if pn.Phase == Unknown {
		err = common.NewError("failed to delete from view change", "phase is unknown")
		return
	}
	if pn.Phase != Wait {
		sharders := &MinerNodes{}
		if sharders, err = getShardersKeepList(balances); err != nil {
			logging.Logger.Error("delete_sharder_from_view_change: Error in getting list from the DB",
				zap.Error(err))
			return common.NewErrorf("delete_sharder_from_view_change",
				"failed to get sharders list: %v", err)
		}
		for i, v := range sharders.Nodes {
			if v.ID == sn.ID {
				sharders.Nodes = append(sharders.Nodes[:i], sharders.Nodes[i+1:]...)

				if err = emitDeleteSharder(sn.ID, balances); err != nil {
					return
				}
				break
			}
		}
		if err = balances.InsertTrieNode(ShardersKeepKey, sharders); err != nil {
			return
		}
	} else {
		err = common.NewError("failed to delete from view change", "magic block has already been created for next view change")
		return
	}
	return
}

//------------- local functions ---------------------
func verifyAllShardersState(balances cstate.StateContextI, msg string) {
	shardersList, err := getAllShardersList(balances)
	if err != nil {
		logging.Logger.Error("verify_all_sharder_state_failed", zap.Error(err))
		return
	}

	if shardersList == nil || len(shardersList.Nodes) == 0 {
		logging.Logger.Info(msg + " shardersList is empty")
		return
	}

	logging.Logger.Info(msg)
	for _, sharder := range shardersList.Nodes {
		logging.Logger.Info("shardersList", zap.String("url", sharder.N2NHost), zap.String("ID", sharder.ID))
	}
}

func verifyShardersKeepState(balances cstate.StateContextI, msg string) {
	shardersList, err := getShardersKeepList(balances)
	if err != nil {
		logging.Logger.Error("verify_sharder_keep_state_failed", zap.Error(err))
		return
	}

	if shardersList == nil || len(shardersList.Nodes) == 0 {
		logging.Logger.Info(msg + " shardersList is empty")
		return
	}

	logging.Logger.Info(msg)
	for _, sharder := range shardersList.Nodes {
		logging.Logger.Info("shardersList", zap.String("url", sharder.N2NHost), zap.String("ID", sharder.ID))
	}
}

func (msc *MinerSmartContract) getSharderNode(sid string,
	balances cstate.StateContextI) (*MinerNode, error) {

	sn := NewMinerNode()
	sn.ID = sid
<<<<<<< HEAD
	raw, err := balances.GetTrieNode(sn.GetKey(), sn)
	if err != nil {
		return nil, err
	}
	var ok bool
	if sn, ok = raw.(*MinerNode); !ok {
		return nil, fmt.Errorf("unexpected node type")
	}
=======
	err := balances.GetTrieNode(sn.GetKey(), sn)
	if err != nil {
		return nil, err
	}

>>>>>>> 7b3de616
	return sn, nil
}

func (msc *MinerSmartContract) sharderKeep(_ *transaction.Transaction,
	input []byte, _ *GlobalNode, balances cstate.StateContextI) (
	resp string, err2 error) {

	pn, err := GetPhaseNode(balances)
	if err != nil {
		return "", err
	}
	if pn.Phase != Contribute {
		return "", common.NewError("sharder_keep",
			"this is not the correct phase to contribute (sharder keep)")
	}

	newSharder := NewMinerNode()
	err = newSharder.Decode(input)
	if err != nil {
		logging.Logger.Error("Error in decoding the input", zap.Error(err))
		return "", err
	}

	if err = newSharder.Validate(); err != nil {
		return "", common.NewErrorf("sharder_keep", "invalid input: %v", err)
	}

	sharderKeepList, err := getShardersKeepList(balances)
	if err != nil {
		logging.Logger.Error("Error in getting list from the DB", zap.Error(err))
		return "", common.NewErrorf("sharder_keep",
			"Failed to get miner list: %v", err)
	}
	verifyShardersKeepState(balances, "Checking sharderKeepList in the beginning")

	logging.Logger.Info("The new sharder info",
		zap.String("base URL", newSharder.N2NHost),
		zap.String("ID", newSharder.ID),
		zap.String("pkey", newSharder.PublicKey),
		zap.Any("mscID", msc.ID),
		zap.Int64("pn_start_round", pn.StartRound),
		zap.String("phase", pn.Phase.String()))

	logging.Logger.Info("SharderNode", zap.Any("node", newSharder))
	if newSharder.PublicKey == "" || newSharder.ID == "" {
		logging.Logger.Error("public key or ID is empty")
		return "", errors.New("PublicKey or the ID is empty. Cannot proceed")
	}

	//check new sharder
	allShardersList, err := getAllShardersList(balances)
	if err != nil {
		logging.Logger.Error("Error in getting list from the DB", zap.Error(err))
		return "", common.NewErrorf("sharder_keep",
			"Failed to get miner list: %v", err)
	}
	if allShardersList.FindNodeById(newSharder.ID) == nil {
		return "", common.NewErrorf("sharder_keep", "unknown sharder: %v", newSharder.ID)
	}

	if sharderKeepList.FindNodeById(newSharder.ID) != nil {
		// do not return error for sharder already exist,
		logging.Logger.Debug("Add sharder already exists", zap.String("ID", newSharder.ID))
		return string(newSharder.Encode()), nil
	}

	sharderKeepList.Nodes = append(sharderKeepList.Nodes, newSharder)
	if err := updateShardersKeepList(balances, sharderKeepList); err != nil {
		return "", err
	}
	msc.verifyMinerState(balances, "Checking allsharderslist afterInsert")
	buff := newSharder.Encode()
	return string(buff), nil
}<|MERGE_RESOLUTION|>--- conflicted
+++ resolved
@@ -265,7 +265,6 @@
 
 	sn := NewMinerNode()
 	sn.ID = sid
-<<<<<<< HEAD
 	raw, err := balances.GetTrieNode(sn.GetKey(), sn)
 	if err != nil {
 		return nil, err
@@ -274,13 +273,6 @@
 	if sn, ok = raw.(*MinerNode); !ok {
 		return nil, fmt.Errorf("unexpected node type")
 	}
-=======
-	err := balances.GetTrieNode(sn.GetKey(), sn)
-	if err != nil {
-		return nil, err
-	}
-
->>>>>>> 7b3de616
 	return sn, nil
 }
 

package minersc

import (
	"errors"
	"fmt"

	cstate "0chain.net/chaincore/chain/state"
	"0chain.net/chaincore/state"
	"0chain.net/chaincore/transaction"
	"0chain.net/core/common"
	"0chain.net/core/util"

	"0chain.net/core/logging"
	"go.uber.org/zap"
)

// AddSharder function to handle miner register
func (msc *MinerSmartContract) AddSharder(
	t *transaction.Transaction,
	input []byte,
	gn *GlobalNode,
	balances cstate.StateContextI,
) (resp string, err error) {

	logging.Logger.Info("add_sharder", zap.Any("txn", t))

	var newSharder = NewMinerNode()
	if err = newSharder.Decode(input); err != nil {
		logging.Logger.Error("Error in decoding the input", zap.Error(err))
		return "", common.NewErrorf("add_sharder", "decoding request: %v", err)
	}

	if err = newSharder.Validate(); err != nil {
		return "", common.NewErrorf("add_sharder", "invalid input: %v", err)
	}

	allSharders, err := getAllShardersList(balances)
	if err != nil {
		logging.Logger.Error("add_sharder: failed to get sharders list", zap.Error(err))
		return "", common.NewErrorf("add_sharder", "getting all sharders list: %v", err)
	}

	verifyAllShardersState(balances, "Checking all sharders list in the beginning")

	if newSharder.DelegateWallet == "" {
		newSharder.DelegateWallet = newSharder.ID
	}

	newSharder.LastHealthCheck = t.CreationDate

	logging.Logger.Info("The new sharder info",
		zap.String("base URL", newSharder.N2NHost),
		zap.String("ID", newSharder.ID),
		zap.String("pkey", newSharder.PublicKey),
		zap.Any("mscID", msc.ID),
		zap.String("delegate_wallet", newSharder.DelegateWallet),
		zap.Float64("service_charge", newSharder.ServiceCharge),
		zap.Int("number_of_delegates", newSharder.NumberOfDelegates),
		zap.Int64("min_stake", int64(newSharder.MinStake)),
		zap.Int64("max_stake", int64(newSharder.MaxStake)))

	logging.Logger.Info("SharderNode", zap.Any("node", newSharder))

	if newSharder.PublicKey == "" || newSharder.ID == "" {
		logging.Logger.Error("public key or ID is empty")
		return "", common.NewError("add_sharder",
			"PublicKey or the ID is empty. Cannot proceed")
	}

	if newSharder.NumberOfDelegates < 0 {
		return "", common.NewErrorf("add_sharder",
			"invalid negative number_of_delegates: %v",
			newSharder.ServiceCharge)
	}

	if newSharder.MinStake < gn.MinStake {
		return "", common.NewErrorf("add_sharder",
			"min_stake is less than allowed by SC: %v > %v",
			newSharder.MinStake, gn.MinStake)
	}

	if newSharder.MaxStake < gn.MaxStake {
		return "", common.NewErrorf("add_sharder",
			"max_stake is greater than allowed by SC: %v > %v",
			newSharder.MaxStake, gn.MaxStake)
	}

	existing, err := msc.getSharderNode(newSharder.ID, balances)
	if err != nil && err != util.ErrValueNotPresent {
		return "", common.NewErrorf("add_sharder", "unexpected error: %v", err)
	}

	// if found
	if err == nil {
		// and found in all
		if allSharders.FindNodeById(newSharder.ID) != nil {
			return string(newSharder.Encode()), nil
		}
		// otherwise the sharder has saved by block sharders reward
		newSharder.Stat.SharderRewards = existing.Stat.SharderRewards
	}

	newSharder.NodeType = NodeTypeSharder // set node type

	if err = quickFixDuplicateHosts(newSharder, allSharders.Nodes); err != nil {
		return "", common.NewError("add_sharder", err.Error())
	}

	allSharders.Nodes = append(allSharders.Nodes, newSharder)

	// save the added sharder
	_, err = balances.InsertTrieNode(newSharder.getKey(), newSharder)
	if err != nil {
		return "", common.NewErrorf("add_sharder", "saving sharder: %v", err)
	}

	// save all sharders list
	if err = updateAllShardersList(balances, allSharders); err != nil {
		return "", common.NewErrorf("add_sharder", "saving all sharders list: %v", err)
	}

	msc.verifyMinerState(balances, "checking all sharders list after insert")

	return string(newSharder.Encode()), nil
}

func (msc *MinerSmartContract) UpdateSharderSettings(t *transaction.Transaction,
	inputData []byte, gn *GlobalNode, balances cstate.StateContextI) (
	resp string, err error) {

	var update = NewMinerNode()
	if err = update.Decode(inputData); err != nil {
		return "", common.NewErrorf("update_settings",
			"decoding request: %v", err)
	}

	if update.ServiceCharge < 0 {
		return "", common.NewErrorf("update_settings",
			"invalid negative service charge: %v", update.ServiceCharge)
	}

	if update.ServiceCharge > gn.MaxCharge {
		return "", common.NewErrorf("update_settings",
			"max_charge is greater than allowed by SC: %v > %v",
			update.ServiceCharge, gn.MaxCharge)
	}

	if update.NumberOfDelegates < 0 {
		return "", common.NewErrorf("update_settings",
			"invalid negative number_of_delegates: %v", update.ServiceCharge)
	}

	if update.NumberOfDelegates > gn.MaxDelegates {
		return "", common.NewErrorf("add_miner_failed",
			"number_of_delegates greater than max_delegates of SC: %v > %v",
			update.ServiceCharge, gn.MaxDelegates)
	}

	if update.MinStake < gn.MinStake {
		return "", common.NewErrorf("update_settings",
			"min_stake is less than allowed by SC: %v > %v",
			update.MinStake, gn.MinStake)
	}

	if update.MaxStake < gn.MaxStake {
		return "", common.NewErrorf("update_settings",
			"max_stake is greater than allowed by SC: %v > %v",
			update.MaxStake, gn.MaxStake)
	}

	var sn *MinerNode
	sn, err = msc.getSharderNode(update.ID, balances)
	if err != nil {
		return "", common.NewError("update_settings", err.Error())
	}
	if sn.Delete {
		return "", common.NewError("update_settings", "can't update settings of sharder being deleted")
	}
	if sn.DelegateWallet != t.ClientID {
		return "", common.NewError("update_setings", "access denied")
	}

	sn.ServiceCharge = update.ServiceCharge
	sn.NumberOfDelegates = update.NumberOfDelegates
	sn.MinStake = update.MinStake
	sn.MaxStake = update.MaxStake

	if err = sn.save(balances); err != nil {
		return "", common.NewErrorf("update_setings", "saving: %v", err)
	}

	return string(sn.Encode()), nil
}

// DeleteSharder Function to handle removing a sharder from the chain
func (msc *MinerSmartContract) DeleteSharder(t *transaction.Transaction,
	inputData []byte, gn *GlobalNode, balances cstate.StateContextI) (
	resp string, err error) {

	var deleteSharder = NewMinerNode()
	if err = deleteSharder.Decode(inputData); err != nil {
		return "", common.NewErrorf("delete_sharder",
			"decoding request: %v", err)
	}

	var sn *MinerNode
	sn, err = msc.getSharderNode(deleteSharder.ID, balances)
	if err != nil {
		return "", common.NewError("delete_sharder", err.Error())
	}
	sn.Delete = true

	// deleting pending pools
	for key, pool := range sn.Pending {
		var un *UserNode
		if un, err = msc.getUserNode(pool.DelegateID, balances); err != nil {
			return "", common.NewErrorf("delete_sharder",
				"getting user node: %v", err)
		}

		var transfer *state.Transfer
		transfer, resp, err = pool.EmptyPool(msc.ID, pool.DelegateID, nil)
		if err != nil {
			return "", common.NewErrorf("delete_sharder",
				"error emptying delegate pool: %v", err)
		}

		if err = balances.AddTransfer(transfer); err != nil {
			return "", common.NewErrorf("delete_sharder",
				"adding transfer: %v", err)
		}

		delete(un.Pools, key)
		delete(sn.Pending, key)

		if err = un.save(balances); err != nil {
			return "", common.NewError("delete_sharder", err.Error())
		}
	}

	// deleting active pools
	for key, pool := range sn.Active {
		if pool.Status == DELETING {
			continue
		}

		pool.Status = DELETING // mark as deleting
		pool.TokenLockInterface = &ViewChangeLock{
			Owner:               pool.DelegateID,
			DeleteViewChangeSet: true,
			DeleteVC:            gn.ViewChange,
		}
		sn.Deleting[key] = pool // add to deleting
	}

	if err = msc.deleteSharderFromViewChange(sn, balances); err != nil {
		return "", err
	}

	// set node type -- miner
	if err = sn.save(balances); err != nil {
		return "", common.NewError("delete_sharder", err.Error())
	}

	resp = string(sn.Encode())
	return
}

func (msc *MinerSmartContract) deleteSharderFromViewChange(sn *MinerNode, balances cstate.StateContextI) (err error) {
	var pn *PhaseNode
	if pn, err = msc.getPhaseNode(balances); err != nil {
		return
	}
	if pn.Phase == Unknown {
		err = common.NewError("failed to delete from view change", "phase is unknown")
		return
	}
	if pn.Phase != Wait {
		sharders := &MinerNodes{}
		if sharders, err = msc.getShardersList(balances, ShardersKeepKey); err != nil {
			Logger.Error("delete_sharder_from_view_change: Error in getting list from the DB",
				zap.Error(err))
			return common.NewErrorf("delete_sharder_from_view_change",
				"failed to get sharders list: %v", err)
		}
		for i, v := range sharders.Nodes {
			if v.ID == sn.ID {
				sharders.Nodes = append(sharders.Nodes[:i], sharders.Nodes[i+1:]...)
				break
			}
		}
		if _, err = balances.InsertTrieNode(ShardersKeepKey, sharders); err != nil {
			return
		}
	} else {
		err = common.NewError("failed to delete from view change", "magic block has already been created for next view change")
		return
	}
	return
}

//------------- local functions ---------------------
func verifyAllShardersState(balances cstate.StateContextI, msg string) {
	shardersList, err := getAllShardersList(balances)
	if err != nil {
		logging.Logger.Error("verify_all_sharder_state_failed", zap.Error(err))
		return
	}

	if shardersList == nil || len(shardersList.Nodes) == 0 {
		logging.Logger.Info(msg + " shardersList is empty")
		return
	}

	logging.Logger.Info(msg)
	for _, sharder := range shardersList.Nodes {
		logging.Logger.Info("shardersList", zap.String("url", sharder.N2NHost), zap.String("ID", sharder.ID))
	}
}

<<<<<<< HEAD
func (msc *MinerSmartContract) getShardersList(balances cstate.StateContextI,
	key datastore.Key) (*MinerNodes, error) {

	allShardersList := new(MinerNodes)
	allShardersBytes, err := balances.GetTrieNode(key)
	if err != nil && err != util.ErrValueNotPresent {
		return nil, common.NewError("getShardersList_failed",
			fmt.Sprintf("Failed to retrieve existing sharders list: %v", err))
	}
	if allShardersBytes == nil {
		return allShardersList, nil
	}
	err = allShardersList.Decode(allShardersBytes.Encode())
	if err != nil {
		return nil, fmt.Errorf("%w: can't decode miners list: %s", common.ErrDecoding, err)
	}
	return allShardersList, nil
=======
func verifyShardersKeepState(balances cstate.StateContextI, msg string) {
	shardersList, err := getShardersKeepList(balances)
	if err != nil {
		logging.Logger.Error("verify_sharder_keep_state_failed", zap.Error(err))
		return
	}

	if shardersList == nil || len(shardersList.Nodes) == 0 {
		logging.Logger.Info(msg + " shardersList is empty")
		return
	}

	logging.Logger.Info(msg)
	for _, sharder := range shardersList.Nodes {
		logging.Logger.Info("shardersList", zap.String("url", sharder.N2NHost), zap.String("ID", sharder.ID))
	}
>>>>>>> c1464af7
}

func (msc *MinerSmartContract) getSharderNode(sid string,
	balances cstate.StateContextI) (sn *MinerNode, err error) {

	var ss util.Serializable
	ss, err = balances.GetTrieNode(getSharderKey(sid))
	if err != nil && err != util.ErrValueNotPresent {
		return // unexpected error
	}

	sn = NewMinerNode()
	sn.ID = sid

	if err == util.ErrValueNotPresent {
		return // with error ErrValueNotPresent (that's very stupid)
	}

	if err = sn.Decode(ss.Encode()); err != nil {
		return nil, fmt.Errorf("invalid state: decoding sharder: %v", err)
	}

	return // got it!
}

func (msc *MinerSmartContract) sharderKeep(t *transaction.Transaction,
	input []byte, gn *GlobalNode, balances cstate.StateContextI) (
	resp string, err2 error) {

	pn, err := GetPhaseNode(balances)
	if err != nil {
		return "", err
	}
	if pn.Phase != Contribute {
		return "", common.NewError("sharder_keep",
			"this is not the correct phase to contribute (sharder keep)")
	}

	newSharder := NewMinerNode()
	err = newSharder.Decode(input)
	if err != nil {
		logging.Logger.Error("Error in decoding the input", zap.Error(err))
		return "", err
	}

	if err = newSharder.Validate(); err != nil {
		return "", common.NewErrorf("sharder_keep", "invalid input: %v", err)
	}

	sharderKeepList, err := getShardersKeepList(balances)
	if err != nil {
		logging.Logger.Error("Error in getting list from the DB", zap.Error(err))
		return "", common.NewErrorf("sharder_keep",
			"Failed to get miner list: %v", err)
	}
	verifyShardersKeepState(balances, "Checking sharderKeepList in the beginning")

	logging.Logger.Info("The new sharder info",
		zap.String("base URL", newSharder.N2NHost),
		zap.String("ID", newSharder.ID),
		zap.String("pkey", newSharder.PublicKey),
		zap.Any("mscID", msc.ID))
	logging.Logger.Info("SharderNode", zap.Any("node", newSharder))
	if newSharder.PublicKey == "" || newSharder.ID == "" {
		logging.Logger.Error("public key or ID is empty")
		return "", errors.New("PublicKey or the ID is empty. Cannot proceed")
	}

	//check new sharder
	allShardersList, err := getAllShardersList(balances)
	if err != nil {
		logging.Logger.Error("Error in getting list from the DB", zap.Error(err))
		return "", common.NewErrorf("sharder_keep",
			"Failed to get miner list: %v", err)
	}
	if allShardersList.FindNodeById(newSharder.ID) == nil {
		return "", common.NewErrorf("sharder_keep", "unknown sharder: %v", newSharder.ID)
	}

	if sharderKeepList.FindNodeById(newSharder.ID) != nil {
		// do not return error for sharder already exist,
		logging.Logger.Debug("Add sharder already exists", zap.String("ID", newSharder.ID))
		return string(newSharder.Encode()), nil
	}

	sharderKeepList.Nodes = append(sharderKeepList.Nodes, newSharder)
	if err := updateShardersKeepList(balances, sharderKeepList); err != nil {
		return "", err
	}
	msc.verifyMinerState(balances, "Checking allsharderslist afterInsert")
	buff := newSharder.Encode()
	return string(buff), nil
}<|MERGE_RESOLUTION|>--- conflicted
+++ resolved
@@ -5,7 +5,6 @@
 	"fmt"
 
 	cstate "0chain.net/chaincore/chain/state"
-	"0chain.net/chaincore/state"
 	"0chain.net/chaincore/transaction"
 	"0chain.net/core/common"
 	"0chain.net/core/util"
@@ -124,181 +123,6 @@
 	return string(newSharder.Encode()), nil
 }
 
-func (msc *MinerSmartContract) UpdateSharderSettings(t *transaction.Transaction,
-	inputData []byte, gn *GlobalNode, balances cstate.StateContextI) (
-	resp string, err error) {
-
-	var update = NewMinerNode()
-	if err = update.Decode(inputData); err != nil {
-		return "", common.NewErrorf("update_settings",
-			"decoding request: %v", err)
-	}
-
-	if update.ServiceCharge < 0 {
-		return "", common.NewErrorf("update_settings",
-			"invalid negative service charge: %v", update.ServiceCharge)
-	}
-
-	if update.ServiceCharge > gn.MaxCharge {
-		return "", common.NewErrorf("update_settings",
-			"max_charge is greater than allowed by SC: %v > %v",
-			update.ServiceCharge, gn.MaxCharge)
-	}
-
-	if update.NumberOfDelegates < 0 {
-		return "", common.NewErrorf("update_settings",
-			"invalid negative number_of_delegates: %v", update.ServiceCharge)
-	}
-
-	if update.NumberOfDelegates > gn.MaxDelegates {
-		return "", common.NewErrorf("add_miner_failed",
-			"number_of_delegates greater than max_delegates of SC: %v > %v",
-			update.ServiceCharge, gn.MaxDelegates)
-	}
-
-	if update.MinStake < gn.MinStake {
-		return "", common.NewErrorf("update_settings",
-			"min_stake is less than allowed by SC: %v > %v",
-			update.MinStake, gn.MinStake)
-	}
-
-	if update.MaxStake < gn.MaxStake {
-		return "", common.NewErrorf("update_settings",
-			"max_stake is greater than allowed by SC: %v > %v",
-			update.MaxStake, gn.MaxStake)
-	}
-
-	var sn *MinerNode
-	sn, err = msc.getSharderNode(update.ID, balances)
-	if err != nil {
-		return "", common.NewError("update_settings", err.Error())
-	}
-	if sn.Delete {
-		return "", common.NewError("update_settings", "can't update settings of sharder being deleted")
-	}
-	if sn.DelegateWallet != t.ClientID {
-		return "", common.NewError("update_setings", "access denied")
-	}
-
-	sn.ServiceCharge = update.ServiceCharge
-	sn.NumberOfDelegates = update.NumberOfDelegates
-	sn.MinStake = update.MinStake
-	sn.MaxStake = update.MaxStake
-
-	if err = sn.save(balances); err != nil {
-		return "", common.NewErrorf("update_setings", "saving: %v", err)
-	}
-
-	return string(sn.Encode()), nil
-}
-
-// DeleteSharder Function to handle removing a sharder from the chain
-func (msc *MinerSmartContract) DeleteSharder(t *transaction.Transaction,
-	inputData []byte, gn *GlobalNode, balances cstate.StateContextI) (
-	resp string, err error) {
-
-	var deleteSharder = NewMinerNode()
-	if err = deleteSharder.Decode(inputData); err != nil {
-		return "", common.NewErrorf("delete_sharder",
-			"decoding request: %v", err)
-	}
-
-	var sn *MinerNode
-	sn, err = msc.getSharderNode(deleteSharder.ID, balances)
-	if err != nil {
-		return "", common.NewError("delete_sharder", err.Error())
-	}
-	sn.Delete = true
-
-	// deleting pending pools
-	for key, pool := range sn.Pending {
-		var un *UserNode
-		if un, err = msc.getUserNode(pool.DelegateID, balances); err != nil {
-			return "", common.NewErrorf("delete_sharder",
-				"getting user node: %v", err)
-		}
-
-		var transfer *state.Transfer
-		transfer, resp, err = pool.EmptyPool(msc.ID, pool.DelegateID, nil)
-		if err != nil {
-			return "", common.NewErrorf("delete_sharder",
-				"error emptying delegate pool: %v", err)
-		}
-
-		if err = balances.AddTransfer(transfer); err != nil {
-			return "", common.NewErrorf("delete_sharder",
-				"adding transfer: %v", err)
-		}
-
-		delete(un.Pools, key)
-		delete(sn.Pending, key)
-
-		if err = un.save(balances); err != nil {
-			return "", common.NewError("delete_sharder", err.Error())
-		}
-	}
-
-	// deleting active pools
-	for key, pool := range sn.Active {
-		if pool.Status == DELETING {
-			continue
-		}
-
-		pool.Status = DELETING // mark as deleting
-		pool.TokenLockInterface = &ViewChangeLock{
-			Owner:               pool.DelegateID,
-			DeleteViewChangeSet: true,
-			DeleteVC:            gn.ViewChange,
-		}
-		sn.Deleting[key] = pool // add to deleting
-	}
-
-	if err = msc.deleteSharderFromViewChange(sn, balances); err != nil {
-		return "", err
-	}
-
-	// set node type -- miner
-	if err = sn.save(balances); err != nil {
-		return "", common.NewError("delete_sharder", err.Error())
-	}
-
-	resp = string(sn.Encode())
-	return
-}
-
-func (msc *MinerSmartContract) deleteSharderFromViewChange(sn *MinerNode, balances cstate.StateContextI) (err error) {
-	var pn *PhaseNode
-	if pn, err = msc.getPhaseNode(balances); err != nil {
-		return
-	}
-	if pn.Phase == Unknown {
-		err = common.NewError("failed to delete from view change", "phase is unknown")
-		return
-	}
-	if pn.Phase != Wait {
-		sharders := &MinerNodes{}
-		if sharders, err = msc.getShardersList(balances, ShardersKeepKey); err != nil {
-			Logger.Error("delete_sharder_from_view_change: Error in getting list from the DB",
-				zap.Error(err))
-			return common.NewErrorf("delete_sharder_from_view_change",
-				"failed to get sharders list: %v", err)
-		}
-		for i, v := range sharders.Nodes {
-			if v.ID == sn.ID {
-				sharders.Nodes = append(sharders.Nodes[:i], sharders.Nodes[i+1:]...)
-				break
-			}
-		}
-		if _, err = balances.InsertTrieNode(ShardersKeepKey, sharders); err != nil {
-			return
-		}
-	} else {
-		err = common.NewError("failed to delete from view change", "magic block has already been created for next view change")
-		return
-	}
-	return
-}
-
 //------------- local functions ---------------------
 func verifyAllShardersState(balances cstate.StateContextI, msg string) {
 	shardersList, err := getAllShardersList(balances)
@@ -318,25 +142,6 @@
 	}
 }
 
-<<<<<<< HEAD
-func (msc *MinerSmartContract) getShardersList(balances cstate.StateContextI,
-	key datastore.Key) (*MinerNodes, error) {
-
-	allShardersList := new(MinerNodes)
-	allShardersBytes, err := balances.GetTrieNode(key)
-	if err != nil && err != util.ErrValueNotPresent {
-		return nil, common.NewError("getShardersList_failed",
-			fmt.Sprintf("Failed to retrieve existing sharders list: %v", err))
-	}
-	if allShardersBytes == nil {
-		return allShardersList, nil
-	}
-	err = allShardersList.Decode(allShardersBytes.Encode())
-	if err != nil {
-		return nil, fmt.Errorf("%w: can't decode miners list: %s", common.ErrDecoding, err)
-	}
-	return allShardersList, nil
-=======
 func verifyShardersKeepState(balances cstate.StateContextI, msg string) {
 	shardersList, err := getShardersKeepList(balances)
 	if err != nil {
@@ -353,7 +158,6 @@
 	for _, sharder := range shardersList.Nodes {
 		logging.Logger.Info("shardersList", zap.String("url", sharder.N2NHost), zap.String("ID", sharder.ID))
 	}
->>>>>>> c1464af7
 }
 
 func (msc *MinerSmartContract) getSharderNode(sid string,

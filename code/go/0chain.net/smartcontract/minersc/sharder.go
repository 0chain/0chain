--- conflicted
+++ resolved
@@ -92,13 +92,8 @@
 	// if found
 	if err == nil {
 		// and found in all
-<<<<<<< HEAD
 		if allSharders.FindNodeById(newSharder.ID) != nil {
-			return "", common.NewError("add_sharder", "sharder already exists")
-=======
-		if all.FindNodeById(newSharder.ID) != nil {
 			return string(newSharder.Encode()), nil
->>>>>>> 19a83c3d
 		}
 		// otherwise the sharder has saved by block sharders reward
 		newSharder.Stat.SharderRewards = existing.Stat.SharderRewards
@@ -243,13 +238,9 @@
 	}
 
 	if sharderKeepList.FindNodeById(newSharder.ID) != nil {
-<<<<<<< HEAD
-		return "", common.NewErrorf("sharder_keep", "sharder already exists: %v", newSharder.ID)
-=======
 		// do not return error for sharder already exist,
-		Logger.Debug("Add sharder already exists", zap.String("ID", newSharder.ID))
+		logging.Logger.Debug("Add sharder already exists", zap.String("ID", newSharder.ID))
 		return string(newSharder.Encode()), nil
->>>>>>> 19a83c3d
 	}
 
 	sharderKeepList.Nodes = append(sharderKeepList.Nodes, newSharder)

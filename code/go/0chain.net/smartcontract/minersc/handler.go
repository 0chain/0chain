--- conflicted
+++ resolved
@@ -992,13 +992,8 @@
 	common.Respond(w, r, res, nil)
 }
 
-<<<<<<< HEAD
 func getProviderStakePoolStats(providerType spenum.Provider, providerID string, edb *event.EventDb) (*stakepool.StakePoolStat, error) {
 	delegatePools, err := edb.GetDelegatePools(providerID, providerType)
-=======
-func getProviderStakePoolStats(providerType int, providerID string, edb *event.EventDb) (*stakepool.StakePoolStat, error) {
-	delegatePools, err := edb.GetDelegatePools(providerID)
->>>>>>> dff28afb
 	if err != nil {
 		return nil, fmt.Errorf("cannot find user stake pool: %s", err.Error())
 	}
@@ -1006,7 +1001,7 @@
 	spStat := &stakepool.StakePoolStat{}
 	spStat.Delegate = make([]stakepool.DelegatePoolStat, len(delegatePools))
 
-	switch spenum.Provider(providerType) {
+	switch providerType {
 	case spenum.Miner:
 		miner, err := edb.GetMiner(providerID)
 		if err != nil {

package minersc

import (
	"context"
	"fmt"
	"net/url"

	"0chain.net/core/common"
	"0chain.net/smartcontract"

	cstate "0chain.net/chaincore/chain/state"
	"0chain.net/chaincore/config"

	. "0chain.net/core/logging"
	"go.uber.org/zap"
)

const (
	cantGetMinerNodeMsg = "can't get miner node"
)

// user oriented pools requests handler
func (msc *MinerSmartContract) GetUserPoolsHandler(ctx context.Context,
	params url.Values, balances cstate.StateContextI) (
	resp interface{}, err error) {

	var (
		clientID = params.Get("client_id")
		un       *UserNode
	)
	if un, err = msc.getUserNode(clientID, balances); err != nil {
		return nil, common.NewErrInternal("can't get user node", err.Error())
	}

	var ups = newUserPools()
	for nodeID, poolIDs := range un.Pools {
		var mn *MinerNode
		if mn, err = getMinerNode(nodeID, balances); err != nil {
			return nil, smartcontract.NewErrNoResourceOrErrInternal(err, true, fmt.Sprintf("can't get miner node %s", nodeID))
		}
		if ups.Pools[mn.NodeType.String()] == nil {
			ups.Pools[mn.NodeType.String()] = make(map[string][]*delegatePoolStat)
		}
		for _, id := range poolIDs {
			var dp, ok = mn.Pending[id]
			if ok {
				ups.Pools[mn.NodeType.String()][mn.ID] = append(ups.Pools[mn.NodeType.String()][mn.ID], newDelegatePoolStat(dp))
			}
			if dp, ok = mn.Active[id]; ok {
				ups.Pools[mn.NodeType.String()][mn.ID] = append(ups.Pools[mn.NodeType.String()][mn.ID], newDelegatePoolStat(dp))
			}
		}
	}

	return ups, nil
}

//REST API Handlers

//GetNodepoolHandler API to provide nodepool information for registered miners
func (msc *MinerSmartContract) GetNodepoolHandler(ctx context.Context, params url.Values, statectx cstate.StateContextI) (interface{}, error) {

	regMiner := NewMinerNode()
	err := regMiner.decodeFromValues(params)
	if err != nil {
		Logger.Info("Returing error from GetNodePoolHandler", zap.Error(err))
		return nil, common.NewErrBadRequest("can't decode miner from passed params", err.Error())
	}
	if !msc.doesMinerExist(regMiner.getKey(), statectx) {
		return "", common.NewErrNoResource("unknown miner")
	}
	npi := msc.bcContext.GetNodepoolInfo()

	return npi, nil
}

func (msc *MinerSmartContract) GetMinerListHandler(ctx context.Context, params url.Values, balances cstate.StateContextI) (interface{}, error) {
	allMinersList, err := msc.GetMinersList(balances)
	if err != nil {
		return "", common.NewErrInternal("can't get miners list", err.Error())
	}
	return allMinersList, nil
}

const cantGetShardersListMsg = "can't get sharders list"

func (msc *MinerSmartContract) GetSharderListHandler(ctx context.Context, params url.Values, balances cstate.StateContextI) (interface{}, error) {
	allShardersList, err := getAllShardersList(balances)
	if err != nil {
		return "", common.NewErrInternal(cantGetShardersListMsg, err.Error())
	}
	return allShardersList, nil
}

func (msc *MinerSmartContract) GetSharderKeepListHandler(ctx context.Context, params url.Values, balances cstate.StateContextI) (interface{}, error) {
	allShardersList, err := getShardersKeepList(balances)
	if err != nil {
		return "", common.NewErrInternal(cantGetShardersListMsg, err.Error())
	}
	return allShardersList, nil
}

func (msc *MinerSmartContract) GetDKGMinerListHandler(ctx context.Context, params url.Values, balances cstate.StateContextI) (interface{}, error) {
	dkgMinersList, err := getDKGMinersList(balances)
	if err != nil {
		return "", common.NewErrInternal("can't get miners dkg list", err.Error())
	}
	return dkgMinersList, nil
}

func (msc *MinerSmartContract) GetMinersMpksListHandler(ctx context.Context, params url.Values, balances cstate.StateContextI) (interface{}, error) {
	msc.mutexMinerMPK.Lock()
	defer msc.mutexMinerMPK.Unlock()
<<<<<<< HEAD
	return getMinersMPKs(balances)
}

func (msc *MinerSmartContract) GetGroupShareOrSignsHandler(ctx context.Context, params url.Values, balances cstate.StateContextI) (interface{}, error) {
	return getGroupShareOrSigns(balances)
=======
	mpks, err := getMinersMPKs(balances)
	if err != nil {
		return nil, smartcontract.NewErrNoResourceOrErrInternal(err, true)
	}

	return mpks, nil
}

func (msc *MinerSmartContract) GetGroupShareOrSignsHandler(ctx context.Context, params url.Values, balances cstate.StateContextI) (interface{}, error) {
	sos, err := getGroupShareOrSigns(balances)
	if err != nil {
		return nil, smartcontract.NewErrNoResourceOrErrInternal(err, true)
	}

	return sos, nil
>>>>>>> 077ec6db
}

func (msc *MinerSmartContract) GetPhaseHandler(ctx context.Context, params url.Values, balances cstate.StateContextI) (interface{}, error) {
	pn, err := GetPhaseNode(balances)
	if err != nil {
		return "", common.NewErrNoResource("can't get phase node", err.Error())
	}
	return pn, nil
}

func (msc *MinerSmartContract) GetMagicBlockHandler(ctx context.Context, params url.Values, balances cstate.StateContextI) (interface{}, error) {
<<<<<<< HEAD
	return getMagicBlock(balances)
=======
	mb, err := getMagicBlock(balances)
	if err != nil {
		return nil, smartcontract.NewErrNoResourceOrErrInternal(err, true)
	}

	return mb, nil
>>>>>>> 077ec6db
}

/*

new zwallet commands

*/

func (msc *MinerSmartContract) nodeStatHandler(ctx context.Context,
	params url.Values, balances cstate.StateContextI) (
	resp interface{}, err error) {

	var (
		id = params.Get("id")
		sn *MinerNode
	)

	if sn, err = getMinerNode(id, balances); err != nil {
		return nil, smartcontract.NewErrNoResourceOrErrInternal(err, true, cantGetMinerNodeMsg)
	}

	return sn, nil
}

func (msc *MinerSmartContract) nodePoolStatHandler(ctx context.Context,
	params url.Values, balances cstate.StateContextI) (
	resp interface{}, err error) {

	var (
		id     = params.Get("id")
		poolID = params.Get("pool_id")
		sn     *MinerNode
	)

	if sn, err = getMinerNode(id, balances); err != nil {
		return nil, smartcontract.NewErrNoResourceOrErrInternal(err, true, cantGetMinerNodeMsg)
	}

	if pool, ok := sn.Pending[poolID]; ok {
		return pool, nil
	} else if pool, ok = sn.Active[poolID]; ok {
		return pool, nil
	} else if pool, ok = sn.Deleting[poolID]; ok {
		return pool, nil
	}

	return nil, common.NewErrNoResource("can't find pool stats")
}

func (msc *MinerSmartContract) configsHandler(ctx context.Context,
	params url.Values, balances cstate.StateContextI) (
	resp interface{}, err error) {

	var gn *GlobalNode
	if gn, err = getGlobalNode(balances); err != nil {
		return
	}

	var conf = new(Config)
	conf.GlobalNode = (*gn)

	// setup phases rounds values
	const pfx = "smart_contracts.minersc."
	var scc = config.SmartContractConfig

	conf.StartRounds = scc.GetInt64(pfx + "start_rounds")
	conf.ContributeRounds = scc.GetInt64(pfx + "contribute_rounds")
	conf.ShareRounds = scc.GetInt64(pfx + "share_rounds")
	conf.PublishRounds = scc.GetInt64(pfx + "publish_rounds")
	conf.WaitRounds = scc.GetInt64(pfx + "wait_rounds")

	return &conf, nil
}<|MERGE_RESOLUTION|>--- conflicted
+++ resolved
@@ -111,13 +111,6 @@
 func (msc *MinerSmartContract) GetMinersMpksListHandler(ctx context.Context, params url.Values, balances cstate.StateContextI) (interface{}, error) {
 	msc.mutexMinerMPK.Lock()
 	defer msc.mutexMinerMPK.Unlock()
-<<<<<<< HEAD
-	return getMinersMPKs(balances)
-}
-
-func (msc *MinerSmartContract) GetGroupShareOrSignsHandler(ctx context.Context, params url.Values, balances cstate.StateContextI) (interface{}, error) {
-	return getGroupShareOrSigns(balances)
-=======
 	mpks, err := getMinersMPKs(balances)
 	if err != nil {
 		return nil, smartcontract.NewErrNoResourceOrErrInternal(err, true)
@@ -133,7 +126,6 @@
 	}
 
 	return sos, nil
->>>>>>> 077ec6db
 }
 
 func (msc *MinerSmartContract) GetPhaseHandler(ctx context.Context, params url.Values, balances cstate.StateContextI) (interface{}, error) {
@@ -145,16 +137,12 @@
 }
 
 func (msc *MinerSmartContract) GetMagicBlockHandler(ctx context.Context, params url.Values, balances cstate.StateContextI) (interface{}, error) {
-<<<<<<< HEAD
-	return getMagicBlock(balances)
-=======
 	mb, err := getMagicBlock(balances)
 	if err != nil {
 		return nil, smartcontract.NewErrNoResourceOrErrInternal(err, true)
 	}
 
 	return mb, nil
->>>>>>> 077ec6db
 }
 
 /*

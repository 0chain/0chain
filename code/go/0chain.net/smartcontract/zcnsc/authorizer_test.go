package zcnsc_test

import (
	"math/rand"

	cstate "0chain.net/chaincore/chain/state"

	"0chain.net/chaincore/chain"
	"0chain.net/core/logging"
	. "0chain.net/smartcontract/zcnsc"
	"go.uber.org/zap"

	"encoding/json"
	"testing"
	"time"

	"0chain.net/chaincore/state"
	"0chain.net/chaincore/tokenpool"
	"0chain.net/chaincore/transaction"
	"0chain.net/core/common"
	"github.com/stretchr/testify/require"
)

var (
	stringEmpty = ""
)

func init() {
	rand.Seed(time.Now().UnixNano())
	chain.ServerChain = new(chain.Chain)

	chain.ServerChain.Config = chain.NewConfigImpl(&chain.ConfigData{ClientSignatureScheme: "bls0chain"})
	logging.Logger = zap.NewNop()
}

func Test_BasicAuthorizersShouldBeInitialized(t *testing.T) {
	ctx := MakeMockStateContext()
	for _, authorizerKey := range authorizersID {
		node := &AuthorizerNode{ID: authorizerKey}
<<<<<<< HEAD
		nodes, err := ctx.GetTrieNode(node.GetKey(), node)
=======
		err := ctx.GetTrieNode(node.GetKey(), node)
>>>>>>> 7b3de616
		require.NoError(t, err)
	}
}

func Test_Basic_GetGlobalNode_InitsNode(t *testing.T) {
	ctx := MakeMockStateContext()

	node, err := GetGlobalSavedNode(ctx)
	require.NoError(t, err)
	require.NotNil(t, node)
	require.Equal(t, ADDRESS+":globalnode:"+node.ID, node.GetKey())
}

func Test_Basic_GetUserNode_ReturnsUserNode(t *testing.T) {
	ctx := MakeMockStateContext()

	clientID := clients[0]

	node, err := GetUserNode(clientID, ctx)
	require.NoError(t, err)
	require.NotNil(t, node)
	require.Equal(t, clientID, node.ID)
	key := node.GetKey()
	require.Equal(t, ADDRESS+":usernode:"+clientID, key)
}

func Test_AddingDuplicateAuthorizerShouldFail(t *testing.T) {
	contract := CreateZCNSmartContract()
	ctx := MakeMockStateContext()
	tr := CreateAddAuthorizerTransaction("auth0", ctx, 10)

	params := &AuthorizerParameter{PublicKey: tr.PublicKey}
	data, _ := params.Encode()

	_, err := contract.AddAuthorizer(tr, data, ctx)
	require.NoError(t, err)

	_, err = contract.AddAuthorizer(tr, data, ctx)
	require.Error(t, err)
	require.Contains(t, err.Error(), "already exists")
}

func TestAuthorizerNodeShouldBeAbleToAddTransfer(t *testing.T) {
	sc := MakeMockStateContext()
	an := NewAuthorizer("id", "public key", "https://localhost:9876")
	tr := CreateDefaultTransactionToZcnsc()

	var transfer *state.Transfer
	transfer, resp, err := an.Staking.DigPool(tr.Hash, tr)

	require.NoError(t, err, "must be able to dig pool")
	require.NotNil(t, transfer)
	require.NotNil(t, resp)

	// Staking params
	require.Equal(t, an.Staking.ID, tr.Hash)
	require.Equal(t, an.Staking.Balance, state.Balance(tr.Value))

	// Transfer params
	transferDigPoolEqualityCheck(t, transfer, tr)
	// Response params
	responseDigPoolEqualityCheck(t, resp, tr, &an.Staking.ID, &stringEmpty)

	err = sc.AddTransfer(transfer)
	require.NoError(t, err, "must be able to add transfer")
}

func TestAuthorizerNodeShouldBeAbleToDigPool(t *testing.T) {
	an := NewAuthorizer("id", "public key", "https://localhost:9876")
	tr := CreateDefaultTransactionToZcnsc()

	var transfer *state.Transfer
	transfer, resp, err := an.Staking.DigPool(tr.Hash, tr)

	require.NoError(t, err, "must be able to dig pool")
	require.NotNil(t, transfer)
	require.NotNil(t, resp)

	// Transfer params
	transferDigPoolEqualityCheck(t, transfer, tr)
	// Response params
	responseDigPoolEqualityCheck(t, resp, tr, &an.Staking.ID, &stringEmpty)
}

func Test_BasicShouldAddAuthorizer(t *testing.T) {
	ctx := MakeMockStateContext()

	param := CreateAuthorizerParam()
	data, _ := param.Encode()
	sc := CreateZCNSmartContract()
	authorizerID := authorizersID[0] + ":10"
	tr := CreateAddAuthorizerTransaction(authorizerID, ctx, 10)

	resp, err := sc.AddAuthorizer(tr, data, ctx)
	require.NoError(t, err)
	require.NotEmpty(t, resp)

	authorizeNode, _ := GetAuthorizerNode(authorizerID, ctx)

<<<<<<< HEAD
	node, err := ctx.GetTrieNode(authorizeNode.GetKey(), &AuthorizerNode{})

=======
	err = ctx.GetTrieNode(authorizeNode.GetKey(), authorizeNode)
>>>>>>> 7b3de616
	require.NoError(t, err)
}

func Test_Should_AddOnlyOneAuthorizerWithSameID(t *testing.T) {
	authorizerID := authorizersID[0] + time.Now().String()
	param := CreateAuthorizerParam()
	data, _ := param.Encode()
	sc := CreateZCNSmartContract()
	ctx := MakeMockStateContext()
	tr := CreateAddAuthorizerTransaction(authorizerID, ctx, 10)

	address, err := sc.AddAuthorizer(tr, data, ctx)
	require.NoError(t, err, "must be able to add authorizer")
	require.NotEmpty(t, address)

	// Check nodes state
	node, err := GetAuthorizerNode(authorizerID, ctx)
	require.NoError(t, err)
	require.NotNil(t, node)

	// Try adding one more authorizer
	address, err = sc.AddAuthorizer(tr, data, ctx)
	require.Error(t, err, "must be able to add only one authorizer")
	require.Contains(t, err.Error(), "failed to add authorizer")
	require.Empty(t, address)

	// Check nodes state
	node, err = GetAuthorizerNode(authorizerID, ctx)
	require.NoError(t, err)
	require.NotNil(t, node)
}

func Test_Basic_ShouldSaveGlobalNode(t *testing.T) {
	ctx := MakeMockStateContext()

	globalNode, err := GetGlobalSavedNode(ctx)
	require.NoError(t, err)
	require.Equal(t, state.Balance(11), globalNode.MinStakeAmount)

	node := CreateSmartContractGlobalNode()
	node.MinStakeAmount = state.Balance(100 * 1e10)

	err = node.Save(ctx)
	require.NoError(t, err)

	globalNode, err = GetGlobalSavedNode(ctx)
	require.NoError(t, err)
	require.Equal(t, state.Balance(100*1e10), globalNode.MinStakeAmount)
}

func TestShould_Fail_If_TransactionValue_Less_Then_GlobalNode_MinStake(t *testing.T) {
	ctx := MakeMockStateContext()
	au := AuthorizerNode{ID: authorizersID[0]}
	authParam := AuthorizerParameter{
		PublicKey: ctx.authorizers[au.GetKey()].Node.PublicKey,
		URL:       "hhh",
	}
	data, _ := authParam.Encode()

	sc := CreateZCNSmartContract()

	client := defaultAuthorizer + time.Now().String()
	tr := CreateAddAuthorizerTransaction(client, MakeMockStateContext(), 10)
	tr.Value = 99

	node := CreateSmartContractGlobalNode()
	node.MinStakeAmount = state.Balance(100 * 1e10)
	err := node.Save(ctx)
	require.NoError(t, err)

	resp, err := sc.AddAuthorizer(tr, data, ctx)
	require.Error(t, err)
	require.Empty(t, resp)
	require.Contains(t, err.Error(), "min stake amount")
}

func Test_Should_FailWithoutInputData(t *testing.T) {
	ctx := MakeMockStateContext()

	var data []byte
	tr := CreateAddAuthorizerTransaction("client0", ctx, 10)
	tr.PublicKey = ""
	sc := CreateZCNSmartContract()

	resp, err := sc.AddAuthorizer(tr, data, ctx)
	require.Empty(t, resp)
	require.Error(t, err)
	require.Contains(t, err.Error(), "input data is nil")
}

func Test_Transaction_Or_InputData_MustBe_A_Key_InputData(t *testing.T) {
	ctx := MakeMockStateContext()

	pk := &AuthorizerParameter{PublicKey: "public Key", URL: "https://localhost:9876"}
	data, _ := json.Marshal(pk)
	tr := CreateAddAuthorizerTransaction("client0", ctx, 10)
	tr.PublicKey = ""
	sc := CreateZCNSmartContract()

	resp, err := sc.AddAuthorizer(tr, data, ctx)
	require.NotEmpty(t, resp)
	require.NotNil(t, resp)
	require.NoError(t, err)
}

func Test_Cannot_Delete_AuthorizerFromAnotherClient(t *testing.T) {
	ctx := MakeMockStateContext()
	authorizerID := authorizersID[0]

	var data []byte
	tr := CreateAddAuthorizerTransaction(defaultAuthorizer, ctx, 10)
	sc := CreateZCNSmartContract()

	node, err := GetAuthorizerNode(authorizerID, ctx)
	require.NoError(t, err)
	require.NotNil(t, node)

	tr = CreateAddAuthorizerTransaction("another client", ctx, 10)

	authorizer, err := sc.DeleteAuthorizer(tr, data, ctx)
	require.Empty(t, authorizer)
	require.Error(t, err)
}

func Test_LockingBasicLogicTest(t *testing.T) {
	tr := CreateDefaultTransactionToZcnsc()
	z := &tokenpool.ZcnLockingPool{
		ZcnPool: tokenpool.ZcnPool{
			TokenPool: tokenpool.TokenPool{
				ID:      "0",
				Balance: 0,
			},
		},
		TokenLockInterface: &TokenLock{
			StartTime: common.Now(),
			Duration:  0,
		},
	}

	locked := z.IsLocked(tr)
	require.Equal(t, locked, true)
}

func Test_Can_DigPool(t *testing.T) {
	tr := CreateDefaultTransactionToZcnsc()
	an := NewAuthorizer(tr.ClientID, "key", "https://localhost:9876")
	_, _, err := an.Staking.DigPool(tr.Hash, tr)
	require.NoError(t, err)
}

func Test_Can_EmptyPool(t *testing.T) {
	balances := MakeMockStateContext()
	tr := CreateDefaultTransactionToZcnsc()
	gn, err := GetGlobalNode(balances)

	an := NewAuthorizer(tr.ClientID, "key", "https://localhost:9876")

	_, _, _ = an.Staking.DigPool(tr.Hash, tr)
	_, _, err = an.Staking.EmptyPool(gn.ID, tr.ClientID, tr)

	require.NoError(t, err)
}

func TestAuthorizerNodeShouldBeDecodedWithStakingPool(t *testing.T) {
	tr := CreateDefaultTransactionToZcnsc()
	node := NewAuthorizer(tr.ClientID, tr.PublicKey, "https://localhost:9876")
	require.NotNil(t, node.Staking.TokenLockInterface)

	newNode := &AuthorizerNode{}
	err := newNode.Decode(node.Encode())
	require.NoError(t, err)
	require.NotNil(t, newNode.Staking.TokenLockInterface)
}

// With this test, the ability to Save nodes to context is tested
//func Test_GetAuthorizerNodes_ShouldBeAbleToReturnNodes(t *testing.T) {
//	ctx := MakeMockStateContext()
//
//	tr := CreateAddAuthorizerTransaction("client0", 10)
//	an := NewAuthorizer(tr.ClientID, tr.PublicKey, "https://localhost:9876")
//	err = ans.AddAuthorizer(an)
//	require.NoError(t, err)
//	require.NotNil(t, an.Staking.TokenLockInterface)
//
//	node := ans.NodeMap[tr.ClientID]
//	require.NotNil(t, node)
//	require.NotNil(t, node.Staking.TokenLockInterface)
//
//	// without saving, it won't be possible to get nodes
//	err = ans.Save(ctx)
//	require.NoError(t, err)
//
//	ans2, err := GetAuthorizerNodes(ctx)
//	require.NoError(t, err)
//	node = ans2.NodeMap[tr.ClientID]
//	require.NotNil(t, node)
//	require.NotNil(t, node.Staking.TokenLockInterface)
//}

func Test_NewAuthorizer_MustHave_LockPool_Initialized(t *testing.T) {
	ctx := MakeMockStateContext()

	// Init
	tr := CreateAddAuthorizerTransaction(defaultAuthorizer, ctx, 10)
	node := NewAuthorizer(tr.ClientID, tr.PublicKey, "https://localhost:9876")
	require.NotNil(t, node.Staking.TokenLockInterface)

	// Add
	err := node.Save(ctx)
	require.NoError(t, err)

	// FillFromContext
	newNode := &AuthorizerNode{}
<<<<<<< HEAD
	blob, err := ctx.GetTrieNode(node.GetKey(), newNode)
	require.NoError(t, err)
	require.NotNil(t, blob)
	newNode = blob.(*AuthorizerNode)
=======
	err = ctx.GetTrieNode(node.GetKey(), newNode)
	require.NoError(t, err)

	require.NotNil(t, newNode)
>>>>>>> 7b3de616
	require.NotNil(t, newNode.Staking.TokenLockInterface)
}

func Test_AddedAuthorizer_MustHave_LockPool_Initialized(t *testing.T) {
	ctx := MakeMockStateContext()

	// Init
	var data []byte
	tr := CreateDefaultTransactionToZcnsc()
	sc := CreateZCNSmartContract()

	// Add
	_, _ = sc.AddAuthorizer(tr, data, ctx)

	// FillFromContext
	node := GetAuthorizerNodeFromCtx(t, ctx, defaultAuthorizer)
	require.NotNil(t, node.Staking.TokenLockInterface)
}

func Test_UpdateAuthorizerSettings(t *testing.T) {
	ctx := MakeMockStateContext()

	// Init
	var data []byte
	tr := CreateDefaultTransactionToZcnsc()
	sc := CreateZCNSmartContract()

	// Add
	_, _ = sc.AddAuthorizer(tr, data, ctx)

	// Get node and change its setting
	node := GetAuthorizerNodeFromCtx(t, ctx, defaultAuthorizer)
	require.NotNil(t, node)

	cfg := &AuthorizerConfig{
		Fee: state.Balance(111),
	}

	err := node.UpdateConfig(cfg)
	require.NoError(t, err)
	err = node.Save(ctx)
	require.NoError(t, err)

	// Get node and check its setting
	node = GetAuthorizerNodeFromCtx(t, ctx, defaultAuthorizer)
	require.NotNil(t, node.Config)
	require.Equal(t, state.Balance(111), node.Config.Fee)
}

func GetAuthorizerNodeFromCtx(t *testing.T, ctx cstate.StateContextI, key string) *AuthorizerNode {
	node, err := GetAuthorizerNode(key, ctx)
	require.NoError(t, err)
	require.NotNil(t, node)

	return node
}

func Test_Can_Delete_Authorizer(t *testing.T) {
	var (
		ctx  = MakeMockStateContext()
		data []byte
	)

	sc := CreateZCNSmartContract()
	tr := CreateAddAuthorizerTransaction(defaultAuthorizer, ctx, 10)
	resp, err := sc.DeleteAuthorizer(tr, data, ctx)
	require.NoError(t, err)
	require.NotEmpty(t, resp)

	authorizerNode, err := GetAuthorizerNode(defaultAuthorizer, ctx)
	require.Error(t, err)
	require.Nil(t, authorizerNode)
}

func Test_Authorizer_With_EmptyPool_Cannot_Be_Deleted(t *testing.T) {
	var (
		ctx          = MakeMockStateContext()
		data         []byte
		authorizerID = authorizersID[0]
	)

	sc := CreateZCNSmartContract()
	tr := CreateAddAuthorizerTransaction(defaultAuthorizer, ctx, 10)

	node := GetAuthorizerNodeFromCtx(t, ctx, authorizerID)
	_, _, err := node.Staking.EmptyPool(ADDRESS, tr.ClientID, tr)
	require.NoError(t, err)

	resp, err := sc.DeleteAuthorizer(tr, data, ctx)
	require.Error(t, err)
	require.Empty(t, resp)
}

func Test_Authorizer_EmptyPool_SimpleTest_Transfer(t *testing.T) {
	var (
		ctx          = MakeMockStateContext()
		authorizerID = authorizersID[0]
	)

	tr := CreateAddAuthorizerTransaction(defaultAuthorizer, ctx, 100)

	node := GetAuthorizerNodeFromCtx(t, ctx, authorizerID)

	gn, err := GetGlobalNode(ctx)
	transfer, resp, err := node.Staking.EmptyPool(gn.ID, tr.ClientID, tr)
	require.NoError(t, err)

	transferEmptyPoolEqualityCheck(t, transfer, tr)
	responseEmptyPoolEqualityCheck(t, resp, tr, &stringEmpty, &tr.Hash)
}

func getResponse(t *testing.T, resp string) *tokenpool.TokenPoolTransferResponse {
	response := &tokenpool.TokenPoolTransferResponse{}
	err := response.Decode([]byte(resp))
	require.NoError(t, err, "failed to decode response")
	return response
}

func responseEmptyPoolEqualityCheck(t *testing.T, resp string, tr *transaction.Transaction, toPoolID, fromPoolID *string) {
	require.NotEmpty(t, resp)
	response := getResponse(t, resp)
	require.Equal(t, tr.Value, int64(response.Value))
	require.Equal(t, tr.ClientID, response.ToClient)
	require.Equal(t, tr.ToClientID, response.FromClient)
	if toPoolID != nil {
		require.Equal(t, *toPoolID, response.ToPool)
	}
	if fromPoolID != nil {
		require.Equal(t, *fromPoolID, response.FromPool)
	}
	require.Equal(t, stringEmpty, response.TxnHash)
}

func responseDigPoolEqualityCheck(t *testing.T, resp string, tr *transaction.Transaction, toPoolID, fromPoolID *string) {
	require.NotEmpty(t, resp)
	response := getResponse(t, resp)
	require.Equal(t, tr.Value, int64(response.Value))
	require.Equal(t, tr.ClientID, response.FromClient)
	require.Equal(t, tr.ToClientID, response.ToClient)
	if toPoolID != nil {
		require.Equal(t, *toPoolID, response.ToPool)
	}
	if fromPoolID != nil {
		require.Equal(t, *fromPoolID, response.FromPool)
	}
	require.Equal(t, tr.Hash, response.TxnHash)
}

func transferEmptyPoolEqualityCheck(t *testing.T, transfer *state.Transfer, tr *transaction.Transaction) {
	require.Equal(t, tr.ClientID, transfer.ToClientID)
	require.Equal(t, tr.ToClientID, transfer.ClientID)
	require.Equal(t, state.Balance(tr.Value), transfer.Amount)
}

func transferDigPoolEqualityCheck(t *testing.T, transfer *state.Transfer, tr *transaction.Transaction) {
	require.Equal(t, tr.ClientID, transfer.ClientID)
	require.Equal(t, tr.ToClientID, transfer.ToClientID)
	require.Equal(t, state.Balance(tr.Value), transfer.Amount)
}<|MERGE_RESOLUTION|>--- conflicted
+++ resolved
@@ -37,12 +37,9 @@
 	ctx := MakeMockStateContext()
 	for _, authorizerKey := range authorizersID {
 		node := &AuthorizerNode{ID: authorizerKey}
-<<<<<<< HEAD
 		nodes, err := ctx.GetTrieNode(node.GetKey(), node)
-=======
-		err := ctx.GetTrieNode(node.GetKey(), node)
->>>>>>> 7b3de616
 		require.NoError(t, err)
+		require.NotNil(t, nodes)
 	}
 }
 
@@ -141,13 +138,9 @@
 
 	authorizeNode, _ := GetAuthorizerNode(authorizerID, ctx)
 
-<<<<<<< HEAD
-	node, err := ctx.GetTrieNode(authorizeNode.GetKey(), &AuthorizerNode{})
-
-=======
-	err = ctx.GetTrieNode(authorizeNode.GetKey(), authorizeNode)
->>>>>>> 7b3de616
-	require.NoError(t, err)
+	node, err := ctx.GetTrieNode(authorizeNode.GetKey(), authorizeNode)
+	require.NoError(t, err)
+	require.NotNil(t, node)
 }
 
 func Test_Should_AddOnlyOneAuthorizerWithSameID(t *testing.T) {
@@ -360,17 +353,12 @@
 
 	// FillFromContext
 	newNode := &AuthorizerNode{}
-<<<<<<< HEAD
 	blob, err := ctx.GetTrieNode(node.GetKey(), newNode)
 	require.NoError(t, err)
 	require.NotNil(t, blob)
 	newNode = blob.(*AuthorizerNode)
-=======
-	err = ctx.GetTrieNode(node.GetKey(), newNode)
-	require.NoError(t, err)
 
 	require.NotNil(t, newNode)
->>>>>>> 7b3de616
 	require.NotNil(t, newNode.Staking.TokenLockInterface)
 }
 

--- conflicted
+++ resolved
@@ -278,13 +278,4 @@
 func (ps *poolStat) encode() []byte {
 	buff, _ := json.Marshal(ps)
 	return buff
-<<<<<<< HEAD
-}
-
-//func (ps *poolStat) decode(input []byte) error {
-//	err := json.Unmarshal(input, ps)
-//	return err
-//}
-=======
-}
->>>>>>> 335d714d
+}

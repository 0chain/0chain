--- conflicted
+++ resolved
@@ -1,14 +1,14 @@
 package zcnsc_test
 
 import (
-	"0chain.net/core/encryption"
 	"encoding/hex"
 	"encoding/json"
 	"math/rand"
 	"testing"
 	"time"
 
-	"0chain.net/chaincore/config"
+	"0chain.net/core/encryption"
+
 	"0chain.net/chaincore/state"
 
 	cstate "0chain.net/chaincore/chain/state"
@@ -21,13 +21,6 @@
 
 func init() {
 	rand.Seed(time.Now().UnixNano())
-<<<<<<< HEAD
-	chain.ServerChain = new(chain.Chain)
-	chain.ServerChain.Config = chain.NewConfigImpl(&chain.ConfigData{ClientSignatureScheme: "bls0chain"})
-	config.Configuration().ChainConfig = chain.ServerChain.Config
-
-=======
->>>>>>> 1fab129f
 	logging.Logger = zap.NewNop()
 }
 

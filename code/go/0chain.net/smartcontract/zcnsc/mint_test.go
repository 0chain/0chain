package zcnsc_test

import (
	"math/rand"
	"testing"
	"time"

	"0chain.net/chaincore/state"
	. "0chain.net/smartcontract/zcnsc"
	"github.com/0chain/common/core/currency"
	"github.com/0chain/common/core/logging"
	"github.com/stretchr/testify/require"
	"go.uber.org/zap"
)

func init() {
	rand.Seed(time.Now().UnixNano())
	logging.Logger = zap.NewNop()
}

func Test_MintPayload_Encode_Decode(t *testing.T) {
	ctx := MakeMockStateContext()
	expected, err := CreateMintPayload(ctx, defaultClient)
	require.NoError(t, err)
	actual := &MintPayload{}
	err = actual.Decode(expected.Encode())
	require.NoError(t, err)
	require.Equal(t, expected.Nonce, actual.Nonce)
	require.Equal(t, expected.Amount, actual.Amount)
	require.Equal(t, expected.EthereumTxnID, actual.EthereumTxnID)
	require.Equal(t, expected.ReceivingClientID, actual.ReceivingClientID)
	require.Equal(t, len(expected.Signatures), len(actual.Signatures))
	for i := range actual.Signatures {
		require.Equal(t, expected.Signatures[i].ID, actual.Signatures[i].ID)
		require.Equal(t, expected.Signatures[i].Signature, actual.Signatures[i].Signature)
	}
}

func Test_DifferentSenderAndReceiverMustFail(t *testing.T) {
	ctx := MakeMockStateContext()
	contract := CreateZCNSmartContract()
	payload, err := CreateMintPayload(ctx, defaultClient)
	require.NoError(t, err)

	transaction, err := CreateTransaction(defaultClient+"1", "mint", payload.Encode(), ctx)
	require.NoError(t, err)

	_, err = contract.Mint(transaction, payload.Encode(), ctx)
	require.Error(t, err)
	require.Contains(t, err.Error(), "transaction made from different account who made burn")
}

func Test_FuzzyMintTest(t *testing.T) {
	ctx := MakeMockStateContext()
	contract := CreateZCNSmartContract()
	payload, err := CreateMintPayload(ctx, defaultClient)
	require.NoError(t, err)

	for _, client := range clients {
		transaction, err := CreateTransaction(defaultClient, "mint", payload.Encode(), ctx)
		require.NoError(t, err)

		response, err := contract.Mint(transaction, payload.Encode(), ctx)

		require.NoError(t, err, "Testing authorizer: '%s'", client)
		require.NotNil(t, response)
		require.NotEmpty(t, response)
	}
}

func Test_MaxFeeMint(t *testing.T) {
<<<<<<< HEAD
	t.Skip("add back after issue #2011 is fixed")
	const maxFee = 10
	ctx := MakeMockStateContext()
	ctx.globalNode.ZCNSConfig.MaxFee = maxFee
	contract := CreateZCNSmartContract()
	payload, err := CreateMintPayload(ctx, defaultClient)
	require.NoError(t, err)

	transaction, err := CreateTransaction(defaultClient, "mint", payload.Encode(), ctx)
	require.NoError(t, err)

	response, err := contract.Mint(transaction, payload.Encode(), ctx)
	require.NoError(t, err, "Testing authorizer: '%s'", defaultClient)
	require.NotNil(t, response)
	require.NotEmpty(t, response)
=======
	type expect struct {
		sharedFee    currency.Coin
		remainAmount currency.Coin
	}
>>>>>>> 365773ab

	tt := []struct {
		name   string
		maxFee currency.Coin
		expect expect
	}{
		{
			name:   "max fee not evenly distributed",
			maxFee: 10,
			expect: expect{
				sharedFee:    3,
				remainAmount: 191,
			},
		},
		{
			name:   "max fee evenly distributed",
			maxFee: 9,
			expect: expect{
				sharedFee:    3,
				remainAmount: 191,
			},
		},
	}

	for _, tc := range tt {
		t.Run(tc.name, func(t *testing.T) {
			ctx := MakeMockStateContext()
			ctx.globalNode.ZCNSConfig.MaxFee = tc.maxFee
			contract := CreateZCNSmartContract()
			payload, err := CreateMintPayload(ctx, defaultClient)
			require.NoError(t, err)

			transaction, err := CreateTransaction(defaultClient, "mint", payload.Encode(), ctx)
			require.NoError(t, err)

			response, err := contract.Mint(transaction, payload.Encode(), ctx)
			require.NoError(t, err, "Testing authorizer: '%s'", defaultClient)
			require.NotNil(t, response)
			require.NotEmpty(t, response)

			mm := ctx.GetMints()
			require.Equal(t, len(mm), len(authorizersID)+1)

			auths := make([]string, 0, len(payload.Signatures))
			for _, sig := range payload.Signatures {
				auths = append(auths, sig.ID)
			}

			mintsMap := make(map[string]*state.Mint, len(mm))
			for i, m := range mm {
				mintsMap[m.ToClientID] = mm[i]
			}

			for _, id := range auths {
				require.Equal(t, tc.expect.sharedFee, mintsMap[id].Amount)
			}

			// assert transaction.ClientID has remaining amount
			tm, ok := mintsMap[transaction.ClientID]
			require.True(t, ok)
			require.Equal(t, tc.expect.remainAmount, tm.Amount)
		})
	}
}

func Test_EmptySignaturesShouldFail(t *testing.T) {
	ctx := MakeMockStateContext()
	contract := CreateZCNSmartContract()
	payload, err := CreateMintPayload(ctx, defaultClient)
	require.NoError(t, err)

	payload.Signatures = nil

	transaction, err := CreateTransaction(defaultClient, "mint", payload.Encode(), ctx)
	require.NoError(t, err)

	_, err = contract.Mint(transaction, payload.Encode(), ctx)
	require.Error(t, err)
}

// TBD
func Test_MintPayloadNonceShouldBeHigherByOneThanUserNonce(t *testing.T) {
	ctx := MakeMockStateContext()
	payload, err := CreateMintPayload(ctx, defaultClient)
	require.NoError(t, err)

	tr := CreateDefaultTransactionToZcnsc()
	contract := CreateZCNSmartContract()

	payload.Nonce = 1
	node, err := GetUserNode(defaultClient, ctx)
	require.NoError(t, err)
	require.NotNil(t, node)
	require.NoError(t, node.Save(ctx))

	resp, err := contract.Mint(tr, payload.Encode(), ctx)
	require.NoError(t, err)
	require.NotNil(t, resp)
}<|MERGE_RESOLUTION|>--- conflicted
+++ resolved
@@ -69,28 +69,10 @@
 }
 
 func Test_MaxFeeMint(t *testing.T) {
-<<<<<<< HEAD
-	t.Skip("add back after issue #2011 is fixed")
-	const maxFee = 10
-	ctx := MakeMockStateContext()
-	ctx.globalNode.ZCNSConfig.MaxFee = maxFee
-	contract := CreateZCNSmartContract()
-	payload, err := CreateMintPayload(ctx, defaultClient)
-	require.NoError(t, err)
-
-	transaction, err := CreateTransaction(defaultClient, "mint", payload.Encode(), ctx)
-	require.NoError(t, err)
-
-	response, err := contract.Mint(transaction, payload.Encode(), ctx)
-	require.NoError(t, err, "Testing authorizer: '%s'", defaultClient)
-	require.NotNil(t, response)
-	require.NotEmpty(t, response)
-=======
 	type expect struct {
 		sharedFee    currency.Coin
 		remainAmount currency.Coin
 	}
->>>>>>> 365773ab
 
 	tt := []struct {
 		name   string

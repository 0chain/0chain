--- conflicted
+++ resolved
@@ -164,11 +164,7 @@
 				mintsMap[m.ToClientID] = mm[i]
 			}
 
-<<<<<<< HEAD
-			rand.Seed(int64(transaction.CreationDate.Duration()))
-=======
 			rand.Seed(ctx.GetBlock().GetRoundRandomSeed())
->>>>>>> 7b95534d
 			sig := payload.Signatures[rand.Intn(len(payload.Signatures))]
 
 			stakePool := NewStakePool()
@@ -343,11 +339,7 @@
 	err = gn.Save(ctx)
 	require.NoError(t, err)
 
-<<<<<<< HEAD
-	rand.Seed(int64(tr.CreationDate.Duration()))
-=======
 	rand.Seed(ctx.GetBlock().GetRoundRandomSeed())
->>>>>>> 7b95534d
 	sig := payload.Signatures[rand.Intn(len(payload.Signatures))]
 
 	stakePoolBefore := NewStakePool()

--- conflicted
+++ resolved
@@ -29,11 +29,7 @@
 	return node, err
 }
 
-<<<<<<< HEAD
 func GetGlobalSavedNode(balances state.ReadOnlyStateContextI) (*GlobalNode, error) {
-=======
-func GetGlobalNode(ctx state.StateContextI) (*GlobalNode, error) {
->>>>>>> fc3aba65
 	node := &GlobalNode{ID: ADDRESS}
 	err := ctx.GetTrieNode(node.GetKey(), node)
 	switch err {
@@ -45,7 +41,6 @@
 	default:
 		return nil, err
 	}
-<<<<<<< HEAD
 }
 
 func GetGlobalNode(ctx state.ReadOnlyStateContextI) (*GlobalNode, error) {
@@ -59,6 +54,4 @@
 	}
 
 	return gn, nil
-=======
->>>>>>> fc3aba65
 }
package zcnsc

import (
	. "0chain.net/chaincore/config"
	"0chain.net/core/util"

	cstate "0chain.net/chaincore/chain/state"
)

var (
	cfg = SmartContractConfig
)

// GetAuthorizerNode returns error if node not found
func GetAuthorizerNode(id string, ctx cstate.StateContextI) (*AuthorizerNode, error) {
	node := &AuthorizerNode{ID: id}
<<<<<<< HEAD
	raw, err := ctx.GetTrieNode(node.GetKey(), node)
	if err != nil {
		return node, err
	}

	if isNil(raw) {
		return nil, fmt.Errorf("authorizer node (%s) not found", id)
	}
	var ok bool
	if node, ok = raw.(*AuthorizerNode); !ok {
		return nil, fmt.Errorf("unexpected node type")
	}
	return node, err
=======
	err := ctx.GetTrieNode(node.GetKey(), node)
	if err != nil {
		return nil, err
	}

	return node, nil
>>>>>>> 7b3de616
}

// GetUserNode returns error if node not found
func GetUserNode(id string, ctx cstate.StateContextI) (*UserNode, error) {
<<<<<<< HEAD
	node := &UserNode{ID: id}
	raw, err := ctx.GetTrieNode(node.GetKey(), node)
	if err != nil {
		return node, err
	}

	if isNil(raw) {
		return nil, fmt.Errorf("user node: %s not found", id)
	}
	var ok bool
	if node, ok = raw.(*UserNode); !ok {
		return nil, fmt.Errorf("unexpected node type")
	}
	return node, err
=======
	node := NewUserNode(id, 0)
	err := ctx.GetTrieNode(node.GetKey(), node)
	if err != nil {
		return nil, err
	}

	return node, nil
>>>>>>> 7b3de616
}

func GetGlobalSavedNode(balances cstate.StateContextI) (*GlobalNode, error) {
	node := &GlobalNode{ID: ADDRESS}
<<<<<<< HEAD
	raw, err := balances.GetTrieNode(node.GetKey(), node)
	if err != nil {
		if err != util.ErrValueNotPresent {
			return nil, err
		} else {
			return node, err
		}
	}
	var ok bool
	if node, ok = raw.(*GlobalNode); !ok {
		return nil, fmt.Errorf("unexpected node type")
=======
	err := balances.GetTrieNode(node.GetKey(), node)
	switch err {
	case nil, util.ErrValueNotPresent:
		return node, err
	default:
		return nil, err
>>>>>>> 7b3de616
	}
}

func GetGlobalNode(ctx cstate.StateContextI) (*GlobalNode, error) {
	gn, err := GetGlobalSavedNode(ctx)
	if err == nil {
		return gn, nil
	}

	if gn == nil {
		return nil, err
	}

	return gn, nil
}<|MERGE_RESOLUTION|>--- conflicted
+++ resolved
@@ -3,6 +3,7 @@
 import (
 	. "0chain.net/chaincore/config"
 	"0chain.net/core/util"
+	"fmt"
 
 	cstate "0chain.net/chaincore/chain/state"
 )
@@ -14,81 +15,46 @@
 // GetAuthorizerNode returns error if node not found
 func GetAuthorizerNode(id string, ctx cstate.StateContextI) (*AuthorizerNode, error) {
 	node := &AuthorizerNode{ID: id}
-<<<<<<< HEAD
 	raw, err := ctx.GetTrieNode(node.GetKey(), node)
 	if err != nil {
-		return node, err
-	}
-
-	if isNil(raw) {
-		return nil, fmt.Errorf("authorizer node (%s) not found", id)
+		return nil, err
 	}
 	var ok bool
 	if node, ok = raw.(*AuthorizerNode); !ok {
 		return nil, fmt.Errorf("unexpected node type")
 	}
-	return node, err
-=======
-	err := ctx.GetTrieNode(node.GetKey(), node)
-	if err != nil {
-		return nil, err
-	}
 
 	return node, nil
->>>>>>> 7b3de616
 }
 
 // GetUserNode returns error if node not found
 func GetUserNode(id string, ctx cstate.StateContextI) (*UserNode, error) {
-<<<<<<< HEAD
-	node := &UserNode{ID: id}
+	node := NewUserNode(id, 0)
 	raw, err := ctx.GetTrieNode(node.GetKey(), node)
 	if err != nil {
-		return node, err
-	}
-
-	if isNil(raw) {
-		return nil, fmt.Errorf("user node: %s not found", id)
+		return nil, err
 	}
 	var ok bool
 	if node, ok = raw.(*UserNode); !ok {
 		return nil, fmt.Errorf("unexpected node type")
 	}
-	return node, err
-=======
-	node := NewUserNode(id, 0)
-	err := ctx.GetTrieNode(node.GetKey(), node)
-	if err != nil {
-		return nil, err
-	}
-
 	return node, nil
->>>>>>> 7b3de616
 }
 
 func GetGlobalSavedNode(balances cstate.StateContextI) (*GlobalNode, error) {
 	node := &GlobalNode{ID: ADDRESS}
-<<<<<<< HEAD
 	raw, err := balances.GetTrieNode(node.GetKey(), node)
-	if err != nil {
-		if err != util.ErrValueNotPresent {
-			return nil, err
-		} else {
-			return node, err
-		}
-	}
-	var ok bool
-	if node, ok = raw.(*GlobalNode); !ok {
-		return nil, fmt.Errorf("unexpected node type")
-=======
-	err := balances.GetTrieNode(node.GetKey(), node)
 	switch err {
 	case nil, util.ErrValueNotPresent:
-		return node, err
+		var ok bool
+		if node, ok = raw.(*GlobalNode); !ok {
+			return nil, fmt.Errorf("unexpected node type")
+		}
+		return node, nil
 	default:
 		return nil, err
->>>>>>> 7b3de616
 	}
+
 }
 
 func GetGlobalNode(ctx cstate.StateContextI) (*GlobalNode, error) {

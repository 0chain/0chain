--- conflicted
+++ resolved
@@ -81,17 +81,9 @@
 }
 
 func addMockUserNodes(clients []string, balances cstate.StateContextI) {
-<<<<<<< HEAD
-	for _, client := range clients {
-		un := &UserNode{
-			ID: client,
-		}
-		_ = balances.InsertTrieNode(un.GetKey(), un)
-=======
 	for _, clientId := range clients {
 		un := NewUserNode(clientId, 0)
 		_, _ = balances.InsertTrieNode(un.GetKey(), un)
->>>>>>> 7b3de616
 	}
 }
 

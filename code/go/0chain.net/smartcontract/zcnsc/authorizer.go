--- conflicted
+++ resolved
@@ -35,19 +35,10 @@
 	)
 
 	var (
-<<<<<<< HEAD
-		authorizerPublicKey           string
-		authorizerURL                 string
-		authorizerStakingPoolSettings stakepool.StakePoolSettings
-		authorizerID                  = tran.ClientID   // sender address
-		recipientID                   = tran.ToClientID // smart contract address
-		authorizer                    *AuthorizerNode
-=======
 		authorizerID = tran.ClientID   // sender address
 		recipientID  = tran.ToClientID // smart contract address
 		authorizer   *AuthorizerNode
 		err          error
->>>>>>> 335d714d
 	)
 
 	if authorizerID == "" {
@@ -80,13 +71,9 @@
 		return "", err
 	}
 
-<<<<<<< HEAD
-	authorizerPublicKey = params.PublicKey
-	authorizerURL = params.URL
-	authorizerStakingPoolSettings = params.StakePoolSettings
-=======
 	authorizerPublicKey := params.PublicKey
 	authorizerURL := params.URL
+  authorizerStakingPoolSettings = params.StakePoolSettings
 
 	// Check existing Authorizer
 
@@ -102,7 +89,6 @@
 		Logger.Error("get authorizer node", zap.Error(err))
 		return "", err
 	}
->>>>>>> 335d714d
 
 	globalNode, err := GetGlobalNode(ctx)
 	if err != nil {

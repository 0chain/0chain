--- conflicted
+++ resolved
@@ -193,65 +193,6 @@
 			return transfers
 		})
 
-<<<<<<< HEAD
-	/// GetTrieNode - specific authorizer
-
-	for _, an := range authorizers {
-		ctx.
-			On("GetTrieNode", an.Node.GetKey(), mock.AnythingOfType("*zcnsc.AuthorizerNode")).
-			Return(
-				func(key datastore.Key, _ util.Serializable) util.Serializable {
-					if authorizer, ok := authorizers[key]; ok {
-						return authorizer.Node
-					}
-					return nil
-				},
-				func(_ datastore.Key, _ util.Serializable) error {
-					return nil
-				})
-	}
-
-	ctx.
-		On("GetTrieNode", mock.AnythingOfType("string"), mock.AnythingOfType("*zcnsc.AuthorizerNode")).
-		Return(
-			func(key datastore.Key, _ util.Serializable) util.Serializable {
-				if strings.Contains(key, UserNodeType) {
-					return userNodes[key]
-				}
-				if strings.Contains(key, AuthorizerNodeType) {
-					if authorizer, ok := authorizers[key]; ok {
-						return authorizer.Node
-					}
-				}
-				if strings.Contains(key, AuthorizerNewNodeType) {
-					return createTestAuthorizer(ctx, key).Node
-				}
-
-				return nil
-			},
-			func(_ datastore.Key, _ util.Serializable) error {
-				return nil
-			})
-	ctx.
-		On("GetTrieNode", mock.AnythingOfType("string"), mock.AnythingOfType("*zcnsc.GlobalNode")).
-		Return(
-			func(key datastore.Key, _ util.Serializable) util.Serializable {
-				return globalNode
-			},
-			func(_ datastore.Key, _ util.Serializable) error {
-				return nil
-			})
-	ctx.
-		On("GetTrieNode", mock.AnythingOfType("string"), mock.AnythingOfType("*zcnsc.UserNode")).
-		Return(
-			func(key datastore.Key, _ util.Serializable) util.Serializable {
-				return userNodes[key]
-			},
-			func(_ datastore.Key, _ util.Serializable) error {
-				return nil
-			})
-=======
->>>>>>> 7b3de616
 	/// DeleteTrieNode
 
 	ctx.
@@ -263,27 +204,14 @@
 			}
 		}).
 		Return(
-<<<<<<< HEAD
-=======
-			func(key datastore.Key) datastore.Key {
-				if strings.Contains(key, AuthorizerNodeType) {
-					delete(ctx.authorizers, key)
-					return key
-				}
-				return ""
-			},
->>>>>>> 7b3de616
 			func(_ datastore.Key) error {
 				return nil
 			})
-
 	/// InsertTrieNode
 
 	ctx.
 		On("InsertTrieNode", mock.AnythingOfType("string"), mock.AnythingOfType("util.MPTSerializable")).
 		Return(
-<<<<<<< HEAD
-=======
 			func(key datastore.Key, node util.MPTSerializable) util.MPTSerializable {
 				if strings.Contains(key, UserNodeType) {
 					ctx.userNodes[key] = node.(*UserNode)
@@ -300,29 +228,18 @@
 
 				return nil
 			},
->>>>>>> 7b3de616
 			func(_ datastore.Key) error {
 				return nil
 			})
 
 	ctx.
-<<<<<<< HEAD
-		On("InsertTrieNode", globalNode.GetKey(), mock.AnythingOfType("*zcnsc.GlobalNode")).
+		On("InsertTrieNode", ctx.globalNode.GetKey(), mock.AnythingOfType("*zcnsc.GlobalNode")).
 		Run(func(args mock.Arguments) {
 			node := args[1].(util.Serializable)
-			globalNode = node.(*GlobalNode)
+			ctx.globalNode = node.(*GlobalNode)
 		}).
 		Return(
 			func(_ datastore.Key, _ util.Serializable) error {
-=======
-		On("InsertTrieNode", ctx.globalNode.GetKey(), mock.AnythingOfType("*zcnsc.GlobalNode")).
-		Return(
-			func(_ datastore.Key, node util.MPTSerializable) datastore.Key {
-				ctx.globalNode = node.(*GlobalNode)
-				return ""
-			},
-			func(_ datastore.Key, _ util.MPTSerializable) error {
->>>>>>> 7b3de616
 				return nil
 			})
 
@@ -332,61 +249,32 @@
 			key := args[0].(datastore.Key)
 			node := args[1].(util.Serializable)
 			n := node.(*UserNode)
-			userNodes[key] = n
+			ctx.userNodes[key] = n
 		}).
 		Return(
-<<<<<<< HEAD
 			func(_ datastore.Key, _ util.Serializable) error {
-=======
-			func(key datastore.Key, node util.MPTSerializable) datastore.Key {
-				n := node.(*UserNode)
-				ctx.userNodes[key] = n
-				return ""
-			},
-			func(_ datastore.Key, _ util.MPTSerializable) error {
->>>>>>> 7b3de616
 				return nil
 			})
 
 	ctx.
 		On("InsertTrieNode", mock.AnythingOfType("string"), mock.AnythingOfType("*zcnsc.AuthorizerNode")).
-<<<<<<< HEAD
 		Run(func(args mock.Arguments) {
 			key := args[0].(datastore.Key)
-			node := args[1].(util.Serializable)
+			node := args[1].(util.MPTSerializable)
 			if strings.Contains(key, UserNodeType) {
-				userNodes[key] = node.(*UserNode)
+				ctx.userNodes[key] = node.(*UserNode)
 				return
 			}
 			if strings.Contains(key, AuthorizerNodeType) {
 				authorizerNode := node.(*AuthorizerNode)
-				authorizers[key] = &Authorizer{
+				ctx.authorizers[key] = &Authorizer{
 					Scheme: nil,
 					Node:   authorizerNode,
 				}
 			}
 		}).
 		Return(
-			func(_ datastore.Key, _ util.Serializable) error {
-=======
-		Return(
-			func(key datastore.Key, node util.MPTSerializable) datastore.Key {
-				if strings.Contains(key, UserNodeType) {
-					ctx.userNodes[key] = node.(*UserNode)
-					return key
-				}
-				if strings.Contains(key, AuthorizerNodeType) {
-					authorizerNode := node.(*AuthorizerNode)
-					ctx.authorizers[key] = &Authorizer{
-						Scheme: nil,
-						Node:   authorizerNode,
-					}
-				}
-
-				return key
-			},
 			func(_ datastore.Key, _ util.MPTSerializable) error {
->>>>>>> 7b3de616
 				return nil
 			})
 

--- conflicted
+++ resolved
@@ -30,33 +30,6 @@
 	return state.Balance(token * float64(x10))
 }
 
-<<<<<<< HEAD
-//func mockSetValue(v interface{}) interface{} {
-//	return mock.MatchedBy(func(c interface{}) bool {
-//		cv := reflect.ValueOf(c)
-//		if cv.Kind() != reflect.Ptr {
-//			panic(fmt.Sprintf("%t must be a pointer, %v", v, cv.Kind()))
-//		}
-//
-//		vv := reflect.ValueOf(v)
-//		if vv.Kind() == reflect.Ptr {
-//			if vv.Type() != cv.Type() {
-//				return false
-//			}
-//			cv.Elem().Set(vv.Elem())
-//		} else {
-//			if vv.Type() != cv.Elem().Type() {
-//				return false
-//			}
-//
-//			cv.Elem().Set(vv)
-//		}
-//		return true
-//	})
-//}
-
-=======
->>>>>>> 335d714d
 type mockStateContext struct {
 	*mocks.StateContextI
 	userNodes    map[string]*UserNode

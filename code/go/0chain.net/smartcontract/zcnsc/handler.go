package zcnsc

import (
<<<<<<< HEAD
	"0chain.net/chaincore/state"
	"0chain.net/smartcontract/rest"
=======
>>>>>>> bd8871f1
	"net/http"

	"0chain.net/chaincore/currency"

	"0chain.net/core/common"
	"0chain.net/core/util"

	"0chain.net/smartcontract"
	"0chain.net/smartcontract/dbs/event"
	"github.com/pkg/errors"
)

type ZcnRestHandler struct {
	rest.RestHandlerI
}

func NewZcnRestHandler(rh rest.RestHandlerI) *ZcnRestHandler {
	return &ZcnRestHandler{rh}
}

func SetupRestHandler(rh rest.RestHandlerI) {
	rh.Register(GetEndpoints(rh))
}

func GetEndpoints(rh rest.RestHandlerI) []rest.RestEndpoint {
	zrh := NewZcnRestHandler(rh)
	zcn := "/v1/screst/" + ADDRESS
	return []rest.RestEndpoint{
		{Name: zcn + "/getAuthorizerNodes", Endpoint: zrh.getAuthorizerNodes},
		{Name: zcn + "/getGlobalConfig", Endpoint: zrh.GetGlobalConfig},
		{Name: zcn + "/getAuthorizer", Endpoint: zrh.getAuthorizer},
	}
}

// swagger:route GET /v1/screst/6dba10422e368813802877a85039d3985d96760ed844092319743fb3a76712d3/getAuthorizerNodes getAuthorizerNodes
// get authorizer nodes
//
// responses:
//  200: authorizerNodesResponse
//  404:
func (zrh *ZcnRestHandler) getAuthorizerNodes(w http.ResponseWriter, r *http.Request) {
	var (
		err    error
		events []event.Authorizer
	)
	edb := zrh.GetQueryStateContext().GetEventDB()
	if edb == nil {
		common.Respond(w, r, nil, common.NewErrInternal("no db connection"))
		return
	}
	events, err = edb.GetAuthorizers()
	if err != nil {
		common.Respond(w, r, nil, errors.Wrap(err, "getAuthorizerNodes DB error"))
		return
	}

	if events == nil {
		common.Respond(w, r, nil, smartcontract.NewErrNoResourceOrErrInternal(err, true, "can't get authorizer list"))
		return
	}

	common.Respond(w, r, toNodeResponse(events), nil)
}

// swagger:route GET /v1/screst/6dba10422e368813802877a85039d3985d96760ed844092319743fb3a76712d3/GetGlobalConfig GetGlobalConfig
// get zcn configuration settings
//
// responses:
//  200: StringMap
//  404:
func (zrh *ZcnRestHandler) GetGlobalConfig(w http.ResponseWriter, r *http.Request) {
	gn, err := GetGlobalNode(zrh.GetQueryStateContext())
	if err != nil && err != util.ErrValueNotPresent {
		common.Respond(w, r, nil, common.NewError("get config handler", err.Error()))
		return
	}

	common.Respond(w, r, gn.ToStringMap(), nil)
}

// swagger:route GET /v1/screst/6dba10422e368813802877a85039d3985d96760ed844092319743fb3a76712d3/getAuthorizer getAuthorizer
// get authorizer
//
// responses:
//  200: authorizerResponse
//  404:
func (zrh *ZcnRestHandler) getAuthorizer(w http.ResponseWriter, r *http.Request) {
	id := r.URL.Query().Get("id")
	if len(id) == 0 {
		common.Respond(w, r, nil, common.NewErrBadRequest("no authorizer id entered"))
		return
	}
	edb := zrh.GetQueryStateContext().GetEventDB()
	if edb == nil {
		common.Respond(w, r, nil, common.NewErrInternal("no db connection"))
		return
	}
	ev, err := edb.GetAuthorizer(id)
	if err != nil {
		common.Respond(w, r, nil, errors.Wrap(err, "GetAuthorizer DB error, ID = "+id))
		return
	}
	rtv := toAuthorizerResponse(ev)

	common.Respond(w, r, rtv, nil)
}

// swagger:model authorizerResponse
type authorizerResponse struct {
	AuthorizerID string `json:"id"`
	URL          string `json:"url"`

	// Configuration
	Fee currency.Coin `json:"fee"`

	// Geolocation
	Latitude  float64 `json:"latitude"`
	Longitude float64 `json:"longitude"`

	// Stats
	LastHealthCheck int64 `json:"last_health_check"`

	// stake_pool_settings
	DelegateWallet string        `json:"delegate_wallet"`
	MinStake       currency.Coin `json:"min_stake"`
	MaxStake       currency.Coin `json:"max_stake"`
	NumDelegates   int           `json:"num_delegates"`
	ServiceCharge  float64       `json:"service_charge"`
}

// swagger:model authorizerNodesResponse
type authorizerNodesResponse struct {
	Nodes []*authorizerNode `json:"nodes"`
}

type authorizerNode struct {
	ID  string `json:"id"`
	URL string `json:"url"`
}

func toAuthorizerResponse(auth *event.Authorizer) *authorizerResponse {
	resp := &authorizerResponse{
		AuthorizerID:    auth.AuthorizerID,
		URL:             auth.URL,
		Fee:             auth.Fee,
		Latitude:        auth.Latitude,
		Longitude:       auth.Longitude,
		LastHealthCheck: auth.LastHealthCheck,
		DelegateWallet:  auth.DelegateWallet,
		MinStake:        auth.MinStake,
		MaxStake:        auth.MaxStake,
		NumDelegates:    auth.NumDelegates,
		ServiceCharge:   auth.ServiceCharge,
	}

	return resp
}

func toNodeResponse(events []event.Authorizer) *authorizerNodesResponse {
	var (
		resp       = &authorizerNodesResponse{}
		authorizer event.Authorizer
	)

	for _, authorizer = range events {
		resp.Nodes = append(resp.Nodes, ToNode(authorizer))
	}

	return resp
}

func ToNode(ev event.Authorizer) *authorizerNode {
	return &authorizerNode{
		ID:  ev.AuthorizerID,
		URL: ev.URL,
	}
}<|MERGE_RESOLUTION|>--- conflicted
+++ resolved
@@ -1,11 +1,8 @@
 package zcnsc
 
 import (
-<<<<<<< HEAD
 	"0chain.net/chaincore/state"
 	"0chain.net/smartcontract/rest"
-=======
->>>>>>> bd8871f1
 	"net/http"
 
 	"0chain.net/chaincore/currency"

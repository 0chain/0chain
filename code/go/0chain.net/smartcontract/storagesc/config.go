--- conflicted
+++ resolved
@@ -465,41 +465,26 @@
 // getConfig
 func (ssc *StorageSmartContract) getConfig(
 	balances chainState.StateContextI, setup bool) (
-<<<<<<< HEAD
-	conf *scConfig, err error) {
-
-	conf = new(scConfig)
-	var raw util.Serializable
-	if raw, err = balances.GetTrieNode(scConfigKey(ssc.ID), conf); err != nil && err != util.ErrValueNotPresent {
-		return nil, err
-	}
-
-	if err == util.ErrValueNotPresent {
-=======
 	conf *Config, err error) {
 
 	conf = new(Config)
-	err = balances.GetTrieNode(scConfigKey(ssc.ID), conf)
+	raw, err := balances.GetTrieNode(scConfigKey(ssc.ID), conf)
 	switch err {
 	case util.ErrValueNotPresent:
->>>>>>> 7b3de616
 		if !setup {
 			return // value not present
 		}
 		return ssc.setupConfig(balances)
 	case nil:
+		var ok bool
+		if conf, ok = raw.(*Config); !ok {
+			return nil, fmt.Errorf("unexpected node type")
+		}
+
 		return conf, nil
 	default:
 		return nil, err
 	}
-<<<<<<< HEAD
-	var ok bool
-	if conf, ok = raw.(*scConfig); !ok {
-		return nil, fmt.Errorf("unexpected node type")
-	}
-	return
-=======
->>>>>>> 7b3de616
 }
 
 const cantGetConfigErrMsg = "can't get config"

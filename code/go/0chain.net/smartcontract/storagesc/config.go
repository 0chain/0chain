--- conflicted
+++ resolved
@@ -362,29 +362,14 @@
 	return
 }
 
-<<<<<<< HEAD
-=======
 func (conf *Config) ValidateStakeRange(min, max currency.Coin) (err error) {
 	return conf.validateStakeRange(min, max)
-}
-
-func (conf *Config) Encode() (b []byte) {
-	var err error
-	if b, err = json.Marshal(conf); err != nil {
-		panic(err) // must not happens
-	}
-	return
-}
-
-func (conf *Config) Decode(b []byte) error {
-	return json.Unmarshal(b, conf)
 }
 
 //
 // rest handler and update function
 //
 
->>>>>>> 72a87c19
 func (conf *Config) saveMints(toMint currency.Coin, balances chainState.StateContextI) error {
 	minted, err := currency.AddCoin(conf.Minted, toMint)
 	if err != nil {

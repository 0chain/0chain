package storagesc

import (
	"fmt"
	"time"

	"github.com/0chain/common/core/currency"

	chainState "0chain.net/chaincore/chain/state"
	"0chain.net/chaincore/config"
	"0chain.net/core/datastore"
	"0chain.net/core/encryption"
	"github.com/0chain/common/core/util"
)

//go:generate msgp -io=false -tests=false -unexported=true -v

func scConfigKey(scKey string) datastore.Key {
	return scKey + encryption.Hash("storagesc_config")
	//return "c"
}

type freeAllocationSettings struct {
	DataShards       int        `json:"data_shards" msg:"d"`
	ParityShards     int        `json:"parity_shards" msg:"p"`
	Size             int64      `json:"size" msg:"s"`
	ReadPriceRange   PriceRange `json:"read_price_range" msg:"r"`
	WritePriceRange  PriceRange `json:"write_price_range" msg:"w"`
	ReadPoolFraction float64    `json:"read_pool_fraction" msg:"f"`
}

type stakePoolConfig struct {
	MinLockPeriod time.Duration `json:"min_lock_period" msg:"m"`
	KillSlash     float64       `json:"kill_slash" msg:"k"`
}

type readPoolConfig struct {
	MinLock currency.Coin `json:"min_lock" msg:"m"`
}

type writePoolConfig struct {
	MinLock currency.Coin `json:"min_lock" msg:"m"`
}

type blockReward struct {
	BlockReward             currency.Coin    `json:"block_reward" msg:"r"`
	BlockRewardChangePeriod int64            `json:"block_reward_change_period" msg:"c"`
	BlockRewardChangeRatio  float64          `json:"block_reward_change_ratio" msg:"o"`
	QualifyingStake         currency.Coin    `json:"qualifying_stake" msg:"q"`
	SharderWeight           float64          `json:"sharder_weight" msg:"s"`
	MinerWeight             float64          `json:"miner_weight" msg:"m"`
	TriggerPeriod           int64            `json:"trigger_period" msg:"t"`
	Gamma                   blockRewardGamma `json:"gamma" msg:"g"`
	Zeta                    blockRewardZeta  `json:"zeta" msg:"z"`
}

type blockRewardGamma struct {
	Alpha float64 `json:"alpha" msg:"l"`
	A     float64 `json:"a" msg:"a"`
	B     float64 `json:"b" msg:"b"`
}

type blockRewardZeta struct {
	I  float64 `json:"i" msg:"i"`
	K  float64 `json:"k" msg:"k"`
	Mu float64 `json:"mu" msg:"m"`
}

func newConfig() *Config {
	return &Config{
		ReadPool:               &readPoolConfig{},
		WritePool:              &writePoolConfig{},
		StakePool:              &stakePoolConfig{},
		FreeAllocationSettings: freeAllocationSettings{},
		BlockReward:            &blockReward{},
		Cost:                   make(map[string]int),
	}
}

// Config represents SC configurations ('storagesc:' from sc.yaml).
type Config struct {
	// TimeUnit is a duration used as divider for a write price. A write price
	// measured in tok / GB / time unit. Where the time unit is this
	// configuration.
	TimeUnit time.Duration `json:"time_unit" msg:"t"`
	// MaxMint is max minting.
	MaxMint currency.Coin `json:"max_mint" msg:"m"`
	// Minted tokens by entire SC.
	Minted currency.Coin `json:"minted" msg:"mt"`
	// MinAllocSize is minimum possible size (bytes)
	// of an allocation the SC accept.
	MinAllocSize int64 `json:"min_alloc_size" msg:"ma"`
	// MaxChallengeCompletionTime is max time to complete a challenge.
	MaxChallengeCompletionTime time.Duration `json:"max_challenge_completion_time" msg:"mcc"`
	// MinBlobberCapacity allowed to register in the SC.
	MinBlobberCapacity int64 `json:"min_blobber_capacity" msg:"bc"`
	// ReadPool related configurations.
	ReadPool *readPoolConfig `json:"readpool" msg:"rp"`
	// WritePool related configurations.
	WritePool *writePoolConfig `json:"write_pool" msg:"wp"`
	// StakePool related configurations.
	StakePool *stakePoolConfig `json:"stakepool" msg:"s"`
	// ValidatorReward represents % (value in [0; 1] range) of blobbers' reward
	// goes to validators. Even if a blobber doesn't pass a challenge validators
	// receive this reward.
	ValidatorReward float64 `json:"validator_reward" msg:"v"`
	// BlobberSlash represents % (value in [0; 1] range) of blobbers' stake
	// tokens penalized on challenge not passed.
	BlobberSlash      float64       `json:"blobber_slash" msg:"b"`
	HealthCheckPeriod time.Duration `json:"health_check_period" msg:"h"`
	// MaxBlobbersPerAllocation maximum blobbers that can be sent per allocation
	MaxBlobbersPerAllocation int `json:"max_blobbers_per_allocation" msg:"p"`

	// price limits for blobbers

	// MaxReadPrice allowed for a blobber.
	MaxReadPrice currency.Coin `json:"max_read_price" msg:"mr"`
	// MaxWrtiePrice
	MaxWritePrice currency.Coin `json:"max_write_price" msg:"w"`
	MinWritePrice currency.Coin `json:"min_write_price" msg:"i"`

	// allocation cancellation
<<<<<<< HEAD
	CancellationCharge float64 `json:"cancellation_charge" msg:"cc"`
=======
	CancellationCharge float64 `json:"cancellation_charge"`
	MinLockDemand      float64 `json:"min_lock_demand"`
>>>>>>> 33f2cc5c
	// free allocations
	MaxTotalFreeAllocation      currency.Coin          `json:"max_total_free_allocation" msg:"f"`
	MaxIndividualFreeAllocation currency.Coin          `json:"max_individual_free_allocation" msg:"if"`
	FreeAllocationSettings      freeAllocationSettings `json:"free_allocation_settings" msg:"fa"`

	// challenges generating

	// ChallengeEnabled is challenges generating pin.
	ChallengeEnabled bool `json:"challenge_enabled" msg:"ce"`
	// ValidatorsPerChallenge is the number of validators to select per
	// challenges.
<<<<<<< HEAD
	ValidatorsPerChallenge int `json:"validators_per_challenge" msg:"vp"`
=======
	ValidatorsPerChallenge int `json:"validators_per_challenge"`
	NumValidatorsRewarded  int `json:"num_validators_rewarded"`
>>>>>>> 33f2cc5c

	// MinStake allowed by a blobber/validator (entire SC boundary).
	MinStake currency.Coin `json:"min_stake" msg:"is"`
	// MaxStake allowed by a blobber/validator (entire SC boundary).
	MaxStake currency.Coin `json:"max_stake" msg:"ms"`

	// MaxDelegates per stake pool
	MaxDelegates int `json:"max_delegates" msg:"md"`

	// MaxCharge that blobber gets from rewards to its delegate_wallet.
	MaxCharge float64 `json:"max_charge" msg:"mc"`

	BlockReward *blockReward `json:"block_reward" msg:"br"`

	OwnerId string         `json:"owner_id" msg:"o"`
	Cost    map[string]int `json:"cost" msg:"c"`
}

func (conf *Config) validate() (err error) {
	if conf.TimeUnit <= 1*time.Second {
		return fmt.Errorf("time_unit less than 1s: %v", conf.TimeUnit)
	}
	if conf.ValidatorReward < 0.0 || 1.0 < conf.ValidatorReward {
		return fmt.Errorf("validator_reward not in [0; 1] range: %v",
			conf.ValidatorReward)
	}
	if conf.BlobberSlash < 0.0 || 1.0 < conf.BlobberSlash {
		return fmt.Errorf("blobber_slash not in [0; 1] range: %v",
			conf.BlobberSlash)
	}
	if conf.CancellationCharge < 0.0 || 1.0 < conf.CancellationCharge {
		return fmt.Errorf("cancellation_charge not in [0, 1] range: %v",
			conf.CancellationCharge)
	}
	if conf.MinLockDemand < 0.0 || 1.0 < conf.MinLockDemand {
		return fmt.Errorf("cancellation_charge not in [0, 1] range: %v",
			conf.MinLockDemand)
	}
	if conf.MaxBlobbersPerAllocation <= 0 {
		return fmt.Errorf("invalid max_blobber_per_allocation <= 0: %v",
			conf.MaxBlobbersPerAllocation)
	}
	if conf.MinBlobberCapacity < 0 {
		return fmt.Errorf("negative min_blobber_capacity: %v",
			conf.MinBlobberCapacity)
	}
	if conf.MaxChallengeCompletionTime < 0 {
		return fmt.Errorf("negative max_challenge_completion_time: %v",
			conf.MaxChallengeCompletionTime)
	}
	if conf.HealthCheckPeriod <= 0 {
		return fmt.Errorf("non-positive health check period: %v", conf.HealthCheckPeriod)
	}
	if conf.MinAllocSize < 0 {
		return fmt.Errorf("negative min_alloc_size: %v", conf.MinAllocSize)
	}

	if conf.MaxWritePrice < conf.MinWritePrice {
		return fmt.Errorf("max wirte price %v must be more than min_write_price: %v",
			conf.MaxWritePrice, conf.MinWritePrice)
	}
	if conf.StakePool.KillSlash < 0 || conf.StakePool.KillSlash > 1 {
		return fmt.Errorf("stakepool.kill_slash, %v must be in interval [0.1]", conf.StakePool.KillSlash)
	}

	if conf.FreeAllocationSettings.DataShards < 0 {
		return fmt.Errorf("negative free_allocation_settings.data_shards: %v",
			conf.FreeAllocationSettings.DataShards)
	}
	if conf.FreeAllocationSettings.ParityShards < 0 {
		return fmt.Errorf("negative free_allocation_settings.parity_shards: %v",
			conf.FreeAllocationSettings.ParityShards)
	}
	if conf.FreeAllocationSettings.Size < 0 {
		return fmt.Errorf("negative free_allocation_settings.size: %v",
			conf.FreeAllocationSettings.Size)
	}
	if !conf.FreeAllocationSettings.ReadPriceRange.isValid() {
		return fmt.Errorf("invalid free_allocation_settings.read_price_range: %v",
			conf.FreeAllocationSettings.ReadPriceRange)
	}
	if !conf.FreeAllocationSettings.WritePriceRange.isValid() {
		return fmt.Errorf("invalid free_allocation_settings.write_price_range: %v",
			conf.FreeAllocationSettings.WritePriceRange)
	}
	if conf.FreeAllocationSettings.ReadPoolFraction < 0 || 1 < conf.FreeAllocationSettings.ReadPoolFraction {
		return fmt.Errorf("free_allocation_settings.free_read_pool must be in [0,1]: %v",
			conf.FreeAllocationSettings.ReadPoolFraction)
	}
	if conf.ValidatorsPerChallenge <= 0 {
		return fmt.Errorf("invalid validators_per_challenge <= 0: %v",
			conf.ValidatorsPerChallenge)
	}
	if conf.NumValidatorsRewarded <= 0 {
		return fmt.Errorf("invalid num_validators_rewarded <= 0: %v",
			conf.NumValidatorsRewarded)
	}
	if conf.MaxStake < conf.MinStake {
		return fmt.Errorf("max_stake less than min_stake: %v < %v", conf.MinStake,
			conf.MaxStake)
	}
	if conf.MaxDelegates < 1 {
		return fmt.Errorf("max_delegates is too small %v", conf.MaxDelegates)
	}
	if conf.MaxCharge < 0 {
		return fmt.Errorf("negative max_charge: %v", conf.MaxCharge)
	}
	if conf.MaxCharge > 1.0 {
		return fmt.Errorf("max_change >= 1.0 (> 100%%, invalid): %v",
			conf.MaxCharge)
	}

	if conf.BlockReward.SharderWeight < 0 {
		return fmt.Errorf("negative block_reward.sharder_weight: %v",
			conf.BlockReward.SharderWeight)
	}
	if conf.BlockReward.MinerWeight < 0 {
		return fmt.Errorf("negative block_reward.miner_weight: %v",
			conf.BlockReward.MinerWeight)
	}
	if len(conf.OwnerId) == 0 {
		return fmt.Errorf("owner_id does not set or empty")
	}

	if conf.BlockReward.Gamma.A <= 0 {
		return fmt.Errorf("invalid block_reward.gamma.a <= 0: %v", conf.BlockReward.Gamma.A)
	}
	if conf.BlockReward.Gamma.B <= 0 {
		return fmt.Errorf("invalid block_reward.gamma.b <= 0: %v", conf.BlockReward.Gamma.B)
	}
	if conf.BlockReward.Gamma.Alpha <= 0 {
		return fmt.Errorf("invalid block_reward.gamma.alpha <= 0: %v", conf.BlockReward.Gamma.Alpha)
	}
	if conf.BlockReward.Zeta.Mu <= 0 {
		return fmt.Errorf("invalid block_reward.zeta.mu <= 0: %v", conf.BlockReward.Zeta.Mu)
	}
	if conf.BlockReward.Zeta.I <= 0 {
		return fmt.Errorf("invalid block_reward.zeta.i <= 0: %v", conf.BlockReward.Zeta.I)
	}
	if conf.BlockReward.Zeta.K <= 0 {
		return fmt.Errorf("invalid block_reward.zeta.k <=0: %v", conf.BlockReward.Zeta.K)
	}

	return
}

func (conf *Config) validateStakeRange(min, max currency.Coin) (err error) {
	if min < conf.MinStake {
		return fmt.Errorf("min_stake is less than allowed by SC: %v < %v", min,
			conf.MinStake)
	}
	if max > conf.MaxStake {
		return fmt.Errorf("max_stake is greater than allowed by SC: %v > %v",
			max, conf.MaxStake)
	}
	if max < min {
		return fmt.Errorf("max_stake less than min_stake: %v < %v", max, min)
	}
	return
}

func (conf *Config) ValidateStakeRange(min, max currency.Coin) (err error) {
	return conf.validateStakeRange(min, max)
}

//
// rest handler and update function
//

func (conf *Config) saveMints(toMint currency.Coin, balances chainState.StateContextI) error {
	minted, err := currency.AddCoin(conf.Minted, toMint)
	if err != nil {
		return err
	}

	if minted > conf.MaxMint {
		return fmt.Errorf("max min %v exceeded by: %v", conf.MaxMint, minted)
	}
	conf.Minted = minted
	_, err = balances.InsertTrieNode(scConfigKey(ADDRESS), conf)
	return err
}

// configs from sc.yaml
func getConfiguredConfig() (conf *Config, err error) {
	const pfx = "smart_contracts.storagesc."

	conf = newConfig()
	var scc = config.SmartContractConfig
	// sc
	conf.TimeUnit = scc.GetDuration(pfx + "time_unit")
	conf.MaxMint, err = currency.ParseZCN(scc.GetFloat64(pfx + "max_mint"))
	if err != nil {
		return nil, err
	}
	conf.MinStake, err = currency.ParseZCN(scc.GetFloat64(pfx + "min_stake"))
	if err != nil {
		return nil, err
	}
	conf.MaxStake, err = currency.ParseZCN(scc.GetFloat64(pfx + "max_stake"))
	if err != nil {
		return nil, err
	}
	conf.MinAllocSize = scc.GetInt64(pfx + "min_alloc_size")
	conf.HealthCheckPeriod = scc.GetDuration(pfx + "health_check_period")
	conf.MaxChallengeCompletionTime = scc.GetDuration(pfx + "max_challenge_completion_time")
	conf.MinBlobberCapacity = scc.GetInt64(pfx + "min_blobber_capacity")
	conf.ValidatorReward = scc.GetFloat64(pfx + "validator_reward")
	conf.BlobberSlash = scc.GetFloat64(pfx + "blobber_slash")
	conf.CancellationCharge = scc.GetFloat64(pfx + "cancellation_charge")
	conf.MinLockDemand = scc.GetFloat64(pfx + "MinLockDemand")
	conf.MaxBlobbersPerAllocation = scc.GetInt(pfx + "max_blobbers_per_allocation")
	conf.MaxReadPrice, err = currency.ParseZCN(scc.GetFloat64(pfx + "max_read_price"))
	if err != nil {
		return nil, err
	}
	conf.MinWritePrice, err = currency.ParseZCN(scc.GetFloat64(pfx + "min_write_price"))
	if err != nil {
		return nil, err
	}
	conf.MaxWritePrice, err = currency.ParseZCN(scc.GetFloat64(pfx + "max_write_price"))
	if err != nil {
		return nil, err
	}
	// read pool
	conf.ReadPool = new(readPoolConfig)
	conf.ReadPool.MinLock, err = currency.ParseZCN(scc.GetFloat64(pfx + "readpool.min_lock"))
	if err != nil {
		return nil, err
	}

	// write pool
	conf.WritePool = new(writePoolConfig)
	conf.WritePool.MinLock, err = currency.ParseZCN(scc.GetFloat64(pfx + "writepool.min_lock"))
	if err != nil {
		return nil, err
	}
	// stake pool
	conf.StakePool = new(stakePoolConfig)
	conf.StakePool.MinLockPeriod = scc.GetDuration(pfx + "stakepool.min_lock_period")
	conf.StakePool.KillSlash = scc.GetFloat64(pfx + "stakepool.kill_slash")

	conf.MaxTotalFreeAllocation, err = currency.MultFloat64(1e10, scc.GetFloat64(pfx+"max_total_free_allocation"))
	if err != nil {
		return nil, err
	}

	conf.MaxIndividualFreeAllocation, err = currency.MultFloat64(1e10, scc.GetFloat64(pfx+"max_individual_free_allocation"))
	if err != nil {
		return nil, err
	}

	fas := pfx + "free_allocation_settings."
	conf.FreeAllocationSettings.DataShards = int(scc.GetFloat64(fas + "data_shards"))
	conf.FreeAllocationSettings.ParityShards = int(scc.GetFloat64(fas + "parity_shards"))
	conf.FreeAllocationSettings.Size = int64(scc.GetFloat64(fas + "size"))

	readPriceRangeMin, err := currency.MultFloat64(1e10, scc.GetFloat64(fas+"read_price_range.min"))
	if err != nil {
		return nil, err
	}

	readPriceRangeMax, err := currency.MultFloat64(1e10, scc.GetFloat64(fas+"read_price_range.max"))
	if err != nil {
		return nil, err
	}

	conf.FreeAllocationSettings.ReadPriceRange = PriceRange{
		Min: readPriceRangeMin,
		Max: readPriceRangeMax,
	}

	writePriceRangeMin, err := currency.MultFloat64(1e10, scc.GetFloat64(fas+"write_price_range.min"))
	if err != nil {
		return nil, err
	}

	writePriceRangeMax, err := currency.MultFloat64(1e10, scc.GetFloat64(fas+"write_price_range.max"))
	if err != nil {
		return nil, err
	}

	conf.FreeAllocationSettings.WritePriceRange = PriceRange{
		Min: writePriceRangeMin,
		Max: writePriceRangeMax,
	}
	conf.FreeAllocationSettings.ReadPoolFraction = scc.GetFloat64(fas + "read_pool_fraction")

	// challenges generating
	conf.ChallengeEnabled = scc.GetBool(pfx + "challenge_enabled")
	conf.ValidatorsPerChallenge = scc.GetInt(pfx + "validators_per_challenge")
	conf.NumValidatorsRewarded = scc.GetInt(pfx + "num_validators_rewarded")
	conf.MaxDelegates = scc.GetInt(pfx + "max_delegates")
	conf.MaxCharge = scc.GetFloat64(pfx + "max_charge")

	conf.BlockReward = new(blockReward)
	conf.BlockReward.BlockReward, err = currency.ParseZCN(scc.GetFloat64(pfx + "block_reward.block_reward"))
	if err != nil {
		return nil, err
	}
	conf.BlockReward.BlockRewardChangePeriod = scc.GetInt64(pfx + "block_reward.block_reward_change_period")
	conf.BlockReward.BlockRewardChangeRatio = scc.GetFloat64(pfx + "block_reward.block_reward_change_ratio")
	conf.BlockReward.QualifyingStake, err = currency.ParseZCN(scc.GetFloat64(pfx + "block_reward.qualifying_stake"))
	if err != nil {
		return nil, err
	}
	conf.BlockReward.TriggerPeriod = scc.GetInt64(pfx + "block_reward.trigger_period")
	if err != nil {
		return nil, err
	}
	conf.BlockReward.Gamma.Alpha = scc.GetFloat64(pfx + "block_reward.gamma.alpha")
	conf.BlockReward.Gamma.A = scc.GetFloat64(pfx + "block_reward.gamma.a")
	conf.BlockReward.Gamma.B = scc.GetFloat64(pfx + "block_reward.gamma.b")
	conf.BlockReward.Zeta.I = scc.GetFloat64(pfx + "block_reward.zeta.i")
	conf.BlockReward.Zeta.K = scc.GetFloat64(pfx + "block_reward.zeta.k")
	conf.BlockReward.Zeta.Mu = scc.GetFloat64(pfx + "block_reward.zeta.mu")

	conf.OwnerId = scc.GetString(pfx + "owner_id")
	conf.Cost = scc.GetStringMapInt(pfx + "cost")

	err = conf.validate()
	return
}

func InitConfig(balances chainState.StateContextI) error {
	err := balances.GetTrieNode(scConfigKey(ADDRESS), &Config{})
	if err == util.ErrValueNotPresent {
		conf, err := getConfiguredConfig()
		if err != nil {
			return err
		}
		_, err = balances.InsertTrieNode(scConfigKey(ADDRESS), conf)
		return err
	}
	return err
}

// getConfig
func (ssc *StorageSmartContract) getConfig(
	balances chainState.StateContextI, _ bool) (
	conf *Config, err error) {

	conf = newConfig()
	err = balances.GetTrieNode(scConfigKey(ADDRESS), conf)
	if err != nil {
		return nil, err
	}
	return conf, nil
}

// getReadPoolConfig
func (ssc *StorageSmartContract) getReadPoolConfig(
	balances chainState.StateContextI, setup bool) (
	conf *readPoolConfig, err error) {

	var scconf *Config
	if scconf, err = ssc.getConfig(balances, setup); err != nil {
		return
	}
	return scconf.ReadPool, nil
}<|MERGE_RESOLUTION|>--- conflicted
+++ resolved
@@ -120,12 +120,8 @@
 	MinWritePrice currency.Coin `json:"min_write_price" msg:"i"`
 
 	// allocation cancellation
-<<<<<<< HEAD
 	CancellationCharge float64 `json:"cancellation_charge" msg:"cc"`
-=======
-	CancellationCharge float64 `json:"cancellation_charge"`
-	MinLockDemand      float64 `json:"min_lock_demand"`
->>>>>>> 33f2cc5c
+	MinLockDemand      float64 `json:"min_lock_demand" msg:"ml"`
 	// free allocations
 	MaxTotalFreeAllocation      currency.Coin          `json:"max_total_free_allocation" msg:"f"`
 	MaxIndividualFreeAllocation currency.Coin          `json:"max_individual_free_allocation" msg:"if"`
@@ -137,12 +133,8 @@
 	ChallengeEnabled bool `json:"challenge_enabled" msg:"ce"`
 	// ValidatorsPerChallenge is the number of validators to select per
 	// challenges.
-<<<<<<< HEAD
 	ValidatorsPerChallenge int `json:"validators_per_challenge" msg:"vp"`
-=======
-	ValidatorsPerChallenge int `json:"validators_per_challenge"`
-	NumValidatorsRewarded  int `json:"num_validators_rewarded"`
->>>>>>> 33f2cc5c
+	NumValidatorsRewarded  int `json:"num_validators_rewarded" msg:"nv"`
 
 	// MinStake allowed by a blobber/validator (entire SC boundary).
 	MinStake currency.Coin `json:"min_stake" msg:"is"`

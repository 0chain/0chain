package storagesc

import (
	"fmt"

	chainstate "0chain.net/chaincore/chain/state"
	"0chain.net/chaincore/config"
	sci "0chain.net/chaincore/smartcontractinterface"
	"0chain.net/chaincore/transaction"
	"0chain.net/core/common"
	metrics "github.com/rcrowley/go-metrics"
)

const (
<<<<<<< HEAD
	owner   = "edb90b850f2e7e7cbd0a1fa370fdcc5cd378ffbec95363a7bc0e5a98b8ba5759"
=======
	owner   = "1746b06bb09f55ee01b33b5e2e055d6cc7a900cb57c0a3a5eaabb8a0e7745802"
>>>>>>> c1464af7
	ADDRESS = "6dba10422e368813802877a85039d3985d96760ed844092319743fb3a76712d7"
	name    = "storage"

	KB = 1024      // kilobyte
	MB = 1024 * KB // megabyte
	GB = 1024 * MB // gigabyte
)

type StorageSmartContract struct {
	*sci.SmartContract
}

func (ssc *StorageSmartContract) InitSC() {}

func (ssc *StorageSmartContract) SetSC(sc *sci.SmartContract, bcContext sci.BCContextI) {
	ssc.SmartContract = sc
	ssc.SmartContract.RestHandlers["/get_mpt_key"] = ssc.GetMptKey
	// sc configurations
	ssc.SmartContract.RestHandlers["/getConfig"] = ssc.getConfigHandler
	ssc.SmartContractExecutionStats["update_config"] = metrics.GetOrRegisterTimer(fmt.Sprintf("sc:%v:func:%v", ssc.ID, "update_config"), nil)
	// reading / writing
	ssc.SmartContract.RestHandlers["/latestreadmarker"] = ssc.LatestReadMarkerHandler
	ssc.SmartContractExecutionStats["read_redeem"] = metrics.GetOrRegisterTimer(fmt.Sprintf("sc:%v:func:%v", ssc.ID, "read_redeem"), nil)
	ssc.SmartContractExecutionStats["commit_connection"] = metrics.GetOrRegisterTimer(fmt.Sprintf("sc:%v:func:%v", ssc.ID, "commit_connection"), nil)
	// allocation
	ssc.SmartContract.RestHandlers["/allocation"] = ssc.AllocationStatsHandler
	ssc.SmartContract.RestHandlers["/allocations"] = ssc.GetAllocationsHandler
	ssc.SmartContract.RestHandlers["/allocation_min_lock"] = ssc.GetAllocationMinLockHandler
	ssc.SmartContractExecutionStats["new_allocation_request"] = metrics.GetOrRegisterTimer(fmt.Sprintf("sc:%v:func:%v", ssc.ID, "new_allocation_request"), nil)
	ssc.SmartContractExecutionStats["update_allocation_request"] = metrics.GetOrRegisterTimer(fmt.Sprintf("sc:%v:func:%v", ssc.ID, "update_allocation_request"), nil)
	ssc.SmartContractExecutionStats["finalize_allocation"] = metrics.GetOrRegisterTimer(fmt.Sprintf("sc:%v:func:%v", ssc.ID, "finalize_allocation"), nil)
	ssc.SmartContractExecutionStats["cancel_allocation"] = metrics.GetOrRegisterTimer(fmt.Sprintf("sc:%v:func:%v", ssc.ID, "cancel_allocation"), nil)
	ssc.SmartContractExecutionStats["free_allocation_request"] = metrics.GetOrRegisterTimer(fmt.Sprintf("sc:%v:func:%v", ssc.ID, "free_allocation_request"), nil)
	ssc.SmartContractExecutionStats["free_update_allocation"] = metrics.GetOrRegisterTimer(fmt.Sprintf("sc:%v:func:%v", ssc.ID, "update_free_storage"), nil)
	ssc.SmartContractExecutionStats["add_curator"] = metrics.GetOrRegisterTimer(fmt.Sprintf("sc:%v:func:%v", ssc.ID, "add_curator"), nil)
	ssc.SmartContractExecutionStats["curator_transfer_allocation"] = metrics.GetOrRegisterTimer(fmt.Sprintf("sc:%v:func:%v", ssc.ID, "curator_transfer_allocation"), nil)
	// challenge
	ssc.SmartContract.RestHandlers["/openchallenges"] = ssc.OpenChallengeHandler
	ssc.SmartContract.RestHandlers["/getchallenge"] = ssc.GetChallengeHandler
	ssc.SmartContractExecutionStats["challenge_request"] = metrics.GetOrRegisterTimer(fmt.Sprintf("sc:%v:func:%v", ssc.ID, "challenge_request"), nil)
	ssc.SmartContractExecutionStats["challenge_response"] = metrics.GetOrRegisterTimer(fmt.Sprintf("sc:%v:func:%v", ssc.ID, "challenge_response"), nil)
	ssc.SmartContractExecutionStats["generate_challenges"] = metrics.GetOrRegisterTimer(fmt.Sprintf("sc:%v:func:%v", ssc.ID, "generate_challenges"), nil)
	// validator
	ssc.SmartContractExecutionStats["add_validator"] = metrics.GetOrRegisterTimer(fmt.Sprintf("sc:%v:func:%v", ssc.ID, "add_validator (add/update SC function)"), nil)
	// validators stat (not function calls)
	ssc.SmartContractExecutionStats[statAddValidator] = metrics.GetOrRegisterCounter(fmt.Sprintf("sc:%v:func:%v", ssc.ID, "add_validator"), nil)
	ssc.SmartContractExecutionStats[statUpdateValidator] = metrics.GetOrRegisterCounter(fmt.Sprintf("sc:%v:func:%v", ssc.ID, "update_validator"), nil)
	ssc.SmartContractExecutionStats[statNumberOfValidators] = metrics.GetOrRegisterCounter(fmt.Sprintf("sc:%v:func:%v", ssc.ID, "number of validators"), nil)
	// blobber
	ssc.SmartContract.RestHandlers["/getblobbers"] = ssc.GetBlobbersHandler
	ssc.SmartContract.RestHandlers["/getBlobber"] = ssc.GetBlobberHandler
	ssc.SmartContractExecutionStats["add_blobber"] = metrics.GetOrRegisterTimer(fmt.Sprintf("sc:%v:func:%v", ssc.ID, "add_blobber (add/update/remove SC function)"), nil)
	ssc.SmartContractExecutionStats["update_blobber_settings"] = metrics.GetOrRegisterTimer(fmt.Sprintf("sc:%v:func:%v", ssc.ID, "update_blobber_settings"), nil)
	ssc.SmartContractExecutionStats["pay_blobber_block_rewards"] = metrics.GetOrRegisterTimer(fmt.Sprintf("sc:%v:func:%v", ssc.ID, "pay_blobber_block_rewards"), nil)
	// blobber statistic (not function calls)
	ssc.SmartContractExecutionStats[statNumberOfBlobbers] = metrics.GetOrRegisterCounter(fmt.Sprintf("sc:%v:func:%v", ssc.ID, "stat: number of blobbers"), nil)
	ssc.SmartContractExecutionStats[statAddBlobber] = metrics.GetOrRegisterCounter(fmt.Sprintf("sc:%v:func:%v", ssc.ID, "stat: add bblober"), nil)
	ssc.SmartContractExecutionStats[statUpdateBlobber] = metrics.GetOrRegisterCounter(fmt.Sprintf("sc:%v:func:%v", ssc.ID, "stat: update blobber"), nil)
	ssc.SmartContractExecutionStats[statRemoveBlobber] = metrics.GetOrRegisterCounter(fmt.Sprintf("sc:%v:func:%v", ssc.ID, "stat: remove blobber"), nil)
	// read pool
	ssc.SmartContract.RestHandlers["/getReadPoolStat"] = ssc.getReadPoolStatHandler
	ssc.SmartContract.RestHandlers["/getReadPoolAllocBlobberStat"] = ssc.getReadPoolAllocBlobberStatHandler
	ssc.SmartContractExecutionStats["new_read_pool"] = metrics.GetOrRegisterTimer(fmt.Sprintf("sc:%v:func:%v", ssc.ID, "new_read_pool"), nil)
	ssc.SmartContractExecutionStats["read_pool_lock"] = metrics.GetOrRegisterTimer(fmt.Sprintf("sc:%v:func:%v", ssc.ID, "read_pool_lock"), nil)
	ssc.SmartContractExecutionStats["read_pool_unlock"] = metrics.GetOrRegisterTimer(fmt.Sprintf("sc:%v:func:%v", ssc.ID, "read_pool_unlock"), nil)
	// write pool
	ssc.SmartContract.RestHandlers["/getWritePoolStat"] = ssc.getWritePoolStatHandler
	ssc.SmartContract.RestHandlers["/getWritePoolAllocBlobberStat"] = ssc.getWritePoolAllocBlobberStatHandler
	ssc.SmartContractExecutionStats["write_pool_lock"] = metrics.GetOrRegisterTimer(fmt.Sprintf("sc:%v:func:%v", ssc.ID, "write_pool_lock"), nil)
	ssc.SmartContractExecutionStats["write_pool_unlock"] = metrics.GetOrRegisterTimer(fmt.Sprintf("sc:%v:func:%v", ssc.ID, "write_pool_unlock"), nil)
	// stake pool
	ssc.SmartContract.RestHandlers["/getStakePoolStat"] = ssc.getStakePoolStatHandler
	ssc.SmartContract.RestHandlers["/getUserStakePoolStat"] = ssc.getUserStakePoolStatHandler
	ssc.SmartContractExecutionStats["stake_pool_lock"] = metrics.GetOrRegisterTimer(fmt.Sprintf("sc:%v:func:%v", ssc.ID, "stake_pool_lock"), nil)
	ssc.SmartContractExecutionStats["stake_pool_unlock"] = metrics.GetOrRegisterTimer(fmt.Sprintf("sc:%v:func:%v", ssc.ID, "stake_pool_unlock"), nil)
	ssc.SmartContractExecutionStats["stake_pool_pay_interests"] = metrics.GetOrRegisterTimer(fmt.Sprintf("sc:%v:func:%v", ssc.ID, "stake_pool_pay_interests"), nil)
	// challenge pool
	ssc.SmartContract.RestHandlers["/getChallengePoolStat"] = ssc.getChallengePoolStatHandler
}

func (ssc *StorageSmartContract) GetName() string {
	return name
}

func (ssc *StorageSmartContract) GetAddress() string {
	return ADDRESS
}

func (ssc *StorageSmartContract) GetRestPoints() map[string]sci.SmartContractRestHandler {
	return ssc.RestHandlers
}

// stat not belongs to SC function calls

const (
	statAddValidator       = "stat: add validator"
	statUpdateValidator    = "stat: update validator"
	statNumberOfValidators = "stat: number of validators"
	statNumberOfBlobbers   = "stat: number of blobbers"
	statAddBlobber         = "stat: add blobber"
	statUpdateBlobber      = "stat: update blobber"
	statRemoveBlobber      = "stat: remove blobber"
)

func (ssc *StorageSmartContract) statIncr(name string) {
	var (
		metric interface{}
		count  metrics.Counter
		ok     bool
	)
	if metric, ok = ssc.SmartContractExecutionStats[name]; !ok {
		return
	}
	if count, ok = metric.(metrics.Counter); !ok {
		return
	}
	count.Inc(1)
}

func (ssc *StorageSmartContract) statDecr(name string) {
	var (
		metric interface{}
		count  metrics.Counter
		ok     bool
	)
	if metric, ok = ssc.SmartContractExecutionStats[name]; !ok {
		return
	}
	if count, ok = metric.(metrics.Counter); !ok {
		return
	}
	count.Dec(1)
}

// functions execution

func (sc *StorageSmartContract) Execute(t *transaction.Transaction,
	funcName string, input []byte, balances chainstate.StateContextI) (
	resp string, err error) {

	switch funcName {

	// read/write markers

	case "read_redeem":
		if resp, err = sc.commitBlobberRead(t, input, balances); err != nil {
			return
		}
		challengesEnabled := config.SmartContractConfig.GetBool(
			"smart_contracts.storagesc.challenge_enabled")
		if challengesEnabled {
			err = sc.generateChallenges(t, balances.GetBlock(), input, balances)
			if err != nil {
				return "", err
			}
		}

	case "commit_connection":
		resp, err = sc.commitBlobberConnection(t, input, balances)
		if err != nil {
			return
		}

		challengesEnabled := config.SmartContractConfig.GetBool(
			"smart_contracts.storagesc.challenge_enabled")
		if challengesEnabled {
			err = sc.generateChallenges(t, balances.GetBlock(), input, balances)
			if err != nil {
				return "", err
			}
		}

	// allocations

	case "new_allocation_request":
		resp, err = sc.newAllocationRequest(t, input, balances)
	case "update_allocation_request":
		resp, err = sc.updateAllocationRequest(t, input, balances)
	case "finalize_allocation":
		resp, err = sc.finalizeAllocation(t, input, balances)
	case "cancel_allocation":
		resp, err = sc.cancelAllocationRequest(t, input, balances)

	// free allocations

	case "add_free_storage_assigner":
		err = sc.addFreeStorageAssigner(t, input, balances)
	case "free_allocation_request":
		resp, err = sc.freeAllocationRequest(t, input, balances)
	case "free_update_allocation":
		resp, err = sc.updateFreeStorageRequest(t, input, balances)

	case "add_curator":
		resp, err = "", sc.addCurator(t, input, balances)
	case "curator_transfer_allocation":
		resp, err = sc.curatorTransferAllocation(t, input, balances)

	// blobbers

	case "add_blobber":
		resp, err = sc.addBlobber(t, input, balances)
	case "add_validator":
		resp, err = sc.addValidator(t, input, balances)
	case "blobber_health_check":
		resp, err = sc.blobberHealthCheck(t, input, balances)
	case "update_blobber_settings":
		resp, err = sc.updateBlobberSettings(t, input, balances)
	case "pay_blobber_block_rewards":
		err = sc.payBlobberBlockRewards(balances)

	// read_pool

	case "new_read_pool":
		resp, err = sc.newReadPool(t, input, balances)
	case "read_pool_lock":
		resp, err = sc.readPoolLock(t, input, balances)
	case "read_pool_unlock":
		resp, err = sc.readPoolUnlock(t, input, balances)

	// write pool

	case "write_pool_lock":
		resp, err = sc.writePoolLock(t, input, balances)
	case "write_pool_unlock":
		resp, err = sc.writePoolUnlock(t, input, balances)

		// stake pool

	case "stake_pool_lock":
		resp, err = sc.stakePoolLock(t, input, balances)
	case "stake_pool_unlock":
		resp, err = sc.stakePoolUnlock(t, input, balances)
	case "stake_pool_pay_interests":
		resp, err = sc.stakePoolPayInterests(t, input, balances)

	case "generate_challenges":
		challengesEnabled := config.SmartContractConfig.GetBool(
			"smart_contracts.storagesc.challenge_enabled")
		if challengesEnabled {
			err = sc.generateChallenges(t, balances.GetBlock(), input, balances)
			if err != nil {
				return
			}
		} else {
			return "Challenges disabled in the config", nil
		}
		return "Challenges generated", nil

	case "challenge_response":
		resp, err = sc.verifyChallenge(t, input, balances)

	// configurations

	case "update_config":
		resp, err = sc.updateConfig(t, input, balances)

	default:
		err = common.NewError("invalid_storage_function_name",
			"Invalid storage function called")
	}

	return
}<|MERGE_RESOLUTION|>--- conflicted
+++ resolved
@@ -1,7 +1,10 @@
 package storagesc
 
 import (
+	"0chain.net/chaincore/smartcontract"
+	"context"
 	"fmt"
+	"net/url"
 
 	chainstate "0chain.net/chaincore/chain/state"
 	"0chain.net/chaincore/config"
@@ -12,11 +15,7 @@
 )
 
 const (
-<<<<<<< HEAD
-	owner   = "edb90b850f2e7e7cbd0a1fa370fdcc5cd378ffbec95363a7bc0e5a98b8ba5759"
-=======
 	owner   = "1746b06bb09f55ee01b33b5e2e055d6cc7a900cb57c0a3a5eaabb8a0e7745802"
->>>>>>> c1464af7
 	ADDRESS = "6dba10422e368813802877a85039d3985d96760ed844092319743fb3a76712d7"
 	name    = "storage"
 
@@ -29,9 +28,23 @@
 	*sci.SmartContract
 }
 
-func (ssc *StorageSmartContract) InitSC() {}
-
-func (ssc *StorageSmartContract) SetSC(sc *sci.SmartContract, bcContext sci.BCContextI) {
+func NewStorageSmartContract() sci.SmartContractInterface {
+	var sscCopy = &StorageSmartContract{
+		SmartContract: sci.NewSC(ADDRESS),
+	}
+	sscCopy.setSC(sscCopy.SmartContract, &smartcontract.BCContext{})
+	return sscCopy
+}
+
+func (ipsc *StorageSmartContract) GetHandlerStats(ctx context.Context, params url.Values) (interface{}, error) {
+	return ipsc.SmartContract.HandlerStats(ctx, params)
+}
+
+func (ipsc *StorageSmartContract) GetExecutionStats() map[string]interface{} {
+	return ipsc.SmartContractExecutionStats
+}
+
+func (ssc *StorageSmartContract) setSC(sc *sci.SmartContract, bcContext sci.BCContextI) {
 	ssc.SmartContract = sc
 	ssc.SmartContract.RestHandlers["/get_mpt_key"] = ssc.GetMptKey
 	// sc configurations

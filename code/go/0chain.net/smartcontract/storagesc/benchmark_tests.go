--- conflicted
+++ resolved
@@ -193,7 +193,6 @@
 			},
 			input: func() []byte {
 				bytes, _ := (&newAllocationRequest{
-<<<<<<< HEAD
 					DataShards:                 len(blobbers) / 2,
 					ParityShards:               len(blobbers) / 2,
 					Size:                       10 * viper.GetInt64(bk.StorageMinAllocSize),
@@ -203,18 +202,6 @@
 					Blobbers:                   blobbers,
 					ReadPriceRange:             PriceRange{0, currency.Coin(viper.GetInt64(bk.StorageMaxReadPrice) * 1e10)},
 					WritePriceRange:            PriceRange{0, currency.Coin(viper.GetInt64(bk.StorageMaxWritePrice) * 1e10)},
-					MaxChallengeCompletionTime: viper.GetDuration(bk.StorageMaxChallengeCompletionTime),
-=======
-					DataShards:      len(blobbers) / 2,
-					ParityShards:    len(blobbers) / 2,
-					Size:            100 * viper.GetInt64(bk.StorageMinAllocSize),
-					Expiration:      common.Timestamp(viper.GetDuration(bk.StorageMinAllocDuration).Seconds()) + creationTime,
-					Owner:           data.Clients[0],
-					OwnerPublicKey:  data.PublicKeys[0],
-					Blobbers:        blobbers,
-					ReadPriceRange:  PriceRange{0, currency.Coin(viper.GetInt64(bk.StorageMaxReadPrice) * 1e10)},
-					WritePriceRange: PriceRange{0, currency.Coin(viper.GetInt64(bk.StorageMaxWritePrice) * 1e10)},
->>>>>>> 0a77a606
 				}).encode()
 				return bytes
 			}(),

--- conflicted
+++ resolved
@@ -11,15 +11,13 @@
 	"log"
 	"testing"
 
-<<<<<<< HEAD
 	"0chain.net/pkg/currency"
 
 	"0chain.net/smartcontract/stakepool/spenum"
 
 	"0chain.net/smartcontract/stakepool"
 
-=======
->>>>>>> 881ad07d
+
 	"0chain.net/chaincore/smartcontract"
 
 	cstate "0chain.net/chaincore/chain/state"
@@ -149,39 +147,7 @@
 
 		// data.Allocations
 		{
-<<<<<<< HEAD
-			name:     "storage.new_allocation_request_random",
-			endpoint: ssc.newAllocationRequest,
-			txn: &transaction.Transaction{
-				HashIDField: datastore.HashIDField{
-					Hash: encryption.Hash("mock transaction hash"),
-				},
-				ClientID:     data.Clients[0],
-				CreationDate: now,
-				Value:        100 * viper.GetInt64(bk.StorageMinAllocSize),
-			},
-			input: func() []byte {
-				bytes, _ := (&newAllocationRequest{
-					DataShards:                 viper.GetInt(bk.NumBlobbersPerAllocation) / 2,
-					ParityShards:               viper.GetInt(bk.NumBlobbersPerAllocation) / 2,
-					Size:                       100 * viper.GetInt64(bk.StorageMinAllocSize),
-					Expiration:                 common.Timestamp(viper.GetDuration(bk.StorageMinAllocDuration).Seconds()) + now,
-					Owner:                      data.Clients[0],
-					OwnerPublicKey:             data.PublicKeys[0],
-					PreferredBlobbers:          []string{},
-					ReadPriceRange:             PriceRange{0, currency.Coin(viper.GetInt64(bk.StorageMaxReadPrice) * 1e10)},
-					WritePriceRange:            PriceRange{0, currency.Coin(viper.GetInt64(bk.StorageMaxWritePrice) * 1e10)},
-					MaxChallengeCompletionTime: viper.GetDuration(bk.StorageMaxChallengeCompletionTime),
-					DiversifyBlobbers:          false,
-				}).encode()
-				return bytes
-			}(),
-		},
-		{
-			name:     "storage.new_allocation_request_preferred",
-=======
 			name:     "storage.new_allocation_request",
->>>>>>> 881ad07d
 			endpoint: ssc.newAllocationRequest,
 			txn: &transaction.Transaction{
 				HashIDField: datastore.HashIDField{
@@ -199,15 +165,10 @@
 					Expiration:                 common.Timestamp(viper.GetDuration(bk.StorageMinAllocDuration).Seconds()) + now,
 					Owner:                      data.Clients[0],
 					OwnerPublicKey:             data.PublicKeys[0],
-<<<<<<< HEAD
-					PreferredBlobbers:          blobberUrls[:8],
+					Blobbers:                   blobbers,
 					ReadPriceRange:             PriceRange{0, currency.Coin(viper.GetInt64(bk.StorageMaxReadPrice) * 1e10)},
 					WritePriceRange:            PriceRange{0, currency.Coin(viper.GetInt64(bk.StorageMaxWritePrice) * 1e10)},
-=======
-					Blobbers:                   blobbers,
-					ReadPriceRange:             PriceRange{0, state.Balance(viper.GetInt64(bk.StorageMaxReadPrice) * 1e10)},
-					WritePriceRange:            PriceRange{0, state.Balance(viper.GetInt64(bk.StorageMaxWritePrice) * 1e10)},
->>>>>>> 881ad07d
+
 					MaxChallengeCompletionTime: viper.GetDuration(bk.StorageMaxChallengeCompletionTime),
 				}).encode()
 				return bytes

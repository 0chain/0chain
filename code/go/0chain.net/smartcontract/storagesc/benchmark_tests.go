package storagesc

import (
	"encoding/hex"
	"encoding/json"
	"fmt"
	"testing"
	"time"

	"0chain.net/chaincore/currency"

	sc "0chain.net/smartcontract"
	"0chain.net/smartcontract/stakepool"
	"0chain.net/smartcontract/stakepool/spenum"

	"0chain.net/chaincore/smartcontract"

	cstate "0chain.net/chaincore/chain/state"
	"0chain.net/core/encryption"
	bk "0chain.net/smartcontract/benchmark"

	"github.com/spf13/viper"

	sci "0chain.net/chaincore/smartcontractinterface"
	"0chain.net/chaincore/transaction"
	"0chain.net/core/common"
	"0chain.net/core/datastore"
)

const owner = "1746b06bb09f55ee01b33b5e2e055d6cc7a900cb57c0a3a5eaabb8a0e7745802"

type BenchTest struct {
	name     string
	endpoint func(
		*transaction.Transaction,
		[]byte,
		cstate.StateContextI,
	) (string, error)
	txn     *transaction.Transaction
	input   []byte
	timings map[string]time.Duration
}

func (bt BenchTest) Timings() map[string]time.Duration {
	return bt.timings
}

func (bt BenchTest) Name() string {
	return bt.name
}

func (bt BenchTest) Transaction() *transaction.Transaction {
	return &transaction.Transaction{
		HashIDField: datastore.HashIDField{
			Hash: bt.txn.Hash,
		},
		ClientID:     bt.txn.ClientID,
		ToClientID:   bt.txn.ToClientID,
		Value:        bt.txn.Value,
		CreationDate: bt.txn.CreationDate,
	}
}

func (bt BenchTest) Run(balances cstate.TimedQueryStateContext, b *testing.B) error {

	_, err := bt.endpoint(bt.Transaction(), bt.input, balances)
	return err
}

func BenchmarkTests(
	data bk.BenchData, sigScheme bk.SignatureScheme,
) bk.TestSuite {
	updateAllocVal, err := currency.ParseZCN(viper.GetFloat64(bk.StorageMinAllocSize))
	if err != nil {
		panic(err)
	}
	maxIndividualFreeAlloc, err := currency.ParseZCN(viper.GetFloat64(bk.StorageMaxIndividualFreeAllocation))
	if err != nil {
		panic(err)
	}

	rpMinLock, err := currency.ParseZCN(viper.GetFloat64(bk.StorageReadPoolMinLock))
	if err != nil {
		panic(err)
	}

	wpMinLock, err := currency.ParseZCN(viper.GetFloat64(bk.StorageWritePoolMinLock))
	if err != nil {
		panic(err)
	}

	spMinLock, err := currency.ParseZCN(viper.GetFloat64(bk.StorageStakePoolMinLock))
	if err != nil {
		panic(err)
	}
	var blobbers []string
	for i := 0; i < viper.GetInt(bk.NumBlobbersPerAllocation); i++ {
		blobbers = append(blobbers, getMockBlobberId(i))
	}
	var freeBlobbers []string
	for i := 0; i < viper.GetInt(bk.StorageFasDataShards)+viper.GetInt(bk.StorageFasParityShards); i++ {
		freeBlobbers = append(freeBlobbers, getMockBlobberId(i))
	}

	var ssc = StorageSmartContract{

		SmartContract: sci.NewSC(ADDRESS),
	}
	ssc.setSC(ssc.SmartContract, &smartcontract.BCContext{})
	creationTimeRaw := viper.GetInt64(bk.MptCreationTime)
	creationTime := common.Now()
	if creationTimeRaw != 0 {
		creationTime = common.Timestamp(creationTimeRaw)
	}
	timings := make(map[string]time.Duration)
	newAllocationRequestF := func(
		t *transaction.Transaction,
		r []byte,
		b cstate.StateContextI,
	) (string, error) {
		return ssc.newAllocationRequest(t, r, b, timings)
	}

	var tests = []BenchTest{
		// read/write markers
		{
			name:     "storage.read_redeem",
			endpoint: ssc.commitBlobberRead,
			txn: &transaction.Transaction{
				ClientID:     data.Clients[0],
				ToClientID:   ADDRESS,
				CreationDate: creationTime,
			},
			input: func() []byte {
				rm := ReadMarker{
					ClientID:        data.Clients[0],
					ClientPublicKey: data.PublicKeys[0],
					BlobberID:       getMockBlobberId(0),
					AllocationID:    getMockAllocationId(0),
					OwnerID:         data.Clients[0],
					Timestamp:       creationTime,
					ReadCounter:     viper.GetInt64(bk.NumWriteRedeemAllocation) + 1,
				}
				_ = sigScheme.SetPublicKey(data.PublicKeys[0])
				sigScheme.SetPrivateKey(data.PrivateKeys[0])
				rm.Signature, _ = sigScheme.Sign(encryption.Hash(rm.GetHashData()))
				return (&ReadConnection{
					ReadMarker: &rm,
				}).Encode()
			}(),
		},
		{
			name:     "commit_connection",
			endpoint: ssc.commitBlobberConnection,
			txn: &transaction.Transaction{
				ClientID:     getMockBlobberId(0),
				ToClientID:   ADDRESS,
				CreationDate: creationTime,
			},
			input: func() []byte {
				wm := WriteMarker{
					AllocationRoot:         encryption.Hash("allocation root"),
					PreviousAllocationRoot: encryption.Hash("allocation root"),
					AllocationID:           getMockAllocationId(0),
					Size:                   1024,
					BlobberID:              getMockBlobberId(0),
					Timestamp:              1,
					ClientID:               data.Clients[0],
				}
				_ = sigScheme.SetPublicKey(data.PublicKeys[0])
				sigScheme.SetPrivateKey(data.PrivateKeys[0])
				wm.Signature, _ = sigScheme.Sign(encryption.Hash(wm.GetHashData()))
				bytes, _ := json.Marshal(&BlobberCloseConnection{
					AllocationRoot:     encryption.Hash("allocation root"),
					PrevAllocationRoot: encryption.Hash("allocation root"),
					WriteMarker:        &wm,
				})
				return bytes
			}(),
		},

		// data.Allocations
		{
			name:     "storage.new_allocation_request",
			endpoint: newAllocationRequestF,
			txn: &transaction.Transaction{
				HashIDField: datastore.HashIDField{
					Hash: encryption.Hash("mock transaction hash"),
				},
				ClientID:     data.Clients[0],
				CreationDate: creationTime,
<<<<<<< HEAD
				Value:        currency.Coin(100 * viper.GetUint64(bk.StorageMaxWritePrice) * 1e10),
=======
				Value: func() currency.Coin {
					v, err := currency.ParseZCN(100 * viper.GetFloat64(bk.StorageMaxWritePrice))
					if err != nil {
						panic(err)
					}
					return v
				}(),
>>>>>>> 97705b1f
			},
			input: func() []byte {

				bytes, _ := (&newAllocationRequest{
					DataShards:      len(blobbers) / 2,
					ParityShards:    len(blobbers) / 2,
					Size:            10 * viper.GetInt64(bk.StorageMinAllocSize),
					Expiration:      common.Timestamp(viper.GetDuration(bk.StorageMinAllocDuration).Seconds()) + creationTime,
					Owner:           data.Clients[0],
					OwnerPublicKey:  data.PublicKeys[0],
					Blobbers:        blobbers,
					ReadPriceRange:  PriceRange{0, currency.Coin(viper.GetInt64(bk.StorageMaxReadPrice) * 1e10)},
					WritePriceRange: PriceRange{0, currency.Coin(viper.GetInt64(bk.StorageMaxWritePrice) * 1e10)},
				}).encode()
				return bytes
			}(),
			timings: timings,
		},
		{
			name:     "storage.update_allocation_request",
			endpoint: ssc.updateAllocationRequest,
			txn: &transaction.Transaction{
				HashIDField: datastore.HashIDField{
					Hash: encryption.Hash("mock transaction hash"),
				},
				ClientID:     data.Clients[0],
				CreationDate: creationTime - 1,
				Value:        updateAllocVal,
			},
			input: func() []byte {
				uar := updateAllocationRequest{
					ID:              getMockAllocationId(0),
					OwnerID:         data.Clients[0],
					Size:            10000000,
					Expiration:      common.Timestamp(50 * 60 * 60),
					SetImmutable:    true,
					RemoveBlobberId: getMockBlobberId(0),
					AddBlobberId:    getMockBlobberId(viper.GetInt(bk.NumBlobbers) - 1),
				}
				bytes, _ := json.Marshal(&uar)
				return bytes
			}(),
		},
		{
			name:     "storage.finalize_allocation",
			endpoint: ssc.finalizeAllocation,
			txn: &transaction.Transaction{
				HashIDField: datastore.HashIDField{
					Hash: encryption.Hash("mock transaction hash"),
				},
				//CreationDate: common.Timestamp(viper.GetDuration(bk.StorageMinAllocDuration).Seconds()) + now,
				CreationDate: creationTime + benchAllocationExpire(creationTime) + 1,
				ClientID:     data.Clients[0],
				ToClientID:   ADDRESS,
			},
			input: func() []byte {
				bytes, _ := json.Marshal(&lockRequest{
					AllocationID: getMockAllocationId(0),
				})
				return bytes
			}(),
		},
		{
			name:     "storage.cancel_allocation",
			endpoint: ssc.cancelAllocationRequest,
			txn: &transaction.Transaction{
				HashIDField: datastore.HashIDField{
					Hash: encryption.Hash("mock transaction hash"),
				},
				CreationDate: creationTime - 1,
				ClientID:     data.Clients[0],
				ToClientID:   ADDRESS,
			},
			input: func() []byte {
				bytes, _ := json.Marshal(&lockRequest{
					AllocationID: getMockAllocationId(0),
				})
				return bytes
			}(),
		},
		// free data.Allocations
		{
			name:     "storage.add_free_storage_assigner",
			endpoint: ssc.addFreeStorageAssigner,
			txn: &transaction.Transaction{
				ClientID:     viper.GetString(bk.StorageOwner),
				CreationDate: creationTime,
			},
			input: func() []byte {
				bytes, _ := json.Marshal(&newFreeStorageAssignerInfo{
					Name:            "mock name",
					PublicKey:       encryption.Hash("mock public key"),
					IndividualLimit: viper.GetFloat64(bk.StorageMaxIndividualFreeAllocation),
					TotalLimit:      viper.GetFloat64(bk.StorageMaxTotalFreeAllocation),
				})
				return bytes
			}(),
		},
		{
			name:     "storage.free_allocation_request",
			endpoint: ssc.freeAllocationRequest,
			txn: &transaction.Transaction{
				HashIDField: datastore.HashIDField{
					Hash: encryption.Hash("mock transaction hash"),
				},
				ClientID:     data.Clients[1],
				ToClientID:   ADDRESS,
				CreationDate: creationTime,
				Value:        maxIndividualFreeAlloc,
			},
			input: func() []byte {
				var request = struct {
					Recipient  string           `json:"recipient"`
					FreeTokens float64          `json:"free_tokens"`
					Timestamp  common.Timestamp `json:"timestamp"`
				}{
					data.Clients[0],
					viper.GetFloat64(bk.StorageMaxIndividualFreeAllocation),
					1,
				}
				responseBytes, err := json.Marshal(&request)
				if err != nil {
					panic(err)
				}
				err = sigScheme.SetPublicKey(data.PublicKeys[0])
				if err != nil {
					panic(err)
				}
				sigScheme.SetPrivateKey(data.PrivateKeys[0])
				signature, err := sigScheme.Sign(hex.EncodeToString(responseBytes))
				if err != nil {
					panic(err)
				}
				fsmBytes, _ := json.Marshal(&freeStorageMarker{
					Assigner:   data.Clients[0],
					Recipient:  request.Recipient,
					FreeTokens: request.FreeTokens,
					Timestamp:  request.Timestamp,
					Signature:  signature,
				})
				bytes, _ := json.Marshal(&freeStorageAllocationInput{
					RecipientPublicKey: data.PublicKeys[1],
					Marker:             string(fsmBytes),
					Blobbers:           freeBlobbers,
				})
				return bytes
			}(),
		},
		{
			name:     "storage.free_update_allocation",
			endpoint: ssc.updateFreeStorageRequest,
			txn: &transaction.Transaction{
				HashIDField: datastore.HashIDField{
					Hash: encryption.Hash("mock transaction hash"),
				},
				ClientID:     data.Clients[1],
				ToClientID:   ADDRESS,
				CreationDate: creationTime,
				Value:        maxIndividualFreeAlloc,
			},
			input: func() []byte {
				var request = struct {
					Recipient  string           `json:"recipient"`
					FreeTokens float64          `json:"free_tokens"`
					Timestamp  common.Timestamp `json:"timestamp"`
				}{
					data.Clients[0],
					viper.GetFloat64(bk.StorageMaxIndividualFreeAllocation),
					1,
				}
				responseBytes, _ := json.Marshal(&request)
				_ = sigScheme.SetPublicKey(data.PublicKeys[0])
				sigScheme.SetPrivateKey(data.PrivateKeys[0])
				signature, _ := sigScheme.Sign(hex.EncodeToString(responseBytes))
				fsmBytes, _ := json.Marshal(&freeStorageMarker{
					Assigner:   data.Clients[0],
					Recipient:  request.Recipient,
					FreeTokens: request.FreeTokens,
					Timestamp:  request.Timestamp,
					Signature:  signature,
				})
				bytes, _ := json.Marshal(&freeStorageUpgradeInput{
					AllocationId: getMockAllocationId(0),
					Marker:       string(fsmBytes),
				})
				return bytes
			}(),
		},

		// data.Blobbers
		{
			name:     "storage.add_blobber",
			endpoint: ssc.addBlobber,
			txn: &transaction.Transaction{
				HashIDField: datastore.HashIDField{
					Hash: encryption.Hash("mock transaction hash"),
				},
				CreationDate: creationTime + 1,
				ClientID:     "d46458063f43eb4aeb4adf1946d123908ef63143858abb24376d42b5761bf577",
				ToClientID:   ADDRESS,
			},
			input: func() []byte {
				bytes, _ := json.Marshal(&StorageNode{
					ID:                encryption.Hash("my_new_blobber"),
					BaseURL:           "my_new_blobber.com",
					Terms:             getMockBlobberTerms(),
					Capacity:          viper.GetInt64(bk.StorageMinBlobberCapacity) * 1000,
					StakePoolSettings: getMockStakePoolSettings(encryption.Hash("my_new_blobber")),
				})
				return bytes
			}(),
		},
		{
			name:     "storage.add_validator",
			endpoint: ssc.addValidator,
			txn: &transaction.Transaction{
				HashIDField: datastore.HashIDField{
					Hash: encryption.Hash("mock transaction hash"),
				},
				CreationDate: creationTime + 1,
				ClientID:     data.Clients[0],
				ToClientID:   ADDRESS,
			},
			input: func() []byte {
				bytes, _ := json.Marshal(&ValidationNode{
					ID:                encryption.Hash("my_new_validator"),
					BaseURL:           "my_new_validator.com",
					StakePoolSettings: getMockStakePoolSettings(encryption.Hash("my_new_validator")),
				})
				return bytes
			}(),
		},
		{
			name:     "storage.blobber_health_check",
			endpoint: ssc.blobberHealthCheck,
			txn: &transaction.Transaction{
				HashIDField: datastore.HashIDField{
					Hash: encryption.Hash("mock transaction hash"),
				},
				CreationDate: creationTime + 1,
				ClientID:     getMockBlobberId(0),
				ToClientID:   ADDRESS,
			},
			input: []byte{},
		},
		{
			name:     "storage.update_blobber_settings",
			endpoint: ssc.updateBlobberSettings,
			txn: &transaction.Transaction{
				HashIDField: datastore.HashIDField{
					Hash: encryption.Hash("mock transaction hash"),
				},
				CreationDate: creationTime + 1,
				ClientID:     getMockBlobberId(0),
				ToClientID:   ADDRESS,
			},
			input: func() []byte {
				bytes, _ := json.Marshal(&StorageNode{
					ID:                getMockBlobberId(0),
					Terms:             getMockBlobberTerms(),
					Capacity:          viper.GetInt64(bk.StorageMinBlobberCapacity) * 1000,
					StakePoolSettings: getMockStakePoolSettings(getMockBlobberId(0)),
				})
				return bytes
			}(),
		},
		{
			name:     "storage.update_validator_settings",
			endpoint: ssc.updateValidatorSettings,
			txn: &transaction.Transaction{
				HashIDField: datastore.HashIDField{
					Hash: encryption.Hash("mock transaction hash"),
				},
				CreationDate: creationTime + 1,
				ClientID:     getMockValidatorId(0),
				ToClientID:   ADDRESS,
			},
			input: func() []byte {
				bytes, _ := json.Marshal(&ValidationNode{
					ID:                getMockValidatorId(0),
					BaseURL:           getMockValidatorUrl(0),
					StakePoolSettings: getMockStakePoolSettings(getMockValidatorId(0)),
				})
				return bytes
			}(),
		},
		// add_curator
		{
			name:     "storage.curator_transfer_allocation",
			endpoint: ssc.curatorTransferAllocation,
			txn: &transaction.Transaction{
				HashIDField: datastore.HashIDField{
					Hash: encryption.Hash("mock transaction hash"),
				},
				ClientID:     data.Clients[0],
				CreationDate: creationTime,
			},
			input: func() []byte {
				bytes, _ := json.Marshal(&transferAllocationInput{
					AllocationId:      getMockAllocationId(0),
					NewOwnerId:        data.Clients[1],
					NewOwnerPublicKey: data.PublicKeys[1],
				})
				return bytes
			}(),
		},
		{
			name:     "storage.add_curator",
			endpoint: ssc.addCurator,
			txn: &transaction.Transaction{
				ClientID:     data.Clients[0],
				CreationDate: creationTime,
			},
			input: func() []byte {
				bytes, _ := json.Marshal(&curatorInput{
					CuratorId:    data.Clients[viper.GetInt(bk.NumCurators)],
					AllocationId: getMockAllocationId(0),
				})
				return bytes
			}(),
		},
		{
			name:     "storage.remove_curator",
			endpoint: ssc.removeCurator,
			txn: &transaction.Transaction{
				ClientID:     data.Clients[0],
				CreationDate: creationTime,
			},
			input: func() []byte {
				bytes, _ := json.Marshal(&curatorInput{
					CuratorId:    data.Clients[0],
					AllocationId: getMockAllocationId(0),
				})
				return bytes
			}(),
		},
		// read_pool
		{
			name:     "storage.new_read_pool",
			endpoint: ssc.newReadPool,
			txn:      &transaction.Transaction{CreationDate: creationTime},
			input:    []byte{},
		},
		{
			name:     "storage.read_pool_lock",
			endpoint: ssc.readPoolLock,
			txn: &transaction.Transaction{
				HashIDField: datastore.HashIDField{
					Hash: encryption.Hash("mock transaction hash"),
				},
				Value:        rpMinLock,
				ClientID:     data.Clients[0],
				ToClientID:   ADDRESS,
				CreationDate: creationTime,
			},
			input: func() []byte {
				bytes, _ := json.Marshal(&readPoolLockRequest{})
				return bytes
			}(),
		},
		{
			name:     "storage.read_pool_unlock",
			endpoint: ssc.readPoolUnlock,
			txn: &transaction.Transaction{
				HashIDField: datastore.HashIDField{
					Hash: encryption.Hash("mock transaction hash"),
				},
				Value:        rpMinLock,
				ClientID:     data.Clients[0],
				ToClientID:   ADDRESS,
				CreationDate: creationTime + 1,
			},
			input: []byte{},
		},
		// write pool
		{
			name:     "storage.write_pool_lock",
			endpoint: ssc.writePoolLock,
			txn: &transaction.Transaction{
				HashIDField: datastore.HashIDField{
					Hash: encryption.Hash("mock transaction hash"),
				},
				Value:        wpMinLock,
				ClientID:     data.Clients[0],
				ToClientID:   ADDRESS,
				CreationDate: creationTime,
			},
			input: func() []byte {
				bytes, _ := json.Marshal(&lockRequest{
					AllocationID: getMockAllocationId(0),
				})
				return bytes
			}(),
		},
		{
			name:     "storage.write_pool_unlock",
			endpoint: ssc.writePoolUnlock,
			txn: &transaction.Transaction{
				HashIDField: datastore.HashIDField{
					Hash: encryption.Hash("mock transaction hash"),
				},
				Value: rpMinLock,
				ClientID: data.Clients[getMockOwnerFromAllocationIndex(
					viper.GetInt(bk.NumAllocations)-1, viper.GetInt(bk.NumActiveClients))],
				ToClientID: ADDRESS,
			},
			input: func() []byte {
				bytes, _ := json.Marshal(&unlockRequest{
					AllocationID: getMockAllocationId(viper.GetInt(bk.NumAllocations) - 1),
				})
				return bytes
			}(),
		},

		// stake pool
		{
			name:     "storage.stake_pool_lock",
			endpoint: ssc.stakePoolLock,
			txn: &transaction.Transaction{
				ClientID:     data.Clients[0],
				Value:        spMinLock,
				CreationDate: creationTime,
			},
			input: func() []byte {
				bytes, _ := json.Marshal(&stakePoolRequest{
					BlobberID: getMockBlobberId(0),
					//PoolID:    getMockStakePoolId(0, 0, data.Clients),
					PoolID: getMockBlobberStakePoolId(0, 0),
				})
				return bytes
			}(),
		},
		{
			name:     "storage.stake_pool_unlock",
			endpoint: ssc.stakePoolUnlock,
			txn: &transaction.Transaction{
				ClientID:     data.Clients[0],
				ToClientID:   ADDRESS,
				CreationDate: creationTime,
			},
			input: func() []byte {
				bytes, _ := json.Marshal(&stakePoolRequest{
					BlobberID: getMockBlobberId(0),
					PoolID:    getMockBlobberStakePoolId(0, 0),
				})
				return bytes
			}(),
		},
		{
			name:     "storage.collect_reward",
			endpoint: ssc.collectReward,
			txn: &transaction.Transaction{
				ClientID:     data.Clients[0],
				ToClientID:   ADDRESS,
				CreationDate: creationTime,
			},
			input: func() []byte {
				bytes, _ := json.Marshal(&stakepool.CollectRewardRequest{
					PoolId:       getMockBlobberStakePoolId(0, 0),
					ProviderType: spenum.Blobber,
				})
				return bytes
			}(),
		},
		{
			name: "storage.blobber_block_rewards",
			endpoint: func(
				_ *transaction.Transaction,
				_ []byte,
				balances cstate.StateContextI,
			) (string, error) {
				err := ssc.blobberBlockRewards(balances)
				if err != nil {
					return "", err
				} else {
					return "blobber block rewarded", nil
				}
			},
			txn: &transaction.Transaction{CreationDate: creationTime},
		},
		{
			name:     "storage.challenge_response",
			endpoint: ssc.verifyChallenge,
			txn: &transaction.Transaction{
				ClientID:     getMockBlobberId(0),
				CreationDate: creationTime,
			},
			input: func() []byte {
				var validationTickets []*ValidationTicket
				//always use first NumBlobbersPerAllocation/2 validators the same we use for challenge creation.
				//to randomize it we need to load challenge here, not sure if it's needed
				for i := 0; i < viper.GetInt(bk.NumBlobbersPerAllocation)/2; i++ {
					//startBlobbers := getMockBlobberBlockFromAllocationIndex(i)

					vt := &ValidationTicket{
						ChallengeID:  getMockChallengeId(encryption.Hash("0"), getMockAllocationId(0)),
						BlobberID:    getMockBlobberId(0),
						ValidatorID:  getMockValidatorId(i),
						ValidatorKey: data.PublicKeys[0],
						Result:       true,
						Message:      "mock message",
						MessageCode:  "mock message code",
						Timestamp:    creationTime,
						Signature:    "",
					}
					hash := encryption.Hash(fmt.Sprintf("%v:%v:%v:%v:%v:%v", vt.ChallengeID, vt.BlobberID,
						vt.ValidatorID, vt.ValidatorKey, vt.Result, vt.Timestamp))
					_ = sigScheme.SetPublicKey(data.PublicKeys[0])
					sigScheme.SetPrivateKey(data.PrivateKeys[0])
					vt.Signature, _ = sigScheme.Sign(hash)
					validationTickets = append(validationTickets, vt)
				}
				bytes, _ := json.Marshal(&ChallengeResponse{
					ID:                getMockChallengeId(encryption.Hash("0"), getMockAllocationId(0)),
					ValidationTickets: validationTickets,
				})
				return bytes
			}(),
		},
		{
			name:     "storage.update_settings",
			endpoint: ssc.updateSettings,
			txn: &transaction.Transaction{
				ClientID:     viper.GetString(bk.StorageOwner),
				CreationDate: creationTime,
			},
			input: (&sc.StringMap{
				Fields: map[string]string{
					"max_mint":                      "1500000.02",
					"time_unit":                     "720h",
					"min_alloc_size":                "1024",
					"min_alloc_duration":            "5m",
					"max_challenge_completion_time": "3m",
					"min_offer_duration":            "10h",
					"min_blobber_capacity":          "1024",

					"readpool.min_lock": "10",

					"writepool.min_lock":        "10",
					"writepool.min_lock_period": "2m",
					"writepool.max_lock_period": "8760h",

					"stakepool.min_lock": "10",

					"max_total_free_allocation":      "10000",
					"max_individual_free_allocation": "100",

					"free_allocation_settings.data_shards":                   "10",
					"free_allocation_settings.parity_shards":                 "5",
					"free_allocation_settings.size":                          "10000000000",
					"free_allocation_settings.duration":                      "5000h",
					"free_allocation_settings.read_price_range.min":          "0.0",
					"free_allocation_settings.read_price_range.max":          "0.04",
					"free_allocation_settings.write_price_range.min":         "0.0",
					"free_allocation_settings.write_price_range.max":         "0.1",
					"free_allocation_settings.max_challenge_completion_time": "1m",
					"free_allocation_settings.read_pool_fraction":            "0.2",

					"validator_reward":                     "0.025",
					"blobber_slash":                        "0.1",
					"max_read_price":                       "100",
					"max_write_price":                      "100",
					"failed_challenges_to_cancel":          "20",
					"failed_challenges_to_revoke_min_lock": "0",
					"challenge_enabled":                    "true",
					"challenge_rate_per_mb_min":            "1.0",
					"max_challenges_per_generation":        "100",
					"validators_per_challenge":             "2",
					"max_delegates":                        "100",

					"block_reward.block_reward":     "1000",
					"block_reward.qualifying_stake": "1",
					"block_reward.sharder_ratio":    "80.0",
					"block_reward.miner_ratio":      "20.0",
					"block_reward.gamma.alpha":      "0.2",
					"block_reward.gamma.a":          "10",
					"block_reward.gamma.b":          "9",
					"block_reward.zeta.i":           "1",
					"block_reward.zeta.k":           "0.9",
					"block_reward.zeta.mu":          "0.2",

					"expose_mpt": "false",
				},
			}).Encode(),
		},
		{
			name: "storage.generate_challenge",
			endpoint: func(
				txn *transaction.Transaction,
				_ []byte,
				balances cstate.StateContextI,
			) (string, error) {
				challengesEnabled := viper.GetBool(bk.StorageChallengeEnabled)
				if challengesEnabled {
					err := ssc.generateChallenge(txn, balances.GetBlock(), nil, balances)
					if err != nil {
						return "", nil
					}
				} else {
					return "OpenChallenges disabled in the config", nil
				}
				return "OpenChallenges generated", nil
			},
			txn: &transaction.Transaction{
				CreationDate: creationTime,
			},
			input: nil,
		},
		// todo "update_config" waiting for PR489
	}
	var testsI []bk.BenchTestI
	for _, test := range tests {
		testsI = append(testsI, test)
	}
	return bk.TestSuite{
		Source:     bk.Storage,
		Benchmarks: testsI,
	}
}<|MERGE_RESOLUTION|>--- conflicted
+++ resolved
@@ -189,9 +189,6 @@
 				},
 				ClientID:     data.Clients[0],
 				CreationDate: creationTime,
-<<<<<<< HEAD
-				Value:        currency.Coin(100 * viper.GetUint64(bk.StorageMaxWritePrice) * 1e10),
-=======
 				Value: func() currency.Coin {
 					v, err := currency.ParseZCN(100 * viper.GetFloat64(bk.StorageMaxWritePrice))
 					if err != nil {
@@ -199,7 +196,6 @@
 					}
 					return v
 				}(),
->>>>>>> 97705b1f
 			},
 			input: func() []byte {
 

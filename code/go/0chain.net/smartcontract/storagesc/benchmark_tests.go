package storagesc

import (
	"0chain.net/chaincore/state"
	sc "0chain.net/smartcontract"
	"0chain.net/smartcontract/stakepool"
	"0chain.net/smartcontract/stakepool/spenum"
	"encoding/hex"
	"encoding/json"
	"fmt"
	"log"
	"testing"
<<<<<<< HEAD
=======
	"time"
>>>>>>> 1f057b6e

	"0chain.net/chaincore/smartcontract"

	cstate "0chain.net/chaincore/chain/state"
	"0chain.net/core/encryption"
	bk "0chain.net/smartcontract/benchmark"

	"github.com/spf13/viper"

	sci "0chain.net/chaincore/smartcontractinterface"
	"0chain.net/chaincore/transaction"
	"0chain.net/core/common"
	"0chain.net/core/datastore"
)

const owner = "1746b06bb09f55ee01b33b5e2e055d6cc7a900cb57c0a3a5eaabb8a0e7745802"

type BenchTest struct {
	name     string
	endpoint func(
		*transaction.Transaction,
		[]byte,
		cstate.StateContextI,
	) (string, error)
	txn     *transaction.Transaction
	input   []byte
	timings map[string]time.Duration
}

func (bt BenchTest) Timings() map[string]time.Duration {
	return bt.timings
}

func (bt BenchTest) Name() string {
	return bt.name
}

func (bt BenchTest) Transaction() *transaction.Transaction {
	return &transaction.Transaction{
		HashIDField: datastore.HashIDField{
			Hash: bt.txn.Hash,
		},
		ClientID:     bt.txn.ClientID,
		ToClientID:   bt.txn.ToClientID,
		Value:        bt.txn.Value,
		CreationDate: bt.txn.CreationDate,
	}
}

func (bt BenchTest) Run(balances cstate.StateContextI, b *testing.B) error {

	_, err := bt.endpoint(bt.Transaction(), bt.input, balances)
	return err
}

func BenchmarkTests(
	data bk.BenchData, sigScheme bk.SignatureScheme,
) bk.TestSuite {
	var now = common.Now()
	var blobbers []string
	for i := 0; i < viper.GetInt(bk.NumBlobbersPerAllocation); i++ {
		blobbers = append(blobbers, getMockBlobberId(i))
	}
<<<<<<< HEAD

=======
>>>>>>> 1f057b6e
	var freeBlobbers []string
	//		DataShards:                 conf.FreeAllocationSettings.DataShards,
	//		ParityShards:               conf.FreeAllocationSettings.ParityShards,
	for i := 0; i < viper.GetInt(bk.StorageFasDataShards)+viper.GetInt(bk.StorageFasParityShards); i++ {
		freeBlobbers = append(freeBlobbers, getMockBlobberId(i))
	}

	var ssc = StorageSmartContract{

		SmartContract: sci.NewSC(ADDRESS),
	}
	ssc.setSC(ssc.SmartContract, &smartcontract.BCContext{})
	timings := make(map[string]time.Duration)
	newAllocationRequestF := func(
		t *transaction.Transaction,
		r []byte,
		b cstate.StateContextI,
	) (string, error) {
		return ssc.newAllocationRequest(t, r, b, timings)
	}

	var tests = []BenchTest{
		// read/write markers
		{
			name:     "storage.read_redeem",
			endpoint: ssc.commitBlobberRead,
			txn: &transaction.Transaction{
				ClientID:   data.Clients[0],
				ToClientID: ADDRESS,
			},
			input: func() []byte {
				rm := ReadMarker{
					ClientID:        data.Clients[0],
					ClientPublicKey: data.PublicKeys[0],
					BlobberID:       getMockBlobberId(0),
					AllocationID:    getMockAllocationId(0),
					OwnerID:         data.Clients[0],
					Timestamp:       now,
					ReadCounter:     viper.GetInt64(bk.NumWriteRedeemAllocation) + 1,
					PayerID:         data.Clients[0],
				}
				_ = sigScheme.SetPublicKey(data.PublicKeys[0])
				sigScheme.SetPrivateKey(data.PrivateKeys[0])
				rm.Signature, _ = sigScheme.Sign(encryption.Hash(rm.GetHashData()))
				return (&ReadConnection{
					ReadMarker: &rm,
				}).Encode()
			}(),
		},
		{
			name:     "commit_connection",
			endpoint: ssc.commitBlobberConnection,
			txn: &transaction.Transaction{
				ClientID:   getMockBlobberId(0),
				ToClientID: ADDRESS,
			},
			input: func() []byte {
				wm := WriteMarker{
					AllocationRoot:         encryption.Hash("allocation root"),
					PreviousAllocationRoot: encryption.Hash("allocation root"),
					AllocationID:           getMockAllocationId(0),
					Size:                   1024,
					BlobberID:              getMockBlobberId(0),
					Timestamp:              1,
					ClientID:               data.Clients[0],
				}
				_ = sigScheme.SetPublicKey(data.PublicKeys[0])
				sigScheme.SetPrivateKey(data.PrivateKeys[0])
				wm.Signature, _ = sigScheme.Sign(encryption.Hash(wm.GetHashData()))
				bytes, _ := json.Marshal(&BlobberCloseConnection{
					AllocationRoot:     encryption.Hash("allocation root"),
					PrevAllocationRoot: encryption.Hash("allocation root"),
					WriteMarker:        &wm,
				})
				return bytes
			}(),
		},

		// data.Allocations
		{
			name:     "storage.new_allocation_request",
<<<<<<< HEAD
			endpoint: ssc.newAllocationRequest,
=======
			endpoint: newAllocationRequestF,
>>>>>>> 1f057b6e
			txn: &transaction.Transaction{
				HashIDField: datastore.HashIDField{
					Hash: encryption.Hash("mock transaction hash"),
				},
				ClientID:     data.Clients[0],
				CreationDate: now,
				Value:        100 * viper.GetInt64(bk.StorageMinAllocSize),
			},
			input: func() []byte {
				bytes, _ := (&newAllocationRequest{
					DataShards:                 len(blobbers) / 2,
					ParityShards:               len(blobbers) / 2,
					Size:                       100 * viper.GetInt64(bk.StorageMinAllocSize),
					Expiration:                 common.Timestamp(viper.GetDuration(bk.StorageMinAllocDuration).Seconds()) + now,
					Owner:                      data.Clients[0],
					OwnerPublicKey:             data.PublicKeys[0],
					Blobbers:                   blobbers,
					ReadPriceRange:             PriceRange{0, state.Balance(viper.GetInt64(bk.StorageMaxReadPrice) * 1e10)},
					WritePriceRange:            PriceRange{0, state.Balance(viper.GetInt64(bk.StorageMaxWritePrice) * 1e10)},
					MaxChallengeCompletionTime: viper.GetDuration(bk.StorageMaxChallengeCompletionTime),
				}).encode()
				return bytes
			}(),
			timings: timings,
		},
		{
			name:     "storage.update_allocation_request",
			endpoint: ssc.updateAllocationRequest,
			txn: &transaction.Transaction{
				HashIDField: datastore.HashIDField{
					Hash: encryption.Hash("mock transaction hash"),
				},
				ClientID:     data.Clients[0],
				CreationDate: now - 1,
				Value:        viper.GetInt64(bk.StorageMinAllocSize) * 1e10,
			},
			input: func() []byte {
				uar := updateAllocationRequest{
					ID:              getMockAllocationId(0),
					OwnerID:         data.Clients[0],
					Size:            10000000,
					Expiration:      1,
					SetImmutable:    true,
					RemoveBlobberId: getMockBlobberId(0),
					AddBlobberId:    getMockBlobberId(viper.GetInt(bk.NumBlobbers) - 1),
				}
				bytes, _ := json.Marshal(&uar)
				return bytes
			}(),
		},
		{
			name:     "storage.finalize_allocation",
			endpoint: ssc.finalizeAllocation,
			txn: &transaction.Transaction{
				HashIDField: datastore.HashIDField{
					Hash: encryption.Hash("mock transaction hash"),
				},
				//CreationDate: common.Timestamp(viper.GetDuration(bk.StorageMinAllocDuration).Seconds()) + now,
				CreationDate: now + benchAllocationExpire + 1,
				ClientID:     data.Clients[0],
				ToClientID:   ADDRESS,
			},
			input: func() []byte {
				bytes, _ := json.Marshal(&lockRequest{
					AllocationID: getMockAllocationId(0),
				})
				return bytes
			}(),
		},
		{
			name:     "storage.cancel_allocation",
			endpoint: ssc.cancelAllocationRequest,
			txn: &transaction.Transaction{
				HashIDField: datastore.HashIDField{
					Hash: encryption.Hash("mock transaction hash"),
				},
				CreationDate: now - 1,
				ClientID:     data.Clients[0],
				ToClientID:   ADDRESS,
			},
			input: func() []byte {
				bytes, _ := json.Marshal(&lockRequest{
					AllocationID: getMockAllocationId(0),
				})
				return bytes
			}(),
		},
		// free data.Allocations
		{
			name:     "storage.add_free_storage_assigner",
			endpoint: ssc.addFreeStorageAssigner,
			txn: &transaction.Transaction{
				ClientID: viper.GetString(bk.StorageOwner),
			},
			input: func() []byte {
				bytes, _ := json.Marshal(&newFreeStorageAssignerInfo{
					Name:            "mock name",
					PublicKey:       encryption.Hash("mock public key"),
					IndividualLimit: viper.GetFloat64(bk.StorageMaxIndividualFreeAllocation),
					TotalLimit:      viper.GetFloat64(bk.StorageMaxTotalFreeAllocation),
				})
				return bytes
			}(),
		},
		{
			name:     "storage.free_allocation_request",
			endpoint: ssc.freeAllocationRequest,
			txn: &transaction.Transaction{
				HashIDField: datastore.HashIDField{
					Hash: encryption.Hash("mock transaction hash"),
				},
				ClientID:     data.Clients[1],
				ToClientID:   ADDRESS,
				CreationDate: common.Timestamp(viper.GetInt64(bk.Now)),
				Value:        int64(viper.GetFloat64(bk.StorageMaxIndividualFreeAllocation) * 1e10),
			},
			input: func() []byte {
				var request = struct {
					Recipient  string           `json:"recipient"`
					FreeTokens float64          `json:"free_tokens"`
					Timestamp  common.Timestamp `json:"timestamp"`
				}{
					data.Clients[0],
					viper.GetFloat64(bk.StorageMaxIndividualFreeAllocation),
					1,
				}
				responseBytes, err := json.Marshal(&request)
				if err != nil {
					panic(err)
				}
				err = sigScheme.SetPublicKey(data.PublicKeys[0])
				if err != nil {
					panic(err)
				}
				sigScheme.SetPrivateKey(data.PrivateKeys[0])
				signature, err := sigScheme.Sign(hex.EncodeToString(responseBytes))
				if err != nil {
					panic(err)
				}
				fsmBytes, _ := json.Marshal(&freeStorageMarker{
					Assigner:   data.Clients[0],
					Recipient:  request.Recipient,
					FreeTokens: request.FreeTokens,
					Timestamp:  request.Timestamp,
					Signature:  signature,
				})
				bytes, _ := json.Marshal(&freeStorageAllocationInput{
					RecipientPublicKey: data.PublicKeys[1],
					Marker:             string(fsmBytes),
					Blobbers:           freeBlobbers,
				})
				return bytes
			}(),
		},
		{
			name:     "storage.free_update_allocation",
			endpoint: ssc.updateFreeStorageRequest,
			txn: &transaction.Transaction{
				HashIDField: datastore.HashIDField{
					Hash: encryption.Hash("mock transaction hash"),
				},
				ClientID:     data.Clients[1],
				ToClientID:   ADDRESS,
				CreationDate: common.Timestamp(viper.GetInt64(bk.Now)),
				Value:        int64(viper.GetFloat64(bk.StorageMaxIndividualFreeAllocation) * 1e10),
			},
			input: func() []byte {
				var request = struct {
					Recipient  string           `json:"recipient"`
					FreeTokens float64          `json:"free_tokens"`
					Timestamp  common.Timestamp `json:"timestamp"`
				}{
					data.Clients[0],
					viper.GetFloat64(bk.StorageMaxIndividualFreeAllocation),
					1,
				}
				responseBytes, _ := json.Marshal(&request)
				_ = sigScheme.SetPublicKey(data.PublicKeys[0])
				sigScheme.SetPrivateKey(data.PrivateKeys[0])
				signature, _ := sigScheme.Sign(hex.EncodeToString(responseBytes))
				fsmBytes, _ := json.Marshal(&freeStorageMarker{
					Assigner:   data.Clients[0],
					Recipient:  request.Recipient,
					FreeTokens: request.FreeTokens,
					Timestamp:  request.Timestamp,
					Signature:  signature,
				})
				bytes, _ := json.Marshal(&freeStorageUpgradeInput{
					AllocationId: getMockAllocationId(0),
					Marker:       string(fsmBytes),
				})
				return bytes
			}(),
		},

		// data.Blobbers
		{
			name:     "storage.add_blobber",
			endpoint: ssc.addBlobber,
			txn: &transaction.Transaction{
				HashIDField: datastore.HashIDField{
					Hash: encryption.Hash("mock transaction hash"),
				},
				CreationDate: now + 1,
				ClientID:     "d46458063f43eb4aeb4adf1946d123908ef63143858abb24376d42b5761bf577",
				ToClientID:   ADDRESS,
			},
			input: func() []byte {
				bytes, _ := json.Marshal(&StorageNode{
					ID:                encryption.Hash("my_new_blobber"),
					BaseURL:           "my_new_blobber.com",
					Terms:             getMockBlobberTerms(),
					Capacity:          viper.GetInt64(bk.StorageMinBlobberCapacity) * 1000,
					StakePoolSettings: getMockStakePoolSettings(encryption.Hash("my_new_blobber")),
				})
				return bytes
			}(),
		},
		{
			name:     "storage.add_validator",
			endpoint: ssc.addValidator,
			txn: &transaction.Transaction{
				HashIDField: datastore.HashIDField{
					Hash: encryption.Hash("mock transaction hash"),
				},
				CreationDate: now + 1,
				ClientID:     data.Clients[0],
				ToClientID:   ADDRESS,
			},
			input: func() []byte {
				bytes, _ := json.Marshal(&ValidationNode{
					ID:                encryption.Hash("my_new_validator"),
					BaseURL:           "my_new_validator.com",
					StakePoolSettings: getMockStakePoolSettings(encryption.Hash("my_new_validator")),
				})
				return bytes
			}(),
		},
		{
			name:     "storage.blobber_health_check",
			endpoint: ssc.blobberHealthCheck,
			txn: &transaction.Transaction{
				HashIDField: datastore.HashIDField{
					Hash: encryption.Hash("mock transaction hash"),
				},
				CreationDate: now + 1,
				ClientID:     getMockBlobberId(0),
				ToClientID:   ADDRESS,
			},
			input: []byte{},
		},
		{
			name:     "storage.update_blobber_settings",
			endpoint: ssc.updateBlobberSettings,
			txn: &transaction.Transaction{
				HashIDField: datastore.HashIDField{
					Hash: encryption.Hash("mock transaction hash"),
				},
				CreationDate: now + 1,
				ClientID:     getMockBlobberId(0),
				ToClientID:   ADDRESS,
			},
			input: func() []byte {
				bytes, _ := json.Marshal(&StorageNode{
					ID:                getMockBlobberId(0),
					Terms:             getMockBlobberTerms(),
					Capacity:          viper.GetInt64(bk.StorageMinBlobberCapacity) * 1000,
					StakePoolSettings: getMockStakePoolSettings(getMockBlobberId(0)),
				})
				return bytes
			}(),
		},
		// add_curator
		{
			name:     "storage.curator_transfer_allocation",
			endpoint: ssc.curatorTransferAllocation,
			txn: &transaction.Transaction{
				HashIDField: datastore.HashIDField{
					Hash: encryption.Hash("mock transaction hash"),
				},
				ClientID: data.Clients[0],
			},
			input: func() []byte {
				bytes, _ := json.Marshal(&transferAllocationInput{
					AllocationId:      getMockAllocationId(0),
					NewOwnerId:        data.Clients[1],
					NewOwnerPublicKey: data.PublicKeys[1],
				})
				return bytes
			}(),
		},
		{
			name:     "storage.add_curator",
			endpoint: ssc.addCurator,
			txn: &transaction.Transaction{
				ClientID: data.Clients[0],
			},
			input: func() []byte {
				bytes, _ := json.Marshal(&curatorInput{
					CuratorId:    data.Clients[viper.GetInt(bk.NumCurators)],
					AllocationId: getMockAllocationId(0),
				})
				return bytes
			}(),
		},
		{
			name:     "storage.remove_curator",
			endpoint: ssc.removeCurator,
			txn: &transaction.Transaction{
				ClientID: data.Clients[0],
			},
			input: func() []byte {
				bytes, _ := json.Marshal(&curatorInput{
					CuratorId:    data.Clients[0],
					AllocationId: getMockAllocationId(0),
				})
				return bytes
			}(),
		},
		// read_pool
		{
			name:     "storage.new_read_pool",
			endpoint: ssc.newReadPool,
			txn:      &transaction.Transaction{},
			input:    []byte{},
		},
		{
			name:     "storage.read_pool_lock",
			endpoint: ssc.readPoolLock,
			txn: &transaction.Transaction{
				HashIDField: datastore.HashIDField{
					Hash: encryption.Hash("mock transaction hash"),
				},
				Value:      int64(viper.GetFloat64(bk.StorageReadPoolMinLock) * 1e10),
				ClientID:   data.Clients[0],
				ToClientID: ADDRESS,
			},
			input: func() []byte {
				lr := &lockRequest{
					Duration:     viper.GetDuration(bk.StorageReadPoolMinLockPeriod),
					AllocationID: getMockAllocationId(0),
				}
				bytes, _ := json.Marshal(lr)
				log.Println("lock_pool_duration:", lr.Duration)
				return bytes
			}(),
		},
		{
			name:     "storage.read_pool_unlock",
			endpoint: ssc.readPoolUnlock,
			txn: &transaction.Transaction{
				HashIDField: datastore.HashIDField{
					Hash: encryption.Hash("mock transaction hash"),
				},
				Value:        int64(viper.GetFloat64(bk.StorageReadPoolMinLock) * 1e10),
				ClientID:     data.Clients[0],
				ToClientID:   ADDRESS,
				CreationDate: benchWritePoolExpire + 1,
			},
			input: func() []byte {
				bytes, _ := json.Marshal(&unlockRequest{
					PoolID: getMockReadPoolId(0, 0, 0),
				})
				return bytes
			}(),
		},
		// write pool
		{
			name:     "storage.write_pool_lock",
			endpoint: ssc.writePoolLock,
			txn: &transaction.Transaction{
				HashIDField: datastore.HashIDField{
					Hash: encryption.Hash("mock transaction hash"),
				},
				Value:      int64(viper.GetFloat64(bk.StorageWritePoolMinLock) * 1e10),
				ClientID:   data.Clients[0],
				ToClientID: ADDRESS,
			},
			input: func() []byte {
				bytes, _ := json.Marshal(&lockRequest{
					Duration:     viper.GetDuration(bk.StorageWritePoolMinLockPeriod),
					AllocationID: getMockAllocationId(0),
				})
				return bytes
			}(),
		},
		{
			name:     "storage.write_pool_unlock",
			endpoint: ssc.writePoolUnlock,
			txn: &transaction.Transaction{
				HashIDField: datastore.HashIDField{
					Hash: encryption.Hash("mock transaction hash"),
				},
				Value: int64(viper.GetFloat64(bk.StorageReadPoolMinLock) * 1e10),
				ClientID: data.Clients[getMockOwnerFromAllocationIndex(
					viper.GetInt(bk.NumAllocations)-1, viper.GetInt(bk.NumActiveClients))],
				ToClientID:   ADDRESS,
				CreationDate: now + benchWritePoolExpire + 1,
			},
			input: func() []byte {
				bytes, _ := json.Marshal(&unlockRequest{
					PoolID: getMockWritePoolId(
						viper.GetInt(bk.NumAllocations)-1,
						getMockOwnerFromAllocationIndex(
							viper.GetInt(bk.NumAllocations)-1,
							viper.GetInt(bk.NumActiveClients),
						),
						0,
					),
				})
				return bytes
			}(),
		},

		// stake pool
		{
			name:     "storage.stake_pool_lock",
			endpoint: ssc.stakePoolLock,
			txn: &transaction.Transaction{
				ClientID: data.Clients[0],
				Value:    int64(viper.GetFloat64(bk.StorageStakePoolMinLock) * 1e10),
			},
			input: func() []byte {
				bytes, _ := json.Marshal(&stakePoolRequest{
					BlobberID: getMockBlobberId(0),
					//PoolID:    getMockStakePoolId(0, 0, data.Clients),
					PoolID: getMockBlobberStakePoolId(0, 0),
				})
				return bytes
			}(),
		},
		{
			name:     "storage.stake_pool_unlock",
			endpoint: ssc.stakePoolUnlock,
			txn: &transaction.Transaction{
				ClientID:   data.Clients[0],
				ToClientID: ADDRESS,
			},
			input: func() []byte {
				bytes, _ := json.Marshal(&stakePoolRequest{
					BlobberID: getMockBlobberId(0),
					PoolID:    getMockBlobberStakePoolId(0, 0),
				})
				return bytes
			}(),
		},
		{
			name:     "storage.collect_reward",
			endpoint: ssc.collectReward,
			txn: &transaction.Transaction{
				ClientID:   data.Clients[0],
				ToClientID: ADDRESS,
			},
			input: func() []byte {
				bytes, _ := json.Marshal(&stakepool.CollectRewardRequest{
					PoolId:       getMockBlobberStakePoolId(0, 0),
					ProviderType: spenum.Blobber,
				})
				return bytes
			}(),
		},
		{
			name: "storage.blobber_block_rewards",
			endpoint: func(
				_ *transaction.Transaction,
				_ []byte,
				balances cstate.StateContextI,
			) (string, error) {
				err := ssc.blobberBlockRewards(balances)
				if err != nil {
					return "", err
				} else {
					return "blobber block rewarded", nil
				}
			},
			txn: &transaction.Transaction{},
		},
		{
			name:     "storage.challenge_response",
			endpoint: ssc.verifyChallenge,
			txn: &transaction.Transaction{
				ClientID: getMockBlobberId(0),
			},
			input: func() []byte {
				var validationTickets []*ValidationTicket
				const numberOfValidators = 4
				for i := 0; i < numberOfValidators; i++ {
					vt := &ValidationTicket{
						ChallengeID:  getMockChallengeId(0, 0),
						BlobberID:    getMockBlobberId(0),
						ValidatorID:  getMockValidatorId(i),
						ValidatorKey: data.PublicKeys[0],
						Result:       true,
						Message:      "mock message",
						MessageCode:  "mock message code",
						Timestamp:    now,
						Signature:    "",
					}
					hash := encryption.Hash(fmt.Sprintf("%v:%v:%v:%v:%v:%v", vt.ChallengeID, vt.BlobberID,
						vt.ValidatorID, vt.ValidatorKey, vt.Result, vt.Timestamp))
					_ = sigScheme.SetPublicKey(data.PublicKeys[0])
					sigScheme.SetPrivateKey(data.PrivateKeys[0])
					vt.Signature, _ = sigScheme.Sign(hash)
					validationTickets = append(validationTickets, vt)
				}
				bytes, _ := json.Marshal(&ChallengeResponse{
					ID:                getMockChallengeId(0, 0),
					ValidationTickets: validationTickets,
				})
				return bytes
			}(),
		},
		{
			name:     "storage.update_settings",
			endpoint: ssc.updateSettings,
			txn: &transaction.Transaction{
				ClientID: viper.GetString(bk.StorageOwner),
			},
			input: (&sc.StringMap{
				Fields: map[string]string{
					"max_mint":                      "1500000.02",
					"time_unit":                     "720h",
					"min_alloc_size":                "1024",
					"min_alloc_duration":            "5m",
					"max_challenge_completion_time": "30m",
					"min_offer_duration":            "10h",
					"min_blobber_capacity":          "1024",

					"readpool.min_lock":        "10",
					"readpool.min_lock_period": "1h",
					"readpool.max_lock_period": "8760h",

					"writepool.min_lock":        "10",
					"writepool.min_lock_period": "2m",
					"writepool.max_lock_period": "8760h",

					"stakepool.min_lock":          "10",
					"stakepool.interest_rate":     "0.0",
					"stakepool.interest_interval": "1m",

					"max_total_free_allocation":      "10000",
					"max_individual_free_allocation": "100",

					"free_allocation_settings.data_shards":                   "10",
					"free_allocation_settings.parity_shards":                 "5",
					"free_allocation_settings.size":                          "10000000000",
					"free_allocation_settings.duration":                      "5000h",
					"free_allocation_settings.read_price_range.min":          "0.0",
					"free_allocation_settings.read_price_range.max":          "0.04",
					"free_allocation_settings.write_price_range.min":         "0.0",
					"free_allocation_settings.write_price_range.max":         "0.1",
					"free_allocation_settings.max_challenge_completion_time": "1m",
					"free_allocation_settings.read_pool_fraction":            "0.2",

					"validator_reward":                     "0.025",
					"blobber_slash":                        "0.1",
					"max_read_price":                       "100",
					"max_write_price":                      "100",
					"failed_challenges_to_cancel":          "20",
					"failed_challenges_to_revoke_min_lock": "0",
					"challenge_enabled":                    "true",
					"challenge_rate_per_mb_min":            "1.0",
					"max_challenges_per_generation":        "100",
					"validators_per_challenge":             "2",
					"max_delegates":                        "100",

					"block_reward.block_reward":           "1000",
					"block_reward.qualifying_stake":       "1",
					"block_reward.sharder_ratio":          "80.0",
					"block_reward.miner_ratio":            "20.0",
					"block_reward.blobber_capacity_ratio": "20.0",
					"block_reward.blobber_usage_ratio":    "80.0",

					"expose_mpt": "false",
				},
			}).Encode(),
		},
		{
			name: "storage.generate_challenge",
			endpoint: func(
				txn *transaction.Transaction,
				_ []byte,
				balances cstate.StateContextI,
			) (string, error) {
				challengesEnabled := viper.GetBool(bk.StorageChallengeEnabled)
				if challengesEnabled {
					err := ssc.generateChallenge(txn, balances.GetBlock(), nil, balances)
					if err != nil {
						return "", nil
					}
				} else {
					return "OpenChallenges disabled in the config", nil
				}
				return "OpenChallenges generated", nil
			},
			txn: &transaction.Transaction{
				CreationDate: common.Timestamp(viper.GetInt64(bk.Now)),
			},
			input: nil,
		},
		// todo "update_config" waiting for PR489
	}
	var testsI []bk.BenchTestI
	for _, test := range tests {
		testsI = append(testsI, test)
	}
	return bk.TestSuite{
		Source:     bk.Storage,
		Benchmarks: testsI,
	}
}<|MERGE_RESOLUTION|>--- conflicted
+++ resolved
@@ -1,19 +1,17 @@
 package storagesc
 
 import (
-	"0chain.net/chaincore/state"
-	sc "0chain.net/smartcontract"
-	"0chain.net/smartcontract/stakepool"
-	"0chain.net/smartcontract/stakepool/spenum"
 	"encoding/hex"
 	"encoding/json"
 	"fmt"
 	"log"
 	"testing"
-<<<<<<< HEAD
-=======
 	"time"
->>>>>>> 1f057b6e
+
+	"0chain.net/chaincore/state"
+	sc "0chain.net/smartcontract"
+	"0chain.net/smartcontract/stakepool"
+	"0chain.net/smartcontract/stakepool/spenum"
 
 	"0chain.net/chaincore/smartcontract"
 
@@ -77,10 +75,6 @@
 	for i := 0; i < viper.GetInt(bk.NumBlobbersPerAllocation); i++ {
 		blobbers = append(blobbers, getMockBlobberId(i))
 	}
-<<<<<<< HEAD
-
-=======
->>>>>>> 1f057b6e
 	var freeBlobbers []string
 	//		DataShards:                 conf.FreeAllocationSettings.DataShards,
 	//		ParityShards:               conf.FreeAllocationSettings.ParityShards,
@@ -162,11 +156,7 @@
 		// data.Allocations
 		{
 			name:     "storage.new_allocation_request",
-<<<<<<< HEAD
-			endpoint: ssc.newAllocationRequest,
-=======
 			endpoint: newAllocationRequestF,
->>>>>>> 1f057b6e
 			txn: &transaction.Transaction{
 				HashIDField: datastore.HashIDField{
 					Hash: encryption.Hash("mock transaction hash"),

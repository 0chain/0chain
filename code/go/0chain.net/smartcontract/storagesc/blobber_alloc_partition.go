package storagesc

import (
	"fmt"
	"github.com/0chain/common/core/logging"
	"go.uber.org/zap"

	state "0chain.net/chaincore/chain/state"
	"0chain.net/smartcontract/partitions"
)

//go:generate msgp -io=false -tests=false -v

//------------------------------------------------------------------------------

// BlobberAllocationNode represents the allocation that belongs to a blobber,
// will be saved in blobber allocations partitions.
type BlobberAllocationNode struct {
	ID string `json:"id"` // allocation id
}

func (z *BlobberAllocationNode) GetID() string {
	return z.ID
}

func partitionsBlobberAllocations(blobberID string, balances state.StateContextI) (*partitions.Partitions, error) {
	return partitions.CreateIfNotExists(balances, getBlobberAllocationsKey(blobberID), blobberAllocationPartitionSize)
}

func partitionsBlobberAllocationsAdd(state state.StateContextI, blobberID, allocID string) error {
	blobAllocsParts, err := partitionsBlobberAllocations(blobberID, state)
	if err != nil {
		return fmt.Errorf("error fetching blobber challenge allocation partition, %v", err)
	}

	err = blobAllocsParts.Add(state, &BlobberAllocationNode{ID: allocID})
	if err != nil && !partitions.ErrItemExist(err) {
		return err
	} else if partitions.ErrItemExist(err) {
		return nil
	}

	if err := blobAllocsParts.Save(state); err != nil {
		return fmt.Errorf("could not update blobber allocations partitions: %v", err)
	}

	return nil
}

<<<<<<< HEAD
func partitionsBlobberAllocationsRemove(state state.StateContextI, blobberID, allocID string, blobAllocsParts *partitions.Partitions) error {

	logging.Logger.Info("1 partitionsBlobberAllocationsRemove", zap.Any("blobberID", blobberID), zap.Any("allocID", allocID), zap.Any("blobAllocsParts", blobAllocsParts))

	err := blobAllocsParts.Remove(state, allocID)

	logging.Logger.Info("2 partitionsBlobberAllocationsRemove", zap.Any("blobberID", blobberID), zap.Any("allocID", allocID), zap.Any("blobAllocsParts", blobAllocsParts), zap.Any("err", err))

=======
// removeAllocationFromBlobberPartitions removes the allocation from blobber
func removeAllocationFromBlobberPartitions(state state.StateContextI, blobberID, allocID string) error {
	logging.Logger.Info("remove allocation from blobber partitions",
		zap.String("blobber", blobberID),
		zap.String("allocation", allocID))

	blobAllocsParts, err := partitionsBlobberAllocations(blobberID, state)
	if err != nil {
		return fmt.Errorf("could not get blobber allocations partition: %v", err)
	}

	err = blobAllocsParts.Remove(state, allocID)
>>>>>>> 8ef8ede2
	if err != nil && !partitions.ErrItemNotFound(err) {
		logging.Logger.Error("could not remove allocation from blobber",
			zap.Error(err),
			zap.String("blobber", blobberID),
			zap.String("allocation", allocID))
		return fmt.Errorf("could not remove allocation from blobber: %v", err)
<<<<<<< HEAD
	}

	logging.Logger.Info("3 partitionsBlobberAllocationsRemove", zap.Any("blobberID", blobberID), zap.Any("allocID", allocID), zap.Any("blobAllocsParts", blobAllocsParts), zap.Any("err", err))

	if partitions.ErrItemNotFound(err) {
=======
	} else if partitions.ErrItemNotFound(err) {
>>>>>>> 8ef8ede2
		logging.Logger.Error("allocation is not in partition",
			zap.Error(err),
			zap.String("blobber", blobberID),
			zap.String("allocation", allocID))
	} else if err == nil {
		if err := blobAllocsParts.Save(state); err != nil {
			return fmt.Errorf("could not update blobber allocation partitions: %v", err)
		}
	}

	logging.Logger.Info("4 partitionsBlobberAllocationsRemove", zap.Any("blobberID", blobberID), zap.Any("allocID", allocID), zap.Any("blobAllocsParts", blobAllocsParts), zap.Any("err", err))

	allocNum, err := blobAllocsParts.Size(state)
	if err != nil {
		return fmt.Errorf("could not get challenge partition size: %v", err)
	}

<<<<<<< HEAD
	logging.Logger.Info("5 partitionsBlobberAllocationsRemove", zap.Any("blobberID", blobberID), zap.Any("allocID", allocID), zap.Any("blobAllocsParts", blobAllocsParts), zap.Any("err", err))

	if allocNum == 0 {
		// remove blobber from challenge ready partition when there's no allocation bind to it
		err = partitionsChallengeReadyBlobbersRemove(state, blobberID)
		if err != nil && !partitions.ErrItemNotFound(err) {
			// it could be empty if we finalize the allocation before committing any read or write
			return fmt.Errorf("failed to remove blobber from challenge ready partitions: %v", err)
		}
	}

	logging.Logger.Info("6 partitionsBlobberAllocationsRemove", zap.Any("blobberID", blobberID), zap.Any("allocID", allocID), zap.Any("blobAllocsParts", blobAllocsParts), zap.Any("err", err))
=======
	if allocNum > 0 {
		return nil
	}

	// remove blobber from challenge ready partition when there's no allocation bind to it
	err = partitionsChallengeReadyBlobbersRemove(state, blobberID)
	if err != nil && !partitions.ErrItemNotFound(err) {
		// it could be empty if we finalize the allocation before committing any read or write
		return fmt.Errorf("failed to remove blobber from challenge ready partitions: %v", err)
	}

>>>>>>> 8ef8ede2
	return nil
}<|MERGE_RESOLUTION|>--- conflicted
+++ resolved
@@ -2,11 +2,11 @@
 
 import (
 	"fmt"
-	"github.com/0chain/common/core/logging"
-	"go.uber.org/zap"
 
 	state "0chain.net/chaincore/chain/state"
 	"0chain.net/smartcontract/partitions"
+	"github.com/0chain/common/core/logging"
+	"go.uber.org/zap"
 )
 
 //go:generate msgp -io=false -tests=false -v
@@ -47,16 +47,6 @@
 	return nil
 }
 
-<<<<<<< HEAD
-func partitionsBlobberAllocationsRemove(state state.StateContextI, blobberID, allocID string, blobAllocsParts *partitions.Partitions) error {
-
-	logging.Logger.Info("1 partitionsBlobberAllocationsRemove", zap.Any("blobberID", blobberID), zap.Any("allocID", allocID), zap.Any("blobAllocsParts", blobAllocsParts))
-
-	err := blobAllocsParts.Remove(state, allocID)
-
-	logging.Logger.Info("2 partitionsBlobberAllocationsRemove", zap.Any("blobberID", blobberID), zap.Any("allocID", allocID), zap.Any("blobAllocsParts", blobAllocsParts), zap.Any("err", err))
-
-=======
 // removeAllocationFromBlobberPartitions removes the allocation from blobber
 func removeAllocationFromBlobberPartitions(state state.StateContextI, blobberID, allocID string) error {
 	logging.Logger.Info("remove allocation from blobber partitions",
@@ -69,22 +59,13 @@
 	}
 
 	err = blobAllocsParts.Remove(state, allocID)
->>>>>>> 8ef8ede2
 	if err != nil && !partitions.ErrItemNotFound(err) {
 		logging.Logger.Error("could not remove allocation from blobber",
 			zap.Error(err),
 			zap.String("blobber", blobberID),
 			zap.String("allocation", allocID))
 		return fmt.Errorf("could not remove allocation from blobber: %v", err)
-<<<<<<< HEAD
-	}
-
-	logging.Logger.Info("3 partitionsBlobberAllocationsRemove", zap.Any("blobberID", blobberID), zap.Any("allocID", allocID), zap.Any("blobAllocsParts", blobAllocsParts), zap.Any("err", err))
-
-	if partitions.ErrItemNotFound(err) {
-=======
 	} else if partitions.ErrItemNotFound(err) {
->>>>>>> 8ef8ede2
 		logging.Logger.Error("allocation is not in partition",
 			zap.Error(err),
 			zap.String("blobber", blobberID),
@@ -95,27 +76,11 @@
 		}
 	}
 
-	logging.Logger.Info("4 partitionsBlobberAllocationsRemove", zap.Any("blobberID", blobberID), zap.Any("allocID", allocID), zap.Any("blobAllocsParts", blobAllocsParts), zap.Any("err", err))
-
 	allocNum, err := blobAllocsParts.Size(state)
 	if err != nil {
 		return fmt.Errorf("could not get challenge partition size: %v", err)
 	}
 
-<<<<<<< HEAD
-	logging.Logger.Info("5 partitionsBlobberAllocationsRemove", zap.Any("blobberID", blobberID), zap.Any("allocID", allocID), zap.Any("blobAllocsParts", blobAllocsParts), zap.Any("err", err))
-
-	if allocNum == 0 {
-		// remove blobber from challenge ready partition when there's no allocation bind to it
-		err = partitionsChallengeReadyBlobbersRemove(state, blobberID)
-		if err != nil && !partitions.ErrItemNotFound(err) {
-			// it could be empty if we finalize the allocation before committing any read or write
-			return fmt.Errorf("failed to remove blobber from challenge ready partitions: %v", err)
-		}
-	}
-
-	logging.Logger.Info("6 partitionsBlobberAllocationsRemove", zap.Any("blobberID", blobberID), zap.Any("allocID", allocID), zap.Any("blobAllocsParts", blobAllocsParts), zap.Any("err", err))
-=======
 	if allocNum > 0 {
 		return nil
 	}
@@ -127,6 +92,5 @@
 		return fmt.Errorf("failed to remove blobber from challenge ready partitions: %v", err)
 	}
 
->>>>>>> 8ef8ede2
 	return nil
 }
package storagesc

import (
	"encoding/json"
	"errors"
	"fmt"
	"sort"
	"time"

	c_state "0chain.net/chaincore/chain/state"
	"0chain.net/chaincore/state"
	"0chain.net/chaincore/transaction"
	"0chain.net/core/common"
	"0chain.net/core/util"
)

const blobberHealthTime = 60 * 60 // 1 Hour

func (sc *StorageSmartContract) getBlobbersList(balances c_state.StateContextI) (*StorageNodes, error) {
	allBlobbersList := &StorageNodes{}
	allBlobbersBytes, err := balances.GetTrieNode(ALL_BLOBBERS_KEY)
	if allBlobbersBytes == nil {
		return allBlobbersList, nil
	}
	err = json.Unmarshal(allBlobbersBytes.Encode(), allBlobbersList)
	if err != nil {
		return nil, common.NewError("getBlobbersList_failed", "Failed to retrieve existing blobbers list")
	}
	sort.SliceStable(allBlobbersList.Nodes, func(i, j int) bool {
		return allBlobbersList.Nodes[i].ID < allBlobbersList.Nodes[j].ID
	})
	return allBlobbersList, nil
}

func (sc *StorageSmartContract) getBlobberBytes(blobberID string,
	balances c_state.StateContextI) (b []byte, err error) {

	var (
		blobber      StorageNode
		blobberBytes util.Serializable
	)

	blobber.ID = blobberID
	blobberBytes, err = balances.GetTrieNode(blobber.GetKey(sc.ID))

	if err != nil {
		return
	}

	return blobberBytes.Encode(), nil
}

func (sc *StorageSmartContract) getBlobber(blobberID string,
	balances c_state.StateContextI) (blobber *StorageNode, err error) {

	var b []byte
	if b, err = sc.getBlobberBytes(blobberID, balances); err != nil {
		return
	}

	blobber = new(StorageNode)
	if err = blobber.Decode(b); err != nil {
		return nil, fmt.Errorf("decoding stored blobber: %v", err)
	}

	return
}

func updateBlobberInList(list []*StorageNode, update *StorageNode) (ok bool) {
	for i, b := range list {
		if b.ID == update.ID {
			list[i], ok = update, true
			return
		}
	}
	return
}

<<<<<<< HEAD
// remove blobber (when a blobber provides capacity = 0)
func (sc *StorageSmartContract) removeBlobber(t *transaction.Transaction,
	blobber *StorageNode, existingBytes util.Serializable, all *StorageNodes,
	balances c_state.StateContextI) (
	existingBlobber *StorageNode, sp *stakePool, err error) {

	// is the blobber exists?
	if existingBytes == nil {
		return nil, nil, errors.New("invalid capacity of blobber: 0")
	}

	existingBlobber = new(StorageNode)
	if err = existingBlobber.Decode(existingBytes.Encode()); err != nil {
		return nil, nil, fmt.Errorf("can't decode existing blobber: %v", err)
	}

	existingBlobber.Capacity = 0 // change it to zero for the removing

	// update stake pool
	if sp, err = sc.getStakePool(existingBlobber.ID, balances); err != nil {
		return nil, nil, fmt.Errorf("can't get related stake pool: %v", err)
	}

	_, err = sp.update(t.CreationDate, existingBlobber, balances)
	if err != nil {
		return nil, nil, fmt.Errorf("can't update related stake pool: v", err)
	}

	if err = sp.save(sc.ID, existingBlobber.ID, balances); err != nil {
		return nil, nil, fmt.Errorf("can't save related stake pool: v", err)
	}

	// remove from the all list, since the blobber can't accept new allocations
	var (
		i  int
		ab *StorageNode
	)
	for i, ab = range all.Nodes {
		if ab.ID == existingBlobber.ID {
			break // found
		}
	}

	// if found
	if ab.ID == existingBlobber.ID {
		all.Nodes = append(all.Nodes[:i], all.Nodes[i+1:]...) // remove from all
	}

	return // removed, opened offers are still opened
}

// insert new blobber, filling its stake pool
func (sc *StorageSmartContract) insertBlobber(t *transaction.Transaction,
	blobber *StorageNode, all *StorageNodes, balances c_state.StateContextI) (
	sp *stakePool, err error) {

	sp = newStakePool(blobber.ID) // create new

	// create stake pool
	var stake state.Balance                                   // required stake
	stake, err = sp.update(t.CreationDate, blobber, balances) //
	if err != nil {
		return nil, fmt.Errorf("unexpected error: %v", err)
	}

	// lock required stake
	if stake > 0 {
		if state.Balance(t.Value) < stake {
			return nil, fmt.Errorf("not enough tokens for stake: %d < %d",
				t.Value, stake)
		}

		if _, _, err = sp.fill(t, balances); err != nil {
			return nil, fmt.Errorf("transferring tokens to stake pool: %v", err)
		}

		// release all tokens over the required stake, moving them to
		// unlocked pool of the stake pool
		_, err = sp.update(t.CreationDate, blobber, balances)
		if err != nil {
			return nil, fmt.Errorf("unexpected error: %v", err)
		}
	}

	// add to all
	all.Nodes = append(all.Nodes, blobber)
	return
}

// update existing blobber, or reborn a deleted one
func (sc *StorageSmartContract) updateBlobber(t *transaction.Transaction,
	blobber *StorageNode, all *StorageNodes, balances c_state.StateContextI) (
	sp *stakePool, err error) {

	if sp, err = sc.getStakePool(blobber.ID, balances); err != nil {
		return nil, fmt.Errorf("can't get related stake pool", err)
	}

	var stake state.Balance
	if stake, err = sp.update(t.CreationDate, blobber, balances); err != nil {
		return nil, fmt.Errorf("updating stake of blobber: %v", err)
	}

	// is more tokens required
	if sp.Locked.Balance < stake {
		if state.Balance(t.Value) < stake-sp.Locked.Balance {
			return nil, fmt.Errorf("not enough tokens for stake: %d < %d",
				t.Value, stake)
		}
		// lock tokens
		if _, _, err = sp.fill(t, balances); err != nil {
			return nil, fmt.Errorf("locking tokens in stake pool: %v", err)
		}
		// unlock all tokens over the required amount
		if _, err = sp.update(t.CreationDate, blobber, balances); err != nil {
			return nil, fmt.Errorf("updating stake pool: %v", err)
		}
	}

	// update in the list, or add to the list if the blobber was removed before
	if !updateBlobberInList(all.Nodes, blobber) {
		all.Nodes = append(all.Nodes, blobber)
	}

	return // success
}

// addBlobber adds, updates or removes a blobber; the blobber should
// provide required tokens for stake pool; otherwise it will not be
// registered; if it provides token, but it's already registered and
// related stake pool has required tokens, then no tokens will be
// transfered; if it provides more tokens then required, then all
// tokens left will be moved to unlocked part of related stake pool;
// the part can be moved back to the blobber anytime or used to
// increase blobber's capacity or write_price next time
=======
func (sc *StorageSmartContract) filterHealthyBlobbers(blobbersList *StorageNodes) *StorageNodes {
	healthyBlobbersList := &StorageNodes{}
	for _, blobberNode := range blobbersList.Nodes {
		if blobberNode.LastHealthCheck > (time.Now().Unix() - blobberHealthTime) {
			healthyBlobbersList.Nodes = append(healthyBlobbersList.Nodes, blobberNode)
		}
	}
	return healthyBlobbersList
}

func (sc *StorageSmartContract) blobberHealthCheck(t *transaction.Transaction, input []byte, balances c_state.StateContextI) (string, error) {
	allBlobbersList, err := sc.getBlobbersList(balances)
	if err != nil {
		return "", common.NewError("blobberHealthCheck_failed", "Failed to get blobber list"+err.Error())
	}
	existingBlobber := &StorageNode{}
	err = existingBlobber.Decode(input) //json.Unmarshal(input, &newBlobber)
	if err != nil {
		return "", err
	}
	existingBlobber.ID = t.ClientID
	existingBlobber.PublicKey = t.PublicKey
	existingBlobber.LastHealthCheck = time.Now().Unix()
	blobberBytes, _ := balances.GetTrieNode(existingBlobber.GetKey(sc.ID))
	if blobberBytes == nil {
		return "", common.NewError("blobberHealthCheck_failed", "Blobber doesn't exists"+err.Error())
	}
	for i := 0; i < len(allBlobbersList.Nodes); i++ {
		if allBlobbersList.Nodes[i].ID == existingBlobber.ID {
			allBlobbersList.Nodes[i].LastHealthCheck = time.Now().Unix()
			balances.InsertTrieNode(ALL_BLOBBERS_KEY, allBlobbersList)
			break
		}
	}
	balances.InsertTrieNode(existingBlobber.GetKey(sc.ID), existingBlobber)
	buff := existingBlobber.Encode()
	return string(buff), nil
}

>>>>>>> 7719333c
func (sc *StorageSmartContract) addBlobber(t *transaction.Transaction,
	input []byte, balances c_state.StateContextI) (string, error) {

	// SC configurations
	conf, err := sc.getConfig(balances, true)
	if err != nil {
		return "", common.NewError("add_blobber_failed",
			"can't get config: "+err.Error())
	}

	// all registered active blobbers
	allBlobbersList, err := sc.getBlobbersList(balances)
	if err != nil {
		return "", common.NewError("add_blobber_failed",
			"Failed to get blobber list: "+err.Error())
	}

	// read request
	var newBlobber = new(StorageNode)
	if err = newBlobber.Decode(input); err != nil {
		return "", common.NewError("add_blobber_failed",
			"malformed request: "+err.Error())
	}

	// when capacity is 0, then the blobber want be removed
	if newBlobber.Capacity > 0 {
		// validate the request
		if err = newBlobber.validate(conf); err != nil {
			return "", common.NewError("add_blobber_failed",
				"invalid values in request: "+err.Error())
		}
	}

	// set transaction information
	newBlobber.ID = t.ClientID
	newBlobber.PublicKey = t.PublicKey

	// check out stored
	var existb util.Serializable
	existb, err = balances.GetTrieNode(newBlobber.GetKey(sc.ID))

	// unexpected error
	if err != nil && err != util.ErrValueNotPresent {
		return "", common.NewError("add_blobber_failed", err.Error())
	}

	var sp *stakePool
	switch {

	// remove blobber case
	case newBlobber.Capacity == 0:
		// use loaded blobber in response
		newBlobber, sp, err = sc.removeBlobber(t, newBlobber, existb,
			allBlobbersList, balances)

	// insert blobber case
	case err == util.ErrValueNotPresent:
		sp, err = sc.insertBlobber(t, newBlobber, allBlobbersList, balances)

	// update blobber case
	default:
		sp, err = sc.updateBlobber(t, newBlobber, allBlobbersList, balances)

	}

	if err != nil {
		return "", common.NewError("add_blobber_failed", err.Error())
	}

	// save related stake pool
	if err = sp.save(sc.ID, newBlobber.ID, balances); err != nil {
		return "", common.NewError("add_blobber_failed",
			"saving related stake pool: "+err.Error())
	}

	// save the all
	_, err = balances.InsertTrieNode(ALL_BLOBBERS_KEY, allBlobbersList)
	if err != nil {
		return "", common.NewError("add_blobber_failed",
			"saving all blobbers: "+err.Error())
	}

	// save the blobber
	_, err = balances.InsertTrieNode(newBlobber.GetKey(sc.ID), newBlobber)
	if err != nil {
		return "", common.NewError("add_blobber_failed",
			"saving blobber: "+err.Error())
	}

	return string(newBlobber.Encode()), nil
}

func (sc *StorageSmartContract) commitBlobberRead(t *transaction.Transaction,
	input []byte, balances c_state.StateContextI) (string, error) {

	// TODO (sfxdx): move tokens: read pool to blobber

	commitRead := &ReadConnection{}
	err := commitRead.Decode(input)
	if err != nil {
		return "", err
	}

	lastBlobberClientReadBytes, err := balances.GetTrieNode(commitRead.GetKey(sc.ID))
	lastCommittedRM := &ReadConnection{}
	lastKnownCtr := int64(0)
	if lastBlobberClientReadBytes != nil {
		lastCommittedRM.Decode(lastBlobberClientReadBytes.Encode())
		lastKnownCtr = lastCommittedRM.ReadMarker.ReadCounter
	}

	err = commitRead.ReadMarker.Verify(lastCommittedRM.ReadMarker)
	if err != nil {
		return "", common.NewError("invalid_read_marker", "Invalid read marker."+err.Error())
	}
	balances.InsertTrieNode(commitRead.GetKey(sc.ID), commitRead)
	sc.newRead(balances, commitRead.ReadMarker.ReadCounter-lastKnownCtr)
	return "success", nil
}

func (sc *StorageSmartContract) commitBlobberConnection(
	t *transaction.Transaction, input []byte, balances c_state.StateContextI) (
	string, error) {

	// TODO (sfxdx): move tokens: write pool to challenge pool

	var commitConnection BlobberCloseConnection
	err := json.Unmarshal(input, &commitConnection)
	if err != nil {
		return "", err
	}

	if !commitConnection.Verify() {
		return "", common.NewError("invalid_parameters", "Invalid input")
	}

	if commitConnection.WriteMarker.BlobberID != t.ClientID {
		return "", common.NewError("invalid_parameters",
			"Invalid Blobber ID for closing connection. Write marker not for this blobber")
	}

	allocationObj := &StorageAllocation{}
	allocationObj.ID = commitConnection.WriteMarker.AllocationID
	allocationBytes, err := balances.GetTrieNode(allocationObj.GetKey(sc.ID))

	if allocationBytes == nil || err != nil {
		return "", common.NewError("invalid_parameters",
			"Invalid allocation ID")
	}

	err = allocationObj.Decode(allocationBytes.Encode())
	if allocationBytes == nil || err != nil {
		return "", common.NewError("invalid_parameters",
			"Invalid allocation ID. Failed to decode from DB")
	}

	if allocationObj.Owner != commitConnection.WriteMarker.ClientID {
		return "", common.NewError("invalid_parameters",
			"Write marker has to be by the same client as owner of the allocation")
	}

	blobberAllocation, ok := allocationObj.BlobberMap[t.ClientID]
	if !ok {
		return "", common.NewError("invalid_parameters",
			"Blobber is not part of the allocation")
	}

	blobberAllocationBytes, err := json.Marshal(blobberAllocation)

	if !commitConnection.WriteMarker.VerifySignature(allocationObj.OwnerPublicKey) {
		return "", common.NewError("invalid_parameters",
			"Invalid signature for write marker")
	}

	if blobberAllocation.AllocationRoot == commitConnection.AllocationRoot &&
		blobberAllocation.LastWriteMarker != nil &&
		blobberAllocation.LastWriteMarker.PreviousAllocationRoot ==
			commitConnection.PrevAllocationRoot {

		return string(blobberAllocationBytes), nil
	}

	if blobberAllocation.AllocationRoot != commitConnection.PrevAllocationRoot {
		return "", common.NewError("invalid_parameters",
			"Previous allocation root does not match the latest allocation root")
	}

	if blobberAllocation.Stats.UsedSize+commitConnection.WriteMarker.Size >
		blobberAllocation.Size {

		return "", common.NewError("invalid_parameters",
			"Size for blobber allocation exceeded maximum")
	}

	blobberAllocation.AllocationRoot = commitConnection.AllocationRoot
	blobberAllocation.LastWriteMarker = commitConnection.WriteMarker
	blobberAllocation.Stats.UsedSize += commitConnection.WriteMarker.Size
	blobberAllocation.Stats.NumWrites++

	allocationObj.Stats.UsedSize += commitConnection.WriteMarker.Size
	allocationObj.Stats.NumWrites++
	balances.InsertTrieNode(allocationObj.GetKey(sc.ID), allocationObj)

	blobberAllocationBytes, err = json.Marshal(blobberAllocation.LastWriteMarker)
	sc.newWrite(balances, commitConnection.WriteMarker.Size)
	return string(blobberAllocationBytes), err
}<|MERGE_RESOLUTION|>--- conflicted
+++ resolved
@@ -76,7 +76,6 @@
 	return
 }
 
-<<<<<<< HEAD
 // remove blobber (when a blobber provides capacity = 0)
 func (sc *StorageSmartContract) removeBlobber(t *transaction.Transaction,
 	blobber *StorageNode, existingBytes util.Serializable, all *StorageNodes,
@@ -204,6 +203,45 @@
 	return // success
 }
 
+func (sc *StorageSmartContract) filterHealthyBlobbers(blobbersList *StorageNodes) *StorageNodes {
+	healthyBlobbersList := &StorageNodes{}
+	for _, blobberNode := range blobbersList.Nodes {
+		if blobberNode.LastHealthCheck > (time.Now().Unix() - blobberHealthTime) {
+			healthyBlobbersList.Nodes = append(healthyBlobbersList.Nodes, blobberNode)
+		}
+	}
+	return healthyBlobbersList
+}
+
+func (sc *StorageSmartContract) blobberHealthCheck(t *transaction.Transaction, input []byte, balances c_state.StateContextI) (string, error) {
+	allBlobbersList, err := sc.getBlobbersList(balances)
+	if err != nil {
+		return "", common.NewError("blobberHealthCheck_failed", "Failed to get blobber list"+err.Error())
+	}
+	existingBlobber := &StorageNode{}
+	err = existingBlobber.Decode(input) //json.Unmarshal(input, &newBlobber)
+	if err != nil {
+		return "", err
+	}
+	existingBlobber.ID = t.ClientID
+	existingBlobber.PublicKey = t.PublicKey
+	existingBlobber.LastHealthCheck = time.Now().Unix()
+	blobberBytes, _ := balances.GetTrieNode(existingBlobber.GetKey(sc.ID))
+	if blobberBytes == nil {
+		return "", common.NewError("blobberHealthCheck_failed", "Blobber doesn't exists"+err.Error())
+	}
+	for i := 0; i < len(allBlobbersList.Nodes); i++ {
+		if allBlobbersList.Nodes[i].ID == existingBlobber.ID {
+			allBlobbersList.Nodes[i].LastHealthCheck = time.Now().Unix()
+			balances.InsertTrieNode(ALL_BLOBBERS_KEY, allBlobbersList)
+			break
+		}
+	}
+	balances.InsertTrieNode(existingBlobber.GetKey(sc.ID), existingBlobber)
+	buff := existingBlobber.Encode()
+	return string(buff), nil
+}
+
 // addBlobber adds, updates or removes a blobber; the blobber should
 // provide required tokens for stake pool; otherwise it will not be
 // registered; if it provides token, but it's already registered and
@@ -212,47 +250,6 @@
 // tokens left will be moved to unlocked part of related stake pool;
 // the part can be moved back to the blobber anytime or used to
 // increase blobber's capacity or write_price next time
-=======
-func (sc *StorageSmartContract) filterHealthyBlobbers(blobbersList *StorageNodes) *StorageNodes {
-	healthyBlobbersList := &StorageNodes{}
-	for _, blobberNode := range blobbersList.Nodes {
-		if blobberNode.LastHealthCheck > (time.Now().Unix() - blobberHealthTime) {
-			healthyBlobbersList.Nodes = append(healthyBlobbersList.Nodes, blobberNode)
-		}
-	}
-	return healthyBlobbersList
-}
-
-func (sc *StorageSmartContract) blobberHealthCheck(t *transaction.Transaction, input []byte, balances c_state.StateContextI) (string, error) {
-	allBlobbersList, err := sc.getBlobbersList(balances)
-	if err != nil {
-		return "", common.NewError("blobberHealthCheck_failed", "Failed to get blobber list"+err.Error())
-	}
-	existingBlobber := &StorageNode{}
-	err = existingBlobber.Decode(input) //json.Unmarshal(input, &newBlobber)
-	if err != nil {
-		return "", err
-	}
-	existingBlobber.ID = t.ClientID
-	existingBlobber.PublicKey = t.PublicKey
-	existingBlobber.LastHealthCheck = time.Now().Unix()
-	blobberBytes, _ := balances.GetTrieNode(existingBlobber.GetKey(sc.ID))
-	if blobberBytes == nil {
-		return "", common.NewError("blobberHealthCheck_failed", "Blobber doesn't exists"+err.Error())
-	}
-	for i := 0; i < len(allBlobbersList.Nodes); i++ {
-		if allBlobbersList.Nodes[i].ID == existingBlobber.ID {
-			allBlobbersList.Nodes[i].LastHealthCheck = time.Now().Unix()
-			balances.InsertTrieNode(ALL_BLOBBERS_KEY, allBlobbersList)
-			break
-		}
-	}
-	balances.InsertTrieNode(existingBlobber.GetKey(sc.ID), existingBlobber)
-	buff := existingBlobber.Encode()
-	return string(buff), nil
-}
-
->>>>>>> 7719333c
 func (sc *StorageSmartContract) addBlobber(t *transaction.Transaction,
 	input []byte, balances c_state.StateContextI) (string, error) {
 

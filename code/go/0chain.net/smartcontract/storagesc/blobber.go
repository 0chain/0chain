--- conflicted
+++ resolved
@@ -5,14 +5,11 @@
 	"errors"
 	"fmt"
 
-<<<<<<< HEAD
 	"0chain.net/smartcontract/stakepool"
 
-=======
 	"go.uber.org/zap"
 
 	"0chain.net/core/logging"
->>>>>>> a4935516
 	"0chain.net/smartcontract/dbs/event"
 
 	cstate "0chain.net/chaincore/chain/state"

--- conflicted
+++ resolved
@@ -538,12 +538,8 @@
 
 	detailsBytes, err := json.Marshal(details)
 	if err != nil {
-<<<<<<< HEAD
 		return "", common.NewError("commit_connection_failed",
 			"error marshalling allocation blobber details")
-=======
-		return "", common.NewErrorf("commit_connection_failed", "encode error: %v", err)
->>>>>>> 335d714d
 	}
 
 	if !commitConnection.WriteMarker.VerifySignature(alloc.OwnerPublicKey, balances) {
@@ -698,17 +694,9 @@
 	}
 
 	detailsBytes, err = json.Marshal(details.LastWriteMarker)
-<<<<<<< HEAD
-
-	return string(detailsBytes), err
-=======
 	if err != nil {
 		return "", common.NewErrorf("commit_connection_failed", "encode last write marker failed: %v", err)
 	}
 
-	if err := sc.newWrite(balances, commitConnection.WriteMarker.Size); err != nil {
-		return "", err
-	}
 	return string(detailsBytes), nil
->>>>>>> 335d714d
 }
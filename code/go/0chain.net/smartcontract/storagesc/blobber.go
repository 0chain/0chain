package storagesc

import (
	"encoding/json"
	"fmt"

	cstate "0chain.net/chaincore/chain/state"
	"0chain.net/chaincore/currency"
	"0chain.net/chaincore/transaction"
	"0chain.net/core/common"
	"0chain.net/core/datastore"
<<<<<<< HEAD
	"0chain.net/core/logging"
	"0chain.net/core/util"
=======
	"0chain.net/smartcontract/dbs"
>>>>>>> e22e99ba
	"0chain.net/smartcontract/dbs/event"
	"0chain.net/smartcontract/stakepool/spenum"
	"github.com/0chain/common/core/logging"
	"github.com/0chain/common/core/util"
	"go.uber.org/zap"
)

const (
	blobberHealthTime = 60 * 60 // 1 Hour
)

func getBlobber(
	blobberID string,
	balances cstate.CommonStateContextI,
) (*StorageNode, error) {
	blobber := new(StorageNode)
	blobber.ID = blobberID
	err := balances.GetTrieNode(blobber.GetKey(ADDRESS), blobber)
	if err != nil {
		return nil, err
	}
	return blobber, nil
}

func (_ *StorageSmartContract) getBlobber(
	blobberID string,
	balances cstate.StateContextI,
) (blobber *StorageNode, err error) {
	return getBlobber(blobberID, balances)
}

func (sc *StorageSmartContract) hasBlobberUrl(blobberURL string,
	balances cstate.StateContextI) (bool, error) {
	blobber := new(StorageNode)
	blobber.BaseURL = blobberURL
	err := balances.GetTrieNode(blobber.GetUrlKey(sc.ID), &datastore.NOIDField{})
	switch err {
	case nil:
		return true, nil
	case util.ErrValueNotPresent:
		return false, nil
	default:
		return false, err
	}
}

// update existing blobber, or reborn a deleted one
func (sc *StorageSmartContract) updateBlobber(t *transaction.Transaction,
	conf *Config, blobber *StorageNode, savedBlobber *StorageNode,
	balances cstate.StateContextI,
) (err error) {
	// check terms
	if err = blobber.Terms.validate(conf); err != nil {
		return fmt.Errorf("invalid blobber terms: %v", err)
	}

	if blobber.Capacity <= 0 {
		return sc.removeBlobber(t, blobber, balances)
	}

	// check params
	if err = blobber.validate(conf); err != nil {
		return fmt.Errorf("invalid blobber params: %v", err)
	}

	if savedBlobber.BaseURL != blobber.BaseURL {
		//if updating url
		has, err := sc.hasBlobberUrl(blobber.BaseURL, balances)
		if err != nil {
			return fmt.Errorf("could not check blobber url: %v", err)
		}

		if has {
			return fmt.Errorf("blobber url update failed, %s already used", blobber.BaseURL)
		}

		// save url
		if blobber.BaseURL != "" {
			_, err = balances.InsertTrieNode(blobber.GetUrlKey(sc.ID), &datastore.NOIDField{})
			if err != nil {
				return fmt.Errorf("saving blobber url: " + err.Error())
			}
		}
		// remove old url
		if savedBlobber.BaseURL != "" {
			_, err = balances.DeleteTrieNode(savedBlobber.GetUrlKey(sc.ID))
			if err != nil {
				return fmt.Errorf("deleting blobber old url: " + err.Error())
			}
		}
	}

	blobber.LastHealthCheck = t.CreationDate
	blobber.Allocated = savedBlobber.Allocated
	blobber.SavedData = savedBlobber.SavedData

	// update statistics
	sc.statIncr(statUpdateBlobber)

	if savedBlobber.Capacity == 0 {
		sc.statIncr(statNumberOfBlobbers) // reborn, if it was "removed"
	}

	if err = validateStakePoolSettings(blobber.StakePoolSettings, conf); err != nil {
		return fmt.Errorf("invalid new stake pool settings:  %v", err)
	}

	// update stake pool settings
	var sp *stakePool
	if sp, err = sc.getStakePool(spenum.Blobber, blobber.ID, balances); err != nil {
		return fmt.Errorf("can't get stake pool:  %v", err)
	}

	stakedCapacity, err := sp.stakedCapacity(blobber.Terms.WritePrice)
	if err != nil {
		return fmt.Errorf("error calculating staked capacity: %v", err)
	}

	if blobber.Capacity < stakedCapacity {
		return fmt.Errorf("write_price_change: staked capacity(%d) exceeding total_capacity(%d)",
			stakedCapacity, blobber.Capacity)
	}

	_, err = balances.InsertTrieNode(blobber.GetKey(sc.ID), blobber)
	if err != nil {
		return common.NewError("update_blobber_settings_failed", "saving blobber: "+err.Error())
	}

	sp.Settings.MinStake = blobber.StakePoolSettings.MinStake
	sp.Settings.MaxStake = blobber.StakePoolSettings.MaxStake
	sp.Settings.ServiceChargeRatio = blobber.StakePoolSettings.ServiceChargeRatio
	sp.Settings.MaxNumDelegates = blobber.StakePoolSettings.MaxNumDelegates

	// save stake pool
	if err = sp.save(spenum.Blobber, blobber.ID, balances); err != nil {
		return fmt.Errorf("saving stake pool: %v", err)
	}

	if err := emitAddOrOverwriteBlobber(blobber, sp, balances); err != nil {
		return fmt.Errorf("emmiting blobber %v: %v", blobber, err)
	}

	return
}

// remove blobber (when a blobber provides capacity = 0)
func (sc *StorageSmartContract) removeBlobber(t *transaction.Transaction,
	blobber *StorageNode, balances cstate.StateContextI,
) (err error) {
	// get saved blobber
	savedBlobber, err := sc.getBlobber(blobber.ID, balances)
	if err != nil {
		return fmt.Errorf("can't get or decode saved blobber: %v", err)
	}

	// set to zero explicitly, for "direct" calls
	blobber.Capacity = 0

	// remove from the all list, since the blobber can't accept new allocations
	if savedBlobber.Capacity > 0 {
		sc.statIncr(statRemoveBlobber)
		sc.statDecr(statNumberOfBlobbers)
	}

	balances.EmitEvent(event.TypeStats, event.TagDeleteBlobber, blobber.ID, blobber.ID)

	return // opened offers are still opened
}

// inserts, updates or removes blobber
// the blobber should provide required tokens for stake pool; otherwise it will not be
// registered; if it provides token, but it's already registered and
// related stake pool has required tokens, then no tokens will be
// transfered; if it provides more tokens then required, then all
// tokens left will be moved to unlocked part of related stake pool;
// the part can be moved back to the blobber anytime or used to
// increase blobber's capacity or write_price next time
func (sc *StorageSmartContract) addBlobber(t *transaction.Transaction,
	input []byte, balances cstate.StateContextI,
) (string, error) {
	// get smart contract configuration
	conf, err := sc.getConfig(balances, true)
	if err != nil {
		return "", common.NewError("add_or_update_blobber_failed",
			"can't get config: "+err.Error())
	}

	var blobber = new(StorageNode)
	if err = blobber.Decode(input); err != nil {
		return "", common.NewError("add_or_update_blobber_failed",
			"malformed request: "+err.Error())
	}

	// set transaction information
	blobber.ID = t.ClientID
	blobber.PublicKey = t.PublicKey

	// insert, update or remove blobber
	if err = sc.insertBlobber(t, conf, blobber, balances); err != nil {
		return "", common.NewError("add_or_update_blobber_failed", err.Error())
	}

	// save the blobber
	_, err = balances.InsertTrieNode(blobber.GetKey(sc.ID), blobber)
	if err != nil {
		return "", common.NewError("add_or_update_blobber_failed",
			"saving blobber: "+err.Error())
	}

	// save url
	if blobber.BaseURL != "" {
		_, err = balances.InsertTrieNode(blobber.GetUrlKey(sc.ID), &datastore.NOIDField{})
		if err != nil {
			return "", common.NewError("add_or_update_blobber_failed",
				"saving blobber url: "+err.Error())
		}
	}

	return string(blobber.Encode()), nil
}

// update blobber settings by owner of DelegateWallet
func (sc *StorageSmartContract) updateBlobberSettings(t *transaction.Transaction,
	input []byte, balances cstate.StateContextI,
) (resp string, err error) {
	// get smart contract configuration
	conf, err := sc.getConfig(balances, true)
	if err != nil {
		return "", common.NewError("update_blobber_settings_failed",
			"can't get config: "+err.Error())
	}

	var updatedBlobber = new(StorageNode)
	if err = updatedBlobber.Decode(input); err != nil {
		return "", common.NewError("update_blobber_settings_failed",
			"malformed request: "+err.Error())
	}

	var blobber *StorageNode
	if blobber, err = sc.getBlobber(updatedBlobber.ID, balances); err != nil {
		return "", common.NewError("update_blobber_settings_failed",
			"can't get the blobber: "+err.Error())
	}

	var sp *stakePool
	if sp, err = sc.getStakePool(spenum.Blobber, updatedBlobber.ID, balances); err != nil {
		return "", common.NewError("update_blobber_settings_failed",
			"can't get related stake pool: "+err.Error())
	}

	if sp.Settings.DelegateWallet == "" {
		return "", common.NewError("update_blobber_settings_failed",
			"blobber's delegate_wallet is not set")
	}

	if t.ClientID != sp.Settings.DelegateWallet {
		return "", common.NewError("update_blobber_settings_failed",
			"access denied, allowed for delegate_wallet owner only")
	}

	if err = sc.updateBlobber(t, conf, updatedBlobber, blobber, balances); err != nil {
		return "", common.NewError("update_blobber_settings_failed", err.Error())
	}
	blobber.Terms = updatedBlobber.Terms
	blobber.Capacity = updatedBlobber.Capacity
	blobber.StakePoolSettings = updatedBlobber.StakePoolSettings

	return string(blobber.Encode()), nil
}

func filterHealthyBlobbers(now common.Timestamp) filterBlobberFunc {
	return filterBlobberFunc(func(b *StorageNode) (kick bool, err error) {
		return b.LastHealthCheck <= (now - blobberHealthTime), nil
	})
}

func (sc *StorageSmartContract) blobberHealthCheck(t *transaction.Transaction,
	_ []byte, balances cstate.StateContextI,
) (string, error) {
	var (
		blobber *StorageNode
		err     error
	)
	if blobber, err = sc.getBlobber(t.ClientID, balances); err != nil {
		return "", common.NewError("blobber_health_check_failed",
			"can't get the blobber "+t.ClientID+": "+err.Error())
	}

	blobber.LastHealthCheck = t.CreationDate

	err = emitUpdateBlobber(blobber, balances)
	if err != nil {
		return "", common.NewError("blobber_health_check_failed", err.Error())
	}
	_, err = balances.InsertTrieNode(blobber.GetKey(sc.ID),
		blobber)
	if err != nil {
		return "", common.NewError("blobber_health_check_failed",
			"can't save blobber: "+err.Error())
	}

	return string(blobber.Encode()), nil
}

func (sc *StorageSmartContract) commitBlobberRead(t *transaction.Transaction,
	input []byte, balances cstate.StateContextI) (resp string, err error) {

	conf, err := sc.getConfig(balances, true)
	if err != nil {
		return "", common.NewErrorf("commit_blobber_read",
			"cannot get config: %v", err)
	}

	var commitRead = &ReadConnection{}
	if err = commitRead.Decode(input); err != nil {
		return "", common.NewErrorf("commit_blobber_read",
			"decoding input: %v", err)
	}

	if commitRead.ReadMarker == nil {
		return "", common.NewError("commit_blobber_read",
			"malformed request: missing read_marker")
	}

	if err = commitRead.ReadMarker.VerifyClientID(); err != nil {
		return "", common.NewError("commit_blobber_read", err.Error())
	}

	var (
		lastCommittedRM = &ReadConnection{}
		lastKnownCtr    int64
	)

	err = balances.GetTrieNode(commitRead.GetKey(sc.ID), lastCommittedRM)
	switch err {
	case nil:
		lastKnownCtr = lastCommittedRM.ReadMarker.ReadCounter
	case util.ErrValueNotPresent:
		err = nil
	default:
		return "", common.NewErrorf("commit_blobber_read",
			"can't get latest blobber client read: %v", err)
	}

	err = commitRead.ReadMarker.Verify(lastCommittedRM.ReadMarker, balances)
	if err != nil {
		return "", common.NewErrorf("commit_blobber_read",
			"can't verify read marker: %v", err)
	}

	// move tokens to blobber's stake pool from client's read pool
	var alloc *StorageAllocation
	alloc, err = sc.getAllocation(commitRead.ReadMarker.AllocationID, balances)
	if err != nil {
		return "", common.NewErrorf("commit_blobber_read",
			"can't get related allocation: %v", err)
	}

	if commitRead.ReadMarker.Timestamp < alloc.StartTime {
		return "", common.NewError("commit_blobber_read",
			"early reading, allocation not started yet")
	} else if commitRead.ReadMarker.Timestamp > alloc.Until() {
		return "", common.NewError("commit_blobber_read",
			"late reading, allocation expired")
	}

	var details *BlobberAllocation
	for _, d := range alloc.BlobberAllocs {
		if d.BlobberID == commitRead.ReadMarker.BlobberID {
			details = d
			break
		}
	}

	if details == nil {
		return "", common.NewError("commit_blobber_read",
			"blobber doesn't belong to allocation")
	}

	blobber, err := sc.getBlobber(details.BlobberID, balances)
	if err != nil {
		return "", common.NewErrorf("commit_blobber_read",
			"error fetching blobber object: %v", err)
	}

	const CHUNK_SIZE = 64 * KB

	var (
		numReads = commitRead.ReadMarker.ReadCounter - lastKnownCtr
		sizeRead = sizeInGB(numReads * CHUNK_SIZE)
		value    = currency.Coin(float64(details.Terms.ReadPrice) * sizeRead)
	)

	commitRead.ReadMarker.ReadSize = sizeRead

	// move tokens from read pool to blobber
	var rp *readPool
	if rp, err = sc.getReadPool(commitRead.ReadMarker.ClientID, balances); err != nil {
		return "", common.NewErrorf("commit_blobber_read",
			"can't get related read pool: %v", err)
	}

	var sp *stakePool
	sp, err = sc.getStakePool(spenum.Blobber, commitRead.ReadMarker.BlobberID, balances)
	if err != nil {
		return "", common.NewErrorf("commit_blobber_read",
			"can't get related stake pool: %v", err)
	}

	details.Stats.NumReads++
	alloc.Stats.NumReads++

	resp, err = rp.moveToBlobber(commitRead.ReadMarker.AllocationID,
		commitRead.ReadMarker.BlobberID, sp, value, balances)
	if err != nil {
		return "", common.NewErrorf("commit_blobber_read",
			"can't transfer tokens from read pool to stake pool: %v", err)
	}
	readReward, err := currency.AddCoin(details.ReadReward, value) // stat
	if err != nil {
		return "", err
	}
	details.ReadReward = readReward

	spent, err := currency.AddCoin(details.Spent, value) // reduce min lock demand left
	if err != nil {
		return "", err
	}
	details.Spent = spent

	rewardRound := GetCurrentRewardRound(balances.GetBlock().Round, conf.BlockReward.TriggerPeriod)

	if blobber.LastRewardDataReadRound >= rewardRound {
		blobber.DataReadLastRewardRound += sizeRead
	} else {
		blobber.DataReadLastRewardRound = sizeRead
	}
	blobber.LastRewardDataReadRound = balances.GetBlock().Round

	if blobber.RewardPartition.StartRound >= rewardRound && blobber.RewardPartition.Timestamp > 0 {
		parts, err := getOngoingPassedBlobberRewardsPartitions(balances, conf.BlockReward.TriggerPeriod)
		if err != nil {
			return "", common.NewErrorf("commit_blobber_read",
				"cannot fetch ongoing partition: %v", err)
		}

		var brn BlobberRewardNode
		if err := parts.GetItem(balances, blobber.RewardPartition.Index, blobber.ID, &brn); err != nil {
			return "", common.NewErrorf("commit_blobber_read",
				"cannot fetch blobber node item from partition: %v", err)
		}

		brn.DataRead = blobber.DataReadLastRewardRound

		err = parts.UpdateItem(balances, blobber.RewardPartition.Index, &brn)
		if err != nil {
			return "", common.NewErrorf("commit_blobber_read",
				"error updating blobber reward item: %v", err)
		}

		err = parts.Save(balances)
		if err != nil {
			return "", common.NewErrorf("commit_blobber_read",
				"error saving ongoing blobber reward partition: %v", err)
		}
	}

	// save pools
	err = sp.save(spenum.Blobber, commitRead.ReadMarker.BlobberID, balances)
	if err != nil {
		return "", common.NewErrorf("commit_blobber_read",
			"can't save stake pool: %v", err)
	}

	if err = rp.save(sc.ID, alloc.Owner, balances); err != nil {
		return "", common.NewErrorf("commit_blobber_read",
			"can't save read pool: %v", err)
	}

	_, err = balances.InsertTrieNode(blobber.GetKey(sc.ID), blobber)
	if err != nil {
		return "", common.NewErrorf("commit_blobber_read",
			"can't save blobber: %v", err)
	}

	// save allocation
	_, err = balances.InsertTrieNode(alloc.GetKey(sc.ID), alloc)
	if err != nil {
		return "", common.NewErrorf("commit_blobber_read",
			"can't save allocation: %v", err)
	}

	// save read marker
	_, err = balances.InsertTrieNode(commitRead.GetKey(sc.ID), commitRead)
	if err != nil {
		return "", common.NewError("saving read marker", err.Error())
	}

	balances.EmitEvent(event.TypeStats, event.TagUpdateAllocation, alloc.ID, alloc.buildDbUpdates())

	err = emitAddOrOverwriteReadMarker(commitRead.ReadMarker, balances, t)
	if err != nil {
		return "", common.NewError("saving read marker in db:", err.Error())
	}

	return // ok, the response and nil
}

// commitMoveTokens moves tokens on connection commit (on write marker),
// if data written (size > 0) -- from write pool to challenge pool, otherwise
// (delete write marker) from challenge back to write pool
func (sc *StorageSmartContract) commitMoveTokens(conf *Config, alloc *StorageAllocation,
	size int64, details *BlobberAllocation, wmTime, now common.Timestamp,
	balances cstate.StateContextI) (currency.Coin, error) {
	if size == 0 {
		return 0, nil // zero size write marker -- no tokens movements
	}

	cp, err := sc.getChallengePool(alloc.ID, balances)
	if err != nil {
		return 0, fmt.Errorf("can't get related challenge pool: %v", err)
	}

	var move currency.Coin
	if size > 0 {
		move, err = details.upload(size, wmTime,
			alloc.restDurationInTimeUnits(wmTime, conf.TimeUnit))
		if err != nil {
			return 0, fmt.Errorf("can't move tokens to challenge pool: %v", err)
		}

		err = alloc.moveToChallengePool(cp, move)
		if err != nil {
			return 0, fmt.Errorf("can't move tokens to challenge pool: %v", err)
		}

		movedToChallenge, err := currency.AddCoin(alloc.MovedToChallenge, move)
		if err != nil {
			return 0, err
		}
		alloc.MovedToChallenge = movedToChallenge

		spent, err := currency.AddCoin(details.Spent, move)
		if err != nil {
			return 0, err
		}
		details.Spent = spent
	} else {
		move = details.delete(-size, wmTime, alloc.restDurationInTimeUnits(wmTime, conf.TimeUnit))
		err = alloc.moveFromChallengePool(cp, move)
		if err != nil {
			return 0, fmt.Errorf("can't move tokens to write pool: %v", err)
		}
		movedBack, err := currency.AddCoin(alloc.MovedBack, move)
		if err != nil {
			return 0, err
		}
		alloc.MovedBack = movedBack

		returned, err := currency.AddCoin(details.Returned, move)
		if err != nil {
			return 0, err
		}
		details.Returned = returned
	}

<<<<<<< HEAD
	if err = cp.save(sc.ID, alloc.ID, balances); err != nil {
		return 0, fmt.Errorf("can't save challenge pool: %v", err)
=======
	balances.EmitEvent(event.TypeStats, event.TagUpdateAllocation, alloc.ID, alloc.buildDbUpdates())
	if err = cp.save(sc.ID, alloc, balances); err != nil {
		return fmt.Errorf("can't save challenge pool: %v", err)
>>>>>>> e22e99ba
	}

	return move, nil
}

func (sc *StorageSmartContract) commitBlobberConnection(
	t *transaction.Transaction, input []byte, balances cstate.StateContextI) (
	string, error) {

	conf, err := sc.getConfig(balances, true)
	if err != nil {
		return "", common.NewError("commit_connection_failed",
			"malformed input: "+err.Error())
	}

	var commitConnection BlobberCloseConnection
	err = json.Unmarshal(input, &commitConnection)
	if err != nil {
		return "", common.NewError("commit_connection_failed",
			"malformed input: "+err.Error())
	}

	if !commitConnection.Verify() {
		return "", common.NewError("commit_connection_failed", "Invalid input")
	}

	if commitConnection.WriteMarker.BlobberID != t.ClientID {
		return "", common.NewError("commit_connection_failed",
			"Invalid Blobber ID for closing connection. Write marker not for this blobber")
	}

	alloc, err := sc.getAllocation(commitConnection.WriteMarker.AllocationID,
		balances)
	if err != nil {
		return "", common.NewError("commit_connection_failed",
			"can't get allocation: "+err.Error())
	}

	if alloc.Owner != commitConnection.WriteMarker.ClientID {
		return "", common.NewError("commit_connection_failed", "write marker has"+
			" to be by the same client as owner of the allocation")
	}

	blobAlloc, ok := alloc.BlobberAllocsMap[t.ClientID]
	if !ok {
		return "", common.NewError("commit_connection_failed",
			"Blobber is not part of the allocation")
	}

	blobAllocBytes, err := json.Marshal(blobAlloc)
	if err != nil {
		return "", common.NewError("commit_connection_failed",
			"error marshalling allocation blobber details")
	}

	if !commitConnection.WriteMarker.VerifySignature(alloc.OwnerPublicKey, balances) {
		return "", common.NewError("commit_connection_failed",
			"Invalid signature for write marker")
	}

	if blobAlloc.AllocationRoot == commitConnection.AllocationRoot && blobAlloc.LastWriteMarker != nil &&
		blobAlloc.LastWriteMarker.PreviousAllocationRoot == commitConnection.PrevAllocationRoot {
		return string(blobAllocBytes), nil
	}

	blobber, err := sc.getBlobber(blobAlloc.BlobberID, balances)
	if err != nil {
		return "", common.NewErrorf("commit_connection_failed",
			"error fetching blobber: %v", err)
	}

	if blobAlloc.AllocationRoot != commitConnection.PrevAllocationRoot {
		return "", common.NewError("commit_connection_failed",
			"Previous allocation root does not match the latest allocation root")
	}

	if blobAlloc.Stats.UsedSize+commitConnection.WriteMarker.Size >
		blobAlloc.Size {

		return "", common.NewError("commit_connection_failed",
			"Size for blobber allocation exceeded maximum")
	}

	blobAlloc.AllocationRoot = commitConnection.AllocationRoot
	blobAlloc.LastWriteMarker = commitConnection.WriteMarker
	blobAlloc.Stats.UsedSize += commitConnection.WriteMarker.Size
	blobAlloc.Stats.NumWrites++

	blobber.SavedData += commitConnection.WriteMarker.Size

	alloc.Stats.UsedSize += commitConnection.WriteMarker.Size
	alloc.Stats.NumWrites++

	// check time boundaries
	if commitConnection.WriteMarker.Timestamp < alloc.StartTime {
		return "", common.NewError("commit_connection_failed",
			"write marker time is before allocation created")
	}

	if commitConnection.WriteMarker.Timestamp > alloc.Expiration {

		return "", common.NewError("commit_connection_failed",
			"write marker time is after allocation expires")
	}

<<<<<<< HEAD
	movedTokens, err := sc.commitMoveTokens(alloc, commitConnection.WriteMarker.Size, blobAlloc,
=======
	err = sc.commitMoveTokens(conf, alloc, commitConnection.WriteMarker.Size, blobAlloc,
>>>>>>> e22e99ba
		commitConnection.WriteMarker.Timestamp, t.CreationDate, balances)
	if err != nil {
		return "", common.NewErrorf("commit_connection_failed",
			"moving tokens: %v", err)
	}

	if err := alloc.checkFunding(conf.CancellationCharge); err != nil {
		return "", common.NewErrorf("commit_connection_failed",
			"insufficient funds: %v", err)
	}

	// the first time the allocation is added  to the blobber, created related resources
	if blobAlloc.Stats.UsedSize == 0 {
		err = removeAllocationFromBlobber(sc, blobAlloc, alloc.ID, balances)
		if err != nil {
			return "", common.NewErrorf("commit_connection_failed",
				"removing allocation from blobAlloc partition: %v", err)
		}
	} else if blobAlloc.BlobberAllocationsPartitionLoc == nil {
		if err := sc.blobberAddAllocation(t, blobAlloc, uint64(blobber.SavedData), balances); err != nil {
			return "", common.NewErrorf("commit_connection_failed", err.Error())
		}
	}

	startRound := GetCurrentRewardRound(balances.GetBlock().Round, conf.BlockReward.TriggerPeriod)

	if blobber.RewardPartition.StartRound >= startRound && blobber.RewardPartition.Timestamp > 0 {
		parts, err := getOngoingPassedBlobberRewardsPartitions(balances, conf.BlockReward.TriggerPeriod)
		if err != nil {
			return "", common.NewErrorf("commit_connection_failed",
				"cannot fetch ongoing partition: %v", err)
		}

		var brn BlobberRewardNode
		if err := parts.GetItem(balances, blobber.RewardPartition.Index, blobber.ID, &brn); err != nil {
			return "", common.NewErrorf("commit_connection_failed",
				"cannot fetch blobber node item from partition: %v", err)
		}

		brn.TotalData = sizeInGB(blobber.SavedData)

		err = parts.UpdateItem(balances, blobber.RewardPartition.Index, &brn)
		if err != nil {
			return "", common.NewErrorf("commit_connection_failed",
				"error updating blobber reward item: %v", err)
		}

		err = parts.Save(balances)
		if err != nil {
			return "", common.NewErrorf("commit_connection_failed",
				"error saving ongoing blobber reward partition: %v", err)
		}
	}

	// save allocation object
	_, err = balances.InsertTrieNode(alloc.GetKey(sc.ID), alloc)
	if err != nil {
		return "", common.NewErrorf("commit_connection_failed",
			"saving allocation object: %v", err)
	}

	// save blobber
	_, err = balances.InsertTrieNode(blobber.GetKey(sc.ID), blobber)
	if err != nil {
		return "", common.NewErrorf("commit_connection_failed",
			"saving blobber object: %v", err)
	}

	emitAddWriteMarker(t, commitConnection.WriteMarker, movedTokens, balances)

	blobAllocBytes, err = json.Marshal(blobAlloc.LastWriteMarker)
	if err != nil {
		return "", common.NewErrorf("commit_connection_failed", "encode last write marker failed: %v", err)
	}

	return string(blobAllocBytes), nil
}

// blobberAddAllocation add allocation to blobber and create related partitions if needed
//   - add allocation to blobber allocations partitions
//   - add blobber to challenge ready partitions if the allocation is the first one and
//     update blobber partitions locations
func (sc *StorageSmartContract) blobberAddAllocation(txn *transaction.Transaction,
	blobAlloc *BlobberAllocation, blobUsedCapacity uint64, balances cstate.StateContextI) error {
	logging.Logger.Info("commit_connection, add allocation to blobber",
		zap.String("blobber", txn.ClientID),
		zap.String("allocation", blobAlloc.AllocationID))

	blobAllocsParts, loc, err := partitionsBlobberAllocationsAdd(balances, txn.ClientID, blobAlloc.AllocationID)
	if err != nil {
		return err
	}

	blobAlloc.BlobberAllocationsPartitionLoc = loc

	// there are more than one partition, so the blobber should have already been added to
	// the challenge ready partition
	if blobAllocsParts.Num() > 1 {
		return nil
	}

	// check if blobber allocations partitions was empty before adding the new allocation
	n, err := blobAllocsParts.Size(balances)
	if err != nil {
		return fmt.Errorf("could not get blobber allocations partition size: %v", err)
	}

	// there are more than one item in the partition, so
	// the blobber should have been added to the challenge ready partition
	if n > 1 {
		return nil
	}

	// add blobber to challenge ready partitions as the allocation is the first
	// one that added to the blobber
	logging.Logger.Info("commit_connection, add blobber to challenge ready partitions",
		zap.String("blobber", txn.ClientID))

	sp, err := getStakePool(spenum.Blobber, blobAlloc.BlobberID, balances)
	if err != nil {
		return common.NewErrorf("blobber_add_allocation",
			"unable to fetch blobbers stake pool: %v", err)
	}
	stakedAmount, err := sp.cleanStake()
	if err != nil {
		return common.NewErrorf("blobber_add_allocation",
			"unable to clean stake pool: %v", err)
	}
	weight := uint64(stakedAmount) * blobUsedCapacity

	crbLoc, err := partitionsChallengeReadyBlobbersAdd(balances, txn.ClientID, weight)
	if err != nil {
		return fmt.Errorf("could not add blobber to challenge ready partitions: %v", err)
	}

	// add the challenge ready partition location to blobber partition locations
	bpl := &blobberPartitionsLocations{
		ID:                         txn.ClientID,
		ChallengeReadyPartitionLoc: crbLoc,
	}

	if err := bpl.save(balances, sc.ID); err != nil {
		return fmt.Errorf("could not add challenge ready partition location: %v", err)
	}

	return nil
}

// insert new blobber, filling its stake pool
func (sc *StorageSmartContract) insertBlobber(t *transaction.Transaction,
	conf *Config, blobber *StorageNode,
	balances cstate.StateContextI,
) (err error) {
	savedBlobber, err := sc.getBlobber(blobber.ID, balances)
	if err == nil {
		return sc.updateBlobber(t, conf, blobber, savedBlobber, balances)
	}

	has, err := sc.hasBlobberUrl(blobber.BaseURL, balances)
	if err != nil {
		return fmt.Errorf("could not check blobber url: %v", err)
	}

	if has {
		return fmt.Errorf("invalid blobber, url: %s already used", blobber.BaseURL)
	}

	// check params
	if err = blobber.validate(conf); err != nil {
		return fmt.Errorf("invalid blobber params: %v", err)
	}

	blobber.LastHealthCheck = t.CreationDate // set to now

	// create stake pool
	var sp *stakePool
	sp, err = sc.getOrCreateStakePool(conf, spenum.Blobber, blobber.ID,
		blobber.StakePoolSettings, balances)
	if err != nil {
		return fmt.Errorf("creating stake pool: %v", err)
	}

	if err = sp.save(spenum.Blobber, blobber.ID, balances); err != nil {
		return fmt.Errorf("saving stake pool: %v", err)
	}
	logging.Logger.Debug("insertBlobber, save or update stake pool",
		zap.Any("provider type", spenum.Blobber),
		zap.String("provider id", blobber.ID))

	staked, err := sp.stake()
	if err != nil {
		return fmt.Errorf("getting stake: %v", err)
	}

	tag, data := event.NewUpdateBlobberTotalStakeEvent(t.ClientID, staked)
	balances.EmitEvent(event.TypeStats, tag, t.ClientID, data)

	// update the list
	if err := emitAddBlobber(blobber, sp, balances); err != nil {
		return fmt.Errorf("emmiting blobber %v: %v", blobber, err)
	}

	// update statistic
	sc.statIncr(statAddBlobber)
	sc.statIncr(statNumberOfBlobbers)

	afterInsertBlobber(blobber.ID)
	return
}<|MERGE_RESOLUTION|>--- conflicted
+++ resolved
@@ -9,12 +9,6 @@
 	"0chain.net/chaincore/transaction"
 	"0chain.net/core/common"
 	"0chain.net/core/datastore"
-<<<<<<< HEAD
-	"0chain.net/core/logging"
-	"0chain.net/core/util"
-=======
-	"0chain.net/smartcontract/dbs"
->>>>>>> e22e99ba
 	"0chain.net/smartcontract/dbs/event"
 	"0chain.net/smartcontract/stakepool/spenum"
 	"github.com/0chain/common/core/logging"
@@ -581,14 +575,8 @@
 		details.Returned = returned
 	}
 
-<<<<<<< HEAD
-	if err = cp.save(sc.ID, alloc.ID, balances); err != nil {
+	if err = cp.save(sc.ID, alloc, balances); err != nil {
 		return 0, fmt.Errorf("can't save challenge pool: %v", err)
-=======
-	balances.EmitEvent(event.TypeStats, event.TagUpdateAllocation, alloc.ID, alloc.buildDbUpdates())
-	if err = cp.save(sc.ID, alloc, balances); err != nil {
-		return fmt.Errorf("can't save challenge pool: %v", err)
->>>>>>> e22e99ba
 	}
 
 	return move, nil
@@ -694,11 +682,7 @@
 			"write marker time is after allocation expires")
 	}
 
-<<<<<<< HEAD
-	movedTokens, err := sc.commitMoveTokens(alloc, commitConnection.WriteMarker.Size, blobAlloc,
-=======
-	err = sc.commitMoveTokens(conf, alloc, commitConnection.WriteMarker.Size, blobAlloc,
->>>>>>> e22e99ba
+	movedTokens, err := sc.commitMoveTokens(conf, alloc, commitConnection.WriteMarker.Size, blobAlloc,
 		commitConnection.WriteMarker.Timestamp, t.CreationDate, balances)
 	if err != nil {
 		return "", common.NewErrorf("commit_connection_failed",
@@ -884,9 +868,6 @@
 	if err = sp.save(spenum.Blobber, blobber.ID, balances); err != nil {
 		return fmt.Errorf("saving stake pool: %v", err)
 	}
-	logging.Logger.Debug("insertBlobber, save or update stake pool",
-		zap.Any("provider type", spenum.Blobber),
-		zap.String("provider id", blobber.ID))
 
 	staked, err := sp.stake()
 	if err != nil {

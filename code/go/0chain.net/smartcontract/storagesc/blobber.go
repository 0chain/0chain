package storagesc

import (
	"encoding/json"
	"errors"
	"fmt"

	"go.uber.org/zap"

	cstate "0chain.net/chaincore/chain/state"
	"0chain.net/chaincore/state"
	"0chain.net/chaincore/transaction"
	"0chain.net/core/common"
	"0chain.net/core/logging"
	"0chain.net/core/util"
	"0chain.net/smartcontract/dbs/event"
)

const blobberHealthTime = 60 * 60 // 1 Hour

func (sc *StorageSmartContract) getBlobbersList(balances cstate.StateContextI) (*StorageNodes, error) {
	allBlobbersList := &StorageNodes{}
<<<<<<< HEAD
	raw, err := balances.GetTrieNode(ALL_BLOBBERS_KEY, allBlobbersList)
	if err == util.ErrEncoding {
		return nil, err
	}
	if err != nil {
		return allBlobbersList, nil
	}
	var ok bool
	if allBlobbersList, ok = raw.(*StorageNodes); !ok {
		return nil, fmt.Errorf("unexpected node type")
	}
	return allBlobbersList, nil
=======
	err := balances.GetTrieNode(ALL_BLOBBERS_KEY, allBlobbersList)
	switch err {
	case nil:
		return allBlobbersList, nil
	case util.ErrValueNotPresent:
		return &StorageNodes{}, nil
	default:
		return nil, err
	}
>>>>>>> 7b3de616
}

func (sc *StorageSmartContract) getBlobber(blobberID string,
	balances cstate.StateContextI) (blobber *StorageNode, err error) {

<<<<<<< HEAD
	blobber = &StorageNode{ID: blobberID}
	var raw util.Serializable
	raw, err = balances.GetTrieNode(blobber.GetKey(sc.ID), blobber)
	if err != nil {
		return
	}

	blobber = new(StorageNode)
	var ok bool
	if blobber, ok = raw.(*StorageNode); !ok {
		return nil, fmt.Errorf("unexpected node type")
=======
	blobber = new(StorageNode)
	blobber.ID = blobberID
	err = balances.GetTrieNode(blobber.GetKey(sc.ID), blobber)
	if err != nil {
		return nil, err
>>>>>>> 7b3de616
	}
	return
}

func updateBlobberInList(list []*StorageNode, update *StorageNode) (ok bool) {
	for i, b := range list {
		if b.ID == update.ID {
			list[i], ok = update, true
			return
		}
	}
	return
}

// update existing blobber, or reborn a deleted one
func (sc *StorageSmartContract) updateBlobber(t *transaction.Transaction,
	conf *Config, blobber *StorageNode, blobbers *StorageNodes,
	balances cstate.StateContextI,
) (err error) {
	// check terms
	if err = blobber.Terms.validate(conf); err != nil {
		return fmt.Errorf("invalid blobber terms: %v", err)
	}

	if blobber.Capacity <= 0 {
		return sc.removeBlobber(t, blobber, blobbers, balances)
	}

	// check params
	if err = blobber.validate(conf); err != nil {
		return fmt.Errorf("invalid blobber params: %v", err)
	}

	// get saved blobber
	savedBlobber, err := sc.getBlobber(blobber.ID, balances)
	if err != nil {
		return fmt.Errorf("can't get or decode saved blobber: %v", err)
	}

	blobber.LastHealthCheck = t.CreationDate
	blobber.Used = savedBlobber.Used

	// update the list
	blobbers.Nodes.add(blobber)

	// update statistics
	sc.statIncr(statUpdateBlobber)

	if savedBlobber.Capacity == 0 {
		sc.statIncr(statNumberOfBlobbers) // reborn, if it was "removed"
	}

	// update stake pool settings
	var sp *stakePool
	if sp, err = sc.getStakePool(blobber.ID, balances); err != nil {
		return fmt.Errorf("can't get stake pool:  %v", err)
	}

	if err = validateStakePoolSettings(blobber.StakePoolSettings, conf); err != nil {
		return fmt.Errorf("invalid new stake pool settings:  %v", err)
	}

	sp.Settings.MinStake = blobber.StakePoolSettings.MinStake
	sp.Settings.MaxStake = blobber.StakePoolSettings.MaxStake
	sp.Settings.ServiceCharge = blobber.StakePoolSettings.ServiceCharge
	sp.Settings.MaxNumDelegates = blobber.StakePoolSettings.MaxNumDelegates

	if err := emitAddOrOverwriteBlobber(blobber, sp, balances); err != nil {
		return fmt.Errorf("emmiting blobber %v: %v", blobber, err)
	}

	// save stake pool
	if err = sp.save(sc.ID, blobber.ID, balances); err != nil {
		return fmt.Errorf("saving stake pool: %v", err)
	}

	return
}

// remove blobber (when a blobber provides capacity = 0)
func (sc *StorageSmartContract) removeBlobber(t *transaction.Transaction,
	blobber *StorageNode, blobbers *StorageNodes, balances cstate.StateContextI,
) (err error) {
	// get saved blobber
	savedBlobber, err := sc.getBlobber(blobber.ID, balances)
	if err != nil {
		return fmt.Errorf("can't get or decode saved blobber: %v", err)
	}

	// set to zero explicitly, for "direct" calls
	blobber.Capacity = 0

	// remove from the all list, since the blobber can't accept new allocations
	if savedBlobber.Capacity > 0 {
		blobbers.Nodes.remove(blobber.ID)
		sc.statIncr(statRemoveBlobber)
		sc.statDecr(statNumberOfBlobbers)
	}

	balances.EmitEvent(event.TypeStats, event.TagDeleteBlobber, blobber.ID, blobber.ID)

	return // opened offers are still opened
}

// inserts, updates or removes blobber
// the blobber should provide required tokens for stake pool; otherwise it will not be
// registered; if it provides token, but it's already registered and
// related stake pool has required tokens, then no tokens will be
// transfered; if it provides more tokens then required, then all
// tokens left will be moved to unlocked part of related stake pool;
// the part can be moved back to the blobber anytime or used to
// increase blobber's capacity or write_price next time
func (sc *StorageSmartContract) addBlobber(t *transaction.Transaction,
	input []byte, balances cstate.StateContextI,
) (string, error) {
	// get smart contract configuration
	conf, err := sc.getConfig(balances, true)
	if err != nil {
		return "", common.NewError("add_or_update_blobber_failed",
			"can't get config: "+err.Error())
	}

	// get registered blobbers
	blobbers, err := sc.getBlobbersList(balances)
	if err != nil {
		return "", common.NewError("add_or_update_blobber_failed",
			"Failed to get blobber list: "+err.Error())
	}

	// set blobber
	var blobber = new(StorageNode)
	if err = blobber.Decode(input); err != nil {
		return "", common.NewError("add_or_update_blobber_failed",
			"malformed request: "+err.Error())
	}

	// set transaction information
	blobber.ID = t.ClientID
	blobber.PublicKey = t.PublicKey

	// insert, update or remove blobber
	if err = sc.insertBlobber(t, conf, blobber, blobbers, balances); err != nil {
		return "", common.NewError("add_or_update_blobber_failed", err.Error())
	}

	// save all the blobbers
	err = balances.InsertTrieNode(ALL_BLOBBERS_KEY, blobbers)
	if err != nil {
		return "", common.NewError("add_or_update_blobber_failed",
			"saving all blobbers: "+err.Error())
	}

	// save the blobber
	err = balances.InsertTrieNode(blobber.GetKey(sc.ID), blobber)
	if err != nil {
		return "", common.NewError("add_or_update_blobber_failed",
			"saving blobber: "+err.Error())
	}

	return string(blobber.Encode()), nil
}

// update blobber settinngs by owner of DelegateWallet
func (sc *StorageSmartContract) updateBlobberSettings(t *transaction.Transaction,
	input []byte, balances cstate.StateContextI,
) (resp string, err error) {
	// get smart contract configuration
	conf, err := sc.getConfig(balances, true)
	if err != nil {
		return "", common.NewError("update_blobber_settings_failed",
			"can't get config: "+err.Error())
	}

	var blobbers *StorageNodes
	if blobbers, err = sc.getBlobbersList(balances); err != nil {
		return "", common.NewError("update_blobber_settings_failed",
			"failed to get blobber list: "+err.Error())
	}

	var updatedBlobber = new(StorageNode)
	if err = updatedBlobber.Decode(input); err != nil {
		return "", common.NewError("update_blobber_settings_failed",
			"malformed request: "+err.Error())
	}

	var blobber *StorageNode
	if blobber, err = sc.getBlobber(updatedBlobber.ID, balances); err != nil {
		return "", common.NewError("update_blobber_settings_failed",
			"can't get the blobber: "+err.Error())
	}

	var sp *stakePool
	if sp, err = sc.getStakePool(updatedBlobber.ID, balances); err != nil {
		return "", common.NewError("update_blobber_settings_failed",
			"can't get related stake pool: "+err.Error())
	}

	if sp.Settings.DelegateWallet == "" {
		return "", common.NewError("update_blobber_settings_failed",
			"blobber's delegate_wallet is not set")
	}

	if t.ClientID != sp.Settings.DelegateWallet {
		return "", common.NewError("update_blobber_settings_failed",
			"access denied, allowed for delegate_wallet owner only")
	}

	blobber.Terms = updatedBlobber.Terms
	blobber.Capacity = updatedBlobber.Capacity

	if err = sc.updateBlobber(t, conf, blobber, blobbers, balances); err != nil {
		return "", common.NewError("update_blobber_settings_failed", err.Error())
	}

	// save all the blobbers
	err = balances.InsertTrieNode(ALL_BLOBBERS_KEY, blobbers)
	if err != nil {
		return "", common.NewError("update_blobber_settings_failed",
			"saving all blobbers: "+err.Error())
	}

	// save blobber
	err = balances.InsertTrieNode(blobber.GetKey(sc.ID), blobber)
	if err != nil {
		return "", common.NewError("update_blobber_settings_failed",
			"saving blobber: "+err.Error())
	}

	return string(blobber.Encode()), nil
}

func filterHealthyBlobbers(now common.Timestamp) filterBlobberFunc {
	return filterBlobberFunc(func(b *StorageNode) (kick bool) {
		return b.LastHealthCheck <= (now - blobberHealthTime)
	})
}

func (sc *StorageSmartContract) blobberHealthCheck(t *transaction.Transaction,
	_ []byte, balances cstate.StateContextI,
) (string, error) {
	all, err := sc.getBlobbersList(balances)
	if err != nil {
		return "", common.NewError("blobber_health_check_failed",
			"Failed to get blobber list: "+err.Error())
	}

	var blobber *StorageNode
	if blobber, err = sc.getBlobber(t.ClientID, balances); err != nil {
		return "", common.NewError("blobber_health_check_failed",
			"can't get the blobber "+t.ClientID+": "+err.Error())
	}

	blobber.LastHealthCheck = t.CreationDate

	var i, ok = all.Nodes.getIndex(t.ClientID)
	// if blobber has been removed, then it shouldn't send the health check
	// transactions
	if !ok {
		return "", common.NewError("blobber_health_check_failed", "blobber "+
			t.ClientID+" not found in all blobbers list")
	}
	var found = all.Nodes[i]
	found.LastHealthCheck = t.CreationDate
	if err = balances.InsertTrieNode(ALL_BLOBBERS_KEY, all); err != nil {
		return "", common.NewError("blobber_health_check_failed",
			"can't save all blobbers list: "+err.Error())
	}

	err = emitUpdateBlobber(blobber, balances)
	if err != nil {
		return "", common.NewError("blobber_health_check_failed", err.Error())
	}
	err = balances.InsertTrieNode(blobber.GetKey(sc.ID),
		blobber)
	if err != nil {
		return "", common.NewError("blobber_health_check_failed",
			"can't save blobber: "+err.Error())
	}

	return string(blobber.Encode()), nil
}

func (sc *StorageSmartContract) commitBlobberRead(t *transaction.Transaction,
	input []byte, balances cstate.StateContextI) (resp string, err error) {

	var commitRead = &ReadConnection{}
	if err = commitRead.Decode(input); err != nil {
		return "", common.NewErrorf("commit_blobber_read",
			"decoding input: %v", err)
	}

	if commitRead.ReadMarker == nil {
		return "", common.NewError("commit_blobber_read",
			"malformed request: missing read_marker")
	}

<<<<<<< HEAD
	var (
		raw             util.Serializable
		lastCommittedRM = &ReadConnection{}
		lastKnownCtr    int64
	)

	raw, err = balances.GetTrieNode(commitRead.GetKey(sc.ID), lastCommittedRM)
	if err != nil && err != util.ErrValueNotPresent {
		return "", common.NewErrorf("commit_blobber_read",
			"can't get latest blobber client read: %v", err)
	}

	if err != util.ErrValueNotPresent {
		var ok bool
		if commitRead, ok = raw.(*ReadConnection); !ok {
			return "", fmt.Errorf("unexpected node type")
		}
		err = commitRead.ReadMarker.Verify(lastCommittedRM.ReadMarker, balances)
		if err != nil {
			return "", common.NewErrorf("commit_blobber_read",
				"can't verify read marker: %v", err)
		}
=======
	err = commitRead.ReadMarker.Verify(balances)
	if err != nil {
		return "", common.NewErrorf("commit_blobber_read",
			"can't verify read marker: %v", err)
>>>>>>> 7b3de616
	}
	// move tokens to blobber's stake pool from client's read pool
	var alloc *StorageAllocation
	alloc, err = sc.getAllocation(commitRead.ReadMarker.AllocationID, balances)
	if err != nil {
		return "", common.NewErrorf("commit_blobber_read",
			"can't get related allocation: %v", err)
	}

	if commitRead.ReadMarker.Timestamp < alloc.StartTime {
		return "", common.NewError("commit_blobber_read",
			"early reading, allocation not started yet")
	} else if commitRead.ReadMarker.Timestamp > alloc.Until() {
		return "", common.NewError("commit_blobber_read",
			"late reading, allocation expired")
	}

	var details *BlobberAllocation
	for _, d := range alloc.BlobberDetails {
		if d.BlobberID == commitRead.ReadMarker.BlobberID {
			details = d
			break
		}
	}

	if details == nil {
		return "", common.NewError("commit_blobber_read",
			"blobber doesn't belong to allocation")
	}

	var (
		sizeRead = sizeInGB(commitRead.ReadMarker.ReadSize)
		value    = state.Balance(float64(details.Terms.ReadPrice) * sizeRead)
		userID   = commitRead.ReadMarker.PayerID
	)

	commitRead.ReadMarker.ReadSizeInGB = sizeRead

	// if 3rd party pays
	err = commitRead.ReadMarker.verifyAuthTicket(alloc, t.CreationDate, balances)
	if err != nil {
		return "", common.NewError("commit_blobber_read", err.Error())
	}

	// move tokens from read pool to blobber
	var rp *readPool
	if rp, err = sc.getReadPool(userID, balances); err != nil {
		return "", common.NewErrorf("commit_blobber_read",
			"can't get related read pool: %v", err)
	}

	var sp *stakePool
	sp, err = sc.getStakePool(commitRead.ReadMarker.BlobberID, balances)
	if err != nil {
		return "", common.NewErrorf("commit_blobber_read",
			"can't get related stake pool: %v", err)
	}

	resp, err = rp.moveToBlobber(sc.ID, commitRead.ReadMarker.AllocationID,
		commitRead.ReadMarker.BlobberID, sp, t.CreationDate, value, balances)
	if err != nil {
		return "", common.NewErrorf("commit_blobber_read",
			"can't transfer tokens from read pool to stake pool: %v", err)
	}
	details.ReadReward += value // stat
	details.Spent += value      // reduce min lock demand left

	// save pools
	err = sp.save(sc.ID, commitRead.ReadMarker.BlobberID, balances)
	if err != nil {
		return "", common.NewErrorf("commit_blobber_read",
			"can't save stake pool: %v", err)
	}

	if err = rp.save(sc.ID, userID, balances); err != nil {
		return "", common.NewErrorf("commit_blobber_read",
			"can't save read pool: %v", err)
	}

	// save allocation
	err = balances.InsertTrieNode(alloc.GetKey(sc.ID), alloc)
	if err != nil {
		return "", common.NewErrorf("commit_blobber_read",
			"can't save allocation: %v", err)
	}

	// save read marker
	err = balances.InsertTrieNode(commitRead.GetKey(sc.ID), commitRead)
	if err != nil {
		return "", common.NewError("saving read marker", err.Error())
	}

	err = emitAddOrOverwriteReadMarker(commitRead.ReadMarker, balances, t)
	if err != nil {
		return "", common.NewError("saving read marker in db:", err.Error())
	}

	// update stats
	if err := sc.newRead(balances, commitRead.ReadMarker.ReadSize); err != nil {
		return "", common.NewError("new read err: ", err.Error())
	}

	return
}

func sizePrice(size int64, price state.Balance) float64 {
	return sizeInGB(size) * float64(price)
}

// (expire - last_challenge_time) /  (allocation duration)
func allocLeftRatio(start, expire, last common.Timestamp) float64 {
	return float64(expire-last) / float64(expire-start)
}

// commitMoveTokens moves tokens on connection commit (on write marker),
// if data written (size > 0) -- from write pool to challenge pool, otherwise
// (delete write marker) from challenge back to write pool
func (sc *StorageSmartContract) commitMoveTokens(alloc *StorageAllocation,
	size int64, details *BlobberAllocation, wmTime, now common.Timestamp,
	balances cstate.StateContextI) (err error) {

	if size == 0 {
		return // zero size write marker -- no tokens movements
	}

	cp, err := sc.getChallengePool(alloc.ID, balances)
	if err != nil {
		return errors.New("can't get related challenge pool")
	}

	var (
		until = alloc.Until()
		move  state.Balance
	)

	// the details will be saved in caller with allocation object (the details
	// is part of the allocation object)
	wps, err := alloc.getAllocationPools(sc, balances)
	if err != nil {
		return fmt.Errorf("can't move tokens to challenge pool: %v", err)
	}

	if size > 0 {
		move = details.upload(size, wmTime,
			alloc.restDurationInTimeUnits(wmTime))

		err = wps.moveToChallenge(alloc.ID, details.BlobberID, cp, now, move)
		if err != nil {
			return fmt.Errorf("can't move tokens to challenge pool: %v", err)
		}

		alloc.MovedToChallenge += move
		details.Spent += move
	} else {
		// delete (challenge_pool -> write_pool)
		move = details.delete(-size, wmTime, alloc.restDurationInTimeUnits(wmTime))
		wp, err := wps.getOwnerWP()
		if err != nil {
			return fmt.Errorf("can't move tokens to challenge pool: %v", err)
		}
		err = cp.moveToWritePool(alloc, details.BlobberID, until, wp, move)
		if err != nil {
			return fmt.Errorf("can't move tokens to write pool: %v", err)
		}
		alloc.MovedBack += move
		details.Returned += move
	}

	if err := wps.saveWritePools(sc.ID, balances); err != nil {
		return fmt.Errorf("can't move tokens to challenge pool: %v", err)
	}

	if err = cp.save(sc.ID, alloc.ID, balances); err != nil {
		return fmt.Errorf("can't save challenge pool: %v", err)
	}

	return
}

func (sc *StorageSmartContract) commitBlobberConnection(
	t *transaction.Transaction, input []byte, balances cstate.StateContextI) (
	string, error) {

	var commitConnection BlobberCloseConnection
	err := json.Unmarshal(input, &commitConnection)
	if err != nil {
		return "", common.NewError("commit_connection_failed",
			"malformed input: "+err.Error())
	}

	if !commitConnection.Verify() {
		return "", common.NewError("commit_connection_failed", "Invalid input")
	}

	if commitConnection.WriteMarker.BlobberID != t.ClientID {
		return "", common.NewError("commit_connection_failed",
			"Invalid Blobber ID for closing connection. Write marker not for this blobber")
	}

	alloc, err := sc.getAllocation(commitConnection.WriteMarker.AllocationID,
		balances)
	if err != nil {
		return "", common.NewError("commit_connection_failed",
			"can't get allocation: "+err.Error())
	}

	if alloc.Owner != commitConnection.WriteMarker.ClientID {
		return "", common.NewError("commit_connection_failed", "write marker has"+
			" to be by the same client as owner of the allocation")
	}

	details, ok := alloc.BlobberMap[t.ClientID]
	if !ok {
		return "", common.NewError("commit_connection_failed",
			"Blobber is not part of the allocation")
	}

	detailsBytes, err := json.Marshal(details)

	if !commitConnection.WriteMarker.VerifySignature(alloc.OwnerPublicKey, balances) {
		return "", common.NewError("commit_connection_failed",
			"Invalid signature for write marker")
	}

	if details.AllocationRoot == commitConnection.AllocationRoot &&
		details.LastWriteMarker != nil &&
		details.LastWriteMarker.PreviousAllocationRoot ==
			commitConnection.PrevAllocationRoot {

		return string(detailsBytes), nil
	}

	if details.AllocationRoot != commitConnection.PrevAllocationRoot {
		return "", common.NewError("commit_connection_failed",
			"Previous allocation root does not match the latest allocation root")
	}

	if details.Stats.UsedSize+commitConnection.WriteMarker.Size >
		details.Size {

		return "", common.NewError("commit_connection_failed",
			"Size for blobber allocation exceeded maximum")
	}

	details.AllocationRoot = commitConnection.AllocationRoot
	details.LastWriteMarker = commitConnection.WriteMarker
	details.Stats.UsedSize += commitConnection.WriteMarker.Size
	details.Stats.NumWrites++

	alloc.Stats.UsedSize += commitConnection.WriteMarker.Size
	alloc.Stats.NumWrites++

	// Update saved_data on storage node
	var storageNode *StorageNode
	for _, b := range alloc.Blobbers {
		if b.ID == commitConnection.WriteMarker.BlobberID {
			storageNode = b
			break
		}
	}

	storageNode.SavedData += alloc.Stats.UsedSize
	// emit blobber update event

	var sp *stakePool
	if sp, err = sc.getStakePool(storageNode.ID, balances); err != nil {
		return "", common.NewError("commit_connection_failed",
			"can't get stake pool")
	}
	if err = emitAddOrOverwriteBlobber(storageNode, sp, balances); err != nil {
		logging.Logger.Error("error emitting blobber",
			zap.Any("blobber", storageNode.ID), zap.Error(err))
	}

	// check time boundaries
	if commitConnection.WriteMarker.Timestamp < alloc.StartTime {
		return "", common.NewError("commit_connection_failed",
			"write marker time is before allocation created")
	}

	if commitConnection.WriteMarker.Timestamp > alloc.Expiration {

		return "", common.NewError("commit_connection_failed",
			"write marker time is after allocation expires")
	}

	err = sc.commitMoveTokens(alloc, commitConnection.WriteMarker.Size, details,
		commitConnection.WriteMarker.Timestamp, t.CreationDate, balances)
	if err != nil {
		return "", common.NewErrorf("commit_connection_failed",
			"moving tokens: %v", err)
	}

	// save allocation object
	err = balances.InsertTrieNode(alloc.GetKey(sc.ID), alloc)
	if err != nil {
		return "", common.NewErrorf("commit_connection_failed",
			"saving allocation object: %v", err)
	}

	err = emitAddOrOverwriteWriteMarker(commitConnection.WriteMarker, balances, t)
	if err != nil {
		return "", common.NewErrorf("commit_connection_failed",
			"emitting write marker event: %v", err)
	}

	detailsBytes, err = json.Marshal(details.LastWriteMarker)
	if err := sc.newWrite(balances, commitConnection.WriteMarker.Size); err != nil {
		return "", common.NewErrorf("commit_connection_failed", "new write err: %v", err)
	}
	return string(detailsBytes), err
}<|MERGE_RESOLUTION|>--- conflicted
+++ resolved
@@ -20,54 +20,34 @@
 
 func (sc *StorageSmartContract) getBlobbersList(balances cstate.StateContextI) (*StorageNodes, error) {
 	allBlobbersList := &StorageNodes{}
-<<<<<<< HEAD
 	raw, err := balances.GetTrieNode(ALL_BLOBBERS_KEY, allBlobbersList)
-	if err == util.ErrEncoding {
-		return nil, err
-	}
-	if err != nil {
-		return allBlobbersList, nil
-	}
-	var ok bool
-	if allBlobbersList, ok = raw.(*StorageNodes); !ok {
-		return nil, fmt.Errorf("unexpected node type")
-	}
-	return allBlobbersList, nil
-=======
-	err := balances.GetTrieNode(ALL_BLOBBERS_KEY, allBlobbersList)
 	switch err {
 	case nil:
+		var ok bool
+		if allBlobbersList, ok = raw.(*StorageNodes); !ok {
+			return nil, fmt.Errorf("unexpected node type")
+		}
 		return allBlobbersList, nil
 	case util.ErrValueNotPresent:
 		return &StorageNodes{}, nil
 	default:
 		return nil, err
 	}
->>>>>>> 7b3de616
 }
 
 func (sc *StorageSmartContract) getBlobber(blobberID string,
 	balances cstate.StateContextI) (blobber *StorageNode, err error) {
 
-<<<<<<< HEAD
-	blobber = &StorageNode{ID: blobberID}
-	var raw util.Serializable
-	raw, err = balances.GetTrieNode(blobber.GetKey(sc.ID), blobber)
-	if err != nil {
-		return
-	}
-
 	blobber = new(StorageNode)
+	blobber.ID = blobberID
+	raw, err := balances.GetTrieNode(blobber.GetKey(sc.ID), blobber)
+	if err != nil {
+		return nil, err
+	}
+
 	var ok bool
 	if blobber, ok = raw.(*StorageNode); !ok {
 		return nil, fmt.Errorf("unexpected node type")
-=======
-	blobber = new(StorageNode)
-	blobber.ID = blobberID
-	err = balances.GetTrieNode(blobber.GetKey(sc.ID), blobber)
-	if err != nil {
-		return nil, err
->>>>>>> 7b3de616
 	}
 	return
 }
@@ -364,35 +344,10 @@
 			"malformed request: missing read_marker")
 	}
 
-<<<<<<< HEAD
-	var (
-		raw             util.Serializable
-		lastCommittedRM = &ReadConnection{}
-		lastKnownCtr    int64
-	)
-
-	raw, err = balances.GetTrieNode(commitRead.GetKey(sc.ID), lastCommittedRM)
-	if err != nil && err != util.ErrValueNotPresent {
-		return "", common.NewErrorf("commit_blobber_read",
-			"can't get latest blobber client read: %v", err)
-	}
-
-	if err != util.ErrValueNotPresent {
-		var ok bool
-		if commitRead, ok = raw.(*ReadConnection); !ok {
-			return "", fmt.Errorf("unexpected node type")
-		}
-		err = commitRead.ReadMarker.Verify(lastCommittedRM.ReadMarker, balances)
-		if err != nil {
-			return "", common.NewErrorf("commit_blobber_read",
-				"can't verify read marker: %v", err)
-		}
-=======
 	err = commitRead.ReadMarker.Verify(balances)
 	if err != nil {
 		return "", common.NewErrorf("commit_blobber_read",
 			"can't verify read marker: %v", err)
->>>>>>> 7b3de616
 	}
 	// move tokens to blobber's stake pool from client's read pool
 	var alloc *StorageAllocation

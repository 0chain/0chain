--- conflicted
+++ resolved
@@ -336,27 +336,7 @@
 			"malformed request: missing read_marker")
 	}
 
-<<<<<<< HEAD
 	err = commitRead.ReadMarker.Verify(balances)
-=======
-	var (
-		lastCommittedRM = &ReadConnection{}
-		lastKnownCtr    int64
-	)
-
-	err = balances.GetTrieNode(commitRead.GetKey(sc.ID), lastCommittedRM)
-	switch err {
-	case nil:
-		lastKnownCtr = lastCommittedRM.ReadMarker.ReadCounter
-	case util.ErrValueNotPresent:
-		err = nil
-	default:
-		return "", common.NewErrorf("commit_blobber_read",
-			"can't get latest blobber client read: %v", err)
-	}
-
-	err = commitRead.ReadMarker.Verify(lastCommittedRM.ReadMarker, balances)
->>>>>>> bd4bde7a
 	if err != nil {
 		return "", common.NewErrorf("commit_blobber_read",
 			"can't verify read marker: %v", err)
@@ -458,14 +438,10 @@
 		return "", common.NewError("saving read marker in db:", err.Error())
 	}
 
-<<<<<<< HEAD
 	// update stats
-	sc.newRead(balances, commitRead.ReadMarker.ReadSize)
-=======
-	if err := sc.newRead(balances, numReads); err != nil {
+	if err := sc.newRead(balances, commitRead.ReadMarker.ReadSize); err != nil {
 		return "", common.NewError("new read err: ", err.Error())
 	}
->>>>>>> bd4bde7a
 
 	return
 }

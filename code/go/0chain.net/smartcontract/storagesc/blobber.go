package storagesc

import (
	"encoding/json"
	"fmt"

	cstate "0chain.net/chaincore/chain/state"
	"0chain.net/chaincore/currency"
	"0chain.net/chaincore/transaction"
	"0chain.net/core/common"
	"0chain.net/core/datastore"
	"0chain.net/smartcontract/dbs"
	"0chain.net/smartcontract/dbs/event"
	"0chain.net/smartcontract/stakepool/spenum"
	"github.com/0chain/common/core/logging"
	"github.com/0chain/common/core/util"
	"go.uber.org/zap"
)

const (
	blobberHealthTime = 60 * 60 // 1 Hour
)

func getBlobber(
	blobberID string,
	balances cstate.CommonStateContextI,
) (*StorageNode, error) {
	blobber := new(StorageNode)
	blobber.ID = blobberID
	err := balances.GetTrieNode(blobber.GetKey(ADDRESS), blobber)
	if err != nil {
		return nil, err
	}
	return blobber, nil
}

func (_ *StorageSmartContract) getBlobber(
	blobberID string,
	balances cstate.StateContextI,
) (blobber *StorageNode, err error) {
	return getBlobber(blobberID, balances)
}

func (sc *StorageSmartContract) hasBlobberUrl(blobberURL string,
	balances cstate.StateContextI) bool {
	blobber := new(StorageNode)
	blobber.BaseURL = blobberURL
	err := balances.GetTrieNode(blobber.GetUrlKey(sc.ID), &datastore.NOIDField{})
	return err == nil
}

// update existing blobber, or reborn a deleted one
func (sc *StorageSmartContract) updateBlobber(t *transaction.Transaction,
	conf *Config, blobber *StorageNode, savedBlobber *StorageNode,
	balances cstate.StateContextI,
) (err error) {
	// check terms
	if err = blobber.Terms.validate(conf); err != nil {
		return fmt.Errorf("invalid blobber terms: %v", err)
	}

	if blobber.Capacity <= 0 {
		return sc.removeBlobber(t, blobber, balances)
	}

	// check params
	if err = blobber.validate(conf); err != nil {
		return fmt.Errorf("invalid blobber params: %v", err)
	}

	if savedBlobber.BaseURL != blobber.BaseURL {
		//if updating url
		if sc.hasBlobberUrl(blobber.BaseURL, balances) {
			return fmt.Errorf("invalid blobber url update, already used")
		}
		// save url
		if blobber.BaseURL != "" {
			_, err = balances.InsertTrieNode(blobber.GetUrlKey(sc.ID), &datastore.NOIDField{})
			if err != nil {
				return fmt.Errorf("saving blobber url: " + err.Error())
			}
		}
		// remove old url
		if savedBlobber.BaseURL != "" {
			_, err = balances.DeleteTrieNode(savedBlobber.GetUrlKey(sc.ID))
			if err != nil {
				return fmt.Errorf("deleting blobber old url: " + err.Error())
			}
		}
	}

	blobber.LastHealthCheck = t.CreationDate
	aDelta := blobber.Allocated - savedBlobber.Allocated
	if aDelta != 0 {
		balances.EmitEvent(event.TypeSmartContract, event.TagAllocBlobberValueChange, blobber.ID, event.AllocationBlobberValueChanged{
			FieldType:    event.Allocated,
			AllocationId: "",
			BlobberId:    blobber.ID,
			Delta:        aDelta,
		})
	}
	blobber.Allocated = savedBlobber.Allocated
	blobber.SavedData = savedBlobber.SavedData

	// update statistics
	sc.statIncr(statUpdateBlobber)

	if savedBlobber.Capacity == 0 {
		sc.statIncr(statNumberOfBlobbers) // reborn, if it was "removed"
	}

	if err = validateStakePoolSettings(blobber.StakePoolSettings, conf); err != nil {
		return fmt.Errorf("invalid new stake pool settings:  %v", err)
	}

	// update stake pool settings
	var sp *stakePool
	if sp, err = sc.getStakePool(spenum.Blobber, blobber.ID, balances); err != nil {
		return fmt.Errorf("can't get stake pool:  %v", err)
	}
	before, err := sp.stake()
	if err != nil {
		return err
	}
	stakedCapacity, err := sp.stakedCapacity(blobber.Terms.WritePrice)
	if err != nil {
		return fmt.Errorf("error calculating staked capacity: %v", err)
	}

	if blobber.Capacity < stakedCapacity {
		return fmt.Errorf("write_price_change: staked capacity(%d) exceeding total_capacity(%d)",
			stakedCapacity, blobber.Capacity)
	}

	sp.Settings.MinStake = blobber.StakePoolSettings.MinStake
	sp.Settings.MaxStake = blobber.StakePoolSettings.MaxStake
	sp.Settings.ServiceChargeRatio = blobber.StakePoolSettings.ServiceChargeRatio
	sp.Settings.MaxNumDelegates = blobber.StakePoolSettings.MaxNumDelegates

	emitUpdateBlobber(blobber, balances)

	// save stake pool
	if err = sp.save(spenum.Blobber, blobber.ID, balances); err != nil {
		return fmt.Errorf("saving stake pool: %v", err)
	}

	staked, err := sp.stake()
	if err != nil {
		return fmt.Errorf("can't get stake: %v", err)
	}

	data := dbs.DbUpdates{
		Id: blobber.ID,
		Updates: map[string]interface{}{
			"total_stake": int64(staked),
		},
	}
	balances.EmitEvent(event.TypeSmartContract, event.TagUpdateBlobber, blobber.ID, data)
	if blobber.Terms.WritePrice > 0 {
		stake, err := sp.stake()
		if err != nil {
			return err
		}
		balances.EmitEvent(event.TypeSmartContract, event.TagAllocBlobberValueChange, blobber.ID, event.AllocationBlobberValueChanged{
			FieldType:    event.Staked,
			AllocationId: "",
			BlobberId:    blobber.ID,
			Delta:        int64((stake - before) / blobber.Terms.WritePrice),
		})
	}

	cDelta := blobber.Capacity - savedBlobber.Capacity
	balances.EmitEvent(event.TypeSmartContract, event.TagAllocBlobberValueChange, blobber.ID, event.AllocationBlobberValueChanged{
		FieldType:    event.MaxCapacity,
		AllocationId: "",
		BlobberId:    blobber.ID,
		Delta:        cDelta,
	})

	return
}

// remove blobber (when a blobber provides capacity = 0)
func (sc *StorageSmartContract) removeBlobber(t *transaction.Transaction,
	blobber *StorageNode, balances cstate.StateContextI,
) (err error) {
	// get saved blobber
	savedBlobber, err := sc.getBlobber(blobber.ID, balances)
	if err != nil {
		return fmt.Errorf("can't get or decode saved blobber: %v", err)
	}

	balances.EmitEvent(event.TypeSmartContract, event.TagAllocBlobberValueChange, blobber.ID, event.AllocationBlobberValueChanged{
		FieldType:    event.Used,
		AllocationId: "",
		BlobberId:    blobber.ID,
		Delta:        -savedBlobber.Capacity,
	})

	// set to zero explicitly, for "direct" calls
	blobber.Capacity = 0

	// remove from the all list, since the blobber can't accept new allocations
	if savedBlobber.Capacity > 0 {
		sc.statIncr(statRemoveBlobber)
		sc.statDecr(statNumberOfBlobbers)
	}

	balances.EmitEvent(event.TypeSmartContract, event.TagDeleteBlobber, blobber.ID, blobber.ID)

	return // opened offers are still opened
}

// inserts, updates or removes blobber
// the blobber should provide required tokens for stake pool; otherwise it will not be
// registered; if it provides token, but it's already registered and
// related stake pool has required tokens, then no tokens will be
// transfered; if it provides more tokens then required, then all
// tokens left will be moved to unlocked part of related stake pool;
// the part can be moved back to the blobber anytime or used to
// increase blobber's capacity or write_price next time
func (sc *StorageSmartContract) addBlobber(t *transaction.Transaction,
	input []byte, balances cstate.StateContextI,
) (string, error) {
	// get smart contract configuration
	conf, err := sc.getConfig(balances, true)
	if err != nil {
		return "", common.NewError("add_or_update_blobber_failed",
			"can't get config: "+err.Error())
	}

	var blobber = new(StorageNode)
	if err = blobber.Decode(input); err != nil {
		return "", common.NewError("add_or_update_blobber_failed",
			"malformed request: "+err.Error())
	}

	// set transaction information
	blobber.ID = t.ClientID
	blobber.PublicKey = t.PublicKey

	// insert, update or remove blobber
	if err = sc.insertBlobber(t, conf, blobber, balances); err != nil {
		return "", common.NewError("add_or_update_blobber_failed", err.Error())
	}

	// save the blobber
	_, err = balances.InsertTrieNode(blobber.GetKey(sc.ID), blobber)
	if err != nil {
		return "", common.NewError("add_or_update_blobber_failed",
			"saving blobber: "+err.Error())
	}

	// save url
	if blobber.BaseURL != "" {
		_, err = balances.InsertTrieNode(blobber.GetUrlKey(sc.ID), &datastore.NOIDField{})
		if err != nil {
			return "", common.NewError("add_or_update_blobber_failed",
				"saving blobber url: "+err.Error())
		}
	}

	balances.EmitEvent(event.TypeSmartContract, event.TagAllocBlobberValueChange, blobber.ID, event.AllocationBlobberValueChanged{
		FieldType:    event.MaxCapacity,
		AllocationId: "",
		BlobberId:    blobber.ID,
		Delta:        blobber.Capacity,
	})

	return string(blobber.Encode()), nil
}

// update blobber settings by owner of DelegateWallet
func (sc *StorageSmartContract) updateBlobberSettings(t *transaction.Transaction,
	input []byte, balances cstate.StateContextI,
) (resp string, err error) {
	// get smart contract configuration
	conf, err := sc.getConfig(balances, true)
	if err != nil {
		return "", common.NewError("update_blobber_settings_failed",
			"can't get config: "+err.Error())
	}

	var updatedBlobber = new(StorageNode)
	if err = updatedBlobber.Decode(input); err != nil {
		return "", common.NewError("update_blobber_settings_failed",
			"malformed request: "+err.Error())
	}

	var blobber *StorageNode
	if blobber, err = sc.getBlobber(updatedBlobber.ID, balances); err != nil {
		return "", common.NewError("update_blobber_settings_failed",
			"can't get the blobber: "+err.Error())
	}

	var sp *stakePool
	if sp, err = sc.getStakePool(spenum.Blobber, updatedBlobber.ID, balances); err != nil {
		return "", common.NewError("update_blobber_settings_failed",
			"can't get related stake pool: "+err.Error())
	}

	if sp.Settings.DelegateWallet == "" {
		return "", common.NewError("update_blobber_settings_failed",
			"blobber's delegate_wallet is not set")
	}

	if t.ClientID != sp.Settings.DelegateWallet {
		return "", common.NewError("update_blobber_settings_failed",
			"access denied, allowed for delegate_wallet owner only")
	}

	if err = sc.updateBlobber(t, conf, updatedBlobber, blobber, balances); err != nil {
		return "", common.NewError("update_blobber_settings_failed", err.Error())
	}
	balances.EmitEvent(event.TypeSmartContract, event.TagAllocBlobberValueChange, blobber.ID, event.AllocationBlobberValueChanged{
		FieldType:    event.Used,
		AllocationId: "",
		BlobberId:    blobber.ID,
		Delta:        updatedBlobber.Capacity - blobber.Capacity,
	})
	blobber.Capacity = updatedBlobber.Capacity
	blobber.Terms = updatedBlobber.Terms
	blobber.StakePoolSettings = updatedBlobber.StakePoolSettings

	// save blobber
	_, err = balances.InsertTrieNode(blobber.GetKey(sc.ID), blobber)
	if err != nil {
		return "", common.NewError("update_blobber_settings_failed",
			"saving blobber: "+err.Error())
	}

	emitUpdateBlobber(blobber, balances)

	return string(blobber.Encode()), nil
}

func filterHealthyBlobbers(now common.Timestamp) filterBlobberFunc {
	return filterBlobberFunc(func(b *StorageNode) (kick bool) {
		return b.LastHealthCheck <= (now - blobberHealthTime)
	})
}

func (sc *StorageSmartContract) blobberHealthCheck(t *transaction.Transaction,
	_ []byte, balances cstate.StateContextI,
) (string, error) {
	var (
		blobber *StorageNode
		err     error
	)
	if blobber, err = sc.getBlobber(t.ClientID, balances); err != nil {
		return "", common.NewError("blobber_health_check_failed",
			"can't get the blobber "+t.ClientID+": "+err.Error())
	}

	blobber.LastHealthCheck = t.CreationDate

	emitUpdateBlobber(blobber, balances)

	_, err = balances.InsertTrieNode(blobber.GetKey(sc.ID),
		blobber)
	if err != nil {
		return "", common.NewError("blobber_health_check_failed",
			"can't save blobber: "+err.Error())
	}

	return string(blobber.Encode()), nil
}

func (sc *StorageSmartContract) commitBlobberRead(t *transaction.Transaction,
	input []byte, balances cstate.StateContextI) (resp string, err error) {

	conf, err := sc.getConfig(balances, true)
	if err != nil {
		return "", common.NewErrorf("commit_blobber_read",
			"cannot get config: %v", err)
	}

	var commitRead = &ReadConnection{}
	if err = commitRead.Decode(input); err != nil {
		return "", common.NewErrorf("commit_blobber_read",
			"decoding input: %v", err)
	}

	if commitRead.ReadMarker == nil {
		return "", common.NewError("commit_blobber_read",
			"malformed request: missing read_marker")
	}

	if err = commitRead.ReadMarker.VerifyClientID(); err != nil {
		return "", common.NewError("commit_blobber_read", err.Error())
	}

	var (
		lastCommittedRM = &ReadConnection{}
		lastKnownCtr    int64
	)

	err = balances.GetTrieNode(commitRead.GetKey(sc.ID), lastCommittedRM)
	switch err {
	case nil:
		lastKnownCtr = lastCommittedRM.ReadMarker.ReadCounter
	case util.ErrValueNotPresent:
		err = nil
	default:
		return "", common.NewErrorf("commit_blobber_read",
			"can't get latest blobber client read: %v", err)
	}

	err = commitRead.ReadMarker.Verify(lastCommittedRM.ReadMarker, balances)
	if err != nil {
		return "", common.NewErrorf("commit_blobber_read",
			"can't verify read marker: %v", err)
	}

	// move tokens to blobber's stake pool from client's read pool
	var alloc *StorageAllocation
	alloc, err = sc.getAllocation(commitRead.ReadMarker.AllocationID, balances)
	if err != nil {
		return "", common.NewErrorf("commit_blobber_read",
			"can't get related allocation: %v", err)
	}

	if commitRead.ReadMarker.Timestamp < alloc.StartTime {
		return "", common.NewError("commit_blobber_read",
			"early reading, allocation not started yet")
	} else if commitRead.ReadMarker.Timestamp > alloc.Until() {
		return "", common.NewError("commit_blobber_read",
			"late reading, allocation expired")
	}

	var details *BlobberAllocation
	for _, d := range alloc.BlobberAllocs {
		if d.BlobberID == commitRead.ReadMarker.BlobberID {
			details = d
			break
		}
	}

	if details == nil {
		return "", common.NewError("commit_blobber_read",
			"blobber doesn't belong to allocation")
	}

	blobber, err := sc.getBlobber(details.BlobberID, balances)
	if err != nil {
		return "", common.NewError("commit_blobber_read",
			"error fetching blobber object")
	}

	const CHUNK_SIZE = 64 * KB

	var (
		numReads = commitRead.ReadMarker.ReadCounter - lastKnownCtr
		sizeRead = sizeInGB(numReads * CHUNK_SIZE)
		value    = currency.Coin(float64(details.Terms.ReadPrice) * sizeRead)
	)

	commitRead.ReadMarker.ReadSize = sizeRead

	// move tokens from read pool to blobber
	var rp *readPool
	if rp, err = sc.getReadPool(commitRead.ReadMarker.ClientID, balances); err != nil {
		return "", common.NewErrorf("commit_blobber_read",
			"can't get related read pool: %v", err)
	}

	var sp *stakePool
	sp, err = sc.getStakePool(spenum.Blobber, commitRead.ReadMarker.BlobberID, balances)
	if err != nil {
		return "", common.NewErrorf("commit_blobber_read",
			"can't get related stake pool: %v", err)
	}

	details.Stats.NumReads++
	alloc.Stats.NumReads++

	resp, err = rp.moveToBlobber(commitRead.ReadMarker.AllocationID,
		commitRead.ReadMarker.BlobberID, sp, value, balances)
	if err != nil {
		return "", common.NewErrorf("commit_blobber_read",
			"can't transfer tokens from read pool to stake pool: %v", err)
	}
	readReward, err := currency.AddCoin(details.ReadReward, value) // stat
	if err != nil {
		return "", err
	}
	details.ReadReward = readReward

	spent, err := currency.AddCoin(details.Spent, value) // reduce min lock demand left
	if err != nil {
		return "", err
	}
	details.Spent = spent

	rewardRound := GetCurrentRewardRound(balances.GetBlock().Round, conf.BlockReward.TriggerPeriod)

	if blobber.LastRewardDataReadRound >= rewardRound {
		blobber.DataReadLastRewardRound += sizeRead
	} else {
		blobber.DataReadLastRewardRound = sizeRead
	}
	blobber.LastRewardDataReadRound = balances.GetBlock().Round

	if blobber.RewardPartition.StartRound >= rewardRound && blobber.RewardPartition.Timestamp > 0 {
		parts, err := getOngoingPassedBlobberRewardsPartitions(balances, conf.BlockReward.TriggerPeriod)
		if err != nil {
			return "", common.NewErrorf("commit_blobber_read",
				"cannot fetch ongoing partition: %v", err)
		}

		var brn BlobberRewardNode
		if err := parts.GetItem(balances, blobber.RewardPartition.Index, blobber.ID, &brn); err != nil {
			return "", common.NewErrorf("commit_blobber_read",
				"cannot fetch blobber node item from partition: %v", err)
		}

		brn.DataRead = blobber.DataReadLastRewardRound

		err = parts.UpdateItem(balances, blobber.RewardPartition.Index, &brn)
		if err != nil {
			return "", common.NewError("commit_blobber_read",
				"error updating blobber reward item")
		}

		err = parts.Save(balances)
		if err != nil {
			return "", common.NewError("commit_blobber_read",
				"error saving ongoing blobber reward partition")
		}
	}

	// save pools
	err = sp.save(spenum.Blobber, commitRead.ReadMarker.BlobberID, balances)
	if err != nil {
		return "", common.NewErrorf("commit_blobber_read",
			"can't save stake pool: %v", err)
	}

	if err = rp.save(sc.ID, alloc.Owner, balances); err != nil {
		return "", common.NewErrorf("commit_blobber_read",
			"can't save read pool: %v", err)
	}

	_, err = balances.InsertTrieNode(blobber.GetKey(sc.ID), blobber)
	if err != nil {
		return "", common.NewErrorf("commit_blobber_read",
			"can't save blobber: %v", err)
	}

	// save allocation
	_, err = balances.InsertTrieNode(alloc.GetKey(sc.ID), alloc)
	if err != nil {
		return "", common.NewErrorf("commit_blobber_read",
			"can't save allocation: %v", err)
	}

	// save read marker
	_, err = balances.InsertTrieNode(commitRead.GetKey(sc.ID), commitRead)
	if err != nil {
		return "", common.NewError("saving read marker", err.Error())
	}

	balances.EmitEvent(event.TypeStats, event.TagUpdateAllocation, alloc.ID, alloc.buildDbUpdates())

	err = emitAddOrOverwriteReadMarker(commitRead.ReadMarker, balances, t)
	if err != nil {
		return "", common.NewError("saving read marker in db:", err.Error())
	}

	return // ok, the response and nil
}

// commitMoveTokens moves tokens on connection commit (on write marker),
// if data written (size > 0) -- from write pool to challenge pool, otherwise
// (delete write marker) from challenge back to write pool
func (sc *StorageSmartContract) commitMoveTokens(alloc *StorageAllocation,
	size int64, details *BlobberAllocation, wmTime, now common.Timestamp,
	balances cstate.StateContextI) (err error) {

	if size == 0 {
		return // zero size write marker -- no tokens movements
	}

	cp, err := sc.getChallengePool(alloc.ID, balances)
	if err != nil {
		return fmt.Errorf("can't get related challenge pool: %v", err)
	}

	var move currency.Coin
	if size > 0 {
		move, err = details.upload(size, wmTime,
			alloc.restDurationInTimeUnits(wmTime))
		if err != nil {
			return fmt.Errorf("can't move tokens to challenge pool: %v", err)
		}

		err = alloc.moveToChallengePool(cp, move)
		coin, _ := move.Int64()
		balances.EmitEvent(event.TypeSmartContract, event.TagToChallengePool, cp.ID, event.ChallengePoolLock{
			Client:       alloc.Owner,
			AllocationId: alloc.ID,
			Amount:       coin,
		})
		if err != nil {
			return fmt.Errorf("can't move tokens to challenge pool: %v", err)
		}

		movedToChallenge, err := currency.AddCoin(alloc.MovedToChallenge, move)
		if err != nil {
			return err
		}
		alloc.MovedToChallenge = movedToChallenge

		spent, err := currency.AddCoin(details.Spent, move)
		if err != nil {
			return err
		}
		details.Spent = spent
	} else {
		move = details.delete(-size, wmTime, alloc.restDurationInTimeUnits(wmTime))
		err = alloc.moveFromChallengePool(cp, move)
		coin, _ := move.Int64()
		balances.EmitEvent(event.TypeSmartContract, event.TagFromChallengePool, cp.ID, event.ChallengePoolLock{
			Client:       alloc.Owner,
			AllocationId: alloc.ID,
			Amount:       coin,
		})
		if err != nil {
			return fmt.Errorf("can't move tokens to write pool: %v", err)
		}
		movedBack, err := currency.AddCoin(alloc.MovedBack, move)
		if err != nil {
			return err
		}
		alloc.MovedBack = movedBack

		returned, err := currency.AddCoin(details.Returned, move)
		if err != nil {
			return err
		}
		details.Returned = returned
	}

<<<<<<< HEAD
	balances.EmitEvent(event.TypeSmartContract, event.TagUpdateAllocation, alloc.ID, alloc.buildDbUpdates())
	if err = cp.save(sc.ID, alloc.ID, balances); err != nil {
=======
	balances.EmitEvent(event.TypeStats, event.TagUpdateAllocation, alloc.ID, alloc.buildDbUpdates())
	if err = cp.save(sc.ID, alloc, balances); err != nil {
>>>>>>> e0f4108f
		return fmt.Errorf("can't save challenge pool: %v", err)
	}

	return
}

func (sc *StorageSmartContract) commitBlobberConnection(
	t *transaction.Transaction, input []byte, balances cstate.StateContextI) (
	string, error) {

	conf, err := sc.getConfig(balances, true)
	if err != nil {
		return "", common.NewError("commit_connection_failed",
			"malformed input: "+err.Error())
	}

	var commitConnection BlobberCloseConnection
	err = json.Unmarshal(input, &commitConnection)
	if err != nil {
		return "", common.NewError("commit_connection_failed",
			"malformed input: "+err.Error())
	}

	if !commitConnection.Verify() {
		return "", common.NewError("commit_connection_failed", "Invalid input")
	}

	if commitConnection.WriteMarker.BlobberID != t.ClientID {
		return "", common.NewError("commit_connection_failed",
			"Invalid Blobber ID for closing connection. Write marker not for this blobber")
	}

	alloc, err := sc.getAllocation(commitConnection.WriteMarker.AllocationID,
		balances)
	if err != nil {
		return "", common.NewError("commit_connection_failed",
			"can't get allocation: "+err.Error())
	}

	if alloc.Owner != commitConnection.WriteMarker.ClientID {
		return "", common.NewError("commit_connection_failed", "write marker has"+
			" to be by the same client as owner of the allocation")
	}

	blobAlloc, ok := alloc.BlobberAllocsMap[t.ClientID]
	if !ok {
		return "", common.NewError("commit_connection_failed",
			"Blobber is not part of the allocation")
	}

	blobAllocBytes, err := json.Marshal(blobAlloc)
	if err != nil {
		return "", common.NewError("commit_connection_failed",
			"error marshalling allocation blobber details")
	}

	if !commitConnection.WriteMarker.VerifySignature(alloc.OwnerPublicKey, balances) {
		return "", common.NewError("commit_connection_failed",
			"Invalid signature for write marker")
	}

	if blobAlloc.AllocationRoot == commitConnection.AllocationRoot && blobAlloc.LastWriteMarker != nil &&
		blobAlloc.LastWriteMarker.PreviousAllocationRoot == commitConnection.PrevAllocationRoot {
		return string(blobAllocBytes), nil
	}

	blobber, err := sc.getBlobber(blobAlloc.BlobberID, balances)
	if err != nil {
		return "", common.NewError("commit_connection_failed",
			"error fetching blobber")
	}

	if blobAlloc.AllocationRoot != commitConnection.PrevAllocationRoot {
		return "", common.NewError("commit_connection_failed",
			"Previous allocation root does not match the latest allocation root")
	}

	if blobAlloc.Stats.UsedSize+commitConnection.WriteMarker.Size >
		blobAlloc.Size {

		return "", common.NewError("commit_connection_failed",
			"Size for blobber allocation exceeded maximum")
	}

	blobAlloc.AllocationRoot = commitConnection.AllocationRoot
	blobAlloc.LastWriteMarker = commitConnection.WriteMarker
	blobAlloc.Stats.UsedSize += commitConnection.WriteMarker.Size
	blobAlloc.Stats.NumWrites++

	blobber.SavedData += commitConnection.WriteMarker.Size

	alloc.Stats.UsedSize += commitConnection.WriteMarker.Size
	alloc.Stats.NumWrites++

	balances.EmitEvent(event.TypeSmartContract, event.TagAllocBlobberValueChange, alloc.ID, event.AllocationBlobberValueChanged{
		FieldType:    event.Used,
		AllocationId: alloc.ID,
		BlobberId:    blobber.ID,
		Delta:        commitConnection.WriteMarker.Size,
	})

	// check time boundaries
	if commitConnection.WriteMarker.Timestamp < alloc.StartTime {
		return "", common.NewError("commit_connection_failed",
			"write marker time is before allocation created")
	}

	if commitConnection.WriteMarker.Timestamp > alloc.Expiration {

		return "", common.NewError("commit_connection_failed",
			"write marker time is after allocation expires")
	}

	err = sc.commitMoveTokens(alloc, commitConnection.WriteMarker.Size, blobAlloc,
		commitConnection.WriteMarker.Timestamp, t.CreationDate, balances)
	if err != nil {
		return "", common.NewErrorf("commit_connection_failed",
			"moving tokens: %v", err)
	}

	// the first time the allocation is added  to the blobber, created related resources
	if blobAlloc.Stats.UsedSize == 0 {
		err = removeAllocationFromBlobber(sc, blobAlloc, alloc.ID, balances)
		if err != nil {
			return "", common.NewErrorf("commit_connection_failed",
				"removing allocation from blobAlloc partition: %v", err)
		}
	} else if blobAlloc.BlobberAllocationsPartitionLoc == nil {
		if err := sc.blobberAddAllocation(t, blobAlloc, uint64(blobber.SavedData), balances); err != nil {
			return "", common.NewErrorf("commit_connection_failed", err.Error())
		}
	}

	startRound := GetCurrentRewardRound(balances.GetBlock().Round, conf.BlockReward.TriggerPeriod)

	if blobber.RewardPartition.StartRound >= startRound && blobber.RewardPartition.Timestamp > 0 {
		parts, err := getOngoingPassedBlobberRewardsPartitions(balances, conf.BlockReward.TriggerPeriod)
		if err != nil {
			return "", common.NewErrorf("commit_connection_failed",
				"cannot fetch ongoing partition: %v", err)
		}

		var brn BlobberRewardNode
		if err := parts.GetItem(balances, blobber.RewardPartition.Index, blobber.ID, &brn); err != nil {
			return "", common.NewErrorf("commit_connection_failed",
				"cannot fetch blobber node item from partition: %v", err)
		}

		brn.TotalData = sizeInGB(blobber.SavedData)

		err = parts.UpdateItem(balances, blobber.RewardPartition.Index, &brn)
		if err != nil {
			return "", common.NewError("commit_connection_failed",
				"error updating blobber reward item")
		}

		err = parts.Save(balances)
		if err != nil {
			return "", common.NewError("commit_connection_failed",
				"error saving ongoing blobber reward partition")
		}
	}

	// save allocation object
	_, err = balances.InsertTrieNode(alloc.GetKey(sc.ID), alloc)
	if err != nil {
		return "", common.NewErrorf("commit_connection_failed",
			"saving allocation object: %v", err)
	}

	// save blobber
	_, err = balances.InsertTrieNode(blobber.GetKey(sc.ID), blobber)
	if err != nil {
		return "", common.NewErrorf("commit_connection_failed",
			"saving blobber object: %v", err)
	}

	balances.EmitEvent(event.TypeSmartContract, event.TagUpdateAllocation, alloc.ID, alloc.buildDbUpdates())

	emitAddWriteMarker(commitConnection.WriteMarker, balances, t)

	blobAllocBytes, err = json.Marshal(blobAlloc.LastWriteMarker)
	if err != nil {
		return "", common.NewErrorf("commit_connection_failed", "encode last write marker failed: %v", err)
	}

	return string(blobAllocBytes), nil
}

// blobberAddAllocation add allocation to blobber and create related partitions if needed
// - add allocation to blobber allocations partitions
// - add blobber to challenge ready partitions if the allocation is the first one and
// 	 update blobber partitions locations
func (sc *StorageSmartContract) blobberAddAllocation(txn *transaction.Transaction,
	blobAlloc *BlobberAllocation, blobUsedCapacity uint64, balances cstate.StateContextI) error {
	logging.Logger.Info("commit_connection, add allocation to blobber",
		zap.String("blobber", txn.ClientID),
		zap.String("allocation", blobAlloc.AllocationID))

	blobAllocsParts, loc, err := partitionsBlobberAllocationsAdd(balances, txn.ClientID, blobAlloc.AllocationID)
	if err != nil {
		return err
	}

	blobAlloc.BlobberAllocationsPartitionLoc = loc

	// there are more than one partition, so the blobber should have already been added to
	// the challenge ready partition
	if blobAllocsParts.Num() > 1 {
		return nil
	}

	// check if blobber allocations partitions was empty before adding the new allocation
	n, err := blobAllocsParts.Size(balances)
	if err != nil {
		return fmt.Errorf("could not get blobber allocations partition size: %v", err)
	}

	// there are more than one item in the partition, so
	// the blobber should have been added to the challenge ready partition
	if n > 1 {
		return nil
	}

	// add blobber to challenge ready partitions as the allocation is the first
	// one that added to the blobber
	logging.Logger.Info("commit_connection, add blobber to challenge ready partitions",
		zap.String("blobber", txn.ClientID))

	sp, err := getStakePool(blobAlloc.BlobberID, balances)
	if err != nil {
		return common.NewError("blobber_add_allocation",
			"unable to fetch blobbers stake pool")
	}
	stakedAmount, err := sp.cleanStake()
	if err != nil {
		return common.NewError("blobber_add_allocation",
			"unable to clean stake pool")
	}
	weight := uint64(stakedAmount) * blobUsedCapacity

	crbLoc, err := partitionsChallengeReadyBlobbersAdd(balances, txn.ClientID, weight)
	if err != nil {
		return fmt.Errorf("could not add blobber to challenge ready partitions")
	}

	// add the challenge ready partition location to blobber partition locations
	bpl := &blobberPartitionsLocations{
		ID:                         txn.ClientID,
		ChallengeReadyPartitionLoc: crbLoc,
	}

	if err := bpl.save(balances, sc.ID); err != nil {
		return fmt.Errorf("could not add challenge ready partition location: %v", err)
	}

	return nil
}

// insert new blobber, filling its stake pool
func (sc *StorageSmartContract) insertBlobber(t *transaction.Transaction,
	conf *Config, blobber *StorageNode,
	balances cstate.StateContextI,
) (err error) {
	savedBlobber, err := sc.getBlobber(blobber.ID, balances)
	if err == nil {
		return sc.updateBlobber(t, conf, blobber, savedBlobber, balances)
	}

	if sc.hasBlobberUrl(blobber.BaseURL, balances) {
		return fmt.Errorf("invalid blobber url, already used")
	}

	// check params
	if err = blobber.validate(conf); err != nil {
		return fmt.Errorf("invalid blobber params: %v", err)
	}

	blobber.LastHealthCheck = t.CreationDate // set to now

	// create stake pool
	var sp *stakePool
	sp, err = sc.getOrCreateStakePool(conf, spenum.Blobber, blobber.ID,
		blobber.StakePoolSettings, balances)
	if err != nil {
		return fmt.Errorf("creating stake pool: %v", err)
	}

	if err = sp.save(spenum.Blobber, blobber.ID, balances); err != nil {
		return fmt.Errorf("saving stake pool: %v", err)
	}

	staked, err := sp.stake()
	if err != nil {
		return fmt.Errorf("getting stake: %v", err)
	}
	data := dbs.DbUpdates{
		Id: t.ClientID,
		Updates: map[string]interface{}{
			"total_stake": int64(staked),
		},
	}
	balances.EmitEvent(event.TypeSmartContract, event.TagUpdateBlobber, t.ClientID, data)

	// update the list
	if err := emitAddBlobber(blobber, sp, balances); err != nil {
		return fmt.Errorf("emmiting blobber %v: %v", blobber, err)
	}

	// update statistic
	sc.statIncr(statAddBlobber)
	sc.statIncr(statNumberOfBlobbers)

	afterInsertBlobber(blobber.ID)
	return
}<|MERGE_RESOLUTION|>--- conflicted
+++ resolved
@@ -641,13 +641,8 @@
 		details.Returned = returned
 	}
 
-<<<<<<< HEAD
 	balances.EmitEvent(event.TypeSmartContract, event.TagUpdateAllocation, alloc.ID, alloc.buildDbUpdates())
-	if err = cp.save(sc.ID, alloc.ID, balances); err != nil {
-=======
-	balances.EmitEvent(event.TypeStats, event.TagUpdateAllocation, alloc.ID, alloc.buildDbUpdates())
 	if err = cp.save(sc.ID, alloc, balances); err != nil {
->>>>>>> e0f4108f
 		return fmt.Errorf("can't save challenge pool: %v", err)
 	}
 

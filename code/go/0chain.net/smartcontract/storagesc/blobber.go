--- conflicted
+++ resolved
@@ -448,19 +448,16 @@
 
 	// move tokens from read pool to blobber
 	rp, err := sc.getReadPool(commitRead.ReadMarker.ClientID, balances)
-	if err != nil {
+	if err != nil && err != util.ErrValueNotPresent {
 		return "", common.NewErrorf("commit_blobber_read",
 			"can't get related read pool: %v", err)
 	}
-<<<<<<< HEAD
-=======
 	if err == util.ErrValueNotPresent || rp == nil {
 		rp = new(readPool)
 		if err = rp.save(sc.ID, commitRead.ReadMarker.ClientID, balances); err != nil {
 			return "", common.NewError("new_read_pool_failed", err.Error())
 		}
 	}
->>>>>>> 7d573cbf
 
 	var sp *stakePool
 	sp, err = sc.getStakePool(spenum.Blobber, commitRead.ReadMarker.BlobberID, balances)

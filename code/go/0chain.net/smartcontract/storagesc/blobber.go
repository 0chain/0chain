package storagesc

import (
	"encoding/json"
	"fmt"
	"math"
	"math/big"

	"0chain.net/smartcontract/provider"

	cstate "0chain.net/chaincore/chain/state"
	"0chain.net/chaincore/transaction"
	"0chain.net/core/common"
	"0chain.net/core/datastore"
	commonsc "0chain.net/smartcontract/common"
	"0chain.net/smartcontract/dbs/event"
	"0chain.net/smartcontract/stakepool/spenum"
	"github.com/0chain/common/core/currency"
	"github.com/0chain/common/core/logging"
	"github.com/0chain/common/core/util"
	"go.uber.org/zap"
)

const (
	CHUNK_SIZE = 64 * KB
)

func newBlobber(id string) *StorageNode {
	return &StorageNode{
		Provider: provider.Provider{
			ID:           id,
			ProviderType: spenum.Blobber,
		},
	}
}

func getBlobber(
	blobberID string,
	balances cstate.CommonStateContextI,
) (*StorageNode, error) {
	blobber := newBlobber(blobberID)
	err := balances.GetTrieNode(blobber.GetKey(), blobber)
	if err != nil {
		return nil, err
	}
	if blobber.ProviderType != spenum.Blobber {
		return nil, fmt.Errorf("provider is %s should be %s", blobber.ProviderType, spenum.Blobber)
	}
	return blobber, nil
}

func (_ *StorageSmartContract) getBlobber(
	blobberID string,
	balances cstate.CommonStateContextI,
) (blobber *StorageNode, err error) {
	return getBlobber(blobberID, balances)
}

func (sc *StorageSmartContract) hasBlobberUrl(blobberURL string,
	balances cstate.StateContextI) (bool, error) {
	blobber := newBlobber("")
	blobber.BaseURL = blobberURL
	err := balances.GetTrieNode(blobber.GetUrlKey(sc.ID), &datastore.NOIDField{})
	switch err {
	case nil:
		return true, nil
	case util.ErrValueNotPresent:
		return false, nil
	default:
		return false, err
	}
}

// update existing blobber, or reborn a deleted one
func (sc *StorageSmartContract) updateBlobber(
	t *transaction.Transaction,
	conf *Config,
	bil BlobberOfferStakeList,
	blobber *StorageNode,
	savedBlobber *StorageNode,
	sp *stakePool,
	balances cstate.StateContextI,
) (err error) {
	// check terms
	if err = blobber.Terms.validate(conf); err != nil {
		return fmt.Errorf("invalid blobber terms: %v", err)
	}

	if blobber.Capacity <= 0 {
		return sc.removeBlobber(t, blobber, balances)
	}

	// check params
	if err = blobber.validate(conf); err != nil {
		return fmt.Errorf("invalid blobber params: %v", err)
	}

	if savedBlobber.BaseURL != blobber.BaseURL {
		//if updating url
		has, err := sc.hasBlobberUrl(blobber.BaseURL, balances)
		if err != nil {
			return fmt.Errorf("could not check blobber url: %v", err)
		}

		if has {
			return fmt.Errorf("blobber url update failed, %s already used", blobber.BaseURL)
		}

		// Save url
		if blobber.BaseURL != "" {
			_, err = balances.InsertTrieNode(blobber.GetUrlKey(sc.ID), &datastore.NOIDField{})
			if err != nil {
				return fmt.Errorf("saving blobber url: " + err.Error())
			}
		}
		// remove old url
		if savedBlobber.BaseURL != "" {
			_, err = balances.DeleteTrieNode(savedBlobber.GetUrlKey(sc.ID))
			if err != nil {
				return fmt.Errorf("deleting blobber old url: " + err.Error())
			}
		}
	}

	blobber.Index = savedBlobber.Index
	blobber.LastHealthCheck = t.CreationDate

	// update statistics
	sc.statIncr(statUpdateBlobber)

	if savedBlobber.Capacity == 0 {
		sc.statIncr(statNumberOfBlobbers) // reborn, if it was "removed"
	}

	if err = validateStakePoolSettings(blobber.StakePoolSettings, conf); err != nil {
		return fmt.Errorf("invalid new stake pool settings:  %v", err)
	}

	// update stake pool settings
	stakedCapacity, err := sp.stakedCapacity(blobber.Terms.WritePrice)
	if err != nil {
		return fmt.Errorf("error calculating staked capacity: %v", err)
	}

	if blobber.Capacity < stakedCapacity {
		return fmt.Errorf("write_price_change: staked capacity(%d) exceeding total_capacity(%d)",
			stakedCapacity, blobber.Capacity)
	}

	_, err = balances.InsertTrieNode(blobber.GetKey(), blobber)
	if err != nil {
		return common.NewError("update_blobber_settings_failed", "saving blobber: "+err.Error())
	}

	sp.Settings.ServiceChargeRatio = blobber.StakePoolSettings.ServiceChargeRatio
	sp.Settings.MaxNumDelegates = blobber.StakePoolSettings.MaxNumDelegates

	// Save stake pool
	if err = sp.Save(spenum.Blobber, blobber.ID, balances); err != nil {
		return fmt.Errorf("saving stake pool: %v", err)
	}
	if err := bil.Save(balances); err != nil {
		return fmt.Errorf("failed to save blobbers info list: %v", err)
	}
	if err := emitUpdateBlobber(blobber, bil[blobber.Index], sp, balances); err != nil {
		return fmt.Errorf("emmiting blobber %v: %v", blobber, err)
	}
	return
}

// remove blobber (when a blobber provides capacity = 0)
func (sc *StorageSmartContract) removeBlobber(t *transaction.Transaction,
	blobber *StorageNode, balances cstate.StateContextI,
) (err error) {
	// get saved blobber
	savedBlobber, err := sc.getBlobber(blobber.ID, balances)
	if err != nil {
		return fmt.Errorf("can't get or decode saved blobber: %v", err)
	}

	// set to zero explicitly, for "direct" calls
	blobber.Capacity = 0

	// remove from the all list, since the blobber can't accept new allocations
	if savedBlobber.Capacity > 0 {
		sc.statIncr(statRemoveBlobber)
		sc.statDecr(statNumberOfBlobbers)
	}

	balances.EmitEvent(event.TypeStats, event.TagDeleteBlobber, blobber.ID, blobber.ID)

	return // opened offers are still opened
}

// inserts, updates or removes blobber
// the blobber should provide required tokens for stake pool; otherwise it will not be
// registered; if it provides token, but it's already registered and
// related stake pool has required tokens, then no tokens will be
// transfered; if it provides more tokens then required, then all
// tokens left will be moved to unlocked part of related stake pool;
// the part can be moved back to the blobber anytime or used to
// increase blobber's capacity or write_price next time

// only use this function to add blobber(for update call updateBlobberSettings)
func (sc *StorageSmartContract) addBlobber(t *transaction.Transaction,
	input []byte, balances cstate.StateContextI,
) (string, error) {
	// get smart contract configuration
	conf, err := sc.getConfig(balances, true)
	if err != nil {
		return "", common.NewError("add_or_update_blobber_failed",
			"can't get config: "+err.Error())
	}

	var blobber = newBlobber(t.ClientID)
	if err = blobber.Decode(input); err != nil {
		return "", common.NewError("add_or_update_blobber_failed",
			"malformed request: "+err.Error())
	}

	// set transaction information
	blobber.ID = t.ClientID
	blobber.PublicKey = t.PublicKey
	blobber.ProviderType = spenum.Blobber
	blobber.NotAvailable = false

	// Check delegate wallet and operational wallet are not the same
	if err := commonsc.ValidateDelegateWallet(blobber.PublicKey, blobber.StakePoolSettings.DelegateWallet); err != nil {
		return "", err
	}

	// insert blobber
	if err = sc.insertBlobber(t, conf, blobber, balances); err != nil {
		return "", common.NewError("add_or_update_blobber_failed", err.Error())
	}

	// Save the blobber
	_, err = balances.InsertTrieNode(blobber.GetKey(), blobber)
	if err != nil {
		return "", common.NewError("add_or_update_blobber_failed",
			"saving blobber: "+err.Error())
	}

	// Save url
	if blobber.BaseURL != "" {
		_, err = balances.InsertTrieNode(blobber.GetUrlKey(sc.ID), &datastore.NOIDField{})
		if err != nil {
			return "", common.NewError("add_or_update_blobber_failed",
				"saving blobber url: "+err.Error())
		}
	}

	return string(blobber.Encode()), nil
}

// update blobber settings by owner of DelegateWallet
func (sc *StorageSmartContract) updateBlobberSettings(t *transaction.Transaction,
	input []byte, balances cstate.StateContextI,
) (resp string, err error) {
	// get smart contract configuration
	conf, err := sc.getConfig(balances, true)
	if err != nil {
		return "", common.NewError("update_blobber_settings_failed",
			"can't get config: "+err.Error())
	}

	var updatedBlobber = newBlobber("")
	if err = updatedBlobber.Decode(input); err != nil {
		return "", common.NewError("update_blobber_settings_failed",
			"malformed request: "+err.Error())
	}

	var blobber *StorageNode
	if blobber, err = sc.getBlobber(updatedBlobber.ID, balances); err != nil {
		return "", common.NewError("update_blobber_settings_failed",
			"can't get the blobber: "+err.Error())
	}
	bil, err := getBlobbersInfoList(balances)
	if err != nil {
		return "", common.NewErrorf("update_blobber_settings_failed",
			"could not get blobbers info list: %v", err)
	}

	var sp *stakePool
	if sp, err = sc.getStakePool(spenum.Blobber, updatedBlobber.ID, balances); err != nil {
		return "", common.NewError("update_blobber_settings_failed",
			"can't get related stake pool: "+err.Error())
	}

	if sp.Settings.DelegateWallet == "" {
		return "", common.NewError("update_blobber_settings_failed",
			"blobber's delegate_wallet is not set")
	}

	if t.ClientID != sp.Settings.DelegateWallet {
		return "", common.NewError("update_blobber_settings_failed",
			"access denied, allowed for delegate_wallet owner only")
	}

	if err = sc.updateBlobber(t, conf, bil, updatedBlobber, blobber, sp, balances); err != nil {
		return "", common.NewError("update_blobber_settings_failed", err.Error())
	}
	blobber.Capacity = updatedBlobber.Capacity
	blobber.Terms = updatedBlobber.Terms
	blobber.StakePoolSettings = updatedBlobber.StakePoolSettings
	blobber.NotAvailable = updatedBlobber.NotAvailable

	return string(blobber.Encode()), nil
}

func (sc *StorageSmartContract) blobberHealthCheck(t *transaction.Transaction,
	_ []byte, balances cstate.StateContextI,
) (string, error) {
	var (
		blobber  *StorageNode
		downtime uint64
		err      error
	)
	if blobber, err = sc.getBlobber(t.ClientID, balances); err != nil {
		return "", common.NewError("blobber_health_check_failed",
			"can't get the blobber "+t.ClientID+": "+err.Error())
	}

	downtime = common.Downtime(blobber.LastHealthCheck, t.CreationDate)
	blobber.LastHealthCheck = t.CreationDate

	emitBlobberHealthCheck(blobber, downtime, balances)

	_, err = balances.InsertTrieNode(blobber.GetKey(),
		blobber)
	if err != nil {
		return "", common.NewError("blobber_health_check_failed",
			"can't Save blobber: "+err.Error())
	}

	return string(blobber.Encode()), nil
}

func (sc *StorageSmartContract) commitBlobberRead(t *transaction.Transaction,
	input []byte, balances cstate.StateContextI) (resp string, err error) {
	var commitRead = &ReadConnection{}
	if err = commitRead.Decode(input); err != nil {
		return "", common.NewErrorf("commit_blobber_read",
			"decoding input: %v", err)
	}

	if commitRead.ReadMarker == nil {
		return "", common.NewError("commit_blobber_read",
			"malformed request: missing read_marker")
	}

	if err = commitRead.ReadMarker.VerifyClientID(); err != nil {
		return "", common.NewError("commit_blobber_read", err.Error())
	}

	var (
		conf            *Config
		lastCommittedRM = &ReadConnection{}
		lastKnownCtr    int64
		alloc           *StorageAllocation
		blobber         *StorageNode
		rp              *readPool
		sp              *stakePool
	)
	cr := concurrentReader{}
	cr.add(func() error {
		var err error
		conf, err = sc.getConfig(balances, true)
		if err != nil {
			return common.NewErrorf("commit_blobber_read",
				"cannot get config: %v", err)
		}
		return nil
	})
	cr.add(func() error {
		err = balances.GetTrieNode(commitRead.GetKey(sc.ID), lastCommittedRM)
		switch err {
		case nil:
			lastKnownCtr = lastCommittedRM.ReadMarker.ReadCounter
		case util.ErrValueNotPresent:
		default:
			return common.NewErrorf("commit_blobber_read",
				"can't get latest blobber client read: %v", err)
		}

		err = commitRead.ReadMarker.Verify(lastCommittedRM.ReadMarker, balances)
		if err != nil {
			return common.NewErrorf("commit_blobber_read",
				"can't verify read marker: %v", err)
		}
		return nil
	})
	cr.add(func() error {
		// move tokens to blobber's stake pool from client's read pool
		alloc, err = sc.getAllocation(commitRead.ReadMarker.AllocationID, balances)
		if err != nil {
			return common.NewErrorf("commit_blobber_read",
				"can't get related allocation: %v", err)
		}

		return nil
	})
	cr.add(func() error {
		blobber, err = sc.getBlobber(commitRead.ReadMarker.BlobberID, balances)
		if err != nil {
			return common.NewErrorf("commit_blobber_read",
				"error fetching blobber object: %v", err)
		}
		return nil
	})
	cr.add(func() error {
		rp, err = sc.getReadPool(commitRead.ReadMarker.ClientID, balances)
		if err != nil && err != util.ErrValueNotPresent {
			return common.NewErrorf("commit_blobber_read",
				"can't get related read pool: %v", err)
		}
		if err == util.ErrValueNotPresent || rp == nil {
			rp = new(readPool)
			//if err = rp.save(sc.ID, commitRead.ReadMarker.ClientID, balances); err != nil {
			//	return common.NewError("new_read_pool_failed", err.Error())
			//}
		}

		return nil
	})
	cr.add(func() error {
		sp, err = sc.getStakePool(spenum.Blobber, commitRead.ReadMarker.BlobberID, balances)
		if err != nil {
			return common.NewErrorf("commit_blobber_read",
				"can't get related stake pool: %v", err)
		}

		return nil
	})

	if err := cr.do(); err != nil {
		return "", err
	}

	if commitRead.ReadMarker.Timestamp < alloc.StartTime {
		return "", common.NewError("commit_blobber_read",
			"early reading, allocation not started yet")
	} else if commitRead.ReadMarker.Timestamp > alloc.Until(conf.MaxChallengeCompletionTime) {
		return "", common.NewError("commit_blobber_read",
			"late reading, allocation expired")
	}

	var details *BlobberAllocation
	var idx int
	for i, d := range alloc.BlobberAllocs {
		if d.BlobberID == commitRead.ReadMarker.BlobberID {
			details = d
			idx = i
			break
		}
	}

	if details == nil {
		return "", common.NewError("commit_blobber_read",
			"blobber doesn't belong to allocation")
	}

	var (
		numReads = commitRead.ReadMarker.ReadCounter - lastKnownCtr //todo check if it can be negative
		sizeRead = sizeInGB(numReads * CHUNK_SIZE)
		value    = currency.Coin(float64(alloc.bTerms(idx).ReadPrice) * sizeRead)
	)

	commitRead.ReadMarker.ReadSize = sizeRead
	details.Stats.NumReads++
	alloc.Stats.NumReads++

	// move tokens from read pool to blobber
	resp, err = rp.moveToBlobber(commitRead.ReadMarker.AllocationID,
		commitRead.ReadMarker.BlobberID, sp, value, balances)
	if err != nil {
		return "", common.NewErrorf("commit_blobber_read",
			"can't transfer tokens from read pool to stake pool: %v", err)
	}
	readReward, err := currency.AddCoin(details.ReadReward, value) // stat
	if err != nil {
		return "", err
	}
	details.ReadReward = readReward

	spent, err := currency.AddCoin(details.Spent, value) // reduce min lock demand left
	if err != nil {
		return "", err
	}
	details.Spent = spent

	rewardRound := GetCurrentRewardRound(balances.GetBlock().Round, conf.BlockReward.TriggerPeriod)

	if blobber.LastRewardDataReadRound >= rewardRound {
		blobber.DataReadLastRewardRound += sizeRead
	} else {
		blobber.DataReadLastRewardRound = sizeRead
	}
	blobber.LastRewardDataReadRound = balances.GetBlock().Round

	if blobber.RewardRound.StartRound >= rewardRound && blobber.RewardRound.Timestamp > 0 {
		parts, err := getOngoingPassedBlobberRewardsPartitions(balances, conf.BlockReward.TriggerPeriod)
		if err != nil {
			return "", common.NewErrorf("commit_blobber_read",
				"cannot fetch ongoing partition: %v", err)
		}

		var brn BlobberRewardNode
		if err := parts.Get(balances, blobber.ID, &brn); err != nil {
			return "", common.NewErrorf("commit_blobber_read",
				"cannot fetch blobber node item from partition: %v", err)
		}

		brn.DataRead = blobber.DataReadLastRewardRound

		err = parts.UpdateItem(balances, &brn)
		if err != nil {
			return "", common.NewErrorf("commit_blobber_read",
				"error updating blobber reward item: %v", err)
		}

		err = parts.Save(balances)
		if err != nil {
			return "", common.NewErrorf("commit_blobber_read",
				"error saving ongoing blobber reward partition: %v", err)
		}
	}

	// Save pools
	err = sp.Save(spenum.Blobber, commitRead.ReadMarker.BlobberID, balances)
	if err != nil {
		return "", common.NewErrorf("commit_blobber_read",
			"can't save stake pool: %v", err)
	}

	if err = rp.save(sc.ID, commitRead.ReadMarker.ClientID, balances); err != nil {
		return "", common.NewErrorf("commit_blobber_read",
			"can't Save read pool: %v", err)
	}

	_, err = balances.InsertTrieNode(blobber.GetKey(), blobber)
	if err != nil {
		return "", common.NewErrorf("commit_blobber_read",
			"can't Save blobber: %v", err)
	}

	// Save allocation
	_, err = balances.InsertTrieNode(alloc.GetKey(sc.ID), alloc)
	if err != nil {
		return "", common.NewErrorf("commit_blobber_read",
			"can't Save allocation: %v", err)
	}

	// Save read marker
	_, err = balances.InsertTrieNode(commitRead.GetKey(sc.ID), commitRead)
	if err != nil {
		return "", common.NewError("saving read marker", err.Error())
	}

	balances.EmitEvent(event.TypeStats, event.TagUpdateAllocation, alloc.ID, alloc.buildDbUpdates())

	err = emitAddOrOverwriteReadMarker(commitRead.ReadMarker, balances, t)
	if err != nil {
		return "", common.NewError("saving read marker in db:", err.Error())
	}

	return // ok, the response and nil
}

// commitMoveTokens moves tokens on connection commit (on write marker),
// if data written (size > 0) -- from write pool to challenge pool, otherwise
// (delete write marker) from challenge back to write pool
func (sc *StorageSmartContract) commitMoveTokens(conf *Config, alloc *StorageAllocation,
	size int64, details *BlobberAllocation, terms Terms, wmTime common.Timestamp, balances cstate.StateContextI) (currency.Coin, error) {
	size = (int64(math.Ceil(float64(size) / CHUNK_SIZE))) * CHUNK_SIZE
	if size == 0 {
		return 0, nil // zero size write marker -- no tokens movements
	}

	var move currency.Coin
	if size > 0 {
		rdtu, err := alloc.restDurationInTimeUnits(wmTime, conf.TimeUnit)
		if err != nil {
			return 0, fmt.Errorf("could not move tokens to challenge pool: %v", err)
		}

		move, err = details.upload(size, terms.WritePrice, rdtu)
		if err != nil {
			return 0, fmt.Errorf("can't move tokens to challenge pool: %v", err)
		}
		logging.Logger.Info("commitMoveTokens", zap.Any("move", move), zap.Any("size", size), zap.Any("rdtu", rdtu), zap.Any("alloc_write_pool", alloc.WritePool))
		err = alloc.moveToChallengePool(move)
		coin, _ := move.Int64()
		balances.EmitEvent(event.TypeStats, event.TagToChallengePool, alloc.ID, event.ChallengePoolLock{
			Client:       alloc.Owner,
			AllocationId: alloc.ID,
			Amount:       coin,
		})
		if err != nil {
			return 0, fmt.Errorf("can't move tokens to challenge pool: %v", err)
		}

		movedToChallenge, err := currency.AddCoin(alloc.MovedToChallenge, move)
		if err != nil {
			return 0, err
		}
		alloc.MovedToChallenge = movedToChallenge

		spent, err := currency.AddCoin(details.Spent, move)
		if err != nil {
			return 0, err
		}
		details.Spent = spent
	} else {
		rdtu, err := alloc.restDurationInTimeUnits(wmTime, conf.TimeUnit)
		if err != nil {
			return 0, fmt.Errorf("could not move tokens from pool: %v", err)
		}

		move = details.delete(-size, terms.WritePrice, rdtu)
		err = alloc.moveFromChallengePool(move)
		coin, _ := move.Int64()
		balances.EmitEvent(event.TypeStats, event.TagFromChallengePool, alloc.ID, event.ChallengePoolLock{
			Client:       alloc.Owner,
			AllocationId: alloc.ID,
			Amount:       coin,
		})
		if err != nil {
			return 0, fmt.Errorf("can't move tokens to write pool: %v", err)
		}
		movedBack, err := currency.AddCoin(alloc.MovedBack, move)
		if err != nil {
			return 0, err
		}
		alloc.MovedBack = movedBack

		returned, err := currency.AddCoin(details.Returned, move)
		if err != nil {
			return 0, err
		}
		details.Returned = returned
	}

	emitChallengePoolEvent(alloc, balances)
	return move, nil
}

func (sc *StorageSmartContract) commitBlobberConnection(
	t *transaction.Transaction, input []byte, balances cstate.StateContextI) (
	string, error) {
	var commitConnection BlobberCloseConnection
	err := json.Unmarshal(input, &commitConnection)
	if err != nil {
		return "", common.NewError("commit_connection_failed",
			"malformed input: "+err.Error())
	}

	if !commitConnection.Verify() {
		return "", common.NewError("commit_connection_failed", "Invalid input")
	}

	if commitConnection.WriteMarker.BlobberID != t.ClientID {
		return "", common.NewError("commit_connection_failed",
			"Invalid Blobber ID for closing connection. Write marker not for this blobber")
	}

	var (
		conf      *Config
		alloc     *StorageAllocation
		blobAlloc *BlobberAllocation
		blobber   *StorageNode
		bil       BlobberOfferStakeList
	)

	cr := concurrentReader{}
	cr.add(func() error {
		var err error
		conf, err = sc.getConfig(balances, true)
		if err != nil {
			return common.NewErrorf("commit_connection_failed", "malformed input: %v", err)
		}
		return nil
	})
	cr.add(func() error {
		alloc, err = sc.getAllocation(commitConnection.WriteMarker.AllocationID,
			balances)
		if err != nil {
			return common.NewErrorf("commit_connection_failed",
				"can't get allocation: %v", err)
		}

		if alloc.Owner != commitConnection.WriteMarker.ClientID {
			return common.NewError("commit_connection_failed",
				"write marker has to be by the same client as owner of the allocation")
		}

		var ok bool
		blobAlloc, ok = alloc.BlobberAllocsMap[t.ClientID]
		if !ok {
			return common.NewError("commit_connection_failed", "blobber is not part of the allocation")
		}
		// TODO: slow, do it in another thread and check error in the end
		if !commitConnection.WriteMarker.VerifySignature(alloc.OwnerPublicKey, balances) {
			return common.NewError("commit_connection_failed", "invalid signature for write marker")
		}

		return nil
	})

	cr.add(func() error {
		blobber, err = sc.getBlobber(t.ClientID, balances)
		if err != nil {
			return common.NewErrorf("commit_connection_failed", "error fetching blobber: %v", err)
		}
		return nil
	})

	cr.add(func() error {
		bil, err = getBlobbersInfoList(balances)
		if err != nil {
			return common.NewErrorf("commit_connection_failed", "error fetching blobbers info list: %v", err)
		}

		return nil
	})
	if err := cr.do(); err != nil {
		return "", err
	}

	if blobAlloc.AllocationRoot == commitConnection.AllocationRoot && blobAlloc.LastWriteMarker != nil &&
		blobAlloc.LastWriteMarker.PreviousAllocationRoot == commitConnection.PrevAllocationRoot {
		blobAllocBytes, err := json.Marshal(blobAlloc)
		if err != nil {
			return "", common.NewError("commit_connection_failed",
				"error marshalling allocation blobber details")
		}

		return string(blobAllocBytes), nil
	}

	allocSizeBefore := alloc.Stats.UsedSize
	if isRollback(commitConnection, blobAlloc.LastWriteMarker) {
		changeSize := blobAlloc.LastWriteMarker.Size
		blobAlloc.AllocationRoot = commitConnection.AllocationRoot
		blobAlloc.LastWriteMarker = commitConnection.WriteMarker
		blobAlloc.Stats.UsedSize = blobAlloc.Stats.UsedSize - changeSize
		// TODO: check if this is correct
		blobAlloc.Stats.NumWrites++
<<<<<<< HEAD
		bil[blobber.Index].SavedData -= changeSize
		alloc.Stats.UsedSize -= changeSize
=======
		blobber.SavedData -= changeSize
		alloc.Stats.UsedSize -= int64(float64(changeSize) * float64(alloc.DataShards) / float64(alloc.DataShards+alloc.ParityShards))

>>>>>>> 33f2cc5c
		alloc.Stats.NumWrites++
	} else {

		if blobAlloc.AllocationRoot != commitConnection.PrevAllocationRoot {
			return "", common.NewError("commit_connection_failed",
				"Previous allocation root does not match the latest allocation root")
		}

		if blobAlloc.Stats.UsedSize+commitConnection.WriteMarker.Size > alloc.BSize {
			return "", common.NewError("commit_connection_failed",
				"Size for blobber allocation exceeded maximum")
		}

		blobAlloc.AllocationRoot = commitConnection.AllocationRoot
		blobAlloc.LastWriteMarker = commitConnection.WriteMarker
		blobAlloc.Stats.UsedSize += commitConnection.WriteMarker.Size
		blobAlloc.Stats.NumWrites++

<<<<<<< HEAD
		bil[blobber.Index].SavedData += commitConnection.WriteMarker.Size
=======
		blobber.SavedData += commitConnection.WriteMarker.Size
		alloc.Stats.UsedSize += int64(float64(commitConnection.WriteMarker.Size) * float64(alloc.DataShards) / float64(alloc.DataShards+alloc.ParityShards))
>>>>>>> 33f2cc5c

		alloc.Stats.NumWrites++

	}

	// check time boundaries
	if commitConnection.WriteMarker.Timestamp < alloc.StartTime {
		return "", common.NewError("commit_connection_failed",
			"write marker time is before allocation created")
	}

	if commitConnection.WriteMarker.Timestamp > alloc.Expiration {
		return "", common.NewError("commit_connection_failed",
			"write marker time is after allocation expires")
	}

	bTerms, ok := alloc.getTerms(t.ClientID)
	if !ok {
		return "", common.NewError("commit_connection_failed", "couldn't find blobber terms")
	}

	movedTokens, err := sc.commitMoveTokens(conf, alloc, commitConnection.WriteMarker.Size, blobAlloc,
		bTerms, t.CreationDate, balances)
	if err != nil {
		return "", common.NewErrorf("commit_connection_failed",
			"moving tokens: %v", err)
	}

	if err := alloc.checkFunding(); err != nil {
		return "", common.NewErrorf("commit_connection_failed",
			"insufficient funds: %v", err)
	}

	//if err := sc.updateBlobberChallengeReady(balances, blobAlloc, uint64(bil[blobber.Index].SavedData)); err != nil {
	//	return "", common.NewErrorf("commit_connection_failed", err.Error())
	//}

	if allocSizeBefore == 0 && commitConnection.WriteMarker.Size > 0 {
		if err := partitionsChallengeReadyAllocsAdd(balances, alloc.ID); err != nil {
			return "", common.NewErrorf("commit_connection_failed",
				"error getting partitions challenge ready allocations: %v", err)
		}
	} else if alloc.Stats.UsedSize == 0 && commitConnection.WriteMarker.Size < 0 {
		if err := partitionsChallengeReadyAllocsRemove(balances, alloc.ID); err != nil {
			logging.Logger.Error("remove_blobber_allocation_from_partitions_error",
				zap.String("blobber", blobber.ID),
				zap.String("allocation", alloc.ID),
				zap.Error(err))
			return "", common.NewErrorf("commit_connection_failed", "could not remove blobber allocation from partitions: %v", err)
		}
	}

	startRound := GetCurrentRewardRound(balances.GetBlock().Round, conf.BlockReward.TriggerPeriod)

	if blobber.RewardRound.StartRound >= startRound && blobber.RewardRound.Timestamp > 0 {
		parts, err := getOngoingPassedBlobberRewardsPartitions(balances, conf.BlockReward.TriggerPeriod)
		if err != nil {
			return "", common.NewErrorf("commit_connection_failed",
				"cannot fetch ongoing partition: %v", err)
		}

		var brn BlobberRewardNode
		if err := parts.Get(balances, blobber.ID, &brn); err != nil {
			return "", common.NewErrorf("commit_connection_failed",
				"cannot fetch blobber node item from partition: %v", err)
		}

		brn.TotalData = sizeInGB(bil[blobber.Index].SavedData)

		err = parts.UpdateItem(balances, &brn)
		if err != nil {
			return "", common.NewErrorf("commit_connection_failed",
				"error updating blobber reward item: %v", err)
		}

		err = parts.Save(balances)
		if err != nil {
			return "", common.NewErrorf("commit_connection_failed",
				"error saving ongoing blobber reward partition: %v", err)
		}
	}

	// Save allocation object
	_, err = balances.InsertTrieNode(alloc.GetKey(sc.ID), alloc)
	if err != nil {
		return "", common.NewErrorf("commit_connection_failed",
			"saving allocation object: %v", err)
	}

	// Save blobber
	_, err = balances.InsertTrieNode(blobber.GetKey(), blobber)
	if err != nil {
		return "", common.NewErrorf("commit_connection_failed",
			"saving blobber object: %v", err)
	}

	emitAddWriteMarker(t, commitConnection.WriteMarker, &StorageAllocation{
		ID: alloc.ID,
		Stats: &StorageAllocationStats{
			UsedSize:  alloc.Stats.UsedSize,
			NumWrites: alloc.Stats.NumWrites,
		},
		MovedToChallenge: alloc.MovedToChallenge,
		MovedBack:        alloc.MovedBack,
		WritePool:        alloc.WritePool,
	}, movedTokens, balances)

	blobAllocBytes, err := json.Marshal(blobAlloc.LastWriteMarker)
	if err != nil {
		return "", common.NewErrorf("commit_connection_failed", "encode last write marker failed: %v", err)
	}

	return string(blobAllocBytes), nil
}

// insert new blobber, filling its stake pool
func (sc *StorageSmartContract) insertBlobber(t *transaction.Transaction,
	conf *Config, blobber *StorageNode,
	balances cstate.StateContextI,
) (err error) {
	_, err = sc.getBlobber(blobber.ID, balances)
	if err == nil {
		// already exists with same id
		return fmt.Errorf("blobber already exists,with id: %s ", blobber.ID)
	}

	if err != util.ErrValueNotPresent {
		return err
	}

	has, err := sc.hasBlobberUrl(blobber.BaseURL, balances)
	if err != nil {
		return fmt.Errorf("could not check blobber url: %v", err)
	}

	if has {
		return fmt.Errorf("invalid blobber, url: %s already used", blobber.BaseURL)
	}

	// check params
	if err = blobber.validate(conf); err != nil {
		return fmt.Errorf("invalid blobber params: %v", err)
	}

	blobber.LastHealthCheck = t.CreationDate // set to now

	// create stake pool
	var sp *stakePool
	sp, err = sc.createStakePool(conf, blobber.StakePoolSettings)
	if err != nil {
		return fmt.Errorf("creating stake pool: %v", err)
	}

	if err = sp.Save(spenum.Blobber, blobber.ID, balances); err != nil {
		return fmt.Errorf("saving stake pool: %v", err)
	}

	bil, err := getBlobbersInfoList(balances)
	if err != nil {
		return err
	}

	idx := bil.Add(&BlobberOfferStake{})
	blobber.Index = idx

	if err := bil.Save(balances); err != nil {
		return err
	}

	tag, data := event.NewUpdateBlobberTotalStakeEvent(t.ClientID, 0)
	balances.EmitEvent(event.TypeStats, tag, t.ClientID, data)

	// update the list
	if err := emitAddBlobber(blobber, idx, bil[idx], sp, balances); err != nil {
		return fmt.Errorf("emmiting blobber %v: %v", blobber, err)
	}

	// update statistic
	sc.statIncr(statAddBlobber)
	sc.statIncr(statNumberOfBlobbers)

	afterInsertBlobber(blobber.ID)
	return
}

func emitUpdateBlobberWriteStatEvent(w *WriteMarker, movedTokens currency.Coin, balances cstate.StateContextI) {
	bb := event.Blobber{
		Provider:  event.Provider{ID: w.BlobberID},
		Used:      w.Size,
		SavedData: w.Size,
	}

	balances.EmitEvent(event.TypeStats, event.TagUpdateBlobberStat, bb.ID, bb)
}

func emitUpdateBlobberReadStatEvent(r *ReadMarker, balances cstate.StateContextI) {
	i, _ := big.NewFloat(r.ReadSize).Int64()
	bb := event.Blobber{
		Provider: event.Provider{ID: r.BlobberID},
		ReadData: i,
	}

	balances.EmitEvent(event.TypeStats, event.TagUpdateBlobberStat, bb.ID, bb)
}

func isRollback(commitConnection BlobberCloseConnection, lastWM *WriteMarker) bool {
	return commitConnection.AllocationRoot == commitConnection.PrevAllocationRoot && commitConnection.WriteMarker.Size == 0 && lastWM != nil && commitConnection.WriteMarker.Timestamp == lastWM.Timestamp && commitConnection.AllocationRoot == lastWM.PreviousAllocationRoot
}<|MERGE_RESOLUTION|>--- conflicted
+++ resolved
@@ -746,14 +746,8 @@
 		blobAlloc.Stats.UsedSize = blobAlloc.Stats.UsedSize - changeSize
 		// TODO: check if this is correct
 		blobAlloc.Stats.NumWrites++
-<<<<<<< HEAD
 		bil[blobber.Index].SavedData -= changeSize
-		alloc.Stats.UsedSize -= changeSize
-=======
-		blobber.SavedData -= changeSize
 		alloc.Stats.UsedSize -= int64(float64(changeSize) * float64(alloc.DataShards) / float64(alloc.DataShards+alloc.ParityShards))
-
->>>>>>> 33f2cc5c
 		alloc.Stats.NumWrites++
 	} else {
 
@@ -772,13 +766,8 @@
 		blobAlloc.Stats.UsedSize += commitConnection.WriteMarker.Size
 		blobAlloc.Stats.NumWrites++
 
-<<<<<<< HEAD
 		bil[blobber.Index].SavedData += commitConnection.WriteMarker.Size
-=======
-		blobber.SavedData += commitConnection.WriteMarker.Size
 		alloc.Stats.UsedSize += int64(float64(commitConnection.WriteMarker.Size) * float64(alloc.DataShards) / float64(alloc.DataShards+alloc.ParityShards))
->>>>>>> 33f2cc5c
-
 		alloc.Stats.NumWrites++
 
 	}

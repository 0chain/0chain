--- conflicted
+++ resolved
@@ -890,25 +890,7 @@
 			}
 		}
 	} else if alloc.Stats.UsedSize == 0 && commitConnection.WriteMarker.Size < 0 {
-<<<<<<< HEAD
-		logging.Logger.Info("2, used size is 0, removing blobber allocation from partitions",
-			zap.String("allocation", alloc.ID),
-			zap.String("blobber", blobber.ID))
-
-		blobAllocsParts, err := partitionsBlobberAllocations(blobber.ID, balances)
-		logging.Logger.Info("2, used size is 0, removing blobber allocation from partitions",
-			zap.Any("baParts", blobAllocsParts))
-		if err != nil {
-			return "", fmt.Errorf("error fetching blobber challenge allocation partition, %v", err)
-		}
-
-		logging.Logger.Info("2, used size is 0, removing blobber allocation from partitions",
-			zap.Any("baParts", blobAllocsParts))
-
-		if err := partitionsBlobberAllocationsRemove(balances, blobber.ID, alloc.ID, blobAllocsParts); err != nil {
-=======
 		if err := removeAllocationFromBlobberPartitions(balances, blobber.ID, alloc.ID); err != nil {
->>>>>>> 8ef8ede2
 			logging.Logger.Error("remove_blobber_allocation_from_partitions_error",
 				zap.String("blobber", blobber.ID),
 				zap.String("allocation", alloc.ID),
@@ -916,7 +898,7 @@
 			return "", fmt.Errorf("could not remove blobber allocation from partitions: %v", err)
 		}
 
-		blobAllocsParts, err = partitionsBlobberAllocations(blobber.ID, balances)
+		blobAllocsParts, err := partitionsBlobberAllocations(blobber.ID, balances)
 		if err != nil {
 			return "", fmt.Errorf("error fetching blobber challenge allocation partition, %v", err)
 		}

--- conflicted
+++ resolved
@@ -17,6 +17,7 @@
 	"0chain.net/smartcontract/partitions"
 	"0chain.net/smartcontract/provider"
 
+	"0chain.net/chaincore/chain/state"
 	cstate "0chain.net/chaincore/chain/state"
 	"0chain.net/chaincore/transaction"
 	"0chain.net/core/common"
@@ -237,7 +238,6 @@
 		}
 	}
 
-<<<<<<< HEAD
 	actErr := cstate.WithActivation(balances, "electra",
 		func() error {
 			return existingBlobber.Update(&storageNodeV2{}, func(e entitywrapper.EntityI) error {
@@ -254,14 +254,6 @@
 		})
 	if actErr != nil {
 		return fmt.Errorf("error with activation: %v", actErr)
-=======
-	if err = existingBlobber.Update(&storageNodeV2{}, func(e entitywrapper.EntityI) error {
-		b := e.(*storageNodeV2)
-		b.IsRestricted = updateBlobber.IsRestricted
-		return nil
-	}); err != nil {
-		return fmt.Errorf("error with activation: %v", err)
->>>>>>> 18f0ce30
 	}
 
 	_, err = balances.InsertTrieNode(existingBlobber.GetKey(), existingBlobber)
@@ -387,11 +379,8 @@
 			"can't get config: "+err.Error())
 	}
 
-	logging.Logger.Info("Jayash", zap.Any("input", string(input)))
-
 	blobber := &StorageNode{}
 
-<<<<<<< HEAD
 	beforeElectra := func() error {
 		b := storageNodeV2{}
 		if err := json.Unmarshal(input, &b); err != nil {
@@ -415,14 +404,7 @@
 	err = state.WithActivation(balances, "electra", beforeElectra, afterElectra)
 	if err != nil {
 		return "", err
-=======
-	b := storageNodeV2{}
-	if err := json.Unmarshal(input, &b); err != nil {
-		return "", common.NewError("add_or_update_blobber_failed",
-			"malformed request: "+err.Error())
->>>>>>> 18f0ce30
-	}
-	blobber.SetEntity(&b)
+	}
 
 	// set transaction information
 	if err := blobber.mustUpdateBase(func(b *storageNodeBase) error {

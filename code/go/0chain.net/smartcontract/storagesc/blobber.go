--- conflicted
+++ resolved
@@ -750,38 +750,23 @@
 	// partition blobber challenge
 	//todo: handle allocations are all deleted
 	pData := &BlobberChallengeNode{
-<<<<<<< HEAD
-		BlobberID: t.ClientID,
-=======
 		BlobberID:    t.ClientID,
 		UsedCapacity: blobber.BytesWritten,
->>>>>>> ba8b1a57
 	}
 
 	pAllocData := &BlobberChallengeAllocationNode{
 		ID: details.AllocationID,
 	}
 
-<<<<<<< HEAD
+	bcPartition, err := getBlobbersChallengeList(balances)
+	if err != nil {
+		return "", common.NewError("commit_connection_failed",
+			"error fetching blobber challenge partition: "+err.Error())
+	}
+
 	if blobberChallLocation.PartitionLocation == nil {
 		logging.Logger.Info("commit_connection",
 			zap.String("blobber doesn't exists in blobber challenge partition:", t.ClientID))
-		bcPartition, err := getBlobbersChallengeList(balances)
-		if err != nil {
-			return "", common.NewError("commit_connection_failed",
-				"error fetching blobber challenge partition: "+err.Error())
-		}
-=======
-	bcPartition, err := getBlobbersChallengeList(balances)
-	if err != nil {
-		return "", common.NewError("commit_connection_failed",
-			"error fetching blobber challenge partition: "+err.Error())
-	}
-
-	if blobberChallLocation.PartitionLocation == nil {
-		logging.Logger.Info("commit_connection",
-			zap.String("blobber doesn't exists in blobber challenge partition:", t.ClientID))
->>>>>>> ba8b1a57
 
 		loc, err := bcPartition.AddItem(balances, pData)
 		if err != nil {
@@ -803,15 +788,12 @@
 			return "", common.NewError("commit_connection_failed",
 				"error saving blobber challenge partition")
 		}
-<<<<<<< HEAD
-=======
 	} else {
 		err = bcPartition.UpdateItem(balances, blobberChallLocation.PartitionLocation.Location, pData)
 		if err != nil {
 			return "", common.NewError("commit_connection_failed",
 				"error updating blobber challenge partition")
 		}
->>>>>>> ba8b1a57
 	}
 
 	if details.ChallengePartitionLoc == nil {

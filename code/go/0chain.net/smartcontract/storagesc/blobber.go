package storagesc

import (
	"encoding/json"
	"errors"
	"fmt"

<<<<<<< HEAD
	"0chain.net/core/logging"
=======
>>>>>>> 6769a3ad
	"0chain.net/smartcontract/partitions"
	"go.uber.org/zap"

	"0chain.net/smartcontract/dbs/event"

	cstate "0chain.net/chaincore/chain/state"
	"0chain.net/chaincore/state"
	"0chain.net/chaincore/transaction"
	"0chain.net/core/common"
	"0chain.net/core/util"
)

const (
	blobberHealthTime = 60 * 60 // 1 Hour
)

func (sc *StorageSmartContract) getBlobbersList(balances cstate.StateContextI) (*StorageNodes, error) {
	allBlobbersList := &StorageNodes{}
	err := balances.GetTrieNode(ALL_BLOBBERS_KEY, allBlobbersList)
	switch err {
	case nil:
		return allBlobbersList, nil
	case util.ErrValueNotPresent:
		return &StorageNodes{}, nil
	default:
		return nil, err
	}
}

func (sc *StorageSmartContract) getBlobber(blobberID string,
	balances cstate.StateContextI) (blobber *StorageNode, err error) {

	blobber = new(StorageNode)
	blobber.ID = blobberID
	err = balances.GetTrieNode(blobber.GetKey(sc.ID), blobber)
	if err != nil {
		return nil, err
	}

	return
}

func (sc *StorageSmartContract) getBlobberChallengePartitionLocation(blobberID string,
	balances cstate.StateContextI) (blobberChallLocation *BlobberChallengePartitionLocation, err error) {

	blobberChallLocation = new(BlobberChallengePartitionLocation)
	blobberChallLocation.ID = blobberID
	err = balances.GetTrieNode(blobberChallLocation.GetKey(sc.ID), blobberChallLocation)
	if err != nil {
		return nil, err
	}

	return
}

// update existing blobber, or reborn a deleted one
func (sc *StorageSmartContract) updateBlobber(t *transaction.Transaction,
	conf *Config, blobber *StorageNode, blobbers *StorageNodes,
	balances cstate.StateContextI,
) (err error) {
	// check terms
	if err = blobber.Terms.validate(conf); err != nil {
		return fmt.Errorf("invalid blobber terms: %v", err)
	}

	if blobber.Capacity <= 0 {
		return sc.removeBlobber(t, blobber, blobbers, balances)
	}

	// check params
	if err = blobber.validate(conf); err != nil {
		return fmt.Errorf("invalid blobber params: %v", err)
	}

	// get saved blobber
	savedBlobber, err := sc.getBlobber(blobber.ID, balances)
	if err != nil {
		return fmt.Errorf("can't get or decode saved blobber: %v", err)
	}

	blobber.LastHealthCheck = t.CreationDate
	blobber.Used = savedBlobber.Used

	// update the list
	blobbers.Nodes.add(blobber)

	// update statistics
	sc.statIncr(statUpdateBlobber)

	if savedBlobber.Capacity == 0 {
		sc.statIncr(statNumberOfBlobbers) // reborn, if it was "removed"
	}

	// update stake pool settings
	var sp *stakePool
	if sp, err = sc.getStakePool(blobber.ID, balances); err != nil {
		return fmt.Errorf("can't get stake pool:  %v", err)
	}

	if err = validateStakePoolSettings(blobber.StakePoolSettings, conf); err != nil {
		return fmt.Errorf("invalid new stake pool settings:  %v", err)
	}

	sp.Settings.MinStake = blobber.StakePoolSettings.MinStake
	sp.Settings.MaxStake = blobber.StakePoolSettings.MaxStake
	sp.Settings.ServiceCharge = blobber.StakePoolSettings.ServiceCharge
	sp.Settings.MaxNumDelegates = blobber.StakePoolSettings.MaxNumDelegates

	if err := emitAddOrOverwriteBlobber(blobber, sp, balances); err != nil {
		return fmt.Errorf("emmiting blobber %v: %v", blobber, err)
	}

	// save stake pool
	if err = sp.save(sc.ID, blobber.ID, balances); err != nil {
		return fmt.Errorf("saving stake pool: %v", err)
	}

	return
}

// remove blobber (when a blobber provides capacity = 0)
func (sc *StorageSmartContract) removeBlobber(t *transaction.Transaction,
	blobber *StorageNode, blobbers *StorageNodes, balances cstate.StateContextI,
) (err error) {
	// get saved blobber
	savedBlobber, err := sc.getBlobber(blobber.ID, balances)
	if err != nil {
		return fmt.Errorf("can't get or decode saved blobber: %v", err)
	}

	// set to zero explicitly, for "direct" calls
	blobber.Capacity = 0

	// remove from the all list, since the blobber can't accept new allocations
	if savedBlobber.Capacity > 0 {
		blobbers.Nodes.remove(blobber.ID)
		sc.statIncr(statRemoveBlobber)
		sc.statDecr(statNumberOfBlobbers)
	}

	balances.EmitEvent(event.TypeStats, event.TagDeleteBlobber, blobber.ID, blobber.ID)

	return // opened offers are still opened
}

// inserts, updates or removes blobber
// the blobber should provide required tokens for stake pool; otherwise it will not be
// registered; if it provides token, but it's already registered and
// related stake pool has required tokens, then no tokens will be
// transfered; if it provides more tokens then required, then all
// tokens left will be moved to unlocked part of related stake pool;
// the part can be moved back to the blobber anytime or used to
// increase blobber's capacity or write_price next time
func (sc *StorageSmartContract) addBlobber(t *transaction.Transaction,
	input []byte, balances cstate.StateContextI,
) (string, error) {
	// get smart contract configuration
	conf, err := sc.getConfig(balances, true)
	if err != nil {
		return "", common.NewError("add_or_update_blobber_failed",
			"can't get config: "+err.Error())
	}

	// get registered blobbers
	blobbers, err := sc.getBlobbersList(balances)
	if err != nil {
		return "", common.NewError("add_or_update_blobber_failed",
			"Failed to get blobber list: "+err.Error())
	}

	// set blobber
	var blobber = new(StorageNode)
	if err = blobber.Decode(input); err != nil {
		return "", common.NewError("add_or_update_blobber_failed",
			"malformed request: "+err.Error())
	}

	// set transaction information
	blobber.ID = t.ClientID
	blobber.PublicKey = t.PublicKey

	// insert, update or remove blobber
	if err = sc.insertBlobber(t, conf, blobber, blobbers, balances); err != nil {
		return "", common.NewError("add_or_update_blobber_failed", err.Error())
	}

	// save all the blobbers
	_, err = balances.InsertTrieNode(ALL_BLOBBERS_KEY, blobbers)
	if err != nil {
		return "", common.NewError("add_or_update_blobber_failed",
			"saving all blobbers: "+err.Error())
	}

	// save the blobber
	_, err = balances.InsertTrieNode(blobber.GetKey(sc.ID), blobber)
	if err != nil {
		return "", common.NewError("add_or_update_blobber_failed",
			"saving blobber: "+err.Error())
	}

	return string(blobber.Encode()), nil
}

// update blobber settinngs by owner of DelegateWallet
func (sc *StorageSmartContract) updateBlobberSettings(t *transaction.Transaction,
	input []byte, balances cstate.StateContextI,
) (resp string, err error) {
	// get smart contract configuration
	conf, err := sc.getConfig(balances, true)
	if err != nil {
		return "", common.NewError("update_blobber_settings_failed",
			"can't get config: "+err.Error())
	}

	var blobbers *StorageNodes
	if blobbers, err = sc.getBlobbersList(balances); err != nil {
		return "", common.NewError("update_blobber_settings_failed",
			"failed to get blobber list: "+err.Error())
	}

	var updatedBlobber = new(StorageNode)
	if err = updatedBlobber.Decode(input); err != nil {
		return "", common.NewError("update_blobber_settings_failed",
			"malformed request: "+err.Error())
	}

	var blobber *StorageNode
	if blobber, err = sc.getBlobber(updatedBlobber.ID, balances); err != nil {
		return "", common.NewError("update_blobber_settings_failed",
			"can't get the blobber: "+err.Error())
	}

	var sp *stakePool
	if sp, err = sc.getStakePool(updatedBlobber.ID, balances); err != nil {
		return "", common.NewError("update_blobber_settings_failed",
			"can't get related stake pool: "+err.Error())
	}

	if sp.Settings.DelegateWallet == "" {
		return "", common.NewError("update_blobber_settings_failed",
			"blobber's delegate_wallet is not set")
	}

	if t.ClientID != sp.Settings.DelegateWallet {
		return "", common.NewError("update_blobber_settings_failed",
			"access denied, allowed for delegate_wallet owner only")
	}

	blobber.Terms = updatedBlobber.Terms
	blobber.Capacity = updatedBlobber.Capacity

	if err = sc.updateBlobber(t, conf, blobber, blobbers, balances); err != nil {
		return "", common.NewError("update_blobber_settings_failed", err.Error())
	}

	// save all the blobbers
	_, err = balances.InsertTrieNode(ALL_BLOBBERS_KEY, blobbers)
	if err != nil {
		return "", common.NewError("update_blobber_settings_failed",
			"saving all blobbers: "+err.Error())
	}

	// save blobber
	_, err = balances.InsertTrieNode(blobber.GetKey(sc.ID), blobber)
	if err != nil {
		return "", common.NewError("update_blobber_settings_failed",
			"saving blobber: "+err.Error())
	}

	return string(blobber.Encode()), nil
}

func filterHealthyBlobbers(now common.Timestamp) filterBlobberFunc {
	return filterBlobberFunc(func(b *StorageNode) (kick bool) {
		return b.LastHealthCheck <= (now - blobberHealthTime)
	})
}

func (sc *StorageSmartContract) blobberHealthCheck(t *transaction.Transaction,
	_ []byte, balances cstate.StateContextI,
) (string, error) {
	all, err := sc.getBlobbersList(balances)
	if err != nil {
		return "", common.NewError("blobber_health_check_failed",
			"Failed to get blobber list: "+err.Error())
	}

	var blobber *StorageNode
	if blobber, err = sc.getBlobber(t.ClientID, balances); err != nil {
		return "", common.NewError("blobber_health_check_failed",
			"can't get the blobber "+t.ClientID+": "+err.Error())
	}

	blobber.LastHealthCheck = t.CreationDate

	var i, ok = all.Nodes.getIndex(t.ClientID)
	// if blobber has been removed, then it shouldn't send the health check
	// transactions
	if !ok {
		return "", common.NewError("blobber_health_check_failed", "blobber "+
			t.ClientID+" not found in all blobbers list")
	}
	var found = all.Nodes[i]
	found.LastHealthCheck = t.CreationDate
	if _, err = balances.InsertTrieNode(ALL_BLOBBERS_KEY, all); err != nil {
		return "", common.NewError("blobber_health_check_failed",
			"can't save all blobbers list: "+err.Error())
	}

	err = emitUpdateBlobber(blobber, balances)
	if err != nil {
		return "", common.NewError("blobber_health_check_failed", err.Error())
	}
	_, err = balances.InsertTrieNode(blobber.GetKey(sc.ID),
		blobber)
	if err != nil {
		return "", common.NewError("blobber_health_check_failed",
			"can't save blobber: "+err.Error())
	}

	return string(blobber.Encode()), nil
}

func (sc *StorageSmartContract) commitBlobberRead(t *transaction.Transaction,
	input []byte, balances cstate.StateContextI) (resp string, err error) {

	conf, err := sc.getConfig(balances, true)
	if err != nil {
		return "", common.NewErrorf("commit_blobber_read",
			"cannot get config: %v", err)
	}

	var commitRead = &ReadConnection{}
	if err = commitRead.Decode(input); err != nil {
		return "", common.NewErrorf("commit_blobber_read",
			"decoding input: %v", err)
	}

	if commitRead.ReadMarker == nil {
		return "", common.NewError("commit_blobber_read",
			"malformed request: missing read_marker")
	}

	err = commitRead.ReadMarker.Verify(balances)
	if err != nil {
		return "", common.NewErrorf("commit_blobber_read",
			"can't verify read marker: %v", err)
	}

	// move tokens to blobber's stake pool from client's read pool
	var alloc *StorageAllocation
	alloc, err = sc.getAllocation(commitRead.ReadMarker.AllocationID, balances)
	if err != nil {
		return "", common.NewErrorf("commit_blobber_read",
			"can't get related allocation: %v", err)
	}

	if commitRead.ReadMarker.Timestamp < alloc.StartTime {
		return "", common.NewError("commit_blobber_read",
			"early reading, allocation not started yet")
	} else if commitRead.ReadMarker.Timestamp > alloc.Until() {
		return "", common.NewError("commit_blobber_read",
			"late reading, allocation expired")
	}

	var details *BlobberAllocation
	for _, d := range alloc.BlobberDetails {
		if d.BlobberID == commitRead.ReadMarker.BlobberID {
			details = d
			break
		}
	}

	if details == nil {
		return "", common.NewError("commit_blobber_read",
			"blobber doesn't belong to allocation")
	}

	blobber, err := sc.getBlobber(details.BlobberID, balances)
	if err != nil {
		return "", common.NewError("commit_blobber_read",
			"error fetching blobber object")
	}

	var (
		sizeRead = sizeInGB(commitRead.ReadMarker.ReadSize)
		value    = state.Balance(float64(details.Terms.ReadPrice) * sizeRead)
		userID   = commitRead.ReadMarker.PayerID
	)

	commitRead.ReadMarker.ReadSizeInGB = sizeRead

	// if 3rd party pays
	err = commitRead.ReadMarker.verifyAuthTicket(alloc, t.CreationDate, balances)
	if err != nil {
		return "", common.NewError("commit_blobber_read", err.Error())
	}

	// move tokens from read pool to blobber
	var rp *readPool
	if rp, err = sc.getReadPool(userID, balances); err != nil {
		return "", common.NewErrorf("commit_blobber_read",
			"can't get related read pool: %v", err)
	}

	var sp *stakePool
	sp, err = sc.getStakePool(commitRead.ReadMarker.BlobberID, balances)
	if err != nil {
		return "", common.NewErrorf("commit_blobber_read",
			"can't get related stake pool: %v", err)
	}

	resp, err = rp.moveToBlobber(sc.ID, commitRead.ReadMarker.AllocationID,
		commitRead.ReadMarker.BlobberID, sp, t.CreationDate, value, balances)
	if err != nil {
		return "", common.NewErrorf("commit_blobber_read",
			"can't transfer tokens from read pool to stake pool: %v", err)
	}
	details.ReadReward += value // stat
	details.Spent += value      // reduce min lock demand left

	rewardRound := GetCurrentRewardRound(balances.GetBlock().Round, conf.BlockReward.TriggerPeriod)

	if blobber.LastRewardDataReadRound >= rewardRound {
		blobber.DataReadLastRewardRound += sizeRead
	} else {
		blobber.DataReadLastRewardRound = sizeRead
	}
	blobber.LastRewardDataReadRound = balances.GetBlock().Round

	if blobber.RewardPartition.StartRound >= rewardRound && blobber.RewardPartition.Timestamp > 0 {
		part, err := getOngoingPassedBlobbersList(balances, conf.BlockReward.TriggerPeriod)
		if err != nil {
			return "", common.NewErrorf("commit_blobber_read",
				"cannot fetch ongoing partition: %v", err)
		}

		item, err := part.GetItem(blobber.RewardPartition.Index, blobber.ID, balances)
		if err != nil {
			return "", common.NewErrorf("commit_blobber_read",
				"cannot fetch blobber node item from partition: %v", err)
		}

		var brn partitions.BlobberRewardNode
		err = brn.Decode(item.Encode())
		if err != nil {
			return "", common.NewError("commit_blobber_read",
				"can't decode blobber reward item"+err.Error())
		}

		brn.DataRead = blobber.DataReadLastRewardRound

		err = part.UpdateItem(blobber.RewardPartition.Index, &brn, balances)
		if err != nil {
			return "", common.NewError("commit_blobber_read",
				"error updating blobber reward item")
		}

		err = part.Save(balances)
		if err != nil {
			return "", common.NewError("commit_blobber_read",
				"error saving ongoing blobber reward partition")
		}

	}

	// save pools
	err = sp.save(sc.ID, commitRead.ReadMarker.BlobberID, balances)
	if err != nil {
		return "", common.NewErrorf("commit_blobber_read",
			"can't save stake pool: %v", err)
	}

	if err = rp.save(sc.ID, userID, balances); err != nil {
		return "", common.NewErrorf("commit_blobber_read",
			"can't save read pool: %v", err)
	}

	_, err = balances.InsertTrieNode(blobber.GetKey(sc.ID), blobber)
	if err != nil {
		return "", common.NewErrorf("commit_blobber_read",
			"can't save blobber: %v", err)
	}

	// save allocation
	_, err = balances.InsertTrieNode(alloc.GetKey(sc.ID), alloc)
	if err != nil {
		return "", common.NewErrorf("commit_blobber_read",
			"can't save allocation: %v", err)
	}

	// save read marker
	_, err = balances.InsertTrieNode(commitRead.GetKey(sc.ID), commitRead)
	if err != nil {
		return "", common.NewError("saving read marker", err.Error())
	}

	err = emitAddOrOverwriteReadMarker(commitRead.ReadMarker, balances, t)
	if err != nil {
		return "", common.NewError("saving read marker in db:", err.Error())
	}

	return // ok, the response and nil
}

// commitMoveTokens moves tokens on connection commit (on write marker),
// if data written (size > 0) -- from write pool to challenge pool, otherwise
// (delete write marker) from challenge back to write pool
func (sc *StorageSmartContract) commitMoveTokens(alloc *StorageAllocation,
	size int64, details *BlobberAllocation, wmTime, now common.Timestamp,
	balances cstate.StateContextI) (err error) {

	if size == 0 {
		return // zero size write marker -- no tokens movements
	}

	cp, err := sc.getChallengePool(alloc.ID, balances)
	if err != nil {
		return errors.New("can't get related challenge pool")
	}

	var (
		until = alloc.Until()
		move  state.Balance
	)

	// the details will be saved in caller with allocation object (the details
	// is part of the allocation object)
	wps, err := alloc.getAllocationPools(sc, balances)
	if err != nil {
		return fmt.Errorf("can't move tokens to challenge pool: %v", err)
	}

	if size > 0 {
		move = details.upload(size, wmTime,
			alloc.restDurationInTimeUnits(wmTime))

		err = wps.moveToChallenge(alloc.ID, details.BlobberID, cp, now, move)
		if err != nil {
			return fmt.Errorf("can't move tokens to challenge pool: %v", err)
		}

		alloc.MovedToChallenge += move
		details.Spent += move
	} else {
		// delete (challenge_pool -> write_pool)
		move = details.delete(-size, wmTime, alloc.restDurationInTimeUnits(wmTime))
		wp, err := wps.getOwnerWP()
		if err != nil {
			return fmt.Errorf("can't move tokens to challenge pool: %v", err)
		}
		err = cp.moveToWritePool(alloc, details.BlobberID, until, wp, move)
		if err != nil {
			return fmt.Errorf("can't move tokens to write pool: %v", err)
		}
		alloc.MovedBack += move
		details.Returned += move
	}

	if err := wps.saveWritePools(sc.ID, balances); err != nil {
		return fmt.Errorf("can't move tokens to challenge pool: %v", err)
	}

	if err = cp.save(sc.ID, alloc.ID, balances); err != nil {
		return fmt.Errorf("can't save challenge pool: %v", err)
	}

	return
}

func (sc *StorageSmartContract) commitBlobberConnection(
	t *transaction.Transaction, input []byte, balances cstate.StateContextI) (
	string, error) {

	conf, err := sc.getConfig(balances, true)
	if err != nil {
		return "", common.NewError("commit_connection_failed",
			"malformed input: "+err.Error())
	}

	var commitConnection BlobberCloseConnection
	err = json.Unmarshal(input, &commitConnection)
	if err != nil {
		return "", common.NewError("commit_connection_failed",
			"malformed input: "+err.Error())
	}

	if !commitConnection.Verify() {
		return "", common.NewError("commit_connection_failed", "Invalid input")
	}

	if commitConnection.WriteMarker.BlobberID != t.ClientID {
		return "", common.NewError("commit_connection_failed",
			"Invalid Blobber ID for closing connection. Write marker not for this blobber")
	}

	alloc, err := sc.getAllocation(commitConnection.WriteMarker.AllocationID,
		balances)
	if err != nil {
		return "", common.NewError("commit_connection_failed",
			"can't get allocation: "+err.Error())
	}

	if alloc.Owner != commitConnection.WriteMarker.ClientID {
		return "", common.NewError("commit_connection_failed", "write marker has"+
			" to be by the same client as owner of the allocation")
	}

	details, ok := alloc.BlobberMap[t.ClientID]
	if !ok {
		return "", common.NewError("commit_connection_failed",
			"Blobber is not part of the allocation")
	}

	detailsBytes, err := json.Marshal(details)
	if err != nil {
		return "", common.NewError("commit_connection_failed",
			"error marshalling allocation blobber details")
	}

	if !commitConnection.WriteMarker.VerifySignature(alloc.OwnerPublicKey, balances) {
		return "", common.NewError("commit_connection_failed",
			"Invalid signature for write marker")
	}

	blobber, err := sc.getBlobber(details.BlobberID, balances)
	if err != nil {
		return "", common.NewError("commit_connection_failed",
			"error fetching blobber")
	}

	if details.AllocationRoot == commitConnection.AllocationRoot &&
		details.LastWriteMarker != nil &&
		details.LastWriteMarker.PreviousAllocationRoot ==
			commitConnection.PrevAllocationRoot {

		return string(detailsBytes), nil
	}

	if details.AllocationRoot != commitConnection.PrevAllocationRoot {
		return "", common.NewError("commit_connection_failed",
			"Previous allocation root does not match the latest allocation root")
	}

	if details.Stats.UsedSize+commitConnection.WriteMarker.Size >
		details.Size {

		return "", common.NewError("commit_connection_failed",
			"Size for blobber allocation exceeded maximum")
	}

	details.AllocationRoot = commitConnection.AllocationRoot
	details.LastWriteMarker = commitConnection.WriteMarker
	details.Stats.UsedSize += commitConnection.WriteMarker.Size
	details.Stats.NumWrites++

	blobber.BytesWritten += commitConnection.WriteMarker.Size

	alloc.Stats.UsedSize += commitConnection.WriteMarker.Size
	alloc.Stats.NumWrites++

	// Update saved_data on storage node
	var storageNode *StorageNode
	for _, b := range alloc.Blobbers {
		if b.ID == commitConnection.WriteMarker.BlobberID {
			storageNode = b
			break
		}
	}

	storageNode.SavedData += alloc.Stats.UsedSize

	var sp *stakePool
	if sp, err = sc.getStakePool(storageNode.ID, balances); err != nil {
		return "", common.NewError("commit_connection_failed",
			"can't get stake pool")
	}

	// check time boundaries
	if commitConnection.WriteMarker.Timestamp < alloc.StartTime {
		return "", common.NewError("commit_connection_failed",
			"write marker time is before allocation created")
	}

	if commitConnection.WriteMarker.Timestamp > alloc.Expiration {

		return "", common.NewError("commit_connection_failed",
			"write marker time is after allocation expires")
	}

	err = sc.commitMoveTokens(alloc, commitConnection.WriteMarker.Size, details,
		commitConnection.WriteMarker.Timestamp, t.CreationDate, balances)
	if err != nil {
		return "", common.NewErrorf("commit_connection_failed",
			"moving tokens: %v", err)
	}

<<<<<<< HEAD
	// this should be replaced with getBlobber() once storageNode is normalised
	blobberChallLocation, err := sc.getBlobberChallengePartitionLocation(t.ClientID, balances)
	if err != nil {
		if err == util.ErrValueNotPresent {
			blobberChallLocation = new(BlobberChallengePartitionLocation)
			blobberChallLocation.ID = t.ClientID
		} else {
			return "", common.NewError("commit_connection_failed",
				"error fetching blobber challenge partition location")
		}
	}

	// partition blobber challenge
	//todo: handle allocations are all deleted
	pData := &partitions.BlobberChallengeNode{
		BlobberID: t.ClientID,
	}

	pAllocData := &partitions.BlobberChallengeAllocationNode{
		ID: details.AllocationID,
	}

	if blobberChallLocation.PartitionLocation == nil {
		logging.Logger.Info("commit_connection",
			zap.String("blobber doesn't exists in blobber challenge partition:", t.ClientID))
		bcPartition, err := getBlobbersChallengeList(balances)
		if err != nil {
			return "", common.NewError("commit_connection_failed",
				"error fetching blobber challenge partition: "+err.Error())
		}
		loc, err := bcPartition.Add(pData, balances)
		if err != nil {
			return "", common.NewError("commit_connection_failed",
				"error adding to blobber challenge partition: "+err.Error())
		}
		blobberChallLocation.PartitionLocation = partitions.NewPartitionLocation(loc, t.CreationDate)

		_, err = balances.InsertTrieNode(blobberChallLocation.GetKey(sc.ID), blobberChallLocation)
		if err != nil {
			return "", common.NewError("commit_connection_failed",
				"error saving blobber")
		}
		logging.Logger.Info("commit_connection",
			zap.String("blobber location added to blobber object:", t.ClientID))

		err = bcPartition.Save(balances)
		if err != nil {
			return "", common.NewError("commit_connection_failed",
				"error saving blobber challenge partition")
		}
	}

	if details.ChallengePartitionLoc == nil {
		bcAllocPartition, err := getBlobbersChallengeAllocationList(t.ClientID, balances)
		if err != nil {
			return "", common.NewError("commit_connection_failed",
				"error fetching blobber challenge allocation partition")
		}

		allocLoc, err := bcAllocPartition.Add(pAllocData, balances)
		if err != nil {
			return "", common.NewError("commit_connection_failed",
				"error adding to blobber challenge allocation partition")
		}
		details.ChallengePartitionLoc = partitions.NewPartitionLocation(allocLoc, t.CreationDate)

		err = bcAllocPartition.Save(balances)
		if err != nil {
			return "", common.NewError("commit_connection_failed",
				"error saving blobber challenge allocation partition")
		}
=======
	startRound := GetCurrentRewardRound(balances.GetBlock().Round, conf.BlockReward.TriggerPeriod)

	if blobber.RewardPartition.StartRound >= startRound && blobber.RewardPartition.Timestamp > 0 {
		part, err := getOngoingPassedBlobbersList(balances, conf.BlockReward.TriggerPeriod)
		if err != nil {
			return "", common.NewErrorf("commit_connection_failed",
				"cannot fetch ongoing partition: %v", err)
		}

		item, err := part.GetItem(blobber.RewardPartition.Index, blobber.ID, balances)
		if err != nil {
			return "", common.NewErrorf("commit_connection_failed",
				"cannot fetch blobber node item from partition: %v", err)
		}

		var brn partitions.BlobberRewardNode
		err = brn.Decode(item.Encode())
		if err != nil {
			return "", common.NewError("commit_connection_failed",
				"can't decode blobber reward item"+err.Error())
		}

		brn.TotalData = sizeInGB(blobber.BytesWritten)

		err = part.UpdateItem(blobber.RewardPartition.Index, &brn, balances)
		if err != nil {
			return "", common.NewError("commit_connection_failed",
				"error updating blobber reward item")
		}

		err = part.Save(balances)
		if err != nil {
			return "", common.NewError("commit_connection_failed",
				"error saving ongoing blobber reward partition")
		}

>>>>>>> 6769a3ad
	}

	// save allocation object
	_, err = balances.InsertTrieNode(alloc.GetKey(sc.ID), alloc)
	if err != nil {
		return "", common.NewErrorf("commit_connection_failed",
			"saving allocation object: %v", err)
	}

<<<<<<< HEAD
	// emit blobber update event
	if err = emitAddOrOverwriteBlobber(storageNode, sp, balances); err != nil {
		logging.Logger.Error("error emitting blobber",
			zap.Any("blobber", storageNode.ID), zap.Error(err))
=======
	// save blobber
	_, err = balances.InsertTrieNode(blobber.GetKey(sc.ID), blobber)
	if err != nil {
		return "", common.NewErrorf("commit_connection_failed",
			"saving blobber object: %v", err)
>>>>>>> 6769a3ad
	}

	err = emitAddOrOverwriteWriteMarker(commitConnection.WriteMarker, balances, t)
	if err != nil {
		return "", common.NewErrorf("commit_connection_failed",
			"emitting write marker event: %v", err)
	}

	detailsBytes, err = json.Marshal(details.LastWriteMarker)
	if err != nil {
		return "", common.NewErrorf("commit_connection_failed", "encode last write marker failed: %v", err)
	}

	return string(detailsBytes), nil
}<|MERGE_RESOLUTION|>--- conflicted
+++ resolved
@@ -5,10 +5,8 @@
 	"errors"
 	"fmt"
 
-<<<<<<< HEAD
 	"0chain.net/core/logging"
-=======
->>>>>>> 6769a3ad
+
 	"0chain.net/smartcontract/partitions"
 	"go.uber.org/zap"
 
@@ -706,7 +704,6 @@
 			"moving tokens: %v", err)
 	}
 
-<<<<<<< HEAD
 	// this should be replaced with getBlobber() once storageNode is normalised
 	blobberChallLocation, err := sc.getBlobberChallengePartitionLocation(t.ClientID, balances)
 	if err != nil {
@@ -778,7 +775,8 @@
 			return "", common.NewError("commit_connection_failed",
 				"error saving blobber challenge allocation partition")
 		}
-=======
+	}
+
 	startRound := GetCurrentRewardRound(balances.GetBlock().Round, conf.BlockReward.TriggerPeriod)
 
 	if blobber.RewardPartition.StartRound >= startRound && blobber.RewardPartition.Timestamp > 0 {
@@ -815,7 +813,6 @@
 				"error saving ongoing blobber reward partition")
 		}
 
->>>>>>> 6769a3ad
 	}
 
 	// save allocation object
@@ -825,18 +822,17 @@
 			"saving allocation object: %v", err)
 	}
 
-<<<<<<< HEAD
 	// emit blobber update event
 	if err = emitAddOrOverwriteBlobber(storageNode, sp, balances); err != nil {
 		logging.Logger.Error("error emitting blobber",
 			zap.Any("blobber", storageNode.ID), zap.Error(err))
-=======
+	}
+
 	// save blobber
 	_, err = balances.InsertTrieNode(blobber.GetKey(sc.ID), blobber)
 	if err != nil {
 		return "", common.NewErrorf("commit_connection_failed",
 			"saving blobber object: %v", err)
->>>>>>> 6769a3ad
 	}
 
 	err = emitAddOrOverwriteWriteMarker(commitConnection.WriteMarker, balances, t)

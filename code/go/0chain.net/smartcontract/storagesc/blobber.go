--- conflicted
+++ resolved
@@ -41,13 +41,8 @@
 }
 
 func (sc *StorageSmartContract) hasBlobberUrl(blobberURL string,
-<<<<<<< HEAD
-	balances cstate.StateContextI) bool {
+	balances cstate.StateContextI) (bool, error) {
 	blobber := newStorageNode("")
-=======
-	balances cstate.StateContextI) (bool, error) {
-	blobber := new(StorageNode)
->>>>>>> bf862f27
 	blobber.BaseURL = blobberURL
 	err := balances.GetTrieNode(blobber.GetUrlKey(sc.ID), &datastore.NOIDField{})
 	switch err {
@@ -884,30 +879,7 @@
 	if err = sp.save(spenum.Blobber, blobber.ID, balances); err != nil {
 		return fmt.Errorf("saving stake pool: %v", err)
 	}
-<<<<<<< HEAD
 	blobber.EmitAdd(balances)
-=======
-	logging.Logger.Debug("insertBlobber, save or update stake pool",
-		zap.Any("provider type", spenum.Blobber),
-		zap.String("provider id", blobber.ID))
-
-	staked, err := sp.stake()
-	if err != nil {
-		return fmt.Errorf("getting stake: %v", err)
-	}
-	data := dbs.DbUpdates{
-		Id: t.ClientID,
-		Updates: map[string]interface{}{
-			"total_stake": int64(staked),
-		},
-	}
-	balances.EmitEvent(event.TypeStats, event.TagUpdateBlobber, t.ClientID, data)
-
-	// update the list
-	if err := emitAddOrOverwriteBlobber(blobber, sp, balances); err != nil {
-		return fmt.Errorf("emmiting blobber %v: %v", blobber, err)
-	}
->>>>>>> bf862f27
 
 	// update statistic
 	sc.statIncr(statAddBlobber)

package storagesc

import (
	"encoding/json"
	"errors"
	"fmt"

	cstate "0chain.net/chaincore/chain/state"
	"0chain.net/chaincore/currency"
	"0chain.net/chaincore/transaction"
	"0chain.net/core/common"
	"0chain.net/core/datastore"
	"0chain.net/core/logging"
	"0chain.net/core/util"
	"0chain.net/smartcontract/dbs"
	"0chain.net/smartcontract/dbs/event"
	"0chain.net/smartcontract/stakepool/spenum"
	"go.uber.org/zap"
)

const (
	blobberHealthTime = 60 * 60 // 1 Hour
)

func getBlobber(
	blobberID string,
	balances cstate.CommonStateContextI,
) (*StorageNode, error) {
	blobber := new(StorageNode)
	blobber.ID = blobberID
	err := balances.GetTrieNode(blobber.GetKey(ADDRESS), blobber)
	if err != nil {
		return nil, err
	}
	return blobber, nil
}

func (_ *StorageSmartContract) getBlobber(
	blobberID string,
	balances cstate.StateContextI,
) (blobber *StorageNode, err error) {
	return getBlobber(blobberID, balances)
}

func (sc *StorageSmartContract) hasBlobberUrl(blobberURL string,
	balances cstate.StateContextI) bool {
	blobber := new(StorageNode)
	blobber.BaseURL = blobberURL
	err := balances.GetTrieNode(blobber.GetUrlKey(sc.ID), &datastore.NOIDField{})
	return err == nil
}

// update existing blobber, or reborn a deleted one
func (sc *StorageSmartContract) updateBlobber(t *transaction.Transaction,
	conf *Config, blobber *StorageNode, savedBlobber *StorageNode,
	balances cstate.StateContextI,
) (err error) {
	// check terms
	if err = blobber.Terms.validate(conf); err != nil {
		return fmt.Errorf("invalid blobber terms: %v", err)
	}

	if blobber.Capacity <= 0 {
		return sc.removeBlobber(t, blobber, balances)
	}

	// check params
	if err = blobber.validate(conf); err != nil {
		return fmt.Errorf("invalid blobber params: %v", err)
	}

	if savedBlobber.BaseURL != blobber.BaseURL {
		//if updating url
		if sc.hasBlobberUrl(blobber.BaseURL, balances) {
			return fmt.Errorf("invalid blobber url update, already used")
		}
		// save url
		if blobber.BaseURL != "" {
			_, err = balances.InsertTrieNode(blobber.GetUrlKey(sc.ID), &datastore.NOIDField{})
			if err != nil {
				return fmt.Errorf("saving blobber url: " + err.Error())
			}
		}
		// remove old url
		if savedBlobber.BaseURL != "" {
			_, err = balances.DeleteTrieNode(savedBlobber.GetUrlKey(sc.ID))
			if err != nil {
				return fmt.Errorf("deleting blobber old url: " + err.Error())
			}
		}
	}

	blobber.LastHealthCheck = t.CreationDate
	blobber.Allocated = savedBlobber.Allocated
	blobber.SavedData = savedBlobber.SavedData

	// update statistics
	sc.statIncr(statUpdateBlobber)

	if savedBlobber.Capacity == 0 {
		sc.statIncr(statNumberOfBlobbers) // reborn, if it was "removed"
	}

	if err = validateStakePoolSettings(blobber.StakePoolSettings, conf); err != nil {
		return fmt.Errorf("invalid new stake pool settings:  %v", err)
	}

	// update stake pool settings
	var sp *stakePool
	if sp, err = sc.getStakePool(blobber.ID, balances); err != nil {
		return fmt.Errorf("can't get stake pool:  %v", err)
	}

	stakedCapacity, err := sp.stakedCapacity(blobber.Terms.WritePrice)
	if err != nil {
		return fmt.Errorf("error calculating staked capacity: %v", err)
	}

	if blobber.Capacity < stakedCapacity {
		return fmt.Errorf("write_price_change: staked capacity(%d) exceeding total_capacity(%d)",
			stakedCapacity, blobber.Capacity)
	}

	sp.Settings.MinStake = blobber.StakePoolSettings.MinStake
	sp.Settings.MaxStake = blobber.StakePoolSettings.MaxStake
	sp.Settings.ServiceChargeRatio = blobber.StakePoolSettings.ServiceChargeRatio
	sp.Settings.MaxNumDelegates = blobber.StakePoolSettings.MaxNumDelegates

	if err := emitAddOrOverwriteBlobber(blobber, sp, balances); err != nil {
		return fmt.Errorf("emmiting blobber %v: %v", blobber, err)
	}

	// save stake pool
	if err = sp.save(sc.ID, blobber.ID, balances); err != nil {
		return fmt.Errorf("saving stake pool: %v", err)
	}

	staked, err := sp.stake()
	if err != nil {
		return fmt.Errorf("can't get stake: %v", err)
	}

	data := dbs.DbUpdates{
		Id: blobber.ID,
		Updates: map[string]interface{}{
			"total_stake": int64(staked),
		},
	}
	balances.EmitEvent(event.TypeStats, event.TagUpdateBlobber, blobber.ID, data)

	return
}

// remove blobber (when a blobber provides capacity = 0)
func (sc *StorageSmartContract) removeBlobber(t *transaction.Transaction,
	blobber *StorageNode, balances cstate.StateContextI,
) (err error) {
	// get saved blobber
	savedBlobber, err := sc.getBlobber(blobber.ID, balances)
	if err != nil {
		return fmt.Errorf("can't get or decode saved blobber: %v", err)
	}

	// set to zero explicitly, for "direct" calls
	blobber.Capacity = 0

	// remove from the all list, since the blobber can't accept new allocations
	if savedBlobber.Capacity > 0 {
		sc.statIncr(statRemoveBlobber)
		sc.statDecr(statNumberOfBlobbers)
	}

	balances.EmitEvent(event.TypeStats, event.TagDeleteBlobber, blobber.ID, blobber.ID)

	return // opened offers are still opened
}

// inserts, updates or removes blobber
// the blobber should provide required tokens for stake pool; otherwise it will not be
// registered; if it provides token, but it's already registered and
// related stake pool has required tokens, then no tokens will be
// transfered; if it provides more tokens then required, then all
// tokens left will be moved to unlocked part of related stake pool;
// the part can be moved back to the blobber anytime or used to
// increase blobber's capacity or write_price next time
func (sc *StorageSmartContract) addBlobber(t *transaction.Transaction,
	input []byte, balances cstate.StateContextI,
) (string, error) {
	// get smart contract configuration
	conf, err := sc.getConfig(balances, true)
	if err != nil {
		return "", common.NewError("add_or_update_blobber_failed",
			"can't get config: "+err.Error())
	}

	var blobber = new(StorageNode)
	if err = blobber.Decode(input); err != nil {
		return "", common.NewError("add_or_update_blobber_failed",
			"malformed request: "+err.Error())
	}

	// set transaction information
	blobber.ID = t.ClientID
	blobber.PublicKey = t.PublicKey

	// insert, update or remove blobber
	if err = sc.insertBlobber(t, conf, blobber, balances); err != nil {
		return "", common.NewError("add_or_update_blobber_failed", err.Error())
	}

	// save the blobber
	_, err = balances.InsertTrieNode(blobber.GetKey(sc.ID), blobber)
	if err != nil {
		return "", common.NewError("add_or_update_blobber_failed",
			"saving blobber: "+err.Error())
	}

	// save url
	if blobber.BaseURL != "" {
		_, err = balances.InsertTrieNode(blobber.GetUrlKey(sc.ID), &datastore.NOIDField{})
		if err != nil {
			return "", common.NewError("add_or_update_blobber_failed",
				"saving blobber url: "+err.Error())
		}
	}

	return string(blobber.Encode()), nil
}

// update blobber settings by owner of DelegateWallet
func (sc *StorageSmartContract) updateBlobberSettings(t *transaction.Transaction,
	input []byte, balances cstate.StateContextI,
) (resp string, err error) {
	// get smart contract configuration
	conf, err := sc.getConfig(balances, true)
	if err != nil {
		return "", common.NewError("update_blobber_settings_failed",
			"can't get config: "+err.Error())
	}

	var updatedBlobber = new(StorageNode)
	if err = updatedBlobber.Decode(input); err != nil {
		return "", common.NewError("update_blobber_settings_failed",
			"malformed request: "+err.Error())
	}

	var blobber *StorageNode
	if blobber, err = sc.getBlobber(updatedBlobber.ID, balances); err != nil {
		return "", common.NewError("update_blobber_settings_failed",
			"can't get the blobber: "+err.Error())
	}

	var sp *stakePool
	if sp, err = sc.getStakePool(updatedBlobber.ID, balances); err != nil {
		return "", common.NewError("update_blobber_settings_failed",
			"can't get related stake pool: "+err.Error())
	}

	if sp.Settings.DelegateWallet == "" {
		return "", common.NewError("update_blobber_settings_failed",
			"blobber's delegate_wallet is not set")
	}

	if t.ClientID != sp.Settings.DelegateWallet {
		return "", common.NewError("update_blobber_settings_failed",
			"access denied, allowed for delegate_wallet owner only")
	}

	if err = sc.updateBlobber(t, conf, updatedBlobber, blobber, balances); err != nil {
		return "", common.NewError("update_blobber_settings_failed", err.Error())
	}
	blobber.Terms = updatedBlobber.Terms
	blobber.Capacity = updatedBlobber.Capacity
	blobber.StakePoolSettings = updatedBlobber.StakePoolSettings

	// save blobber
	_, err = balances.InsertTrieNode(blobber.GetKey(sc.ID), blobber)
	if err != nil {
		return "", common.NewError("update_blobber_settings_failed",
			"saving blobber: "+err.Error())
	}

	if err := emitUpdateBlobber(blobber, balances); err != nil {
		return "", common.NewError("update_blobber_settings_failed",
			"emitting update blobber: "+err.Error())
	}

	return string(blobber.Encode()), nil
}

func filterHealthyBlobbers(now common.Timestamp) filterBlobberFunc {
	return filterBlobberFunc(func(b *StorageNode) (kick bool) {
		return b.LastHealthCheck <= (now - blobberHealthTime)
	})
}

func (sc *StorageSmartContract) blobberHealthCheck(t *transaction.Transaction,
	_ []byte, balances cstate.StateContextI,
) (string, error) {
	var (
		blobber *StorageNode
		err     error
	)
	if blobber, err = sc.getBlobber(t.ClientID, balances); err != nil {
		return "", common.NewError("blobber_health_check_failed",
			"can't get the blobber "+t.ClientID+": "+err.Error())
	}

	blobber.LastHealthCheck = t.CreationDate

	err = emitUpdateBlobber(blobber, balances)
	if err != nil {
		return "", common.NewError("blobber_health_check_failed", err.Error())
	}
	_, err = balances.InsertTrieNode(blobber.GetKey(sc.ID),
		blobber)
	if err != nil {
		return "", common.NewError("blobber_health_check_failed",
			"can't save blobber: "+err.Error())
	}

	return string(blobber.Encode()), nil
}

func (sc *StorageSmartContract) commitBlobberRead(t *transaction.Transaction,
	input []byte, balances cstate.StateContextI) (resp string, err error) {

	conf, err := sc.getConfig(balances, true)
	if err != nil {
		return "", common.NewErrorf("commit_blobber_read",
			"cannot get config: %v", err)
	}

	var commitRead = &ReadConnection{}
	if err = commitRead.Decode(input); err != nil {
		return "", common.NewErrorf("commit_blobber_read",
			"decoding input: %v", err)
	}

	if commitRead.ReadMarker == nil {
		return "", common.NewError("commit_blobber_read",
			"malformed request: missing read_marker")
	}

	if err = commitRead.ReadMarker.VerifyClientID(); err != nil {
		return "", common.NewError("commit_blobber_read", err.Error())
	}

	var (
		lastCommittedRM = &ReadConnection{}
		lastKnownCtr    int64
	)

	err = balances.GetTrieNode(commitRead.GetKey(sc.ID), lastCommittedRM)
	switch err {
	case nil:
		lastKnownCtr = lastCommittedRM.ReadMarker.ReadCounter
	case util.ErrValueNotPresent:
		err = nil
	default:
		return "", common.NewErrorf("commit_blobber_read",
			"can't get latest blobber client read: %v", err)
	}

	err = commitRead.ReadMarker.Verify(lastCommittedRM.ReadMarker, balances)
	if err != nil {
		return "", common.NewErrorf("commit_blobber_read",
			"can't verify read marker: %v", err)
	}

	// move tokens to blobber's stake pool from client's read pool
	var alloc *StorageAllocation
	alloc, err = sc.getAllocation(commitRead.ReadMarker.AllocationID, balances)
	if err != nil {
		return "", common.NewErrorf("commit_blobber_read",
			"can't get related allocation: %v", err)
	}

	if commitRead.ReadMarker.Timestamp < alloc.StartTime {
		return "", common.NewError("commit_blobber_read",
			"early reading, allocation not started yet")
	} else if commitRead.ReadMarker.Timestamp > alloc.Until() {
		return "", common.NewError("commit_blobber_read",
			"late reading, allocation expired")
	}

	var details *BlobberAllocation
	for _, d := range alloc.BlobberAllocs {
		if d.BlobberID == commitRead.ReadMarker.BlobberID {
			details = d
			break
		}
	}

	if details == nil {
		return "", common.NewError("commit_blobber_read",
			"blobber doesn't belong to allocation")
	}

	blobber, err := sc.getBlobber(details.BlobberID, balances)
	if err != nil {
		return "", common.NewError("commit_blobber_read",
			"error fetching blobber object")
	}

	const CHUNK_SIZE = 64 * KB

	var (
		numReads = commitRead.ReadMarker.ReadCounter - lastKnownCtr
		sizeRead = sizeInGB(numReads * CHUNK_SIZE)
		value    = currency.Coin(float64(details.Terms.ReadPrice) * sizeRead)
	)

	commitRead.ReadMarker.ReadSize = sizeRead

	// move tokens from read pool to blobber
	var rp *readPool
	if rp, err = sc.getReadPool(commitRead.ReadMarker.ClientID, balances); err != nil {
		return "", common.NewErrorf("commit_blobber_read",
			"can't get related read pool: %v", err)
	}

	var sp *stakePool
	sp, err = sc.getStakePool(commitRead.ReadMarker.BlobberID, balances)
	if err != nil {
		return "", common.NewErrorf("commit_blobber_read",
			"can't get related stake pool: %v", err)
	}

	resp, err = rp.moveToBlobber(commitRead.ReadMarker.AllocationID,
		commitRead.ReadMarker.BlobberID, sp, value, balances)
	if err != nil {
		return "", common.NewErrorf("commit_blobber_read",
			"can't transfer tokens from read pool to stake pool: %v", err)
	}
	readReward, err := currency.AddCoin(details.ReadReward, value) // stat
	if err != nil {
		return "", err
	}
	details.ReadReward = readReward

	spent, err := currency.AddCoin(details.MinLockDemand, value) // reduce min lock demand left
	if err != nil {
		return "", err
	}
	details.Spent = spent

	rewardRound := GetCurrentRewardRound(balances.GetBlock().Round, conf.BlockReward.TriggerPeriod)

	if blobber.LastRewardDataReadRound >= rewardRound {
		blobber.DataReadLastRewardRound += sizeRead
	} else {
		blobber.DataReadLastRewardRound = sizeRead
	}
	blobber.LastRewardDataReadRound = balances.GetBlock().Round

	if blobber.RewardPartition.StartRound >= rewardRound && blobber.RewardPartition.Timestamp > 0 {
		parts, err := getOngoingPassedBlobberRewardsPartitions(balances, conf.BlockReward.TriggerPeriod)
		if err != nil {
			return "", common.NewErrorf("commit_blobber_read",
				"cannot fetch ongoing partition: %v", err)
		}

		var brn BlobberRewardNode
		if err := parts.GetItem(balances, blobber.RewardPartition.Index, blobber.ID, &brn); err != nil {
			return "", common.NewErrorf("commit_blobber_read",
				"cannot fetch blobber node item from partition: %v", err)
		}

		brn.DataRead = blobber.DataReadLastRewardRound

		err = parts.UpdateItem(balances, blobber.RewardPartition.Index, &brn)
		if err != nil {
			return "", common.NewError("commit_blobber_read",
				"error updating blobber reward item")
		}

		err = parts.Save(balances)
		if err != nil {
			return "", common.NewError("commit_blobber_read",
				"error saving ongoing blobber reward partition")
		}
	}

	// save pools
	err = sp.save(sc.ID, commitRead.ReadMarker.BlobberID, balances)
	if err != nil {
		return "", common.NewErrorf("commit_blobber_read",
			"can't save stake pool: %v", err)
	}

	if err = rp.save(sc.ID, alloc.Owner, balances); err != nil {
		return "", common.NewErrorf("commit_blobber_read",
			"can't save read pool: %v", err)
	}

	_, err = balances.InsertTrieNode(blobber.GetKey(sc.ID), blobber)
	if err != nil {
		return "", common.NewErrorf("commit_blobber_read",
			"can't save blobber: %v", err)
	}

	// save allocation
	_, err = balances.InsertTrieNode(alloc.GetKey(sc.ID), alloc)
	if err != nil {
		return "", common.NewErrorf("commit_blobber_read",
			"can't save allocation: %v", err)
	}

	// save read marker
	_, err = balances.InsertTrieNode(commitRead.GetKey(sc.ID), commitRead)
	if err != nil {
		return "", common.NewError("saving read marker", err.Error())
	}

	err = emitAddOrOverwriteReadMarker(commitRead.ReadMarker, balances, t)
	if err != nil {
		return "", common.NewError("saving read marker in db:", err.Error())
	}

	return // ok, the response and nil
}

// commitMoveTokens moves tokens on connection commit (on write marker),
// if data written (size > 0) -- from write pool to challenge pool, otherwise
// (delete write marker) from challenge back to write pool
func (sc *StorageSmartContract) commitMoveTokens(alloc *StorageAllocation,
	size int64, details *BlobberAllocation, wmTime, now common.Timestamp,
	balances cstate.StateContextI) (err error) {

	if size == 0 {
		return // zero size write marker -- no tokens movements
	}

	cp, err := sc.getChallengePool(alloc.ID, balances)
	if err != nil {
		return errors.New("can't get related challenge pool")
	}

	var (
		until = alloc.Until()
		move  currency.Coin
	)

	// the details will be saved in caller with allocation object (the details
	// is part of the allocation object)
	wps, err := alloc.getAllocationPools(sc, balances)
	if err != nil {
		return fmt.Errorf("can't move tokens to challenge pool: %v", err)
	}

	if size > 0 {
		move, err = details.upload(size, wmTime,
			alloc.restDurationInTimeUnits(wmTime))
		if err != nil {
			return fmt.Errorf("can't move tokens to challenge pool: %v", err)
		}

		err = wps.moveToChallenge(alloc.ID, details.BlobberID, cp, now, move)
		if err != nil {
			return fmt.Errorf("can't move tokens to challenge pool: %v", err)
		}

		movedToChallenge, err := currency.AddCoin(alloc.MovedToChallenge, move)
		if err != nil {
			return err
		}
		alloc.MovedToChallenge = movedToChallenge

		spent, err := currency.AddCoin(details.Spent, move)
		if err != nil {
			return err
		}
		details.Spent = spent
	} else {
		// delete (challenge_pool -> write_pool)
		move = details.delete(-size, wmTime, alloc.restDurationInTimeUnits(wmTime))
		wp, err := wps.getOwnerWP()
		if err != nil {
			return fmt.Errorf("can't move tokens to challenge pool: %v", err)
		}
		err = cp.moveToWritePool(alloc, details.BlobberID, until, wp, move)
		if err != nil {
			return fmt.Errorf("can't move tokens to write pool: %v", err)
		}
		movedBack, err := currency.AddCoin(alloc.MovedBack, move)
		if err != nil {
			return err
		}
		alloc.MovedBack = movedBack

		returned, err := currency.AddCoin(details.Returned, move)
		if err != nil {
			return err
		}
		details.Returned = returned
	}

	if err := wps.saveWritePools(sc.ID, balances); err != nil {
		return fmt.Errorf("can't move tokens to challenge pool: %v", err)
	}

	if err = cp.save(sc.ID, alloc.ID, balances); err != nil {
		return fmt.Errorf("can't save challenge pool: %v", err)
	}

	return
}

func (sc *StorageSmartContract) commitBlobberConnection(
	t *transaction.Transaction, input []byte, balances cstate.StateContextI) (
	string, error) {

	conf, err := sc.getConfig(balances, true)
	if err != nil {
		return "", common.NewError("commit_connection_failed",
			"malformed input: "+err.Error())
	}

	var commitConnection BlobberCloseConnection
	err = json.Unmarshal(input, &commitConnection)
	if err != nil {
		return "", common.NewError("commit_connection_failed",
			"malformed input: "+err.Error())
	}

	if !commitConnection.Verify() {
		return "", common.NewError("commit_connection_failed", "Invalid input")
	}

	if commitConnection.WriteMarker.BlobberID != t.ClientID {
		return "", common.NewError("commit_connection_failed",
			"Invalid Blobber ID for closing connection. Write marker not for this blobber")
	}

	alloc, err := sc.getAllocation(commitConnection.WriteMarker.AllocationID,
		balances)
	if err != nil {
		return "", common.NewError("commit_connection_failed",
			"can't get allocation: "+err.Error())
	}

	if alloc.Owner != commitConnection.WriteMarker.ClientID {
		return "", common.NewError("commit_connection_failed", "write marker has"+
			" to be by the same client as owner of the allocation")
	}

	blobAlloc, ok := alloc.BlobberAllocsMap[t.ClientID]
	if !ok {
		return "", common.NewError("commit_connection_failed",
			"Blobber is not part of the allocation")
	}

	blobAllocBytes, err := json.Marshal(blobAlloc)
	if err != nil {
		return "", common.NewError("commit_connection_failed",
			"error marshalling allocation blobber details")
	}

	if !commitConnection.WriteMarker.VerifySignature(alloc.OwnerPublicKey, balances) {
		return "", common.NewError("commit_connection_failed",
			"Invalid signature for write marker")
	}

	if blobAlloc.AllocationRoot == commitConnection.AllocationRoot && blobAlloc.LastWriteMarker != nil &&
		blobAlloc.LastWriteMarker.PreviousAllocationRoot == commitConnection.PrevAllocationRoot {
		return string(blobAllocBytes), nil
	}

	blobber, err := sc.getBlobber(blobAlloc.BlobberID, balances)
	if err != nil {
		return "", common.NewError("commit_connection_failed",
			"error fetching blobber")
	}

	if blobAlloc.AllocationRoot != commitConnection.PrevAllocationRoot {
		return "", common.NewError("commit_connection_failed",
			"Previous allocation root does not match the latest allocation root")
	}

	if blobAlloc.Stats.UsedSize+commitConnection.WriteMarker.Size >
		blobAlloc.Size {

		return "", common.NewError("commit_connection_failed",
			"Size for blobber allocation exceeded maximum")
	}

	blobAlloc.AllocationRoot = commitConnection.AllocationRoot
	blobAlloc.LastWriteMarker = commitConnection.WriteMarker
	blobAlloc.Stats.UsedSize += commitConnection.WriteMarker.Size
	blobAlloc.Stats.NumWrites++

	blobber.SavedData += commitConnection.WriteMarker.Size

	alloc.Stats.UsedSize += commitConnection.WriteMarker.Size
	alloc.Stats.NumWrites++

	// check time boundaries
	if commitConnection.WriteMarker.Timestamp < alloc.StartTime {
		return "", common.NewError("commit_connection_failed",
			"write marker time is before allocation created")
	}

	if commitConnection.WriteMarker.Timestamp > alloc.Expiration {

		return "", common.NewError("commit_connection_failed",
			"write marker time is after allocation expires")
	}

	err = sc.commitMoveTokens(alloc, commitConnection.WriteMarker.Size, blobAlloc,
		commitConnection.WriteMarker.Timestamp, t.CreationDate, balances)
	if err != nil {
		return "", common.NewErrorf("commit_connection_failed",
			"moving tokens: %v", err)
	}

	// the first time the allocation is added  to the blobber, created related resources
	if blobAlloc.Stats.UsedSize == 0 {
		err = removeAllocationFromBlobber(sc, blobAlloc, alloc.ID, balances)
		if err != nil {
			return "", common.NewErrorf("commit_connection_failed",
				"removing allocation from blobAlloc partition: %v", err)
		}
	} else if blobAlloc.BlobberAllocationsPartitionLoc == nil {
		if err := sc.blobberAddAllocation(t, blobAlloc, uint64(blobber.SavedData), balances); err != nil {
			return "", common.NewErrorf("commit_connection_failed", err.Error())
		}
	}

	startRound := GetCurrentRewardRound(balances.GetBlock().Round, conf.BlockReward.TriggerPeriod)

	if blobber.RewardPartition.StartRound >= startRound && blobber.RewardPartition.Timestamp > 0 {
		parts, err := getOngoingPassedBlobberRewardsPartitions(balances, conf.BlockReward.TriggerPeriod)
		if err != nil {
			return "", common.NewErrorf("commit_connection_failed",
				"cannot fetch ongoing partition: %v", err)
		}

		var brn BlobberRewardNode
		if err := parts.GetItem(balances, blobber.RewardPartition.Index, blobber.ID, &brn); err != nil {
			return "", common.NewErrorf("commit_connection_failed",
				"cannot fetch blobber node item from partition: %v", err)
		}

		brn.TotalData = sizeInGB(blobber.SavedData)

		err = parts.UpdateItem(balances, blobber.RewardPartition.Index, &brn)
		if err != nil {
			return "", common.NewError("commit_connection_failed",
				"error updating blobber reward item")
		}

		err = parts.Save(balances)
		if err != nil {
			return "", common.NewError("commit_connection_failed",
				"error saving ongoing blobber reward partition")
		}
	}

	// save allocation object
	_, err = balances.InsertTrieNode(alloc.GetKey(sc.ID), alloc)
	if err != nil {
		return "", common.NewErrorf("commit_connection_failed",
			"saving allocation object: %v", err)
	}

	// save blobber
	_, err = balances.InsertTrieNode(blobber.GetKey(sc.ID), blobber)
	if err != nil {
		return "", common.NewErrorf("commit_connection_failed",
			"saving blobber object: %v", err)
	}

	balances.EmitEvent(event.TypeStats, event.TagUpdateAllocation, alloc.ID, alloc.buildDbUpdates())

	err = emitAddWriteMarker(commitConnection.WriteMarker, balances, t)
	if err != nil {
		return "", common.NewErrorf("commit_connection_failed",
			"emitting write marker event: %v", err)
	}

	blobAllocBytes, err = json.Marshal(blobAlloc.LastWriteMarker)
	if err != nil {
		return "", common.NewErrorf("commit_connection_failed", "encode last write marker failed: %v", err)
	}

	return string(blobAllocBytes), nil
}

// blobberAddAllocation add allocation to blobber and create related partitions if needed
// - add allocation to blobber allocations partitions
// - add blobber to challenge ready partitions if the allocation is the first one and
// 	 update blobber partitions locations
func (sc *StorageSmartContract) blobberAddAllocation(txn *transaction.Transaction,
	blobAlloc *BlobberAllocation, blobUsedCapacity uint64, balances cstate.StateContextI) error {
	logging.Logger.Info("commit_connection, add allocation to blobber",
		zap.String("blobber", txn.ClientID),
		zap.String("allocation", blobAlloc.AllocationID))

	blobAllocsParts, loc, err := partitionsBlobberAllocationsAdd(balances, txn.ClientID, blobAlloc.AllocationID)
	if err != nil {
		return err
	}

	blobAlloc.BlobberAllocationsPartitionLoc = loc

	// there are more than one partition, so the blobber should have already been added to
	// the challenge ready partition
	if blobAllocsParts.Num() > 1 {
		return nil
	}

	// check if blobber allocations partitions was empty before adding the new allocation
	n, err := blobAllocsParts.Size(balances)
	if err != nil {
		return fmt.Errorf("could not get blobber allocations partition size: %v", err)
	}

	// there are more than one item in the partition, so
	// the blobber should have been added to the challenge ready partition
	if n > 1 {
		return nil
	}

	// add blobber to challenge ready partitions as the allocation is the first
	// one that added to the blobber
	logging.Logger.Info("commit_connection, add blobber to challenge ready partitions",
		zap.String("blobber", txn.ClientID))

	sp, err := getStakePool(blobAlloc.BlobberID, balances)
	if err != nil {
		return common.NewError("blobber_add_allocation",
			"unable to fetch blobbers stake pool")
	}
<<<<<<< HEAD
	stakedAlloc, err := sp.cleanStake()
	if err != nil {
		return common.NewError("blobber_add_allocation",
			"unable to clean stake pool")
	}
	weight := uint64(stakedAlloc) * blobUsedCapacity
=======
	stakedAmount := sp.cleanStake()
	weight := uint64(stakedAmount) * blobUsedCapacity
>>>>>>> 9937272f

	crbLoc, err := partitionsChallengeReadyBlobbersAdd(balances, txn.ClientID, weight)
	if err != nil {
		return fmt.Errorf("could not add blobber to challenge ready partitions")
	}

	// add the challenge ready partition location to blobber partition locations
	bpl := &blobberPartitionsLocations{
		ID:                         txn.ClientID,
		ChallengeReadyPartitionLoc: crbLoc,
	}

	if err := bpl.save(balances, sc.ID); err != nil {
		return fmt.Errorf("could not add challenge ready partition location: %v", err)
	}

	return nil
}

// insert new blobber, filling its stake pool
func (sc *StorageSmartContract) insertBlobber(t *transaction.Transaction,
	conf *Config, blobber *StorageNode,
	balances cstate.StateContextI,
) (err error) {
	savedBlobber, err := sc.getBlobber(blobber.ID, balances)
	if err == nil {
		return sc.updateBlobber(t, conf, blobber, savedBlobber, balances)
	}

	if sc.hasBlobberUrl(blobber.BaseURL, balances) {
		return fmt.Errorf("invalid blobber url, already used")
	}

	// check params
	if err = blobber.validate(conf); err != nil {
		return fmt.Errorf("invalid blobber params: %v", err)
	}

	blobber.LastHealthCheck = t.CreationDate // set to now

	// create stake pool
	var sp *stakePool
	sp, err = sc.getOrUpdateStakePool(conf, blobber.ID, spenum.Blobber,
		blobber.StakePoolSettings, balances)
	if err != nil {
		return fmt.Errorf("creating stake pool: %v", err)
	}

	if err = sp.save(sc.ID, t.ClientID, balances); err != nil {
		return fmt.Errorf("saving stake pool: %v", err)
	}

	staked, err := sp.stake()
	if err != nil {
		return fmt.Errorf("getting stake: %v", err)
	}
	data := dbs.DbUpdates{
		Id: t.ClientID,
		Updates: map[string]interface{}{
			"total_stake": int64(staked),
		},
	}
	balances.EmitEvent(event.TypeStats, event.TagUpdateBlobber, t.ClientID, data)

	// update the list
	if err := emitAddOrOverwriteBlobber(blobber, sp, balances); err != nil {
		return fmt.Errorf("emmiting blobber %v: %v", blobber, err)
	}

	// update statistic
	sc.statIncr(statAddBlobber)
	sc.statIncr(statNumberOfBlobbers)

	afterInsertBlobber(blobber.ID)
	return
}<|MERGE_RESOLUTION|>--- conflicted
+++ resolved
@@ -832,17 +832,12 @@
 		return common.NewError("blobber_add_allocation",
 			"unable to fetch blobbers stake pool")
 	}
-<<<<<<< HEAD
-	stakedAlloc, err := sp.cleanStake()
+	stakedAmount, err := sp.cleanStake()
 	if err != nil {
 		return common.NewError("blobber_add_allocation",
 			"unable to clean stake pool")
 	}
-	weight := uint64(stakedAlloc) * blobUsedCapacity
-=======
-	stakedAmount := sp.cleanStake()
 	weight := uint64(stakedAmount) * blobUsedCapacity
->>>>>>> 9937272f
 
 	crbLoc, err := partitionsChallengeReadyBlobbersAdd(balances, txn.ClientID, weight)
 	if err != nil {

--- conflicted
+++ resolved
@@ -3,49 +3,23 @@
 import (
 	c_state "0chain.net/chaincore/chain/state"
 	"0chain.net/core/common"
-<<<<<<< HEAD
+	"0chain.net/core/util"
 	"fmt"
-)
-
-func (sc *StorageSmartContract) newWrite(statectx c_state.StateContextI, writeSize int64) {
-	stats, err := GetStorageStats(statectx, sc.ID)
-	if err != nil {
-		return
-	}
-
-	stats.Stats.NumWrites++
-	stats.Stats.UsedSize += writeSize
-	statectx.InsertTrieNode(stats.GetKey(sc.ID), stats)
-
-}
-
-func (sc *StorageSmartContract) newRead(statectx c_state.StateContextI, numReads int64) {
-	stats, err := GetStorageStats(statectx, sc.ID)
-	if err != nil {
-		return
-	}
-
-	stats.Stats.NumReads += numReads
-	statectx.InsertTrieNode(stats.GetKey(sc.ID), stats)
-}
-
-func (sc *StorageSmartContract) newChallenge(statectx c_state.StateContextI, challengeTimestamp common.Timestamp) {
-	stats, err := GetStorageStats(statectx, sc.ID)
-	if err != nil {
-		return
-=======
-	"0chain.net/core/util"
 )
 
 func (sc *StorageSmartContract) newWrite(statectx c_state.StateContextI, writeSize int64) error {
 	stats := &StorageStats{}
 	stats.Stats = &StorageAllocationStats{}
-	err := statectx.GetTrieNode(stats.GetKey(sc.ID), stats)
+	raw, err := statectx.GetTrieNode(stats.GetKey(sc.ID), stats)
 	switch err {
 	case nil, util.ErrValueNotPresent:
+		var ok bool
+		if stats, ok = raw.(*StorageStats); !ok {
+			return fmt.Errorf("unexpected node type")
+		}
 		stats.Stats.NumWrites++
 		stats.Stats.UsedSize += writeSize
-		_, err = statectx.InsertTrieNode(stats.GetKey(sc.ID), stats)
+		err = statectx.InsertTrieNode(stats.GetKey(sc.ID), stats)
 		return err
 	default:
 		return err
@@ -55,45 +29,51 @@
 func (sc *StorageSmartContract) newRead(statectx c_state.StateContextI, readSize int64) error {
 	stats := &StorageStats{}
 	stats.Stats = &StorageAllocationStats{}
-	err := statectx.GetTrieNode(stats.GetKey(sc.ID), stats)
+	raw, err := statectx.GetTrieNode(stats.GetKey(sc.ID), stats)
 	if err != nil && err != util.ErrValueNotPresent {
 		return err
 	}
-
+	var ok bool
+	if stats, ok = raw.(*StorageStats); !ok {
+		return fmt.Errorf("unexpected node type")
+	}
 	stats.Stats.ReadsSize += readSize
-	_, err = statectx.InsertTrieNode(stats.GetKey(sc.ID), stats)
+	err = statectx.InsertTrieNode(stats.GetKey(sc.ID), stats)
 	return err
 }
 
 func (sc *StorageSmartContract) newChallenge(statectx c_state.StateContextI, challengeTimestamp common.Timestamp) error {
 	stats := &StorageStats{}
 	stats.Stats = &StorageAllocationStats{}
-	err := statectx.GetTrieNode(stats.GetKey(sc.ID), stats)
+	raw, err := statectx.GetTrieNode(stats.GetKey(sc.ID), stats)
 	if err != nil && err != util.ErrValueNotPresent {
 		return err
->>>>>>> 7b3de616
+	}
+
+	var ok bool
+	if stats, ok = raw.(*StorageStats); !ok {
+		return fmt.Errorf("unexpected node type")
 	}
 
 	stats.Stats.OpenChallenges++
 	stats.Stats.TotalChallenges++
 	stats.LastChallengedSize = stats.Stats.UsedSize
 	stats.LastChallengedTime = challengeTimestamp
-	_, err = statectx.InsertTrieNode(stats.GetKey(sc.ID), stats)
+	err = statectx.InsertTrieNode(stats.GetKey(sc.ID), stats)
 	return err
 }
 
 func (sc *StorageSmartContract) challengeResolved(statectx c_state.StateContextI, challengedPassed bool) {
-<<<<<<< HEAD
-	stats, err := GetStorageStats(statectx, sc.ID)
-=======
 	stats := &StorageStats{}
 	stats.Stats = &StorageAllocationStats{}
-	err := statectx.GetTrieNode(stats.GetKey(sc.ID), stats)
->>>>>>> 7b3de616
+	raw, err := statectx.GetTrieNode(stats.GetKey(sc.ID), stats)
 	if err != nil {
 		return
 	}
-
+	var ok bool
+	if stats, ok = raw.(*StorageStats); !ok {
+		return
+	}
 	stats.Stats.OpenChallenges--
 	if challengedPassed {
 		stats.Stats.SuccessChallenges++

package storagesc

import (
	c_state "0chain.net/chaincore/chain/state"
	"0chain.net/core/common"
<<<<<<< HEAD
	. "0chain.net/core/logging"
=======
	"0chain.net/core/util"
>>>>>>> bd4bde7a
)

func (sc *StorageSmartContract) newWrite(statectx c_state.StateContextI, writeSize int64) error {
	stats := &StorageStats{}
	stats.Stats = &StorageAllocationStats{}
	err := statectx.GetTrieNode(stats.GetKey(sc.ID), stats)
	switch err {
	case nil, util.ErrValueNotPresent:
		stats.Stats.NumWrites++
		stats.Stats.UsedSize += writeSize
		_, err = statectx.InsertTrieNode(stats.GetKey(sc.ID), stats)
		return err
	default:
		return err
	}
<<<<<<< HEAD

	stats.Stats.NumWrites++
	stats.Stats.UsedSize += writeSize
	statectx.InsertTrieNode(stats.GetKey(sc.ID), stats)

}

func (sc *StorageSmartContract) newRead(statectx c_state.StateContextI, readSize int64) {
=======
}

func (sc *StorageSmartContract) newRead(statectx c_state.StateContextI, numReads int64) error {
>>>>>>> bd4bde7a
	stats := &StorageStats{}
	stats.Stats = &StorageAllocationStats{}
	err := statectx.GetTrieNode(stats.GetKey(sc.ID), stats)
	if err != nil && err != util.ErrValueNotPresent {
		return err
	}
<<<<<<< HEAD
	if statsBytes != nil {
		err = stats.Decode(statsBytes.Encode())
		if err != nil {
			Logger.Error("storage stats decode error")
			return
		}
	}

	stats.Stats.ReadsSize += readSize
	statectx.InsertTrieNode(stats.GetKey(sc.ID), stats)
=======

	stats.Stats.NumReads += numReads
	_, err = statectx.InsertTrieNode(stats.GetKey(sc.ID), stats)
	return err
>>>>>>> bd4bde7a
}

func (sc *StorageSmartContract) newChallenge(statectx c_state.StateContextI, challengeTimestamp common.Timestamp) error {
	stats := &StorageStats{}
	stats.Stats = &StorageAllocationStats{}
	err := statectx.GetTrieNode(stats.GetKey(sc.ID), stats)
	if err != nil && err != util.ErrValueNotPresent {
		return err
	}

	stats.Stats.OpenChallenges++
	stats.Stats.TotalChallenges++
	stats.LastChallengedSize = stats.Stats.UsedSize
	stats.LastChallengedTime = challengeTimestamp
	_, err = statectx.InsertTrieNode(stats.GetKey(sc.ID), stats)
	return err
}

func (sc *StorageSmartContract) challengeResolved(statectx c_state.StateContextI, challengedPassed bool) {
	stats := &StorageStats{}
	stats.Stats = &StorageAllocationStats{}
	err := statectx.GetTrieNode(stats.GetKey(sc.ID), stats)
	if err != nil {
		return
	}
<<<<<<< HEAD
	if statsBytes != nil {
		err = stats.Decode(statsBytes.Encode())
		if err != nil {
			Logger.Error("storage stats decode error")
			return
		}
	}
=======
>>>>>>> bd4bde7a

	stats.Stats.OpenChallenges--
	if challengedPassed {
		stats.Stats.SuccessChallenges++
	} else {
		stats.Stats.FailedChallenges++
	}
	statectx.InsertTrieNode(stats.GetKey(sc.ID), stats)
}<|MERGE_RESOLUTION|>--- conflicted
+++ resolved
@@ -3,11 +3,7 @@
 import (
 	c_state "0chain.net/chaincore/chain/state"
 	"0chain.net/core/common"
-<<<<<<< HEAD
-	. "0chain.net/core/logging"
-=======
 	"0chain.net/core/util"
->>>>>>> bd4bde7a
 )
 
 func (sc *StorageSmartContract) newWrite(statectx c_state.StateContextI, writeSize int64) error {
@@ -23,43 +19,19 @@
 	default:
 		return err
 	}
-<<<<<<< HEAD
-
-	stats.Stats.NumWrites++
-	stats.Stats.UsedSize += writeSize
-	statectx.InsertTrieNode(stats.GetKey(sc.ID), stats)
-
 }
 
-func (sc *StorageSmartContract) newRead(statectx c_state.StateContextI, readSize int64) {
-=======
-}
-
-func (sc *StorageSmartContract) newRead(statectx c_state.StateContextI, numReads int64) error {
->>>>>>> bd4bde7a
+func (sc *StorageSmartContract) newRead(statectx c_state.StateContextI, readSize int64) error {
 	stats := &StorageStats{}
 	stats.Stats = &StorageAllocationStats{}
 	err := statectx.GetTrieNode(stats.GetKey(sc.ID), stats)
 	if err != nil && err != util.ErrValueNotPresent {
 		return err
 	}
-<<<<<<< HEAD
-	if statsBytes != nil {
-		err = stats.Decode(statsBytes.Encode())
-		if err != nil {
-			Logger.Error("storage stats decode error")
-			return
-		}
-	}
 
 	stats.Stats.ReadsSize += readSize
-	statectx.InsertTrieNode(stats.GetKey(sc.ID), stats)
-=======
-
-	stats.Stats.NumReads += numReads
 	_, err = statectx.InsertTrieNode(stats.GetKey(sc.ID), stats)
 	return err
->>>>>>> bd4bde7a
 }
 
 func (sc *StorageSmartContract) newChallenge(statectx c_state.StateContextI, challengeTimestamp common.Timestamp) error {
@@ -85,16 +57,6 @@
 	if err != nil {
 		return
 	}
-<<<<<<< HEAD
-	if statsBytes != nil {
-		err = stats.Decode(statsBytes.Encode())
-		if err != nil {
-			Logger.Error("storage stats decode error")
-			return
-		}
-	}
-=======
->>>>>>> bd4bde7a
 
 	stats.Stats.OpenChallenges--
 	if challengedPassed {

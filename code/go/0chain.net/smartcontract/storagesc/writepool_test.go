--- conflicted
+++ resolved
@@ -74,27 +74,15 @@
 		ssc      = newTestStorageSC()
 		balances = newTestBalances(t, false)
 
-<<<<<<< HEAD
-		wp *writePool
-
-		b, err = ssc.getWritePool(clientID, balances)
-=======
 		wp, err = ssc.getWritePool(clientID, balances)
->>>>>>> 7b3de616
 	)
 
 	requireErrMsg(t, err, errMsg1)
 	wp = new(writePool)
 	require.NoError(t, wp.save(ssc.ID, clientID, balances))
-<<<<<<< HEAD
-	b, err = ssc.getWritePool(clientID, balances)
-	require.NoError(t, err)
-	assert.EqualValues(t, wp, b)
-=======
 	wwp, err := ssc.getWritePool(clientID, balances)
 	require.NoError(t, err)
 	assert.EqualValues(t, wp, wwp)
->>>>>>> 7b3de616
 }
 
 func TestStorageSmartContract_getWritePool(t *testing.T) {

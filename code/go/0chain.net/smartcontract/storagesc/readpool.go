--- conflicted
+++ resolved
@@ -135,11 +135,7 @@
 			"allocation: %s, blobber: %s", allocID, blobID)
 	}
 
-<<<<<<< HEAD
-	err = sp.DistributeRewards(float64(value), blobID, stakepool.Blobber, balances)
-=======
 	err = sp.DistributeRewards(float64(value), blobID, spenum.Blobber, balances)
->>>>>>> fdb05140
 	if err != nil {
 		return "", fmt.Errorf("can't move tokens to blobber: %v", err)
 	}

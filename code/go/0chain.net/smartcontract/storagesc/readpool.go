--- conflicted
+++ resolved
@@ -7,11 +7,8 @@
 	"fmt"
 	"net/url"
 
-<<<<<<< HEAD
-=======
 	"0chain.net/smartcontract/stakepool/spenum"
 
->>>>>>> ee3f7707
 	"0chain.net/smartcontract/stakepool"
 
 	"0chain.net/smartcontract"
@@ -69,49 +66,6 @@
 	return
 }
 
-<<<<<<< HEAD
-func (rp *readPool) movePartToBlobber(
-	sscKey string,
-	ap *allocationPool,
-	sp *stakePool,
-	value float64,
-	balances cstate.StateContextI,
-) error {
-	blobberCharge := sp.Settings.ServiceCharge * float64(value)
-	if blobberCharge > float64(ap.Balance) {
-		return fmt.Errorf("allocation pool balance %v not enough to cover reward %v",
-			ap.Balance, blobberCharge)
-	}
-	ap.Balance -= state.Balance(blobberCharge)
-	sp.Reward += state.Balance(blobberCharge)
-
-	valueLeft := value - blobberCharge
-
-	if valueLeft == 0 {
-		return nil
-	}
-
-	var stake = float64(sp.stake())
-	if stake == 0 {
-		return errors.New("no stake pools found")
-	}
-
-	for _, pool := range sp.Pools {
-		ratio := float64(pool.Balance) / stake
-		move := float64(valueLeft) * ratio
-		if state.Balance(move) > ap.Balance {
-			return fmt.Errorf("allocation pool balance %v not enough to cover stake pool reward %v",
-				ap.Balance, blobberCharge)
-		}
-		pool.Reward += state.Balance(move)
-		ap.Balance -= state.Balance(move)
-	}
-
-	return nil
-}
-
-=======
->>>>>>> ee3f7707
 // The readPoolRedeem represents part of response of read markers redeeming.
 // A Blobber uses this response for internal read pools cache.
 type readPoolRedeem struct {
@@ -160,14 +114,7 @@
 			move, bp.Balance = value, bp.Balance-value
 		}
 
-<<<<<<< HEAD
-		err = rp.movePartToBlobber(sscKey, ap, sp, float64(move), balances)
-		if err != nil {
-			return // fatal, can't move, can't continue, rollback all
-		}
-=======
 		ap.Balance -= state.Balance(value)
->>>>>>> ee3f7707
 
 		redeems = append(redeems, readPoolRedeem{
 			PoolID:  ap.ID,

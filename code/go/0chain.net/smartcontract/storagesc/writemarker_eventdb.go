--- conflicted
+++ resolved
@@ -10,8 +10,7 @@
 // TransactionID and BlockNumber is added at the time of emitting event
 func writeMarkerToWriteMarkerTable(wm *WriteMarker, movedTokens currency.Coin, txnHash string) *event.WriteMarker {
 	wmb := wm.mustBase()
-	return &event.WriteMarker{
-<<<<<<< HEAD
+	evm := &event.WriteMarker{
 		ClientID:               wmb.ClientID,
 		BlobberID:              wmb.BlobberID,
 		AllocationID:           wmb.AllocationID,
@@ -21,22 +20,15 @@
 		Size:                   wmb.Size,
 		Timestamp:              int64(wmb.Timestamp),
 		Signature:              wmb.Signature,
-=======
-		ClientID:               wm.ClientID,
-		BlobberID:              wm.BlobberID,
-		AllocationID:           wm.AllocationID,
-		AllocationRoot:         wm.AllocationRoot,
-		PreviousAllocationRoot: wm.PreviousAllocationRoot,
-		FileMetaRoot:           wm.FileMetaRoot,
-		Size:                   wm.Size,
-		ChainSize:              wm.ChainSize,
-		ChainHash:              wm.ChainHash,
-		Timestamp:              int64(wm.Timestamp),
-		Signature:              wm.Signature,
->>>>>>> 2380cecd
 		MovedTokens:            movedTokens,
 		TransactionID:          txnHash,
 	}
+	if wm.GetVersion() == "v2" {
+		wm2 := wm.Entity().(*writeMarkerV2)
+		evm.ChainHash = wm2.ChainHash
+		evm.ChainSize = wm2.ChainSize
+	}
+	return evm
 }
 
 func emitAddWriteMarker(t *transaction.Transaction, wm *WriteMarker, alloc *StorageAllocation, movedTokens currency.Coin, prevWmSize int64,

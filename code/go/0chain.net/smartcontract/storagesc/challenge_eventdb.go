--- conflicted
+++ resolved
@@ -54,28 +54,8 @@
 	}, nil
 }
 
-<<<<<<< HEAD
-func emitAddChallenge(ch *StorageChallengeResponse, balances cstate.StateContextI) {
-
-	balances.EmitEvent(event.TypeSmartContract, event.TagAddChallenge, ch.ID, storageChallengeToChallengeTable(ch))
-	return
-}
-
-func emitUpdateChallengeResponse(chID string, responded bool, passed bool, balances cstate.StateContextI) {
-	data := &dbs.DbUpdates{
-		Id: chID,
-		Updates: map[string]interface{}{
-			"responded":       responded,
-			"passed":          passed,
-			"round_responded": balances.GetBlock().Round,
-		},
-	}
-
-	balances.EmitEvent(event.TypeSmartContract, event.TagUpdateChallenge, chID, data)
-}
-=======
 func emitAddChallenge(ch *StorageChallengeResponse, expiredN int, balances cstate.StateContextI) {
-	balances.EmitEvent(event.TypeStats, event.TagAddChallenge, ch.ID, storageChallengeToChallengeTable(ch, expiredN))
+	balances.EmitEvent(event.TypeSmartContract, event.TagAddChallenge, ch.ID, storageChallengeToChallengeTable(ch, expiredN))
 	balances.EmitEvent(event.TypeStats, event.TagAddChallengeToAllocation, ch.AllocationID, event.Allocation{
 		AllocationID:    ch.AllocationID,
 		OpenChallenges:  int64(1 - expiredN), // increase one challenge and remove expired ones
@@ -89,6 +69,7 @@
 		AllocationID: sc.AllocationID,
 		BlobberID:    sc.BlobberID,
 		Responded:    sc.Responded,
+		RoundResponded: balances.GetBlock().Round,
 		Passed:       passed,
 	}
 
@@ -97,15 +78,11 @@
 		OpenChallenges:           1,
 		LatestClosedChallengeTxn: sc.ID,
 	}
->>>>>>> 243b2323
 
 	b := event.Blobber{
 		BlobberID:           sc.BlobberID,
 		ChallengesCompleted: 1,
 	}
-<<<<<<< HEAD
-	balances.EmitEvent(event.TypeSmartContract, event.TagUpdateBlobberChallenge, blobberId, data)
-=======
 
 	if passed {
 		a.SuccessfulChallenges = 1
@@ -116,8 +93,7 @@
 
 	balances.EmitEvent(event.TypeStats, event.TagUpdateChallenge, sc.ID, clg)
 	balances.EmitEvent(event.TypeStats, event.TagUpdateAllocationChallenge, sc.AllocationID, a)
-	balances.EmitEvent(event.TypeStats, event.TagUpdateBlobberChallenge, sc.BlobberID, b)
->>>>>>> 243b2323
+	balances.EmitEvent(event.TypeSmartContract, event.TagUpdateBlobberChallenge, sc.BlobberID, b)
 }
 
 func getOpenChallengesForBlobber(blobberID string, from, cct common.Timestamp, limit common2.Pagination, edb *event.EventDb) ([]*StorageChallengeResponse, error) {

--- conflicted
+++ resolved
@@ -173,18 +173,10 @@
 	bTerms := make([]event.AllocationBlobberTerm, 0, len(sa.BlobberAllocs))
 	for i, b := range sa.Blobbers {
 		bTerms = append(bTerms, event.AllocationBlobberTerm{
-<<<<<<< HEAD
-			AllocationID:  sa.ID,
-			BlobberID:     b.BlobberID,
-			ReadPrice:     int64(sa.bTerms(i).ReadPrice),
-			WritePrice:    int64(sa.bTerms(i).WritePrice),
-			MinLockDemand: sa.bTerms(i).MinLockDemand,
-=======
 			AllocationID: sa.ID,
 			BlobberID:    b.BlobberID,
-			ReadPrice:    int64(b.Terms.ReadPrice),
-			WritePrice:   int64(b.Terms.WritePrice),
->>>>>>> 33f2cc5c
+			ReadPrice:    int64(sa.bTerms(i).ReadPrice),
+			WritePrice:   int64(sa.bTerms(i).WritePrice),
 		})
 	}
 

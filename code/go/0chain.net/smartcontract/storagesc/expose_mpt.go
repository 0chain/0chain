package storagesc

import (
	"context"
	"net/url"

	"0chain.net/chaincore/chain/state"
)

func (ssc *StorageSmartContract) GetMptKey(
	_ context.Context,
	params url.Values,
	balances state.StateContextI,
) (interface{}, error) {
<<<<<<< HEAD
	var err error
	var conf *scConfig
	if conf, err = ssc.getConfig(balances, false); err != nil {
		return nil, common.NewError("get_mpt_key",
			"can't get SC configurations: "+err.Error())
	}
	if !conf.ExposeMpt {
		return nil, common.NewError("get_mpt_key",
			"exposed mpt not enabled")
	}

	var key = params.Get("key")
	val, err := balances.GetTrieNode(key, nil)
	if err != nil {
		return nil, common.NewErrorf("get_mpt_key",
			"get trie node %s failed: %v", key, err)
	}
	return string(val.Encode()), nil
=======
	return "not supported", nil
>>>>>>> 7b3de616
}<|MERGE_RESOLUTION|>--- conflicted
+++ resolved
@@ -12,26 +12,5 @@
 	params url.Values,
 	balances state.StateContextI,
 ) (interface{}, error) {
-<<<<<<< HEAD
-	var err error
-	var conf *scConfig
-	if conf, err = ssc.getConfig(balances, false); err != nil {
-		return nil, common.NewError("get_mpt_key",
-			"can't get SC configurations: "+err.Error())
-	}
-	if !conf.ExposeMpt {
-		return nil, common.NewError("get_mpt_key",
-			"exposed mpt not enabled")
-	}
-
-	var key = params.Get("key")
-	val, err := balances.GetTrieNode(key, nil)
-	if err != nil {
-		return nil, common.NewErrorf("get_mpt_key",
-			"get trie node %s failed: %v", key, err)
-	}
-	return string(val.Encode()), nil
-=======
 	return "not supported", nil
->>>>>>> 7b3de616
 }
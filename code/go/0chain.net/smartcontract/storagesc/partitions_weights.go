// This file implements the partition weights for challenge-ready blobber partitions with metadata weights.
//
// There are two main parts involved: the partitions of blobber weights and a node that records the weights of each partition.
// When selecting a blobber to challenge, a random value in the range [0, total weight of all partitions] is generated.
// The partition is then selected based on the random value, and a blobber is picked from that partition.
// The implementation details of this selection process can be found in the `pick()` method below.
//
// In addition to the `pick()` method, the core function of this partition weights is to keep the blobber weights and partition weights in sync,
// especially when a blobber weight is added or removed.
package storagesc

import (
	"errors"
	"fmt"
	"math/rand"

	"0chain.net/chaincore/chain/state"
	"0chain.net/core/encryption"
	"0chain.net/smartcontract/partitions"
	"github.com/0chain/common/core/logging"
	"github.com/0chain/common/core/util"
	"go.uber.org/zap"
)

//go:generate msgp -io=false -tests=false -v

var (
	blobberPartWeightPartitionsKey = encryption.Hash("blobber_part_weight_partitions")
)

// PartitionWeight represents weight of a partition
type PartitionWeight struct {
	Weight int `msg:"w"`
}

// PartitionsWeights stores all the partitions weight
type PartitionsWeights struct {
	Parts []PartitionWeight `msg:"ps"`
}

func (pws *PartitionsWeights) save(state state.StateContextI) error {
	_, err := state.InsertTrieNode(blobberPartWeightPartitionsKey, pws)
	return err
}

func (pws *PartitionsWeights) totalWeight() int {
	total := 0
	for _, w := range pws.Parts {
		logging.Logger.Info("Jayash total partition weight ", zap.Any("weight", w.Weight), zap.Any("total", total))
		total += w.Weight
	}
	return total
}

// pick picks a blobber based on the random value and weights
func (pws *PartitionsWeights) pick(state state.StateContextI, rd *rand.Rand, bwp *blobberWeightPartitionsWrap) (string, error) {
	totalWeight := pws.totalWeight()
	logging.Logger.Info("Jayash picking a blobber", zap.Any("weight", totalWeight), zap.Any("parts", pws.Parts))
	if totalWeight <= 0 {
		logging.Logger.Error("Jayash bad weight", zap.Any("weight", totalWeight), zap.Any("parts", pws.Parts))
		return "", errors.New("bad weight")
	}
	r := rd.Intn(totalWeight)
	var blobberID string
	for pidx, pw := range pws.Parts {
		br := r // remaining weight before minus the whole partition weight
		r -= pw.Weight
		if r <= 0 {
			// iterate through the partition to find the blobber
			if err := bwp.iterBlobberWeight(state, pidx,
				func(id string, bw *ChallengeReadyBlobber) (stop bool) {
<<<<<<< HEAD
					logging.Logger.Info("Jayash picking a blobber 2", zap.String("blobber_id", id), zap.Any("weight", bw.GetWeight()), zap.Any("bw", bw), zap.Any("br", br))
					br -= int(bw.GetWeight())
=======
					br -= int(bw.GetWeightV2())
>>>>>>> 6be5111e
					if br <= 0 {
						blobberID = bw.BlobberID
						// find the blobber, break and return
						stop = true
					}
					return
				}); err != nil {
				return "", err
			}

			if blobberID == "" {
				return "", fmt.Errorf("could not pic a blobber, blobber weights may not synced")
			}

			return blobberID, nil
		}
	}
	return "", fmt.Errorf("could not pick a blobber, blobber weights may not synced")
}

// blobberWeightPartitionsWrap is a wrapper for blobber weights partitions.Partitions and
// partitions weights node
type blobberWeightPartitionsWrap struct {
	p           *partitions.Partitions // challenge ready blobbers partitions
	partWeights *PartitionsWeights     // partitions weights
	needSync    bool                   // indicates if the partitions weights need to be synced
}

func blobberWeightsPartitions(state state.StateContextI, p *partitions.Partitions) (*blobberWeightPartitionsWrap, error) {
	// load the partition weight if exist
	var partWeights PartitionsWeights
	var needSync bool
	if err := state.GetTrieNode(blobberPartWeightPartitionsKey, &partWeights); err != nil {
		if err != util.ErrValueNotPresent {
			return nil, err
		}
		// mark it as needs sync if see 'value not present' error, means the first time
		needSync = true
	}

	return &blobberWeightPartitionsWrap{p: p, partWeights: &partWeights, needSync: needSync}, nil
}

type forEachFunc func(id string, bw *ChallengeReadyBlobber) bool

func (bp *blobberWeightPartitionsWrap) pick(state state.StateContextI, rd *rand.Rand) (string, error) {
	return bp.partWeights.pick(state, rd, bp)
}

// sync syncs the blobber weights from the challenge ready partitions to the partitions weight
func (bp *blobberWeightPartitionsWrap) sync(state state.StateContextI, crp *partitions.Partitions) error {
	bp.partWeights.Parts = make([]PartitionWeight, crp.Last.Loc+1)
	if err := crp.ForEach(state, func(partIndex int, _ string, v []byte) (stop bool) {
		crb := ChallengeReadyBlobber{}
		_, err := crb.UnmarshalMsg(v)
		if err != nil {
			logging.Logger.Error("unmarshal challenge ready blobber failed", zap.Error(err))
			stop = true
			return
		}

		bp.partWeights.Parts[partIndex].Weight += int(crb.GetWeightV2())
		return
	}); err != nil {
		return err
	}
	bp.p = crp

	return bp.partWeights.save(state)
}

func (bp *blobberWeightPartitionsWrap) add(state state.StateContextI, bw ChallengeReadyBlobber) error {
	loc, err := bp.p.AddX(state, &bw)
	if err != nil {
		return err
	}

	// update the partition weight
	if loc >= len(bp.partWeights.Parts) {
		bp.partWeights.Parts = append(bp.partWeights.Parts, PartitionWeight{Weight: int(bw.GetWeightV2())})
		return bp.save(state)
	}

	bp.partWeights.Parts[loc].Weight += int(bw.GetWeightV2())
	return bp.save(state)
}

// remove removes the blobber weight from the partitions and update the partition weight.
// remove  is a bit complex as partitions will replace the removed one with the last part's tail item, so
// the partition weight should be updated accordingly. Also,
// if the last partition is empty, the partion weight should be removed
func (bp *blobberWeightPartitionsWrap) remove(state state.StateContextI, blobberID string) error {
	// get the blobber weight to be removed
	bw := ChallengeReadyBlobber{}
	_, err := bp.p.Get(state, blobberID, &bw)
	if err != nil {
		return err
	}

	removeLocs, err := bp.p.RemoveX(state, blobberID)
	if err != nil {
		return err
	}

	if len(bp.partWeights.Parts)-1 != removeLocs.Replace {
		return fmt.Errorf("replace item must be from the last partition")
	}

	// update the partition weight
	//
	// if removed item and replace item are in the same partition, just reduce the weight
	if removeLocs.From == removeLocs.Replace {
		bp.partWeights.Parts[removeLocs.From].Weight -= int(bw.GetWeightV2())
		// remove if partition weight is 0,
		if bp.partWeights.Parts[removeLocs.From].Weight == 0 {
			// remove the last part weight, as 0 weight could only happen when it's last part
			bp.partWeights.Parts = bp.partWeights.Parts[:len(bp.partWeights.Parts)-1]
		}

		return bp.save(state)
	}

	// for removed item and replace item in different part
	//
	// 1. reduce the weight of the replace item's partition, i.e the last one
	// 2. apply the difference to the removed item's partition
	repBw := ChallengeReadyBlobber{}
	_, err = repBw.UnmarshalMsg(removeLocs.ReplaceItem)
	if err != nil {
		return err
	}

	// reduce the weight of the replace item's partition
	bp.partWeights.Parts[removeLocs.Replace].Weight -= int(repBw.GetWeightV2())
	// apply the difference to the removed item's partition
	diff := int(repBw.GetWeightV2()) - int(bw.GetWeightV2())
	bp.partWeights.Parts[removeLocs.From].Weight += diff
	return bp.save(state)
}

func (bp *blobberWeightPartitionsWrap) update(state state.StateContextI, bw ChallengeReadyBlobber) error {
	var diff int
	partIndex, err := bp.p.Update(state, bw.BlobberID, func(v []byte) ([]byte, error) {
		savedBw := ChallengeReadyBlobber{}
		_, err := savedBw.UnmarshalMsg(v)
		if err != nil {
			return nil, err
		}

		diff = int(bw.GetWeightV2()) - int(savedBw.GetWeightV2())
		return bw.MarshalMsg(nil)
	})
	if err != nil {
		return err
	}

	bp.partWeights.Parts[partIndex].Weight += diff
	return bp.save(state)
}

func (bp *blobberWeightPartitionsWrap) iterBlobberWeight(state state.StateContextI, partIndex int, cf forEachFunc) error {
	var err error
	if ferr := bp.p.ForEachPart(state, partIndex, func(_ int, id string, v []byte) (stop bool) {
		bw := ChallengeReadyBlobber{}
		_, err = bw.UnmarshalMsg(v)
		if err != nil {
			err = fmt.Errorf("unmarshal blobber weight: %v", err)
			stop = true
			return
		}

		return cf(id, &bw)
	}); ferr != nil {
		return ferr
	}

	return err
}

// save saves both the partitions and the partitions weights node to MPT
func (bp *blobberWeightPartitionsWrap) save(state state.StateContextI) error {
	if err := bp.partWeights.save(state); err != nil {
		return err
	}

	return bp.p.Save(state)
}<|MERGE_RESOLUTION|>--- conflicted
+++ resolved
@@ -10,7 +10,6 @@
 package storagesc
 
 import (
-	"errors"
 	"fmt"
 	"math/rand"
 
@@ -46,7 +45,6 @@
 func (pws *PartitionsWeights) totalWeight() int {
 	total := 0
 	for _, w := range pws.Parts {
-		logging.Logger.Info("Jayash total partition weight ", zap.Any("weight", w.Weight), zap.Any("total", total))
 		total += w.Weight
 	}
 	return total
@@ -69,12 +67,7 @@
 			// iterate through the partition to find the blobber
 			if err := bwp.iterBlobberWeight(state, pidx,
 				func(id string, bw *ChallengeReadyBlobber) (stop bool) {
-<<<<<<< HEAD
-					logging.Logger.Info("Jayash picking a blobber 2", zap.String("blobber_id", id), zap.Any("weight", bw.GetWeight()), zap.Any("bw", bw), zap.Any("br", br))
-					br -= int(bw.GetWeight())
-=======
 					br -= int(bw.GetWeightV2())
->>>>>>> 6be5111e
 					if br <= 0 {
 						blobberID = bw.BlobberID
 						// find the blobber, break and return

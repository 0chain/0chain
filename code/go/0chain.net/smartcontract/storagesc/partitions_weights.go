// This file implements the partition weights for challenge-ready blobber partitions with metadata weights.
//
// There are two main parts involved: the partitions of blobber weights and a node that records the weights of each partition.
// When selecting a blobber to challenge, a random value in the range [0, total weight of all partitions] is generated.
// The partition is then selected based on the random value, and a blobber is picked from that partition.
// The implementation details of this selection process can be found in the `pick()` method below.
//
// In addition to the `pick()` method, the core function of this partition weights is to keep the blobber weights and partition weights in sync,
// especially when a blobber weight is added or removed.
package storagesc

import (
	"errors"
	"fmt"
	"math/rand"

	"0chain.net/chaincore/chain/state"
	"0chain.net/core/encryption"
	"0chain.net/smartcontract/partitions"
	"github.com/0chain/common/core/logging"
	"github.com/0chain/common/core/util"
	"go.uber.org/zap"
)

//go:generate msgp -io=false -tests=false -v

var (
	blobberPartWeightPartitionsKey = encryption.Hash("blobber_part_weight_partitions")
)

// PartitionWeight represents weight of a partition
type PartitionWeight struct {
	Weight int `msg:"w"`
}

// PartitionsWeights stores all the partitions weight
type PartitionsWeights struct {
	Parts []PartitionWeight `msg:"ps"`
}

func (pws *PartitionsWeights) save(state state.StateContextI) error {
	_, err := state.InsertTrieNode(blobberPartWeightPartitionsKey, pws)
	return err
}

func (pws *PartitionsWeights) totalWeight() int {
	total := 0
	for _, w := range pws.Parts {
		total += w.Weight
	}
	return total
}

// pick picks a blobber based on the random value and weights
func (pws *PartitionsWeights) pick(state state.StateContextI, rd *rand.Rand, bwp *blobberWeightPartitionsWrap) (string, error) {
<<<<<<< HEAD
	totalWeight := pws.totalWeight()
	logging.Logger.Info("Jayash picking a blobber", zap.Any("weight", totalWeight), zap.Any("parts", pws.Parts))
	if totalWeight <= 0 {
		logging.Logger.Error("Jayash bad weight", zap.Any("weight", totalWeight), zap.Any("parts", pws.Parts))
		return "", errors.New("bad weight")
	}
	r := rd.Intn(totalWeight)
=======
	if pws.totalWeight() == 0 {
		return "", fmt.Errorf("no blobber available")
	}

	r := rd.Intn(pws.totalWeight())
>>>>>>> e98afb26
	var blobberID string
	for pidx, pw := range pws.Parts {
		br := r // remaining weight before minus the whole partition weight
		r -= pw.Weight
		if r <= 0 {
			// iterate through the partition to find the blobber
			if err := bwp.iterBlobberWeight(state, pidx,
				func(id string, bw *ChallengeReadyBlobber) (stop bool) {
					br -= int(bw.GetWeightV2())
					if br <= 0 {
						blobberID = bw.BlobberID
						// find the blobber, break and return
						stop = true
					}
					return
				}); err != nil {
				return "", err
			}

			if blobberID == "" {
				return "", fmt.Errorf("could not pic a blobber, blobber weights may not synced")
			}

			return blobberID, nil
		}
	}
	return "", fmt.Errorf("could not pick a blobber, blobber weights may not synced")
}

// blobberWeightPartitionsWrap is a wrapper for blobber weights partitions.Partitions and
// partitions weights node
type blobberWeightPartitionsWrap struct {
	p           *partitions.Partitions // challenge ready blobbers partitions
	partWeights *PartitionsWeights     // partitions weights
	needSync    bool                   // indicates if the partitions weights need to be synced
}

func blobberWeightsPartitions(state state.StateContextI, p *partitions.Partitions) (*blobberWeightPartitionsWrap, error) {
	// load the partition weight if exist
	var partWeights PartitionsWeights
	var needSync bool
	if err := state.GetTrieNode(blobberPartWeightPartitionsKey, &partWeights); err != nil {
		if err != util.ErrValueNotPresent {
			return nil, err
		}
		// mark it as needs sync if see 'value not present' error, means the first time
		needSync = true
	}

	return &blobberWeightPartitionsWrap{p: p, partWeights: &partWeights, needSync: needSync}, nil
}

type forEachFunc func(id string, bw *ChallengeReadyBlobber) bool

func (bp *blobberWeightPartitionsWrap) pick(state state.StateContextI, rd *rand.Rand) (string, error) {
	return bp.partWeights.pick(state, rd, bp)
}

// sync syncs the blobber weights from the challenge ready partitions to the partitions weight
func (bp *blobberWeightPartitionsWrap) sync(state state.StateContextI, crp *partitions.Partitions) error {
	bp.partWeights.Parts = make([]PartitionWeight, crp.Last.Loc+1)
	if err := crp.ForEach(state, func(partIndex int, _ string, v []byte) (stop bool) {
		crb := ChallengeReadyBlobber{}
		_, err := crb.UnmarshalMsg(v)
		if err != nil {
			logging.Logger.Error("unmarshal challenge ready blobber failed", zap.Error(err))
			stop = true
			return
		}

		bp.partWeights.Parts[partIndex].Weight += int(crb.GetWeightV2())
		return
	}); err != nil {
		return err
	}
	bp.p = crp

	return bp.partWeights.save(state)
}

func (bp *blobberWeightPartitionsWrap) add(state state.StateContextI, bw ChallengeReadyBlobber) error {
	loc, err := bp.p.AddX(state, &bw)
	if err != nil {
		return err
	}

	// update the partition weight
	if loc >= len(bp.partWeights.Parts) {
		bp.partWeights.Parts = append(bp.partWeights.Parts, PartitionWeight{Weight: int(bw.GetWeightV2())})
		return bp.save(state)
	}

	bp.partWeights.Parts[loc].Weight += int(bw.GetWeightV2())
	return bp.save(state)
}

// remove removes the blobber weight from the partitions and update the partition weight.
// remove  is a bit complex as partitions will replace the removed one with the last part's tail item, so
// the partition weight should be updated accordingly. Also,
// if the last partition is empty, the partion weight should be removed
func (bp *blobberWeightPartitionsWrap) remove(state state.StateContextI, blobberID string) error {
	// get the blobber weight to be removed
	bw := ChallengeReadyBlobber{}
	_, err := bp.p.Get(state, blobberID, &bw)
	if err != nil {
		return err
	}

	removeLocs, err := bp.p.RemoveX(state, blobberID)
	if err != nil {
		return err
	}

	if len(bp.partWeights.Parts)-1 != removeLocs.Replace {
		return fmt.Errorf("replace item must be from the last partition")
	}

	// update the partition weight
	//
	// if removed item and replace item are in the same partition, just reduce the weight
	if removeLocs.From == removeLocs.Replace {
		bp.partWeights.Parts[removeLocs.From].Weight -= int(bw.GetWeightV2())
		// remove if partition weight is 0,
		if bp.partWeights.Parts[removeLocs.From].Weight == 0 {
			// remove the last part weight, as 0 weight could only happen when it's last part
			bp.partWeights.Parts = bp.partWeights.Parts[:len(bp.partWeights.Parts)-1]
		}

		return bp.save(state)
	}

	// for removed item and replace item in different part
	//
	// 1. reduce the weight of the replace item's partition, i.e the last one
	// 2. apply the difference to the removed item's partition
	repBw := ChallengeReadyBlobber{}
	_, err = repBw.UnmarshalMsg(removeLocs.ReplaceItem)
	if err != nil {
		return err
	}

	// reduce the weight of the replace item's partition
	bp.partWeights.Parts[removeLocs.Replace].Weight -= int(repBw.GetWeightV2())
	// apply the difference to the removed item's partition
	diff := int(repBw.GetWeightV2()) - int(bw.GetWeightV2())
	bp.partWeights.Parts[removeLocs.From].Weight += diff
	return bp.save(state)
}

func (bp *blobberWeightPartitionsWrap) update(state state.StateContextI, bw ChallengeReadyBlobber) error {
	var diff int
	partIndex, err := bp.p.Update(state, bw.BlobberID, func(v []byte) ([]byte, error) {
		savedBw := ChallengeReadyBlobber{}
		_, err := savedBw.UnmarshalMsg(v)
		if err != nil {
			return nil, err
		}

		diff = int(bw.GetWeightV2()) - int(savedBw.GetWeightV2())
		return bw.MarshalMsg(nil)
	})
	if err != nil {
		return err
	}

	bp.partWeights.Parts[partIndex].Weight += diff
	return bp.save(state)
}

func (bp *blobberWeightPartitionsWrap) iterBlobberWeight(state state.StateContextI, partIndex int, cf forEachFunc) error {
	var err error
	if ferr := bp.p.ForEachPart(state, partIndex, func(_ int, id string, v []byte) (stop bool) {
		bw := ChallengeReadyBlobber{}
		_, err = bw.UnmarshalMsg(v)
		if err != nil {
			err = fmt.Errorf("unmarshal blobber weight: %v", err)
			stop = true
			return
		}

		return cf(id, &bw)
	}); ferr != nil {
		return ferr
	}

	return err
}

// save saves both the partitions and the partitions weights node to MPT
func (bp *blobberWeightPartitionsWrap) save(state state.StateContextI) error {
	if err := bp.partWeights.save(state); err != nil {
		return err
	}

	return bp.p.Save(state)
}<|MERGE_RESOLUTION|>--- conflicted
+++ resolved
@@ -10,7 +10,6 @@
 package storagesc
 
 import (
-	"errors"
 	"fmt"
 	"math/rand"
 
@@ -53,21 +52,11 @@
 
 // pick picks a blobber based on the random value and weights
 func (pws *PartitionsWeights) pick(state state.StateContextI, rd *rand.Rand, bwp *blobberWeightPartitionsWrap) (string, error) {
-<<<<<<< HEAD
-	totalWeight := pws.totalWeight()
-	logging.Logger.Info("Jayash picking a blobber", zap.Any("weight", totalWeight), zap.Any("parts", pws.Parts))
-	if totalWeight <= 0 {
-		logging.Logger.Error("Jayash bad weight", zap.Any("weight", totalWeight), zap.Any("parts", pws.Parts))
-		return "", errors.New("bad weight")
-	}
-	r := rd.Intn(totalWeight)
-=======
 	if pws.totalWeight() == 0 {
 		return "", fmt.Errorf("no blobber available")
 	}
 
 	r := rd.Intn(pws.totalWeight())
->>>>>>> e98afb26
 	var blobberID string
 	for pidx, pw := range pws.Parts {
 		br := r // remaining weight before minus the whole partition weight

--- conflicted
+++ resolved
@@ -231,19 +231,10 @@
 		"min_offer_duration":            {MinOfferDuration, smartcontract.Duration},
 		"min_blobber_capacity":          {MinBlobberCapacity, smartcontract.Int64},
 
-<<<<<<< HEAD
 		"readpool.min_lock":   {ReadPoolMinLock, smartcontract.CurrencyCoin},
 		"write_pool.min_lock": {WritePoolMinLock, smartcontract.CurrencyCoin},
 		"stakepool.min_lock":  {StakePoolMinLock, smartcontract.CurrencyCoin},
-=======
-		"writepool.min_lock":        {WritePoolMinLock, smartcontract.CurrencyCoin},
-		"writepool.min_lock_period": {WritePoolMinLockPeriod, smartcontract.Duration},
-		"writepool.max_lock_period": {WritePoolMaxLockPeriod, smartcontract.Duration},
-
-		"stakepool.min_lock":        {StakePoolMinLock, smartcontract.CurrencyCoin},
 		"stakepool.min_lock_period": {StakePoolMinLockPeriod, smartcontract.Duration},
->>>>>>> 9937272f
-
 		"max_total_free_allocation":      {MaxTotalFreeAllocation, smartcontract.CurrencyCoin},
 		"max_individual_free_allocation": {MaxIndividualFreeAllocation, smartcontract.CurrencyCoin},
 
@@ -510,24 +501,11 @@
 		conf.MaxChallengeCompletionTime = change
 	case MinOfferDuration:
 		conf.MinOfferDuration = change
-<<<<<<< HEAD
-=======
-	case WritePoolMinLockPeriod:
-		if conf.WritePool == nil {
-			conf.WritePool = &writePoolConfig{}
-		}
-		conf.WritePool.MinLockPeriod = change
-	case WritePoolMaxLockPeriod:
-		if conf.WritePool == nil {
-			conf.WritePool = &writePoolConfig{}
-		}
-		conf.WritePool.MaxLockPeriod = change
 	case StakePoolMinLockPeriod:
 		if conf.StakePool == nil {
 			conf.StakePool = &stakePoolConfig{}
 		}
 		conf.StakePool.MinLockPeriod = change
->>>>>>> 9937272f
 	case FreeAllocationDuration:
 		conf.FreeAllocationSettings.Duration = change
 	case FreeAllocationMaxChallengeCompletionTime:

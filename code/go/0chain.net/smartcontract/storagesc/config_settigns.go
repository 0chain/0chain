--- conflicted
+++ resolved
@@ -533,13 +533,10 @@
 		conf.StakePool.MinLockPeriod = change
 	case FreeAllocationDuration:
 		conf.FreeAllocationSettings.Duration = change
-<<<<<<< HEAD
 	case FreeAllocationMaxChallengeCompletionTime:
 		conf.FreeAllocationSettings.MaxChallengeCompletionTime = change
 	case HealthCheckPeriod:
 		conf.HealthCheckPeriod = change
-=======
->>>>>>> c8746a3f
 	default:
 		return fmt.Errorf("key: %v not implemented as duration", key)
 	}

package storagesc

import (
	"encoding/hex"
	"fmt"
	"strconv"
	"strings"
	"time"

	"0chain.net/chaincore/currency"

	"0chain.net/chaincore/smartcontractinterface"

	"0chain.net/core/encryption"
	"0chain.net/core/util"

	"0chain.net/core/datastore"
	"0chain.net/smartcontract"

	chainState "0chain.net/chaincore/chain/state"
	cstate "0chain.net/chaincore/chain/state"
	"0chain.net/chaincore/transaction"
	"0chain.net/core/common"
)

type Setting int

var settingChangesKey = datastore.Key(ADDRESS + encryption.Hash("setting_changes"))

const x10 = 10 * 1000 * 1000 * 1000

const (
	MaxMint Setting = iota
	TimeUnit
	MinAllocSize
	MinAllocDuration
	MaxChallengeCompletionTime
	MinOfferDuration
	MinBlobberCapacity

	ReadPoolMinLock
	WritePoolMinLock

	StakePoolMinLock
<<<<<<< HEAD
	StakePoolKillSlash
=======
	StakePoolMinLockPeriod
>>>>>>> 97705b1f

	MaxTotalFreeAllocation
	MaxIndividualFreeAllocation

	FreeAllocationDataShards
	FreeAllocationParityShards
	FreeAllocationSize
	FreeAllocationDuration
	FreeAllocationReadPriceRangeMin
	FreeAllocationReadPriceRangeMax
	FreeAllocationWritePriceRangeMin
	FreeAllocationWritePriceRangeMax
	FreeAllocationMaxChallengeCompletionTime
	FreeAllocationReadPoolFraction

	ValidatorReward
	BlobberSlash
	MaxBlobbersPerAllocation
	MaxReadPrice
	MaxWritePrice
	MinWritePrice
	FailedChallengesToCancel
	FailedChallengesToRevokeMinLock
	ChallengeEnabled
	ChallengeGenerationRate
	MaxChallengesPerGeneration
	ValidatorsPerChallenge
	MaxDelegates

	BlockRewardBlockReward
	BlockRewardQualifyingStake
	BlockRewardSharderWeight
	BlockRewardMinerWeight
	BlockRewardBlobberWeight
	BlockRewardGammaAlpha
	BlockRewardGammaA
	BlockRewardGammaB
	BlockRewardZetaI
	BlockRewardZetaK
	BlockRewardZetaMu

	ExposeMpt

	OwnerId

	Cost
	CostUpdateSettings
	CostReadRedeem
	CostCommitConnection
	CostNewAllocationRequest
	CostUpdateAllocationRequest
	CostFinalizeAllocation
	CostCancelAllocation
	CostAddFreeStorageAssigner
	CostFreeAllocationRequest
	CostFreeUpdateAllocation
	CostAddCurator
	CostRemoveCurator
	CostBlobberHealthCheck
	CostShutDownBlobber
	CostKillBlobber
	CostValidatorHealthCheck
	CostShutDownValidator
	CostKillValidator

	CostUpdateBlobberSettings
	CostPayBlobberBlockRewards
	CostCuratorTransferAllocation
	CostChallengeRequest
	CostChallengeResponse
	CostGenerateChallenges
	CostAddValidator
	CostUpdateValidatorSettings
	CostAddBlobber
	CostNewReadPool
	CostReadPoolLock
	CostReadPoolUnlock
	CostWritePoolLock
	CostWritePoolUnlock
	CostStakePoolLock
	CostStakePoolUnlock
	CostStakePoolPayInterests
	CostCommitSettingsChanges
	CostCollectReward
	HealthCheckPeriod
)

var (
	SettingName = []string{
		"max_mint",
		"time_unit",
		"min_alloc_size",
		"min_alloc_duration",
		"max_challenge_completion_time",
		"min_offer_duration",
		"min_blobber_capacity",

		"readpool.min_lock",
		"writepool.min_lock",
		"stakepool.min_lock",
<<<<<<< HEAD
		"stakepool.kill_slash",
=======
		"stakepool.min_lock_period",
>>>>>>> 97705b1f

		"max_total_free_allocation",
		"max_individual_free_allocation",

		"free_allocation_settings.data_shards",
		"free_allocation_settings.parity_shards",
		"free_allocation_settings.size",
		"free_allocation_settings.duration",
		"free_allocation_settings.read_price_range.min",
		"free_allocation_settings.read_price_range.max",
		"free_allocation_settings.write_price_range.min",
		"free_allocation_settings.write_price_range.max",
		"free_allocation_settings.max_challenge_completion_time",
		"free_allocation_settings.read_pool_fraction",

		"validator_reward",
		"blobber_slash",
		"max_blobbers_per_allocation",
		"max_read_price",
		"max_write_price",
		"max_write_price",
		"failed_challenges_to_cancel",
		"failed_challenges_to_revoke_min_lock",
		"challenge_enabled",
		"challenge_rate_per_mb_min",
		"max_challenges_per_generation",
		"validators_per_challenge",
		"max_delegates",

		"block_reward.block_reward",
		"block_reward.qualifying_stake",
		"block_reward.sharder_ratio",
		"block_reward.miner_ratio",
		"block_reward.blobber_ratio",
		"block_reward.gamma.alpha",
		"block_reward.gamma.a",
		"block_reward.gamma.b",
		"block_reward.zeta.i",
		"block_reward.zeta.k",
		"block_reward.zeta.mu",

		"expose_mpt",

		"owner_id",

		"cost",
		"cost.update_settings",
		"cost.read_redeem",
		"cost.commit_connection",
		"cost.new_allocation_request",
		"cost.update_allocation_request",
		"cost.finalize_allocation",
		"cost.cancel_allocation",
		"cost.add_free_storage_assigner",
		"cost.free_allocation_request",
		"cost.free_update_allocation",
		"cost.add_curator",
		"cost.remove_curator",
		"cost.blobber_health_check",
		"cost.shut-down-blobber",
		"cost.kill-blobber",
		"cost.validator-health-check",
		"cost.shut-down-validator",
		"cost.kill-validator",
		"cost.update_blobber_settings",
		"cost.pay_blobber_block_rewards",
		"cost.curator_transfer_allocation",
		"cost.challenge_request",
		"cost.challenge_response",
		"cost.generate_challenges",
		"cost.add_validator",
		"cost.update_validator_settings",
		"cost.add_blobber",
		"cost.new_read_pool",
		"cost.read_pool_lock",
		"cost.read_pool_unlock",
		"cost.write_pool_lock",
		"cost.write_pool_unlock",
		"cost.stake_pool_lock",
		"cost.stake_pool_unlock",
		"cost.stake_pool_pay_interests",
		"cost.commit_settings_changes",
		"cost.collect_reward",
		"health_check_period",
	}

	NumberOfSettings = len(SettingName)

	Settings = map[string]struct {
		setting    Setting
		configType smartcontract.ConfigType
	}{
		"max_mint":                      {MaxMint, smartcontract.CurrencyCoin},
		"time_unit":                     {TimeUnit, smartcontract.Duration},
		"min_alloc_size":                {MinAllocSize, smartcontract.Int64},
		"min_alloc_duration":            {MinAllocDuration, smartcontract.Duration},
		"max_challenge_completion_time": {MaxChallengeCompletionTime, smartcontract.Duration},
		"min_offer_duration":            {MinOfferDuration, smartcontract.Duration},
		"min_blobber_capacity":          {MinBlobberCapacity, smartcontract.Int64},

<<<<<<< HEAD
		"stakepool.min_lock":   {StakePoolMinLock, smartcontract.CurrencyCoin},
		"stakepool.kill_slash": {StakePoolKillSlash, smartcontract.Float64},
=======
		"readpool.min_lock":  {ReadPoolMinLock, smartcontract.CurrencyCoin},
		"writepool.min_lock": {WritePoolMinLock, smartcontract.CurrencyCoin},
		"stakepool.min_lock": {StakePoolMinLock, smartcontract.CurrencyCoin},
		"stakepool.min_lock_period": {StakePoolMinLockPeriod, smartcontract.Duration},
>>>>>>> 97705b1f

		"max_total_free_allocation":      {MaxTotalFreeAllocation, smartcontract.CurrencyCoin},
		"max_individual_free_allocation": {MaxIndividualFreeAllocation, smartcontract.CurrencyCoin},

		"free_allocation_settings.data_shards":                   {FreeAllocationDataShards, smartcontract.Int},
		"free_allocation_settings.parity_shards":                 {FreeAllocationParityShards, smartcontract.Int},
		"free_allocation_settings.size":                          {FreeAllocationSize, smartcontract.Int64},
		"free_allocation_settings.duration":                      {FreeAllocationDuration, smartcontract.Duration},
		"free_allocation_settings.read_price_range.min":          {FreeAllocationReadPriceRangeMin, smartcontract.CurrencyCoin},
		"free_allocation_settings.read_price_range.max":          {FreeAllocationReadPriceRangeMax, smartcontract.CurrencyCoin},
		"free_allocation_settings.write_price_range.min":         {FreeAllocationWritePriceRangeMin, smartcontract.CurrencyCoin},
		"free_allocation_settings.write_price_range.max":         {FreeAllocationWritePriceRangeMax, smartcontract.CurrencyCoin},
		"free_allocation_settings.max_challenge_completion_time": {FreeAllocationMaxChallengeCompletionTime, smartcontract.Duration},
		"free_allocation_settings.read_pool_fraction":            {FreeAllocationReadPoolFraction, smartcontract.Float64},

		"validator_reward":                     {ValidatorReward, smartcontract.Float64},
		"blobber_slash":                        {BlobberSlash, smartcontract.Float64},
		"max_blobbers_per_allocation":          {MaxBlobbersPerAllocation, smartcontract.Int},
		"max_read_price":                       {MaxReadPrice, smartcontract.CurrencyCoin},
		"max_write_price":                      {MaxWritePrice, smartcontract.CurrencyCoin},
		"min_write_price":                      {MinWritePrice, smartcontract.CurrencyCoin},
		"failed_challenges_to_cancel":          {FailedChallengesToCancel, smartcontract.Int},
		"failed_challenges_to_revoke_min_lock": {FailedChallengesToRevokeMinLock, smartcontract.Int},
		"challenge_enabled":                    {ChallengeEnabled, smartcontract.Boolean},
		"challenge_rate_per_mb_min":            {ChallengeGenerationRate, smartcontract.Float64},
		"max_challenges_per_generation":        {MaxChallengesPerGeneration, smartcontract.Int},
		"validators_per_challenge":             {ValidatorsPerChallenge, smartcontract.Int},
		"max_delegates":                        {MaxDelegates, smartcontract.Int},

		"block_reward.block_reward":     {BlockRewardBlockReward, smartcontract.CurrencyCoin},
		"block_reward.qualifying_stake": {BlockRewardQualifyingStake, smartcontract.CurrencyCoin},
		"block_reward.sharder_ratio":    {BlockRewardSharderWeight, smartcontract.Float64},
		"block_reward.miner_ratio":      {BlockRewardMinerWeight, smartcontract.Float64},
		"block_reward.blobber_ratio":    {BlockRewardBlobberWeight, smartcontract.Float64},
		"block_reward.gamma.alpha":      {BlockRewardGammaAlpha, smartcontract.Float64},
		"block_reward.gamma.a":          {BlockRewardGammaA, smartcontract.Float64},
		"block_reward.gamma.b":          {BlockRewardGammaB, smartcontract.Float64},
		"block_reward.zeta.i":           {BlockRewardZetaI, smartcontract.Float64},
		"block_reward.zeta.k":           {BlockRewardZetaK, smartcontract.Float64},
		"block_reward.zeta.mu":          {BlockRewardZetaMu, smartcontract.Float64},

		"expose_mpt": {ExposeMpt, smartcontract.Boolean},

		"owner_id": {OwnerId, smartcontract.Key},

		"cost":                             {Cost, smartcontract.Cost},
		"cost.update_settings":             {CostUpdateSettings, smartcontract.Cost},
		"cost.read_redeem":                 {CostReadRedeem, smartcontract.Cost},
		"cost.commit_connection":           {CostCommitConnection, smartcontract.Cost},
		"cost.new_allocation_request":      {CostNewAllocationRequest, smartcontract.Cost},
		"cost.update_allocation_request":   {CostUpdateAllocationRequest, smartcontract.Cost},
		"cost.finalize_allocation":         {CostFinalizeAllocation, smartcontract.Cost},
		"cost.cancel_allocation":           {CostCancelAllocation, smartcontract.Cost},
		"cost.add_free_storage_assigner":   {CostAddFreeStorageAssigner, smartcontract.Cost},
		"cost.free_allocation_request":     {CostFreeAllocationRequest, smartcontract.Cost},
		"cost.free_update_allocation":      {CostFreeUpdateAllocation, smartcontract.Cost},
		"cost.add_curator":                 {CostAddCurator, smartcontract.Cost},
		"cost.remove_curator":              {CostRemoveCurator, smartcontract.Cost},
		"cost.blobber_health_check":        {CostBlobberHealthCheck, smartcontract.Cost},
		"cost.shut-down-blobber":           {CostShutDownBlobber, smartcontract.Cost},
		"cost.kill-blobber":                {CostKillBlobber, smartcontract.Cost},
		"cost.validator-health-check":      {CostValidatorHealthCheck, smartcontract.Cost},
		"cost.shut-down-validator":         {CostShutDownValidator, smartcontract.Cost},
		"cost.kill-validator":              {CostKillValidator, smartcontract.Cost},
		"cost.update_blobber_settings":     {CostUpdateBlobberSettings, smartcontract.Cost},
		"cost.pay_blobber_block_rewards":   {CostPayBlobberBlockRewards, smartcontract.Cost},
		"cost.curator_transfer_allocation": {CostCuratorTransferAllocation, smartcontract.Cost},
		"cost.challenge_request":           {CostChallengeRequest, smartcontract.Cost},
		"cost.challenge_response":          {CostChallengeResponse, smartcontract.Cost},
		"cost.generate_challenges":         {CostGenerateChallenges, smartcontract.Cost},
		"cost.add_validator":               {CostAddValidator, smartcontract.Cost},
		"cost.update_validator_settings":   {CostUpdateValidatorSettings, smartcontract.Cost},
		"cost.add_blobber":                 {CostAddBlobber, smartcontract.Cost},
		"cost.new_read_pool":               {CostNewReadPool, smartcontract.Cost},
		"cost.read_pool_lock":              {CostReadPoolLock, smartcontract.Cost},
		"cost.read_pool_unlock":            {CostReadPoolUnlock, smartcontract.Cost},
		"cost.write_pool_lock":             {CostWritePoolLock, smartcontract.Cost},
		"cost.write_pool_unlock":           {CostWritePoolUnlock, smartcontract.Cost},
		"cost.stake_pool_lock":             {CostStakePoolLock, smartcontract.Cost},
		"cost.stake_pool_unlock":           {CostStakePoolUnlock, smartcontract.Cost},
		"cost.stake_pool_pay_interests":    {CostStakePoolPayInterests, smartcontract.Cost},
		"cost.commit_settings_changes":     {CostCommitSettingsChanges, smartcontract.Cost},
		"cost.collect_reward":              {CostCollectReward, smartcontract.Cost},
		"health_check_period":              {HealthCheckPeriod, smartcontract.Duration},
	}
)

func (conf *Config) getConfigMap() (smartcontract.StringMap, error) {
	var out smartcontract.StringMap
	out.Fields = make(map[string]string)
	for _, key := range SettingName {
		info, ok := Settings[strings.ToLower(key)]
		if !ok {
			return out, fmt.Errorf("SettingName %s not found in Settings", key)
		}
		iSetting := conf.get(info.setting)
		if info.configType == smartcontract.CurrencyCoin {
			sbSetting, ok := iSetting.(currency.Coin)
			if !ok {
				return out, fmt.Errorf("%s key not implemented as state.balance", key)
			}
			iSetting = float64(sbSetting) / x10
		}
		out.Fields[key] = fmt.Sprintf("%v", iSetting)
	}
	return out, nil
}

func (conf *Config) setInt(key string, change int) error {
	switch Settings[key].setting {
	case FreeAllocationDataShards:
		conf.FreeAllocationSettings.DataShards = change
	case FreeAllocationParityShards:
		conf.FreeAllocationSettings.ParityShards = change
	case FailedChallengesToCancel:
		conf.FailedChallengesToCancel = change
	case FailedChallengesToRevokeMinLock:
		conf.FailedChallengesToRevokeMinLock = change
	case MaxBlobbersPerAllocation:
		conf.MaxBlobbersPerAllocation = change
	case MaxChallengesPerGeneration:
		conf.MaxChallengesPerGeneration = change
	case ValidatorsPerChallenge:
		conf.ValidatorsPerChallenge = change
	case MaxDelegates:
		conf.MaxDelegates = change
	default:
		return fmt.Errorf("key: %v not implemented as int", key)
	}

	return nil
}

func (conf *Config) setCoin(key string, change currency.Coin) error {
	switch Settings[key].setting {
	case MaxMint:
		conf.MaxMint = change
	case MaxTotalFreeAllocation:
		conf.MaxTotalFreeAllocation = change
	case MaxIndividualFreeAllocation:
		conf.MaxIndividualFreeAllocation = change
	case FreeAllocationReadPriceRangeMin:
		conf.FreeAllocationSettings.ReadPriceRange.Min = change
	case FreeAllocationReadPriceRangeMax:
		conf.FreeAllocationSettings.ReadPriceRange.Max = change
	case FreeAllocationWritePriceRangeMin:
		conf.FreeAllocationSettings.WritePriceRange.Min = change
	case FreeAllocationWritePriceRangeMax:
		conf.FreeAllocationSettings.WritePriceRange.Max = change
	case MaxReadPrice:
		conf.MaxReadPrice = change
	case MaxWritePrice:
		conf.MaxWritePrice = change
	case MinWritePrice:
		conf.MinWritePrice = change
	case BlockRewardBlockReward:
		if conf.BlockReward == nil {
			conf.BlockReward = &blockReward{}
		}
		conf.BlockReward.BlockReward = change
	case BlockRewardQualifyingStake:
		if conf.BlockReward == nil {
			conf.BlockReward = &blockReward{}
		}
		conf.BlockReward.QualifyingStake = change
	case WritePoolMinLock:
		if conf.WritePool == nil {
			conf.WritePool = &writePoolConfig{}
		}
		conf.WritePool.MinLock = change
	case ReadPoolMinLock:
		if conf.ReadPool == nil {
			conf.ReadPool = &readPoolConfig{}
		}
		conf.ReadPool.MinLock = change
	case StakePoolMinLock:
		if conf.StakePool == nil {
			conf.StakePool = &stakePoolConfig{}
		}
		conf.StakePool.MinLock = change
	default:
		return fmt.Errorf("key: %v not implemented as balance", key)
	}

	return nil
}

func (conf *Config) setInt64(key string, change int64) error {
	switch Settings[key].setting {
	case MinAllocSize:
		conf.MinAllocSize = change
	case MinBlobberCapacity:
		conf.MinBlobberCapacity = change
	case FreeAllocationSize:
		conf.FreeAllocationSettings.Size = change
	default:
		return fmt.Errorf("key: %v not implemented as int64", key)
	}

	return nil
}

func (conf *Config) setFloat64(key string, change float64) error {
	switch Settings[key].setting {
	case FreeAllocationReadPoolFraction:
		conf.FreeAllocationSettings.ReadPoolFraction = change
	case ValidatorReward:
		conf.ValidatorReward = change
	case BlobberSlash:
		conf.BlobberSlash = change
	case ChallengeGenerationRate:
		conf.ChallengeGenerationRate = change
	case BlockRewardSharderWeight:
		if conf.BlockReward == nil {
			conf.BlockReward = &blockReward{}
		}
		conf.BlockReward.SharderWeight = change
	case BlockRewardMinerWeight:
		if conf.BlockReward == nil {
			conf.BlockReward = &blockReward{}
		}
		conf.BlockReward.MinerWeight = change
	case BlockRewardBlobberWeight:
		if conf.BlockReward == nil {
			conf.BlockReward = &blockReward{}
		}
		conf.BlockReward.BlobberWeight = change
	case BlockRewardGammaAlpha:
		if conf.BlockReward == nil {
			conf.BlockReward = &blockReward{}
		}
		conf.BlockReward.Gamma.Alpha = change
	case BlockRewardGammaA:
		if conf.BlockReward == nil {
			conf.BlockReward = &blockReward{}
		}
		conf.BlockReward.Gamma.A = change
	case BlockRewardGammaB:
		if conf.BlockReward == nil {
			conf.BlockReward = &blockReward{}
		}
		conf.BlockReward.Gamma.B = change
	case BlockRewardZetaI:
		if conf.BlockReward == nil {
			conf.BlockReward = &blockReward{}
		}
		conf.BlockReward.Zeta.I = change
	case BlockRewardZetaK:
		if conf.BlockReward == nil {
			conf.BlockReward = &blockReward{}
		}
		conf.BlockReward.Zeta.K = change
	case BlockRewardZetaMu:
		if conf.BlockReward == nil {
			conf.BlockReward = &blockReward{}
		}
		conf.BlockReward.Zeta.Mu = change
	case StakePoolKillSlash:
		if conf.StakePool == nil {
			conf.StakePool = &stakePoolConfig{}
		}
		conf.StakePool.KillSlash = change
	default:
		return fmt.Errorf("key: %v not implemented as float64", key)
	}
	return nil
}

func (conf *Config) setDuration(key string, change time.Duration) error {
	switch Settings[key].setting {
	case TimeUnit:
		conf.TimeUnit = change
	case MinAllocDuration:
		conf.MinAllocDuration = change
	case MaxChallengeCompletionTime:
		conf.MaxChallengeCompletionTime = change
	case MinOfferDuration:
		conf.MinOfferDuration = change
	case StakePoolMinLockPeriod:
		if conf.StakePool == nil {
			conf.StakePool = &stakePoolConfig{}
		}
		conf.StakePool.MinLockPeriod = change
	case FreeAllocationDuration:
		conf.FreeAllocationSettings.Duration = change
	case FreeAllocationMaxChallengeCompletionTime:
		conf.FreeAllocationSettings.MaxChallengeCompletionTime = change
	case HealthCheckPeriod:
		conf.HealthCheckPeriod = change
	default:
		return fmt.Errorf("key: %v not implemented as duration", key)
	}
	return nil
}

func (conf *Config) setBoolean(key string, change bool) error {
	switch Settings[key].setting {
	case ChallengeEnabled:
		conf.ChallengeEnabled = change
	case ExposeMpt:
		conf.ExposeMpt = change
	default:
		return fmt.Errorf("key: %v not implemented as boolean", key)
	}
	return nil
}

func (conf *Config) setCost(key string, change int) {
	if change < 0 {
		return
	}
	conf.Cost[strings.TrimPrefix(key, fmt.Sprintf("%s.", SettingName[Cost]))] = change
}

func (conf *Config) setKey(key string, change string) {
	switch Settings[key].setting {
	case OwnerId:
		conf.OwnerId = change
	default:
		panic("key: " + key + "not implemented as key")
	}
}

func (conf *Config) set(key string, change string) error {
	key = strings.ToLower(key)
	s, ok := Settings[key]
	if !ok {
		return fmt.Errorf("unknown key %s, can't set value %v", key, change)
	}

	switch s.configType {
	case smartcontract.Int:
		if value, err := strconv.Atoi(change); err == nil {
			if err := conf.setInt(key, value); err != nil {
				return err
			}
		} else {
			return fmt.Errorf("cannot convert key %s value %v to int: %v", key, change, err)
		}
	case smartcontract.CurrencyCoin:
		if value, err := strconv.ParseFloat(change, 64); err == nil {
			vCoin, err2 := currency.ParseZCN(value)
			if err2 != nil {
				return err2
			}
			if err := conf.setCoin(key, vCoin); err != nil {
				return err
			}
		} else {
			return fmt.Errorf("cannot convert key %s value %v to state.balance: %v", key, change, err)
		}
	case smartcontract.Int64:
		if value, err := strconv.ParseInt(change, 10, 64); err == nil {
			if err := conf.setInt64(key, value); err != nil {
				return err
			}
		} else {
			return fmt.Errorf("cannot convert key %s value %v to int64: %v", key, change, err)
		}
	case smartcontract.Float64:
		if value, err := strconv.ParseFloat(change, 64); err == nil {
			if err := conf.setFloat64(key, value); err != nil {
				return err
			}
		} else {
			return fmt.Errorf("cannot convert key %s value %v to float64: %v", key, change, err)
		}
	case smartcontract.Duration:
		if value, err := time.ParseDuration(change); err == nil {
			if err := conf.setDuration(key, value); err != nil {
				return err
			}
		} else {
			return fmt.Errorf("cannot convert key %s value %v to duration: %v", key, change, err)
		}
	case smartcontract.Boolean:
		if value, err := strconv.ParseBool(change); err == nil {
			if err := conf.setBoolean(key, value); err != nil {
				return err
			}
		} else {
			return fmt.Errorf("cannot convert key %s value %v to boolean: %v", key, change, err)
		}
	case smartcontract.Cost:
		if key == SettingName[Cost] {
			return fmt.Errorf("cost update key must follow cost.* format")
		}
		value, err := strconv.Atoi(change)
		if err != nil {
			return fmt.Errorf("key %s, unable to convert %v to integer", key, change)
		}
		conf.setCost(key, value)
	case smartcontract.Key:
		if _, err := hex.DecodeString(change); err != nil {
			return fmt.Errorf("%s must be a hes string: %v", key, err)
		}
		conf.setKey(key, change)
	default:
		return fmt.Errorf("unsupported type setting " + smartcontract.ConfigTypeName[Settings[key].configType])
	}
	return nil
}

func (conf *Config) get(key Setting) interface{} {
	switch key {
	case MaxMint:
		return conf.MaxMint
	case TimeUnit:
		return conf.TimeUnit
	case MinAllocSize:
		return conf.MinAllocSize
	case MinAllocDuration:
		return conf.MinAllocDuration
	case MaxChallengeCompletionTime:
		return conf.MaxChallengeCompletionTime
	case MinOfferDuration:
		return conf.MinOfferDuration
	case MinBlobberCapacity:
		return conf.MinBlobberCapacity
	case ReadPoolMinLock:
		return conf.ReadPool.MinLock
	case WritePoolMinLock:
		return conf.WritePool.MinLock
	case StakePoolMinLock:
		return conf.StakePool.MinLock
<<<<<<< HEAD
	case StakePoolKillSlash:
		return conf.StakePool.KillSlash
=======
	case StakePoolMinLockPeriod:
		return conf.StakePool.MinLockPeriod
>>>>>>> 97705b1f
	case MaxTotalFreeAllocation:
		return conf.MaxTotalFreeAllocation
	case MaxIndividualFreeAllocation:
		return conf.MaxIndividualFreeAllocation
	case FreeAllocationDataShards:
		return conf.FreeAllocationSettings.DataShards
	case FreeAllocationParityShards:
		return conf.FreeAllocationSettings.ParityShards
	case FreeAllocationSize:
		return conf.FreeAllocationSettings.Size
	case FreeAllocationDuration:
		return conf.FreeAllocationSettings.Duration
	case FreeAllocationReadPriceRangeMin:
		return conf.FreeAllocationSettings.ReadPriceRange.Min
	case FreeAllocationReadPriceRangeMax:
		return conf.FreeAllocationSettings.ReadPriceRange.Max
	case FreeAllocationWritePriceRangeMin:
		return conf.FreeAllocationSettings.WritePriceRange.Min
	case FreeAllocationWritePriceRangeMax:
		return conf.FreeAllocationSettings.WritePriceRange.Max
	case FreeAllocationMaxChallengeCompletionTime:
		return conf.FreeAllocationSettings.MaxChallengeCompletionTime
	case FreeAllocationReadPoolFraction:
		return conf.FreeAllocationSettings.ReadPoolFraction
	case ValidatorReward:
		return conf.ValidatorReward
	case BlobberSlash:
		return conf.BlobberSlash
	case MaxBlobbersPerAllocation:
		return conf.MaxBlobbersPerAllocation
	case MaxReadPrice:
		return conf.MaxReadPrice
	case MaxWritePrice:
		return conf.MaxWritePrice
	case MinWritePrice:
		return conf.MinWritePrice
	case FailedChallengesToCancel:
		return conf.FailedChallengesToCancel
	case FailedChallengesToRevokeMinLock:
		return conf.FailedChallengesToRevokeMinLock
	case ChallengeEnabled:
		return conf.ChallengeEnabled
	case ChallengeGenerationRate:
		return conf.ChallengeGenerationRate
	case MaxChallengesPerGeneration:
		return conf.MaxChallengesPerGeneration
	case ValidatorsPerChallenge:
		return conf.ValidatorsPerChallenge
	case MaxDelegates:
		return conf.MaxDelegates
	case BlockRewardBlockReward:
		return conf.BlockReward.BlockReward
	case BlockRewardQualifyingStake:
		return conf.BlockReward.QualifyingStake
	case BlockRewardSharderWeight:
		return conf.BlockReward.SharderWeight
	case BlockRewardMinerWeight:
		return conf.BlockReward.MinerWeight
	case BlockRewardBlobberWeight:
		return conf.BlockReward.BlobberWeight
	case BlockRewardGammaAlpha:
		return conf.BlockReward.Gamma.Alpha
	case BlockRewardGammaA:
		return conf.BlockReward.Gamma.A
	case BlockRewardGammaB:
		return conf.BlockReward.Gamma.B
	case BlockRewardZetaI:
		return conf.BlockReward.Zeta.I
	case BlockRewardZetaK:
		return conf.BlockReward.Zeta.K
	case BlockRewardZetaMu:
		return conf.BlockReward.Zeta.Mu
	case ExposeMpt:
		return conf.ExposeMpt
	case OwnerId:
		return conf.OwnerId
	case Cost:
		return ""
	case CostUpdateSettings:
		return conf.Cost[strings.ToLower(strings.TrimPrefix(SettingName[CostUpdateSettings], fmt.Sprintf("%s.", SettingName[Cost])))]
	case CostReadRedeem:
		return conf.Cost[strings.ToLower(strings.TrimPrefix(SettingName[CostReadRedeem], fmt.Sprintf("%s.", SettingName[Cost])))]
	case CostCommitConnection:
		return conf.Cost[strings.ToLower(strings.TrimPrefix(SettingName[CostCommitConnection], fmt.Sprintf("%s.", SettingName[Cost])))]
	case CostNewAllocationRequest:
		return conf.Cost[strings.ToLower(strings.TrimPrefix(SettingName[CostNewAllocationRequest], fmt.Sprintf("%s.", SettingName[Cost])))]
	case CostUpdateAllocationRequest:
		return conf.Cost[strings.ToLower(strings.TrimPrefix(SettingName[CostUpdateAllocationRequest], fmt.Sprintf("%s.", SettingName[Cost])))]
	case CostFinalizeAllocation:
		return conf.Cost[strings.ToLower(strings.TrimPrefix(SettingName[CostFinalizeAllocation], fmt.Sprintf("%s.", SettingName[Cost])))]
	case CostCancelAllocation:
		return conf.Cost[strings.ToLower(strings.TrimPrefix(SettingName[CostCancelAllocation], fmt.Sprintf("%s.", SettingName[Cost])))]
	case CostAddFreeStorageAssigner:
		return conf.Cost[strings.ToLower(strings.TrimPrefix(SettingName[CostAddFreeStorageAssigner], fmt.Sprintf("%s.", SettingName[Cost])))]
	case CostFreeAllocationRequest:
		return conf.Cost[strings.ToLower(strings.TrimPrefix(SettingName[CostFreeAllocationRequest], fmt.Sprintf("%s.", SettingName[Cost])))]
	case CostFreeUpdateAllocation:
		return conf.Cost[strings.ToLower(strings.TrimPrefix(SettingName[CostFreeUpdateAllocation], fmt.Sprintf("%s.", SettingName[Cost])))]
	case CostAddCurator:
		return conf.Cost[strings.ToLower(strings.TrimPrefix(SettingName[CostAddCurator], fmt.Sprintf("%s.", SettingName[Cost])))]
	case CostRemoveCurator:
		return conf.Cost[strings.ToLower(strings.TrimPrefix(SettingName[CostRemoveCurator], fmt.Sprintf("%s.", SettingName[Cost])))]
	case CostBlobberHealthCheck:
		return conf.Cost[strings.ToLower(strings.TrimPrefix(SettingName[CostBlobberHealthCheck], fmt.Sprintf("%s.", SettingName[Cost])))]
	case CostShutDownBlobber:
		return conf.Cost[strings.ToLower(strings.TrimPrefix(SettingName[CostShutDownBlobber], fmt.Sprintf("%s.", SettingName[Cost])))]
	case CostKillBlobber:
		return conf.Cost[strings.ToLower(strings.TrimPrefix(SettingName[CostKillBlobber], fmt.Sprintf("%s.", SettingName[Cost])))]
	case CostValidatorHealthCheck:
		return conf.Cost[strings.ToLower(strings.TrimPrefix(SettingName[CostValidatorHealthCheck], fmt.Sprintf("%s.", SettingName[Cost])))]
	case CostShutDownValidator:
		return conf.Cost[strings.ToLower(strings.TrimPrefix(SettingName[CostShutDownValidator], fmt.Sprintf("%s.", SettingName[Cost])))]
	case CostKillValidator:
		return conf.Cost[strings.ToLower(strings.TrimPrefix(SettingName[CostKillValidator], fmt.Sprintf("%s.", SettingName[Cost])))]

	case CostUpdateBlobberSettings:
		return conf.Cost[strings.ToLower(strings.TrimPrefix(SettingName[CostUpdateBlobberSettings], fmt.Sprintf("%s.", SettingName[Cost])))]
	case CostPayBlobberBlockRewards:
		return conf.Cost[strings.ToLower(strings.TrimPrefix(SettingName[CostPayBlobberBlockRewards], fmt.Sprintf("%s.", SettingName[Cost])))]
	case CostCuratorTransferAllocation:
		return conf.Cost[strings.ToLower(strings.TrimPrefix(SettingName[CostCuratorTransferAllocation], fmt.Sprintf("%s.", SettingName[Cost])))]
	case CostChallengeRequest:
		return conf.Cost[strings.ToLower(strings.TrimPrefix(SettingName[CostChallengeRequest], fmt.Sprintf("%s.", SettingName[Cost])))]
	case CostChallengeResponse:
		return conf.Cost[strings.ToLower(strings.TrimPrefix(SettingName[CostChallengeResponse], fmt.Sprintf("%s.", SettingName[Cost])))]
	case CostGenerateChallenges:
		return conf.Cost[strings.ToLower(strings.TrimPrefix(SettingName[CostGenerateChallenges], fmt.Sprintf("%s.", SettingName[Cost])))]
	case CostAddValidator:
		return conf.Cost[strings.ToLower(strings.TrimPrefix(SettingName[CostAddValidator], fmt.Sprintf("%s.", SettingName[Cost])))]
	case CostUpdateValidatorSettings:
		return conf.Cost[strings.ToLower(strings.TrimPrefix(SettingName[CostUpdateValidatorSettings], fmt.Sprintf("%s.", SettingName[Cost])))]
	case CostAddBlobber:
		return conf.Cost[strings.ToLower(strings.TrimPrefix(SettingName[CostAddBlobber], fmt.Sprintf("%s.", SettingName[Cost])))]
	case CostNewReadPool:
		return conf.Cost[strings.ToLower(strings.TrimPrefix(SettingName[CostNewReadPool], fmt.Sprintf("%s.", SettingName[Cost])))]
	case CostReadPoolLock:
		return conf.Cost[strings.ToLower(strings.TrimPrefix(SettingName[CostReadPoolLock], fmt.Sprintf("%s.", SettingName[Cost])))]
	case CostReadPoolUnlock:
		return conf.Cost[strings.ToLower(strings.TrimPrefix(SettingName[CostReadPoolUnlock], fmt.Sprintf("%s.", SettingName[Cost])))]
	case CostWritePoolLock:
		return conf.Cost[strings.ToLower(strings.TrimPrefix(SettingName[CostWritePoolLock], fmt.Sprintf("%s.", SettingName[Cost])))]
	case CostWritePoolUnlock:
		return conf.Cost[strings.ToLower(strings.TrimPrefix(SettingName[CostWritePoolUnlock], fmt.Sprintf("%s.", SettingName[Cost])))]
	case CostStakePoolLock:
		return conf.Cost[strings.ToLower(strings.TrimPrefix(SettingName[CostStakePoolLock], fmt.Sprintf("%s.", SettingName[Cost])))]
	case CostStakePoolUnlock:
		return conf.Cost[strings.ToLower(strings.TrimPrefix(SettingName[CostStakePoolUnlock], fmt.Sprintf("%s.", SettingName[Cost])))]
	case CostStakePoolPayInterests:
		return conf.Cost[strings.ToLower(strings.TrimPrefix(SettingName[CostStakePoolPayInterests], fmt.Sprintf("%s.", SettingName[Cost])))]
	case CostCommitSettingsChanges:
		return conf.Cost[strings.ToLower(strings.TrimPrefix(SettingName[CostCommitSettingsChanges], fmt.Sprintf("%s.", SettingName[Cost])))]
	case CostCollectReward:
		return conf.Cost[strings.ToLower(strings.TrimPrefix(SettingName[CostCollectReward], fmt.Sprintf("%s.", SettingName[Cost])))]
	case HealthCheckPeriod:
		return conf.HealthCheckPeriod
	default:
		panic("Setting not implemented")
	}
}

func (conf *Config) update(changes smartcontract.StringMap) error {
	for key, value := range changes.Fields {
		if err := conf.set(key, value); err != nil {
			return err
		}
	}
	return nil
}

// updateSettings is SC function used by SC owner
// to update storage SC configurations
func (ssc *StorageSmartContract) updateSettings(
	t *transaction.Transaction,
	input []byte,
	balances chainState.StateContextI,
) (resp string, err error) {
	var conf *Config
	if conf, err = ssc.getConfig(balances, true); err != nil {
		return "", common.NewError("update_settings",
			"can't get config: "+err.Error())
	}

	if err := smartcontractinterface.AuthorizeWithOwner("update_settings", func() bool {
		return conf.OwnerId == t.ClientID
	}); err != nil {
		return "", err
	}

	var newChanges smartcontract.StringMap
	if err = newChanges.Decode(input); err != nil {
		return "", common.NewError("update_settings", err.Error())
	}

	if len(newChanges.Fields) == 0 {
		return "", nil
	}

	updateChanges, err := getSettingChanges(balances)
	if err != nil {
		return "", common.NewError("update_settings, getting setting changes", err.Error())
	}

	for key, value := range newChanges.Fields {
		updateChanges.Fields[key] = value
	}

	err = conf.update(*updateChanges)
	if err != nil {
		return "", common.NewError("update_settings, updating settings", err.Error())
	}

	_, err = balances.InsertTrieNode(settingChangesKey, updateChanges)
	if err != nil {
		return "", common.NewError("update_settings", err.Error())
	}

	return "", nil
}

func (ssc *StorageSmartContract) commitSettingChanges(
	t *transaction.Transaction,
	_ []byte,
	balances chainState.StateContextI,
) (resp string, err error) {
	var conf *Config
	if conf, err = ssc.getConfig(balances, true); err != nil {
		return "", common.NewError("update_settings",
			"can't get config: "+err.Error())
	}

	changes, err := getSettingChanges(balances)
	if err != nil {
		return "", common.NewError("commitSettingChanges, getting setting changes", err.Error())
	}

	if len(changes.Fields) == 0 {
		return "", nil
	}

	if err := conf.update(*changes); err != nil {
		return "", common.NewError("update_settings", err.Error())
	}

	if err = conf.validate(); err != nil {
		return "", common.NewError("update_settings_validate", err.Error())
	}

	_, err = balances.InsertTrieNode(scConfigKey(ssc.ID), conf)
	if err != nil {
		return "", common.NewError("update_settings_insert", err.Error())
	}

	return "", nil
}

func getSettingChanges(balances cstate.StateContextI) (*smartcontract.StringMap, error) {
	var changes = new(smartcontract.StringMap)
	err := balances.GetTrieNode(settingChangesKey, changes)
	switch err {
	case nil:
		if len(changes.Fields) == 0 {
			return smartcontract.NewStringMap(), nil
		}
		return changes, nil
	case util.ErrValueNotPresent:
		return smartcontract.NewStringMap(), nil
	default:
		return nil, err
	}
}<|MERGE_RESOLUTION|>--- conflicted
+++ resolved
@@ -42,11 +42,8 @@
 	WritePoolMinLock
 
 	StakePoolMinLock
-<<<<<<< HEAD
+	StakePoolMinLockPeriod
 	StakePoolKillSlash
-=======
-	StakePoolMinLockPeriod
->>>>>>> 97705b1f
 
 	MaxTotalFreeAllocation
 	MaxIndividualFreeAllocation
@@ -147,11 +144,8 @@
 		"readpool.min_lock",
 		"writepool.min_lock",
 		"stakepool.min_lock",
-<<<<<<< HEAD
+		"stakepool.min_lock_period",
 		"stakepool.kill_slash",
-=======
-		"stakepool.min_lock_period",
->>>>>>> 97705b1f
 
 		"max_total_free_allocation",
 		"max_individual_free_allocation",
@@ -252,15 +246,12 @@
 		"min_offer_duration":            {MinOfferDuration, smartcontract.Duration},
 		"min_blobber_capacity":          {MinBlobberCapacity, smartcontract.Int64},
 
-<<<<<<< HEAD
-		"stakepool.min_lock":   {StakePoolMinLock, smartcontract.CurrencyCoin},
-		"stakepool.kill_slash": {StakePoolKillSlash, smartcontract.Float64},
-=======
 		"readpool.min_lock":  {ReadPoolMinLock, smartcontract.CurrencyCoin},
 		"writepool.min_lock": {WritePoolMinLock, smartcontract.CurrencyCoin},
 		"stakepool.min_lock": {StakePoolMinLock, smartcontract.CurrencyCoin},
 		"stakepool.min_lock_period": {StakePoolMinLockPeriod, smartcontract.Duration},
->>>>>>> 97705b1f
+		"stakepool.kill_slash": {StakePoolKillSlash, smartcontract.Float64},
+
 
 		"max_total_free_allocation":      {MaxTotalFreeAllocation, smartcontract.CurrencyCoin},
 		"max_individual_free_allocation": {MaxIndividualFreeAllocation, smartcontract.CurrencyCoin},
@@ -686,13 +677,10 @@
 		return conf.WritePool.MinLock
 	case StakePoolMinLock:
 		return conf.StakePool.MinLock
-<<<<<<< HEAD
+	case StakePoolMinLockPeriod:
+		return conf.StakePool.MinLockPeriod
 	case StakePoolKillSlash:
 		return conf.StakePool.KillSlash
-=======
-	case StakePoolMinLockPeriod:
-		return conf.StakePool.MinLockPeriod
->>>>>>> 97705b1f
 	case MaxTotalFreeAllocation:
 		return conf.MaxTotalFreeAllocation
 	case MaxIndividualFreeAllocation:

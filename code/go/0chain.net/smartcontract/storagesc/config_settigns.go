package storagesc

import (
	"encoding/hex"
	"fmt"
	"strconv"
	"strings"
	"time"

	"0chain.net/chaincore/currency"

	"0chain.net/chaincore/smartcontractinterface"

	"0chain.net/core/encryption"
	"0chain.net/core/util"

	"0chain.net/core/datastore"
	"0chain.net/smartcontract"

	chainState "0chain.net/chaincore/chain/state"
	cstate "0chain.net/chaincore/chain/state"
	"0chain.net/chaincore/transaction"
	"0chain.net/core/common"
)

type Setting int

var settingChangesKey = datastore.Key(ADDRESS + encryption.Hash("setting_changes"))

const x10 = 10 * 1000 * 1000 * 1000

const (
	MaxMint Setting = iota
	TimeUnit
	MinAllocSize
	MinAllocDuration
	MaxChallengeCompletionTime
	MinOfferDuration
	MinBlobberCapacity

	ReadPoolMinLock
	WritePoolMinLock

	StakePoolMinLock
	StakePoolMinLockPeriod

	MaxTotalFreeAllocation
	MaxIndividualFreeAllocation

	FreeAllocationDataShards
	FreeAllocationParityShards
	FreeAllocationSize
	FreeAllocationDuration
	FreeAllocationReadPriceRangeMin
	FreeAllocationReadPriceRangeMax
	FreeAllocationWritePriceRangeMin
	FreeAllocationWritePriceRangeMax
	FreeAllocationMaxChallengeCompletionTime
	FreeAllocationReadPoolFraction

	ValidatorReward
	BlobberSlash
	MaxBlobbersPerAllocation
	MaxReadPrice
	MaxWritePrice
	MinWritePrice
	FailedChallengesToCancel
	FailedChallengesToRevokeMinLock
	ChallengeEnabled
	ChallengeGenerationRate
	MaxChallengesPerGeneration
	ValidatorsPerChallenge
	MaxDelegates

	BlockRewardBlockReward
	BlockRewardQualifyingStake
	BlockRewardSharderWeight
	BlockRewardMinerWeight
	BlockRewardBlobberWeight
	BlockRewardGammaAlpha
	BlockRewardGammaA
	BlockRewardGammaB
	BlockRewardZetaI
	BlockRewardZetaK
	BlockRewardZetaMu

	ExposeMpt

	OwnerId

	Cost
	CostUpdateSettings
	CostReadRedeem
	CostCommitConnection
	CostNewAllocationRequest
	CostUpdateAllocationRequest
	CostFinalizeAllocation
	CostCancelAllocation
	CostAddFreeStorageAssigner
	CostFreeAllocationRequest
	CostFreeUpdateAllocation
	CostAddCurator
	CostRemoveCurator
	CostBlobberHealthCheck
	CostUpdateBlobberSettings
	CostPayBlobberBlockRewards
	CostCuratorTransferAllocation
	CostChallengeRequest
	CostChallengeResponse
	CostGenerateChallenges
	CostAddValidator
	CostUpdateValidatorSettings
	CostAddBlobber
	CostNewReadPool
	CostReadPoolLock
	CostReadPoolUnlock
	CostWritePoolLock
	CostWritePoolUnlock
	CostStakePoolLock
	CostStakePoolUnlock
	CostStakePoolPayInterests
	CostCommitSettingsChanges
	CostCollectReward
)

var (
	SettingName = []string{
		"max_mint",
		"time_unit",
		"min_alloc_size",
		"min_alloc_duration",
		"max_challenge_completion_time",
		"min_offer_duration",
		"min_blobber_capacity",

		"readpool.min_lock",
<<<<<<< HEAD
		"write_pool.min_lock",
=======
		"writepool.min_lock",
>>>>>>> 97705b1f
		"stakepool.min_lock",
		"stakepool.min_lock_period",

		"max_total_free_allocation",
		"max_individual_free_allocation",

		"free_allocation_settings.data_shards",
		"free_allocation_settings.parity_shards",
		"free_allocation_settings.size",
		"free_allocation_settings.duration",
		"free_allocation_settings.read_price_range.min",
		"free_allocation_settings.read_price_range.max",
		"free_allocation_settings.write_price_range.min",
		"free_allocation_settings.write_price_range.max",
		"free_allocation_settings.max_challenge_completion_time",
		"free_allocation_settings.read_pool_fraction",

		"validator_reward",
		"blobber_slash",
		"max_blobbers_per_allocation",
		"max_read_price",
		"max_write_price",
		"max_write_price",
		"failed_challenges_to_cancel",
		"failed_challenges_to_revoke_min_lock",
		"challenge_enabled",
		"challenge_rate_per_mb_min",
		"max_challenges_per_generation",
		"validators_per_challenge",
		"max_delegates",

		"block_reward.block_reward",
		"block_reward.qualifying_stake",
		"block_reward.sharder_ratio",
		"block_reward.miner_ratio",
		"block_reward.blobber_ratio",
		"block_reward.gamma.alpha",
		"block_reward.gamma.a",
		"block_reward.gamma.b",
		"block_reward.zeta.i",
		"block_reward.zeta.k",
		"block_reward.zeta.mu",

		"expose_mpt",

		"owner_id",

		"cost",
		"cost.update_settings",
		"cost.read_redeem",
		"cost.commit_connection",
		"cost.new_allocation_request",
		"cost.update_allocation_request",
		"cost.finalize_allocation",
		"cost.cancel_allocation",
		"cost.add_free_storage_assigner",
		"cost.free_allocation_request",
		"cost.free_update_allocation",
		"cost.add_curator",
		"cost.remove_curator",
		"cost.blobber_health_check",
		"cost.update_blobber_settings",
		"cost.pay_blobber_block_rewards",
		"cost.curator_transfer_allocation",
		"cost.challenge_request",
		"cost.challenge_response",
		"cost.generate_challenges",
		"cost.add_validator",
		"cost.update_validator_settings",
		"cost.add_blobber",
		"cost.new_read_pool",
		"cost.read_pool_lock",
		"cost.read_pool_unlock",
		"cost.write_pool_lock",
		"cost.write_pool_unlock",
		"cost.stake_pool_lock",
		"cost.stake_pool_unlock",
		"cost.stake_pool_pay_interests",
		"cost.commit_settings_changes",
		"cost.collect_reward",
	}

	NumberOfSettings = len(SettingName)

	Settings = map[string]struct {
		setting    Setting
		configType smartcontract.ConfigType
	}{
		"max_mint":                      {MaxMint, smartcontract.CurrencyCoin},
		"time_unit":                     {TimeUnit, smartcontract.Duration},
		"min_alloc_size":                {MinAllocSize, smartcontract.Int64},
		"min_alloc_duration":            {MinAllocDuration, smartcontract.Duration},
		"max_challenge_completion_time": {MaxChallengeCompletionTime, smartcontract.Duration},
		"min_offer_duration":            {MinOfferDuration, smartcontract.Duration},
		"min_blobber_capacity":          {MinBlobberCapacity, smartcontract.Int64},
<<<<<<< HEAD
=======

		"readpool.min_lock":  {ReadPoolMinLock, smartcontract.CurrencyCoin},
		"writepool.min_lock": {WritePoolMinLock, smartcontract.CurrencyCoin},
		"stakepool.min_lock": {StakePoolMinLock, smartcontract.CurrencyCoin},
		"stakepool.min_lock_period": {StakePoolMinLockPeriod, smartcontract.Duration},
>>>>>>> 97705b1f

		"readpool.min_lock":              {ReadPoolMinLock, smartcontract.CurrencyCoin},
		"write_pool.min_lock":            {WritePoolMinLock, smartcontract.CurrencyCoin},
		"stakepool.min_lock":             {StakePoolMinLock, smartcontract.CurrencyCoin},
		"stakepool.min_lock_period":      {StakePoolMinLockPeriod, smartcontract.Duration},
		"max_total_free_allocation":      {MaxTotalFreeAllocation, smartcontract.CurrencyCoin},
		"max_individual_free_allocation": {MaxIndividualFreeAllocation, smartcontract.CurrencyCoin},

		"free_allocation_settings.data_shards":                   {FreeAllocationDataShards, smartcontract.Int},
		"free_allocation_settings.parity_shards":                 {FreeAllocationParityShards, smartcontract.Int},
		"free_allocation_settings.size":                          {FreeAllocationSize, smartcontract.Int64},
		"free_allocation_settings.duration":                      {FreeAllocationDuration, smartcontract.Duration},
		"free_allocation_settings.read_price_range.min":          {FreeAllocationReadPriceRangeMin, smartcontract.CurrencyCoin},
		"free_allocation_settings.read_price_range.max":          {FreeAllocationReadPriceRangeMax, smartcontract.CurrencyCoin},
		"free_allocation_settings.write_price_range.min":         {FreeAllocationWritePriceRangeMin, smartcontract.CurrencyCoin},
		"free_allocation_settings.write_price_range.max":         {FreeAllocationWritePriceRangeMax, smartcontract.CurrencyCoin},
		"free_allocation_settings.max_challenge_completion_time": {FreeAllocationMaxChallengeCompletionTime, smartcontract.Duration},
		"free_allocation_settings.read_pool_fraction":            {FreeAllocationReadPoolFraction, smartcontract.Float64},

		"validator_reward":                     {ValidatorReward, smartcontract.Float64},
		"blobber_slash":                        {BlobberSlash, smartcontract.Float64},
		"max_blobbers_per_allocation":          {MaxBlobbersPerAllocation, smartcontract.Int},
		"max_read_price":                       {MaxReadPrice, smartcontract.CurrencyCoin},
		"max_write_price":                      {MaxWritePrice, smartcontract.CurrencyCoin},
		"min_write_price":                      {MinWritePrice, smartcontract.CurrencyCoin},
		"failed_challenges_to_cancel":          {FailedChallengesToCancel, smartcontract.Int},
		"failed_challenges_to_revoke_min_lock": {FailedChallengesToRevokeMinLock, smartcontract.Int},
		"challenge_enabled":                    {ChallengeEnabled, smartcontract.Boolean},
		"challenge_rate_per_mb_min":            {ChallengeGenerationRate, smartcontract.Float64},
		"max_challenges_per_generation":        {MaxChallengesPerGeneration, smartcontract.Int},
		"validators_per_challenge":             {ValidatorsPerChallenge, smartcontract.Int},
		"max_delegates":                        {MaxDelegates, smartcontract.Int},

		"block_reward.block_reward":     {BlockRewardBlockReward, smartcontract.CurrencyCoin},
		"block_reward.qualifying_stake": {BlockRewardQualifyingStake, smartcontract.CurrencyCoin},
		"block_reward.sharder_ratio":    {BlockRewardSharderWeight, smartcontract.Float64},
		"block_reward.miner_ratio":      {BlockRewardMinerWeight, smartcontract.Float64},
		"block_reward.blobber_ratio":    {BlockRewardBlobberWeight, smartcontract.Float64},
		"block_reward.gamma.alpha":      {BlockRewardGammaAlpha, smartcontract.Float64},
		"block_reward.gamma.a":          {BlockRewardGammaA, smartcontract.Float64},
		"block_reward.gamma.b":          {BlockRewardGammaB, smartcontract.Float64},
		"block_reward.zeta.i":           {BlockRewardZetaI, smartcontract.Float64},
		"block_reward.zeta.k":           {BlockRewardZetaK, smartcontract.Float64},
		"block_reward.zeta.mu":          {BlockRewardZetaMu, smartcontract.Float64},

		"expose_mpt": {ExposeMpt, smartcontract.Boolean},

		"owner_id": {OwnerId, smartcontract.Key},

		"cost":                             {Cost, smartcontract.Cost},
		"cost.update_settings":             {CostUpdateSettings, smartcontract.Cost},
		"cost.read_redeem":                 {CostReadRedeem, smartcontract.Cost},
		"cost.commit_connection":           {CostCommitConnection, smartcontract.Cost},
		"cost.new_allocation_request":      {CostNewAllocationRequest, smartcontract.Cost},
		"cost.update_allocation_request":   {CostUpdateAllocationRequest, smartcontract.Cost},
		"cost.finalize_allocation":         {CostFinalizeAllocation, smartcontract.Cost},
		"cost.cancel_allocation":           {CostCancelAllocation, smartcontract.Cost},
		"cost.add_free_storage_assigner":   {CostAddFreeStorageAssigner, smartcontract.Cost},
		"cost.free_allocation_request":     {CostFreeAllocationRequest, smartcontract.Cost},
		"cost.free_update_allocation":      {CostFreeUpdateAllocation, smartcontract.Cost},
		"cost.add_curator":                 {CostAddCurator, smartcontract.Cost},
		"cost.remove_curator":              {CostRemoveCurator, smartcontract.Cost},
		"cost.blobber_health_check":        {CostBlobberHealthCheck, smartcontract.Cost},
		"cost.update_blobber_settings":     {CostUpdateBlobberSettings, smartcontract.Cost},
		"cost.pay_blobber_block_rewards":   {CostPayBlobberBlockRewards, smartcontract.Cost},
		"cost.curator_transfer_allocation": {CostCuratorTransferAllocation, smartcontract.Cost},
		"cost.challenge_request":           {CostChallengeRequest, smartcontract.Cost},
		"cost.challenge_response":          {CostChallengeResponse, smartcontract.Cost},
		"cost.generate_challenges":         {CostGenerateChallenges, smartcontract.Cost},
		"cost.add_validator":               {CostAddValidator, smartcontract.Cost},
		"cost.update_validator_settings":   {CostUpdateValidatorSettings, smartcontract.Cost},
		"cost.add_blobber":                 {CostAddBlobber, smartcontract.Cost},
		"cost.new_read_pool":               {CostNewReadPool, smartcontract.Cost},
		"cost.read_pool_lock":              {CostReadPoolLock, smartcontract.Cost},
		"cost.read_pool_unlock":            {CostReadPoolUnlock, smartcontract.Cost},
		"cost.write_pool_lock":             {CostWritePoolLock, smartcontract.Cost},
		"cost.write_pool_unlock":           {CostWritePoolUnlock, smartcontract.Cost},
		"cost.stake_pool_lock":             {CostStakePoolLock, smartcontract.Cost},
		"cost.stake_pool_unlock":           {CostStakePoolUnlock, smartcontract.Cost},
		"cost.stake_pool_pay_interests":    {CostStakePoolPayInterests, smartcontract.Cost},
		"cost.commit_settings_changes":     {CostCommitSettingsChanges, smartcontract.Cost},
		"cost.collect_reward":              {CostCollectReward, smartcontract.Cost},
	}
)

func (conf *Config) getConfigMap() (smartcontract.StringMap, error) {
	var out smartcontract.StringMap
	out.Fields = make(map[string]string)
	for _, key := range SettingName {
		info, ok := Settings[strings.ToLower(key)]
		if !ok {
			return out, fmt.Errorf("SettingName %s not found in Settings", key)
		}
		iSetting := conf.get(info.setting)
		if info.configType == smartcontract.CurrencyCoin {
			sbSetting, ok := iSetting.(currency.Coin)
			if !ok {
				return out, fmt.Errorf("%s key not implemented as state.balance", key)
			}
			iSetting = float64(sbSetting) / x10
		}
		out.Fields[key] = fmt.Sprintf("%v", iSetting)
	}
	return out, nil
}

func (conf *Config) setInt(key string, change int) error {
	switch Settings[key].setting {
	case FreeAllocationDataShards:
		conf.FreeAllocationSettings.DataShards = change
	case FreeAllocationParityShards:
		conf.FreeAllocationSettings.ParityShards = change
	case FailedChallengesToCancel:
		conf.FailedChallengesToCancel = change
	case FailedChallengesToRevokeMinLock:
		conf.FailedChallengesToRevokeMinLock = change
	case MaxBlobbersPerAllocation:
		conf.MaxBlobbersPerAllocation = change
	case MaxChallengesPerGeneration:
		conf.MaxChallengesPerGeneration = change
	case ValidatorsPerChallenge:
		conf.ValidatorsPerChallenge = change
	case MaxDelegates:
		conf.MaxDelegates = change
	default:
		return fmt.Errorf("key: %v not implemented as int", key)
	}

	return nil
}

func (conf *Config) setCoin(key string, change currency.Coin) error {
	switch Settings[key].setting {
	case MaxMint:
		conf.MaxMint = change
	case MaxTotalFreeAllocation:
		conf.MaxTotalFreeAllocation = change
	case MaxIndividualFreeAllocation:
		conf.MaxIndividualFreeAllocation = change
	case FreeAllocationReadPriceRangeMin:
		conf.FreeAllocationSettings.ReadPriceRange.Min = change
	case FreeAllocationReadPriceRangeMax:
		conf.FreeAllocationSettings.ReadPriceRange.Max = change
	case FreeAllocationWritePriceRangeMin:
		conf.FreeAllocationSettings.WritePriceRange.Min = change
	case FreeAllocationWritePriceRangeMax:
		conf.FreeAllocationSettings.WritePriceRange.Max = change
	case MaxReadPrice:
		conf.MaxReadPrice = change
	case MaxWritePrice:
		conf.MaxWritePrice = change
	case MinWritePrice:
		conf.MinWritePrice = change
	case BlockRewardBlockReward:
		if conf.BlockReward == nil {
			conf.BlockReward = &blockReward{}
		}
		conf.BlockReward.BlockReward = change
	case BlockRewardQualifyingStake:
		if conf.BlockReward == nil {
			conf.BlockReward = &blockReward{}
		}
		conf.BlockReward.QualifyingStake = change
	case WritePoolMinLock:
		if conf.WritePool == nil {
			conf.WritePool = &writePoolConfig{}
		}
		conf.WritePool.MinLock = change
	case ReadPoolMinLock:
		if conf.ReadPool == nil {
			conf.ReadPool = &readPoolConfig{}
		}
		conf.ReadPool.MinLock = change
	case StakePoolMinLock:
		if conf.StakePool == nil {
			conf.StakePool = &stakePoolConfig{}
		}
		conf.StakePool.MinLock = change
	default:
		return fmt.Errorf("key: %v not implemented as balance", key)
	}

	return nil
}

func (conf *Config) setInt64(key string, change int64) error {
	switch Settings[key].setting {
	case MinAllocSize:
		conf.MinAllocSize = change
	case MinBlobberCapacity:
		conf.MinBlobberCapacity = change
	case FreeAllocationSize:
		conf.FreeAllocationSettings.Size = change
	default:
		return fmt.Errorf("key: %v not implemented as int64", key)
	}

	return nil
}

func (conf *Config) setFloat64(key string, change float64) error {
	switch Settings[key].setting {
	case FreeAllocationReadPoolFraction:
		conf.FreeAllocationSettings.ReadPoolFraction = change
	case ValidatorReward:
		conf.ValidatorReward = change
	case BlobberSlash:
		conf.BlobberSlash = change
	case ChallengeGenerationRate:
		conf.ChallengeGenerationRate = change
	case BlockRewardSharderWeight:
		if conf.BlockReward == nil {
			conf.BlockReward = &blockReward{}
		}
		conf.BlockReward.SharderWeight = change
	case BlockRewardMinerWeight:
		if conf.BlockReward == nil {
			conf.BlockReward = &blockReward{}
		}
		conf.BlockReward.MinerWeight = change
	case BlockRewardBlobberWeight:
		if conf.BlockReward == nil {
			conf.BlockReward = &blockReward{}
		}
		conf.BlockReward.BlobberWeight = change
	case BlockRewardGammaAlpha:
		if conf.BlockReward == nil {
			conf.BlockReward = &blockReward{}
		}
		conf.BlockReward.Gamma.Alpha = change
	case BlockRewardGammaA:
		if conf.BlockReward == nil {
			conf.BlockReward = &blockReward{}
		}
		conf.BlockReward.Gamma.A = change
	case BlockRewardGammaB:
		if conf.BlockReward == nil {
			conf.BlockReward = &blockReward{}
		}
		conf.BlockReward.Gamma.B = change
	case BlockRewardZetaI:
		if conf.BlockReward == nil {
			conf.BlockReward = &blockReward{}
		}
		conf.BlockReward.Zeta.I = change
	case BlockRewardZetaK:
		if conf.BlockReward == nil {
			conf.BlockReward = &blockReward{}
		}
		conf.BlockReward.Zeta.K = change
	case BlockRewardZetaMu:
		if conf.BlockReward == nil {
			conf.BlockReward = &blockReward{}
		}
		conf.BlockReward.Zeta.Mu = change
	default:
		return fmt.Errorf("key: %v not implemented as float64", key)
	}
	return nil
}

func (conf *Config) setDuration(key string, change time.Duration) error {
	switch Settings[key].setting {
	case TimeUnit:
		conf.TimeUnit = change
	case MinAllocDuration:
		conf.MinAllocDuration = change
	case MaxChallengeCompletionTime:
		conf.MaxChallengeCompletionTime = change
	case MinOfferDuration:
		conf.MinOfferDuration = change
	case StakePoolMinLockPeriod:
		if conf.StakePool == nil {
			conf.StakePool = &stakePoolConfig{}
		}
		conf.StakePool.MinLockPeriod = change
	case FreeAllocationDuration:
		conf.FreeAllocationSettings.Duration = change
	case FreeAllocationMaxChallengeCompletionTime:
		conf.FreeAllocationSettings.MaxChallengeCompletionTime = change
	default:
		return fmt.Errorf("key: %v not implemented as duration", key)
	}
	return nil
}

func (conf *Config) setBoolean(key string, change bool) error {
	switch Settings[key].setting {
	case ChallengeEnabled:
		conf.ChallengeEnabled = change
	case ExposeMpt:
		conf.ExposeMpt = change
	default:
		return fmt.Errorf("key: %v not implemented as boolean", key)
	}
	return nil
}

func (conf *Config) setCost(key string, change int) {
	if change < 0 {
		return
	}
	conf.Cost[strings.TrimPrefix(key, fmt.Sprintf("%s.", SettingName[Cost]))] = change
}

func (conf *Config) setKey(key string, change string) {
	switch Settings[key].setting {
	case OwnerId:
		conf.OwnerId = change
	default:
		panic("key: " + key + "not implemented as key")
	}
}

func (conf *Config) set(key string, change string) error {
	key = strings.ToLower(key)
	s, ok := Settings[key]
	if !ok {
		return fmt.Errorf("unknown key %s, can't set value %v", key, change)
	}

	switch s.configType {
	case smartcontract.Int:
		if value, err := strconv.Atoi(change); err == nil {
			if err := conf.setInt(key, value); err != nil {
				return err
			}
		} else {
			return fmt.Errorf("cannot convert key %s value %v to int: %v", key, change, err)
		}
	case smartcontract.CurrencyCoin:
		if value, err := strconv.ParseFloat(change, 64); err == nil {
			vCoin, err2 := currency.ParseZCN(value)
			if err2 != nil {
				return err2
			}
			if err := conf.setCoin(key, vCoin); err != nil {
				return err
			}
		} else {
			return fmt.Errorf("cannot convert key %s value %v to state.balance: %v", key, change, err)
		}
	case smartcontract.Int64:
		if value, err := strconv.ParseInt(change, 10, 64); err == nil {
			if err := conf.setInt64(key, value); err != nil {
				return err
			}
		} else {
			return fmt.Errorf("cannot convert key %s value %v to int64: %v", key, change, err)
		}
	case smartcontract.Float64:
		if value, err := strconv.ParseFloat(change, 64); err == nil {
			if err := conf.setFloat64(key, value); err != nil {
				return err
			}
		} else {
			return fmt.Errorf("cannot convert key %s value %v to float64: %v", key, change, err)
		}
	case smartcontract.Duration:
		if value, err := time.ParseDuration(change); err == nil {
			if err := conf.setDuration(key, value); err != nil {
				return err
			}
		} else {
			return fmt.Errorf("cannot convert key %s value %v to duration: %v", key, change, err)
		}
	case smartcontract.Boolean:
		if value, err := strconv.ParseBool(change); err == nil {
			if err := conf.setBoolean(key, value); err != nil {
				return err
			}
		} else {
			return fmt.Errorf("cannot convert key %s value %v to boolean: %v", key, change, err)
		}
	case smartcontract.Cost:
		if key == SettingName[Cost] {
			return fmt.Errorf("cost update key must follow cost.* format")
		}
		value, err := strconv.Atoi(change)
		if err != nil {
			return fmt.Errorf("key %s, unable to convert %v to integer", key, change)
		}
		conf.setCost(key, value)
	case smartcontract.Key:
		if _, err := hex.DecodeString(change); err != nil {
			return fmt.Errorf("%s must be a hes string: %v", key, err)
		}
		conf.setKey(key, change)
	default:
		return fmt.Errorf("unsupported type setting " + smartcontract.ConfigTypeName[Settings[key].configType])
	}
	return nil
}

func (conf *Config) get(key Setting) interface{} {
	switch key {
	case MaxMint:
		return conf.MaxMint
	case TimeUnit:
		return conf.TimeUnit
	case MinAllocSize:
		return conf.MinAllocSize
	case MinAllocDuration:
		return conf.MinAllocDuration
	case MaxChallengeCompletionTime:
		return conf.MaxChallengeCompletionTime
	case MinOfferDuration:
		return conf.MinOfferDuration
	case MinBlobberCapacity:
		return conf.MinBlobberCapacity
	case ReadPoolMinLock:
		return conf.ReadPool.MinLock
	case WritePoolMinLock:
		return conf.WritePool.MinLock
	case StakePoolMinLock:
		return conf.StakePool.MinLock
	case StakePoolMinLockPeriod:
		return conf.StakePool.MinLockPeriod
	case MaxTotalFreeAllocation:
		return conf.MaxTotalFreeAllocation
	case MaxIndividualFreeAllocation:
		return conf.MaxIndividualFreeAllocation
	case FreeAllocationDataShards:
		return conf.FreeAllocationSettings.DataShards
	case FreeAllocationParityShards:
		return conf.FreeAllocationSettings.ParityShards
	case FreeAllocationSize:
		return conf.FreeAllocationSettings.Size
	case FreeAllocationDuration:
		return conf.FreeAllocationSettings.Duration
	case FreeAllocationReadPriceRangeMin:
		return conf.FreeAllocationSettings.ReadPriceRange.Min
	case FreeAllocationReadPriceRangeMax:
		return conf.FreeAllocationSettings.ReadPriceRange.Max
	case FreeAllocationWritePriceRangeMin:
		return conf.FreeAllocationSettings.WritePriceRange.Min
	case FreeAllocationWritePriceRangeMax:
		return conf.FreeAllocationSettings.WritePriceRange.Max
	case FreeAllocationMaxChallengeCompletionTime:
		return conf.FreeAllocationSettings.MaxChallengeCompletionTime
	case FreeAllocationReadPoolFraction:
		return conf.FreeAllocationSettings.ReadPoolFraction
	case ValidatorReward:
		return conf.ValidatorReward
	case BlobberSlash:
		return conf.BlobberSlash
	case MaxBlobbersPerAllocation:
		return conf.MaxBlobbersPerAllocation
	case MaxReadPrice:
		return conf.MaxReadPrice
	case MaxWritePrice:
		return conf.MaxWritePrice
	case MinWritePrice:
		return conf.MinWritePrice
	case FailedChallengesToCancel:
		return conf.FailedChallengesToCancel
	case FailedChallengesToRevokeMinLock:
		return conf.FailedChallengesToRevokeMinLock
	case ChallengeEnabled:
		return conf.ChallengeEnabled
	case ChallengeGenerationRate:
		return conf.ChallengeGenerationRate
	case MaxChallengesPerGeneration:
		return conf.MaxChallengesPerGeneration
	case ValidatorsPerChallenge:
		return conf.ValidatorsPerChallenge
	case MaxDelegates:
		return conf.MaxDelegates
	case BlockRewardBlockReward:
		return conf.BlockReward.BlockReward
	case BlockRewardQualifyingStake:
		return conf.BlockReward.QualifyingStake
	case BlockRewardSharderWeight:
		return conf.BlockReward.SharderWeight
	case BlockRewardMinerWeight:
		return conf.BlockReward.MinerWeight
	case BlockRewardBlobberWeight:
		return conf.BlockReward.BlobberWeight
	case BlockRewardGammaAlpha:
		return conf.BlockReward.Gamma.Alpha
	case BlockRewardGammaA:
		return conf.BlockReward.Gamma.A
	case BlockRewardGammaB:
		return conf.BlockReward.Gamma.B
	case BlockRewardZetaI:
		return conf.BlockReward.Zeta.I
	case BlockRewardZetaK:
		return conf.BlockReward.Zeta.K
	case BlockRewardZetaMu:
		return conf.BlockReward.Zeta.Mu
	case ExposeMpt:
		return conf.ExposeMpt
	case OwnerId:
		return conf.OwnerId
	case Cost:
		return ""
	case CostUpdateSettings:
		return conf.Cost[strings.ToLower(strings.TrimPrefix(SettingName[CostUpdateSettings], fmt.Sprintf("%s.", SettingName[Cost])))]
	case CostReadRedeem:
		return conf.Cost[strings.ToLower(strings.TrimPrefix(SettingName[CostReadRedeem], fmt.Sprintf("%s.", SettingName[Cost])))]
	case CostCommitConnection:
		return conf.Cost[strings.ToLower(strings.TrimPrefix(SettingName[CostCommitConnection], fmt.Sprintf("%s.", SettingName[Cost])))]
	case CostNewAllocationRequest:
		return conf.Cost[strings.ToLower(strings.TrimPrefix(SettingName[CostNewAllocationRequest], fmt.Sprintf("%s.", SettingName[Cost])))]
	case CostUpdateAllocationRequest:
		return conf.Cost[strings.ToLower(strings.TrimPrefix(SettingName[CostUpdateAllocationRequest], fmt.Sprintf("%s.", SettingName[Cost])))]
	case CostFinalizeAllocation:
		return conf.Cost[strings.ToLower(strings.TrimPrefix(SettingName[CostFinalizeAllocation], fmt.Sprintf("%s.", SettingName[Cost])))]
	case CostCancelAllocation:
		return conf.Cost[strings.ToLower(strings.TrimPrefix(SettingName[CostCancelAllocation], fmt.Sprintf("%s.", SettingName[Cost])))]
	case CostAddFreeStorageAssigner:
		return conf.Cost[strings.ToLower(strings.TrimPrefix(SettingName[CostAddFreeStorageAssigner], fmt.Sprintf("%s.", SettingName[Cost])))]
	case CostFreeAllocationRequest:
		return conf.Cost[strings.ToLower(strings.TrimPrefix(SettingName[CostFreeAllocationRequest], fmt.Sprintf("%s.", SettingName[Cost])))]
	case CostFreeUpdateAllocation:
		return conf.Cost[strings.ToLower(strings.TrimPrefix(SettingName[CostFreeUpdateAllocation], fmt.Sprintf("%s.", SettingName[Cost])))]
	case CostAddCurator:
		return conf.Cost[strings.ToLower(strings.TrimPrefix(SettingName[CostAddCurator], fmt.Sprintf("%s.", SettingName[Cost])))]
	case CostRemoveCurator:
		return conf.Cost[strings.ToLower(strings.TrimPrefix(SettingName[CostRemoveCurator], fmt.Sprintf("%s.", SettingName[Cost])))]
	case CostBlobberHealthCheck:
		return conf.Cost[strings.ToLower(strings.TrimPrefix(SettingName[CostBlobberHealthCheck], fmt.Sprintf("%s.", SettingName[Cost])))]
	case CostUpdateBlobberSettings:
		return conf.Cost[strings.ToLower(strings.TrimPrefix(SettingName[CostUpdateBlobberSettings], fmt.Sprintf("%s.", SettingName[Cost])))]
	case CostPayBlobberBlockRewards:
		return conf.Cost[strings.ToLower(strings.TrimPrefix(SettingName[CostPayBlobberBlockRewards], fmt.Sprintf("%s.", SettingName[Cost])))]
	case CostCuratorTransferAllocation:
		return conf.Cost[strings.ToLower(strings.TrimPrefix(SettingName[CostCuratorTransferAllocation], fmt.Sprintf("%s.", SettingName[Cost])))]
	case CostChallengeRequest:
		return conf.Cost[strings.ToLower(strings.TrimPrefix(SettingName[CostChallengeRequest], fmt.Sprintf("%s.", SettingName[Cost])))]
	case CostChallengeResponse:
		return conf.Cost[strings.ToLower(strings.TrimPrefix(SettingName[CostChallengeResponse], fmt.Sprintf("%s.", SettingName[Cost])))]
	case CostGenerateChallenges:
		return conf.Cost[strings.ToLower(strings.TrimPrefix(SettingName[CostGenerateChallenges], fmt.Sprintf("%s.", SettingName[Cost])))]
	case CostAddValidator:
		return conf.Cost[strings.ToLower(strings.TrimPrefix(SettingName[CostAddValidator], fmt.Sprintf("%s.", SettingName[Cost])))]
	case CostUpdateValidatorSettings:
		return conf.Cost[strings.ToLower(strings.TrimPrefix(SettingName[CostUpdateValidatorSettings], fmt.Sprintf("%s.", SettingName[Cost])))]
	case CostAddBlobber:
		return conf.Cost[strings.ToLower(strings.TrimPrefix(SettingName[CostAddBlobber], fmt.Sprintf("%s.", SettingName[Cost])))]
	case CostNewReadPool:
		return conf.Cost[strings.ToLower(strings.TrimPrefix(SettingName[CostNewReadPool], fmt.Sprintf("%s.", SettingName[Cost])))]
	case CostReadPoolLock:
		return conf.Cost[strings.ToLower(strings.TrimPrefix(SettingName[CostReadPoolLock], fmt.Sprintf("%s.", SettingName[Cost])))]
	case CostReadPoolUnlock:
		return conf.Cost[strings.ToLower(strings.TrimPrefix(SettingName[CostReadPoolUnlock], fmt.Sprintf("%s.", SettingName[Cost])))]
	case CostWritePoolLock:
		return conf.Cost[strings.ToLower(strings.TrimPrefix(SettingName[CostWritePoolLock], fmt.Sprintf("%s.", SettingName[Cost])))]
	case CostWritePoolUnlock:
		return conf.Cost[strings.ToLower(strings.TrimPrefix(SettingName[CostWritePoolUnlock], fmt.Sprintf("%s.", SettingName[Cost])))]
	case CostStakePoolLock:
		return conf.Cost[strings.ToLower(strings.TrimPrefix(SettingName[CostStakePoolLock], fmt.Sprintf("%s.", SettingName[Cost])))]
	case CostStakePoolUnlock:
		return conf.Cost[strings.ToLower(strings.TrimPrefix(SettingName[CostStakePoolUnlock], fmt.Sprintf("%s.", SettingName[Cost])))]
	case CostStakePoolPayInterests:
		return conf.Cost[strings.ToLower(strings.TrimPrefix(SettingName[CostStakePoolPayInterests], fmt.Sprintf("%s.", SettingName[Cost])))]
	case CostCommitSettingsChanges:
		return conf.Cost[strings.ToLower(strings.TrimPrefix(SettingName[CostCommitSettingsChanges], fmt.Sprintf("%s.", SettingName[Cost])))]
	case CostCollectReward:
		return conf.Cost[strings.ToLower(strings.TrimPrefix(SettingName[CostCollectReward], fmt.Sprintf("%s.", SettingName[Cost])))]

	default:
		panic("Setting not implemented")
	}
}

func (conf *Config) update(changes smartcontract.StringMap) error {
	for key, value := range changes.Fields {
		if err := conf.set(key, value); err != nil {
			return err
		}
	}
	return nil
}

// updateSettings is SC function used by SC owner
// to update storage SC configurations
func (ssc *StorageSmartContract) updateSettings(
	t *transaction.Transaction,
	input []byte,
	balances chainState.StateContextI,
) (resp string, err error) {
	var conf *Config
	if conf, err = ssc.getConfig(balances, true); err != nil {
		return "", common.NewError("update_settings",
			"can't get config: "+err.Error())
	}

	if err := smartcontractinterface.AuthorizeWithOwner("update_settings", func() bool {
		return conf.OwnerId == t.ClientID
	}); err != nil {
		return "", err
	}

	var newChanges smartcontract.StringMap
	if err = newChanges.Decode(input); err != nil {
		return "", common.NewError("update_settings", err.Error())
	}

	if len(newChanges.Fields) == 0 {
		return "", nil
	}

	updateChanges, err := getSettingChanges(balances)
	if err != nil {
		return "", common.NewError("update_settings, getting setting changes", err.Error())
	}

	for key, value := range newChanges.Fields {
		updateChanges.Fields[key] = value
	}

	err = conf.update(*updateChanges)
	if err != nil {
		return "", common.NewError("update_settings, updating settings", err.Error())
	}

	_, err = balances.InsertTrieNode(settingChangesKey, updateChanges)
	if err != nil {
		return "", common.NewError("update_settings", err.Error())
	}

	return "", nil
}

func (ssc *StorageSmartContract) commitSettingChanges(
	t *transaction.Transaction,
	_ []byte,
	balances chainState.StateContextI,
) (resp string, err error) {
	var conf *Config
	if conf, err = ssc.getConfig(balances, true); err != nil {
		return "", common.NewError("update_settings",
			"can't get config: "+err.Error())
	}

	changes, err := getSettingChanges(balances)
	if err != nil {
		return "", common.NewError("commitSettingChanges, getting setting changes", err.Error())
	}

	if len(changes.Fields) == 0 {
		return "", nil
	}

	if err := conf.update(*changes); err != nil {
		return "", common.NewError("update_settings", err.Error())
	}

	if err = conf.validate(); err != nil {
		return "", common.NewError("update_settings_validate", err.Error())
	}

	_, err = balances.InsertTrieNode(scConfigKey(ssc.ID), conf)
	if err != nil {
		return "", common.NewError("update_settings_insert", err.Error())
	}

	return "", nil
}

func getSettingChanges(balances cstate.StateContextI) (*smartcontract.StringMap, error) {
	var changes = new(smartcontract.StringMap)
	err := balances.GetTrieNode(settingChangesKey, changes)
	switch err {
	case nil:
		if len(changes.Fields) == 0 {
			return smartcontract.NewStringMap(), nil
		}
		return changes, nil
	case util.ErrValueNotPresent:
		return smartcontract.NewStringMap(), nil
	default:
		return nil, err
	}
}<|MERGE_RESOLUTION|>--- conflicted
+++ resolved
@@ -134,11 +134,7 @@
 		"min_blobber_capacity",
 
 		"readpool.min_lock",
-<<<<<<< HEAD
-		"write_pool.min_lock",
-=======
 		"writepool.min_lock",
->>>>>>> 97705b1f
 		"stakepool.min_lock",
 		"stakepool.min_lock_period",
 
@@ -234,14 +230,6 @@
 		"max_challenge_completion_time": {MaxChallengeCompletionTime, smartcontract.Duration},
 		"min_offer_duration":            {MinOfferDuration, smartcontract.Duration},
 		"min_blobber_capacity":          {MinBlobberCapacity, smartcontract.Int64},
-<<<<<<< HEAD
-=======
-
-		"readpool.min_lock":  {ReadPoolMinLock, smartcontract.CurrencyCoin},
-		"writepool.min_lock": {WritePoolMinLock, smartcontract.CurrencyCoin},
-		"stakepool.min_lock": {StakePoolMinLock, smartcontract.CurrencyCoin},
-		"stakepool.min_lock_period": {StakePoolMinLockPeriod, smartcontract.Duration},
->>>>>>> 97705b1f
 
 		"readpool.min_lock":              {ReadPoolMinLock, smartcontract.CurrencyCoin},
 		"write_pool.min_lock":            {WritePoolMinLock, smartcontract.CurrencyCoin},

--- conflicted
+++ resolved
@@ -36,11 +36,7 @@
 	// the stake pool can be created by related validator
 	var sp *stakePool
 	sp, err = sc.getOrUpdateStakePool(conf, blobber.ID, stakepool.Blobber,
-<<<<<<< HEAD
-		&blobber.StakePoolSettings, balances)
-=======
 		blobber.StakePoolSettings, balances)
->>>>>>> ee3f7707
 	if err != nil {
 		return
 	}

--- conflicted
+++ resolved
@@ -1,6 +1,12 @@
 package storagesc
 
 import (
+	"encoding/json"
+	"strconv"
+	"strings"
+	"testing"
+	"time"
+
 	"0chain.net/chaincore/block"
 	cstate "0chain.net/chaincore/chain/state"
 	"0chain.net/chaincore/currency"
@@ -11,12 +17,7 @@
 	"0chain.net/core/encryption"
 	"0chain.net/core/util"
 	"0chain.net/smartcontract/stakepool"
-	"encoding/json"
 	"github.com/stretchr/testify/require"
-	"strconv"
-	"strings"
-	"testing"
-	"time"
 )
 
 const (
@@ -307,40 +308,9 @@
 
 	_, err = ctx.InsertTrieNode(blobber.GetKey(ssc.ID), blobber)
 
-<<<<<<< HEAD
-	var rPool = readPool{
-		Pools: []*allocationPool{},
-	}
-	for i := 0; i < len(readPools.thisAllocation)+readPools.otherAllocations; i++ {
-		var id = strconv.Itoa(i)
-		rPool.Pools.add(&allocationPool{
-			AllocationID: id,
-		})
-	}
-	var startBlock = 0
-	for i, aPool := range readPools.thisAllocation {
-		rPool.Pools[startBlock+i].AllocationID = allocationId
-		rPool.Pools[startBlock+i].ID = blobberId
-		rPool.Pools[startBlock+i].Balance = zcnToBalance(aPool.balance)
-		rPool.Pools[startBlock+i].ExpireAt = aPool.expires
-		rPool.Pools[startBlock+i].Blobbers = []*blobberPool{}
-		var myBlobberIndex = 0
-		for j := 0; j < int(aPool.numberOfBlobbers); j++ {
-			var id = strconv.Itoa(i)
-			var pool = &blobberPool{BlobberID: id}
-			if j == myBlobberIndex {
-				pool.BlobberID = blobberId
-				pool.Balance = zcnToBalance(aPool.blobberBalance)
-			}
-			rPool.Pools[startBlock+i].Blobbers.add(pool)
-		}
-	}
+	var rPool = readPool{readPoolIn.OwnerBalance, readPoolIn.VisitorBalance}
+
 	require.NoError(t, rPool.save(ssc.ID, owner, ctx))
-=======
-	var rPool = readPool{readPoolIn.OwnerBalance, readPoolIn.VisitorBalance}
-
-	require.NoError(t, rPool.save(ssc.ID, payerId, ctx))
->>>>>>> e889bfad
 
 	var sPool = stakePool{
 		StakePool: stakepool.StakePool{

--- conflicted
+++ resolved
@@ -305,40 +305,9 @@
 
 	_, err = ctx.InsertTrieNode(blobber.GetKey(ssc.ID), blobber)
 
-<<<<<<< HEAD
-	var rPool = readPool{
-		Pools: []*allocationPool{},
-	}
-	for i := 0; i < len(readPools.thisAllocation)+readPools.otherAllocations; i++ {
-		var id = strconv.Itoa(i)
-		rPool.Pools.add(&allocationPool{
-			AllocationID: id,
-		})
-	}
-	var startBlock = 0
-	for i, aPool := range readPools.thisAllocation {
-		rPool.Pools[startBlock+i].AllocationID = allocationId
-		rPool.Pools[startBlock+i].ID = blobberId
-		rPool.Pools[startBlock+i].Balance = zcnToBalance(aPool.balance)
-		rPool.Pools[startBlock+i].ExpireAt = aPool.expires
-		rPool.Pools[startBlock+i].Blobbers = []*blobberPool{}
-		var myBlobberIndex = 0
-		for j := 0; j < int(aPool.numberOfBlobbers); j++ {
-			var id = strconv.Itoa(i)
-			var pool = &blobberPool{BlobberID: id}
-			if j == myBlobberIndex {
-				pool.BlobberID = blobberId
-				pool.Balance = zcnToBalance(aPool.blobberBalance)
-			}
-			rPool.Pools[startBlock+i].Blobbers.add(pool)
-		}
-	}
-	require.NoError(t, rPool.save(ssc.ID, owner, ctx))
-=======
 	var rPool = readPool{readPoolIn.Balance}
 
 	require.NoError(t, rPool.save(ssc.ID, payerId, ctx))
->>>>>>> 3791f5d9
 
 	var sPool = stakePool{
 		StakePool: stakepool.StakePool{

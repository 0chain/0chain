--- conflicted
+++ resolved
@@ -291,11 +291,7 @@
 				},
 			},
 		},
-<<<<<<< HEAD
-		Owner: owner,
-=======
 		Owner: client.id,
->>>>>>> e167abd8
 	}
 	_, err = ctx.InsertTrieNode(storageAllocation.GetKey(ssc.ID), storageAllocation)
 	require.NoError(t, err)
@@ -312,11 +308,7 @@
 
 	var rPool = readPool{readPoolIn.Balance}
 
-<<<<<<< HEAD
-	require.NoError(t, rPool.save(ssc.ID, owner, ctx))
-=======
 	require.NoError(t, rPool.save(ssc.ID, client.id, ctx))
->>>>>>> e167abd8
 
 	var sPool = stakePool{
 		StakePool: stakepool.StakePool{
@@ -341,11 +333,7 @@
 		return err
 	}
 
-<<<<<<< HEAD
-	newRp, err := ssc.getReadPool(owner, ctx)
-=======
 	newRp, err := ssc.getReadPool(client.id, ctx)
->>>>>>> e167abd8
 	require.NoError(t, err)
 
 	require.NotEqualValues(t, rPool.Balance, newRp.Balance)

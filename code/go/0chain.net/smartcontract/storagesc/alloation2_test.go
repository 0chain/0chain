package storagesc

import (
	"encoding/json"
	"strconv"
	"strings"
	"testing"
	"time"

	"0chain.net/smartcontract/stakepool"

	cstate "0chain.net/chaincore/chain/state"
	sci "0chain.net/chaincore/smartcontractinterface"
	"0chain.net/chaincore/state"
	"0chain.net/chaincore/tokenpool"
	"0chain.net/chaincore/transaction"
	"0chain.net/core/common"
	"0chain.net/core/datastore"
	"0chain.net/core/util"
	"github.com/stretchr/testify/require"
)

type blobberStakes []int64

const (
	errValueNotPresent   = "value not present"
	ownerId              = "owin"
	ErrCancelFailed      = "alloc_cancel_failed"
	ErrExpired           = "trying to cancel expired allocation"
	ErrNotOwner          = "only owner can cancel an allocation"
	ErrNotEnoughFailiars = "not enough failed challenges of allocation to cancel"
	ErrNotEnoughLock     = "paying min_lock for"
	ErrFinalizedFailed   = "fini_alloc_failed"
	ErrFinalizedTooSoon  = "allocation is not expired yet, or waiting a challenge completion"
)

func TestNewAllocation(t *testing.T) {
	var stakes = blobberStakes{}
	var now = common.Timestamp(10000)
	scYaml = &Config{
		MinAllocSize:               1027,
		MinAllocDuration:           5 * time.Minute,
		MaxChallengeCompletionTime: 30 * time.Minute,
		MaxStake:                   zcnToBalance(100.0),
		MaxBlobbersPerAllocation:   10,
	}
	var blobberYaml = mockBlobberYaml{
		readPrice:               0.01,
		writePrice:              0.10,
		challengeCompletionTime: scYaml.MaxChallengeCompletionTime,
	}

	var request = newAllocationRequest{
		Owner:                      clientId,
		OwnerPublicKey:             "my public key",
		Size:                       scYaml.MinAllocSize,
		DataShards:                 3,
		ParityShards:               5,
		Expiration:                 common.Timestamp(scYaml.MinAllocDuration.Seconds()) + now,
		ReadPriceRange:             PriceRange{0, zcnToBalance(blobberYaml.readPrice) + 1},
		WritePriceRange:            PriceRange{0, zcnToBalance(blobberYaml.writePrice) + 1},
		MaxChallengeCompletionTime: blobberYaml.challengeCompletionTime + 1,
		Blobbers: []string{"0", "1", "2", "3",
			"4", "5", "6", "7"},
	}
	var goodBlobber = StorageNode{
		Capacity: 536870912,
		Used:     73,
		Terms: Terms{
			MaxOfferDuration:        1000 * scYaml.MinAllocDuration,
			ReadPrice:               zcnToBalance(blobberYaml.readPrice),
			ChallengeCompletionTime: blobberYaml.challengeCompletionTime,
		},
		LastHealthCheck: now - blobberHealthTime,
	}
	var blobbers = new(SortedBlobbers)
	var stake = int64(scYaml.MaxStake)
	var writePrice = blobberYaml.writePrice
	for i := 0; i < request.DataShards+request.ParityShards+4; i++ {
		var nextBlobber = goodBlobber
		nextBlobber.ID = strconv.Itoa(i)
		nextBlobber.Terms.WritePrice = zcnToBalance(writePrice)
		nextBlobber.BaseURL = "mockBaseUrl" + strconv.Itoa(i)
		writePrice *= 0.9
		blobbers.add(&nextBlobber)
		stakes = append(stakes, stake)
		stake = stake / 10
	}

	t.Run("new allocation random blobbers", func(t *testing.T) {
		request := request
		err := testNewAllocation(t, request, *blobbers, *scYaml, blobberYaml, stakes)
		require.NoError(t, err)
	})

	t.Run("new allocation diverse blobbers", func(t *testing.T) {
		request := request
		err := testNewAllocation(t, request, *blobbers, *scYaml, blobberYaml, stakes)
		require.NoError(t, err)
	})

	t.Run("new allocation", func(t *testing.T) {
		var request2 = request
		request2.Size = 100 * GB

		err := testNewAllocation(t, request, *blobbers, *scYaml, blobberYaml, stakes)
		require.NoError(t, err)
	})
}

func TestCancelAllocationRequest(t *testing.T) {
	var blobberStakePools = [][]mockStakePool{}
	var challenges = [][]common.Timestamp{}
	var scYaml = Config{
		MaxMint:                         zcnToBalance(4000000.0),
		StakePool:                       &stakePoolConfig{},
		BlobberSlash:                    0.1,
		ValidatorReward:                 0.025,
		MaxChallengeCompletionTime:      30 * time.Minute,
		TimeUnit:                        720 * time.Hour,
		FailedChallengesToRevokeMinLock: 10,
		MaxStake:                        zcnToBalance(100.0),
	}
	var now = common.Timestamp(scYaml.MaxChallengeCompletionTime) * 5
	var blobberYaml = mockBlobberYaml{
		serviceCharge:           0.30,
		writePrice:              0.1,
		challengeCompletionTime: scYaml.MaxChallengeCompletionTime,
		minLockDemand:           0.1,
	}

	var blobberTemplate = StorageNode{
		Capacity: 536870912,
		Terms: Terms{
			MaxOfferDuration:        1000 * scYaml.MinAllocDuration,
			ReadPrice:               zcnToBalance(blobberYaml.readPrice),
			ChallengeCompletionTime: blobberYaml.challengeCompletionTime,
		},
		LastHealthCheck: now - blobberHealthTime,
	}
	var allocation = StorageAllocation{
		DataShards:    1,
		ParityShards:  1,
		ID:            ownerId,
		BlobberAllocs: []*BlobberAllocation{},
		Owner:         ownerId,
		Expiration:    now,
		Stats: &StorageAllocationStats{
			OpenChallenges: 3,
		},
		Size:     4560,
		UsedSize: 456,
	}
	var blobbers = new(SortedBlobbers)
	var stake = 100.0
	var writePrice = blobberYaml.writePrice
	var extraBlobbers = 0
	var blobberUsedSize = allocation.UsedSize / int64(allocation.DataShards+allocation.ParityShards)
	for i := 0; i < allocation.DataShards+allocation.ParityShards+extraBlobbers; i++ {
		var nextBlobber = blobberTemplate
		nextBlobber.ID = strconv.Itoa(i)
		nextBlobber.Terms.WritePrice = zcnToBalance(writePrice)
		writePrice *= 0.9
		var minLockDemand = float64(allocation.Size) * writePrice * blobberYaml.minLockDemand
		blobbers.add(&nextBlobber)
		blobberStakePools = append(blobberStakePools, []mockStakePool{})
		blobberStakePools[i] = append(blobberStakePools[i], mockStakePool{
			zcnAmount: stake,
		})
		blobberStakePools[i] = append(blobberStakePools[i], mockStakePool{
			zcnAmount: 0.258,
		})
		stake = stake / 10
		if i < allocation.DataShards+allocation.ParityShards {
			allocation.BlobberAllocs = append(allocation.BlobberAllocs, &BlobberAllocation{
				BlobberID: nextBlobber.ID,
				Terms: Terms{
					ChallengeCompletionTime: blobberYaml.challengeCompletionTime,
				},
				Stats: &StorageAllocationStats{
					UsedSize:          blobberUsedSize,
					OpenChallenges:    int64(i + 1),
					SuccessChallenges: int64(i),
				},
				MinLockDemand: 200 + state.Balance(minLockDemand),
				Spent:         100,
			})
			challenges = append(challenges, []common.Timestamp{})
			for j := 0; j < int(allocation.BlobberAllocs[i].Stats.OpenChallenges); j++ {
				var expires = now - common.Timestamp(float64(j)*float64(blobberYaml.challengeCompletionTime)/3.0)
				challenges[i] = append(challenges[i], expires)
			}
		}
	}

	var challengePoolBalance = int64(700000)
	var thisExpires = common.Timestamp(222)

	var blobberOffer = int64(123000)
	var wpBalance state.Balance = 777777
	var otherWritePools = 0

	t.Run("cancel allocation", func(t *testing.T) {
		err := testCancelAllocation(t, allocation, *blobbers, blobberStakePools, scYaml,
			otherWritePools, challengePoolBalance, challenges, blobberOffer, wpBalance, thisExpires, now)
		require.NoError(t, err)
	})

	t.Run(ErrNotOwner, func(t *testing.T) {
		var allocationNotOwner = allocation
		allocationNotOwner.Owner = "someone else"

		err := testCancelAllocation(t, allocationNotOwner, *blobbers, blobberStakePools, scYaml,
			otherWritePools, challengePoolBalance, challenges, blobberOffer, wpBalance, thisExpires, now)
		require.Error(t, err)
		require.True(t, strings.Contains(err.Error(), ErrCancelFailed))
		require.True(t, strings.Contains(err.Error(), ErrNotOwner))
	})

	t.Run(ErrExpired, func(t *testing.T) {
		var allocationExpired = allocation
		allocationExpired.Expiration = now - 1

		err := testCancelAllocation(t, allocationExpired, *blobbers, blobberStakePools, scYaml,
			otherWritePools, challengePoolBalance, challenges, blobberOffer, wpBalance, thisExpires, now)
		require.Error(t, err)
		require.True(t, strings.Contains(err.Error(), ErrCancelFailed))
		require.True(t, strings.Contains(err.Error(), ErrExpired))
	})
}

func TestFinalizeAllocation(t *testing.T) {
	var now = common.Timestamp(300)
	var blobberStakePools = [][]mockStakePool{}
	var scYaml = Config{
		MaxMint:                         zcnToBalance(4000000.0),
		BlobberSlash:                    0.1,
		ValidatorReward:                 0.025,
		MaxChallengeCompletionTime:      30 * time.Minute,
		TimeUnit:                        720 * time.Hour,
		FailedChallengesToRevokeMinLock: 10,
		MaxStake:                        zcnToBalance(100.0),
	}
	var blobberYaml = mockBlobberYaml{
		serviceCharge:           0.30,
		writePrice:              0.1,
		challengeCompletionTime: scYaml.MaxChallengeCompletionTime,
		minLockDemand:           0.1,
	}
	var blobberTemplate = StorageNode{
		Capacity: 536870912,
		Terms: Terms{
			MaxOfferDuration:        1000 * scYaml.MinAllocDuration,
			ReadPrice:               zcnToBalance(blobberYaml.readPrice),
			ChallengeCompletionTime: blobberYaml.challengeCompletionTime,
		},
		LastHealthCheck: now - blobberHealthTime,
	}
	var allocation = StorageAllocation{
		DataShards:    5,
		ParityShards:  5,
		ID:            ownerId,
		BlobberAllocs: []*BlobberAllocation{},
		Owner:         ownerId,
		Expiration:    now,
		Stats: &StorageAllocationStats{
			OpenChallenges: 3,
		},
		Size: 4560,
	}
	allocation.UsedSize = 41 * int64(allocation.DataShards+allocation.ParityShards)
	var blobbers = new(SortedBlobbers)
	var stake = 100.0
	var writePrice = blobberYaml.writePrice
	var extraBlobbers = 0
	var blobberUsedSize = int64(float64(allocation.UsedSize) / float64(allocation.DataShards+allocation.ParityShards))
	for i := 0; i < allocation.DataShards+allocation.ParityShards+extraBlobbers; i++ {
		var nextBlobber = blobberTemplate
		nextBlobber.ID = strconv.Itoa(i)
		nextBlobber.Terms.WritePrice = zcnToBalance(writePrice)
		writePrice *= 0.9
		var minLockDemand = float64(allocation.Size) * writePrice * blobberYaml.minLockDemand
		blobbers.add(&nextBlobber)
		blobberStakePools = append(blobberStakePools, []mockStakePool{})
		blobberStakePools[i] = append(blobberStakePools[i], mockStakePool{
			zcnAmount: stake,
		})
		blobberStakePools[i] = append(blobberStakePools[i], mockStakePool{
			zcnAmount: 0.258,
		})
		stake = stake / 10
		if i < allocation.DataShards+allocation.ParityShards {
			allocation.BlobberAllocs = append(allocation.BlobberAllocs, &BlobberAllocation{
				BlobberID: nextBlobber.ID,
				Terms: Terms{
					ChallengeCompletionTime: blobberYaml.challengeCompletionTime,
				},
				Stats: &StorageAllocationStats{
					UsedSize:          blobberUsedSize,
					OpenChallenges:    int64(i + 1),
					SuccessChallenges: int64(i),
				},
				MinLockDemand: 200 + state.Balance(minLockDemand),
				Spent:         100,
			})
		}
	}
	var challengePoolBalance = int64(700000)
	var thisExpires = common.Timestamp(222)

	var blobberOffer = int64(123000)
	var wpBalance state.Balance = 777777
	var otherWritePools = 4

	t.Run("finalize allocation", func(t *testing.T) {
		err := testFinalizeAllocation(t, allocation, *blobbers, blobberStakePools, scYaml,
			otherWritePools, challengePoolBalance, blobberOffer, wpBalance, thisExpires, now)
		require.NoError(t, err)
	})

	t.Run(ErrFinalizedTooSoon, func(t *testing.T) {
		var allocationExpired = allocation
		allocationExpired.Expiration = now - toSeconds(allocation.ChallengeCompletionTime) + 1

		err := testFinalizeAllocation(t, allocationExpired, *blobbers, blobberStakePools, scYaml,
			otherWritePools, challengePoolBalance, blobberOffer, wpBalance, thisExpires, now)
		require.Error(t, err)
		require.True(t, strings.Contains(err.Error(), ErrFinalizedFailed))
		require.True(t, strings.Contains(err.Error(), ErrFinalizedTooSoon))
	})
}

func testCancelAllocation(
	t *testing.T,
	sAllocation StorageAllocation,
	blobbers SortedBlobbers,
	bStakes [][]mockStakePool,
	scYaml Config,
	otherWritePools int,
	challengePoolBalance int64,
	challenges [][]common.Timestamp,
	blobberOffer int64,
	wpBalance state.Balance,
	thisExpires, now common.Timestamp,
) error {
	var f = formulaeFinalizeAllocation{
		t:                    t,
		scYaml:               scYaml,
		allocation:           sAllocation,
		blobbers:             blobbers,
		bStakes:              bStakes,
		challengePoolBalance: challengePoolBalance,
		now:                  now,
		challengeCreation:    challenges,
	}
	f.setCancelPassRates()

	var ssc, txn, input, ctx = setupMocksFinishAllocation(
		t, sAllocation, blobbers, bStakes, scYaml, otherWritePools,
		state.Balance(challengePoolBalance), blobberOffer, wpBalance, thisExpires, now,
	)

	require.True(t, len(challenges) <= len(blobbers))
	for i, blobberChallenges := range challenges {
		var bc = BlobberChallenges{
			BlobberID: strconv.Itoa(i),
		}

		var ac = AllocationChallenges{
			AllocationID: sAllocation.ID,
			//OpenChallenges:   []*StorageChallenge{},
		}
		for _, created := range blobberChallenges {
			ac.OpenChallenges = append(ac.OpenChallenges, &AllocOpenChallenge{
				//AllocationID: sAllocation.ID,
				BlobberID: bc.BlobberID,
				CreatedAt: created,
			})
		}
		_, err := ctx.InsertTrieNode(bc.GetKey(ssc.ID), &bc)
		require.NoError(t, err)
		_, err = ctx.InsertTrieNode(ac.GetKey(ssc.ID), &ac)
		require.NoError(t, err)
	}

	resp, err := ssc.cancelAllocationRequest(txn, input, ctx)
	if err != nil {
		return err
	}
	require.EqualValues(t, "canceled", resp)

	var newScYaml = &Config{}
	newScYaml, err = ssc.getConfig(ctx, false)

	require.NoError(t, err)
	newCp, err := ssc.getChallengePool(sAllocation.ID, ctx)
	require.NoError(t, err)
	newWp, err := ssc.getWritePool(sAllocation.Owner, ctx)
	require.NoError(t, err)
	var newAlloc *StorageAllocation
	newAlloc, err = ssc.getAllocation(sAllocation.ID, ctx)
	require.NoError(t, err)
	var sps []*stakePool
	for _, blobber := range blobbers {
		sp, err := ssc.getStakePool(blobber.ID, ctx)
		require.NoError(t, err)
		sps = append(sps, sp)
	}

	confirmFinalizeAllocation(t, f, *newScYaml, *newCp, *newWp, *newAlloc, wpBalance, sps, ctx)
	return nil
}

func testFinalizeAllocation(
	t *testing.T,
	sAllocation StorageAllocation,
	blobbers SortedBlobbers,
	bStakes [][]mockStakePool,
	scYaml Config,
	otherWritePools int,
	challengePoolBalance int64,
	blobberOffer int64,
	wpBalance state.Balance,
	thisExpires, now common.Timestamp,
) error {

	var f = formulaeFinalizeAllocation{
		t:                    t,
		scYaml:               scYaml,
		allocation:           sAllocation,
		blobbers:             blobbers,
		bStakes:              bStakes,
		challengePoolBalance: challengePoolBalance,
		now:                  now,
	}
	f.setFinilizationPassRates()

	var ssc, txn, input, ctx = setupMocksFinishAllocation(
		t, sAllocation, blobbers, bStakes, scYaml, otherWritePools,
		state.Balance(challengePoolBalance), blobberOffer, wpBalance, thisExpires, now,
	)

	resp, err := ssc.finalizeAllocation(txn, input, ctx)
	if err != nil {
		return err
	}
	require.EqualValues(t, "finalized", resp)

	var newScYaml = &Config{}
	newScYaml, err = ssc.getConfig(ctx, false)

	require.NoError(t, err)
	newCp, err := ssc.getChallengePool(sAllocation.ID, ctx)
	require.NoError(t, err)
	newWp, err := ssc.getWritePool(sAllocation.Owner, ctx)
	require.NoError(t, err)
	var newAlloc *StorageAllocation
	newAlloc, err = ssc.getAllocation(sAllocation.ID, ctx)
	require.NoError(t, err)
	var sps []*stakePool
	for _, blobber := range blobbers {
		sp, err := ssc.getStakePool(blobber.ID, ctx)
		require.NoError(t, err)
		sps = append(sps, sp)
	}

	confirmFinalizeAllocation(t, f, *newScYaml, *newCp, *newWp, *newAlloc, wpBalance, sps, ctx)
	return nil
}

func confirmFinalizeAllocation(
	t *testing.T,
	f formulaeFinalizeAllocation,
	scYaml Config,
	challengePool challengePool,
	allocationWritePool writePool,
	allocation StorageAllocation,
	wpStartBalance state.Balance,
	sps []*stakePool,
	ctx cstate.StateContextI,
) {
	require.EqualValues(t, 0, challengePool.Balance)

	var rewardDelegateTransfers = [][]bool{}
	var minLockdelegateTransfers = [][]bool{}
	for i := range f.bStakes {
		if len(f.bStakes[i]) > 0 {
			rewardDelegateTransfers = append(rewardDelegateTransfers, []bool{})
			minLockdelegateTransfers = append(minLockdelegateTransfers, []bool{})
			for range f.bStakes[i] {
				rewardDelegateTransfers[i] = append(rewardDelegateTransfers[i], false)
				minLockdelegateTransfers[i] = append(minLockdelegateTransfers[i], false)
			}
		}
	}

	f.blobberServiceCharge(0)
	f.minLockServiceCharge(0)
	f.blobberDelegateReward(0, 0)
	f.minLockDelegatePayment(0, 0)

	for i, sp := range sps {
		serviceCharge := f.blobberServiceCharge(i) + f.minLockServiceCharge(i)
		require.InDelta(t, serviceCharge, int64(sp.Reward), errDelta)
		for poolId, dp := range sp.Pools {
			wSplit := strings.Split(poolId, " ")
			dId, err := strconv.Atoi(wSplit[2])
			require.NoError(t, err)
			reward := f.blobberDelegateReward(i, dId) + f.minLockDelegatePayment(i, dId)
			require.InDelta(t, reward, int64(dp.Reward), errDelta)
		}
	}

}

func setupMocksFinishAllocation(
	t *testing.T,
	sAllocation StorageAllocation,
	blobbers SortedBlobbers,
	bStakes [][]mockStakePool,
	scYaml Config,
	otherWritePools int,
	challengePoolBalance state.Balance,
	blobberOffer int64,
	wpBalance state.Balance,
	thisExpires, now common.Timestamp,
) (*StorageSmartContract, *transaction.Transaction, []byte, cstate.StateContextI) {
	var err error
	var txn = &transaction.Transaction{
		HashIDField: datastore.HashIDField{
			Hash: datastore.Key(transactionHash),
		},
		ClientID:     sAllocation.ID,
		ToClientID:   storageScId,
		CreationDate: now,
	}
	var ctx = &mockStateContext{
		ctx: *cstate.NewStateContext(
			nil,
			&util.MerklePatriciaTrie{},
			txn,
			nil,
			nil,
			nil,
			nil,
			nil,
			nil,
		),
		clientBalance: zcnToBalance(3.1),
		store:         make(map[string]util.MPTSerializable),
	}
	var ssc = &StorageSmartContract{
		&sci.SmartContract{
			ID: storageScId,
		},
	}

	sAllocation.WritePoolOwners = []string{sAllocation.Owner}
	_, err = ctx.InsertTrieNode(sAllocation.GetKey(ssc.ID), &sAllocation)
	require.NoError(t, err)

	var cPool = challengePool{
		ZcnPool: &tokenpool.ZcnPool{
			TokenPool: tokenpool.TokenPool{
				ID:      sAllocation.ID,
				Balance: challengePoolBalance,
			},
		},
	}
	require.NoError(t, cPool.save(ssc.ID, sAllocation.ID, ctx))

	var wPool = writePool{
		Pools: allocationPools{},
	}
	var newPool = &allocationPool{}
	newPool.ID = "first_mock_write_pool"
	newPool.Balance = state.Balance(wpBalance)
	newPool.AllocationID = sAllocation.ID
	newPool.Blobbers = blobberPools{}
	newPool.ExpireAt = now
	for i := 0; i < len(sAllocation.BlobberAllocs); i++ {
		newPool.Blobbers.add(&blobberPool{
			BlobberID: blobbers[i].ID,
			Balance:   state.Balance(1),
		})
	}

	awp := &allocationWritePools{
		ownerId:    0,
		ids:        []string{sAllocation.Owner},
		writePools: []*writePool{&wPool},
	}
	awp.allocationPools.add(newPool)

	wPool.Pools.add(newPool)
	for i := 0; i < otherWritePools; i++ {
		var id = strconv.Itoa(i)
		var newPool = &allocationPool{}
		newPool.ID = "mock_write_pool_" + id
		newPool.AllocationID = allocationId + " " + id
		wPool.Pools.add(newPool)
		awp.allocationPools.add(newPool)
	}
	require.NoError(t, wPool.save(ssc.ID, sAllocation.Owner, ctx))
	require.NoError(t, awp.saveWritePools(ssc.ID, ctx))

	var blobberList = new(StorageNodes)
	blobberList.Nodes = blobbers

	require.EqualValues(t, len(blobbers), len(bStakes))
	for i, blobber := range blobbers {
		var id = strconv.Itoa(i)
		var sp = newStakePool()
		sp.Settings.ServiceCharge = blobberYaml.serviceCharge
		for j, stake := range bStakes[i] {
			var jd = strconv.Itoa(j)
			var delegatePool = &stakepool.DelegatePool{}
			delegatePool.Balance = zcnToBalance(stake.zcnAmount)
			//delegatePool.DelegateID = "delegate " + id + " " + jd
			//delegatePool.MintAt = stake.MintAt
			sp.Pools["paula "+id+" "+jd] = delegatePool
			sp.Pools["paula "+id+" "+jd] = delegatePool
		}
		sp.Settings.DelegateWallet = blobberId + " " + id + " wallet"
		require.NoError(t, sp.save(ssc.ID, blobber.ID, ctx))

		_, err = ctx.InsertTrieNode(blobber.GetKey(ssc.ID), blobber)
		require.NoError(t, err)
	}

	_, err = ctx.InsertTrieNode(scConfigKey(ssc.ID), &scYaml)
	require.NoError(t, err)

	var request = lockRequest{
		AllocationID: sAllocation.ID,
	}
	input, err := json.Marshal(&request)
	require.NoError(t, err)

	return ssc, txn, input, ctx
}

type formulaeFinalizeAllocation struct {
	t                    *testing.T
	scYaml               Config
	now                  common.Timestamp
	allocation           StorageAllocation
	blobbers             SortedBlobbers
	bStakes              [][]mockStakePool
	challengePoolBalance int64
	challengeCreation    [][]common.Timestamp
	_passRates           []float64
}

func (f *formulaeFinalizeAllocation) _challengePool() int64 {
	return f.challengePoolBalance
}

func (f *formulaeFinalizeAllocation) _minLockPayment(blobber int) int64 {
	require.True(f.t, blobber < len(f.allocation.BlobberAllocs))
	var details = f.allocation.BlobberAllocs[blobber]
	var minLock = int64(details.MinLockDemand)

	var spent = int64(details.Spent)

	if minLock > spent {
		return minLock - spent
	} else {
		return 0
	}
}

func (f *formulaeFinalizeAllocation) minLockServiceCharge(blobber int) int64 {
	var serviceCharge = blobberYaml.serviceCharge
	var blobberMinLock = float64(f._minLockPayment(blobber))

	return int64(blobberMinLock * serviceCharge)
}

func (f *formulaeFinalizeAllocation) minLockDelegatePayment(blobber, delegate int) int64 {
	require.True(f.t, blobber < len(f.bStakes))
	require.True(f.t, delegate < len(f.bStakes[blobber]))
	var totalStake = 0.0
	for _, stake := range f.bStakes[blobber] {
		totalStake += stake.zcnAmount
	}
	var delegateStake = f.bStakes[blobber][delegate].zcnAmount
	var delegateMinLock = float64(f._minLockPayment(blobber) - f.minLockServiceCharge(blobber))

	require.True(f.t, totalStake > 0)
	return int64(delegateMinLock * delegateStake / totalStake)
}

func (f *formulaeFinalizeAllocation) blobberServiceCharge(blobberIndex int) int64 {
	var serviceCharge = blobberYaml.serviceCharge
	var blobberRewards = float64(f._blobberReward(blobberIndex))

	return int64(blobberRewards * serviceCharge)
}

func (f *formulaeFinalizeAllocation) blobberDelegateReward(bIndex, dIndex int) int64 {
	require.True(f.t, bIndex < len(f.bStakes))
	require.True(f.t, dIndex < len(f.bStakes[bIndex]))
	var totalStake = 0.0
	for _, stake := range f.bStakes[bIndex] {
		totalStake += stake.zcnAmount
	}
	var delegateStake = f.bStakes[bIndex][dIndex].zcnAmount
	var totalDelegateReward = f._blobberReward(bIndex) - float64(f.blobberServiceCharge(bIndex))

	require.True(f.t, totalStake > 0)
	return int64(float64(totalDelegateReward) * delegateStake / totalStake)
}

func (f *formulaeFinalizeAllocation) _blobberReward(blobberIndex int) float64 {
	var challengePool = float64(f._challengePool())

	var used = float64(f.allocation.BlobberAllocs[blobberIndex].Stats.UsedSize)
	var totalUsed = float64(f.allocation.UsedSize)
	var abdUsed int64 = 0
	for _, d := range f.allocation.BlobberAllocs {
		abdUsed += d.Stats.UsedSize
	}
	require.InDelta(f.t, totalUsed, abdUsed, errDelta)

	var ratio = used / totalUsed
	var passRate = f._passRates[blobberIndex]

	return challengePool * ratio * passRate
}

func (f *formulaeFinalizeAllocation) setCancelPassRates() {
	f._passRates = []float64{}
	var deadline = f.now - toSeconds(blobberYaml.challengeCompletionTime)

	for i, details := range f.allocation.BlobberAllocs {
		var successful = float64(details.Stats.SuccessChallenges)
		var failed = float64(details.Stats.FailedChallenges)

		require.Len(f.t, f.challengeCreation[i], int(details.Stats.OpenChallenges))
		for _, created := range f.challengeCreation[i] {
			if created < deadline {
				failed++
			} else {
				successful++
			}
		}
		var total = successful + failed
		//fmt.Println("pass rate i", i, "successful", successful, "failed", failed)
		if total == 0 {
			f._passRates = append(f._passRates, 1.0)
		} else {
			f._passRates = append(f._passRates, successful/total)
		}
	}
}

func (f *formulaeFinalizeAllocation) setFinilizationPassRates() {
	f._passRates = []float64{}

	for _, details := range f.allocation.BlobberAllocs {
		var successful = float64(details.Stats.SuccessChallenges)
		var failed = float64(details.Stats.FailedChallenges + details.Stats.OpenChallenges)
		var total = successful + failed
		if total == 0 {
			f._passRates = append(f._passRates, 1.0)
		} else {
			f._passRates = append(f._passRates, successful/total)
		}
	}
}

func testNewAllocation(t *testing.T, request newAllocationRequest, blobbers SortedBlobbers,
	scYaml Config, blobberYaml mockBlobberYaml, stakes blobberStakes,
) (err error) {
	require.EqualValues(t, len(blobbers), len(stakes))
	var f = formulaeCommitNewAllocation{
		scYaml:      scYaml,
		blobberYaml: blobberYaml,
		request:     request,
		blobbers:    blobbers,
		stakes:      stakes,
	}

	var txn = &transaction.Transaction{
		HashIDField: datastore.HashIDField{
			Hash: datastore.Key(transactionHash),
		},
		Value:        request.Size,
		ClientID:     clientId,
		ToClientID:   storageScId,
		CreationDate: creationDate,
	}
	var ctx = &mockStateContext{
		ctx: *cstate.NewStateContext(
			nil,
			&util.MerklePatriciaTrie{},
			txn,
			nil,
			nil,
			nil,
			nil,
			nil,
			nil,
		),
		clientBalance: zcnToBalance(3),
		store:         make(map[string]util.MPTSerializable),
	}
	var ssc = &StorageSmartContract{
		&sci.SmartContract{
			ID: storageScId,
		},
	}

	input, err := json.Marshal(request)
	require.NoError(t, err)

	for i, blobber := range blobbers {
		var stakePool = newStakePool()
		stakePool.Pools["paula"] = &stakepool.DelegatePool{}
		stakePool.Pools["paula"].Balance = state.Balance(stakes[i])
		require.NoError(t, stakePool.save(ssc.ID, blobber.ID, ctx))
	}

	var wPool = writePool{}
	require.NoError(t, wPool.save(ssc.ID, clientId, ctx))

	_, err = ctx.InsertTrieNode(scConfigKey(ssc.ID), &scYaml)
	require.NoError(t, err)

	for _, blobber := range blobbers {
		// save the blobber
		_, err = ctx.InsertTrieNode(blobber.GetKey(ssc.ID), blobber)
		if err != nil {
			require.NoError(t, err)
		}
	}

<<<<<<< HEAD
	_, err = ssc.newAllocationRequest(txn, input, ctx)
=======
	_, err = ssc.newAllocationRequest(txn, input, ctx, nil)
>>>>>>> 1f057b6e
	if err != nil {
		return err
	}

	require.NoError(t, err)
	var individualBlobbers = SortedBlobbers{}
	for _, id := range request.Blobbers {
		var b *StorageNode
		b, err = ssc.getBlobber(id, ctx)
		if err != nil && err.Error() == errValueNotPresent {
			continue
		}
		require.NoError(t, err)
		individualBlobbers.add(b)
	}

	var newStakePools = []*stakePool{}
	for _, blobber := range individualBlobbers {
		var sp, err = ssc.getStakePool(blobber.ID, ctx)
		require.NoError(t, err)
		newStakePools = append(newStakePools, sp)
	}
	var wp *writePool
	wp, err = ssc.getWritePool(clientId, ctx)
	require.NoError(t, err)

	confirmTestNewAllocation(t, f, individualBlobbers, newStakePools, *wp, ctx)

	return nil
}

type formulaeCommitNewAllocation struct {
	scYaml      Config
	blobberYaml mockBlobberYaml
	request     newAllocationRequest
	blobbers    SortedBlobbers
	stakes      blobberStakes
}

func (f formulaeCommitNewAllocation) blobbersUsed() int {
	return f.request.ParityShards + f.request.DataShards
}

func (f formulaeCommitNewAllocation) blobberEarnt(t *testing.T, id string, used []string) int64 {
	var totalWritePrice = 0.0
	var found = false
	for _, bId := range used {
		if bId == id {
			found = true
		}
		b, ok := f.blobbers.get(bId)
		require.True(t, ok)
		totalWritePrice += float64(b.Terms.WritePrice)
	}
	require.True(t, found)

	thisBlobber, ok := f.blobbers.get(id)
	require.True(t, ok)
	var ratio = float64(thisBlobber.Terms.WritePrice) / totalWritePrice
	var sizeOfWrite = float64(f.request.Size)

	return int64(sizeOfWrite * ratio)
}

func (f formulaeCommitNewAllocation) sizePerUsedBlobber() int64 {
	var numBlobbersUsed = int64(f.blobbersUsed())
	var writeSize = f.request.Size

	return (writeSize + numBlobbersUsed - 1) / numBlobbersUsed
}

func (f formulaeCommitNewAllocation) capacityUsedBlobber(t *testing.T, id string) int64 {
	var thisBlobber, ok = f.blobbers.get(id)
	require.True(t, ok)
	var usedAlready = thisBlobber.Used
	var newAllocament = f.sizePerUsedBlobber()

	return usedAlready + newAllocament
}

func confirmTestNewAllocation(t *testing.T, f formulaeCommitNewAllocation,
	blobbers SortedBlobbers, stakes []*stakePool, wp writePool, ctx cstate.StateContextI,
) {
	var transfers = ctx.GetTransfers()
	require.Len(t, transfers, 1)
	require.EqualValues(t, clientId, transfers[0].ClientID)
	require.EqualValues(t, storageScId, transfers[0].ToClientID)
	require.EqualValues(t, f.request.Size, transfers[0].Amount)

	require.Len(t, wp.Pools, 1)
	require.EqualValues(t, transactionHash, wp.Pools[0].ID)
	require.EqualValues(t, transactionHash, wp.Pools[0].AllocationID)
	require.EqualValues(t, f.request.Size, wp.Pools[0].Balance)
	require.Len(t, wp.Pools[0].Blobbers, f.blobbersUsed())
	var blobbersUsed []string
	for _, blobber := range wp.Pools[0].Blobbers {
		blobbersUsed = append(blobbersUsed, blobber.BlobberID)
	}
	for _, blobber := range wp.Pools[0].Blobbers {
		require.EqualValues(t, f.blobberEarnt(t, blobber.BlobberID, blobbersUsed), blobber.Balance)
	}

	var countUsedBlobbers = 0
	for _, blobber := range blobbers {
		b, ok := f.blobbers.get(blobber.ID)
		require.True(t, ok)
		if blobber.Used > b.Used {
			require.EqualValues(t, f.capacityUsedBlobber(t, blobber.ID), blobber.Used)
			countUsedBlobbers++
		}
	}
	require.EqualValues(t, f.blobbersUsed(), countUsedBlobbers)

	require.EqualValues(t, f.blobbersUsed(), len(blobbers))
	for _, blobber := range blobbers {
		require.EqualValues(t, f.capacityUsedBlobber(t, blobber.ID), blobber.Used)
	}
}<|MERGE_RESOLUTION|>--- conflicted
+++ resolved
@@ -836,11 +836,7 @@
 		}
 	}
 
-<<<<<<< HEAD
-	_, err = ssc.newAllocationRequest(txn, input, ctx)
-=======
 	_, err = ssc.newAllocationRequest(txn, input, ctx, nil)
->>>>>>> 1f057b6e
 	if err != nil {
 		return err
 	}

--- conflicted
+++ resolved
@@ -231,20 +231,6 @@
 		require.True(t, strings.Contains(err.Error(), ErrExpired))
 	})
 
-<<<<<<< HEAD
-=======
-	t.Run(ErrNotEnoughFailiars, func(t *testing.T) {
-		var failersScYaml = scYaml
-		failersScYaml.FailedChallengesToCancel = 29
-
-		err := testCancelAllocation(t, allocation, *blobbers, blobberStakePools, failersScYaml,
-			otherWritePools, challengePoolBalance, challenges, blobberOffer, wpBalance, thisExpires, now)
-		require.Error(t, err)
-		require.True(t, strings.Contains(err.Error(), ErrCancelFailed))
-		require.True(t, strings.Contains(err.Error(), ErrNotEnoughFailiars))
-	})
-
->>>>>>> 160d2ec6
 	t.Run("enough failiars", func(t *testing.T) {
 		var failersScYaml = scYaml
 		failersScYaml.FailedChallengesToCancel = 28

package storagesc

import (
	"encoding/json"
	"strconv"
	"strings"
	"testing"
	"time"

	"0chain.net/smartcontract/stakepool"

	cstate "0chain.net/chaincore/chain/state"
	sci "0chain.net/chaincore/smartcontractinterface"
	"0chain.net/chaincore/state"
	"0chain.net/chaincore/tokenpool"
	"0chain.net/chaincore/transaction"
	"0chain.net/core/common"
	"0chain.net/core/datastore"
	"0chain.net/core/util"
	"github.com/stretchr/testify/require"
)

type blobberStakes []int64

const (
	errValueNotPresent   = "value not present"
	ownerId              = "owin"
	ErrCancelFailed      = "alloc_cancel_failed"
	ErrExpired           = "trying to cancel expired allocation"
	ErrNotOwner          = "only owner can cancel an allocation"
	ErrNotEnoughFailiars = "not enough failed challenges of allocation to cancel"
	ErrNotEnoughLock     = "paying min_lock for"
	ErrFinalizedFailed   = "fini_alloc_failed"
	ErrFinalizedTooSoon  = "allocation is not expired yet, or waiting a challenge completion"
)

func TestNewAllocation(t *testing.T) {
	var stakes = blobberStakes{}
	var now = common.Timestamp(10000)
	scYaml = &Config{
		MinAllocSize:               1027,
		MinAllocDuration:           5 * time.Minute,
		MaxChallengeCompletionTime: 30 * time.Minute,
		MaxStake:                   zcnToBalance(100.0),
	}
	var blobberYaml = mockBlobberYaml{
		readPrice:               0.01,
		writePrice:              0.10,
		challengeCompletionTime: scYaml.MaxChallengeCompletionTime,
	}

	var request = newAllocationRequest{
		Owner:                      clientId,
		OwnerPublicKey:             "my public key",
		Size:                       scYaml.MinAllocSize,
		DataShards:                 3,
		ParityShards:               5,
		Expiration:                 common.Timestamp(scYaml.MinAllocDuration.Seconds()) + now,
		ReadPriceRange:             PriceRange{0, zcnToBalance(blobberYaml.readPrice) + 1},
		WritePriceRange:            PriceRange{0, zcnToBalance(blobberYaml.writePrice) + 1},
		MaxChallengeCompletionTime: blobberYaml.challengeCompletionTime + 1,
		PreferredBlobbers:          []string{"mockBaseUrl1", "mockBaseUrl3"},
	}
	var goodBlobber = StorageNode{
		Capacity: 536870912,
		Used:     73,
		Terms: Terms{
			MaxOfferDuration:        1000 * scYaml.MinAllocDuration,
			ReadPrice:               zcnToBalance(blobberYaml.readPrice),
			ChallengeCompletionTime: blobberYaml.challengeCompletionTime,
		},
		LastHealthCheck: now - blobberHealthTime,
	}
	var blobbers = new(SortedBlobbers)
	var stake = int64(scYaml.MaxStake)
	var writePrice = blobberYaml.writePrice
	for i := 0; i < request.DataShards+request.ParityShards+4; i++ {
		var nextBlobber = goodBlobber
		nextBlobber.ID = strconv.Itoa(i)
		nextBlobber.Terms.WritePrice = zcnToBalance(writePrice)
		nextBlobber.BaseURL = "mockBaseUrl" + strconv.Itoa(i)
		writePrice *= 0.9
		blobbers.add(&nextBlobber)
		stakes = append(stakes, stake)
		stake = stake / 10
	}

	t.Run("new allocation random blobbers", func(t *testing.T) {
		request := request
		request.DiversifyBlobbers = false
		err := testNewAllocation(t, request, *blobbers, *scYaml, blobberYaml, stakes)
		require.NoError(t, err)
	})

	t.Run("new allocation diverse blobbers", func(t *testing.T) {
		request := request
		request.DiversifyBlobbers = true
		err := testNewAllocation(t, request, *blobbers, *scYaml, blobberYaml, stakes)
		require.NoError(t, err)
	})

	t.Run("new allocation", func(t *testing.T) {
		var request2 = request
		request2.Size = 100 * GB

		err := testNewAllocation(t, request, *blobbers, *scYaml, blobberYaml, stakes)
		require.NoError(t, err)
	})
}

func TestCancelAllocationRequest(t *testing.T) {
	var blobberStakePools = [][]mockStakePool{}
	var challenges = [][]common.Timestamp{}
	var scYaml = Config{
		MaxMint:                         zcnToBalance(4000000.0),
		StakePool:                       &stakePoolConfig{},
		BlobberSlash:                    0.1,
		ValidatorReward:                 0.025,
		MaxChallengeCompletionTime:      30 * time.Minute,
		TimeUnit:                        720 * time.Hour,
		FailedChallengesToRevokeMinLock: 10,
		MaxStake:                        zcnToBalance(100.0),
	}
	var now = common.Timestamp(scYaml.MaxChallengeCompletionTime) * 5
	var blobberYaml = mockBlobberYaml{
		serviceCharge:           0.30,
		writePrice:              0.1,
		challengeCompletionTime: scYaml.MaxChallengeCompletionTime,
		minLockDemand:           0.1,
	}

	var blobberTemplate = StorageNode{
		Capacity: 536870912,
		Terms: Terms{
			MaxOfferDuration:        1000 * scYaml.MinAllocDuration,
			ReadPrice:               zcnToBalance(blobberYaml.readPrice),
			ChallengeCompletionTime: blobberYaml.challengeCompletionTime,
		},
		LastHealthCheck: now - blobberHealthTime,
	}
	var allocation = StorageAllocation{
		DataShards:     1,
		ParityShards:   1,
		ID:             ownerId,
		BlobberDetails: []*BlobberAllocation{},
		Owner:          ownerId,
		Expiration:     now,
		Stats: &StorageAllocationStats{
			OpenChallenges: 3,
		},
		Size:     4560,
		UsedSize: 456,
	}
	var blobbers = new(SortedBlobbers)
	var stake = 100.0
	var writePrice = blobberYaml.writePrice
	var extraBlobbers = 0
	var blobberUsedSize = allocation.UsedSize / int64(allocation.DataShards+allocation.ParityShards)
	for i := 0; i < allocation.DataShards+allocation.ParityShards+extraBlobbers; i++ {
		var nextBlobber = blobberTemplate
		nextBlobber.ID = strconv.Itoa(i)
		nextBlobber.Terms.WritePrice = zcnToBalance(writePrice)
		writePrice *= 0.9
		var minLockDemand = float64(allocation.Size) * writePrice * blobberYaml.minLockDemand
		blobbers.add(&nextBlobber)
		blobberStakePools = append(blobberStakePools, []mockStakePool{})
		blobberStakePools[i] = append(blobberStakePools[i], mockStakePool{
			zcnAmount: stake,
		})
		blobberStakePools[i] = append(blobberStakePools[i], mockStakePool{
			zcnAmount: 0.258,
		})
		stake = stake / 10
		if i < allocation.DataShards+allocation.ParityShards {
			allocation.BlobberDetails = append(allocation.BlobberDetails, &BlobberAllocation{
				BlobberID: nextBlobber.ID,
				Terms: Terms{
					ChallengeCompletionTime: blobberYaml.challengeCompletionTime,
				},
				Stats: &StorageAllocationStats{
					UsedSize:          blobberUsedSize,
					OpenChallenges:    int64(i + 1),
					SuccessChallenges: int64(i),
				},
				MinLockDemand: 200 + state.Balance(minLockDemand),
				Spent:         100,
			})
			challenges = append(challenges, []common.Timestamp{})
			for j := 0; j < int(allocation.BlobberDetails[i].Stats.OpenChallenges); j++ {
				var expires = now - common.Timestamp(float64(j)*float64(blobberYaml.challengeCompletionTime)/3.0)
				challenges[i] = append(challenges[i], expires)
			}
		}
	}

	var challengePoolBalance = int64(700000)
	var thisExpires = common.Timestamp(222)

	var blobberOffer = int64(123000)
	var wpBalance state.Balance = 777777
	var otherWritePools = 0

	t.Run("cancel allocation", func(t *testing.T) {
		err := testCancelAllocation(t, allocation, *blobbers, blobberStakePools, scYaml,
			otherWritePools, challengePoolBalance, challenges, blobberOffer, wpBalance, thisExpires, now)
		require.NoError(t, err)
	})

	t.Run(ErrNotOwner, func(t *testing.T) {
		var allocationNotOwner = allocation
		allocationNotOwner.Owner = "someone else"

		err := testCancelAllocation(t, allocationNotOwner, *blobbers, blobberStakePools, scYaml,
			otherWritePools, challengePoolBalance, challenges, blobberOffer, wpBalance, thisExpires, now)
		require.Error(t, err)
		require.True(t, strings.Contains(err.Error(), ErrCancelFailed))
		require.True(t, strings.Contains(err.Error(), ErrNotOwner))
	})

	t.Run(ErrExpired, func(t *testing.T) {
		var allocationExpired = allocation
		allocationExpired.Expiration = now - 1

		err := testCancelAllocation(t, allocationExpired, *blobbers, blobberStakePools, scYaml,
			otherWritePools, challengePoolBalance, challenges, blobberOffer, wpBalance, thisExpires, now)
		require.Error(t, err)
		require.True(t, strings.Contains(err.Error(), ErrCancelFailed))
		require.True(t, strings.Contains(err.Error(), ErrExpired))
	})
}

func TestFinalizeAllocation(t *testing.T) {
	var now = common.Timestamp(300)
	var blobberStakePools = [][]mockStakePool{}
	var scYaml = Config{
		MaxMint:                         zcnToBalance(4000000.0),
		BlobberSlash:                    0.1,
		ValidatorReward:                 0.025,
		MaxChallengeCompletionTime:      30 * time.Minute,
		TimeUnit:                        720 * time.Hour,
		FailedChallengesToRevokeMinLock: 10,
		MaxStake:                        zcnToBalance(100.0),
	}
	var blobberYaml = mockBlobberYaml{
		serviceCharge:           0.30,
		writePrice:              0.1,
		challengeCompletionTime: scYaml.MaxChallengeCompletionTime,
		minLockDemand:           0.1,
	}
	var blobberTemplate = StorageNode{
		Capacity: 536870912,
		Terms: Terms{
			MaxOfferDuration:        1000 * scYaml.MinAllocDuration,
			ReadPrice:               zcnToBalance(blobberYaml.readPrice),
			ChallengeCompletionTime: blobberYaml.challengeCompletionTime,
		},
		LastHealthCheck: now - blobberHealthTime,
	}
	var allocation = StorageAllocation{
		DataShards:     5,
		ParityShards:   5,
		ID:             ownerId,
		BlobberDetails: []*BlobberAllocation{},
		Owner:          ownerId,
		Expiration:     now,
		Stats: &StorageAllocationStats{
			OpenChallenges: 3,
		},
		Size: 4560,
	}
	allocation.UsedSize = 41 * int64(allocation.DataShards+allocation.ParityShards)
	var blobbers = new(SortedBlobbers)
	var stake = 100.0
	var writePrice = blobberYaml.writePrice
	var extraBlobbers = 0
	var blobberUsedSize = int64(float64(allocation.UsedSize) / float64(allocation.DataShards+allocation.ParityShards))
	for i := 0; i < allocation.DataShards+allocation.ParityShards+extraBlobbers; i++ {
		var nextBlobber = blobberTemplate
		nextBlobber.ID = strconv.Itoa(i)
		nextBlobber.Terms.WritePrice = zcnToBalance(writePrice)
		writePrice *= 0.9
		var minLockDemand = float64(allocation.Size) * writePrice * blobberYaml.minLockDemand
		blobbers.add(&nextBlobber)
		blobberStakePools = append(blobberStakePools, []mockStakePool{})
		blobberStakePools[i] = append(blobberStakePools[i], mockStakePool{
			zcnAmount: stake,
		})
		blobberStakePools[i] = append(blobberStakePools[i], mockStakePool{
			zcnAmount: 0.258,
		})
		stake = stake / 10
		if i < allocation.DataShards+allocation.ParityShards {
			allocation.BlobberDetails = append(allocation.BlobberDetails, &BlobberAllocation{
				BlobberID: nextBlobber.ID,
				Terms: Terms{
					ChallengeCompletionTime: blobberYaml.challengeCompletionTime,
				},
				Stats: &StorageAllocationStats{
					UsedSize:          blobberUsedSize,
					OpenChallenges:    int64(i + 1),
					SuccessChallenges: int64(i),
				},
				MinLockDemand: 200 + state.Balance(minLockDemand),
				Spent:         100,
			})
		}
	}
	var challengePoolBalance = int64(700000)
	var thisExpires = common.Timestamp(222)

	var blobberOffer = int64(123000)
	var wpBalance state.Balance = 777777
	var otherWritePools = 4

	t.Run("finalize allocation", func(t *testing.T) {
		err := testFinalizeAllocation(t, allocation, *blobbers, blobberStakePools, scYaml,
			otherWritePools, challengePoolBalance, blobberOffer, wpBalance, thisExpires, now)
		require.NoError(t, err)
	})

	t.Run(ErrFinalizedTooSoon, func(t *testing.T) {
		var allocationExpired = allocation
		allocationExpired.Expiration = now - toSeconds(allocation.ChallengeCompletionTime) + 1

		err := testFinalizeAllocation(t, allocationExpired, *blobbers, blobberStakePools, scYaml,
			otherWritePools, challengePoolBalance, blobberOffer, wpBalance, thisExpires, now)
		require.Error(t, err)
		require.True(t, strings.Contains(err.Error(), ErrFinalizedFailed))
		require.True(t, strings.Contains(err.Error(), ErrFinalizedTooSoon))
	})
}

func testCancelAllocation(
	t *testing.T,
	sAllocation StorageAllocation,
	blobbers SortedBlobbers,
	bStakes [][]mockStakePool,
	scYaml Config,
	otherWritePools int,
	challengePoolBalance int64,
	challenges [][]common.Timestamp,
	blobberOffer int64,
	wpBalance state.Balance,
	thisExpires, now common.Timestamp,
) error {
	var f = formulaeFinalizeAllocation{
		t:                    t,
		scYaml:               scYaml,
		allocation:           sAllocation,
		blobbers:             blobbers,
		bStakes:              bStakes,
		challengePoolBalance: challengePoolBalance,
		now:                  now,
		challengeCreation:    challenges,
	}
	f.setCancelPassRates()

	var ssc, txn, input, ctx = setupMocksFinishAllocation(
		t, sAllocation, blobbers, bStakes, scYaml, otherWritePools,
		state.Balance(challengePoolBalance), blobberOffer, wpBalance, thisExpires, now,
	)

	require.True(t, len(challenges) <= len(blobbers))
	for i, blobberChallenges := range challenges {
		var bc = BlobberChallenge{
			BlobberID: strconv.Itoa(i),
		}

		var ac = AllocationChallenge{
			AllocationID: sAllocation.ID,
			Challenges:   []*StorageChallenge{},
		}
		for _, created := range blobberChallenges {
			ac.Challenges = append(ac.Challenges, &StorageChallenge{
				AllocationID: sAllocation.ID,
				BlobberID:    bc.BlobberID,
				Created:      created,
			})
		}
		_, err := ctx.InsertTrieNode(bc.GetKey(ssc.ID), &bc)
		require.NoError(t, err)
		_, err = ctx.InsertTrieNode(ac.GetKey(ssc.ID), &ac)
		require.NoError(t, err)
	}

<<<<<<< HEAD
=======
	allAllocationsBefore, err := ssc.getAllAllocationsList(ctx)
	require.NoError(t, err)

>>>>>>> 335d714d
	resp, err := ssc.cancelAllocationRequest(txn, input, ctx)
	if err != nil {
		return err
	}
	require.EqualValues(t, "canceled", resp)

<<<<<<< HEAD
	var newScYaml = &Config{}
	newScYaml, err = ssc.getConfig(ctx, false)
=======
	allAllocationsAfter, err := ssc.getAllAllocationsList(ctx)
	require.NoError(t, err)
	require.EqualValues(t, len(allAllocationsBefore.List)-1, len(allAllocationsAfter.List))

	newScYaml, err := ssc.getConfig(ctx, false)
>>>>>>> 335d714d
	require.NoError(t, err)
	newAllb, err := ssc.getBlobbersList(ctx)
	require.NoError(t, err)
	newCp, err := ssc.getChallengePool(sAllocation.ID, ctx)
	require.NoError(t, err)
	newWp, err := ssc.getWritePool(sAllocation.Owner, ctx)
	require.NoError(t, err)
	var newAlloc *StorageAllocation
	newAlloc, err = ssc.getAllocation(sAllocation.ID, ctx)
	require.NoError(t, err)
	var sps []*stakePool
	for _, blobber := range blobbers {
		sp, err := ssc.getStakePool(blobber.ID, ctx)
		require.NoError(t, err)
		sps = append(sps, sp)
	}

	confirmFinalizeAllocation(t, f, *newScYaml, *newAllb, *newCp, *newWp, *newAlloc, wpBalance, sps, ctx)
	return nil
}

func testFinalizeAllocation(
	t *testing.T,
	sAllocation StorageAllocation,
	blobbers SortedBlobbers,
	bStakes [][]mockStakePool,
	scYaml Config,
	otherWritePools int,
	challengePoolBalance int64,
	blobberOffer int64,
	wpBalance state.Balance,
	thisExpires, now common.Timestamp,
) error {

	var f = formulaeFinalizeAllocation{
		t:                    t,
		scYaml:               scYaml,
		allocation:           sAllocation,
		blobbers:             blobbers,
		bStakes:              bStakes,
		challengePoolBalance: challengePoolBalance,
		now:                  now,
	}
	f.setFinilizationPassRates()

	var ssc, txn, input, ctx = setupMocksFinishAllocation(
		t, sAllocation, blobbers, bStakes, scYaml, otherWritePools,
		state.Balance(challengePoolBalance), blobberOffer, wpBalance, thisExpires, now,
	)

<<<<<<< HEAD
=======
	allAllocationsBefore, err := ssc.getAllAllocationsList(ctx)
	require.NoError(t, err)

>>>>>>> 335d714d
	resp, err := ssc.finalizeAllocation(txn, input, ctx)
	if err != nil {
		return err
	}
	require.EqualValues(t, "finalized", resp)

<<<<<<< HEAD
	var newScYaml = &Config{}
	newScYaml, err = ssc.getConfig(ctx, false)
=======
	allAllocationsAfter, err := ssc.getAllAllocationsList(ctx)
	require.NoError(t, err)
	require.EqualValues(t, len(allAllocationsBefore.List)-1, len(allAllocationsAfter.List))

	newScYaml, err := ssc.getConfig(ctx, false)
>>>>>>> 335d714d
	require.NoError(t, err)
	newAllb, err := ssc.getBlobbersList(ctx)
	require.NoError(t, err)
	newCp, err := ssc.getChallengePool(sAllocation.ID, ctx)
	require.NoError(t, err)
	newWp, err := ssc.getWritePool(sAllocation.Owner, ctx)
	require.NoError(t, err)
	var newAlloc *StorageAllocation
	newAlloc, err = ssc.getAllocation(sAllocation.ID, ctx)
	require.NoError(t, err)
	var sps []*stakePool
	for _, blobber := range blobbers {
		sp, err := ssc.getStakePool(blobber.ID, ctx)
		require.NoError(t, err)
		sps = append(sps, sp)
	}

	confirmFinalizeAllocation(t, f, *newScYaml, *newAllb, *newCp, *newWp, *newAlloc, wpBalance, sps, ctx)
	return nil
}

func confirmFinalizeAllocation(
	t *testing.T,
	f formulaeFinalizeAllocation,
	scYaml Config,
	_ StorageNodes,
	challengePool challengePool,
	allocationWritePool writePool,
	allocation StorageAllocation,
	wpStartBalance state.Balance,
	sps []*stakePool,
	ctx cstate.StateContextI,
) {
	require.EqualValues(t, 0, challengePool.Balance)

	var rewardDelegateTransfers = [][]bool{}
	var minLockdelegateTransfers = [][]bool{}
	for i := range f.bStakes {
		if len(f.bStakes[i]) > 0 {
			rewardDelegateTransfers = append(rewardDelegateTransfers, []bool{})
			minLockdelegateTransfers = append(minLockdelegateTransfers, []bool{})
			for range f.bStakes[i] {
				rewardDelegateTransfers[i] = append(rewardDelegateTransfers[i], false)
				minLockdelegateTransfers[i] = append(minLockdelegateTransfers[i], false)
			}
		}
	}

	f.blobberServiceCharge(0)
	f.minLockServiceCharge(0)
	f.blobberDelegateReward(0, 0)
	f.minLockDelegatePayment(0, 0)

	for i, sp := range sps {
		serviceCharge := f.blobberServiceCharge(i) + f.minLockServiceCharge(i)
		require.InDelta(t, serviceCharge, int64(sp.Reward), errDelta)
		for poolId, dp := range sp.Pools {
			wSplit := strings.Split(poolId, " ")
			dId, err := strconv.Atoi(wSplit[2])
			require.NoError(t, err)
			reward := f.blobberDelegateReward(i, dId) + f.minLockDelegatePayment(i, dId)
			require.InDelta(t, reward, int64(dp.Reward), errDelta)
		}
	}

}

func setupMocksFinishAllocation(
	t *testing.T,
	sAllocation StorageAllocation,
	blobbers SortedBlobbers,
	bStakes [][]mockStakePool,
	scYaml Config,
	otherWritePools int,
	challengePoolBalance state.Balance,
	blobberOffer int64,
	wpBalance state.Balance,
	thisExpires, now common.Timestamp,
) (*StorageSmartContract, *transaction.Transaction, []byte, cstate.StateContextI) {
	var err error
	var txn = &transaction.Transaction{
		HashIDField: datastore.HashIDField{
			Hash: datastore.Key(transactionHash),
		},
		ClientID:     sAllocation.ID,
		ToClientID:   storageScId,
		CreationDate: now,
	}
	var ctx = &mockStateContext{
		ctx: *cstate.NewStateContext(
			nil,
			&util.MerklePatriciaTrie{},
			txn,
			nil,
			nil,
			nil,
			nil,
			nil,
		),
		clientBalance: zcnToBalance(3.1),
		store:         make(map[string]util.MPTSerializable),
	}
	var ssc = &StorageSmartContract{
		&sci.SmartContract{
			ID: storageScId,
		},
	}

	sAllocation.WritePoolOwners = []string{sAllocation.Owner}
	_, err = ctx.InsertTrieNode(sAllocation.GetKey(ssc.ID), &sAllocation)
	require.NoError(t, err)

<<<<<<< HEAD
=======
	var allications = Allocations{}
	allications.List.add(sAllocation.ID)
	_, err = ctx.InsertTrieNode(ALL_ALLOCATIONS_KEY, &allications)
	require.NoError(t, err)

>>>>>>> 335d714d
	var cPool = challengePool{
		ZcnPool: &tokenpool.ZcnPool{
			TokenPool: tokenpool.TokenPool{
				ID:      sAllocation.ID,
				Balance: challengePoolBalance,
			},
		},
	}
	require.NoError(t, cPool.save(ssc.ID, sAllocation.ID, ctx))

	var wPool = writePool{
		Pools: allocationPools{},
	}
	var newPool = &allocationPool{}
	newPool.ID = "first_mock_write_pool"
	newPool.Balance = state.Balance(wpBalance)
	newPool.AllocationID = sAllocation.ID
	newPool.Blobbers = blobberPools{}
	newPool.ExpireAt = now
	for i := 0; i < len(sAllocation.BlobberDetails); i++ {
		newPool.Blobbers.add(&blobberPool{
			BlobberID: blobbers[i].ID,
			Balance:   state.Balance(1),
		})
	}

	awp := &allocationWritePools{
		ownerId:    0,
		ids:        []string{sAllocation.Owner},
		writePools: []*writePool{&wPool},
	}
	awp.allocationPools.add(newPool)

	wPool.Pools.add(newPool)
	for i := 0; i < otherWritePools; i++ {
		var id = strconv.Itoa(i)
		var newPool = &allocationPool{}
		newPool.ID = "mock_write_pool_" + id
		newPool.AllocationID = allocationId + " " + id
		wPool.Pools.add(newPool)
		awp.allocationPools.add(newPool)
	}
	require.NoError(t, wPool.save(ssc.ID, sAllocation.Owner, ctx))
	require.NoError(t, awp.saveWritePools(ssc.ID, ctx))

	var blobberList = new(StorageNodes)
	blobberList.Nodes = blobbers
	_, err = ctx.InsertTrieNode(ALL_BLOBBERS_KEY, blobberList)
	require.NoError(t, err)

	require.EqualValues(t, len(blobbers), len(bStakes))
	for i, blobber := range blobbers {
		var id = strconv.Itoa(i)
		var sp = newStakePool()
		sp.Settings.ServiceCharge = blobberYaml.serviceCharge
		for j, stake := range bStakes[i] {
			var jd = strconv.Itoa(j)
			var delegatePool = &stakepool.DelegatePool{}
			delegatePool.Balance = zcnToBalance(stake.zcnAmount)
			//delegatePool.DelegateID = "delegate " + id + " " + jd
			//delegatePool.MintAt = stake.MintAt
			sp.Pools["paula "+id+" "+jd] = delegatePool
			sp.Pools["paula "+id+" "+jd] = delegatePool
		}
		sp.Settings.DelegateWallet = blobberId + " " + id + " wallet"
		require.NoError(t, sp.save(ssc.ID, blobber.ID, ctx))

		_, err = ctx.InsertTrieNode(blobber.GetKey(ssc.ID), blobber)
		require.NoError(t, err)
	}

	_, err = ctx.InsertTrieNode(scConfigKey(ssc.ID), &scYaml)
	require.NoError(t, err)

	var request = lockRequest{
		AllocationID: sAllocation.ID,
	}
	input, err := json.Marshal(&request)
	require.NoError(t, err)

	return ssc, txn, input, ctx
}

type formulaeFinalizeAllocation struct {
	t                    *testing.T
	scYaml               Config
	now                  common.Timestamp
	allocation           StorageAllocation
	blobbers             SortedBlobbers
	bStakes              [][]mockStakePool
	challengePoolBalance int64
	challengeCreation    [][]common.Timestamp
	_passRates           []float64
}

func (f *formulaeFinalizeAllocation) _challengePool() int64 {
	return f.challengePoolBalance
}

func (f *formulaeFinalizeAllocation) _minLockPayment(blobber int) int64 {
	require.True(f.t, blobber < len(f.allocation.BlobberDetails))
	var details = f.allocation.BlobberDetails[blobber]
	var minLock = int64(details.MinLockDemand)

	var spent = int64(details.Spent)

	if minLock > spent {
		return minLock - spent
	} else {
		return 0
	}
}

func (f *formulaeFinalizeAllocation) minLockServiceCharge(blobber int) int64 {
	var serviceCharge = blobberYaml.serviceCharge
	var blobberMinLock = float64(f._minLockPayment(blobber))

	return int64(blobberMinLock * serviceCharge)
}

func (f *formulaeFinalizeAllocation) minLockDelegatePayment(blobber, delegate int) int64 {
	require.True(f.t, blobber < len(f.bStakes))
	require.True(f.t, delegate < len(f.bStakes[blobber]))
	var totalStake = 0.0
	for _, stake := range f.bStakes[blobber] {
		totalStake += stake.zcnAmount
	}
	var delegateStake = f.bStakes[blobber][delegate].zcnAmount
	var delegateMinLock = float64(f._minLockPayment(blobber) - f.minLockServiceCharge(blobber))

	require.True(f.t, totalStake > 0)
	return int64(delegateMinLock * delegateStake / totalStake)
}

func (f *formulaeFinalizeAllocation) blobberServiceCharge(blobberIndex int) int64 {
	var serviceCharge = blobberYaml.serviceCharge
	var blobberRewards = float64(f._blobberReward(blobberIndex))

	return int64(blobberRewards * serviceCharge)
}

func (f *formulaeFinalizeAllocation) blobberDelegateReward(bIndex, dIndex int) int64 {
	require.True(f.t, bIndex < len(f.bStakes))
	require.True(f.t, dIndex < len(f.bStakes[bIndex]))
	var totalStake = 0.0
	for _, stake := range f.bStakes[bIndex] {
		totalStake += stake.zcnAmount
	}
	var delegateStake = f.bStakes[bIndex][dIndex].zcnAmount
	var totalDelegateReward = f._blobberReward(bIndex) - float64(f.blobberServiceCharge(bIndex))

	require.True(f.t, totalStake > 0)
	return int64(float64(totalDelegateReward) * delegateStake / totalStake)
}

func (f *formulaeFinalizeAllocation) _blobberReward(blobberIndex int) float64 {
	var challengePool = float64(f._challengePool())

	var used = float64(f.allocation.BlobberDetails[blobberIndex].Stats.UsedSize)
	var totalUsed = float64(f.allocation.UsedSize)
	var abdUsed int64 = 0
	for _, d := range f.allocation.BlobberDetails {
		abdUsed += d.Stats.UsedSize
	}
	require.InDelta(f.t, totalUsed, abdUsed, errDelta)

	var ratio = used / totalUsed
	var passRate = f._passRates[blobberIndex]

	return challengePool * ratio * passRate
}

func (f *formulaeFinalizeAllocation) setCancelPassRates() {
	f._passRates = []float64{}
	var deadline = f.now - toSeconds(blobberYaml.challengeCompletionTime)

	for i, details := range f.allocation.BlobberDetails {
		var successful = float64(details.Stats.SuccessChallenges)
		var failed = float64(details.Stats.FailedChallenges)

		require.Len(f.t, f.challengeCreation[i], int(details.Stats.OpenChallenges))
		for _, created := range f.challengeCreation[i] {
			if created < deadline {
				failed++
			} else {
				successful++
			}
		}
		var total = successful + failed
		//fmt.Println("pass rate i", i, "successful", successful, "failed", failed)
		if total == 0 {
			f._passRates = append(f._passRates, 1.0)
		} else {
			f._passRates = append(f._passRates, successful/total)
		}
	}
}

func (f *formulaeFinalizeAllocation) setFinilizationPassRates() {
	f._passRates = []float64{}

	for _, details := range f.allocation.BlobberDetails {
		var successful = float64(details.Stats.SuccessChallenges)
		var failed = float64(details.Stats.FailedChallenges + details.Stats.OpenChallenges)
		var total = successful + failed
		if total == 0 {
			f._passRates = append(f._passRates, 1.0)
		} else {
			f._passRates = append(f._passRates, successful/total)
		}
	}
}

func testNewAllocation(t *testing.T, request newAllocationRequest, blobbers SortedBlobbers,
	scYaml Config, blobberYaml mockBlobberYaml, stakes blobberStakes,
) (err error) {
	require.EqualValues(t, len(blobbers), len(stakes))
	var f = formulaeCommitNewAllocation{
		scYaml:      scYaml,
		blobberYaml: blobberYaml,
		request:     request,
		blobbers:    blobbers,
		stakes:      stakes,
	}

	var txn = &transaction.Transaction{
		HashIDField: datastore.HashIDField{
			Hash: datastore.Key(transactionHash),
		},
		Value:        request.Size,
		ClientID:     clientId,
		ToClientID:   storageScId,
		CreationDate: creationDate,
	}
	var ctx = &mockStateContext{
		ctx: *cstate.NewStateContext(
			nil,
			&util.MerklePatriciaTrie{},
			txn,
			nil,
			nil,
			nil,
			nil,
			nil,
		),
		clientBalance: zcnToBalance(3),
		store:         make(map[string]util.MPTSerializable),
	}
	var ssc = &StorageSmartContract{
		&sci.SmartContract{
			ID: storageScId,
		},
	}

	input, err := json.Marshal(request)
	require.NoError(t, err)

	var blobberList = new(StorageNodes)
	blobberList.Nodes = blobbers
	_, err = ctx.InsertTrieNode(ALL_BLOBBERS_KEY, blobberList)
	require.NoError(t, err)

	for i, blobber := range blobbers {
		var stakePool = newStakePool()
		stakePool.Pools["paula"] = &stakepool.DelegatePool{}
		stakePool.Pools["paula"].Balance = state.Balance(stakes[i])
		require.NoError(t, stakePool.save(ssc.ID, blobber.ID, ctx))
	}

	var wPool = writePool{}
	require.NoError(t, wPool.save(ssc.ID, clientId, ctx))

	_, err = ctx.InsertTrieNode(scConfigKey(ssc.ID), &scYaml)
	require.NoError(t, err)

	_, err = ssc.newAllocationRequest(txn, input, ctx)
	if err != nil {
		return err
	}

	allBlobbersList, err := ssc.getBlobbersList(ctx)
	require.NoError(t, err)
	var individualBlobbers = SortedBlobbers{}
	for _, blobber := range allBlobbersList.Nodes {
		var b *StorageNode
		b, err = ssc.getBlobber(blobber.ID, ctx)
		if err != nil && err.Error() == errValueNotPresent {
			continue
		}
		require.NoError(t, err)
		individualBlobbers.add(b)
	}

	var newStakePools = []*stakePool{}
	for _, blobber := range allBlobbersList.Nodes {
		var sp, err = ssc.getStakePool(blobber.ID, ctx)
		require.NoError(t, err)
		newStakePools = append(newStakePools, sp)
	}
	var wp *writePool
	wp, err = ssc.getWritePool(clientId, ctx)
	require.NoError(t, err)

	confirmTestNewAllocation(t, f, allBlobbersList.Nodes, individualBlobbers, newStakePools, *wp, ctx)

	return nil
}

type formulaeCommitNewAllocation struct {
	scYaml      Config
	blobberYaml mockBlobberYaml
	request     newAllocationRequest
	blobbers    SortedBlobbers
	stakes      blobberStakes
}

func (f formulaeCommitNewAllocation) blobbersUsed() int {
	return f.request.ParityShards + f.request.DataShards
}

func (f formulaeCommitNewAllocation) blobberEarnt(t *testing.T, id string, used []string) int64 {
	var totalWritePrice = 0.0
	var found = false
	for _, bId := range used {
		if bId == id {
			found = true
		}
		b, ok := f.blobbers.get(bId)
		require.True(t, ok)
		totalWritePrice += float64(b.Terms.WritePrice)
	}
	require.True(t, found)

	thisBlobber, ok := f.blobbers.get(id)
	require.True(t, ok)
	var ratio = float64(thisBlobber.Terms.WritePrice) / totalWritePrice
	var sizeOfWrite = float64(f.request.Size)

	return int64(sizeOfWrite * ratio)
}

func (f formulaeCommitNewAllocation) sizePerUsedBlobber() int64 {
	var numBlobbersUsed = int64(f.blobbersUsed())
	var writeSize = f.request.Size

	return (writeSize + numBlobbersUsed - 1) / numBlobbersUsed
}

func (f formulaeCommitNewAllocation) capacityUsedBlobber(t *testing.T, id string) int64 {
	var thisBlobber, ok = f.blobbers.get(id)
	require.True(t, ok)
	var usedAlready = thisBlobber.Used
	var newAllocament = f.sizePerUsedBlobber()

	return usedAlready + newAllocament
}

func confirmTestNewAllocation(t *testing.T, f formulaeCommitNewAllocation,
	blobbers1, blobbers2 SortedBlobbers, stakes []*stakePool, wp writePool, ctx cstate.StateContextI,
) {
	var transfers = ctx.GetTransfers()
	require.Len(t, transfers, 1)
	require.EqualValues(t, clientId, transfers[0].ClientID)
	require.EqualValues(t, storageScId, transfers[0].ToClientID)
	require.EqualValues(t, f.request.Size, transfers[0].Amount)

	require.Len(t, wp.Pools, 1)
	require.EqualValues(t, transactionHash, wp.Pools[0].ID)
	require.EqualValues(t, transactionHash, wp.Pools[0].AllocationID)
	require.EqualValues(t, f.request.Size, wp.Pools[0].Balance)
	require.Len(t, wp.Pools[0].Blobbers, f.blobbersUsed())
	var blobbersUsed []string
	for _, blobber := range wp.Pools[0].Blobbers {
		blobbersUsed = append(blobbersUsed, blobber.BlobberID)
	}
	for _, blobber := range wp.Pools[0].Blobbers {
		require.EqualValues(t, f.blobberEarnt(t, blobber.BlobberID, blobbersUsed), blobber.Balance)
	}

	var countUsedBlobbers = 0
	for _, blobber := range blobbers1 {
		b, ok := f.blobbers.get(blobber.ID)
		require.True(t, ok)
		if blobber.Used > b.Used {
			require.EqualValues(t, f.capacityUsedBlobber(t, blobber.ID), blobber.Used)
			countUsedBlobbers++
		}
	}
	require.EqualValues(t, f.blobbersUsed(), countUsedBlobbers)

	require.EqualValues(t, f.blobbersUsed(), len(blobbers2))
	for _, blobber := range blobbers2 {
		require.EqualValues(t, f.capacityUsedBlobber(t, blobber.ID), blobber.Used)
	}
}<|MERGE_RESOLUTION|>--- conflicted
+++ resolved
@@ -383,28 +383,15 @@
 		require.NoError(t, err)
 	}
 
-<<<<<<< HEAD
-=======
-	allAllocationsBefore, err := ssc.getAllAllocationsList(ctx)
-	require.NoError(t, err)
-
->>>>>>> 335d714d
 	resp, err := ssc.cancelAllocationRequest(txn, input, ctx)
 	if err != nil {
 		return err
 	}
 	require.EqualValues(t, "canceled", resp)
 
-<<<<<<< HEAD
 	var newScYaml = &Config{}
 	newScYaml, err = ssc.getConfig(ctx, false)
-=======
-	allAllocationsAfter, err := ssc.getAllAllocationsList(ctx)
-	require.NoError(t, err)
-	require.EqualValues(t, len(allAllocationsBefore.List)-1, len(allAllocationsAfter.List))
-
-	newScYaml, err := ssc.getConfig(ctx, false)
->>>>>>> 335d714d
+
 	require.NoError(t, err)
 	newAllb, err := ssc.getBlobbersList(ctx)
 	require.NoError(t, err)
@@ -455,28 +442,15 @@
 		state.Balance(challengePoolBalance), blobberOffer, wpBalance, thisExpires, now,
 	)
 
-<<<<<<< HEAD
-=======
-	allAllocationsBefore, err := ssc.getAllAllocationsList(ctx)
-	require.NoError(t, err)
-
->>>>>>> 335d714d
 	resp, err := ssc.finalizeAllocation(txn, input, ctx)
 	if err != nil {
 		return err
 	}
 	require.EqualValues(t, "finalized", resp)
 
-<<<<<<< HEAD
 	var newScYaml = &Config{}
 	newScYaml, err = ssc.getConfig(ctx, false)
-=======
-	allAllocationsAfter, err := ssc.getAllAllocationsList(ctx)
-	require.NoError(t, err)
-	require.EqualValues(t, len(allAllocationsBefore.List)-1, len(allAllocationsAfter.List))
-
-	newScYaml, err := ssc.getConfig(ctx, false)
->>>>>>> 335d714d
+
 	require.NoError(t, err)
 	newAllb, err := ssc.getBlobbersList(ctx)
 	require.NoError(t, err)
@@ -589,14 +563,6 @@
 	_, err = ctx.InsertTrieNode(sAllocation.GetKey(ssc.ID), &sAllocation)
 	require.NoError(t, err)
 
-<<<<<<< HEAD
-=======
-	var allications = Allocations{}
-	allications.List.add(sAllocation.ID)
-	_, err = ctx.InsertTrieNode(ALL_ALLOCATIONS_KEY, &allications)
-	require.NoError(t, err)
-
->>>>>>> 335d714d
 	var cPool = challengePool{
 		ZcnPool: &tokenpool.ZcnPool{
 			TokenPool: tokenpool.TokenPool{

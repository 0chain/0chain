package storagesc

import (
	"encoding/json"
	"math"
	"strconv"
	"strings"
	"testing"
	"time"

	cstate "0chain.net/chaincore/chain/state"
	sci "0chain.net/chaincore/smartcontractinterface"
	"0chain.net/chaincore/state"
	"0chain.net/chaincore/tokenpool"
	"0chain.net/chaincore/transaction"
	"0chain.net/core/common"
	"0chain.net/core/datastore"
	"0chain.net/core/util"
	"github.com/stretchr/testify/require"
)

type blobberStakes []int64

const (
	errValueNotPresent   = "value not present"
	ownerId              = "owin"
	ErrCancelFailed      = "alloc_cancel_failed"
	ErrExpired           = "trying to cancel expired allocation"
	ErrNotOwner          = "only owner can cancel an allocation"
	ErrNotEnoughFailiars = "not enough failed challenges of allocation to cancel"
	ErrNotEnoughLock     = "paying min_lock for"
	ErrFinalizedFailed   = "fini_alloc_failed"
	ErrFinalizedTooSoon  = "allocation is not expired yet, or waiting a challenge completion"
)

func TestNewAllocation(t *testing.T) {
	var stakes = blobberStakes{}
	var now = common.Timestamp(10000)
	scYaml = &scConfig{
		MinAllocSize:               1027,
		MinAllocDuration:           5 * time.Minute,
		MaxChallengeCompletionTime: 30 * time.Minute,
		MaxStake:                   zcnToBalance(100.0),
	}
	var blobberYaml = mockBlobberYaml{
		readPrice:               0.01,
		writePrice:              0.10,
		challengeCompletionTime: scYaml.MaxChallengeCompletionTime,
	}

	var request = newAllocationRequest{
		Owner:                      clientId,
		OwnerPublicKey:             "my public key",
		Size:                       scYaml.MinAllocSize,
		DataShards:                 3,
		ParityShards:               5,
		Expiration:                 common.Timestamp(scYaml.MinAllocDuration.Seconds()) + now,
		ReadPriceRange:             PriceRange{0, zcnToBalance(blobberYaml.readPrice) + 1},
		WritePriceRange:            PriceRange{0, zcnToBalance(blobberYaml.writePrice) + 1},
		MaxChallengeCompletionTime: blobberYaml.challengeCompletionTime + 1,
		PreferredBlobbers:          []string{"mockBaseUrl1", "mockBaseUrl3"},
	}
	var goodBlobber = StorageNode{
		Capacity: 536870912,
		Used:     73,
		Terms: Terms{
			MaxOfferDuration:        1000 * scYaml.MinAllocDuration,
			ReadPrice:               zcnToBalance(blobberYaml.readPrice),
			ChallengeCompletionTime: blobberYaml.challengeCompletionTime,
		},
		LastHealthCheck: now - blobberHealthTime,
	}
	var blobbers = new(sortedBlobbers)
	var stake = int64(scYaml.MaxStake)
	var writePrice = blobberYaml.writePrice
	for i := 0; i < request.DataShards+request.ParityShards+4; i++ {
		var nextBlobber = goodBlobber
		nextBlobber.ID = strconv.Itoa(i)
		nextBlobber.Terms.WritePrice = zcnToBalance(writePrice)
		nextBlobber.BaseURL = "mockBaseUrl" + strconv.Itoa(i)
		writePrice *= 0.9
		blobbers.add(&nextBlobber)
		stakes = append(stakes, stake)
		stake = stake / 10
	}

	t.Run("new allocation random blobbers", func(t *testing.T) {
		request := request
		request.DiversifyBlobbers = false
		err := testNewAllocation(t, request, *blobbers, *scYaml, blobberYaml, stakes)
		require.NoError(t, err)
	})

	t.Run("new allocation diverse blobbers", func(t *testing.T) {
		request := request
		request.DiversifyBlobbers = true
		err := testNewAllocation(t, request, *blobbers, *scYaml, blobberYaml, stakes)
		require.NoError(t, err)
	})

	t.Run("new allocation", func(t *testing.T) {
		var request2 = request
		request2.Size = 100 * GB

		err := testNewAllocation(t, request, *blobbers, *scYaml, blobberYaml, stakes)
		require.NoError(t, err)
	})
}

func TestCancelAllocationRequest(t *testing.T) {
	var blobberStakePools = [][]mockStakePool{}
	var challenges = [][]common.Timestamp{}
	var scYaml = scConfig{
		MaxMint: zcnToBalance(4000000.0),
		StakePool: &stakePoolConfig{
			InterestRate:     0.0000334,
			InterestInterval: time.Minute,
		},
		BlobberSlash:                    0.1,
		ValidatorReward:                 0.025,
		MaxChallengeCompletionTime:      30 * time.Minute,
		TimeUnit:                        720 * time.Hour,
		FailedChallengesToRevokeMinLock: 10,
		MaxStake:                        zcnToBalance(100.0),
	}
	var now = common.Timestamp(scYaml.MaxChallengeCompletionTime) * 5
	var blobberYaml = mockBlobberYaml{
		serviceCharge:           0.30,
		writePrice:              0.1,
		challengeCompletionTime: scYaml.MaxChallengeCompletionTime,
		minLockDemand:           0.1,
	}

	var blobberTemplate = StorageNode{
		Capacity: 536870912,
		Terms: Terms{
			MaxOfferDuration:        1000 * scYaml.MinAllocDuration,
			ReadPrice:               zcnToBalance(blobberYaml.readPrice),
			ChallengeCompletionTime: blobberYaml.challengeCompletionTime,
		},
		LastHealthCheck: now - blobberHealthTime,
	}
	var allocation = StorageAllocation{
		DataShards:     1,
		ParityShards:   1,
		ID:             ownerId,
		BlobberDetails: []*BlobberAllocation{},
		Owner:          ownerId,
		Expiration:     now,
		Stats: &StorageAllocationStats{
			OpenChallenges: 3,
		},
		Size:     4560,
		UsedSize: 456,
	}
	var blobbers = new(sortedBlobbers)
	var stake = 100.0
	var writePrice = blobberYaml.writePrice
	var extraBlobbers = 0
	var period = common.Timestamp(scYaml.StakePool.InterestInterval.Seconds())
	var blobberUsedSize = allocation.UsedSize / int64(allocation.DataShards+allocation.ParityShards)
	for i := 0; i < allocation.DataShards+allocation.ParityShards+extraBlobbers; i++ {
		var nextBlobber = blobberTemplate
		nextBlobber.ID = strconv.Itoa(i)
		nextBlobber.Terms.WritePrice = zcnToBalance(writePrice)
		writePrice *= 0.9
		var minLockDemand = float64(allocation.Size) * writePrice * blobberYaml.minLockDemand
		blobbers.add(&nextBlobber)
		blobberStakePools = append(blobberStakePools, []mockStakePool{})
		blobberStakePools[i] = append(blobberStakePools[i], mockStakePool{
			zcnAmount: stake, MintAt: now - 2*period,
		})
		blobberStakePools[i] = append(blobberStakePools[i], mockStakePool{
			zcnAmount: 0.258, MintAt: now - 3*period,
		})
		stake = stake / 10
		if i < allocation.DataShards+allocation.ParityShards {
			allocation.BlobberDetails = append(allocation.BlobberDetails, &BlobberAllocation{
				BlobberID: nextBlobber.ID,
				Terms: Terms{
					ChallengeCompletionTime: blobberYaml.challengeCompletionTime,
				},
				Stats: &StorageAllocationStats{
					UsedSize:          blobberUsedSize,
					OpenChallenges:    int64(i + 1),
					SuccessChallenges: int64(i),
				},
				MinLockDemand: 200 + state.Balance(minLockDemand),
				Spent:         100,
			})
			challenges = append(challenges, []common.Timestamp{})
			for j := 0; j < int(allocation.BlobberDetails[i].Stats.OpenChallenges); j++ {
				var expires = now - common.Timestamp(float64(j)*float64(blobberYaml.challengeCompletionTime)/3.0)
				challenges[i] = append(challenges[i], expires)
			}
		}
	}

	var challengePoolBalance = int64(700000)
	var thisExpires = common.Timestamp(222)

	var blobberOffer = int64(123000)
	var wpBalance state.Balance = 777777
	var otherWritePools = 0

	t.Run("cancel allocation", func(t *testing.T) {
		err := testCancelAllocation(t, allocation, *blobbers, blobberStakePools, scYaml,
			otherWritePools, challengePoolBalance, challenges, blobberOffer, wpBalance, thisExpires, now)
		require.NoError(t, err)
	})

	t.Run(ErrNotOwner, func(t *testing.T) {
		var allocationNotOwner = allocation
		allocationNotOwner.Owner = "someone else"

		err := testCancelAllocation(t, allocationNotOwner, *blobbers, blobberStakePools, scYaml,
			otherWritePools, challengePoolBalance, challenges, blobberOffer, wpBalance, thisExpires, now)
		require.Error(t, err)
		require.True(t, strings.Contains(err.Error(), ErrCancelFailed))
		require.True(t, strings.Contains(err.Error(), ErrNotOwner))
	})

	t.Run(ErrExpired, func(t *testing.T) {
		var allocationExpired = allocation
		allocationExpired.Expiration = now - 1

		err := testCancelAllocation(t, allocationExpired, *blobbers, blobberStakePools, scYaml,
			otherWritePools, challengePoolBalance, challenges, blobberOffer, wpBalance, thisExpires, now)
		require.Error(t, err)
		require.True(t, strings.Contains(err.Error(), ErrCancelFailed))
		require.True(t, strings.Contains(err.Error(), ErrExpired))
	})

<<<<<<< HEAD
=======
	t.Run(ErrNotEnoughFailiars, func(t *testing.T) {
		var failersScYaml = scYaml
		failersScYaml.FailedChallengesToCancel = 29

		err := testCancelAllocation(t, allocation, *blobbers, blobberStakePools, failersScYaml,
			otherWritePools, challengePoolBalance, challenges, blobberOffer, wpBalance, thisExpires, now)
		require.Error(t, err)
		require.True(t, strings.Contains(err.Error(), ErrCancelFailed))
		require.True(t, strings.Contains(err.Error(), ErrNotEnoughFailiars))
	})

	t.Run("enough failiars", func(t *testing.T) {
		var failersScYaml = scYaml
		failersScYaml.FailedChallengesToCancel = 28

		err := testCancelAllocation(t, allocation, *blobbers, blobberStakePools, failersScYaml,
			otherWritePools, challengePoolBalance, challenges, blobberOffer, wpBalance, thisExpires, now)
		require.Error(t, err)
		require.True(t, strings.Contains(err.Error(), ErrCancelFailed))
		require.True(t, strings.Contains(err.Error(), ErrNotEnoughFailiars))
	})

>>>>>>> cf79903b
	t.Run(ErrNotEnoughLock, func(t *testing.T) {
		var zeroChallengePoolBalance int64 = 0

		err := testCancelAllocation(t, allocation, *blobbers, blobberStakePools, scYaml,
			otherWritePools, zeroChallengePoolBalance, challenges, blobberOffer, wpBalance, thisExpires, now)
		require.NoError(t, err)
	})
}

func TestFinalizeAllocation(t *testing.T) {
	var now = common.Timestamp(300)
	var blobberStakePools = [][]mockStakePool{}
	var scYaml = scConfig{
		MaxMint: zcnToBalance(4000000.0),
		StakePool: &stakePoolConfig{
			InterestRate:     0.0000334,
			InterestInterval: time.Minute,
		},
		BlobberSlash:                    0.1,
		ValidatorReward:                 0.025,
		MaxChallengeCompletionTime:      30 * time.Minute,
		TimeUnit:                        720 * time.Hour,
		FailedChallengesToRevokeMinLock: 10,
		MaxStake:                        zcnToBalance(100.0),
	}
	var blobberYaml = mockBlobberYaml{
		serviceCharge:           0.30,
		writePrice:              0.1,
		challengeCompletionTime: scYaml.MaxChallengeCompletionTime,
		minLockDemand:           0.1,
	}
	var blobberTemplate = StorageNode{
		Capacity: 536870912,
		Terms: Terms{
			MaxOfferDuration:        1000 * scYaml.MinAllocDuration,
			ReadPrice:               zcnToBalance(blobberYaml.readPrice),
			ChallengeCompletionTime: blobberYaml.challengeCompletionTime,
		},
		LastHealthCheck: now - blobberHealthTime,
	}
	var allocation = StorageAllocation{
		DataShards:     5,
		ParityShards:   5,
		ID:             ownerId,
		BlobberDetails: []*BlobberAllocation{},
		Owner:          ownerId,
		Expiration:     now,
		Stats: &StorageAllocationStats{
			OpenChallenges: 3,
		},
		Size: 4560,
	}
	allocation.UsedSize = 41 * int64(allocation.DataShards+allocation.ParityShards)
	var blobbers = new(sortedBlobbers)
	var stake = 100.0
	var writePrice = blobberYaml.writePrice
	var extraBlobbers = 0
	var period = common.Timestamp(scYaml.StakePool.InterestInterval.Seconds())
	var blobberUsedSize = int64(float64(allocation.UsedSize) / float64(allocation.DataShards+allocation.ParityShards))
	for i := 0; i < allocation.DataShards+allocation.ParityShards+extraBlobbers; i++ {
		var nextBlobber = blobberTemplate
		nextBlobber.ID = strconv.Itoa(i)
		nextBlobber.Terms.WritePrice = zcnToBalance(writePrice)
		writePrice *= 0.9
		var minLockDemand = float64(allocation.Size) * writePrice * blobberYaml.minLockDemand
		blobbers.add(&nextBlobber)
		blobberStakePools = append(blobberStakePools, []mockStakePool{})
		blobberStakePools[i] = append(blobberStakePools[i], mockStakePool{
			zcnAmount: stake, MintAt: now - 2*period,
		})
		blobberStakePools[i] = append(blobberStakePools[i], mockStakePool{
			zcnAmount: 0.258, MintAt: now - 3*period,
		})
		stake = stake / 10
		if i < allocation.DataShards+allocation.ParityShards {
			allocation.BlobberDetails = append(allocation.BlobberDetails, &BlobberAllocation{
				BlobberID: nextBlobber.ID,
				Terms: Terms{
					ChallengeCompletionTime: blobberYaml.challengeCompletionTime,
				},
				Stats: &StorageAllocationStats{
					UsedSize:          blobberUsedSize,
					OpenChallenges:    int64(i + 1),
					SuccessChallenges: int64(i),
				},
				MinLockDemand: 200 + state.Balance(minLockDemand),
				Spent:         100,
			})
		}
	}
	var challengePoolBalance = int64(700000)
	var thisExpires = common.Timestamp(222)

	var blobberOffer = int64(123000)
	var wpBalance state.Balance = 777777
	var otherWritePools = 4

	t.Run("finalize allocation", func(t *testing.T) {
		err := testFinalizeAllocation(t, allocation, *blobbers, blobberStakePools, scYaml,
			otherWritePools, challengePoolBalance, blobberOffer, wpBalance, thisExpires, now)
		require.NoError(t, err)
	})

	t.Run(ErrFinalizedTooSoon, func(t *testing.T) {
		var allocationExpired = allocation
		allocationExpired.Expiration = now - toSeconds(allocation.ChallengeCompletionTime) + 1

		err := testFinalizeAllocation(t, allocationExpired, *blobbers, blobberStakePools, scYaml,
			otherWritePools, challengePoolBalance, blobberOffer, wpBalance, thisExpires, now)
		require.Error(t, err)
		require.True(t, strings.Contains(err.Error(), ErrFinalizedFailed))
		require.True(t, strings.Contains(err.Error(), ErrFinalizedTooSoon))
	})
}

func testCancelAllocation(
	t *testing.T,
	sAllocation StorageAllocation,
	blobbers sortedBlobbers,
	bStakes [][]mockStakePool,
	scYaml scConfig,
	otherWritePools int,
	challengePoolBalance int64,
	challenges [][]common.Timestamp,
	blobberOffer int64,
	wpBalance state.Balance,
	thisExpires, now common.Timestamp,
) error {
	var f = formulaeFinalizeAllocation{
		t:                    t,
		scYaml:               scYaml,
		allocation:           sAllocation,
		blobbers:             blobbers,
		bStakes:              bStakes,
		challengePoolBalance: challengePoolBalance,
		now:                  now,
		challengeCreation:    challenges,
	}
	f.setCancelPassRates()

	var ssc, txn, input, ctx = setupMocksFinishAllocation(
		t, sAllocation, blobbers, bStakes, scYaml, otherWritePools,
		state.Balance(challengePoolBalance), blobberOffer, wpBalance, thisExpires, now,
	)

	require.True(t, len(challenges) <= len(blobbers))
	for i, blobberChallenges := range challenges {
		var bc = BlobberChallenge{
			BlobberID:  strconv.Itoa(i),
			Challenges: []*StorageChallenge{},
		}
		for _, created := range blobberChallenges {
			bc.Challenges = append(bc.Challenges, &StorageChallenge{
				AllocationID: sAllocation.ID,
				Created:      created,
			})
		}
		_, err := ctx.InsertTrieNode(bc.GetKey(ssc.ID), &bc)
		require.NoError(t, err)
	}

	allAllocationsBefore, err := ssc.getAllAllocationsList(ctx)

	resp, err := ssc.cancelAllocationRequest(txn, input, ctx)
	if err != nil {
		return err
	}
	require.EqualValues(t, "canceled", resp)

	allAllocationsAfter, err := ssc.getAllAllocationsList(ctx)
	require.NoError(t, err)
	require.EqualValues(t, len(allAllocationsBefore.List)-1, len(allAllocationsAfter.List))

	var newScYaml = &scConfig{}
	newScYaml, err = ssc.getConfig(ctx, false)
	require.NoError(t, err)
	newAllb, err := ssc.getBlobbersList(ctx)
	require.NoError(t, err)
	newCp, err := ssc.getChallengePool(sAllocation.ID, ctx)
	require.NoError(t, err)
	newWp, err := ssc.getWritePool(sAllocation.Owner, ctx)
	require.NoError(t, err)
	var newAlloc *StorageAllocation
	newAlloc, err = ssc.getAllocation(sAllocation.ID, ctx)
	require.NoError(t, err)

	confirmFinalizeAllocation(t, f, *newScYaml, *newAllb, *newCp, *newWp, *newAlloc, wpBalance, ctx)
	return nil
}

func testFinalizeAllocation(
	t *testing.T,
	sAllocation StorageAllocation,
	blobbers sortedBlobbers,
	bStakes [][]mockStakePool,
	scYaml scConfig,
	otherWritePools int,
	challengePoolBalance int64,
	blobberOffer int64,
	wpBalance state.Balance,
	thisExpires, now common.Timestamp,
) error {

	var f = formulaeFinalizeAllocation{
		t:                    t,
		scYaml:               scYaml,
		allocation:           sAllocation,
		blobbers:             blobbers,
		bStakes:              bStakes,
		challengePoolBalance: challengePoolBalance,
		now:                  now,
	}
	f.setFinilizationPassRates()

	var ssc, txn, input, ctx = setupMocksFinishAllocation(
		t, sAllocation, blobbers, bStakes, scYaml, otherWritePools,
		state.Balance(challengePoolBalance), blobberOffer, wpBalance, thisExpires, now,
	)

	allAllocationsBefore, err := ssc.getAllAllocationsList(ctx)

	resp, err := ssc.finalizeAllocation(txn, input, ctx)
	if err != nil {
		return err
	}
	require.EqualValues(t, "finalized", resp)

	allAllocationsAfter, err := ssc.getAllAllocationsList(ctx)
	require.NoError(t, err)
	require.EqualValues(t, len(allAllocationsBefore.List)-1, len(allAllocationsAfter.List))

	var newScYaml = &scConfig{}
	newScYaml, err = ssc.getConfig(ctx, false)
	require.NoError(t, err)
	newAllb, err := ssc.getBlobbersList(ctx)
	require.NoError(t, err)
	newCp, err := ssc.getChallengePool(sAllocation.ID, ctx)
	require.NoError(t, err)
	newWp, err := ssc.getWritePool(sAllocation.Owner, ctx)
	require.NoError(t, err)
	var newAlloc *StorageAllocation
	newAlloc, err = ssc.getAllocation(sAllocation.ID, ctx)
	require.NoError(t, err)

	confirmFinalizeAllocation(t, f, *newScYaml, *newAllb, *newCp, *newWp, *newAlloc, wpBalance, ctx)
	return nil
}

func confirmFinalizeAllocation(
	t *testing.T,
	f formulaeFinalizeAllocation,
	scYaml scConfig,
	_ StorageNodes,
	challengePool challengePool,
	allocationWritePool writePool,
	allocation StorageAllocation,
	wpStartBalance state.Balance,
	ctx cstate.StateContextI,
) {
	var minted = f.scYaml.Minted
	require.EqualValues(t, 0, challengePool.Balance)

	var delegateMints = [][]bool{}
	for i := range f.bStakes {
		if len(f.bStakes[i]) > 0 {
			delegateMints = append(delegateMints, []bool{})
			for range f.bStakes[i] {
				delegateMints[i] = append(delegateMints[i], false)
			}
		}
	}
	for _, mint := range ctx.GetMints() {
		require.EqualValues(t, storageScId, mint.Minter)
		var wSplit = strings.Split(mint.ToClientID, " ")
		require.Len(t, wSplit, 3)
		require.EqualValues(t, wSplit[0], "delegate")
		dIndex, err := strconv.Atoi(wSplit[2])
		require.NoError(t, err)
		bIndex, err := strconv.Atoi(wSplit[1])
		require.False(t, delegateMints[bIndex][dIndex])
		require.InDelta(t, f.delegateInterest(wSplit[1], dIndex), int64(mint.Amount), errDelta)
		minted += mint.Amount
		delegateMints[bIndex][dIndex] = true
	}
	require.EqualValues(t, minted, scYaml.Minted)
	for i := range delegateMints {
		for j, minted := range delegateMints[i] {
			if !minted {
				require.InDelta(t, f.delegateInterest(strconv.Itoa(i), j), 0, errDelta)
			}
		}
	}

	var rewardTransfers = []bool{}
	var minLockTransfers = []bool{}
	var rewardDelegateTransfers = [][]bool{}
	var minLockdelegateTransfers = [][]bool{}
	for i := range f.bStakes {
		rewardTransfers = append(rewardTransfers, false)
		minLockTransfers = append(minLockTransfers, false)
		if len(f.bStakes[i]) > 0 {
			rewardDelegateTransfers = append(rewardDelegateTransfers, []bool{})
			minLockdelegateTransfers = append(minLockdelegateTransfers, []bool{})
			for range f.bStakes[i] {
				rewardDelegateTransfers[i] = append(rewardDelegateTransfers[i], false)
				minLockdelegateTransfers[i] = append(minLockdelegateTransfers[i], false)
			}
		}
	}

	var minLockPayment = state.Balance(0)
	var challengePayments = state.Balance(0)
	for _, transfer := range ctx.GetTransfers() {
		require.EqualValues(t, storageScId, transfer.ClientID)
		var wSplit = strings.Split(transfer.ToClientID, " ")
		require.Len(t, wSplit, 3)
		bId, err := strconv.Atoi(wSplit[1])
		require.NoError(t, err)
		if wSplit[0] == blobberId {
			if !rewardTransfers[bId] {
				if math.Abs(float64(f.blobberServiceCharge(bId)-int64(transfer.Amount))) <= errDelta {
					rewardTransfers[bId] = true
					challengePayments += transfer.Amount
					continue
				}
			}
			require.False(t, minLockTransfers[bId])
			require.InDelta(t, f.minLockServiceCharge(bId), int64(transfer.Amount), errDelta)
			minLockTransfers[bId] = true
			minLockPayment += transfer.Amount
			continue
		}
		dId, err := strconv.Atoi(wSplit[2])
		require.NoError(t, err)
		if !rewardDelegateTransfers[bId][dId] {
			if math.Abs(float64(f.blobberDelegateReward(bId, dId)-int64(transfer.Amount))) <= errDelta {
				rewardDelegateTransfers[bId][dId] = true
				challengePayments += transfer.Amount
				continue
			}
		}
		require.False(t, minLockdelegateTransfers[bId][dId])
		require.InDelta(t, f.minLockDelegatePayment(bId, dId), int64(transfer.Amount), errDelta)
		minLockPayment += transfer.Amount
		minLockdelegateTransfers[bId][dId] = true
	}
	var leftOver int64 = 0
	for _, pool := range allocationWritePool.Pools {
		if pool.AllocationID == ownerId {
			leftOver += int64(pool.Balance)
		}
	}
	// Result of a lot of calculations, so be more generous with error delta
	var largeDelta = float64(len(ctx.GetTransfers()))
	require.InDelta(t, leftOver, int64(allocation.MovedBack+wpStartBalance), largeDelta)
	require.InDelta(
		t,
		f.challengePoolBalance-int64(challengePayments),
		int64(allocation.MovedBack),
		largeDelta,
	)

	for i, transfered := range minLockTransfers {
		if !transfered {
			require.InDelta(t, f.minLockServiceCharge(i), 0, errDelta)
		}
	}
	for i, transfered := range rewardTransfers {
		if !transfered {
			require.InDelta(t, f.blobberServiceCharge(i), 0, errDelta)
		}
	}

	for i := range rewardDelegateTransfers {
		for j, transfered := range rewardDelegateTransfers[i] {
			if !transfered {
				require.InDelta(t, f.blobberDelegateReward(i, j), 0, errDelta)
			}
		}
	}
	for i := range minLockdelegateTransfers {
		for j, transfered := range minLockdelegateTransfers[i] {
			if !transfered {
				require.InDelta(t, f.minLockDelegatePayment(i, j), 0, errDelta)
			}
		}
	}
}

func setupMocksFinishAllocation(
	t *testing.T,
	sAllocation StorageAllocation,
	blobbers sortedBlobbers,
	bStakes [][]mockStakePool,
	scYaml scConfig,
	otherWritePools int,
	challengePoolBalance state.Balance,
	blobberOffer int64,
	wpBalance state.Balance,
	thisExpires, now common.Timestamp,
) (*StorageSmartContract, *transaction.Transaction, []byte, cstate.StateContextI) {
	var err error
	var txn = &transaction.Transaction{
		HashIDField: datastore.HashIDField{
			Hash: datastore.Key(transactionHash),
		},
		ClientID:     sAllocation.ID,
		ToClientID:   storageScId,
		CreationDate: now,
	}
	var ctx = &mockStateContext{
		ctx: *cstate.NewStateContext(
			nil,
			&util.MerklePatriciaTrie{},
			&state.Deserializer{},
			txn,
			nil,
			nil,
			nil,
			nil,
		),
		clientBalance: zcnToBalance(3.1),
		store:         make(map[datastore.Key]util.Serializable),
	}
	var ssc = &StorageSmartContract{
		&sci.SmartContract{
			ID: storageScId,
		},
	}

	sAllocation.WritePoolOwners = []string{sAllocation.Owner}
	_, err = ctx.InsertTrieNode(sAllocation.GetKey(ssc.ID), &sAllocation)
	require.NoError(t, err)

	var allications = Allocations{}
	allications.List.add(sAllocation.ID)
	_, err = ctx.InsertTrieNode(ALL_ALLOCATIONS_KEY, &allications)

	var cPool = challengePool{
		ZcnPool: &tokenpool.ZcnPool{
			TokenPool: tokenpool.TokenPool{
				ID:      sAllocation.ID,
				Balance: challengePoolBalance,
			},
		},
	}
	require.NoError(t, cPool.save(ssc.ID, sAllocation.ID, ctx))

	var wPool = writePool{
		Pools: allocationPools{},
	}
	var newPool = &allocationPool{}
	newPool.ID = "first_mock_write_pool"
	newPool.Balance = state.Balance(wpBalance)
	newPool.AllocationID = sAllocation.ID
	newPool.Blobbers = blobberPools{}
	newPool.ExpireAt = now
	for i := 0; i < len(sAllocation.BlobberDetails); i++ {
		newPool.Blobbers.add(&blobberPool{
			BlobberID: blobbers[i].ID,
			Balance:   state.Balance(1),
		})
	}

	awp := &allocationWritePools{
		ownerId:    0,
		ids:        []string{sAllocation.Owner},
		writePools: []*writePool{&wPool},
	}
	awp.allocationPools.add(newPool)

	wPool.Pools.add(newPool)
	for i := 0; i < otherWritePools; i++ {
		var id = strconv.Itoa(i)
		var newPool = &allocationPool{}
		newPool.ID = "mock_write_pool_" + id
		newPool.AllocationID = allocationId + " " + id
		wPool.Pools.add(newPool)
		awp.allocationPools.add(newPool)
	}
	require.NoError(t, wPool.save(ssc.ID, sAllocation.Owner, ctx))
	require.NoError(t, awp.saveWritePools(ssc.ID, ctx))

	var blobberList = new(StorageNodes)
	blobberList.Nodes = blobbers
	_, err = ctx.InsertTrieNode(ALL_BLOBBERS_KEY, blobberList)
	require.NoError(t, err)

	require.EqualValues(t, len(blobbers), len(bStakes))
	for i, blobber := range blobbers {
		var id = strconv.Itoa(i)
		var sp = newStakePool()
		sp.Settings.ServiceCharge = blobberYaml.serviceCharge
		for j, stake := range bStakes[i] {
			var jd = strconv.Itoa(j)
			var delegatePool = &delegatePool{}
			delegatePool.Balance = zcnToBalance(stake.zcnAmount)
			delegatePool.DelegateID = "delegate " + id + " " + jd
			delegatePool.MintAt = stake.MintAt
			sp.Pools["paula "+id+" "+jd] = delegatePool
			sp.Pools["paula "+id+" "+jd] = delegatePool
		}
		sp.Offers[sAllocation.ID] = &offerPool{
			Expire: thisExpires,
			Lock:   state.Balance(blobberOffer),
		}
		sp.Settings.DelegateWallet = blobberId + " " + id + " wallet"
		require.NoError(t, sp.save(ssc.ID, blobber.ID, ctx))

		_, err = ctx.InsertTrieNode(blobber.GetKey(ssc.ID), blobber)
		require.NoError(t, err)
	}

	_, err = ctx.InsertTrieNode(scConfigKey(ssc.ID), &scYaml)
	require.NoError(t, err)

	var request = lockRequest{
		AllocationID: sAllocation.ID,
	}
	input, err := json.Marshal(&request)
	require.NoError(t, err)

	return ssc, txn, input, ctx
}

type formulaeFinalizeAllocation struct {
	t                    *testing.T
	scYaml               scConfig
	now                  common.Timestamp
	allocation           StorageAllocation
	blobbers             sortedBlobbers
	bStakes              [][]mockStakePool
	challengePoolBalance int64
	challengeCreation    [][]common.Timestamp
	_passRates           []float64
}

func (f *formulaeFinalizeAllocation) _challengePool() int64 {
	return f.challengePoolBalance
}

func (f *formulaeFinalizeAllocation) _minLockTotal() int64 {
	var total int64 = 0
	for i := range f.allocation.BlobberDetails {
		total += f._minLockPayment(i)
	}

	return total
}

func (f *formulaeFinalizeAllocation) _minLockPayment(blobber int) int64 {
	require.True(f.t, blobber < len(f.allocation.BlobberDetails))
	var details = f.allocation.BlobberDetails[blobber]
	var minLock = int64(details.MinLockDemand)

	var spent = int64(details.Spent)

	if minLock > spent {
		return minLock - spent
	} else {
		return 0
	}
}

func (f *formulaeFinalizeAllocation) minLockServiceCharge(blobber int) int64 {
	var serviceCharge = blobberYaml.serviceCharge
	var blobberMinLock = float64(f._minLockPayment(blobber))

	return int64(blobberMinLock * serviceCharge)
}

func (f *formulaeFinalizeAllocation) minLockDelegatePayment(blobber, delegate int) int64 {
	require.True(f.t, blobber < len(f.bStakes))
	require.True(f.t, delegate < len(f.bStakes[blobber]))
	var totalStake = 0.0
	for _, stake := range f.bStakes[blobber] {
		totalStake += stake.zcnAmount
	}
	var delegateStake = f.bStakes[blobber][delegate].zcnAmount
	var delegateMinLock = float64(f._minLockPayment(blobber) - f.minLockServiceCharge(blobber))

	require.True(f.t, totalStake > 0)
	return int64(delegateMinLock * delegateStake / totalStake)
}

func (f *formulaeFinalizeAllocation) delegateInterest(blobber string, delegate int) int64 {
	var interestRate = f.scYaml.StakePool.InterestRate
	blobberIndex, err := strconv.Atoi(blobber)
	require.NoError(f.t, err)
	var numberOfPayments = float64(f._numberOfInterestPayments(blobberIndex, delegate))
	var stake = float64(zcnToInt64(f.bStakes[blobberIndex][delegate].zcnAmount))

	return int64(stake * numberOfPayments * interestRate)
}

func (f *formulaeFinalizeAllocation) _numberOfInterestPayments(blobberIndex, delegate int) int64 {
	var activeTime = int64(f.now - f.bStakes[blobberIndex][delegate].MintAt)
	var period = int64(f.scYaml.StakePool.InterestInterval.Seconds())
	var periods = activeTime / period

	// round down to previous integer
	if activeTime%period == 0 {
		if periods-1 >= 0 {
			return periods - 1
		} else {
			return 0
		}
	} else {
		return periods
	}
}

func (f *formulaeFinalizeAllocation) blobberServiceCharge(blobberIndex int) int64 {
	var serviceCharge = blobberYaml.serviceCharge
	var blobberRewards = float64(f._blobberReward(blobberIndex))

	return int64(blobberRewards * serviceCharge)
}

func (f *formulaeFinalizeAllocation) blobberDelegateReward(bIndex, dIndex int) int64 {
	require.True(f.t, bIndex < len(f.bStakes))
	require.True(f.t, dIndex < len(f.bStakes[bIndex]))
	var totalStake = 0.0
	for _, stake := range f.bStakes[bIndex] {
		totalStake += stake.zcnAmount
	}
	var delegateStake = f.bStakes[bIndex][dIndex].zcnAmount
	var totalDelegateReward = f._blobberReward(bIndex) - float64(f.blobberServiceCharge(bIndex))

	require.True(f.t, totalStake > 0)
	return int64(float64(totalDelegateReward) * delegateStake / totalStake)
}

func (f *formulaeFinalizeAllocation) _blobberReward(blobberIndex int) float64 {
	var challengePool = float64(f._challengePool())

	var used = float64(f.allocation.BlobberDetails[blobberIndex].Stats.UsedSize)
	var totalUsed = float64(f.allocation.UsedSize)
	var abdUsed int64 = 0
	for _, d := range f.allocation.BlobberDetails {
		abdUsed += d.Stats.UsedSize
	}
	require.InDelta(f.t, totalUsed, abdUsed, errDelta)

	var ratio = used / totalUsed
	var passRate = f._passRates[blobberIndex]

	return challengePool * ratio * passRate
}

func (f *formulaeFinalizeAllocation) setCancelPassRates() {
	f._passRates = []float64{}
	var deadline = f.now - toSeconds(blobberYaml.challengeCompletionTime)

	for i, details := range f.allocation.BlobberDetails {
		var successful = float64(details.Stats.SuccessChallenges)
		var failed = float64(details.Stats.FailedChallenges)

		require.Len(f.t, f.challengeCreation[i], int(details.Stats.OpenChallenges))
		for _, created := range f.challengeCreation[i] {
			if created < deadline {
				failed++
			} else {
				successful++
			}
		}
		var total = successful + failed
		//fmt.Println("pass rate i", i, "successful", successful, "failed", failed)
		if total == 0 {
			f._passRates = append(f._passRates, 1.0)
		} else {
			f._passRates = append(f._passRates, successful/total)
		}
	}
}

func (f *formulaeFinalizeAllocation) setFinilizationPassRates() {
	f._passRates = []float64{}

	for _, details := range f.allocation.BlobberDetails {
		var successful = float64(details.Stats.SuccessChallenges)
		var failed = float64(details.Stats.FailedChallenges + details.Stats.OpenChallenges)
		var total = successful + failed
		if total == 0 {
			f._passRates = append(f._passRates, 1.0)
		} else {
			f._passRates = append(f._passRates, successful/total)
		}
	}
}

func testNewAllocation(t *testing.T, request newAllocationRequest, blobbers sortedBlobbers,
	scYaml scConfig, blobberYaml mockBlobberYaml, stakes blobberStakes,
) (err error) {
	require.EqualValues(t, len(blobbers), len(stakes))
	var f = formulaeCommitNewAllocation{
		scYaml:      scYaml,
		blobberYaml: blobberYaml,
		request:     request,
		blobbers:    blobbers,
		stakes:      stakes,
	}

	var txn = &transaction.Transaction{
		HashIDField: datastore.HashIDField{
			Hash: datastore.Key(transactionHash),
		},
		Value:        request.Size,
		ClientID:     clientId,
		ToClientID:   storageScId,
		CreationDate: creationDate,
	}
	var ctx = &mockStateContext{
		ctx: *cstate.NewStateContext(
			nil,
			&util.MerklePatriciaTrie{},
			&state.Deserializer{},
			txn,
			nil,
			nil,
			nil,
			nil,
		),
		clientBalance: zcnToBalance(3),
		store:         make(map[datastore.Key]util.Serializable),
	}
	var ssc = &StorageSmartContract{
		&sci.SmartContract{
			ID: storageScId,
		},
	}

	input, err := json.Marshal(request)
	require.NoError(t, err)

	var blobberList = new(StorageNodes)
	blobberList.Nodes = blobbers
	_, err = ctx.InsertTrieNode(ALL_BLOBBERS_KEY, blobberList)
	require.NoError(t, err)

	for i, blobber := range blobbers {
		var stakePool = newStakePool()
		stakePool.Pools["paula"] = &delegatePool{}
		stakePool.Pools["paula"].Balance = state.Balance(stakes[i])
		require.NoError(t, stakePool.save(ssc.ID, blobber.ID, ctx))
	}

	var wPool = writePool{}
	require.NoError(t, wPool.save(ssc.ID, clientId, ctx))

	_, err = ctx.InsertTrieNode(scConfigKey(ssc.ID), &scYaml)
	require.NoError(t, err)

	_, err = ssc.newAllocationRequest(txn, input, ctx)
	if err != nil {
		return err
	}

	allBlobbersList, err := ssc.getBlobbersList(ctx)
	require.NoError(t, err)
	var individualBlobbers = sortedBlobbers{}
	for _, blobber := range allBlobbersList.Nodes {
		var b *StorageNode
		b, err = ssc.getBlobber(blobber.ID, ctx)
		if err != nil && err.Error() == errValueNotPresent {
			continue
		}
		require.NoError(t, err)
		individualBlobbers.add(b)
	}

	var newStakePools = []*stakePool{}
	for _, blobber := range allBlobbersList.Nodes {
		var sp, err = ssc.getStakePool(blobber.ID, ctx)
		require.NoError(t, err)
		newStakePools = append(newStakePools, sp)
	}
	var wp *writePool
	wp, err = ssc.getWritePool(clientId, ctx)
	wp = wp

	confirmTestNewAllocation(t, f, allBlobbersList.Nodes, individualBlobbers, newStakePools, *wp, ctx)

	return nil
}

type formulaeCommitNewAllocation struct {
	scYaml      scConfig
	blobberYaml mockBlobberYaml
	request     newAllocationRequest
	blobbers    sortedBlobbers
	stakes      blobberStakes
}

func (f formulaeCommitNewAllocation) blobbersUsed() int {
	return f.request.ParityShards + f.request.DataShards
}

func (f formulaeCommitNewAllocation) blobberEarnt(t *testing.T, id string, used []string) int64 {
	var totalWritePrice = 0.0
	var found = false
	for _, bId := range used {
		if bId == id {
			found = true
		}
		b, ok := f.blobbers.get(bId)
		require.True(t, ok)
		totalWritePrice += float64(b.Terms.WritePrice)
	}
	require.True(t, found)

	thisBlobber, ok := f.blobbers.get(id)
	require.True(t, ok)
	var ratio = float64(thisBlobber.Terms.WritePrice) / totalWritePrice
	var sizeOfWrite = float64(f.request.Size)

	return int64(sizeOfWrite * ratio)
}

func (f formulaeCommitNewAllocation) sizePerUsedBlobber() int64 {
	var numBlobbersUsed = int64(f.blobbersUsed())
	var writeSize = f.request.Size

	return (writeSize + numBlobbersUsed - 1) / numBlobbersUsed
}

func (f formulaeCommitNewAllocation) offerBlobber(index int) int64 {
	var amount = sizeInGB(f.sizePerUsedBlobber())
	var writePrice = float64(f.blobbers[index].Terms.WritePrice)

	return int64(amount * writePrice)
}

func (f formulaeCommitNewAllocation) capacityUsedBlobber(t *testing.T, id string) int64 {
	var thisBlobber, ok = f.blobbers.get(id)
	require.True(t, ok)
	var usedAlready = thisBlobber.Used
	var newAllocament = f.sizePerUsedBlobber()

	return usedAlready + newAllocament
}

func (f formulaeCommitNewAllocation) offerExpiration() common.Timestamp {
	var expiration = f.request.Expiration
	var challangeTime = f.request.MaxChallengeCompletionTime

	return expiration + toSeconds(challangeTime)
}

func confirmTestNewAllocation(t *testing.T, f formulaeCommitNewAllocation,
	blobbers1, blobbers2 sortedBlobbers, stakes []*stakePool, wp writePool, ctx cstate.StateContextI,
) {
	var transfers = ctx.GetTransfers()
	require.Len(t, transfers, 1)
	require.EqualValues(t, clientId, transfers[0].ClientID)
	require.EqualValues(t, storageScId, transfers[0].ToClientID)
	require.EqualValues(t, f.request.Size, transfers[0].Amount)

	require.Len(t, wp.Pools, 1)
	require.EqualValues(t, transactionHash, wp.Pools[0].ID)
	require.EqualValues(t, transactionHash, wp.Pools[0].AllocationID)
	require.EqualValues(t, f.request.Size, wp.Pools[0].Balance)
	require.Len(t, wp.Pools[0].Blobbers, f.blobbersUsed())
	var blobbersUsed []string
	for _, blobber := range wp.Pools[0].Blobbers {
		blobbersUsed = append(blobbersUsed, blobber.BlobberID)
	}
	for _, blobber := range wp.Pools[0].Blobbers {
		require.EqualValues(t, f.blobberEarnt(t, blobber.BlobberID, blobbersUsed), blobber.Balance)
	}

	var countUsedBlobbers = 0
	for _, blobber := range blobbers1 {
		b, ok := f.blobbers.get(blobber.ID)
		require.True(t, ok)
		if blobber.Used > b.Used {
			require.EqualValues(t, f.capacityUsedBlobber(t, blobber.ID), blobber.Used)
			countUsedBlobbers++
		}
	}
	require.EqualValues(t, f.blobbersUsed(), countUsedBlobbers)

	require.EqualValues(t, f.blobbersUsed(), len(blobbers2))
	for _, blobber := range blobbers2 {
		require.EqualValues(t, f.capacityUsedBlobber(t, blobber.ID), blobber.Used)
	}

	var countOffers = 0
	for i, stake := range stakes {
		offer, ok := stake.Offers[transactionHash]
		if ok {
			require.EqualValues(t, f.offerBlobber(i), int64(offer.Lock))
			require.EqualValues(t, f.offerExpiration(), offer.Expire)
			countOffers++
		}
	}
	require.EqualValues(t, f.blobbersUsed(), countOffers)
}<|MERGE_RESOLUTION|>--- conflicted
+++ resolved
@@ -231,8 +231,6 @@
 		require.True(t, strings.Contains(err.Error(), ErrExpired))
 	})
 
-<<<<<<< HEAD
-=======
 	t.Run(ErrNotEnoughFailiars, func(t *testing.T) {
 		var failersScYaml = scYaml
 		failersScYaml.FailedChallengesToCancel = 29
@@ -255,7 +253,6 @@
 		require.True(t, strings.Contains(err.Error(), ErrNotEnoughFailiars))
 	})
 
->>>>>>> cf79903b
 	t.Run(ErrNotEnoughLock, func(t *testing.T) {
 		var zeroChallengePoolBalance int64 = 0
 

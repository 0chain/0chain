--- conflicted
+++ resolved
@@ -43,11 +43,7 @@
 	conf, err := ssc.getConfig(balances, true)
 	if err != nil {
 		return "", common.NewErrorf("collect_reward_failed",
-<<<<<<< HEAD
-			"id %v can't get related stake pool: %v", providerID, err)
-=======
 			"can't get config: %v", err)
->>>>>>> bbcd5dc1
 	}
 
 	totalMinted := conf.Minted
@@ -55,7 +51,7 @@
 		sp, err := ssc.getStakePool(prr.ProviderType, providerID, balances)
 		if err != nil {
 			return "", common.NewErrorf("collect_reward_failed",
-				"can't get related stake pool: %v", err)
+				"id %v can't get related stake pool: %v", providerID, err)
 		}
 
 		reward, err := sp.MintRewards(txn.ClientID, providerID, prr.ProviderType, usp, balances)
@@ -81,19 +77,26 @@
 				"error saving stake pool, %v", err)
 		}
 
-		staked, err := sp.stake()
-		if err != nil {
-			return "", common.NewErrorf("collect_reward_failed",
-				"can't get stake: %v", err)
-		}
-
-		data := dbs.DbUpdates{
-			Id: providerID,
-			Updates: map[string]interface{}{
-				"total_stake": int64(staked),
-			},
-		}
-		balances.EmitEvent(event.TypeStats, event.TagUpdateBlobber, providerID, data)
+		//TODO sort out this code, we cant simply update here for validator and for blobber at the same time, also we need write price to calculate staked capacity change
+	//staked, err := sp.stake()
+		//if err != nil {
+		//	return "", common.NewErrorf("collect_reward_failed",
+		//		"can't get stake: %v", err)
+		//}
+	//
+		//data := dbs.DbUpdates{
+		//	Id: providerID,
+		//	Updates: map[string]interface{}{
+		//		"total_stake": int64(staked),
+		//	},
+		//}
+		//balances.EmitEvent(event.TypeStats, event.TagUpdateBlobber, providerID, data)
+	//balances.EmitEvent(event.TypeSmartContract, event.TagAllocBlobberValueChange, providerID, event.AllocationBlobberValueChanged{
+	//	FieldType:    event.Staked,
+	//	AllocationId: "",
+	//	BlobberId:    providerID,
+	//	Delta:        int64((sp.stake() - before) ),
+	//})
 
 		err = emitAddOrOverwriteReward(reward, providerID, prr, balances, txn)
 		if err != nil {
@@ -119,35 +122,5 @@
 			"cannot save config: %v", err)
 	}
 
-<<<<<<< HEAD
-	//TODO sort out this code, we cant simply update here for validator and for blobber at the same time, also we need write price to calculate staked capacity change
-	//staked, err := sp.stake()
-	//if err != nil {
-	//	return "", common.NewErrorf("collect_reward_failed",
-	//		"can't get stake: %v", err)
-	//}
-	//
-	//data := dbs.DbUpdates{
-	//	Id: providerID,
-	//	Updates: map[string]interface{}{
-	//		"total_stake": int64(staked),
-	//	},
-	//}
-	//balances.EmitEvent(event.TypeStats, event.TagUpdateBlobber, providerID, data)
-	//balances.EmitEvent(event.TypeSmartContract, event.TagAllocBlobberValueChange, providerID, event.AllocationBlobberValueChanged{
-	//	FieldType:    event.Staked,
-	//	AllocationId: "",
-	//	BlobberId:    providerID,
-	//	Delta:        int64((sp.stake() - before) ),
-	//})
-
-	err = emitAddOrOverwriteReward(reward, providerID, prr, balances, txn)
-	if err != nil {
-		return "", common.NewErrorf("pay_reward_failed",
-			"emitting reward event: %v", err)
-	}
-
-=======
->>>>>>> bbcd5dc1
 	return "", nil
 }
package storagesc

import (
	"0chain.net/chaincore/state"
	"encoding/json"

	cstate "0chain.net/chaincore/chain/state"
	"0chain.net/chaincore/transaction"
	"0chain.net/core/common"
	"0chain.net/smartcontract/dbs"
	"0chain.net/smartcontract/dbs/event"
	"0chain.net/smartcontract/stakepool"
	"0chain.net/smartcontract/stakepool/spenum"
)

// collectReward mints tokens for delegate rewards.
// The minted tokens are transferred the user's wallet.
func (ssc *StorageSmartContract) collectReward(
	txn *transaction.Transaction,
	input []byte,
	balances cstate.StateContextI,
) (string, error) {
	var prr stakepool.CollectRewardRequest
	if err := prr.Decode(input); err != nil {
		return "", common.NewErrorf("collect_reward_failed",
			"can't decode request: %v", err)
	}
	if prr.ProviderType != spenum.Blobber && prr.ProviderType != spenum.Validator {
		return "", common.NewErrorf("collect_reward_failed",
			"invalid provider type: %s", prr.ProviderType.String())
	}

	var err error
	var usp *stakepool.UserStakePools
	var providerID = prr.ProviderId
	if len(prr.PoolId) > 0 {
		usp, err = stakepool.GetUserStakePools(prr.ProviderType, txn.ClientID, balances)
		if err != nil {
			return "", common.NewErrorf("collect_reward_failed",
				"can't get related user stake pools: %v", err)
		}

		if len(prr.ProviderId) == 0 {
			providerID = usp.FindProvider(prr.PoolId)
		}
	}

	if len(providerID) == 0 {
		return "", common.NewErrorf("collect_reward_failed",
			"user %v does not own stake pool %v", txn.ClientID, prr.PoolId)
	}

	sp, err := ssc.getStakePool(providerID, balances)
	if err != nil {
		return "", common.NewErrorf("collect_reward_failed",
			"can't get related stake pool: %v", err)
	}

<<<<<<< HEAD
	minted, err := sp.MintRewards(
		txn.ClientID, prr.PoolId, providerID, prr.ProviderType, usp, balances)
=======
	var reward state.Balance
	reward, err = sp.MintRewards(
		txn.ClientID, prr.PoolId, providerId, prr.ProviderType, usp, balances)
>>>>>>> b4992d53
	if err != nil {
		return "", common.NewErrorf("collect_reward_failed",
			"error emptying account, %v", err)
	}

	if err := usp.Save(spenum.Blobber, txn.ClientID, balances); err != nil {
		return "", common.NewErrorf("collect_reward_failed",
			"error saving user stake pool, %v", err)
	}

	if err := sp.save(ssc.ID, providerID, balances); err != nil {
		return "", common.NewErrorf("collect_reward_failed",
			"error saving stake pool, %v", err)
	}
	if minted == 0 {
		return "", nil
	}

	conf, err := ssc.getConfig(balances, true)
	if err != nil {
		return "", common.NewErrorf("collect_reward_failed",
			"can't get config: %v", err)
	}
	conf.Minted += minted
	if conf.Minted > conf.MaxMint {
		return "", common.NewErrorf("collect_reward_failed",
			"max min %v exceeded: %v", conf.MaxMint, conf.Minted)
	}
	_, err = balances.InsertTrieNode(scConfigKey(ssc.ID), conf)
	if err != nil {
		return "", common.NewErrorf("collect_reward_failed",
			"cannot save config: %v", err)
	}

	data, _ := json.Marshal(dbs.DbUpdates{
		Id: providerID,
		Updates: map[string]interface{}{
			"total_stake": int64(sp.stake()),
		},
	})
	balances.EmitEvent(event.TypeStats, event.TagUpdateBlobber, providerID, string(data))

	err = emitAddOrOverwriteReward(reward, providerId, prr, balances, txn)
	if err != nil {
		return "", common.NewErrorf("pay_reward_failed",
			"emitting reward event: %v", err)
	}

	return "", nil
}<|MERGE_RESOLUTION|>--- conflicted
+++ resolved
@@ -56,14 +56,9 @@
 			"can't get related stake pool: %v", err)
 	}
 
-<<<<<<< HEAD
-	minted, err := sp.MintRewards(
+	var reward state.Balance
+	reward, err := sp.MintRewards(
 		txn.ClientID, prr.PoolId, providerID, prr.ProviderType, usp, balances)
-=======
-	var reward state.Balance
-	reward, err = sp.MintRewards(
-		txn.ClientID, prr.PoolId, providerId, prr.ProviderType, usp, balances)
->>>>>>> b4992d53
 	if err != nil {
 		return "", common.NewErrorf("collect_reward_failed",
 			"error emptying account, %v", err)
@@ -78,7 +73,7 @@
 		return "", common.NewErrorf("collect_reward_failed",
 			"error saving stake pool, %v", err)
 	}
-	if minted == 0 {
+	if reward == 0 {
 		return "", nil
 	}
 
@@ -87,7 +82,7 @@
 		return "", common.NewErrorf("collect_reward_failed",
 			"can't get config: %v", err)
 	}
-	conf.Minted += minted
+	conf.Minted += reward
 	if conf.Minted > conf.MaxMint {
 		return "", common.NewErrorf("collect_reward_failed",
 			"max min %v exceeded: %v", conf.MaxMint, conf.Minted)
@@ -106,7 +101,7 @@
 	})
 	balances.EmitEvent(event.TypeStats, event.TagUpdateBlobber, providerID, string(data))
 
-	err = emitAddOrOverwriteReward(reward, providerId, prr, balances, txn)
+	err = emitAddOrOverwriteReward(reward, providerID, prr, balances, txn)
 	if err != nil {
 		return "", common.NewErrorf("pay_reward_failed",
 			"emitting reward event: %v", err)

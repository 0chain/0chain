package storagesc

import (
	cstate "0chain.net/chaincore/chain/state"
	"0chain.net/chaincore/currency"
	"0chain.net/chaincore/transaction"
	"0chain.net/core/common"
	"0chain.net/smartcontract/dbs"
	"0chain.net/smartcontract/dbs/event"
	"0chain.net/smartcontract/stakepool"
	"0chain.net/smartcontract/stakepool/spenum"
)

// collectReward mints tokens for delegate rewards.
// The minted tokens are transferred the user's wallet.
func (ssc *StorageSmartContract) collectReward(
	txn *transaction.Transaction,
	input []byte,
	balances cstate.StateContextI,
) (string, error) {
	var prr stakepool.CollectRewardRequest
	if err := prr.Decode(input); err != nil {
		return "", common.NewErrorf("collect_reward_failed",
			"can't decode request: %v", err)
	}
	if prr.ProviderType != spenum.Blobber && prr.ProviderType != spenum.Validator {
		return "", common.NewErrorf("collect_reward_failed",
			"invalid provider type: %s", prr.ProviderType.String())
	}

	usp, err := stakepool.GetUserStakePools(prr.ProviderType, txn.ClientID, balances)
	if err != nil {
		return "", common.NewErrorf("collect_reward_failed",
			"can't get related user stake pools: %v", err)
	}

	var providers []string
	if len(prr.ProviderId) == 0 {
		providers = usp.Providers
	} else {
		providers = []string{prr.ProviderId}
	}

<<<<<<< HEAD
	conf, err := ssc.getConfig(balances, true)
=======
	sp, err := ssc.getStakePool(prr.ProviderType, providerID, balances)
>>>>>>> 5a1506ff
	if err != nil {
		return "", common.NewErrorf("collect_reward_failed",
			"can't get config: %v", err)
	}

	totalMinted := conf.Minted
	for _, providerID := range providers {
		sp, err := ssc.getStakePool(providerID, balances)
		if err != nil {
			return "", common.NewErrorf("collect_reward_failed",
				"can't get related stake pool: %v", err)
		}

		reward, err := sp.MintRewards(txn.ClientID, providerID, prr.ProviderType, usp, balances)
		if err != nil {
			return "", common.NewErrorf("collect_reward_failed",
				"error emptying account, %v", err)
		}

		tm, err := currency.AddCoin(totalMinted, reward)
		if err != nil {
			return "", common.NewErrorf("collect_reward_failed", "error adding reward: %v", err)
		}

		if tm > conf.MaxMint {
			return "", common.NewErrorf("collect_reward_failed",
				"max min %v exceeded: %v", conf.MaxMint, conf.Minted)
		}

		totalMinted = tm

		if err := sp.save(ssc.ID, providerID, balances); err != nil {
			return "", common.NewErrorf("collect_reward_failed",
				"error saving stake pool, %v", err)
		}

		staked, err := sp.stake()
		if err != nil {
			return "", common.NewErrorf("collect_reward_failed",
				"can't get stake: %v", err)
		}

		data := dbs.DbUpdates{
			Id: providerID,
			Updates: map[string]interface{}{
				"total_stake": int64(staked),
			},
		}
		balances.EmitEvent(event.TypeStats, event.TagUpdateBlobber, providerID, data)

		err = emitAddOrOverwriteReward(reward, providerID, prr, balances, txn)
		if err != nil {
			return "", common.NewErrorf("pay_reward_failed",
				"emitting reward event: %v", err)
		}
	}

	if err := usp.Save(spenum.Blobber, txn.ClientID, balances); err != nil {
		return "", common.NewErrorf("collect_reward_failed",
			"error saving user stake pool, %v", err)
	}

<<<<<<< HEAD
	if totalMinted-conf.Minted == 0 {
=======
	if err := sp.save(spenum.Blobber, providerID, balances); err != nil {
		return "", common.NewErrorf("collect_reward_failed",
			"error saving stake pool, %v", err)
	}
	if reward == 0 {
>>>>>>> 5a1506ff
		return "", nil
	}

	conf.Minted = totalMinted

	_, err = balances.InsertTrieNode(scConfigKey(ssc.ID), conf)
	if err != nil {
		return "", common.NewErrorf("collect_reward_failed",
			"cannot save config: %v", err)
	}

	return "", nil
}<|MERGE_RESOLUTION|>--- conflicted
+++ resolved
@@ -41,11 +41,7 @@
 		providers = []string{prr.ProviderId}
 	}
 
-<<<<<<< HEAD
 	conf, err := ssc.getConfig(balances, true)
-=======
-	sp, err := ssc.getStakePool(prr.ProviderType, providerID, balances)
->>>>>>> 5a1506ff
 	if err != nil {
 		return "", common.NewErrorf("collect_reward_failed",
 			"can't get config: %v", err)
@@ -53,7 +49,7 @@
 
 	totalMinted := conf.Minted
 	for _, providerID := range providers {
-		sp, err := ssc.getStakePool(providerID, balances)
+		sp, err := ssc.getStakePool(prr.ProviderType, providerID, balances)
 		if err != nil {
 			return "", common.NewErrorf("collect_reward_failed",
 				"can't get related stake pool: %v", err)
@@ -77,7 +73,7 @@
 
 		totalMinted = tm
 
-		if err := sp.save(ssc.ID, providerID, balances); err != nil {
+		if err := sp.save(spenum.Blobber, providerID, balances); err != nil {
 			return "", common.NewErrorf("collect_reward_failed",
 				"error saving stake pool, %v", err)
 		}
@@ -108,15 +104,7 @@
 			"error saving user stake pool, %v", err)
 	}
 
-<<<<<<< HEAD
 	if totalMinted-conf.Minted == 0 {
-=======
-	if err := sp.save(spenum.Blobber, providerID, balances); err != nil {
-		return "", common.NewErrorf("collect_reward_failed",
-			"error saving stake pool, %v", err)
-	}
-	if reward == 0 {
->>>>>>> 5a1506ff
 		return "", nil
 	}
 

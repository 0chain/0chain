package storagesc

import (
	"testing"
	"time"

	"0chain.net/core/common"

	"github.com/stretchr/testify/assert"
)

func TestStorageAllocation_validate(t *testing.T) {

	const (
		errMsg1 = "invalid read_price range"
		errMsg2 = "invalid write_price range"
		errMsg3 = "insufficient allocation size"
		errMsg4 = "insufficient allocation duration"
		errMsg5 = "invalid number of data shards"
		errMsg6 = "missing owner public key"
		errMsg7 = "missing owner id"
	)

	var (
		now   = time.Unix(150, 0)
		alloc StorageAllocation
		conf  Config
	)

	conf.MinAllocSize = 10 * 1024
	conf.MinAllocDuration = 48 * time.Hour

	alloc.ReadPriceRange = PriceRange{Min: 20, Max: 10}
	requireErrMsg(t, alloc.validate(now, &conf), errMsg1)

	alloc.ReadPriceRange = PriceRange{Min: 10, Max: 20}
	alloc.WritePriceRange = PriceRange{Min: 20, Max: 10}
	requireErrMsg(t, alloc.validate(now, &conf), errMsg2)

	alloc.WritePriceRange = PriceRange{Min: 10, Max: 20}
	alloc.Size = 5 * 1024
	requireErrMsg(t, alloc.validate(now, &conf), errMsg3)

	alloc.Size = 10 * 1024
	alloc.Expiration = 170
	requireErrMsg(t, alloc.validate(now, &conf), errMsg4)

	alloc.Expiration = 150 + toSeconds(48*time.Hour)
	alloc.DataShards = 0
	requireErrMsg(t, alloc.validate(now, &conf), errMsg5)

	alloc.DataShards = 1
	alloc.OwnerPublicKey = ""
	requireErrMsg(t, alloc.validate(now, &conf), errMsg6)

	alloc.OwnerPublicKey = "pk_hex"
	alloc.Owner = ""
	requireErrMsg(t, alloc.validate(now, &conf), errMsg7)

	alloc.Owner = "client_hex"
	assert.NoError(t, alloc.validate(now, &conf))
}

func TestStorageAllocation_filterBlobbers(t *testing.T) {

	var (
		alloc StorageAllocation
		list  []*StorageNode
		now   common.Timestamp = 150
		size  int64            = 230
	)

	list = []*StorageNode{
		&StorageNode{Terms: Terms{
			MaxOfferDuration: 8 * time.Second,
		}},
		&StorageNode{Terms: Terms{
			MaxOfferDuration: 6 * time.Second,
		}},
	}

	// 1. filter all by max offer duration

	alloc.Expiration = now + 10 // one second duration
	assert.Len(t, alloc.filterBlobbers(list, now, size), 0)

	// 2. filter all by read price range
	alloc.Expiration = now + 5
	alloc.ReadPriceRange = PriceRange{Min: 10, Max: 40}

	list[0].Terms.ReadPrice = 100
	list[1].Terms.ReadPrice = 150
	assert.Len(t, alloc.filterBlobbers(list, now, size), 0)

	// 3. filter all by write price range
	alloc.ReadPriceRange = PriceRange{Min: 10, Max: 200}

	alloc.WritePriceRange = PriceRange{Min: 10, Max: 40}
	list[0].Terms.WritePrice = 100
	list[1].Terms.WritePrice = 150
	assert.Len(t, alloc.filterBlobbers(list, now, size), 0)

	// 4. filter all by size
	alloc.WritePriceRange = PriceRange{Min: 10, Max: 200}
	list[0].Capacity, list[0].Allocated = 100, 90
	list[1].Capacity, list[1].Allocated = 100, 50
	assert.Len(t, alloc.filterBlobbers(list, now, size), 0)

	// accept one
<<<<<<< HEAD
	alloc.MaxChallengeCompletionTime = 30 * time.Second
	list[0].Capacity, list[0].Allocated = 330, 100
=======
	list[0].Capacity, list[0].Used = 330, 100
>>>>>>> 465eaf9f
	assert.Len(t, alloc.filterBlobbers(list, now, size), 1)

	// accept all
	list[1].Capacity, list[1].Allocated = 330, 100
	assert.Len(t, alloc.filterBlobbers(list, now, size), 2)
}<|MERGE_RESOLUTION|>--- conflicted
+++ resolved
@@ -107,12 +107,7 @@
 	assert.Len(t, alloc.filterBlobbers(list, now, size), 0)
 
 	// accept one
-<<<<<<< HEAD
-	alloc.MaxChallengeCompletionTime = 30 * time.Second
-	list[0].Capacity, list[0].Allocated = 330, 100
-=======
 	list[0].Capacity, list[0].Used = 330, 100
->>>>>>> 465eaf9f
 	assert.Len(t, alloc.filterBlobbers(list, now, size), 1)
 
 	// accept all

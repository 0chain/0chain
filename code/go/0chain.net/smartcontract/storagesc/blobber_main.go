--- conflicted
+++ resolved
@@ -1,4 +1,5 @@
 // +build !integration_tests
+// todo: it's a legacy ugly approach; refactor later
 
 package storagesc
 
@@ -9,12 +10,9 @@
 	"0chain.net/chaincore/transaction"
 )
 
+
 // insert new blobber, filling its stake pool
 func (sc *StorageSmartContract) insertBlobber(t *transaction.Transaction,
-<<<<<<< HEAD
-	conf *scConfig, blobber *StorageNode, all *StorageNodes,
-	balances cstate.StateContextI) (err error) {
-=======
 	conf *scConfig, blobber *StorageNode, blobbers *StorageNodes,
 	balances cstate.StateContextI,
 ) (err error) {
@@ -29,7 +27,6 @@
 	if err = blobber.validate(conf); err != nil {
 		return fmt.Errorf("invalid blobber params: %v", err)
 	}
->>>>>>> c1464af7
 
 	blobber.LastHealthCheck = t.CreationDate // set to now
 

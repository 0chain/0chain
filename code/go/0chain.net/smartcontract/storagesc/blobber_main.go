// +build !integration_tests
// todo: it's a legacy ugly approach; refactor later

package storagesc

import (
	"fmt"

<<<<<<< HEAD
	"0chain.net/smartcontract/stakepool"
=======
	"0chain.net/smartcontract/stakepool/spenum"
>>>>>>> ee3f7707

	cstate "0chain.net/chaincore/chain/state"
	"0chain.net/chaincore/transaction"
)

// insert new blobber, filling its stake pool
func (sc *StorageSmartContract) insertBlobber(t *transaction.Transaction,
	conf *scConfig, blobber *StorageNode, blobbers *StorageNodes,
	balances cstate.StateContextI,
) (err error) {
	// check for duplicates
	for _, b := range blobbers.Nodes {
		if b.ID == blobber.ID || b.BaseURL == blobber.BaseURL {
			return sc.updateBlobber(t, conf, blobber, blobbers, balances)
		}
	}

	// check params
	if err = blobber.validate(conf); err != nil {
		return fmt.Errorf("invalid blobber params: %v", err)
	}

	blobber.LastHealthCheck = t.CreationDate // set to now

	// create stake pool
	var sp *stakePool
<<<<<<< HEAD
	sp, err = sc.getOrUpdateStakePool(conf, blobber.ID, stakepool.Blobber,
=======
	sp, err = sc.getOrUpdateStakePool(conf, blobber.ID, spenum.Blobber,
>>>>>>> ee3f7707
		blobber.StakePoolSettings, balances)
	if err != nil {
		return fmt.Errorf("creating stake pool: %v", err)
	}

	if err = sp.save(sc.ID, t.ClientID, balances); err != nil {
		return fmt.Errorf("saving stake pool: %v", err)
	}

	// update the list
	blobbers.Nodes.add(blobber)
	if err := emitAddOrOverwriteBlobber(blobber, sp, balances); err != nil {
		return fmt.Errorf("emmiting blobber %v: %v", blobber, err)
	}

	// update statistic
	sc.statIncr(statAddBlobber)
	sc.statIncr(statNumberOfBlobbers)
	return
}<|MERGE_RESOLUTION|>--- conflicted
+++ resolved
@@ -6,11 +6,7 @@
 import (
 	"fmt"
 
-<<<<<<< HEAD
-	"0chain.net/smartcontract/stakepool"
-=======
 	"0chain.net/smartcontract/stakepool/spenum"
->>>>>>> ee3f7707
 
 	cstate "0chain.net/chaincore/chain/state"
 	"0chain.net/chaincore/transaction"
@@ -37,11 +33,7 @@
 
 	// create stake pool
 	var sp *stakePool
-<<<<<<< HEAD
-	sp, err = sc.getOrUpdateStakePool(conf, blobber.ID, stakepool.Blobber,
-=======
 	sp, err = sc.getOrUpdateStakePool(conf, blobber.ID, spenum.Blobber,
->>>>>>> ee3f7707
 		blobber.StakePoolSettings, balances)
 	if err != nil {
 		return fmt.Errorf("creating stake pool: %v", err)

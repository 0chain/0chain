package storagesc

import (
	"time"

	"0chain.net/smartcontract/dbs/event"

	"0chain.net/chaincore/block"
	cstate "0chain.net/chaincore/chain/state"
	"0chain.net/chaincore/state"
	"0chain.net/chaincore/transaction"
	"0chain.net/core/common"
	"0chain.net/core/datastore"
	"0chain.net/core/encryption"
	"0chain.net/core/util"
)

type mockStateContext struct {
	ctx           cstate.StateContext
	clientBalance state.Balance
	store         map[datastore.Key]util.Serializable
}

type mockBlobberYaml struct {
	serviceCharge           float64
	readPrice               float64
	writePrice              float64
	challengeCompletionTime time.Duration
	MaxOfferDuration        time.Duration
	minLockDemand           float64
}

var (
	scYaml          = &scConfig{}
	creationDate    = common.Timestamp(100)
	approvedMinters = []string{
		"6dba10422e368813802877a85039d3985d96760ed844092319743fb3a76712d9", // miner SC
		"cf8d0df9bd8cc637a4ff4e792ffe3686da6220c45f0e1103baa609f3f1751ef4", // interest SC
		"6dba10422e368813802877a85039d3985d96760ed844092319743fb3a76712d7", // storage SC
	}
	storageScId = approvedMinters[2]
)

func (sc *mockStateContext) SetMagicBlock(_ *block.MagicBlock)           { return }
func (sc *mockStateContext) GetState() util.MerklePatriciaTrieI          { return nil }
func (sc *mockStateContext) GetTransaction() *transaction.Transaction    { return nil }
func (sc *mockStateContext) GetSignedTransfers() []*state.SignedTransfer { return nil }
func (sc *mockStateContext) Validate() error                             { return nil }
func (sc *mockStateContext) GetSignatureScheme() encryption.SignatureScheme {
	return encryption.NewBLS0ChainScheme()
}
<<<<<<< HEAD
func (sc *mockStateContext) EmitEvent(string, string, string)                      {}
func (sc *mockStateContext) EmitError(error)                                       {}
func (sc *mockStateContext) GetEvents() []event.Event                              { return nil }
func (tb *mockStateContext) GetEventDB() *event.EventDb                            { return nil }
func (sc *mockStateContext) AddSignedTransfer(_ *state.SignedTransfer)             { return }
func (sc *mockStateContext) DeleteTrieNode(_ datastore.Key) (datastore.Key, error) { return "", nil }
func (sc *mockStateContext) GetChainCurrentMagicBlock() *block.MagicBlock          { return nil }
=======
func (tb *mockStateContext) EmitEvent(event.EventType, event.EventTag, string, string) {}
func (sc *mockStateContext) EmitError(error)                                           {}
func (sc *mockStateContext) GetEvents() []event.Event                                  { return nil }
func (tb *mockStateContext) GetEventDB() *event.EventDb                                { return nil }
func (sc *mockStateContext) AddSignedTransfer(_ *state.SignedTransfer)                 { return }
func (sc *mockStateContext) DeleteTrieNode(_ datastore.Key) (datastore.Key, error)     { return "", nil }
func (sc *mockStateContext) GetChainCurrentMagicBlock() *block.MagicBlock              { return nil }
>>>>>>> a1582e58
func (sc *mockStateContext) GetClientBalance(_ datastore.Key) (state.Balance, error) {
	return sc.clientBalance, nil
}

func (sc *mockStateContext) GetTransfers() []*state.Transfer {
	return sc.ctx.GetTransfers()
}

func (sc *mockStateContext) GetMints() []*state.Mint {
	return sc.ctx.GetMints()
}

func (sc *mockStateContext) GetLastestFinalizedMagicBlock() *block.Block {
	return nil
}

func (sc *mockStateContext) GetBlockSharders(_ *block.Block) []string {
	return nil
}

func (sc *mockStateContext) GetBlock() *block.Block {
	return nil
}

func (sc *mockStateContext) SetStateContext(_ *state.State) error { return nil }

func (sc *mockStateContext) GetTrieNode(key datastore.Key) (util.Serializable, error) {
	var val, ok = sc.store[key]
	if !ok {
		return nil, util.ErrValueNotPresent
	}
	return val, nil
}

func (sc *mockStateContext) InsertTrieNode(key datastore.Key, node util.Serializable) (datastore.Key, error) {
	sc.store[key] = node
	return key, nil
}

func (sc *mockStateContext) AddTransfer(t *state.Transfer) error {
	return sc.ctx.AddTransfer(t)
}

func (sc *mockStateContext) AddMint(m *state.Mint) error {
	return sc.ctx.AddMint(m)
}

func zcnToInt64(token float64) int64 {
	return int64(token * float64(x10))
}

func zcnToBalance(token float64) state.Balance {
	return state.Balance(token * float64(x10))
}<|MERGE_RESOLUTION|>--- conflicted
+++ resolved
@@ -49,15 +49,6 @@
 func (sc *mockStateContext) GetSignatureScheme() encryption.SignatureScheme {
 	return encryption.NewBLS0ChainScheme()
 }
-<<<<<<< HEAD
-func (sc *mockStateContext) EmitEvent(string, string, string)                      {}
-func (sc *mockStateContext) EmitError(error)                                       {}
-func (sc *mockStateContext) GetEvents() []event.Event                              { return nil }
-func (tb *mockStateContext) GetEventDB() *event.EventDb                            { return nil }
-func (sc *mockStateContext) AddSignedTransfer(_ *state.SignedTransfer)             { return }
-func (sc *mockStateContext) DeleteTrieNode(_ datastore.Key) (datastore.Key, error) { return "", nil }
-func (sc *mockStateContext) GetChainCurrentMagicBlock() *block.MagicBlock          { return nil }
-=======
 func (tb *mockStateContext) EmitEvent(event.EventType, event.EventTag, string, string) {}
 func (sc *mockStateContext) EmitError(error)                                           {}
 func (sc *mockStateContext) GetEvents() []event.Event                                  { return nil }
@@ -65,7 +56,6 @@
 func (sc *mockStateContext) AddSignedTransfer(_ *state.SignedTransfer)                 { return }
 func (sc *mockStateContext) DeleteTrieNode(_ datastore.Key) (datastore.Key, error)     { return "", nil }
 func (sc *mockStateContext) GetChainCurrentMagicBlock() *block.MagicBlock              { return nil }
->>>>>>> a1582e58
 func (sc *mockStateContext) GetClientBalance(_ datastore.Key) (state.Balance, error) {
 	return sc.clientBalance, nil
 }

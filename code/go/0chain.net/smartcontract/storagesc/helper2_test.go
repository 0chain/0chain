package storagesc

import (
	"time"

	"0chain.net/smartcontract/dbs/event"

	"0chain.net/chaincore/block"
	cstate "0chain.net/chaincore/chain/state"
	"0chain.net/chaincore/state"
	"0chain.net/chaincore/transaction"
	"0chain.net/core/common"
	"0chain.net/core/datastore"
	"0chain.net/core/encryption"
	"0chain.net/core/util"
)

type mockStateContext struct {
	ctx           cstate.StateContext
	clientBalance state.Balance
	store         map[datastore.Key]util.MPTSerializable
}

type mockBlobberYaml struct {
	serviceCharge           float64
	readPrice               float64
	writePrice              float64
	challengeCompletionTime time.Duration
	MaxOfferDuration        int64
	minLockDemand           float64
}

var (
	scYaml          = &Config{}
	creationDate    = common.Timestamp(100)
	approvedMinters = []string{
		"6dba10422e368813802877a85039d3985d96760ed844092319743fb3a76712d9", // miner SC
		"cf8d0df9bd8cc637a4ff4e792ffe3686da6220c45f0e1103baa609f3f1751ef4", // interest SC
		"6dba10422e368813802877a85039d3985d96760ed844092319743fb3a76712d7", // storage SC
	}
	storageScId = approvedMinters[2]
)

func (sc *mockStateContext) SetMagicBlock(_ *block.MagicBlock)           { return }
func (sc *mockStateContext) GetState() util.MerklePatriciaTrieI          { return nil }
func (sc *mockStateContext) GetTransaction() *transaction.Transaction    { return nil }
func (sc *mockStateContext) GetSignedTransfers() []*state.SignedTransfer { return nil }
func (sc *mockStateContext) Validate() error                             { return nil }
func (sc *mockStateContext) GetSignatureScheme() encryption.SignatureScheme {
	return encryption.NewBLS0ChainScheme()
}
func (tb *mockStateContext) EmitEvent(event.EventType, event.EventTag, string, string) {}
func (sc *mockStateContext) EmitError(error)                                           {}
func (sc *mockStateContext) GetEvents() []event.Event                                  { return nil }
func (tb *mockStateContext) GetEventDB() *event.EventDb                                { return nil }
func (sc *mockStateContext) AddSignedTransfer(_ *state.SignedTransfer)                 { return }
func (sc *mockStateContext) DeleteTrieNode(_ datastore.Key) error                      { return nil }
func (sc *mockStateContext) GetChainCurrentMagicBlock() *block.MagicBlock              { return nil }
func (sc *mockStateContext) GetClientBalance(_ datastore.Key) (state.Balance, error) {
	return sc.clientBalance, nil
}

func (sc *mockStateContext) GetTransfers() []*state.Transfer {
	return sc.ctx.GetTransfers()
}

func (sc *mockStateContext) GetMints() []*state.Mint {
	return sc.ctx.GetMints()
}

func (sc *mockStateContext) GetLastestFinalizedMagicBlock() *block.Block {
	return nil
}

func (sc *mockStateContext) GetBlockSharders(_ *block.Block) []string {
	return nil
}

func (sc *mockStateContext) GetBlock() *block.Block {
	return nil
}

func (sc *mockStateContext) SetStateContext(_ *state.State) error { return nil }

<<<<<<< HEAD
func (sc *mockStateContext) GetTrieNode(key datastore.Key, templ util.Serializable) (util.Serializable, error) {
=======
func (sc *mockStateContext) GetTrieNode(key datastore.Key, v util.MPTSerializable) error {
>>>>>>> 7b3de616
	var val, ok = sc.store[key]
	if !ok {
		return util.ErrValueNotPresent
	}
<<<<<<< HEAD
	templ.Decode(val.Encode())
	return templ, nil
}

func (sc *mockStateContext) InsertTrieNode(key datastore.Key, node util.Serializable) error {
	sc.store[key] = &util.SecureSerializableValue{Buffer: node.Encode()}
	return nil
=======
	d, err := val.MarshalMsg(nil)
	if err != nil {
		return err
	}

	_, err = v.UnmarshalMsg(d)
	return err
}

func (sc *mockStateContext) InsertTrieNode(key datastore.Key, node util.MPTSerializable) (datastore.Key, error) {
	sc.store[key] = node
	return key, nil
>>>>>>> 7b3de616
}

func (sc *mockStateContext) AddTransfer(t *state.Transfer) error {
	return sc.ctx.AddTransfer(t)
}

func (sc *mockStateContext) AddMint(m *state.Mint) error {
	return sc.ctx.AddMint(m)
}

func zcnToInt64(token float64) int64 {
	return int64(token * float64(x10))
}

func zcnToBalance(token float64) state.Balance {
	return state.Balance(token * float64(x10))
}<|MERGE_RESOLUTION|>--- conflicted
+++ resolved
@@ -82,37 +82,23 @@
 
 func (sc *mockStateContext) SetStateContext(_ *state.State) error { return nil }
 
-<<<<<<< HEAD
-func (sc *mockStateContext) GetTrieNode(key datastore.Key, templ util.Serializable) (util.Serializable, error) {
-=======
-func (sc *mockStateContext) GetTrieNode(key datastore.Key, v util.MPTSerializable) error {
->>>>>>> 7b3de616
+func (sc *mockStateContext) GetTrieNode(key datastore.Key, v util.MPTSerializable) (util.MPTSerializable, error) {
 	var val, ok = sc.store[key]
 	if !ok {
-		return util.ErrValueNotPresent
+		return nil, util.ErrValueNotPresent
 	}
-<<<<<<< HEAD
-	templ.Decode(val.Encode())
-	return templ, nil
-}
-
-func (sc *mockStateContext) InsertTrieNode(key datastore.Key, node util.Serializable) error {
-	sc.store[key] = &util.SecureSerializableValue{Buffer: node.Encode()}
-	return nil
-=======
 	d, err := val.MarshalMsg(nil)
 	if err != nil {
-		return err
+		return nil, err
 	}
 
 	_, err = v.UnmarshalMsg(d)
-	return err
+	return nil, err
 }
 
-func (sc *mockStateContext) InsertTrieNode(key datastore.Key, node util.MPTSerializable) (datastore.Key, error) {
+func (sc *mockStateContext) InsertTrieNode(key datastore.Key, node util.MPTSerializable) error {
 	sc.store[key] = node
-	return key, nil
->>>>>>> 7b3de616
+	return nil
 }
 
 func (sc *mockStateContext) AddTransfer(t *state.Transfer) error {

--- conflicted
+++ resolved
@@ -277,7 +277,6 @@
 	}
 }
 
-<<<<<<< HEAD
 func AddMockClientAllocation(
 	clients []string,
 	balances cstate.StateContextI,
@@ -297,7 +296,12 @@
 		if ca != nil {
 			_, err := balances.InsertTrieNode(ca.GetKey(ADDRESS), ca)
 			if err != nil {
-=======
+				log.Fatal(err)
+			}
+		}
+	}
+}
+
 func benchWritePoolExpire(now common.Timestamp) common.Timestamp {
 	return common.Timestamp(viper.GetDuration(sc.StorageMinAllocDuration).Seconds()) +
 		now + common.Timestamp(time.Hour*24*23)
@@ -334,7 +338,6 @@
 	for i := 0; i < len(wps); i++ {
 		if wps[i] != nil {
 			if _, err := balances.InsertTrieNode(writePoolKey(ADDRESS, clients[i]), wps[i]); err != nil {
->>>>>>> f75a04c0
 				log.Fatal(err)
 			}
 		}

package storagesc

import (
	"encoding/json"
	"log"
	"math/rand"
	"strconv"
	"time"

	"0chain.net/smartcontract/dbs/benchmark"

	"0chain.net/core/datastore"

	"0chain.net/chaincore/currency"
	"0chain.net/smartcontract/stakepool/spenum"

	"0chain.net/smartcontract/stakepool"

	"0chain.net/smartcontract/partitions"

	"0chain.net/smartcontract/dbs/event"

	sci "0chain.net/chaincore/smartcontractinterface"
	"0chain.net/core/encryption"
	sc "0chain.net/smartcontract/benchmark"
	"github.com/spf13/viper"

	cstate "0chain.net/chaincore/chain/state"
	"0chain.net/core/common"
)

const mockMinLockDemand = 1

func AddMockAllocations(
	clients, publicKeys []string,
	eventDb *event.EventDb,
	balances cstate.StateContextI,
) {
	for i := 0; i < viper.GetInt(sc.NumAllocations); i++ {
		cIndex := getMockOwnerFromAllocationIndex(i, len(clients))
		addMockAllocation(
			i,
			clients,
			cIndex,
			publicKeys[cIndex],
			eventDb,
			balances,
		)
	}
}

func benchAllocationExpire(now common.Timestamp) common.Timestamp {
	return common.Timestamp(viper.GetDuration(sc.StorageMinAllocDuration).Seconds()) + now
}

func addMockAllocation(
	i int,
	clients []string,
	cIndex int,
	publicKey string,
	eventDb *event.EventDb,
	balances cstate.StateContextI,
) {
	var mockAllocationPoolBalance = currency.Coin(4384578820)

	id := getMockAllocationId(i)
	sa := &StorageAllocation{
<<<<<<< HEAD
		ID:                         id,
		DataShards:                 viper.GetInt(sc.NumBlobbersPerAllocation) / 2,
		ParityShards:               viper.GetInt(sc.NumBlobbersPerAllocation) / 2,
		Size:                       viper.GetInt64(sc.StorageMinAllocSize),
		Expiration:                 benchAllocationExpire(balances.GetTransaction().CreationDate),
		Owner:                      clients[cIndex],
		OwnerPublicKey:             publicKey,
		ReadPriceRange:             PriceRange{0, currency.Coin(viper.GetInt64(sc.StorageMaxReadPrice) * 1e10)},
		WritePriceRange:            PriceRange{0, currency.Coin(viper.GetInt64(sc.StorageMaxWritePrice) * 1e10)},
		MaxChallengeCompletionTime: viper.GetDuration(sc.StorageMaxChallengeCompletionTime),
		ChallengeCompletionTime:    viper.GetDuration(sc.StorageMaxChallengeCompletionTime),
		DiverseBlobbers:            viper.GetBool(sc.StorageDiverseBlobbers),
=======
		ID:                      id,
		DataShards:              viper.GetInt(sc.NumBlobbersPerAllocation) / 2,
		ParityShards:            viper.GetInt(sc.NumBlobbersPerAllocation) / 2,
		Size:                    viper.GetInt64(sc.StorageMinAllocSize),
		Expiration:              benchAllocationExpire(balances.GetTransaction().CreationDate),
		Owner:                   clients[cIndex],
		OwnerPublicKey:          publicKey,
		ReadPriceRange:          PriceRange{0, currency.Coin(viper.GetInt64(sc.StorageMaxReadPrice) * 1e10)},
		WritePriceRange:         PriceRange{0, currency.Coin(viper.GetInt64(sc.StorageMaxWritePrice) * 1e10)},
		ChallengeCompletionTime: viper.GetDuration(sc.StorageMaxChallengeCompletionTime),
		DiverseBlobbers:         viper.GetBool(sc.StorageDiverseBlobbers),
		WritePoolOwners:         []string{clients[cIndex]},
>>>>>>> 0a77a606
		Stats: &StorageAllocationStats{
			UsedSize:                  1,
			NumWrites:                 1,
			NumReads:                  1,
			TotalChallenges:           1,
			OpenChallenges:            1,
			SuccessChallenges:         1,
			FailedChallenges:          1,
			LastestClosedChallengeTxn: "latest closed challenge transaction:" + id,
		},
		TimeUnit: 1 * time.Hour,
		// make last allocation finalised
		Finalized: i == viper.GetInt(sc.NumAllocations)-1,
		WritePool: mockAllocationPoolBalance,
	}
	for j := 0; j < viper.GetInt(sc.NumCurators); j++ {
		sa.Curators = append(sa.Curators, clients[j])
	}

	startBlobbers := getMockBlobberBlockFromAllocationIndex(i)
	for j := 0; j < viper.GetInt(sc.NumBlobbersPerAllocation); j++ {
		bIndex := startBlobbers + j
		bId := getMockBlobberId(bIndex)
		ba := BlobberAllocation{
			BlobberID:      bId,
			AllocationID:   sa.ID,
			Size:           viper.GetInt64(sc.StorageMinAllocSize),
			Stats:          &StorageAllocationStats{},
			Terms:          getMockBlobberTerms(),
			MinLockDemand:  mockMinLockDemand,
			AllocationRoot: encryption.Hash("allocation root"),
			// We need a partition location for commit_connection but does not need to be correct.
			BlobberAllocationsPartitionLoc: &partitions.PartitionLocation{},
		}
		sa.BlobberAllocs = append(sa.BlobberAllocs, &ba)
		if viper.GetBool(sc.EventDbEnabled) {
			terms := event.AllocationTerm{
				BlobberID:        bId,
				AllocationID:     sa.ID,
				ReadPrice:        ba.Terms.ReadPrice,
				WritePrice:       ba.Terms.WritePrice,
				MinLockDemand:    ba.Terms.MinLockDemand,
				MaxOfferDuration: ba.Terms.MaxOfferDuration,
			}
			_ = eventDb.Store.Get().Create(&terms)
		}
	}

	if _, err := balances.InsertTrieNode(sa.GetKey(ADDRESS), sa); err != nil {
		log.Fatal(err)
	}

	if viper.GetBool(sc.EventDbEnabled) {
		allocationTerms := make([]event.AllocationTerm, 0)
		for _, b := range sa.BlobberAllocs {
			allocationTerms = append(allocationTerms, event.AllocationTerm{
				BlobberID:        b.BlobberID,
				AllocationID:     b.AllocationID,
				ReadPrice:        b.Terms.ReadPrice,
				WritePrice:       b.Terms.WritePrice,
				MinLockDemand:    b.Terms.MinLockDemand,
				MaxOfferDuration: b.Terms.MaxOfferDuration,
			})
		}

		termsByte, err := json.Marshal(allocationTerms)
		if err != nil {
			log.Fatal(err)
		}
		allocationDb := event.Allocation{
<<<<<<< HEAD
			AllocationID:               sa.ID,
			DataShards:                 sa.DataShards,
			ParityShards:               sa.ParityShards,
			Size:                       sa.Size,
			Expiration:                 int64(sa.Expiration),
			Owner:                      sa.Owner,
			OwnerPublicKey:             sa.OwnerPublicKey,
			MaxChallengeCompletionTime: int64(sa.MaxChallengeCompletionTime),
			ChallengeCompletionTime:    int64(sa.ChallengeCompletionTime),
			UsedSize:                   sa.UsedSize,
			NumWrites:                  sa.Stats.NumWrites,
			NumReads:                   sa.Stats.NumReads,
			TotalChallenges:            sa.Stats.TotalChallenges,
			OpenChallenges:             sa.Stats.OpenChallenges,
			FailedChallenges:           sa.Stats.FailedChallenges,
			LatestClosedChallengeTxn:   sa.Stats.LastestClosedChallengeTxn,
			Terms:                      string(termsByte),
			WritePool:                  sa.WritePool,
=======
			AllocationID:             sa.ID,
			DataShards:               sa.DataShards,
			ParityShards:             sa.ParityShards,
			Size:                     sa.Size,
			Expiration:               int64(sa.Expiration),
			Owner:                    sa.Owner,
			OwnerPublicKey:           sa.OwnerPublicKey,
			ChallengeCompletionTime:  int64(sa.ChallengeCompletionTime),
			UsedSize:                 sa.UsedSize,
			NumWrites:                sa.Stats.NumWrites,
			NumReads:                 sa.Stats.NumReads,
			TotalChallenges:          sa.Stats.TotalChallenges,
			OpenChallenges:           sa.Stats.OpenChallenges,
			FailedChallenges:         sa.Stats.FailedChallenges,
			LatestClosedChallengeTxn: sa.Stats.LastestClosedChallengeTxn,
			Terms:                    string(termsByte),
>>>>>>> 0a77a606
		}
		_ = eventDb.Store.Get().Create(&allocationDb)
	}
}

func benchAllocationPoolEx5pire(now common.Timestamp) common.Timestamp {
	return common.Timestamp(viper.GetDuration(sc.StorageMinAllocDuration).Seconds()) +
		now + common.Timestamp(time.Hour*24*23)
}

func AddMockChallenges(
	blobbers []*StorageNode,
	eventDb *event.EventDb,
	balances cstate.StateContextI,
) {
	numAllocations := viper.GetInt(sc.NumAllocations)
	allocationChall := make([]AllocationChallenges, numAllocations)

	challengeReadyBlobbersPart, err := partitions.CreateIfNotExists(balances,
		ALL_CHALLENGE_READY_BLOBBERS_KEY, allChallengeReadyBlobbersPartitionSize)
	if err != nil {
		log.Fatal(err)
	}

	var (
		numAllocBlobbers        = viper.GetInt(sc.NumBlobbersPerAllocation)
		numValidators           = numAllocBlobbers / 2
		numChallengesPerBlobber = viper.GetInt(sc.NumChallengesBlobber)
		numAllocs               = viper.GetInt(sc.NumAllocations)
	)

	challenges := make([]*StorageChallenge, 0, numAllocs*numAllocBlobbers*numChallengesPerBlobber)

	for i := 0; i < numAllocs; i++ {
		startBlobbers := getMockBlobberBlockFromAllocationIndex(i)
		blobInd := rand.Intn(startBlobbers + 1)
		cs := setupMockChallenge(
			numChallengesPerBlobber,
			numValidators,
			getMockAllocationId(i),
			blobbers[blobInd],
			&allocationChall[i],
			eventDb,
			balances,
		)
		challenges = append(challenges, cs...)
	}
	blobAlloc := make(map[string]map[string]*AllocOpenChallenge)

	// adding blobber challenges and blobber challenge partition
	blobbersMap := make(map[string]struct{})
	for _, ch := range challenges {
		if _, ok := blobbersMap[ch.BlobberID]; ok {
			continue
		}

		loc, err := challengeReadyBlobbersPart.AddItem(balances, &ChallengeReadyBlobber{
			BlobberID: ch.BlobberID,
		})
		if err != nil {
			panic(err)
		}

		blobbersMap[ch.BlobberID] = struct{}{}

		blobPartitionsLocations := &blobberPartitionsLocations{
			ID:                         ch.BlobberID,
			ChallengeReadyPartitionLoc: &partitions.PartitionLocation{Location: loc},
		}
		if err := blobPartitionsLocations.save(balances, ADDRESS); err != nil {
			log.Fatal(err)
		}
	}

	err = challengeReadyBlobbersPart.Save(balances)
	if err != nil {
		panic(err)
	}

	// adding allocation challenges
	for _, ch := range allocationChall {
		_, err := balances.InsertTrieNode(ch.GetKey(ADDRESS), &ch)
		if err != nil {
			panic(err)
		}
		for _, oc := range ch.OpenChallenges {
			if _, ok := blobAlloc[oc.BlobberID]; !ok {
				blobAlloc[oc.BlobberID] = make(map[string]*AllocOpenChallenge)
			}
			blobAlloc[oc.BlobberID][ch.AllocationID] = oc
		}
	}

	// adding blobber challenge allocation partition
	for blobberID, val := range blobAlloc {
		blobberChallenges := BlobberChallenges{
			BlobberID:     blobberID,
			ChallengesMap: make(map[string]struct{}),
		}

		aPart, err := partitionsBlobberAllocations(blobberID, balances)
		if err != nil {
			panic(err)
		}
		for allocID, challenge := range val {
			blobberChallenges.OpenChallenges = append(blobberChallenges.OpenChallenges, BlobOpenChallenge{
				ID:        challenge.ID,
				CreatedAt: common.Timestamp(time.Now().Unix()),
			})

			_, err = aPart.AddItem(balances, &BlobberAllocationNode{
				ID: allocID,
			})
			if err != nil {
				panic(err)
			}
		}
		if err := blobberChallenges.save(balances, ADDRESS); err != nil {
			log.Fatal(err)
		}
		err = aPart.Save(balances)

		if err != nil {
			panic(err)
		}
	}
}

func AddMockClientAllocation(
	clients []string,
	balances cstate.StateContextI,
) {
	cas := make([]*ClientAllocation, len(clients))
	for i := 0; i < viper.GetInt(sc.NumAllocations); i++ {
		cIndex := getMockOwnerFromAllocationIndex(i, len(clients))
		if cas[cIndex] == nil {
			cas[cIndex] = &ClientAllocation{
				ClientID:    clients[cIndex],
				Allocations: &Allocations{},
			}
		}
		cas[cIndex].Allocations.List.add(getMockAllocationId(i))
	}
	for _, ca := range cas {
		if ca != nil {
			_, err := balances.InsertTrieNode(ca.GetKey(ADDRESS), ca)
			if err != nil {
				log.Fatal(err)
			}
		}
	}
}

func AddMockReadPools(clients []string, balances cstate.StateContextI) {
	rps := make([]*readPool, len(clients))
	for i := range clients {
		rps[i] = &readPool{
			Balance: 10 * 1e10,
		}
	}
	for i := 0; i < len(rps); i++ {
		if _, err := balances.InsertTrieNode(readPoolKey(ADDRESS, clients[i]), rps[i]); err != nil {
			log.Fatal(err)
		}
	}
}

func AddMockChallengePools(balances cstate.StateContextI) {
	for i := 0; i < viper.GetInt(sc.NumAllocations); i++ {
		allocationId := getMockAllocationId(i)
		cp := newChallengePool()
		cp.TokenPool.ID = challengePoolKey(ADDRESS, allocationId)
		cp.Balance = mockMinLockDemand * 100
		if _, err := balances.InsertTrieNode(challengePoolKey(ADDRESS, allocationId), cp); err != nil {
			log.Fatal(err)
		}
	}
}

func setupMockChallenge(
	challengesPerBlobber int,
	totalValidatorsNum int,
	allocationId string,
	blobber *StorageNode,
	ac *AllocationChallenges,
	eventDb *event.EventDb,
	balances cstate.StateContextI,
) []*StorageChallenge {
	ac.AllocationID = allocationId

	ids := make([]string, 0, totalValidatorsNum)
	for i := 0; i < totalValidatorsNum; i++ {
		ids = append(ids, getMockValidatorId(i))
	}

	challenges := make([]*StorageChallenge, 0, challengesPerBlobber)
	challenge := &StorageChallenge{
		ID:              getMockChallengeId(blobber.ID, allocationId),
		AllocationID:    allocationId,
		TotalValidators: totalValidatorsNum,
		BlobberID:       blobber.ID,
		ValidatorIDs:    ids,
	}
	_, err := balances.InsertTrieNode(challenge.GetKey(ADDRESS), challenge)
	if err != nil {
		log.Fatal(err)
	}
	if ac.addChallenge(challenge) {
		challenges = append(challenges, challenge)
	}

	if viper.GetBool(sc.EventDbEnabled) {
		challengeRow := event.Challenge{
			ChallengeID:  challenge.ID,
			CreatedAt:    balances.GetTransaction().CreationDate,
			AllocationID: challenge.AllocationID,
			BlobberID:    challenge.BlobberID,
		}
		_ = eventDb.Store.Get().Create(&challengeRow)
	}

	return challenges
}

func AddMockBlobbers(
	eventDb *event.EventDb,
	balances cstate.StateContextI,
) []*StorageNode {

	numRewardPartitionBlobbers := viper.GetInt(sc.NumRewardPartitionBlobber)
	numBlobbers := viper.GetInt(sc.NumBlobbers)
	if numRewardPartitionBlobbers > numBlobbers {
		log.Fatal("reward_partition_blobber cannot be greater than total blobbers")
	}

	partition, err := getActivePassedBlobberRewardsPartitions(balances, viper.GetInt64(sc.StorageBlockRewardTriggerPeriod))
	if err != nil {
		panic(err)
	}

	var sscId = StorageSmartContract{
		SmartContract: sci.NewSC(ADDRESS),
	}.ID
	var blobbers StorageNodes
	var rtvBlobbers []*StorageNode
	const maxLatitude float64 = 88
	const maxLongitude float64 = 175
	latitudeStep := 2 * maxLatitude / float64(viper.GetInt(sc.NumBlobbers))
	longitudeStep := 2 * maxLongitude / float64(viper.GetInt(sc.NumBlobbers))
	for i := 0; i < viper.GetInt(sc.NumBlobbers); i++ {
		id := getMockBlobberId(i)
		const mockUsedData = 1000
		blobber := &StorageNode{
			ID:      id,
			BaseURL: getMockBlobberUrl(i),
			Geolocation: StorageNodeGeolocation{
				Latitude:  latitudeStep*float64(i) - maxLatitude,
				Longitude: longitudeStep*float64(i) - maxLongitude,
			},
			Terms:             getMockBlobberTerms(),
			Capacity:          viper.GetInt64(sc.StorageMinBlobberCapacity) * 10000,
			Used:              mockUsedData,
			LastHealthCheck:   balances.GetTransaction().CreationDate, //common.Timestamp(viper.GetInt64(sc.Now) - 1),
			PublicKey:         "",
			StakePoolSettings: getMockStakePoolSettings(id),
			//TotalStake: viper.GetInt64(sc.StorageMaxStake), todo missing field
		}
		blobbers.Nodes.add(blobber)
		rtvBlobbers = append(rtvBlobbers, blobber)
		_, err := balances.InsertTrieNode(blobber.GetKey(sscId), blobber)
		if err != nil {
			panic(err)
		}
		_, err = balances.InsertTrieNode(blobber.GetUrlKey(sscId), &datastore.NOIDField{})
		if err != nil {
			panic(err)
		}
		if viper.GetBool(sc.EventDbEnabled) {
			blobberDb := event.Blobber{
				BlobberID:        blobber.ID,
				BaseURL:          blobber.BaseURL,
				Latitude:         blobber.Geolocation.Latitude,
				Longitude:        blobber.Geolocation.Longitude,
				ReadPrice:        blobber.Terms.ReadPrice,
				WritePrice:       blobber.Terms.WritePrice,
				MinLockDemand:    blobber.Terms.MinLockDemand,
				MaxOfferDuration: blobber.Terms.MaxOfferDuration.Nanoseconds(),
				Capacity:         blobber.Capacity,
				Used:             blobber.Used,
				TotalDataStored:  blobber.Used / 2,
				LastHealthCheck:  int64(blobber.LastHealthCheck),
				DelegateWallet:   blobber.StakePoolSettings.DelegateWallet,
				MinStake:         blobber.StakePoolSettings.MinStake,
				MaxStake:         blobber.StakePoolSettings.MaxStake,
				NumDelegates:     blobber.StakePoolSettings.MaxNumDelegates,
				ServiceCharge:    blobber.StakePoolSettings.ServiceChargeRatio,
			}
			blobberDb.TotalStake, err = currency.ParseZCN(viper.GetFloat64(sc.StorageMaxStake))
			if err != nil {
				panic(err)
			}
			_ = eventDb.Store.Get().Create(&blobberDb)
		}

		if i < numRewardPartitionBlobbers {
			_, err = partition.AddItem(balances,
				&BlobberRewardNode{
					ID:                blobber.ID,
					SuccessChallenges: 10,
					WritePrice:        blobber.Terms.WritePrice,
					ReadPrice:         blobber.Terms.ReadPrice,
					TotalData:         sizeInGB(int64(i * 1000)),
					DataRead:          float64(i) * 0.1,
				})
			if err != nil {
				panic(err)
			}
		}
	}

	err = partition.Save(balances)
	if err != nil {
		panic(err)
	}
	return rtvBlobbers
}

func AddMockValidators(
	publicKeys []string,
	eventDb *event.EventDb,
	balances cstate.StateContextI,
) []*ValidationNode {
	var sscId = StorageSmartContract{
		SmartContract: sci.NewSC(ADDRESS),
	}.ID

	valParts, err := partitions.CreateIfNotExists(balances, ALL_VALIDATORS_KEY, allValidatorsPartitionSize)
	if err != nil {
		panic(err)
	}

	nv := viper.GetInt(sc.NumValidators)
	validatorNodes := make([]*ValidationNode, 0, nv)
	for i := 0; i < nv; i++ {
		id := getMockValidatorId(i)
		validator := &ValidationNode{
			ID:                id,
			BaseURL:           id + ".com",
			PublicKey:         publicKeys[i%len(publicKeys)],
			StakePoolSettings: getMockStakePoolSettings(id),
		}
		_, err := balances.InsertTrieNode(validator.GetKey(sscId), validator)
		if err != nil {
			panic(err)
		}
		validatorNodes = append(validatorNodes, validator)
		vpn := ValidationPartitionNode{
			Id:  id,
			Url: id + ".com",
		}
		if viper.GetBool(sc.EventDbEnabled) {
			validators := event.Validator{
				ValidatorID:    validator.ID,
				BaseUrl:        validator.BaseURL,
				DelegateWallet: validator.StakePoolSettings.DelegateWallet,
				MinStake:       validator.StakePoolSettings.MaxStake,
				MaxStake:       validator.StakePoolSettings.MaxStake,
				NumDelegates:   validator.StakePoolSettings.MaxNumDelegates,
				ServiceCharge:  validator.StakePoolSettings.ServiceChargeRatio,
			}
			_ = eventDb.Store.Get().Create(&validators)
		}

		if _, err := valParts.AddItem(balances, &vpn); err != nil {
			panic(err)
		}
	}

	err = valParts.Save(balances)
	if err != nil {
		panic(err)
	}
	return validatorNodes
}

func GetMockBlobberStakePools(
	clients []string,
	eventDb *event.EventDb,
	balances cstate.StateContextI,
) []*stakePool {
	sps := make([]*stakePool, 0, viper.GetInt(sc.NumBlobbers))
	usps := make([]*stakepool.UserStakePools, len(clients))
	for i := 0; i < viper.GetInt(sc.NumBlobbers); i++ {
		bId := getMockBlobberId(i)
		sp := &stakePool{
			StakePool: stakepool.StakePool{
				Pools:    make(map[string]*stakepool.DelegatePool),
				Reward:   0,
				Settings: getMockStakePoolSettings(bId),
			},
			TotalOffers: currency.Coin(100000),
		}
		for j := 0; j < viper.GetInt(sc.NumBlobberDelegates); j++ {
			id := getMockBlobberStakePoolId(i, j)
			clientIndex := (i&len(clients) + j) % len(clients)
			sp.Pools[id] = &stakepool.DelegatePool{}
			sp.Pools[id].Balance = currency.Coin(viper.GetInt64(sc.StorageMaxStake) * 1e10)
			sp.Pools[id].DelegateID = clients[clientIndex]
			if usps[clientIndex] == nil {
				usps[clientIndex] = stakepool.NewUserStakePools()
			}
			usps[clientIndex].Pools[bId] = append(
				usps[clientIndex].Pools[bId],
				id,
			)

			if viper.GetBool(sc.EventDbEnabled) {
				dp := event.DelegatePool{
					PoolID:       id,
					ProviderType: int(spenum.Blobber),
					ProviderID:   bId,
					DelegateID:   sp.Pools[id].DelegateID,
					Balance:      sp.Pools[id].Balance,
					Reward:       0,
					TotalReward:  0,
					TotalPenalty: 0,
					Status:       int(spenum.Active),
					RoundCreated: 1,
				}
				_ = eventDb.Store.Get().Create(&dp)
			}
		}
		sps = append(sps, sp)
	}

	for cId, usp := range usps {
		if usp != nil {
			_, err := balances.InsertTrieNode(
				stakepool.UserStakePoolsKey(spenum.Blobber, clients[cId]), usp,
			)
			if err != nil {
				panic(err)
			}
		}
	}

	return sps
}

func GetMockValidatorStakePools(
	clients []string,
	balances cstate.StateContextI,
) {
	var sscId = StorageSmartContract{
		SmartContract: sci.NewSC(ADDRESS),
	}.ID
	for i := 0; i < viper.GetInt(sc.NumValidators); i++ {
		bId := getMockValidatorId(i)
		sp := &stakePool{
			StakePool: stakepool.StakePool{
				Pools:    make(map[string]*stakepool.DelegatePool),
				Reward:   0,
				Settings: getMockStakePoolSettings(bId),
			},
		}
		for j := 0; j < viper.GetInt(sc.NumBlobberDelegates); j++ {
			id := getMockValidatorStakePoolId(i, j)
			sp.Pools[id] = &stakepool.DelegatePool{}
			sp.Pools[id].Balance = currency.Coin(viper.GetInt64(sc.StorageMaxStake) * 1e10)
			err := sp.save(sscId, getMockValidatorId(i), balances)
			if err != nil {
				panic(err)
			}
		}
	}
}

func SaveMockStakePools(
	sps []*stakePool,
	balances cstate.StateContextI,
) {
	var sscId = StorageSmartContract{
		SmartContract: sci.NewSC(ADDRESS),
	}.ID
	for i, sp := range sps {
		bId := getMockBlobberId(i)
		err := sp.save(sscId, bId, balances)
		if err != nil {
			panic(err)
		}
	}
}

func AddMockFreeStorageAssigners(
	clients []string,
	keys []string,
	balances cstate.StateContextI,
) {
	var sscId = StorageSmartContract{
		SmartContract: sci.NewSC(ADDRESS),
	}.ID
	for i := 0; i < viper.GetInt(sc.NumFreeStorageAssigners); i++ {
		_, err := balances.InsertTrieNode(
			freeStorageAssignerKey(sscId, clients[i]),
			&freeStorageAssigner{
				ClientId:           clients[i],
				PublicKey:          keys[i],
				IndividualLimit:    currency.Coin(viper.GetFloat64(sc.StorageMaxIndividualFreeAllocation) * 1e10),
				TotalLimit:         currency.Coin(viper.GetFloat64(sc.StorageMaxTotalFreeAllocation) * 1e10),
				CurrentRedeemed:    0,
				RedeemedTimestamps: []common.Timestamp{},
			},
		)
		if err != nil {
			panic(err)
		}
	}
}

func AddMockWriteRedeems(
	clients, publicKeys []string,
	eventDb *event.EventDb,
	balances cstate.StateContextI,
) {
	for i := 0; i < viper.GetInt(sc.NumAllocations); i++ {
		for j := 0; j < viper.GetInt(sc.NumWriteRedeemAllocation); j++ {
			client := getMockOwnerFromAllocationIndex(i, len(clients))
			rm := ReadMarker{
				ClientID:        clients[client],
				ClientPublicKey: publicKeys[client],
				BlobberID:       getMockBlobberId(getMockBlobberBlockFromAllocationIndex(i)),
				AllocationID:    getMockAllocationId(i),
				OwnerID:         clients[client],
				ReadCounter:     viper.GetInt64(sc.NumWriteRedeemAllocation),
			}
			commitRead := &ReadConnection{
				ReadMarker: &rm,
			}
			_, err := balances.InsertTrieNode(commitRead.GetKey(ADDRESS), commitRead)
			if err != nil {
				panic(err)
			}
			if viper.GetBool(sc.EventDbEnabled) {
				mockBlockNumber := int64((i + 1) % viper.GetInt(sc.NumBlocks))
				readMarker := event.ReadMarker{
					ClientID:      rm.ClientID,
					BlobberID:     rm.BlobberID,
					AllocationID:  rm.AllocationID,
					TransactionID: benchmark.GetMockTransactionHash(mockBlockNumber, 1),
					OwnerID:       rm.OwnerID,
					ReadCounter:   rm.ReadCounter,
					ReadSize:      100,
					BlockNumber:   mockBlockNumber,
				}
				if out := eventDb.Store.Get().Create(&readMarker); out.Error != nil {
					log.Fatal(out.Error)
				}

				writeMarker := event.WriteMarker{
					ClientID:       rm.ClientID,
					BlobberID:      rm.BlobberID,
					AllocationID:   rm.AllocationID,
					TransactionID:  benchmark.GetMockTransactionHash(mockBlockNumber, 1),
					AllocationRoot: "mock allocation root",
					BlockNumber:    mockBlockNumber,
					Size:           100,
				}
				if out := eventDb.Store.Get().Create(&writeMarker); out.Error != nil {
					log.Fatal(out.Error)
				}
			}
		}
	}
}

func getMockBlobberTerms() Terms {
	return Terms{
		ReadPrice:        currency.Coin(0.1 * 1e10),
		WritePrice:       currency.Coin(0.1 * 1e10),
		MinLockDemand:    0.0007,
		MaxOfferDuration: time.Hour*50 + viper.GetDuration(sc.StorageMinOfferDuration),
	}
}

func getMockStakePoolSettings(blobber string) stakepool.Settings {
	return stakepool.Settings{
		DelegateWallet:     blobber,
		MinStake:           currency.Coin(viper.GetInt64(sc.StorageMinStake) * 1e10),
		MaxStake:           currency.Coin(viper.GetInt64(sc.StorageMaxStake) * 1e10),
		MaxNumDelegates:    viper.GetInt(sc.NumBlobberDelegates),
		ServiceChargeRatio: viper.GetFloat64(sc.StorageMaxCharge),
	}
}

func getMockReadPoolId(allocation, client, index int) string {
	return encryption.Hash("read pool" + strconv.Itoa(client) + strconv.Itoa(allocation) + strconv.Itoa(index))
}

func getMockBlobberStakePoolId(blobber, stake int) string {
	return encryption.Hash(getMockBlobberId(blobber) + "pool" + strconv.Itoa(stake))
}

func getMockValidatorStakePoolId(blobber, stake int) string {
	return encryption.Hash(getMockValidatorId(blobber) + "pool" + strconv.Itoa(stake))
}

func getMockBlobberId(index int) string {
	return encryption.Hash("mockBlobber_" + strconv.Itoa(index))
}

func getMockBlobberUrl(index int) string {
	return getMockBlobberId(index) + ".com"
}

func getMockValidatorId(index int) string {
	return encryption.Hash("mockValidator_" + strconv.Itoa(index))
}

func getMockAllocationId(allocation int) string {
	//return "mock allocation id " + strconv.Itoa(allocation)
	return encryption.Hash("mock allocation id" + strconv.Itoa(allocation))
}

func getMockOwnerFromAllocationIndex(allocation, numClients int) int {
	return (allocation % (numClients - 1 - viper.GetInt(sc.NumAllocationPayerPools)))
}

func getMockBlobberBlockFromAllocationIndex(i int) int {
	return i % (viper.GetInt(sc.NumBlobbers) - viper.GetInt(sc.NumBlobbersPerAllocation))
}

func getMockChallengeId(blobberId, allocationId string) string {
	return encryption.Hash("challenge" + allocationId)
}

func SetMockConfig(
	balances cstate.StateContextI,
) (conf *Config) {
	conf = new(Config)

	conf.TimeUnit = 48 * time.Hour // use one hour as the time unit in the tests
	conf.ChallengeEnabled = true
	conf.ChallengeGenerationRate = 1
	conf.MaxChallengesPerGeneration = viper.GetInt(sc.StorageMaxChallengesPerGeneration)
	conf.FailedChallengesToCancel = viper.GetInt(sc.StorageFailedChallengesToCancel)
	conf.FailedChallengesToRevokeMinLock = 50
	conf.MinAllocSize = viper.GetInt64(sc.StorageMinAllocSize)
	conf.MinAllocDuration = viper.GetDuration(sc.StorageMinAllocDuration)
	conf.MinOfferDuration = 1 * time.Minute
	conf.MinBlobberCapacity = viper.GetInt64(sc.StorageMinBlobberCapacity)
	conf.ValidatorReward = 0.025
	conf.BlobberSlash = 0.1
	conf.MaxReadPrice = 100e10  // 100 tokens per GB max allowed (by 64 KB)
	conf.MaxWritePrice = 100e10 // 100 tokens per GB max allowed
	conf.MinWritePrice = 0
	conf.MaxDelegates = viper.GetInt(sc.StorageMaxDelegates)
	conf.MaxChallengeCompletionTime = viper.GetDuration(sc.StorageMaxChallengeCompletionTime)
	conf.MaxCharge = viper.GetFloat64(sc.StorageMaxCharge)
	conf.MinStake = currency.Coin(viper.GetInt64(sc.StorageMinStake) * 1e10)
	conf.MaxStake = currency.Coin(viper.GetInt64(sc.StorageMaxStake) * 1e10)
	conf.MaxMint = currency.Coin((viper.GetFloat64(sc.StorageMaxMint)) * 1e10)
	conf.MaxTotalFreeAllocation = currency.Coin(viper.GetInt64(sc.StorageMaxTotalFreeAllocation) * 1e10)
	conf.MaxIndividualFreeAllocation = currency.Coin(viper.GetInt64(sc.StorageMaxIndividualFreeAllocation) * 1e10)
	conf.ReadPool = &readPoolConfig{}
	var err error
	conf.ReadPool.MinLock, err = currency.ParseZCN(viper.GetFloat64(sc.StorageReadPoolMinLock))
	if err != nil {
		panic(err)
	}
	conf.WritePool = &writePoolConfig{
		MinLock: currency.Coin(viper.GetFloat64(sc.StorageWritePoolMinLock) * 1e10),
	}
	conf.OwnerId = viper.GetString(sc.FaucetOwner)
	conf.StakePool = &stakePoolConfig{}
	conf.StakePool.MinLock, err = currency.ParseZCN(viper.GetFloat64(sc.StorageStakePoolMinLock))
	if err != nil {
		panic(err)
	}
	conf.FreeAllocationSettings = freeAllocationSettings{
		DataShards:   viper.GetInt(sc.StorageFasDataShards),
		ParityShards: viper.GetInt(sc.StorageFasParityShards),
		Size:         viper.GetInt64(sc.StorageFasSize),
		Duration:     viper.GetDuration(sc.StorageFasDuration),
		ReadPriceRange: PriceRange{
			Min: currency.Coin(viper.GetFloat64(sc.StorageFasReadPriceMin) * 1e10),
			Max: currency.Coin(viper.GetFloat64(sc.StorageFasReadPriceMax) * 1e10),
		},
		WritePriceRange: PriceRange{
			Min: currency.Coin(viper.GetFloat64(sc.StorageFasWritePriceMin) * 1e10),
			Max: currency.Coin(viper.GetFloat64(sc.StorageFasWritePriceMax) * 1e10),
		},
		MaxChallengeCompletionTime: viper.GetDuration(sc.StorageFasMaxChallengeCompletionTime),
		ReadPoolFraction:           viper.GetFloat64(sc.StorageFasReadPoolFraction),
	}
	conf.BlockReward = new(blockReward)
	conf.BlockReward.BlockReward = currency.Coin(viper.GetFloat64(sc.StorageBlockReward) * 1e10)
	conf.BlockReward.BlockRewardChangePeriod = viper.GetInt64(sc.StorageBlockRewardChangePeriod)
	conf.BlockReward.BlockRewardChangeRatio = viper.GetFloat64(sc.StorageBlockRewardChangeRatio)
	conf.BlockReward.QualifyingStake = currency.Coin(viper.GetFloat64(sc.StorageBlockRewardQualifyingStake) * 1e10)
	conf.MaxBlobbersPerAllocation = viper.GetInt(sc.StorageMaxBlobbersPerAllocation)
	conf.BlockReward.TriggerPeriod = viper.GetInt64(sc.StorageBlockRewardTriggerPeriod)
	conf.BlockReward.setWeightsFromRatio(
		viper.GetFloat64(sc.StorageBlockRewardSharderRatio),
		viper.GetFloat64(sc.StorageBlockRewardMinerRatio),
		viper.GetFloat64(sc.StorageBlockRewardBlobberRatio),
	)

	conf.ExposeMpt = true

	_, err = balances.InsertTrieNode(scConfigKey(ADDRESS), conf)
	if err != nil {
		panic(err)
	}
	return
}<|MERGE_RESOLUTION|>--- conflicted
+++ resolved
@@ -65,7 +65,6 @@
 
 	id := getMockAllocationId(i)
 	sa := &StorageAllocation{
-<<<<<<< HEAD
 		ID:                         id,
 		DataShards:                 viper.GetInt(sc.NumBlobbersPerAllocation) / 2,
 		ParityShards:               viper.GetInt(sc.NumBlobbersPerAllocation) / 2,
@@ -77,21 +76,6 @@
 		WritePriceRange:            PriceRange{0, currency.Coin(viper.GetInt64(sc.StorageMaxWritePrice) * 1e10)},
 		MaxChallengeCompletionTime: viper.GetDuration(sc.StorageMaxChallengeCompletionTime),
 		ChallengeCompletionTime:    viper.GetDuration(sc.StorageMaxChallengeCompletionTime),
-		DiverseBlobbers:            viper.GetBool(sc.StorageDiverseBlobbers),
-=======
-		ID:                      id,
-		DataShards:              viper.GetInt(sc.NumBlobbersPerAllocation) / 2,
-		ParityShards:            viper.GetInt(sc.NumBlobbersPerAllocation) / 2,
-		Size:                    viper.GetInt64(sc.StorageMinAllocSize),
-		Expiration:              benchAllocationExpire(balances.GetTransaction().CreationDate),
-		Owner:                   clients[cIndex],
-		OwnerPublicKey:          publicKey,
-		ReadPriceRange:          PriceRange{0, currency.Coin(viper.GetInt64(sc.StorageMaxReadPrice) * 1e10)},
-		WritePriceRange:         PriceRange{0, currency.Coin(viper.GetInt64(sc.StorageMaxWritePrice) * 1e10)},
-		ChallengeCompletionTime: viper.GetDuration(sc.StorageMaxChallengeCompletionTime),
-		DiverseBlobbers:         viper.GetBool(sc.StorageDiverseBlobbers),
-		WritePoolOwners:         []string{clients[cIndex]},
->>>>>>> 0a77a606
 		Stats: &StorageAllocationStats{
 			UsedSize:                  1,
 			NumWrites:                 1,
@@ -162,7 +146,6 @@
 			log.Fatal(err)
 		}
 		allocationDb := event.Allocation{
-<<<<<<< HEAD
 			AllocationID:               sa.ID,
 			DataShards:                 sa.DataShards,
 			ParityShards:               sa.ParityShards,
@@ -170,7 +153,6 @@
 			Expiration:                 int64(sa.Expiration),
 			Owner:                      sa.Owner,
 			OwnerPublicKey:             sa.OwnerPublicKey,
-			MaxChallengeCompletionTime: int64(sa.MaxChallengeCompletionTime),
 			ChallengeCompletionTime:    int64(sa.ChallengeCompletionTime),
 			UsedSize:                   sa.UsedSize,
 			NumWrites:                  sa.Stats.NumWrites,
@@ -181,24 +163,6 @@
 			LatestClosedChallengeTxn:   sa.Stats.LastestClosedChallengeTxn,
 			Terms:                      string(termsByte),
 			WritePool:                  sa.WritePool,
-=======
-			AllocationID:             sa.ID,
-			DataShards:               sa.DataShards,
-			ParityShards:             sa.ParityShards,
-			Size:                     sa.Size,
-			Expiration:               int64(sa.Expiration),
-			Owner:                    sa.Owner,
-			OwnerPublicKey:           sa.OwnerPublicKey,
-			ChallengeCompletionTime:  int64(sa.ChallengeCompletionTime),
-			UsedSize:                 sa.UsedSize,
-			NumWrites:                sa.Stats.NumWrites,
-			NumReads:                 sa.Stats.NumReads,
-			TotalChallenges:          sa.Stats.TotalChallenges,
-			OpenChallenges:           sa.Stats.OpenChallenges,
-			FailedChallenges:         sa.Stats.FailedChallenges,
-			LatestClosedChallengeTxn: sa.Stats.LastestClosedChallengeTxn,
-			Terms:                    string(termsByte),
->>>>>>> 0a77a606
 		}
 		_ = eventDb.Store.Get().Create(&allocationDb)
 	}
@@ -822,8 +786,8 @@
 	return encryption.Hash("mock allocation id" + strconv.Itoa(allocation))
 }
 
-func getMockOwnerFromAllocationIndex(allocation, numClients int) int {
-	return (allocation % (numClients - 1 - viper.GetInt(sc.NumAllocationPayerPools)))
+func getMockOwnerFromAllocationIndex(allocation, numClinets int) int {
+	return (allocation % (numClinets - 1))
 }
 
 func getMockBlobberBlockFromAllocationIndex(i int) int {

package storagesc

import (
	"log"
	"math/rand"
	"strconv"
	"time"

	"0chain.net/smartcontract/provider"

	"0chain.net/smartcontract/dbs/benchmark"

	"0chain.net/core/datastore"

	"0chain.net/smartcontract/stakepool/spenum"
	"github.com/0chain/common/core/currency"

	"0chain.net/smartcontract/stakepool"

	"0chain.net/smartcontract/partitions"

	"0chain.net/smartcontract/dbs/event"

	sci "0chain.net/chaincore/smartcontractinterface"
	"0chain.net/core/encryption"
	sc "0chain.net/smartcontract/benchmark"
	"github.com/spf13/viper"

	cstate "0chain.net/chaincore/chain/state"
	"0chain.net/core/common"
)

const (
	mockMinLockDemand            = 1
	mockFinalizedAllocationIndex = 2
)

func AddMockAllocations(
	clients, publicKeys []string,
	eventDb *event.EventDb,
	balances cstate.StateContextI,
) {
	for i := 0; i < viper.GetInt(sc.NumAllocations); i++ {
		cIndex := getMockOwnerFromAllocationIndex(i, len(clients))
		addMockAllocation(
			i,
			clients,
			cIndex,
			publicKeys[cIndex],
			eventDb,
			balances,
		)
	}
}

func benchAllocationExpire(now common.Timestamp) common.Timestamp {
	return common.Timestamp(viper.GetDuration(sc.StorageMinAllocDuration).Seconds()) + now
}

func addMockAllocation(
	i int,
	clients []string,
	cIndex int,
	publicKey string,
	eventDb *event.EventDb,
	balances cstate.StateContextI,
) {
	const mockWriePoolSize = 12345678
	id := getMockAllocationId(i)
	sa := &StorageAllocation{
		ID:              id,
		DataShards:      viper.GetInt(sc.NumBlobbersPerAllocation) / 2,
		ParityShards:    viper.GetInt(sc.NumBlobbersPerAllocation) / 2,
		Size:            viper.GetInt64(sc.StorageMinAllocSize),
		Expiration:      benchAllocationExpire(balances.GetTransaction().CreationDate),
		Owner:           clients[cIndex],
		OwnerPublicKey:  publicKey,
		ReadPriceRange:  PriceRange{0, currency.Coin(viper.GetInt64(sc.StorageMaxReadPrice) * 1e10)},
		WritePriceRange: PriceRange{0, currency.Coin(viper.GetInt64(sc.StorageMaxWritePrice) * 1e10)},
		DiverseBlobbers: viper.GetBool(sc.StorageDiverseBlobbers),
		Stats: &StorageAllocationStats{
			UsedSize:                  1,
			NumWrites:                 1,
			NumReads:                  1,
			TotalChallenges:           1,
			OpenChallenges:            1,
			SuccessChallenges:         1,
			FailedChallenges:          1,
			LastestClosedChallengeTxn: "latest closed challenge transaction:" + id,
		},
		TimeUnit:  1 * time.Hour,
		Finalized: i == mockFinalizedAllocationIndex,
		WritePool: mockWriePoolSize,
	}

	startBlobbers := getMockBlobberBlockFromAllocationIndex(i)
	for j := 0; j < viper.GetInt(sc.NumBlobbersPerAllocation); j++ {
		bIndex := startBlobbers + j
		bId := getMockBlobberId(bIndex)
		ba := BlobberAllocation{
			BlobberID:      bId,
			AllocationID:   sa.ID,
			Size:           viper.GetInt64(sc.StorageMinAllocSize),
			Stats:          &StorageAllocationStats{},
			Terms:          getMockBlobberTerms(),
			MinLockDemand:  mockMinLockDemand,
			AllocationRoot: encryption.Hash("allocation root"),
		}
		sa.BlobberAllocs = append(sa.BlobberAllocs, &ba)
	}

	if _, err := balances.InsertTrieNode(sa.GetKey(ADDRESS), sa); err != nil {
		log.Fatal(err)
	}

	if viper.GetBool(sc.EventDbEnabled) {
		allocationTerms := make([]event.AllocationBlobberTerm, 0)
		for _, b := range sa.BlobberAllocs {
			allocationTerms = append(allocationTerms, event.AllocationBlobberTerm{
				BlobberID:        b.BlobberID,
				AllocationID:     b.AllocationID,
				ReadPrice:        int64(b.Terms.ReadPrice),
				WritePrice:       int64(b.Terms.WritePrice),
				MinLockDemand:    b.Terms.MinLockDemand,
				MaxOfferDuration: b.Terms.MaxOfferDuration,
			})
		}

		allocationDb := event.Allocation{
			AllocationID:             sa.ID,
			DataShards:               sa.DataShards,
			ParityShards:             sa.ParityShards,
			Size:                     sa.Size,
			Expiration:               int64(sa.Expiration),
			Owner:                    sa.Owner,
			OwnerPublicKey:           sa.OwnerPublicKey,
			UsedSize:                 sa.UsedSize,
			NumWrites:                sa.Stats.NumWrites,
			NumReads:                 sa.Stats.NumReads,
			TotalChallenges:          sa.Stats.TotalChallenges,
			OpenChallenges:           sa.Stats.OpenChallenges,
			FailedChallenges:         sa.Stats.FailedChallenges,
			LatestClosedChallengeTxn: sa.Stats.LastestClosedChallengeTxn,
			Terms:                    allocationTerms,
		}
		if err := eventDb.Store.Get().Create(&allocationDb).Error; err != nil {
			log.Fatal(err)
		}
	}
}

func AddMockChallenges(
	blobbers []*StorageNode,
	eventDb *event.EventDb,
	balances cstate.StateContextI,
) {
	numAllocations := viper.GetInt(sc.NumAllocations)
	allocationChall := make([]AllocationChallenges, numAllocations)

	challengeReadyBlobbersPart, err := partitions.CreateIfNotExists(balances,
		ALL_CHALLENGE_READY_BLOBBERS_KEY, allChallengeReadyBlobbersPartitionSize)
	if err != nil {
		log.Fatal(err)
	}

	var (
		numAllocBlobbers        = viper.GetInt(sc.NumBlobbersPerAllocation)
		numValidators           = numAllocBlobbers / 2
		numChallengesPerBlobber = viper.GetInt(sc.NumChallengesBlobber)
		numAllocs               = viper.GetInt(sc.NumAllocations)
	)

	challenges := make([]*StorageChallenge, 0, numAllocs*numAllocBlobbers*numChallengesPerBlobber)

	for i := 0; i < numAllocs; i++ {
		startBlobbers := getMockBlobberBlockFromAllocationIndex(i)
		blobInd := rand.Intn(startBlobbers + 1)
		cs := setupMockChallenge(
			numChallengesPerBlobber,
			numValidators,
			getMockAllocationId(i),
			blobbers[blobInd],
			&allocationChall[i],
			eventDb,
			balances,
			i,
		)
		challenges = append(challenges, cs...)
	}
	blobAlloc := make(map[string]map[string]*AllocOpenChallenge)

	// adding blobber challenges and blobber challenge partition
	blobbersMap := make(map[string]struct{})
	for _, ch := range challenges {
		if _, ok := blobbersMap[ch.BlobberID]; ok {
			continue
		}

		err := challengeReadyBlobbersPart.Add(balances, &ChallengeReadyBlobber{
			BlobberID: ch.BlobberID,
		})
		if err != nil {
			panic(err)
		}

		blobbersMap[ch.BlobberID] = struct{}{}
	}

	err = challengeReadyBlobbersPart.Save(balances)
	if err != nil {
		panic(err)
	}

	// adding allocation challenges
	for _, ch := range allocationChall {
		_, err := balances.InsertTrieNode(ch.GetKey(ADDRESS), &ch)
		if err != nil {
			panic(err)
		}
		for _, oc := range ch.OpenChallenges {
			if _, ok := blobAlloc[oc.BlobberID]; !ok {
				blobAlloc[oc.BlobberID] = make(map[string]*AllocOpenChallenge)
			}
			blobAlloc[oc.BlobberID][ch.AllocationID] = oc
		}
	}

	// adding blobber challenge allocation partition
	for blobberID, val := range blobAlloc {

		aPart, err := partitionsBlobberAllocations(blobberID, balances)
		if err != nil {
			panic(err)
		}
		for allocID := range val {

			err = aPart.Add(balances, &BlobberAllocationNode{
				ID: allocID,
			})
			if err != nil {
				panic(err)
			}
		}
		err = aPart.Save(balances)

		if err != nil {
			panic(err)
		}
	}
}

func AddMockReadPools(clients []string, balances cstate.StateContextI) {
	rps := make([]*readPool, len(clients))
	for i := range clients {
		rps[i] = &readPool{
			Balance: 10 * 1e10,
		}
	}
	for i := 0; i < len(rps); i++ {
		if _, err := balances.InsertTrieNode(readPoolKey(ADDRESS, clients[i]), rps[i]); err != nil {
			log.Fatal(err)
		}
	}
}

func AddMockChallengePools(eventDb *event.EventDb, balances cstate.StateContextI) {
	var challengePools []event.ChallengePool
	for i := 0; i < viper.GetInt(sc.NumAllocations); i++ {
		allocationId := getMockAllocationId(i)
		cp := newChallengePool()
		cp.TokenPool.ID = challengePoolKey(ADDRESS, allocationId)
		cp.Balance = mockMinLockDemand * 100
		if _, err := balances.InsertTrieNode(challengePoolKey(ADDRESS, allocationId), cp); err != nil {
			log.Fatal(err)
		}

		if viper.GetBool(sc.EventDbEnabled) {
			challengePool := event.ChallengePool{
				ID:           cp.ID,
				AllocationID: allocationId,
				Balance:      int64(cp.Balance),
				Finalized:    false,
			}
			challengePools = append(challengePools, challengePool)
		}
	}
	if len(challengePools) > 0 {
		if err := eventDb.Store.Get().Create(&challengePools).Error; err != nil {
			log.Fatal(err)
		}
	}
}

func setupMockChallenge(
	challengesPerBlobber int,
	totalValidatorsNum int,
	allocationId string,
	blobber *StorageNode,
	ac *AllocationChallenges,
	eventDb *event.EventDb,
	balances cstate.StateContextI,
	index int,
) []*StorageChallenge {
	ac.AllocationID = allocationId

	ids := make([]string, 0, totalValidatorsNum)
	for i := 0; i < totalValidatorsNum; i++ {
		ids = append(ids, getMockValidatorId(i))
	}

	challenges := make([]*StorageChallenge, 0, challengesPerBlobber)
	challenge := &StorageChallenge{
		ID:              getMockChallengeId(blobber.ID, allocationId),
		AllocationID:    allocationId,
		TotalValidators: totalValidatorsNum,
		BlobberID:       blobber.ID,
		ValidatorIDs:    ids,
	}
	_, err := balances.InsertTrieNode(challenge.GetKey(ADDRESS), challenge)
	if err != nil {
		log.Fatal(err)
	}
	if ac.addChallenge(challenge) {
		challenges = append(challenges, challenge)
	}

	if viper.GetBool(sc.EventDbEnabled) {
		challengeRow := event.Challenge{
			ChallengeID:    challenge.ID,
			CreatedAt:      balances.GetTransaction().CreationDate,
			AllocationID:   challenge.AllocationID,
			BlobberID:      challenge.BlobberID,
			RoundResponded: int64(index),
		}
		if err = eventDb.Store.Get().Create(&challengeRow).Error; err != nil {
			log.Fatal(err)
		}
	}

	return challenges
}

func AddMockBlobbers(
	eventDb *event.EventDb,
	balances cstate.StateContextI,
) []*StorageNode {

	numRewardPartitionBlobbers := viper.GetInt(sc.NumRewardPartitionBlobber)
	numBlobbers := viper.GetInt(sc.NumBlobbers)
	if numRewardPartitionBlobbers > numBlobbers {
		log.Fatal("reward_partition_blobber cannot be greater than total blobbers")
	}

	partition, err := getActivePassedBlobberRewardsPartitions(balances, viper.GetInt64(sc.StorageBlockRewardTriggerPeriod))
	if err != nil {
		log.Fatal("getting active passed blobber rewards partition", err)
	}

	var sscId = StorageSmartContract{
		SmartContract: sci.NewSC(ADDRESS),
	}.ID
	var blobbers StorageNodes
	var rtvBlobbers []*StorageNode
	const maxLatitude float64 = 88
	const maxLongitude float64 = 175
	latitudeStep := 2 * maxLatitude / float64(viper.GetInt(sc.NumBlobbers))
	longitudeStep := 2 * maxLongitude / float64(viper.GetInt(sc.NumBlobbers))
	for i := 0; i < viper.GetInt(sc.NumBlobbers); i++ {
		id := getMockBlobberId(i)
		const mockUsedData = 1000
		blobber := &StorageNode{
			Provider: provider.Provider{
				ID:              id,
				ProviderType:    spenum.Blobber,
				LastHealthCheck: balances.GetTransaction().CreationDate,
			},
			BaseURL: getMockBlobberUrl(i),
			Geolocation: StorageNodeGeolocation{
				Latitude:  latitudeStep*float64(i) - maxLatitude,
				Longitude: longitudeStep*float64(i) - maxLongitude,
			},
			Terms:             getMockBlobberTerms(),
			Capacity:          viper.GetInt64(sc.StorageMinBlobberCapacity) * 10000,
			Allocated:         mockUsedData,
			PublicKey:         "",
			StakePoolSettings: getMockStakePoolSettings(id),
		}
		blobbers.Nodes.add(blobber)
		rtvBlobbers = append(rtvBlobbers, blobber)
		_, err := balances.InsertTrieNode(blobber.GetKey(), blobber)
		if err != nil {
			log.Fatal("insert blobber into mpt", err)
		}
		_, err = balances.InsertTrieNode(blobber.GetUrlKey(sscId), &datastore.NOIDField{})
		if err != nil {
			log.Fatal("insert blobber url into mpt", err)
		}
		if viper.GetBool(sc.EventDbEnabled) {
			blobberDb := event.Blobber{
				BaseURL:          blobber.BaseURL,
				Latitude:         blobber.Geolocation.Latitude,
				Longitude:        blobber.Geolocation.Longitude,
				ReadPrice:        blobber.Terms.ReadPrice,
				WritePrice:       blobber.Terms.WritePrice,
				MinLockDemand:    blobber.Terms.MinLockDemand,
				MaxOfferDuration: blobber.Terms.MaxOfferDuration.Nanoseconds(),
				Capacity:         blobber.Capacity,
				Allocated:        blobber.Allocated,
				ReadData:         blobber.Allocated * 2,
				Provider: event.Provider{
					ID:              blobber.ID,
					DelegateWallet:  blobber.StakePoolSettings.DelegateWallet,
					MinStake:        blobber.StakePoolSettings.MinStake,
					MaxStake:        blobber.StakePoolSettings.MaxStake,
					NumDelegates:    blobber.StakePoolSettings.MaxNumDelegates,
					ServiceCharge:   blobber.StakePoolSettings.ServiceChargeRatio,
					LastHealthCheck: blobber.LastHealthCheck,
				},
				ChallengesPassed:    uint64(i),
				ChallengesCompleted: uint64(i + 1),
				RankMetric:          float64(i) / (float64(i) + 1),
			}
			blobberDb.TotalStake, err = currency.ParseZCN(viper.GetFloat64(sc.StorageMaxStake))
			if err != nil {
				log.Fatal("convert currency", err)
			}
			if err := eventDb.Store.Get().Create(&blobberDb).Error; err != nil {
				log.Fatal(err)
			}
			addMockBlobberSnapshots(blobberDb, eventDb)
		}

		if i < numRewardPartitionBlobbers {
			err = partition.Add(balances,
				&BlobberRewardNode{
					ID:                blobber.ID,
					SuccessChallenges: 10,
					WritePrice:        blobber.Terms.WritePrice,
					ReadPrice:         blobber.Terms.ReadPrice,
					TotalData:         sizeInGB(int64(i * 1000)),
					DataRead:          float64(i) * 0.1,
				})
			if err != nil {
				log.Fatal("add partition", err)
			}
		}
	}
	err = partition.Save(balances)
	if err != nil {
		log.Fatal("Save partition", err)
	}
	return rtvBlobbers
}

func addMockBlobberSnapshots(blobber event.Blobber, edb *event.EventDb) {
	if edb == nil {
		return
	}
	var mockChallengesPassed = viper.GetUint64(sc.EventDbAggregatePeriod)
	var mockChallengesCompleted = viper.GetUint64(sc.EventDbAggregatePeriod) + 1
	const mockInactiveRounds = 17
	var aggregates []event.BlobberAggregate
	for i := 1; i <= viper.GetInt(sc.NumBlocks); i += viper.GetInt(sc.EventDbAggregatePeriod) {
		aggregate := event.BlobberAggregate{
			Round:               int64(i),
			BlobberID:           blobber.ID,
			WritePrice:          blobber.WritePrice,
			Capacity:            blobber.Capacity,
			Allocated:           blobber.Allocated,
			SavedData:           blobber.SavedData,
			ReadData:            blobber.ReadData,
			OffersTotal:         blobber.OffersTotal,
			UnstakeTotal:        blobber.UnstakeTotal,
			TotalServiceCharge:  blobber.TotalServiceCharge,
			TotalStake:          blobber.TotalStake,
			ChallengesPassed:    mockChallengesPassed * uint64(i),
			ChallengesCompleted: mockChallengesCompleted * uint64(i),
			InactiveRounds:      mockInactiveRounds,
		}
		aggregates = append(aggregates, aggregate)
	}
	res := edb.Store.Get().Create(&aggregates)
	if res.Error != nil {
		log.Fatal(res.Error)
	}
}

func AddMockSnapshots(edb *event.EventDb) {
	if edb == nil {
		return
	}
	var snapshots []event.Snapshot
	for i := 1; i < viper.GetInt(sc.NumBlocks); i += viper.GetInt(sc.EventDbAggregatePeriod) {
		snapshot := event.Snapshot{
			Round:                int64(i),
			TotalMint:            int64(i + 10),
			TotalChallengePools:  int64(currency.Coin(i + (1 * 1e10))),
			ActiveAllocatedDelta: int64(i),
			AverageWritePrice:    int64(getMockBlobberTerms().WritePrice),
			TotalStaked:          int64(currency.Coin(i * (0.001 * 1e10))),
			SuccessfulChallenges: int64(i-1) / 2,
			TotalChallenges:      int64(i - 1),
			ZCNSupply:            100000 * int64(i+10),
			AllocatedStorage:     int64(i * 1024),
			MaxCapacityStorage:   int64(i * 10240),
			StakedStorage:        int64(i * 512),
			UsedStorage:          int64(i * 256),
			TotalValueLocked:     int64(currency.Coin(i * (0.001 * 1e10))),
			ClientLocks:          int64(currency.Coin(i * (0.0001 * 1e10))),
		}
		snapshots = append(snapshots, snapshot)
	}
	res := edb.Store.Get().Create(&snapshots)
	if res.Error != nil {
		log.Fatal("mock snapshot failed on create edb row", res.Error)
	}
}

func AddMockValidators(
	publicKeys []string,
	eventDb *event.EventDb,
	balances cstate.StateContextI,
) []*ValidationNode {
	var sscId = StorageSmartContract{
		SmartContract: sci.NewSC(ADDRESS),
	}.ID

	valParts, err := partitions.CreateIfNotExists(balances, ALL_VALIDATORS_KEY, allValidatorsPartitionSize)
	if err != nil {
		panic(err)
	}

	nv := viper.GetInt(sc.NumValidators)
	validatorNodes := make([]*ValidationNode, 0, nv)
	for i := 0; i < nv; i++ {
		id := getMockValidatorId(i)
		url := getMockValidatorUrl(i)
		validator := &ValidationNode{
			Provider: provider.Provider{
				ID:           id,
				ProviderType: spenum.Validator,
			},
			BaseURL:           url,
			PublicKey:         publicKeys[i%len(publicKeys)],
			StakePoolSettings: getMockStakePoolSettings(id),
		}
		_, err := balances.InsertTrieNode(validator.GetKey(sscId), validator)
		if err != nil {
			panic(err)
		}
		validatorNodes = append(validatorNodes, validator)
		vpn := ValidationPartitionNode{
			Id:  id,
			Url: id + ".com",
		}
		if viper.GetBool(sc.EventDbEnabled) {
			validators := event.Validator{

				BaseUrl: validator.BaseURL,
				Provider: event.Provider{
					ID:             validator.ID,
					DelegateWallet: validator.StakePoolSettings.DelegateWallet,
					MinStake:       validator.StakePoolSettings.MaxStake,
					MaxStake:       validator.StakePoolSettings.MaxStake,
					NumDelegates:   validator.StakePoolSettings.MaxNumDelegates,
					ServiceCharge:  validator.StakePoolSettings.ServiceChargeRatio,
				},
			}
			if err := eventDb.Store.Get().Create(&validators).Error; err != nil {
				log.Fatal(err)
			}
		}

		if err := valParts.Add(balances, &vpn); err != nil {
			panic(err)
		}
	}

	err = valParts.Save(balances)
	if err != nil {
		panic(err)
	}
	return validatorNodes
}

func GetMockBlobberStakePools(
	clients []string,
	eventDb *event.EventDb,
	balances cstate.StateContextI,
) []*stakePool {
	sps := make([]*stakePool, 0, viper.GetInt(sc.NumBlobbers))
	for i := 0; i < viper.GetInt(sc.NumBlobbers); i++ {
		bId := getMockBlobberId(i)
		sp := &stakePool{
			StakePool: &stakepool.StakePool{
				Pools:    make(map[string]*stakepool.DelegatePool),
				Reward:   0,
				Settings: getMockStakePoolSettings(bId),
			},
			TotalOffers: currency.Coin(100000),
		}
		for j := 0; j < viper.GetInt(sc.NumBlobberDelegates)-1; j++ {
			id := getMockBlobberStakePoolId(i, j, clients)
			clientIndex := (i&len(clients) + j) % len(clients)
			sp.Pools[id] = &stakepool.DelegatePool{}
			sp.Pools[id].Balance = currency.Coin(viper.GetInt64(sc.StorageMaxStake) * 1e10)
			sp.Pools[id].DelegateID = clients[clientIndex]

			if viper.GetBool(sc.EventDbEnabled) {
				dp := event.DelegatePool{
					PoolID:       id,
					ProviderType: spenum.Blobber,
					ProviderID:   bId,
					DelegateID:   sp.Pools[id].DelegateID,
					Balance:      sp.Pools[id].Balance,
					Reward:       0,
					TotalReward:  0,
					TotalPenalty: 0,
					Status:       spenum.Active,
					RoundCreated: 1,
					StakedAt:     sp.Pools[id].StakedAt,
				}
				if err := eventDb.Store.Get().Create(&dp).Error; err != nil {
					log.Fatal(err)
				}
			}
		}
		sps = append(sps, sp)
	}
	return sps
}

func GetMockValidatorStakePools(
	_ []string,
	balances cstate.StateContextI,
) {
	for i := 0; i < viper.GetInt(sc.NumValidators); i++ {
		bId := getMockValidatorId(i)
		sp := &stakePool{
			StakePool: &stakepool.StakePool{
				Pools:    make(map[string]*stakepool.DelegatePool),
				Reward:   0,
				Settings: getMockStakePoolSettings(bId),
			},
		}
		for j := 0; j < viper.GetInt(sc.NumBlobberDelegates); j++ {
			id := getMockValidatorStakePoolId(i, j)
			sp.Pools[id] = &stakepool.DelegatePool{}
			sp.Pools[id].Balance = currency.Coin(viper.GetInt64(sc.StorageMaxStake) * 1e10)
			err := sp.Save(spenum.Validator, getMockValidatorId(i), balances)
			if err != nil {
				panic(err)
			}
		}
	}
}

func SaveMockStakePools(
	sps []*stakePool,
	balances cstate.StateContextI,
) {
	for i, sp := range sps {
		bId := getMockBlobberId(i)
		err := sp.Save(spenum.Blobber, bId, balances)
		if err != nil {
			panic(err)
		}
	}
}

func AddMockFreeStorageAssigners(
	clients []string,
	keys []string,
	balances cstate.StateContextI,
) {
	var sscId = StorageSmartContract{
		SmartContract: sci.NewSC(ADDRESS),
	}.ID
	for i := 0; i < viper.GetInt(sc.NumFreeStorageAssigners); i++ {
		_, err := balances.InsertTrieNode(
			freeStorageAssignerKey(sscId, clients[i]),
			&freeStorageAssigner{
				ClientId:           clients[i],
				PublicKey:          keys[i],
				IndividualLimit:    currency.Coin(viper.GetFloat64(sc.StorageMaxIndividualFreeAllocation) * 1e10),
				TotalLimit:         currency.Coin(viper.GetFloat64(sc.StorageMaxTotalFreeAllocation) * 1e10),
				CurrentRedeemed:    0,
				RedeemedTimestamps: []common.Timestamp{},
			},
		)
		if err != nil {
			panic(err)
		}
	}
}

func AddMockWriteRedeems(
	clients, publicKeys []string,
	eventDb *event.EventDb,
	balances cstate.StateContextI,
) {
	numWriteRedeemAllocation := viper.GetInt(sc.NumWriteRedeemAllocation)
	numAllocations := viper.GetInt(sc.NumAllocations)
	for i := 0; i < numAllocations; i++ {
		for j := 0; j < numWriteRedeemAllocation; j++ {
			client := getMockOwnerFromAllocationIndex(i, len(clients))
			rm := ReadMarker{
				ClientID:        clients[client],
				ClientPublicKey: publicKeys[client],
				BlobberID:       getMockBlobberId(getMockBlobberBlockFromAllocationIndex(i)),
				AllocationID:    getMockAllocationId(i),
				OwnerID:         clients[client],
				ReadCounter:     viper.GetInt64(sc.NumWriteRedeemAllocation),
			}
			commitRead := &ReadConnection{
				ReadMarker: &rm,
			}
			_, err := balances.InsertTrieNode(commitRead.GetKey(ADDRESS), commitRead)
			if err != nil {
				panic(err)
			}
			if viper.GetBool(sc.EventDbEnabled) {
				numBlocks := viper.GetInt(sc.NumBlocks)
				mockBlockNumber := int64(i%(numBlocks-1)) + 1
				txnNum := i*numWriteRedeemAllocation + j
				readMarker := event.ReadMarker{
					ClientID:      rm.ClientID,
					BlobberID:     rm.BlobberID,
					AllocationID:  rm.AllocationID,
					TransactionID: benchmark.GetMockTransactionHash(mockBlockNumber, txnNum),
					OwnerID:       rm.OwnerID,
					ReadCounter:   rm.ReadCounter,
					ReadSize:      100,
					BlockNumber:   mockBlockNumber,
				}
				if err := eventDb.Store.Get().Create(&readMarker).Error; err != nil {
					log.Fatal(err)
				}
				txnNum += numAllocations * numWriteRedeemAllocation
				writeMarker := event.WriteMarker{
					ClientID:       rm.ClientID,
					BlobberID:      rm.BlobberID,
					AllocationID:   rm.AllocationID,
					TransactionID:  benchmark.GetMockTransactionHash(mockBlockNumber, txnNum),
					AllocationRoot: "mock allocation root",
					BlockNumber:    mockBlockNumber,
					Size:           100,
				}
				if err := eventDb.Store.Get().Create(&writeMarker).Error; err != nil {
					log.Fatal(err)
				}
			}
		}
	}
}

func getMockBlobberTerms() Terms {
	return Terms{
		ReadPrice:        currency.Coin(0.1 * 1e10),
		WritePrice:       currency.Coin(0.1 * 1e10),
		MinLockDemand:    0.0007,
		MaxOfferDuration: time.Hour * 744,
	}
}

func getMockStakePoolSettings(blobber string) stakepool.Settings {
	return stakepool.Settings{
		DelegateWallet:     blobber,
		MinStake:           currency.Coin(viper.GetInt64(sc.StorageMinStake) * 1e10),
		MaxStake:           currency.Coin(viper.GetInt64(sc.StorageMaxStake) * 1e10),
		MaxNumDelegates:    viper.GetInt(sc.NumBlobberDelegates),
		ServiceChargeRatio: viper.GetFloat64(sc.StorageMaxCharge),
	}
}

func getMockBlobberStakePoolId(blobber, stake int, clients []string) string {
	index := viper.GetInt(sc.NumBlobberDelegates)*blobber + stake
	clinetIndex := index % len(clients)
	clinetIndex = clinetIndex
	return clients[index%len(clients)]
}

func getMockValidatorStakePoolId(blobber, stake int) string {
	return encryption.Hash(getMockValidatorId(blobber) + "pool" + strconv.Itoa(stake))
}

func getMockBlobberId(index int) string {
	return encryption.Hash("mockBlobber_" + strconv.Itoa(index))
}

func getMockBlobberUrl(index int) string {
	return getMockBlobberId(index) + ".com"
}

func getMockValidatorId(index int) string {
	return encryption.Hash("mockValidator_" + strconv.Itoa(index))
}

func getMockValidatorUrl(index int) string {
	return getMockValidatorId(index) + ".com"
}

func getMockAllocationId(allocation int) string {
	return encryption.Hash("mock allocation id" + strconv.Itoa(allocation))
}

func getMockOwnerFromAllocationIndex(allocation, numClinets int) int {
	return allocation % (numClinets - 1 - viper.GetInt(sc.NumAllocationPayerPools))
}

func getMockBlobberBlockFromAllocationIndex(i int) int {
	return i % (viper.GetInt(sc.NumBlobbers) - viper.GetInt(sc.NumBlobbersPerAllocation))
}

func getMockChallengeId(blobberID, allocationId string) string {
	return encryption.Hash("challenge" + allocationId + blobberID)
}

func SetMockConfig(
	balances cstate.StateContextI,
) (conf *Config) {
	conf = newConfig()

	conf.TimeUnit = 48 * time.Hour // use one hour as the time unit in the tests
	conf.ChallengeEnabled = true
	conf.ChallengeGenerationRate = 1
	conf.MaxChallengesPerGeneration = viper.GetInt(sc.StorageMaxChallengesPerGeneration)
	conf.FailedChallengesToCancel = viper.GetInt(sc.StorageFailedChallengesToCancel)
	conf.FailedChallengesToRevokeMinLock = 50
	conf.MinAllocSize = viper.GetInt64(sc.StorageMinAllocSize)
	conf.MinAllocDuration = viper.GetDuration(sc.StorageMinAllocDuration)
	conf.MinOfferDuration = 1 * time.Minute
	conf.MinBlobberCapacity = viper.GetInt64(sc.StorageMinBlobberCapacity)
	conf.ValidatorReward = 0.025

	conf.HealthCheckPeriod = 1 * time.Hour
	conf.BlobberSlash = 0.1
	conf.CancellationCharge = 0.2
	conf.MaxReadPrice = 100e10  // 100 tokens per GB max allowed (by 64 KB)
	conf.MaxWritePrice = 100e10 // 100 tokens per GB max allowed
	conf.MinWritePrice = 0
	conf.MaxDelegates = viper.GetInt(sc.StorageMaxDelegates)
	conf.MaxChallengeCompletionTime = viper.GetDuration(sc.StorageMaxChallengeCompletionTime)
	conf.MaxCharge = viper.GetFloat64(sc.StorageMaxCharge)
	conf.MinStake = currency.Coin(viper.GetInt64(sc.StorageMinStake) * 1e10)
	conf.MaxStake = currency.Coin(viper.GetInt64(sc.StorageMaxStake) * 1e10)
	conf.MaxMint = currency.Coin((viper.GetFloat64(sc.StorageMaxMint)) * 1e10)
	conf.MaxTotalFreeAllocation = currency.Coin(viper.GetInt64(sc.StorageMaxTotalFreeAllocation) * 1e10)
	conf.MaxIndividualFreeAllocation = currency.Coin(viper.GetInt64(sc.StorageMaxIndividualFreeAllocation) * 1e10)
	conf.ReadPool = &readPoolConfig{}
	var err error
	conf.ReadPool.MinLock, err = currency.ParseZCN(viper.GetFloat64(sc.StorageReadPoolMinLock))
	if err != nil {
		panic(err)
	}
	conf.WritePool = &writePoolConfig{
		MinLock: currency.Coin(viper.GetFloat64(sc.StorageWritePoolMinLock) * 1e10),
	}
	conf.OwnerId = viper.GetString(sc.FaucetOwner)
	conf.StakePool = &stakePoolConfig{}
	conf.StakePool.MinLock, err = currency.ParseZCN(viper.GetFloat64(sc.StorageStakePoolMinLock))
	if err != nil {
		panic(err)
	}
	conf.StakePool.KillSlash = 0.5
	conf.FreeAllocationSettings = freeAllocationSettings{
		DataShards:   viper.GetInt(sc.StorageFasDataShards),
		ParityShards: viper.GetInt(sc.StorageFasParityShards),
		Size:         viper.GetInt64(sc.StorageFasSize),
		Duration:     viper.GetDuration(sc.StorageFasDuration),
		ReadPriceRange: PriceRange{
			Min: currency.Coin(viper.GetFloat64(sc.StorageFasReadPriceMin) * 1e10),
			Max: currency.Coin(viper.GetFloat64(sc.StorageFasReadPriceMax) * 1e10),
		},
		WritePriceRange: PriceRange{
			Min: currency.Coin(viper.GetFloat64(sc.StorageFasWritePriceMin) * 1e10),
			Max: currency.Coin(viper.GetFloat64(sc.StorageFasWritePriceMax) * 1e10),
		},
		ReadPoolFraction: viper.GetFloat64(sc.StorageFasReadPoolFraction),
	}
	conf.BlockReward = new(blockReward)
	conf.BlockReward.BlockReward = currency.Coin(viper.GetFloat64(sc.StorageBlockReward) * 1e10)
	conf.BlockReward.BlockRewardChangePeriod = viper.GetInt64(sc.StorageBlockRewardChangePeriod)
	conf.BlockReward.BlockRewardChangeRatio = viper.GetFloat64(sc.StorageBlockRewardChangeRatio)
	conf.BlockReward.QualifyingStake = currency.Coin(viper.GetFloat64(sc.StorageBlockRewardQualifyingStake) * 1e10)
	conf.MaxBlobbersPerAllocation = viper.GetInt(sc.StorageMaxBlobbersPerAllocation)
	conf.BlockReward.TriggerPeriod = viper.GetInt64(sc.StorageBlockRewardTriggerPeriod)
	err = conf.BlockReward.setWeightsFromRatio(
		viper.GetFloat64(sc.StorageBlockRewardSharderRatio),
		viper.GetFloat64(sc.StorageBlockRewardMinerRatio),
		viper.GetFloat64(sc.StorageBlockRewardBlobberRatio),
	)
	if err != nil {
		panic(err)
	}

	_, err = balances.InsertTrieNode(scConfigKey(ADDRESS), conf)
	if err != nil {
		panic(err)
	}
	var mockCost = 100
	conf.Cost = map[string]int{
<<<<<<< HEAD
		"cost.update_settings":             mockCost,
		"cost.read_redeem":                 mockCost,
		"cost.commit_connection":           mockCost,
		"cost.new_allocation_request":      mockCost,
		"cost.update_allocation_request":   mockCost,
		"cost.finalize_allocation":         mockCost,
		"cost.cancel_allocation":           mockCost,
		"cost.add_free_storage_assigner":   mockCost,
		"cost.free_allocation_request":     mockCost,
		"cost.free_update_allocation":      mockCost,
		"cost.add_curator":                 mockCost,
		"cost.remove_curator":              mockCost,
		"cost.blobber_health_check":        mockCost,
		"cost.update_blobber_settings":     mockCost,
		"cost.pay_blobber_block_rewards":   mockCost,
		"cost.curator_transfer_allocation": mockCost,
		"cost.challenge_request":           mockCost,
		"cost.challenge_response":          mockCost,
		"cost.generate_challenges":         mockCost,
		"cost.add_validator":               mockCost,
		"cost.update_validator_settings":   mockCost,
		"cost.add_blobber":                 mockCost,
		"cost.new_read_pool":               mockCost,
		"cost.read_pool_lock":              mockCost,
		"cost.read_pool_unlock":            mockCost,
		"cost.write_pool_lock":             mockCost,
		"cost.write_pool_unlock":           mockCost,
		"cost.stake_pool_lock":             mockCost,
		"cost.stake_pool_unlock":           mockCost,
		"cost.stake_pool_pay_interests":    mockCost,
		"cost.commit_settings_changes":     mockCost,
		"cost.collect_reward":              mockCost,
		"cost.kill_blobber":                mockCost,
		"cost.kill_validator":              mockCost,
		"cost.shutdown_blobber":            mockCost,
		"cost.shutdown_validator":          mockCost,
=======
		"cost.update_settings":           mockCost,
		"cost.read_redeem":               mockCost,
		"cost.commit_connection":         mockCost,
		"cost.new_allocation_request":    mockCost,
		"cost.update_allocation_request": mockCost,
		"cost.finalize_allocation":       mockCost,
		"cost.cancel_allocation":         mockCost,
		"cost.add_free_storage_assigner": mockCost,
		"cost.free_allocation_request":   mockCost,
		"cost.free_update_allocation":    mockCost,
		"cost.blobber_health_check":      mockCost,
		"cost.update_blobber_settings":   mockCost,
		"cost.pay_blobber_block_rewards": mockCost,
		"cost.challenge_request":         mockCost,
		"cost.challenge_response":        mockCost,
		"cost.generate_challenges":       mockCost,
		"cost.add_validator":             mockCost,
		"cost.update_validator_settings": mockCost,
		"cost.add_blobber":               mockCost,
		"cost.new_read_pool":             mockCost,
		"cost.read_pool_lock":            mockCost,
		"cost.read_pool_unlock":          mockCost,
		"cost.write_pool_lock":           mockCost,
		"cost.write_pool_unlock":         mockCost,
		"cost.stake_pool_lock":           mockCost,
		"cost.stake_pool_unlock":         mockCost,
		"cost.stake_pool_pay_interests":  mockCost,
		"cost.commit_settings_changes":   mockCost,
		"cost.collect_reward":            mockCost,
>>>>>>> 23085cb2
	}
	return
}<|MERGE_RESOLUTION|>--- conflicted
+++ resolved
@@ -370,9 +370,8 @@
 		const mockUsedData = 1000
 		blobber := &StorageNode{
 			Provider: provider.Provider{
-				ID:              id,
-				ProviderType:    spenum.Blobber,
-				LastHealthCheck: balances.GetTransaction().CreationDate,
+				ID:           id,
+				ProviderType: spenum.Blobber,
 			},
 			BaseURL: getMockBlobberUrl(i),
 			Geolocation: StorageNodeGeolocation{
@@ -382,6 +381,7 @@
 			Terms:             getMockBlobberTerms(),
 			Capacity:          viper.GetInt64(sc.StorageMinBlobberCapacity) * 10000,
 			Allocated:         mockUsedData,
+			LastHealthCheck:   balances.GetTransaction().CreationDate,
 			PublicKey:         "",
 			StakePoolSettings: getMockStakePoolSettings(id),
 		}
@@ -832,8 +832,6 @@
 	conf.MinOfferDuration = 1 * time.Minute
 	conf.MinBlobberCapacity = viper.GetInt64(sc.StorageMinBlobberCapacity)
 	conf.ValidatorReward = 0.025
-
-	conf.HealthCheckPeriod = 1 * time.Hour
 	conf.BlobberSlash = 0.1
 	conf.CancellationCharge = 0.2
 	conf.MaxReadPrice = 100e10  // 100 tokens per GB max allowed (by 64 KB)
@@ -862,7 +860,6 @@
 	if err != nil {
 		panic(err)
 	}
-	conf.StakePool.KillSlash = 0.5
 	conf.FreeAllocationSettings = freeAllocationSettings{
 		DataShards:   viper.GetInt(sc.StorageFasDataShards),
 		ParityShards: viper.GetInt(sc.StorageFasParityShards),
@@ -900,44 +897,6 @@
 	}
 	var mockCost = 100
 	conf.Cost = map[string]int{
-<<<<<<< HEAD
-		"cost.update_settings":             mockCost,
-		"cost.read_redeem":                 mockCost,
-		"cost.commit_connection":           mockCost,
-		"cost.new_allocation_request":      mockCost,
-		"cost.update_allocation_request":   mockCost,
-		"cost.finalize_allocation":         mockCost,
-		"cost.cancel_allocation":           mockCost,
-		"cost.add_free_storage_assigner":   mockCost,
-		"cost.free_allocation_request":     mockCost,
-		"cost.free_update_allocation":      mockCost,
-		"cost.add_curator":                 mockCost,
-		"cost.remove_curator":              mockCost,
-		"cost.blobber_health_check":        mockCost,
-		"cost.update_blobber_settings":     mockCost,
-		"cost.pay_blobber_block_rewards":   mockCost,
-		"cost.curator_transfer_allocation": mockCost,
-		"cost.challenge_request":           mockCost,
-		"cost.challenge_response":          mockCost,
-		"cost.generate_challenges":         mockCost,
-		"cost.add_validator":               mockCost,
-		"cost.update_validator_settings":   mockCost,
-		"cost.add_blobber":                 mockCost,
-		"cost.new_read_pool":               mockCost,
-		"cost.read_pool_lock":              mockCost,
-		"cost.read_pool_unlock":            mockCost,
-		"cost.write_pool_lock":             mockCost,
-		"cost.write_pool_unlock":           mockCost,
-		"cost.stake_pool_lock":             mockCost,
-		"cost.stake_pool_unlock":           mockCost,
-		"cost.stake_pool_pay_interests":    mockCost,
-		"cost.commit_settings_changes":     mockCost,
-		"cost.collect_reward":              mockCost,
-		"cost.kill_blobber":                mockCost,
-		"cost.kill_validator":              mockCost,
-		"cost.shutdown_blobber":            mockCost,
-		"cost.shutdown_validator":          mockCost,
-=======
 		"cost.update_settings":           mockCost,
 		"cost.read_redeem":               mockCost,
 		"cost.commit_connection":         mockCost,
@@ -967,7 +926,6 @@
 		"cost.stake_pool_pay_interests":  mockCost,
 		"cost.commit_settings_changes":   mockCost,
 		"cost.collect_reward":            mockCost,
->>>>>>> 23085cb2
 	}
 	return
 }
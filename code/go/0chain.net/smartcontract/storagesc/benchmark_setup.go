package storagesc

import (
	"encoding/json"
	"log"
	"math/rand"
	"strconv"
	"time"

	"0chain.net/smartcontract/provider"

	"0chain.net/smartcontract/dbs/benchmark"

	"0chain.net/core/datastore"

	"0chain.net/chaincore/currency"
	"0chain.net/smartcontract/stakepool/spenum"

	"0chain.net/smartcontract/stakepool"

	"0chain.net/smartcontract/partitions"

	"0chain.net/smartcontract/dbs/event"

	sci "0chain.net/chaincore/smartcontractinterface"
	"0chain.net/core/encryption"
	sc "0chain.net/smartcontract/benchmark"
	"github.com/spf13/viper"

	cstate "0chain.net/chaincore/chain/state"
	"0chain.net/core/common"
)

const mockMinLockDemand = 1

func AddMockAllocations(
	clients, publicKeys []string,
	eventDb *event.EventDb,
	balances cstate.StateContextI,
) {
	for i := 0; i < viper.GetInt(sc.NumAllocations); i++ {
		cIndex := getMockOwnerFromAllocationIndex(i, len(clients))
		addMockAllocation(
			i,
			clients,
			cIndex,
			publicKeys[cIndex],
			eventDb,
			balances,
		)
	}
}

func benchAllocationExpire(now common.Timestamp) common.Timestamp {
	return common.Timestamp(viper.GetDuration(sc.StorageMinAllocDuration).Seconds()) + now
}

func addMockAllocation(
	i int,
	clients []string,
	cIndex int,
	publicKey string,
	eventDb *event.EventDb,
	balances cstate.StateContextI,
) {
	id := getMockAllocationId(i)
	sa := &StorageAllocation{
		ID:                      id,
		DataShards:              viper.GetInt(sc.NumBlobbersPerAllocation) / 2,
		ParityShards:            viper.GetInt(sc.NumBlobbersPerAllocation) / 2,
		Size:                    viper.GetInt64(sc.StorageMinAllocSize),
		Expiration:              benchAllocationExpire(balances.GetTransaction().CreationDate),
		Owner:                   clients[cIndex],
		OwnerPublicKey:          publicKey,
		ReadPriceRange:          PriceRange{0, currency.Coin(viper.GetInt64(sc.StorageMaxReadPrice) * 1e10)},
		WritePriceRange:         PriceRange{0, currency.Coin(viper.GetInt64(sc.StorageMaxWritePrice) * 1e10)},
		ChallengeCompletionTime: viper.GetDuration(sc.StorageMaxChallengeCompletionTime),
		DiverseBlobbers:         viper.GetBool(sc.StorageDiverseBlobbers),
		Stats: &StorageAllocationStats{
			UsedSize:                  1,
			NumWrites:                 1,
			NumReads:                  1,
			TotalChallenges:           1,
			OpenChallenges:            1,
			SuccessChallenges:         1,
			FailedChallenges:          1,
			LastestClosedChallengeTxn: "latest closed challenge transaction:" + id,
		},
		TimeUnit: 1 * time.Hour,
		// make last allocation finalised
		Finalized: i == viper.GetInt(sc.NumAllocations)-1,
	}
	for j := 0; j < viper.GetInt(sc.NumCurators); j++ {
		sa.Curators = append(sa.Curators, clients[j])
	}

	startBlobbers := getMockBlobberBlockFromAllocationIndex(i)
	for j := 0; j < viper.GetInt(sc.NumBlobbersPerAllocation); j++ {
		bIndex := startBlobbers + j
		bId := getMockBlobberId(bIndex)
		ba := BlobberAllocation{
			BlobberID:      bId,
			AllocationID:   sa.ID,
			Size:           viper.GetInt64(sc.StorageMinAllocSize),
			Stats:          &StorageAllocationStats{},
			Terms:          getMockBlobberTerms(),
			MinLockDemand:  mockMinLockDemand,
			AllocationRoot: encryption.Hash("allocation root"),
		}
		sa.BlobberAllocs = append(sa.BlobberAllocs, &ba)
		if viper.GetBool(sc.EventDbEnabled) {
			terms := event.AllocationTerm{
				BlobberID:        bId,
				AllocationID:     sa.ID,
				ReadPrice:        ba.Terms.ReadPrice,
				WritePrice:       ba.Terms.WritePrice,
				MinLockDemand:    ba.Terms.MinLockDemand,
				MaxOfferDuration: ba.Terms.MaxOfferDuration,
			}
			_ = eventDb.Store.Get().Create(&terms)
		}
	}

	if _, err := balances.InsertTrieNode(sa.GetKey(ADDRESS), sa); err != nil {
		log.Fatal(err)
	}

	if viper.GetBool(sc.EventDbEnabled) {
		allocationTerms := make([]event.AllocationTerm, 0)
		for _, b := range sa.BlobberAllocs {
			allocationTerms = append(allocationTerms, event.AllocationTerm{
				BlobberID:        b.BlobberID,
				AllocationID:     b.AllocationID,
				ReadPrice:        b.Terms.ReadPrice,
				WritePrice:       b.Terms.WritePrice,
				MinLockDemand:    b.Terms.MinLockDemand,
				MaxOfferDuration: b.Terms.MaxOfferDuration,
			})
		}

		termsByte, err := json.Marshal(allocationTerms)
		if err != nil {
			log.Fatal(err)
		}
		allocationDb := event.Allocation{
			AllocationID:             sa.ID,
			DataShards:               sa.DataShards,
			ParityShards:             sa.ParityShards,
			Size:                     sa.Size,
			Expiration:               int64(sa.Expiration),
			Owner:                    sa.Owner,
			OwnerPublicKey:           sa.OwnerPublicKey,
			ChallengeCompletionTime:  int64(sa.ChallengeCompletionTime),
			UsedSize:                 sa.UsedSize,
			NumWrites:                sa.Stats.NumWrites,
			NumReads:                 sa.Stats.NumReads,
			TotalChallenges:          sa.Stats.TotalChallenges,
			OpenChallenges:           sa.Stats.OpenChallenges,
			FailedChallenges:         sa.Stats.FailedChallenges,
			LatestClosedChallengeTxn: sa.Stats.LastestClosedChallengeTxn,
			Terms:                    string(termsByte),
		}
		_ = eventDb.Store.Get().Create(&allocationDb)
	}
}

func AddMockChallenges(
	blobbers []*StorageNode,
	eventDb *event.EventDb,
	balances cstate.StateContextI,
) {
	numAllocations := viper.GetInt(sc.NumAllocations)
	allocationChall := make([]AllocationChallenges, numAllocations)

	challengeReadyBlobbersPart, err := partitions.CreateIfNotExists(balances,
		ALL_CHALLENGE_READY_BLOBBERS_KEY, allChallengeReadyBlobbersPartitionSize)
	if err != nil {
		log.Fatal(err)
	}

	var (
		numAllocBlobbers        = viper.GetInt(sc.NumBlobbersPerAllocation)
		numValidators           = numAllocBlobbers / 2
		numChallengesPerBlobber = viper.GetInt(sc.NumChallengesBlobber)
		numAllocs               = viper.GetInt(sc.NumAllocations)
	)

	challenges := make([]*StorageChallenge, 0, numAllocs*numAllocBlobbers*numChallengesPerBlobber)

	for i := 0; i < numAllocs; i++ {
		startBlobbers := getMockBlobberBlockFromAllocationIndex(i)
		blobInd := rand.Intn(startBlobbers + 1)
		cs := setupMockChallenge(
			numChallengesPerBlobber,
			numValidators,
			getMockAllocationId(i),
			blobbers[blobInd],
			&allocationChall[i],
			eventDb,
			balances,
		)
		challenges = append(challenges, cs...)
	}
	blobAlloc := make(map[string]map[string]*AllocOpenChallenge)

	// adding blobber challenges and blobber challenge partition
	blobbersMap := make(map[string]struct{})
	for _, ch := range challenges {
		if _, ok := blobbersMap[ch.BlobberID]; ok {
			continue
		}

		loc, err := challengeReadyBlobbersPart.AddItem(balances, &ChallengeReadyBlobber{
			BlobberID: ch.BlobberID,
		})
		if err != nil {
			panic(err)
		}

		blobbersMap[ch.BlobberID] = struct{}{}

		blobPartitionsLocations := &blobberPartitionsLocations{
			ID:                         ch.BlobberID,
			ChallengeReadyPartitionLoc: &partitions.PartitionLocation{Location: loc},
		}
		if err := blobPartitionsLocations.save(balances, ADDRESS); err != nil {
			log.Fatal(err)
		}
	}

	err = challengeReadyBlobbersPart.Save(balances)
	if err != nil {
		panic(err)
	}

	// adding allocation challenges
	for _, ch := range allocationChall {
		_, err := balances.InsertTrieNode(ch.GetKey(ADDRESS), &ch)
		if err != nil {
			panic(err)
		}
		for _, oc := range ch.OpenChallenges {
			if _, ok := blobAlloc[oc.BlobberID]; !ok {
				blobAlloc[oc.BlobberID] = make(map[string]*AllocOpenChallenge)
			}
			blobAlloc[oc.BlobberID][ch.AllocationID] = oc
		}
	}

	// adding blobber challenge allocation partition
	for blobberID, val := range blobAlloc {

		aPart, err := partitionsBlobberAllocations(blobberID, balances)
		if err != nil {
			panic(err)
		}
		for allocID := range val {

			_, err = aPart.AddItem(balances, &BlobberAllocationNode{
				ID: allocID,
			})
			if err != nil {
				panic(err)
			}
		}
		err = aPart.Save(balances)

		if err != nil {
			panic(err)
		}
	}
}

func benchWritePoolExpire(now common.Timestamp) common.Timestamp {
	return common.Timestamp(viper.GetDuration(sc.StorageMinAllocDuration).Seconds()) +
		now + common.Timestamp(time.Hour*24*23)
}

func AddMockReadPools(clients []string, balances cstate.StateContextI) {
	rps := make([]*readPool, len(clients))
	for i := range clients {
		rps[i] = &readPool{
			Balance: 10 * 1e10,
		}
	}
	for i := 0; i < len(rps); i++ {
		if _, err := balances.InsertTrieNode(readPoolKey(ADDRESS, clients[i]), rps[i]); err != nil {
			log.Fatal(err)
		}
	}
}

func AddMockFundedPools(clients []string, balances cstate.StateContextI) {
	fps := make([]fundedPools, len(clients))
	for i := 0; i < viper.GetInt(sc.NumAllocations); i++ {
		cIndex := getMockOwnerFromAllocationIndex(i, len(clients))
		for j := 0; j < viper.GetInt(sc.NumAllocationPayer); j++ {
			fps[cIndex] = append(fps[cIndex], getMockWritePoolId(i, cIndex, 0))
			fps[cIndex] = append(fps[cIndex], getMockReadPoolId(i, cIndex, 0))
		}
	}
	for i, fp := range fps {
		if _, err := balances.InsertTrieNode(fundedPoolsKey(ADDRESS, clients[i]), &fp); err != nil {
			log.Fatal(err)
		}
	}
}

func AddMockChallengePools(balances cstate.StateContextI) {
	for i := 0; i < viper.GetInt(sc.NumAllocations); i++ {
		allocationId := getMockAllocationId(i)
		cp := newChallengePool()
		cp.TokenPool.ID = challengePoolKey(ADDRESS, allocationId)
		cp.Balance = mockMinLockDemand * 100
		if _, err := balances.InsertTrieNode(challengePoolKey(ADDRESS, allocationId), cp); err != nil {
			log.Fatal(err)
		}
	}
}

func setupMockChallenge(
	challengesPerBlobber int,
	totalValidatorsNum int,
	allocationId string,
	blobber *StorageNode,
	ac *AllocationChallenges,
	eventDb *event.EventDb,
	balances cstate.StateContextI,
) []*StorageChallenge {
	ac.AllocationID = allocationId

	ids := make([]string, 0, totalValidatorsNum)
	for i := 0; i < totalValidatorsNum; i++ {
		ids = append(ids, getMockValidatorId(i))
	}

	challenges := make([]*StorageChallenge, 0, challengesPerBlobber)
	challenge := &StorageChallenge{
		ID:              getMockChallengeId(blobber.ID, allocationId),
		AllocationID:    allocationId,
		TotalValidators: totalValidatorsNum,
		BlobberID:       blobber.ID,
		ValidatorIDs:    ids,
	}
	_, err := balances.InsertTrieNode(challenge.GetKey(ADDRESS), challenge)
	if err != nil {
		log.Fatal(err)
	}
	if ac.addChallenge(challenge) {
		challenges = append(challenges, challenge)
	}

	if viper.GetBool(sc.EventDbEnabled) {
		challengeRow := event.Challenge{
			ChallengeID:  challenge.ID,
			CreatedAt:    balances.GetTransaction().CreationDate,
			AllocationID: challenge.AllocationID,
			BlobberID:    challenge.BlobberID,
		}
		_ = eventDb.Store.Get().Create(&challengeRow)
	}

	return challenges
}

func AddMockBlobbers(
	clients []string,
	eventDb *event.EventDb,
	balances cstate.StateContextI,
) []*StorageNode {

	numRewardPartitionBlobbers := viper.GetInt(sc.NumRewardPartitionBlobber)
	numBlobbers := viper.GetInt(sc.NumBlobbers)
	if numRewardPartitionBlobbers > numBlobbers {
		log.Fatal("reward_partition_blobber cannot be greater than total blobbers")
	}

	partition, err := getActivePassedBlobberRewardsPartitions(balances, viper.GetInt64(sc.StorageBlockRewardTriggerPeriod))
	if err != nil {
		panic(err)
	}

	var sscId = StorageSmartContract{
		SmartContract: sci.NewSC(ADDRESS),
	}.ID
	var blobbers StorageNodes
	var rtvBlobbers []*StorageNode
	const maxLatitude float64 = 88
	const maxLongitude float64 = 175
	latitudeStep := 2 * maxLatitude / float64(viper.GetInt(sc.NumBlobbers))
	longitudeStep := 2 * maxLongitude / float64(viper.GetInt(sc.NumBlobbers))
	for i := 0; i < viper.GetInt(sc.NumBlobbers); i++ {
		id := getMockBlobberId(i)
		const mockUsedData = 1000
		blobber := &StorageNode{
			Provider: &provider.Provider{
				LastHealthCheck: balances.GetTransaction().CreationDate,
			},
			ID:      id,
			BaseURL: getMockBlobberUrl(i),
			Geolocation: StorageNodeGeolocation{
				Latitude:  latitudeStep*float64(i) - maxLatitude,
				Longitude: longitudeStep*float64(i) - maxLongitude,
			},
			Terms:             getMockBlobberTerms(),
			Capacity:          viper.GetInt64(sc.StorageMinBlobberCapacity) * 10000,
			Allocated:         mockUsedData,
			PublicKey:         "",
			StakePoolSettings: getMockStakePoolSettings(clients[i]),
			//TotalStake: viper.GetInt64(sc.StorageMaxStake), todo missing field
		}
		blobbers.Nodes.add(blobber)
		rtvBlobbers = append(rtvBlobbers, blobber)
		_, err := balances.InsertTrieNode(blobber.GetKey(sscId), blobber)
		if err != nil {
			panic(err)
		}
		_, err = balances.InsertTrieNode(blobber.GetUrlKey(sscId), &datastore.NOIDField{})
		if err != nil {
			panic(err)
		}
		if viper.GetBool(sc.EventDbEnabled) {
			blobberDb := event.Blobber{
				BlobberID:           blobber.ID,
				BaseURL:             blobber.BaseURL,
				Latitude:            blobber.Geolocation.Latitude,
				Longitude:           blobber.Geolocation.Longitude,
				ReadPrice:           blobber.Terms.ReadPrice,
				WritePrice:          blobber.Terms.WritePrice,
				MinLockDemand:       blobber.Terms.MinLockDemand,
				MaxOfferDuration:    blobber.Terms.MaxOfferDuration.Nanoseconds(),
				Capacity:            blobber.Capacity,
				Allocated:           blobber.Allocated,
				Used:                blobber.Allocated / 2,
				LastHealthCheck:     int64(blobber.LastHealthCheck),
				DelegateWallet:      blobber.StakePoolSettings.DelegateWallet,
				MinStake:            blobber.StakePoolSettings.MinStake,
				MaxStake:            blobber.StakePoolSettings.MaxStake,
				NumDelegates:        blobber.StakePoolSettings.MaxNumDelegates,
				ServiceCharge:       blobber.StakePoolSettings.ServiceChargeRatio,
				ChallengesPassed:    uint64(i),
				ChallengesCompleted: uint64(i + 1),
				RankMetric:          float64(i) / (float64(i) + 1),
				DownTime:            int64(i),
			}
			blobberDb.TotalStake, err = currency.ParseZCN(viper.GetFloat64(sc.StorageMaxStake))
			if err != nil {
				panic(err)
			}
			_ = eventDb.Store.Get().Create(&blobberDb)
		}

		if i < numRewardPartitionBlobbers {
			_, err = partition.AddItem(balances,
				&BlobberRewardNode{
					ID:                blobber.ID,
					SuccessChallenges: 10,
					WritePrice:        blobber.Terms.WritePrice,
					ReadPrice:         blobber.Terms.ReadPrice,
					TotalData:         sizeInGB(int64(i * 1000)),
					DataRead:          float64(i) * 0.1,
				})
			if err != nil {
				panic(err)
			}
		}
	}

	err = partition.Save(balances)
	if err != nil {
		panic(err)
	}
	return rtvBlobbers
}

func AddMockValidators(
	clients []string,
	publicKeys []string,
	eventDb *event.EventDb,
	balances cstate.StateContextI,
) []*ValidationNode {
	var sscId = StorageSmartContract{
		SmartContract: sci.NewSC(ADDRESS),
	}.ID

	valParts, err := partitions.CreateIfNotExists(
		balances, ALL_VALIDATORS_KEY, allValidatorsPartitionSize)
	if err != nil {
		panic(err)
	}

	nv := viper.GetInt(sc.NumValidators)
	validatorNodes := make([]*ValidationNode, 0, nv)
	for i := 0; i < nv; i++ {
		id := getMockValidatorId(i)
		url := getMockValidatorUrl(i)
		validator := &ValidationNode{
			ID:                id,
			BaseURL:           url,
			PublicKey:         publicKeys[i%len(publicKeys)],
			StakePoolSettings: getMockStakePoolSettings(clients[i]),
		}
		_, err := balances.InsertTrieNode(validator.GetKey(sscId), validator)
		if err != nil {
			panic(err)
		}
		validatorNodes = append(validatorNodes, validator)
		vpn := ValidationPartitionNode{
			Id:  id,
			Url: id + ".com",
		}
		if viper.GetBool(sc.EventDbEnabled) {
			validators := event.Validator{
				ValidatorID:    validator.ID,
				BaseUrl:        validator.BaseURL,
				DelegateWallet: validator.StakePoolSettings.DelegateWallet,
				MinStake:       validator.StakePoolSettings.MaxStake,
				MaxStake:       validator.StakePoolSettings.MaxStake,
				NumDelegates:   validator.StakePoolSettings.MaxNumDelegates,
				ServiceCharge:  validator.StakePoolSettings.ServiceChargeRatio,
			}
			_ = eventDb.Store.Get().Create(&validators)
		}

		if _, err := valParts.AddItem(balances, &vpn); err != nil {
			panic(err)
		}
	}

	err = valParts.Save(balances)
	if err != nil {
		panic(err)
	}
	return validatorNodes
}

func GetMockBlobberStakePools(
	clients []string,
	eventDb *event.EventDb,
	balances cstate.StateContextI,
) []*stakePool {
	sps := make([]*stakePool, 0, viper.GetInt(sc.NumBlobbers))
	usps := make([]*stakepool.UserStakePools, len(clients))
	for i := 0; i < viper.GetInt(sc.NumBlobbers); i++ {
		bId := getMockBlobberId(i)
		sp := &stakePool{
			StakePool: stakepool.StakePool{
				Pools:    make(map[string]*stakepool.DelegatePool),
				Reward:   0,
				Settings: getMockStakePoolSettings(clients[0]),
			},
			TotalOffers: currency.Coin(100000),
		}
		for j := 0; j < viper.GetInt(sc.NumBlobberDelegates); j++ {
			id := getMockBlobberStakePoolId(i, j)
			clientIndex := (i&len(clients) + j) % len(clients)
			sp.Pools[id] = &stakepool.DelegatePool{}
			sp.Pools[id].Balance = currency.Coin(viper.GetInt64(sc.StorageMaxStake) * 1e10)
			sp.Pools[id].DelegateID = clients[clientIndex]
			if usps[clientIndex] == nil {
				usps[clientIndex] = stakepool.NewUserStakePools()
			}
			usps[clientIndex].Pools[bId] = append(
				usps[clientIndex].Pools[bId],
				id,
			)

			if viper.GetBool(sc.EventDbEnabled) {
				dp := event.DelegatePool{
					PoolID:       id,
					ProviderType: int(spenum.Blobber),
					ProviderID:   bId,
					DelegateID:   sp.Pools[id].DelegateID,
					Balance:      sp.Pools[id].Balance,
					Reward:       0,
					TotalReward:  0,
					TotalPenalty: 0,
					Status:       int(spenum.Active),
					RoundCreated: 1,
				}
				_ = eventDb.Store.Get().Create(&dp)
			}
		}
		sps = append(sps, sp)
	}

	for cId, usp := range usps {
		if usp != nil {
			_, err := balances.InsertTrieNode(
				stakepool.UserStakePoolsKey(spenum.Blobber, clients[cId]), usp,
			)
			if err != nil {
				panic(err)
			}
		}
	}

	return sps
}

func GetMockValidatorStakePools(
	clients []string,
	balances cstate.StateContextI,
) {
<<<<<<< HEAD
	// todo Implement once we have separated blobber and validator stake pools
=======
	for i := 0; i < viper.GetInt(sc.NumValidators); i++ {
		bId := getMockValidatorId(i)
		sp := &stakePool{
			StakePool: stakepool.StakePool{
				Pools:    make(map[string]*stakepool.DelegatePool),
				Reward:   0,
				Settings: getMockStakePoolSettings(bId),
			},
		}
		for j := 0; j < viper.GetInt(sc.NumBlobberDelegates); j++ {
			id := getMockValidatorStakePoolId(i, j)
			sp.Pools[id] = &stakepool.DelegatePool{}
			sp.Pools[id].Balance = currency.Coin(viper.GetInt64(sc.StorageMaxStake) * 1e10)
			err := sp.save(spenum.Validator, getMockValidatorId(i), balances)
			if err != nil {
				panic(err)
			}
		}
	}
>>>>>>> c6860e3c
}

func SaveMockStakePools(
	sps []*stakePool,
	balances cstate.StateContextI,
) {
	for i, sp := range sps {
		bId := getMockBlobberId(i)
		err := sp.save(spenum.Blobber, bId, balances)
		if err != nil {
			panic(err)
		}
	}
}

func AddMockFreeStorageAssigners(
	clients []string,
	keys []string,
	balances cstate.StateContextI,
) {
	var sscId = StorageSmartContract{
		SmartContract: sci.NewSC(ADDRESS),
	}.ID
	for i := 0; i < viper.GetInt(sc.NumFreeStorageAssigners); i++ {
		_, err := balances.InsertTrieNode(
			freeStorageAssignerKey(sscId, clients[i]),
			&freeStorageAssigner{
				ClientId:           clients[i],
				PublicKey:          keys[i],
				IndividualLimit:    currency.Coin(viper.GetFloat64(sc.StorageMaxIndividualFreeAllocation) * 1e10),
				TotalLimit:         currency.Coin(viper.GetFloat64(sc.StorageMaxTotalFreeAllocation) * 1e10),
				CurrentRedeemed:    0,
				RedeemedTimestamps: []common.Timestamp{},
			},
		)
		if err != nil {
			panic(err)
		}
	}
}

func AddMockWriteRedeems(
	clients, publicKeys []string,
	eventDb *event.EventDb,
	balances cstate.StateContextI,
) {
	for i := 0; i < viper.GetInt(sc.NumAllocations); i++ {
		for j := 0; j < viper.GetInt(sc.NumWriteRedeemAllocation); j++ {
			client := getMockOwnerFromAllocationIndex(i, len(clients))
			rm := ReadMarker{
				ClientID:        clients[client],
				ClientPublicKey: publicKeys[client],
				BlobberID:       getMockBlobberId(getMockBlobberBlockFromAllocationIndex(i)),
				AllocationID:    getMockAllocationId(i),
				OwnerID:         clients[client],
				ReadCounter:     viper.GetInt64(sc.NumWriteRedeemAllocation),
			}
			commitRead := &ReadConnection{
				ReadMarker: &rm,
			}
			_, err := balances.InsertTrieNode(commitRead.GetKey(ADDRESS), commitRead)
			if err != nil {
				panic(err)
			}
			if viper.GetBool(sc.EventDbEnabled) {
				mockBlockNumber := int64((i + 1) % viper.GetInt(sc.NumBlocks))
				readMarker := event.ReadMarker{
					ClientID:      rm.ClientID,
					BlobberID:     rm.BlobberID,
					AllocationID:  rm.AllocationID,
					TransactionID: benchmark.GetMockTransactionHash(mockBlockNumber, 1),
					OwnerID:       rm.OwnerID,
					ReadCounter:   rm.ReadCounter,
					ReadSize:      100,
					BlockNumber:   mockBlockNumber,
				}
				if out := eventDb.Store.Get().Create(&readMarker); out.Error != nil {
					log.Fatal(out.Error)
				}

				writeMarker := event.WriteMarker{
					ClientID:       rm.ClientID,
					BlobberID:      rm.BlobberID,
					AllocationID:   rm.AllocationID,
					TransactionID:  benchmark.GetMockTransactionHash(mockBlockNumber, 1),
					AllocationRoot: "mock allocation root",
					BlockNumber:    mockBlockNumber,
					Size:           100,
					LookupHash:     benchmark.GetMockWriteMarkerLookUpHash(i, j),
					Name:           benchmark.GetMockWriteMarkerFileName(i),
					ContentHash:    benchmark.GetMockWriteMarkerContentHash(i, j),
				}
				if out := eventDb.Store.Get().Create(&writeMarker); out.Error != nil {
					log.Fatal(out.Error)
				}
			}
		}
	}
}

func getMockBlobberTerms() Terms {
	return Terms{
		ReadPrice:        currency.Coin(0.1 * 1e10),
		WritePrice:       currency.Coin(0.1 * 1e10),
		MinLockDemand:    0.0007,
		MaxOfferDuration: time.Hour*50 + viper.GetDuration(sc.StorageMinOfferDuration),
	}
}

func getMockStakePoolSettings(wallet string) stakepool.Settings {
	return stakepool.Settings{
		DelegateWallet:     wallet,
		MinStake:           currency.Coin(viper.GetInt64(sc.StorageMinStake) * 1e10),
		MaxStake:           currency.Coin(viper.GetInt64(sc.StorageMaxStake) * 1e10),
		MaxNumDelegates:    viper.GetInt(sc.NumBlobberDelegates),
		ServiceChargeRatio: viper.GetFloat64(sc.StorageMaxCharge),
	}
}

func getMockReadPoolId(allocation, client, index int) string {
	return encryption.Hash("read pool" + strconv.Itoa(client) + strconv.Itoa(allocation) + strconv.Itoa(index))
}

func getMockWritePoolId(allocation, client, index int) string {
	return encryption.Hash("write pool" + strconv.Itoa(client) + strconv.Itoa(allocation) + strconv.Itoa(index))
}

func getMockBlobberStakePoolId(blobber, stake int) string {
	return encryption.Hash(getMockBlobberId(blobber) + "pool" + strconv.Itoa(stake))
}

func getMockBlobberId(index int) string {
	return encryption.Hash("mockBlobber_" + strconv.Itoa(index))
}

func getMockBlobberUrl(index int) string {
	return getMockBlobberId(index) + ".com"
}

func getMockValidatorId(index int) string {
	return getMockBlobberId(index)
}

func getMockValidatorUrl(index int) string {
	return getMockValidatorId(index) + ".com"
}

func getMockAllocationId(allocation int) string {
	return encryption.Hash("mock allocation id" + strconv.Itoa(allocation))
}

func getMockOwnerFromAllocationIndex(allocation, numClinets int) int {
	return (allocation % (numClinets - 1 - viper.GetInt(sc.NumAllocationPayerPools)))
}

func getMockBlobberBlockFromAllocationIndex(i int) int {
	return i % (viper.GetInt(sc.NumBlobbers) - viper.GetInt(sc.NumBlobbersPerAllocation))
}

func getMockChallengeId(blobberId, allocationId string) string {
	return encryption.Hash("challenge" + allocationId)
}

func SetMockConfig(
	balances cstate.StateContextI,
) (conf *Config) {
	conf = new(Config)

	conf.TimeUnit = 48 * time.Hour // use one hour as the time unit in the tests
	conf.ChallengeEnabled = true
	conf.ChallengeGenerationRate = 1
	conf.MaxChallengesPerGeneration = viper.GetInt(sc.StorageMaxChallengesPerGeneration)
	conf.FailedChallengesToCancel = viper.GetInt(sc.StorageFailedChallengesToCancel)
	conf.FailedChallengesToRevokeMinLock = 50
	conf.MinAllocSize = viper.GetInt64(sc.StorageMinAllocSize)
	conf.MinAllocDuration = viper.GetDuration(sc.StorageMinAllocDuration)
	conf.MinOfferDuration = 1 * time.Minute
	conf.MinBlobberCapacity = viper.GetInt64(sc.StorageMinBlobberCapacity)
	conf.ValidatorReward = 0.025
	conf.BlobberSlash = 0.1
	conf.MaxReadPrice = 100e10  // 100 tokens per GB max allowed (by 64 KB)
	conf.MaxWritePrice = 100e10 // 100 tokens per GB max allowed
	conf.MinWritePrice = 0
	conf.MaxDelegates = viper.GetInt(sc.StorageMaxDelegates)
	conf.MaxChallengeCompletionTime = viper.GetDuration(sc.StorageMaxChallengeCompletionTime)
	conf.MaxCharge = viper.GetFloat64(sc.StorageMaxCharge)
	conf.MinStake = currency.Coin(viper.GetInt64(sc.StorageMinStake) * 1e10)
	conf.MaxStake = currency.Coin(viper.GetInt64(sc.StorageMaxStake) * 1e10)
	conf.MaxMint = currency.Coin((viper.GetFloat64(sc.StorageMaxMint)) * 1e10)
	conf.MaxTotalFreeAllocation = currency.Coin(viper.GetInt64(sc.StorageMaxTotalFreeAllocation) * 1e10)
	conf.MaxIndividualFreeAllocation = currency.Coin(viper.GetInt64(sc.StorageMaxIndividualFreeAllocation) * 1e10)
	conf.ReadPool = &readPoolConfig{}
	var err error
	conf.ReadPool.MinLock, err = currency.ParseZCN(viper.GetFloat64(sc.StorageReadPoolMinLock))
	if err != nil {
		panic(err)
	}
	conf.WritePool = &writePoolConfig{
		MinLock: currency.Coin(viper.GetFloat64(sc.StorageWritePoolMinLock) * 1e10),
	}
	conf.OwnerId = viper.GetString(sc.FaucetOwner)
	conf.StakePool = &stakePoolConfig{}
	conf.StakePool.MinLock, err = currency.ParseZCN(viper.GetFloat64(sc.StorageStakePoolMinLock))
	if err != nil {
		panic(err)
	}
	conf.StakePool.KillSlash = 0.5
	conf.FreeAllocationSettings = freeAllocationSettings{
		DataShards:   viper.GetInt(sc.StorageFasDataShards),
		ParityShards: viper.GetInt(sc.StorageFasParityShards),
		Size:         viper.GetInt64(sc.StorageFasSize),
		Duration:     viper.GetDuration(sc.StorageFasDuration),
		ReadPriceRange: PriceRange{
			Min: currency.Coin(viper.GetFloat64(sc.StorageFasReadPriceMin) * 1e10),
			Max: currency.Coin(viper.GetFloat64(sc.StorageFasReadPriceMax) * 1e10),
		},
		WritePriceRange: PriceRange{
			Min: currency.Coin(viper.GetFloat64(sc.StorageFasWritePriceMin) * 1e10),
			Max: currency.Coin(viper.GetFloat64(sc.StorageFasWritePriceMax) * 1e10),
		},
		ReadPoolFraction: viper.GetFloat64(sc.StorageFasReadPoolFraction),
	}
	conf.HealthCheckPeriod = time.Hour * 1
	conf.BlockReward = new(blockReward)
	conf.BlockReward.BlockReward = currency.Coin(viper.GetFloat64(sc.StorageBlockReward) * 1e10)
	conf.BlockReward.BlockRewardChangePeriod = viper.GetInt64(sc.StorageBlockRewardChangePeriod)
	conf.BlockReward.BlockRewardChangeRatio = viper.GetFloat64(sc.StorageBlockRewardChangeRatio)
	conf.BlockReward.QualifyingStake = currency.Coin(viper.GetFloat64(sc.StorageBlockRewardQualifyingStake) * 1e10)
	conf.MaxBlobbersPerAllocation = viper.GetInt(sc.StorageMaxBlobbersPerAllocation)
	conf.BlockReward.TriggerPeriod = viper.GetInt64(sc.StorageBlockRewardTriggerPeriod)
	err = conf.BlockReward.setWeightsFromRatio(
		viper.GetFloat64(sc.StorageBlockRewardSharderRatio),
		viper.GetFloat64(sc.StorageBlockRewardMinerRatio),
		viper.GetFloat64(sc.StorageBlockRewardBlobberRatio),
	)
	if err != nil {
		panic(err)
	}

	conf.ExposeMpt = true

	_, err = balances.InsertTrieNode(scConfigKey(ADDRESS), conf)
	if err != nil {
		panic(err)
	}
	return
}<|MERGE_RESOLUTION|>--- conflicted
+++ resolved
@@ -602,9 +602,6 @@
 	clients []string,
 	balances cstate.StateContextI,
 ) {
-<<<<<<< HEAD
-	// todo Implement once we have separated blobber and validator stake pools
-=======
 	for i := 0; i < viper.GetInt(sc.NumValidators); i++ {
 		bId := getMockValidatorId(i)
 		sp := &stakePool{
@@ -624,7 +621,6 @@
 			}
 		}
 	}
->>>>>>> c6860e3c
 }
 
 func SaveMockStakePools(

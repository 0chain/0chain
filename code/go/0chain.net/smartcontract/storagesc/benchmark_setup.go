package storagesc

import (
	"log"
	"math/rand"
	"strconv"
	"time"

	"0chain.net/core/datastore"
	"0chain.net/smartcontract/provider"

	"0chain.net/smartcontract/dbs/benchmark"

	"0chain.net/smartcontract/stakepool/spenum"
	"github.com/0chain/common/core/currency"

	"0chain.net/smartcontract/stakepool"

	"0chain.net/smartcontract/partitions"

	"0chain.net/smartcontract/dbs/event"

	sci "0chain.net/chaincore/smartcontractinterface"
	"0chain.net/core/encryption"
	sc "0chain.net/smartcontract/benchmark"
	"github.com/spf13/viper"

	cstate "0chain.net/chaincore/chain/state"
	"0chain.net/core/common"
)

const (
	mockMinLockDemand            = 1
	mockFinalizedAllocationIndex = 2
	mockAllocationMinLockDemand  = 0.1
)

func AddMockAllocations(
	clients, publicKeys []string,
	eventDb *event.EventDb,
	balances cstate.StateContextI,
) {
	for i := 0; i < viper.GetInt(sc.NumAllocations); i++ {
		cIndex := getMockOwnerFromAllocationIndex(i, len(clients))
		addMockAllocation(
			i,
			clients,
			cIndex,
			publicKeys[cIndex],
			eventDb,
			balances,
		)
	}
}

func benchAllocationExpire(now common.Timestamp) common.Timestamp {
	return common.Timestamp(viper.GetDuration(sc.TimeUnit).Seconds()) + now
}

func addMockAllocation(
	i int,
	clients []string,
	cIndex int,
	publicKey string,
	eventDb *event.EventDb,
	balances cstate.StateContextI,
) {
	const mockWriePoolSize = 600000000
	id := getMockAllocationId(i)
	sa := &StorageAllocation{
		ID:              id,
		DataShards:      viper.GetInt(sc.NumBlobbersPerAllocation) / 2,
		ParityShards:    viper.GetInt(sc.NumBlobbersPerAllocation) / 2,
		Size:            viper.GetInt64(sc.StorageMinAllocSize),
		BSize:           viper.GetInt64(sc.StorageMinAllocSize),
		Expiration:      benchAllocationExpire(balances.GetTransaction().CreationDate),
		Owner:           clients[cIndex],
		OwnerPublicKey:  publicKey,
		ReadPriceRange:  PriceRange{0, currency.Coin(viper.GetInt64(sc.StorageMaxReadPrice) * 1e10)},
		WritePriceRange: PriceRange{0, currency.Coin(viper.GetInt64(sc.StorageMaxWritePrice) * 1e10)},
		Stats: &StorageAllocationStats{
			UsedSize:                  1,
			NumWrites:                 1,
			NumReads:                  1,
			TotalChallenges:           1,
			OpenChallenges:            1,
			SuccessChallenges:         1,
			FailedChallenges:          1,
			LastestClosedChallengeTxn: "latest closed challenge transaction:" + id,
		},
<<<<<<< HEAD
		TimeUnit:      1 * time.Hour,
		Finalized:     i == mockFinalizedAllocationIndex,
		WritePool:     2e10,
		ChallengePool: mockMinLockDemand * 100,
	}
	if err := partitionsChallengeReadyAllocsAdd(balances, sa.ID); err != nil {
		log.Fatal(err)
=======
		MinLockDemand: mockAllocationMinLockDemand,
		TimeUnit:      1 * time.Hour,
		Finalized:     i == mockFinalizedAllocationIndex,
		WritePool:     mockWriePoolSize,
>>>>>>> 33f2cc5c
	}

	startBlobbers := getMockBlobberBlockFromAllocationIndex(i)
	allocBlobbersNum := viper.GetInt(sc.NumBlobbersPerAllocation)
	bil, err := getBlobbersInfoList(balances)
	if err != nil {
		log.Fatal(err)
	}

	for j := 0; j < allocBlobbersNum; j++ {
		bIndex := startBlobbers + j
		bId := getMockBlobberId(bIndex)
		sa.Blobbers = append(sa.Blobbers, &AllocBlobber{
			BlobberID:     bId,
			Terms:         getMockBlobberTerms(),
			MinLockDemand: mockMinLockDemand * 1e9,
		})
		blobber, err := getBlobber(bId, balances)
		if err != nil {
			log.Fatal(err)
		}
		if err := bil[blobber.Index].addOffer(getOffer(sa.BSize, getMockBlobberTerms())); err != nil {
			log.Fatal(err)
		}

		ba := BlobberAllocation{
			BlobberID:       bId,
			AllocationID:    sa.ID,
			Stats:           &StorageAllocationStats{NumWrites: 10, UsedSize: 100},
			AllocationRoot:  encryption.Hash("allocation root"),
			LastWriteMarker: &WriteMarker{},
		}
		sa.BlobberAllocs = append(sa.BlobberAllocs, &ba)
	}

	if _, err := balances.InsertTrieNode(sa.GetKey(ADDRESS), sa); err != nil {
		log.Fatal(err)
	}

	if err := bil.Save(balances); err != nil {
		log.Fatal(err)
	}

	if viper.GetBool(sc.EventDbEnabled) {
		allocationTerms := make([]event.AllocationBlobberTerm, 0)
		for k, b := range sa.BlobberAllocs {
			allocationTerms = append(allocationTerms, event.AllocationBlobberTerm{
<<<<<<< HEAD
				BlobberID:     b.BlobberID,
				AllocationID:  b.AllocationID,
				ReadPrice:     int64(sa.bTerms(k).ReadPrice),
				WritePrice:    int64(sa.bTerms(k).WritePrice),
				MinLockDemand: sa.bTerms(k).MinLockDemand,
=======
				BlobberID:    b.BlobberID,
				AllocationID: b.AllocationID,
				ReadPrice:    int64(b.Terms.ReadPrice),
				WritePrice:   int64(b.Terms.WritePrice),
>>>>>>> 33f2cc5c
			})
		}

		allocationDb := event.Allocation{
			AllocationID:             sa.ID,
			DataShards:               sa.DataShards,
			ParityShards:             sa.ParityShards,
			Size:                     sa.Size,
			Expiration:               int64(sa.Expiration),
			Owner:                    sa.Owner,
			OwnerPublicKey:           sa.OwnerPublicKey,
			UsedSize:                 sa.UsedSize,
			NumWrites:                sa.Stats.NumWrites,
			NumReads:                 sa.Stats.NumReads,
			TotalChallenges:          sa.Stats.TotalChallenges,
			OpenChallenges:           sa.Stats.OpenChallenges,
			FailedChallenges:         sa.Stats.FailedChallenges,
			LatestClosedChallengeTxn: sa.Stats.LastestClosedChallengeTxn,
			Terms:                    allocationTerms,
		}
		if err := eventDb.Store.Get().Create(&allocationDb).Error; err != nil {
			log.Fatal(err)
		}
	}
}

func AddMockChallenges(
	validatorIds []string,
	blobbers []*StorageNode,
	eventDb *event.EventDb,
	balances cstate.StateContextI,
) {
	numAllocations := viper.GetInt(sc.NumAllocations)
	allocationChall := make([]AllocationChallenges, numAllocations)

	var (
		numAllocBlobbers        = viper.GetInt(sc.NumBlobbersPerAllocation)
		numValidators           = numAllocBlobbers / 2
		numChallengesPerBlobber = viper.GetInt(sc.NumChallengesBlobber)
		numAllocs               = viper.GetInt(sc.NumAllocations)
	)

	challenges := make([]*StorageChallenge, 0, numAllocs*numAllocBlobbers*numChallengesPerBlobber)

	for i := 0; i < numAllocs; i++ {
		startBlobbers := getMockBlobberBlockFromAllocationIndex(i)
		blobInd := rand.Intn(startBlobbers + 1)
		cs := setupMockChallenge(
			numChallengesPerBlobber,
			numValidators,
			getMockAllocationId(i),
			validatorIds,
			blobbers[blobInd],
			&allocationChall[i],
			eventDb,
			balances,
			i,
		)
		challenges = append(challenges, cs...)
	}
	blobAlloc := make(map[string]map[string]*AllocOpenChallenge)

	// adding blobber challenges and blobber challenge partition
	blobbersMap := make(map[string]struct{})
	for _, ch := range challenges {
		if _, ok := blobbersMap[ch.BlobberID]; ok {
			continue
		}

		blobbersMap[ch.BlobberID] = struct{}{}
	}

	// adding allocation challenges
	for _, ch := range allocationChall {
		_, err := balances.InsertTrieNode(ch.GetKey(ADDRESS), &ch)
		if err != nil {
			panic(err)
		}
		for _, oc := range ch.OpenChallenges {
			if _, ok := blobAlloc[oc.BlobberID]; !ok {
				blobAlloc[oc.BlobberID] = make(map[string]*AllocOpenChallenge)
			}
			blobAlloc[oc.BlobberID][ch.AllocationID] = oc
		}
	}
}

func AddMockReadPools(clients []string, balances cstate.StateContextI) {
	rps := make([]*readPool, len(clients))
	for i := range clients {
		rps[i] = &readPool{
			Balance: 10 * 1e10,
		}
	}
	for i := 0; i < len(rps); i++ {
		if _, err := balances.InsertTrieNode(readPoolKey(ADDRESS, clients[i]), rps[i]); err != nil {
			log.Fatal(err)
		}
	}
}

func AddMockChallengePools(eventDb *event.EventDb, balances cstate.StateContextI) {
	//var challengePools []event.ChallengePool
	//for i := 0; i < viper.GetInt(sc.NumAllocations); i++ {
	//	allocationId := getMockAllocationId(i)
	//	cp := newChallengePool()
	//	cp.TokenPool.ID = challengePoolKey(ADDRESS, allocationId)
	//	cp.Balance = mockMinLockDemand * 100
	//	if _, err := balances.InsertTrieNode(challengePoolKey(ADDRESS, allocationId), cp); err != nil {
	//		log.Fatal(err)
	//	}
	//
	//	if viper.GetBool(sc.EventDbEnabled) {
	//		challengePool := event.ChallengePool{
	//			ID:           cp.ID,
	//			AllocationID: allocationId,
	//			Balance:      int64(cp.Balance),
	//			Finalized:    false,
	//		}
	//		challengePools = append(challengePools, challengePool)
	//	}
	//}
	//if len(challengePools) > 0 {
	//	if err := eventDb.Store.Get().Create(&challengePools).Error; err != nil {
	//		log.Fatal(err)
	//	}
	//}
}

func getAllocation(balances cstate.StateContextI, allocID string) (*StorageAllocation, error) {
	alloc := new(StorageAllocation)
	alloc.ID = allocID
	if err := balances.GetTrieNode(alloc.GetKey(ADDRESS), alloc); err != nil {
		return nil, err
	}

	if len(alloc.BlobberAllocs) == 0 {
		alloc.BlobberAllocs = make([]*BlobberAllocation, len(alloc.Blobbers))
		alloc.BlobberAllocsMap = make(map[string]*BlobberAllocation, len(alloc.Blobbers))
		for i, b := range alloc.Blobbers {
			ba := newBlobberAllocation(b.BlobberID)
			alloc.BlobberAllocs[i] = ba
			alloc.BlobberAllocsMap[b.BlobberID] = ba
		}
	}
	return alloc, nil

}

func setupMockChallenge(
	challengesPerBlobber int,
	totalValidatorsNum int,
	allocationId string,
	validatorIds []string,
	blobber *StorageNode,
	ac *AllocationChallenges,
	eventDb *event.EventDb,
	balances cstate.StateContextI,
	index int,
) []*StorageChallenge {
	ac.AllocationID = allocationId

	if len(validatorIds) < viper.GetInt(sc.StorageValidatorsPerChallenge) {
		log.Fatalf("number of validators %d less than validators per challenge %d",
			len(validatorIds), viper.GetInt(sc.StorageValidatorsPerChallenge))
	}

	challenges := make([]*StorageChallenge, 0, challengesPerBlobber)
	challenge := &StorageChallenge{
		ID:              getMockChallengeId(blobber.ID, allocationId),
		AllocationID:    allocationId,
		TotalValidators: totalValidatorsNum,
		BlobberID:       blobber.ID,
		ValidatorIDs:    validatorIds[:viper.GetInt(sc.StorageValidatorsPerChallenge)],
	}
	_, err := balances.InsertTrieNode(challenge.GetKey(ADDRESS), challenge)
	if err != nil {
		log.Fatal(err)
	}
	if ac.addChallenge(challenge) {
		challenges = append(challenges, challenge)
	}

	if viper.GetBool(sc.EventDbEnabled) {
		challengeRow := event.Challenge{
			ChallengeID:    challenge.ID,
			CreatedAt:      balances.GetTransaction().CreationDate,
			AllocationID:   challenge.AllocationID,
			BlobberID:      challenge.BlobberID,
			RoundResponded: int64(index),
		}
		if err = eventDb.Store.Get().Create(&challengeRow).Error; err != nil {
			log.Fatal(err)
		}
	}

	return challenges
}

func AddMockBlobbers(
	clients []string,
	eventDb *event.EventDb,
	balances cstate.StateContextI,
) []*StorageNode {

	numRewardPartitionBlobbers := viper.GetInt(sc.NumRewardPartitionBlobber)
	numBlobbers := viper.GetInt(sc.NumBlobbers)
	if numRewardPartitionBlobbers > numBlobbers {
		log.Fatal("reward_partition_blobber cannot be greater than total blobbers")
	}

	partition, err := getActivePassedBlobberRewardsPartitions(balances, viper.GetInt64(sc.StorageBlockRewardTriggerPeriod))
	if err != nil {
		log.Fatal("getting active passed blobber rewards partition", err)
	}

	stakePools := GetMockBlobberStakePools(clients, eventDb, balances)

	var sscId = StorageSmartContract{
		SmartContract: sci.NewSC(ADDRESS),
	}.ID
	var blobbers StorageNodes
	var rtvBlobbers []*StorageNode
	const maxLatitude float64 = 88
	const maxLongitude float64 = 175
	latitudeStep := 2 * maxLatitude / float64(viper.GetInt(sc.NumBlobbers))
	longitudeStep := 2 * maxLongitude / float64(viper.GetInt(sc.NumBlobbers))
	blobbersDb := make([]event.Blobber, 0, viper.GetInt(sc.NumBlobbers))
	bil := &BlobberOfferStakeList{}
	for i := 0; i < viper.GetInt(sc.NumBlobbers); i++ {
		id := getMockBlobberId(i)
		const mockUsedData = 1000
		blobber := &StorageNode{
			Provider: provider.Provider{
				ID:              id,
				ProviderType:    spenum.Blobber,
				LastHealthCheck: balances.GetTransaction().CreationDate,
			},
			BaseURL: getMockBlobberUrl(i),
			Geolocation: StorageNodeGeolocation{
				Latitude:  latitudeStep*float64(i) - maxLatitude,
				Longitude: longitudeStep*float64(i) - maxLongitude,
			},
			Terms:             getMockBlobberTerms(),
			Capacity:          viper.GetInt64(sc.StorageMinBlobberCapacity) * 10000,
			PublicKey:         "",
			StakePoolSettings: getMockStakePoolSettings(id),
			NotAvailable:      false,
		}
		stake, err := stakePools[i].stake()
		if err != nil {
			log.Fatal(err)
		}

		bi := &BlobberOfferStake{
			TotalStake: stake,
			Allocated:  mockUsedData,
		}
		idx := bil.Add(bi)
		blobber.Index = idx

		blobbers.Nodes.add(blobber)
		rtvBlobbers = append(rtvBlobbers, blobber)
		_, err = balances.InsertTrieNode(blobber.GetKey(), blobber)
		if err != nil {
			log.Fatal("insert blobber into mpt", err)
		}
		_, err = balances.InsertTrieNode(blobber.GetUrlKey(sscId), &datastore.NOIDField{})
		if err != nil {
			log.Fatal("insert blobber url into mpt", err)
		}
		if viper.GetBool(sc.EventDbEnabled) {
			blobberDb := event.Blobber{
<<<<<<< HEAD
				BaseURL:       blobber.BaseURL,
				Latitude:      blobber.Geolocation.Latitude,
				Longitude:     blobber.Geolocation.Longitude,
				ReadPrice:     blobber.Terms.ReadPrice,
				WritePrice:    blobber.Terms.WritePrice,
				MinLockDemand: blobber.Terms.MinLockDemand,
				Capacity:      blobber.Capacity,
				Allocated:     bi.Allocated,
				ReadData:      bi.Allocated * 2,
=======
				BaseURL:    blobber.BaseURL,
				Latitude:   blobber.Geolocation.Latitude,
				Longitude:  blobber.Geolocation.Longitude,
				ReadPrice:  blobber.Terms.ReadPrice,
				WritePrice: blobber.Terms.WritePrice,
				Capacity:   blobber.Capacity,
				Allocated:  blobber.Allocated,
				ReadData:   blobber.Allocated * 2,
>>>>>>> 33f2cc5c
				Provider: event.Provider{
					ID:              blobber.ID,
					DelegateWallet:  blobber.StakePoolSettings.DelegateWallet,
					NumDelegates:    blobber.StakePoolSettings.MaxNumDelegates,
					ServiceCharge:   blobber.StakePoolSettings.ServiceChargeRatio,
					LastHealthCheck: blobber.LastHealthCheck,
				},
				ChallengesPassed:    uint64(i),
				ChallengesCompleted: uint64(i + 1),
				RankMetric:          float64(i) / (float64(i) + 1),
				NotAvailable:        blobber.NotAvailable,
			}
			blobberDb.TotalStake, err = currency.ParseZCN(viper.GetFloat64(sc.StorageMaxStake) / 2)
			if err != nil {
				log.Fatal("convert currency", err)
			}
			blobbersDb = append(blobbersDb, blobberDb)
		}

		if i < numRewardPartitionBlobbers {
			err = partition.Add(balances,
				&BlobberRewardNode{
					ID:                blobber.ID,
					SuccessChallenges: 10,
					WritePrice:        blobber.Terms.WritePrice,
					ReadPrice:         blobber.Terms.ReadPrice,
					TotalData:         sizeInGB(int64(i * 1000)),
					DataRead:          float64(i) * 0.1,
				})
			if err != nil {
				log.Fatal("add partition", err)
			}
		}
	}
	err = bil.Save(balances)
	if err != nil {
		log.Fatal(err)
	}

	addMockBlobberSnapshots(blobbersDb, eventDb)
	if viper.GetBool(sc.EventDbEnabled) {
		if err := eventDb.Store.Get().Create(&blobbersDb).Error; err != nil {
			log.Fatal(err)
		}
	}

	err = partition.Save(balances)
	if err != nil {
		log.Fatal("Save partition", err)
	}
	return rtvBlobbers
}

func addMockBlobberSnapshots(blobbers []event.Blobber, edb *event.EventDb) {
	if edb == nil {
		return
	}
	var mockChallengesPassed = viper.GetUint64(sc.EventDbAggregatePeriod)
	var mockChallengesCompleted = viper.GetUint64(sc.EventDbAggregatePeriod) + 1
	const mockInactiveRounds = 17
	var aggregates []event.BlobberAggregate
	for _, blobber := range blobbers {
		for i := 1; i <= viper.GetInt(sc.NumBlocks); i += viper.GetInt(sc.EventDbAggregatePeriod) {
			aggregate := event.BlobberAggregate{
				Round:               int64(i),
				BlobberID:           blobber.ID,
				WritePrice:          blobber.WritePrice,
				Capacity:            blobber.Capacity,
				Allocated:           blobber.Allocated,
				SavedData:           blobber.SavedData,
				ReadData:            blobber.ReadData,
				OffersTotal:         blobber.OffersTotal,
				TotalServiceCharge:  blobber.TotalServiceCharge,
				TotalStake:          blobber.TotalStake,
				ChallengesPassed:    mockChallengesPassed * uint64(i),
				ChallengesCompleted: mockChallengesCompleted * uint64(i),
				InactiveRounds:      mockInactiveRounds,
			}
			aggregates = append(aggregates, aggregate)
		}
	}

	res := edb.Store.Get().Create(&aggregates)
	if res.Error != nil {
		log.Fatal(res.Error)
	}
}

func addMockValidatorSnapshots(validators []event.Validator, edb *event.EventDb) {
	if edb == nil {
		return
	}
	var aggregates []event.ValidatorAggregate
	for _, validator := range validators {
		for i := 1; i <= viper.GetInt(sc.NumBlocks); i += viper.GetInt(sc.EventDbAggregatePeriod) {
			aggregate := event.ValidatorAggregate{
				Round:         int64(i),
				ValidatorID:   validator.ID,
				TotalStake:    validator.TotalStake,
				TotalRewards:  validator.GetTotalRewards(),
				ServiceCharge: validator.GetServiceCharge(),
			}
			aggregates = append(aggregates, aggregate)
		}
	}

	res := edb.Store.Get().Create(&aggregates)
	if res.Error != nil {
		log.Fatal(res.Error)
	}
}

func AddMockSnapshots(edb *event.EventDb) {
	if edb == nil {
		return
	}
	var snapshots []event.Snapshot
	for i := 1; i < viper.GetInt(sc.NumBlocks); i += viper.GetInt(sc.EventDbAggregatePeriod) {
		snapshot := event.Snapshot{
			Round:                int64(i),
			TotalMint:            int64(i + 10),
			TotalChallengePools:  int64(currency.Coin(i + (1 * 1e10))),
			ActiveAllocatedDelta: int64(i),
			TotalStaked:          int64(currency.Coin(i * (0.001 * 1e10))),
			SuccessfulChallenges: int64(i-1) / 2,
			TotalChallenges:      int64(i - 1),
			ZCNSupply:            100000 * int64(i+10),
			AllocatedStorage:     int64(i * 1024),
			MaxCapacityStorage:   int64(i * 10240),
			StakedStorage:        int64(i * 512),
			UsedStorage:          int64(i * 256),
			ClientLocks:          int64(currency.Coin(i * (0.0001 * 1e10))),
		}
		snapshots = append(snapshots, snapshot)
	}
	res := edb.Store.Get().Create(&snapshots)
	if res.Error != nil {
		log.Fatal("mock snapshot failed on create edb row", res.Error)
	}
}

func AddMockValidators(
	ids, publicKeys []string,
	eventDb *event.EventDb,
	balances cstate.StateContextI,
) []*ValidationNode {
	var sscId = StorageSmartContract{
		SmartContract: sci.NewSC(ADDRESS),
	}.ID

	valParts, err := partitions.CreateIfNotExists(balances, ALL_VALIDATORS_KEY, allValidatorsPartitionSize)
	if err != nil {
		panic(err)
	}
	if len(ids) != len(publicKeys) {
		log.Fatalf("length validator ids %d does not equal length of public keys %d",
			len(ids), len(publicKeys))
	}
	validatorNodes := make([]*ValidationNode, 0, len(ids))
	validators := make([]event.Validator, 0, len(ids))
	for i, id := range ids {
		url := getMockValidatorUrl(id)
		validator := &ValidationNode{
			Provider: provider.Provider{
				ID:           id,
				ProviderType: spenum.Validator,
			},
			BaseURL:           url,
			PublicKey:         publicKeys[i],
			StakePoolSettings: getMockStakePoolSettings(id),
		}
		_, err := balances.InsertTrieNode(validator.GetKey(sscId), validator)
		if err != nil {
			panic(err)
		}
		validatorNodes = append(validatorNodes, validator)
		vpn := ValidationPartitionNode{
			Id: id,
			//Url: id + ".com",
		}
		if viper.GetBool(sc.EventDbEnabled) {
			validator := event.Validator{
				BaseUrl:   validator.BaseURL,
				PublicKey: publicKeys[i],
				Provider: event.Provider{
					ID:             validator.ID,
					DelegateWallet: validator.StakePoolSettings.DelegateWallet,
					NumDelegates:   validator.StakePoolSettings.MaxNumDelegates,
					ServiceCharge:  validator.StakePoolSettings.ServiceChargeRatio,
				},
			}
			validators = append(validators, validator)
		}

		if err := valParts.Add(balances, &vpn); err != nil {
			panic(err)
		}
	}

	if viper.GetBool(sc.EventDbEnabled) {
		addMockValidatorSnapshots(validators, eventDb)
		if err := eventDb.Store.Get().Create(&validators).Error; err != nil {
			log.Fatal(err)
		}
	}

	err = valParts.Save(balances)
	if err != nil {
		panic(err)
	}
	return validatorNodes
}

func GetMockBlobberStakePools(
	clients []string,
	eventDb *event.EventDb,
	balances cstate.StateContextI,
) []*stakePool {
	sps := make([]*stakePool, 0, viper.GetInt(sc.NumBlobbers))
	for i := 0; i < viper.GetInt(sc.NumBlobbers); i++ {
		bId := getMockBlobberId(i)
		sp := &stakePool{
			StakePool: &stakepool.StakePool{
				Pools:    make(map[string]*stakepool.DelegatePool),
				Reward:   0,
				Settings: getMockStakePoolSettings(bId),
			},
			TotalOffers: currency.Coin(100000),
		}
		for j := 0; j < viper.GetInt(sc.NumBlobberDelegates)-1; j++ {
			id := getMockBlobberStakePoolId(i, j, clients)
			clientIndex := (i&len(clients) + j) % len(clients)
			sp.Pools[id] = &stakepool.DelegatePool{}
			sp.Pools[id].Balance = currency.Coin(viper.GetInt64(sc.StorageMaxStake) * 1e10 / 2)
			sp.Pools[id].DelegateID = clients[clientIndex]

			if viper.GetBool(sc.EventDbEnabled) {
				dp := event.DelegatePool{
					PoolID:       id,
					ProviderType: spenum.Blobber,
					ProviderID:   bId,
					DelegateID:   sp.Pools[id].DelegateID,
					Balance:      sp.Pools[id].Balance,
					Reward:       0,
					TotalReward:  0,
					TotalPenalty: 0,
					Status:       spenum.Active,
					RoundCreated: 1,
					StakedAt:     sp.Pools[id].StakedAt,
				}
				if err := eventDb.Store.Get().Create(&dp).Error; err != nil {
					log.Fatal(err)
				}
			}
		}
		sps = append(sps, sp)
	}
	return sps
}

func GetMockValidatorStakePools(
	validatorIds []string,
	balances cstate.StateContextI,
) {
	if len(validatorIds) < viper.GetInt(sc.NumValidators) {
		log.Fatalf("length of validator ids %d less than the num of validaotrs %d",
			len(validatorIds), viper.GetInt(sc.NumValidators))
	}

	for i := 0; i < viper.GetInt(sc.NumValidators); i++ {
		bId := validatorIds[i]
		sp := &stakePool{
			StakePool: &stakepool.StakePool{
				Pools:    make(map[string]*stakepool.DelegatePool),
				Reward:   0,
				Settings: getMockStakePoolSettings(bId),
			},
		}
		for j := 0; j < viper.GetInt(sc.NumBlobberDelegates); j++ {
			id := getMockValidatorStakePoolId(validatorIds[i], j)
			sp.Pools[id] = &stakepool.DelegatePool{}
			sp.Pools[id].Balance = currency.Coin(viper.GetInt64(sc.StorageMaxStake) * 1e10 / 2)
			err := sp.Save(spenum.Validator, validatorIds[i], balances)
			if err != nil {
				panic(err)
			}
		}
	}
}

func SaveMockStakePools(
	sps []*stakePool,
	balances cstate.StateContextI,
) {
	for i, sp := range sps {
		bId := getMockBlobberId(i)
		err := sp.Save(spenum.Blobber, bId, balances)
		if err != nil {
			panic(err)
		}
	}
}

func AddMockFreeStorageAssigners(
	clients []string,
	keys []string,
	balances cstate.StateContextI,
) {
	var sscId = StorageSmartContract{
		SmartContract: sci.NewSC(ADDRESS),
	}.ID
	for i := 0; i < viper.GetInt(sc.NumFreeStorageAssigners); i++ {
		_, err := balances.InsertTrieNode(
			freeStorageAssignerKey(sscId, clients[i]),
			&freeStorageAssigner{
<<<<<<< HEAD
				ClientId:  clients[i],
				PublicKey: keys[i],
				//IndividualLimit: currency.Coin(viper.GetFloat64(sc.StorageMaxIndividualFreeAllocation) * 1e10),
				//TotalLimit:      currency.Coin(viper.GetFloat64(sc.StorageMaxTotalFreeAllocation) * 1e10),
				IndividualLimit: uint64(viper.GetFloat64(sc.StorageMaxIndividualFreeAllocation) * 1e10),
				TotalLimit:      uint64(viper.GetFloat64(sc.StorageMaxTotalFreeAllocation) * 1e10),
				CurrentRedeemed: 0,
				//RedeemedTimestamps: []common.Timestamp{},
				RedeemedTimestamps: []int64{},
=======
				ClientId:        clients[i],
				PublicKey:       keys[i],
				IndividualLimit: currency.Coin(viper.GetFloat64(sc.StorageMaxIndividualFreeAllocation) * 1e10),
				TotalLimit:      currency.Coin(viper.GetFloat64(sc.StorageMaxTotalFreeAllocation) * 1e10),
				CurrentRedeemed: 0,
				RedeemedNonces:  []int64{},
>>>>>>> 33f2cc5c
			},
		)
		if err != nil {
			panic(err)
		}
	}
}

func AddMockWriteRedeems(
	clients, publicKeys []string,
	eventDb *event.EventDb,
	balances cstate.StateContextI,
) {
	numWriteRedeemAllocation := viper.GetInt(sc.NumWriteRedeemAllocation)
	numAllocations := viper.GetInt(sc.NumAllocations)
	for i := 0; i < numAllocations; i++ {
		for j := 0; j < numWriteRedeemAllocation; j++ {
			client := getMockOwnerFromAllocationIndex(i, len(clients))
			rm := ReadMarker{
				ClientID:        clients[client],
				ClientPublicKey: publicKeys[client],
				BlobberID:       getMockBlobberId(getMockBlobberBlockFromAllocationIndex(i)),
				AllocationID:    getMockAllocationId(i),
				OwnerID:         clients[client],
				ReadCounter:     viper.GetInt64(sc.NumWriteRedeemAllocation),
			}
			commitRead := &ReadConnection{
				ReadMarker: &rm,
			}
			_, err := balances.InsertTrieNode(commitRead.GetKey(ADDRESS), commitRead)
			if err != nil {
				panic(err)
			}
			if viper.GetBool(sc.EventDbEnabled) {
				numBlocks := viper.GetInt(sc.NumBlocks)
				mockBlockNumber := int64(i%(numBlocks-1)) + 1
				txnNum := i*numWriteRedeemAllocation + j
				readMarker := event.ReadMarker{
					ClientID:      rm.ClientID,
					BlobberID:     rm.BlobberID,
					AllocationID:  rm.AllocationID,
					TransactionID: benchmark.GetMockTransactionHash(mockBlockNumber, txnNum),
					OwnerID:       rm.OwnerID,
					ReadCounter:   rm.ReadCounter,
					ReadSize:      100,
					BlockNumber:   mockBlockNumber,
				}
				if err := eventDb.Store.Get().Create(&readMarker).Error; err != nil {
					log.Fatal(err)
				}
				txnNum += numAllocations * numWriteRedeemAllocation
				writeMarker := event.WriteMarker{
					ClientID:       rm.ClientID,
					BlobberID:      rm.BlobberID,
					AllocationID:   rm.AllocationID,
					TransactionID:  benchmark.GetMockTransactionHash(mockBlockNumber, txnNum),
					AllocationRoot: "mock allocation root",
					BlockNumber:    mockBlockNumber,
					Size:           100,
				}
				if err := eventDb.Store.Get().Create(&writeMarker).Error; err != nil {
					log.Fatal(err)
				}
			}
		}
	}
}

func getMockBlobberTerms() Terms {
	return Terms{
		ReadPrice:  currency.Coin(0.1 * 1e10),
		WritePrice: currency.Coin(0.1 * 1e10),
	}
}

func getMockStakePoolSettings(blobber string) stakepool.Settings {
	return stakepool.Settings{
		DelegateWallet:     blobber,
		MaxNumDelegates:    viper.GetInt(sc.NumBlobberDelegates),
		ServiceChargeRatio: viper.GetFloat64(sc.StorageMaxCharge),
	}
}

func getMockBlobberStakePoolId(blobber, stake int, clients []string) string {
	index := viper.GetInt(sc.NumBlobberDelegates)*blobber + stake
	clinetIndex := index % len(clients)
	clinetIndex = clinetIndex
	return clients[index%len(clients)]
}

func getMockValidatorStakePoolId(validator string, stake int) string {
	return encryption.Hash(validator + ":pool:" + strconv.Itoa(stake))
}

func getMockBlobberId(index int) string {
	return encryption.Hash("mockBlobber_" + strconv.Itoa(index))
}

func getMockBlobberUrl(index int) string {
	return getMockBlobberId(index) + ".com"
}

func getMockValidatorUrl(id string) string {
	return id + ".com"
}

func getMockAllocationId(allocation int) string {
	return encryption.Hash("mock allocation id" + strconv.Itoa(allocation))
}

func getMockOwnerFromAllocationIndex(allocation, numClinets int) int {
	return allocation % (numClinets - 1 - viper.GetInt(sc.NumAllocationPayerPools))
}

func getMockBlobberBlockFromAllocationIndex(i int) int {
	return i % (viper.GetInt(sc.NumBlobbers) - viper.GetInt(sc.NumBlobbersPerAllocation))
}

func getMockChallengeId(blobberID, allocationId string) string {
	return encryption.Hash("challenge" + allocationId + blobberID)
}

func SetMockConfig(
	balances cstate.StateContextI,
) (conf *Config) {
	conf = newConfig()

	conf.TimeUnit = viper.GetDuration(sc.TimeUnit)
	conf.ChallengeEnabled = true
	conf.MinAllocSize = viper.GetInt64(sc.StorageMinAllocSize)
	conf.MinBlobberCapacity = viper.GetInt64(sc.StorageMinBlobberCapacity)
	conf.ValidatorReward = 0.025

	conf.HealthCheckPeriod = 1 * time.Hour
	conf.BlobberSlash = 0.1
	conf.CancellationCharge = 0.2
	conf.MinLockDemand = mockAllocationMinLockDemand
	conf.MaxReadPrice = 100e10  // 100 tokens per GB max allowed (by 64 KB)
	conf.MaxWritePrice = 100e10 // 100 tokens per GB max allowed
	conf.MinWritePrice = 0
	conf.NumValidatorsRewarded = viper.GetInt(sc.StorageNumValidatorsRewarded)
	conf.ValidatorsPerChallenge = viper.GetInt(sc.StorageValidatorsPerChallenge)
	conf.MaxDelegates = viper.GetInt(sc.StorageMaxDelegates)
	conf.MaxChallengeCompletionTime = viper.GetDuration(sc.StorageMaxChallengeCompletionTime)
	conf.MaxCharge = viper.GetFloat64(sc.StorageMaxCharge)
	conf.MinStake = currency.Coin(viper.GetInt64(sc.StorageMinStake) * 1e10)
	conf.MaxStake = currency.Coin(viper.GetInt64(sc.StorageMaxStake) * 1e10)
	conf.MaxMint = currency.Coin((viper.GetFloat64(sc.StorageMaxMint)) * 1e10)
	conf.MaxTotalFreeAllocation = currency.Coin(viper.GetInt64(sc.StorageMaxTotalFreeAllocation) * 1e10)
	conf.MaxIndividualFreeAllocation = currency.Coin(viper.GetInt64(sc.StorageMaxIndividualFreeAllocation) * 1e10)
	conf.ReadPool = &readPoolConfig{}
	var err error
	conf.ReadPool.MinLock, err = currency.ParseZCN(viper.GetFloat64(sc.StorageReadPoolMinLock))
	if err != nil {
		panic(err)
	}
	conf.WritePool = &writePoolConfig{
		MinLock: currency.Coin(viper.GetFloat64(sc.StorageWritePoolMinLock) * 1e10),
	}
	conf.OwnerId = viper.GetString(sc.FaucetOwner)
	conf.StakePool = &stakePoolConfig{}
	conf.StakePool.KillSlash = 0.5
	conf.FreeAllocationSettings = freeAllocationSettings{
		DataShards:   viper.GetInt(sc.StorageFasDataShards),
		ParityShards: viper.GetInt(sc.StorageFasParityShards),
		Size:         viper.GetInt64(sc.StorageFasSize),
		ReadPriceRange: PriceRange{
			Min: currency.Coin(viper.GetFloat64(sc.StorageFasReadPriceMin) * 1e10),
			Max: currency.Coin(viper.GetFloat64(sc.StorageFasReadPriceMax) * 1e10),
		},
		WritePriceRange: PriceRange{
			Min: currency.Coin(viper.GetFloat64(sc.StorageFasWritePriceMin) * 1e10),
			Max: currency.Coin(viper.GetFloat64(sc.StorageFasWritePriceMax) * 1e10),
		},
		ReadPoolFraction: viper.GetFloat64(sc.StorageFasReadPoolFraction),
	}
	conf.BlockReward = new(blockReward)
	conf.BlockReward.BlockReward = currency.Coin(viper.GetFloat64(sc.StorageBlockReward) * 1e10)
	conf.BlockReward.BlockRewardChangePeriod = viper.GetInt64(sc.StorageBlockRewardChangePeriod)
	conf.BlockReward.BlockRewardChangeRatio = viper.GetFloat64(sc.StorageBlockRewardChangeRatio)
	conf.BlockReward.QualifyingStake = currency.Coin(viper.GetFloat64(sc.StorageBlockRewardQualifyingStake) * 1e10)
	conf.MaxBlobbersPerAllocation = viper.GetInt(sc.StorageMaxBlobbersPerAllocation)
	conf.BlockReward.TriggerPeriod = viper.GetInt64(sc.StorageBlockRewardTriggerPeriod)
	if err != nil {
		panic(err)
	}

	_, err = balances.InsertTrieNode(scConfigKey(ADDRESS), conf)
	if err != nil {
		panic(err)
	}
	var mockCost = 100
	conf.Cost = map[string]int{
		"cost.update_settings":           mockCost,
		"cost.read_redeem":               mockCost,
		"cost.commit_connection":         mockCost,
		"cost.new_allocation_request":    mockCost,
		"cost.update_allocation_request": mockCost,
		"cost.finalize_allocation":       mockCost,
		"cost.cancel_allocation":         mockCost,
		"cost.add_free_storage_assigner": mockCost,
		"cost.free_allocation_request":   mockCost,
		"cost.free_update_allocation":    mockCost,
		"cost.blobber_health_check":      mockCost,
		"cost.update_blobber_settings":   mockCost,
		"cost.pay_blobber_block_rewards": mockCost,
		"cost.challenge_request":         mockCost,
		"cost.challenge_response":        mockCost,
		"cost.generate_challenge":        mockCost,
		"cost.add_validator":             mockCost,
		"cost.update_validator_settings": mockCost,
		"cost.add_blobber":               mockCost,
		"cost.new_read_pool":             mockCost,
		"cost.read_pool_lock":            mockCost,
		"cost.read_pool_unlock":          mockCost,
		"cost.write_pool_lock":           mockCost,
		"cost.write_pool_unlock":         mockCost,
		"cost.stake_pool_lock":           mockCost,
		"cost.stake_pool_unlock":         mockCost,
		"cost.stake_pool_pay_interests":  mockCost,
		"cost.commit_settings_changes":   mockCost,
		"cost.collect_reward":            mockCost,
		"cost.kill_blobber":              mockCost,
		"cost.kill_validator":            mockCost,
		"cost.shutdown_blobber":          mockCost,
		"cost.shutdown_validator":        mockCost,
	}
	return
}<|MERGE_RESOLUTION|>--- conflicted
+++ resolved
@@ -88,7 +88,7 @@
 			FailedChallenges:          1,
 			LastestClosedChallengeTxn: "latest closed challenge transaction:" + id,
 		},
-<<<<<<< HEAD
+		MinLockDemand: mockAllocationMinLockDemand,
 		TimeUnit:      1 * time.Hour,
 		Finalized:     i == mockFinalizedAllocationIndex,
 		WritePool:     2e10,
@@ -96,12 +96,6 @@
 	}
 	if err := partitionsChallengeReadyAllocsAdd(balances, sa.ID); err != nil {
 		log.Fatal(err)
-=======
-		MinLockDemand: mockAllocationMinLockDemand,
-		TimeUnit:      1 * time.Hour,
-		Finalized:     i == mockFinalizedAllocationIndex,
-		WritePool:     mockWriePoolSize,
->>>>>>> 33f2cc5c
 	}
 
 	startBlobbers := getMockBlobberBlockFromAllocationIndex(i)
@@ -149,18 +143,10 @@
 		allocationTerms := make([]event.AllocationBlobberTerm, 0)
 		for k, b := range sa.BlobberAllocs {
 			allocationTerms = append(allocationTerms, event.AllocationBlobberTerm{
-<<<<<<< HEAD
-				BlobberID:     b.BlobberID,
-				AllocationID:  b.AllocationID,
-				ReadPrice:     int64(sa.bTerms(k).ReadPrice),
-				WritePrice:    int64(sa.bTerms(k).WritePrice),
-				MinLockDemand: sa.bTerms(k).MinLockDemand,
-=======
 				BlobberID:    b.BlobberID,
 				AllocationID: b.AllocationID,
-				ReadPrice:    int64(b.Terms.ReadPrice),
-				WritePrice:   int64(b.Terms.WritePrice),
->>>>>>> 33f2cc5c
+				ReadPrice:    int64(sa.bTerms(k).ReadPrice),
+				WritePrice:   int64(sa.bTerms(k).WritePrice),
 			})
 		}
 
@@ -434,26 +420,14 @@
 		}
 		if viper.GetBool(sc.EventDbEnabled) {
 			blobberDb := event.Blobber{
-<<<<<<< HEAD
-				BaseURL:       blobber.BaseURL,
-				Latitude:      blobber.Geolocation.Latitude,
-				Longitude:     blobber.Geolocation.Longitude,
-				ReadPrice:     blobber.Terms.ReadPrice,
-				WritePrice:    blobber.Terms.WritePrice,
-				MinLockDemand: blobber.Terms.MinLockDemand,
-				Capacity:      blobber.Capacity,
-				Allocated:     bi.Allocated,
-				ReadData:      bi.Allocated * 2,
-=======
 				BaseURL:    blobber.BaseURL,
 				Latitude:   blobber.Geolocation.Latitude,
 				Longitude:  blobber.Geolocation.Longitude,
 				ReadPrice:  blobber.Terms.ReadPrice,
 				WritePrice: blobber.Terms.WritePrice,
 				Capacity:   blobber.Capacity,
-				Allocated:  blobber.Allocated,
-				ReadData:   blobber.Allocated * 2,
->>>>>>> 33f2cc5c
+				Allocated:  bi.Allocated,
+				ReadData:   bi.Allocated * 2,
 				Provider: event.Provider{
 					ID:              blobber.ID,
 					DelegateWallet:  blobber.StakePoolSettings.DelegateWallet,
@@ -631,8 +605,8 @@
 		}
 		validatorNodes = append(validatorNodes, validator)
 		vpn := ValidationPartitionNode{
-			Id: id,
-			//Url: id + ".com",
+			Id:  id,
+			Url: id + ".com",
 		}
 		if viper.GetBool(sc.EventDbEnabled) {
 			validator := event.Validator{
@@ -769,24 +743,12 @@
 		_, err := balances.InsertTrieNode(
 			freeStorageAssignerKey(sscId, clients[i]),
 			&freeStorageAssigner{
-<<<<<<< HEAD
-				ClientId:  clients[i],
-				PublicKey: keys[i],
-				//IndividualLimit: currency.Coin(viper.GetFloat64(sc.StorageMaxIndividualFreeAllocation) * 1e10),
-				//TotalLimit:      currency.Coin(viper.GetFloat64(sc.StorageMaxTotalFreeAllocation) * 1e10),
+				ClientId:        clients[i],
+				PublicKey:       keys[i],
 				IndividualLimit: uint64(viper.GetFloat64(sc.StorageMaxIndividualFreeAllocation) * 1e10),
 				TotalLimit:      uint64(viper.GetFloat64(sc.StorageMaxTotalFreeAllocation) * 1e10),
 				CurrentRedeemed: 0,
-				//RedeemedTimestamps: []common.Timestamp{},
-				RedeemedTimestamps: []int64{},
-=======
-				ClientId:        clients[i],
-				PublicKey:       keys[i],
-				IndividualLimit: currency.Coin(viper.GetFloat64(sc.StorageMaxIndividualFreeAllocation) * 1e10),
-				TotalLimit:      currency.Coin(viper.GetFloat64(sc.StorageMaxTotalFreeAllocation) * 1e10),
-				CurrentRedeemed: 0,
 				RedeemedNonces:  []int64{},
->>>>>>> 33f2cc5c
 			},
 		)
 		if err != nil {

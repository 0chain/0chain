package storagesc

import (
	"encoding/json"
	"log"
	"strconv"
	"time"

	"0chain.net/smartcontract/stakepool/spenum"

	"0chain.net/smartcontract/stakepool"

	"0chain.net/smartcontract/partitions"

	"0chain.net/smartcontract/dbs/event"

	sci "0chain.net/chaincore/smartcontractinterface"
	"0chain.net/core/encryption"
	sc "0chain.net/smartcontract/benchmark"
	"github.com/spf13/viper"

	cstate "0chain.net/chaincore/chain/state"
	"0chain.net/chaincore/state"
	"0chain.net/core/common"
)

const mockMinLockDemand = 1

func AddMockAllocations(
	clients, publicKeys []string,
	eventDb *event.EventDb,
	balances cstate.StateContextI,
) {
	for i := 0; i < viper.GetInt(sc.NumAllocations); i++ {
		cIndex := getMockOwnerFromAllocationIndex(i, len(clients))
		addMockAllocation(
			i,
			clients,
			cIndex,
			publicKeys[cIndex],
			eventDb,
			balances,
		)
	}
}

var benchAllocationExpire = common.Timestamp(viper.GetDuration(sc.StorageMinAllocDuration).Seconds()) + common.Now()

func addMockAllocation(
	i int,
	clients []string,
	cIndex int,
	publicKey string,
	eventDb *event.EventDb,
	balances cstate.StateContextI,
) {
	id := getMockAllocationId(i)
	sa := &StorageAllocation{
		ID:                         id,
		DataShards:                 viper.GetInt(sc.NumBlobbersPerAllocation) / 2,
		ParityShards:               viper.GetInt(sc.NumBlobbersPerAllocation) / 2,
		Size:                       viper.GetInt64(sc.StorageMinAllocSize),
		Expiration:                 benchAllocationExpire,
		Owner:                      clients[cIndex],
		OwnerPublicKey:             publicKey,
		ReadPriceRange:             PriceRange{0, state.Balance(viper.GetInt64(sc.StorageMaxReadPrice) * 1e10)},
		WritePriceRange:            PriceRange{0, state.Balance(viper.GetInt64(sc.StorageMaxWritePrice) * 1e10)},
		MaxChallengeCompletionTime: viper.GetDuration(sc.StorageMaxChallengeCompletionTime),
		ChallengeCompletionTime:    viper.GetDuration(sc.StorageMaxChallengeCompletionTime),
		DiverseBlobbers:            viper.GetBool(sc.StorageDiverseBlobbers),
		WritePoolOwners:            []string{clients[cIndex]},
		Stats: &StorageAllocationStats{
			UsedSize:                  1,
			NumWrites:                 1,
			NumReads:                  1,
			TotalChallenges:           1,
			OpenChallenges:            1,
			SuccessChallenges:         1,
			FailedChallenges:          1,
			LastestClosedChallengeTxn: "latest closed challenge transaction:" + id,
		},
		TimeUnit: 1 * time.Hour,
		// make last allocation finalised
		Finalized: i == viper.GetInt(sc.NumAllocations)-1,
	}
	for j := 0; j < viper.GetInt(sc.NumCurators); j++ {
		sa.Curators = append(sa.Curators, clients[j])
	}

	startBlobbers := getMockBlobberBlockFromAllocationIndex(i)
	for j := 0; j < viper.GetInt(sc.NumBlobbersPerAllocation); j++ {
		bIndex := startBlobbers + j
		bId := getMockBlobberId(bIndex)
		ba := BlobberAllocation{
			BlobberID:      bId,
			AllocationID:   sa.ID,
			Size:           viper.GetInt64(sc.StorageMinAllocSize),
			Stats:          &StorageAllocationStats{},
			Terms:          getMockBlobberTerms(),
			MinLockDemand:  mockMinLockDemand,
			AllocationRoot: encryption.Hash("allocation root"),
			// We need a partition location for commit_connection but does not need to be correct.
			BlobberAllocationsPartitionLoc: &partitions.PartitionLocation{},
		}
		sa.BlobberAllocs = append(sa.BlobberAllocs, &ba)
		if viper.GetBool(sc.EventDbEnabled) {
			terms := event.AllocationTerm{
				BlobberID:               bId,
				AllocationID:            sa.ID,
				ReadPrice:               ba.Terms.ReadPrice,
				WritePrice:              ba.Terms.WritePrice,
				MinLockDemand:           ba.Terms.MinLockDemand,
				MaxOfferDuration:        ba.Terms.MaxOfferDuration,
				ChallengeCompletionTime: ba.Terms.ChallengeCompletionTime,
			}
			_ = eventDb.Store.Get().Create(&terms)
		}
	}

	if _, err := balances.InsertTrieNode(sa.GetKey(ADDRESS), sa); err != nil {
		log.Fatal(err)
	}

	if viper.GetBool(sc.EventDbEnabled) {
		allocationTerms := make([]event.AllocationTerm, 0)
		for _, b := range sa.BlobberAllocs {
			allocationTerms = append(allocationTerms, event.AllocationTerm{
				BlobberID:               b.BlobberID,
				AllocationID:            b.AllocationID,
				ReadPrice:               b.Terms.ReadPrice,
				WritePrice:              b.Terms.WritePrice,
				MinLockDemand:           b.Terms.MinLockDemand,
				MaxOfferDuration:        b.Terms.MaxOfferDuration,
				ChallengeCompletionTime: b.Terms.ChallengeCompletionTime,
			})
		}

		termsByte, err := json.Marshal(allocationTerms)
		if err != nil {
			log.Fatal(err)
		}
		allocationDb := event.Allocation{
			AllocationID:               sa.ID,
			DataShards:                 sa.DataShards,
			ParityShards:               sa.ParityShards,
			Size:                       sa.Size,
			Expiration:                 int64(sa.Expiration),
			Owner:                      sa.Owner,
			OwnerPublicKey:             sa.OwnerPublicKey,
			MaxChallengeCompletionTime: int64(sa.MaxChallengeCompletionTime),
			ChallengeCompletionTime:    int64(sa.ChallengeCompletionTime),
			UsedSize:                   sa.UsedSize,
			NumWrites:                  sa.Stats.NumWrites,
			NumReads:                   sa.Stats.NumReads,
			TotalChallenges:            sa.Stats.TotalChallenges,
			OpenChallenges:             sa.Stats.OpenChallenges,
			FailedChallenges:           sa.Stats.FailedChallenges,
			LatestClosedChallengeTxn:   sa.Stats.LastestClosedChallengeTxn,
			Terms:                      string(termsByte),
		}
		_ = eventDb.Store.Get().Create(&allocationDb)
	}
}

func AddMockChallenges(
	blobbers []*StorageNode,
	balances cstate.StateContextI,
) {
	numAllocations := viper.GetInt(sc.NumAllocations)
	allocationChall := make([]AllocationChallenges, numAllocations)

	challengeReadyBlobbersPart, err := partitions.CreateIfNotExists(balances,
		ALL_CHALLENGE_READY_BLOBBERS_KEY, allChallengeReadyBlobbersPartitionSize)
	if err != nil {
		log.Fatal(err)
	}

	var (
		numAllocBlobbers        = viper.GetInt(sc.NumBlobbersPerAllocation)
		numValidators           = numAllocBlobbers / 2
		numChallengesPerBlobber = viper.GetInt(sc.NumChallengesBlobber)
		numAllocs               = viper.GetInt(sc.NumAllocations)
	)

	challenges := make([]*StorageChallenge, 0, numAllocs*numAllocBlobbers*numChallengesPerBlobber)

	for i := 0; i < numAllocs; i++ {
		startBlobbers := getMockBlobberBlockFromAllocationIndex(i)
		for j := 0; j < numAllocBlobbers; j++ {
			bIndex := startBlobbers + j
			cs := setupMockChallenges(
				numChallengesPerBlobber,
				numValidators,
				getMockAllocationId(i),
				bIndex,
				blobbers[bIndex],
				&allocationChall[i],
				balances,
			)
			challenges = append(challenges, cs...)
		}
	}
	blobAlloc := make(map[string]map[string]bool)

	// adding blobber challenges and blobber challenge partition
	blobbersMap := make(map[string]struct{})
	for _, ch := range challenges {
		if _, ok := blobbersMap[ch.BlobberID]; ok {
			continue
		}

		loc, err := challengeReadyBlobbersPart.AddItem(balances, &ChallengeReadyBlobber{
			BlobberID: ch.BlobberID,
		})
		if err != nil {
			panic(err)
		}

		blobbersMap[ch.BlobberID] = struct{}{}

		blobPartitionsLocations := &blobberPartitionsLocations{
			ID:                         ch.BlobberID,
			ChallengeReadyPartitionLoc: &partitions.PartitionLocation{Location: loc},
		}
		if err := blobPartitionsLocations.save(balances, ADDRESS); err != nil {
			log.Fatal(err)
		}
	}

	err = challengeReadyBlobbersPart.Save(balances)
	if err != nil {
		panic(err)
	}

	// adding allocation challenges
	for _, ch := range allocationChall {
		_, err := balances.InsertTrieNode(ch.GetKey(ADDRESS), &ch)
		if err != nil {
			panic(err)
		}
		for _, oc := range ch.OpenChallenges {
			if _, ok := blobAlloc[oc.BlobberID]; !ok {
				blobAlloc[oc.BlobberID] = make(map[string]bool)
			}
			blobAlloc[oc.BlobberID][ch.AllocationID] = true
		}
	}

	// adding blobber challenge allocation partition
	for blobberID, val := range blobAlloc {
		aPart, err := partitionsBlobberAllocations(blobberID, balances)
		if err != nil {
			panic(err)
		}
		for allocID := range val {
			_, err = aPart.AddItem(balances, &BlobberAllocationNode{
				ID: allocID,
			})
			if err != nil {
				panic(err)
			}
		}
		err = aPart.Save(balances)
		if err != nil {
			panic(err)
		}
	}
}

func AddMockClientAllocation(
	clients []string,
	balances cstate.StateContextI,
) {
	cas := make([]*ClientAllocation, len(clients))
	for i := 0; i < viper.GetInt(sc.NumAllocations); i++ {
		cIndex := getMockOwnerFromAllocationIndex(i, len(clients))
		if cas[cIndex] == nil {
			cas[cIndex] = &ClientAllocation{
				ClientID:    clients[cIndex],
				Allocations: &Allocations{},
			}
		}
		cas[cIndex].Allocations.List.add(getMockAllocationId(i))
	}
	for _, ca := range cas {
		if ca != nil {
			_, err := balances.InsertTrieNode(ca.GetKey(ADDRESS), ca)
			if err != nil {
				log.Fatal(err)
			}
		}
	}
}

var benchWritePoolExpire = common.Timestamp(viper.GetDuration(sc.StorageMinAllocDuration).Seconds()) +
	common.Now() + common.Timestamp(time.Hour*24*23)

func AddMockWritePools(clients []string, balances cstate.StateContextI) {
	wps := make([]*writePool, len(clients))
	amountPerBlobber := state.Balance(100 * 1e10)
	for i := 0; i < viper.GetInt(sc.NumAllocations); i++ {
		allocationID := getMockAllocationId(i)
		owner := getMockOwnerFromAllocationIndex(i, len(clients))
		if wps[owner] == nil {
			wps[owner] = new(writePool)
		}
		startBlobbers := getMockBlobberBlockFromAllocationIndex(i)
		for k := 0; k < viper.GetInt(sc.NumAllocationPayerPools); k++ {
			wap := allocationPool{
				ExpireAt:     benchWritePoolExpire,
				AllocationID: allocationID,
			}
			wap.Balance = 100 * 1e10
			wap.ID = getMockWritePoolId(i, owner, k)
			wap.Balance = 100 * 1e10
			for l := 0; l < viper.GetInt(sc.NumBlobbersPerAllocation); l++ {
				wap.Blobbers.add(&blobberPool{
					BlobberID: getMockBlobberId(startBlobbers + l),
					Balance:   amountPerBlobber,
				})
			}
			wps[owner].Pools = append(wps[owner].Pools, &wap)
		}
	}

	for i := 0; i < len(wps); i++ {
		if wps[i] != nil {
			if _, err := balances.InsertTrieNode(writePoolKey(ADDRESS, clients[i]), wps[i]); err != nil {
				log.Fatal(err)
			}
		}
	}
}

func AddMockReadPools(clients []string, balances cstate.StateContextI) {
	rps := make([]*readPool, len(clients))
	expiration := common.Timestamp(viper.GetDuration(sc.StorageMinAllocDuration).Seconds()) + common.Now()
	amountPerBlobber := state.Balance(100 * 1e10)
	for i := 0; i < viper.GetInt(sc.NumAllocations); i++ {
		allocationID := getMockAllocationId(i)
		startClients := i % len(clients)
		for j := 0; j < viper.GetInt(sc.NumAllocationPayer); j++ {
			cIndex := (startClients + j) % len(clients)
			if rps[cIndex] == nil {
				rps[cIndex] = new(readPool)
			}
			for k := 0; k < viper.GetInt(sc.NumAllocationPayerPools); k++ {
				rap := allocationPool{
					ExpireAt:     expiration,
					AllocationID: allocationID,
				}
				rap.Balance = 100 * 1e10
				rap.ID = getMockReadPoolId(i, cIndex, k)
				rap.Balance = 100 * 1e10
				startBlobbers := getMockBlobberBlockFromAllocationIndex(i)
				for l := 0; l < viper.GetInt(sc.NumBlobbersPerAllocation); l++ {
					rap.Blobbers.add(&blobberPool{
						BlobberID: getMockBlobberId(startBlobbers + l),
						Balance:   amountPerBlobber,
					})
				}
				rps[cIndex].Pools = append(rps[cIndex].Pools, &rap)
			}
		}
	}
	for i := 0; i < len(rps); i++ {
		if _, err := balances.InsertTrieNode(readPoolKey(ADDRESS, clients[i]), rps[i]); err != nil {
			log.Fatal(err)
		}
	}
}

func AddMockFundedPools(clients []string, balances cstate.StateContextI) {
	fps := make([]fundedPools, len(clients))
	for i := 0; i < viper.GetInt(sc.NumAllocations); i++ {
		cIndex := getMockOwnerFromAllocationIndex(i, len(clients))
		for j := 0; j < viper.GetInt(sc.NumAllocationPayer); j++ {
			fps[cIndex] = append(fps[cIndex], getMockWritePoolId(i, cIndex, 0))
			fps[cIndex] = append(fps[cIndex], getMockReadPoolId(i, cIndex, 0))
		}
	}
	for i, fp := range fps {
		if _, err := balances.InsertTrieNode(fundedPoolsKey(ADDRESS, clients[i]), &fp); err != nil {
			log.Fatal(err)
		}
	}
}

func AddMockChallengePools(balances cstate.StateContextI) {
	for i := 0; i < viper.GetInt(sc.NumAllocations); i++ {
		allocationId := getMockAllocationId(i)
		cp := newChallengePool()
		cp.TokenPool.ID = challengePoolKey(ADDRESS, allocationId)
		cp.Balance = mockMinLockDemand * 100
		if _, err := balances.InsertTrieNode(challengePoolKey(ADDRESS, allocationId), cp); err != nil {
			log.Fatal(err)
		}
	}
}

func setupMockChallenges(
	challengesPerBlobber int,
	totalValidatorsNum int,
	allocationId string,
	bIndex int,
	blobber *StorageNode,
	ac *AllocationChallenges,
	balances cstate.StateContextI,
) []*StorageChallenge {
	ac.AllocationID = allocationId
	blobberChallenges := BlobberChallenges{
		BlobberID:     blobber.ID,
		ChallengesMap: make(map[string]struct{}),
	}
	challenges := make([]*StorageChallenge, 0, challengesPerBlobber)
	for i := 0; i < challengesPerBlobber; i++ {
		challenge := &StorageChallenge{
			ID:              getMockChallengeId(bIndex, i),
			AllocationID:    allocationId,
			TotalValidators: totalValidatorsNum,
			BlobberID:       blobber.ID,
		}
		_, err := balances.InsertTrieNode(challenge.GetKey(ADDRESS), challenge)
		if err != nil {
			log.Fatal(err)
		}
		if ac.addChallenge(challenge) {
			challenges = append(challenges, challenge)
		}

		blobberChallenges.OpenChallenges = append(blobberChallenges.OpenChallenges, BlobOpenChallenge{
			ID:        challenge.ID,
			CreatedAt: common.Timestamp(time.Now().Unix()),
		})
		if blobberChallenges.LatestCompletedChallenge == nil {
			blobberChallenges.LatestCompletedChallenge = challenge
		}
	}

	if err := blobberChallenges.save(balances, ADDRESS); err != nil {
		log.Fatal(err)
	}

	return challenges
}

func AddMockBlobbers(
	eventDb *event.EventDb,
	balances cstate.StateContextI,
) []*StorageNode {

	numRewardPartitionBlobbers := viper.GetInt(sc.NumRewardPartitionBlobber)
	numBlobbers := viper.GetInt(sc.NumBlobbers)
	if numRewardPartitionBlobbers > numBlobbers {
		log.Fatal("reward_partition_blobber cannot be greater than total blobbers")
	}

	partition, err := getActivePassedBlobberRewardsPartitions(balances, viper.GetInt64(sc.StorageBlockRewardTriggerPeriod))
	if err != nil {
		panic(err)
	}

	var sscId = StorageSmartContract{
		SmartContract: sci.NewSC(ADDRESS),
	}.ID
	var blobbers StorageNodes
	var rtvBlobbers []*StorageNode
	var now = common.Timestamp(time.Now().Unix())
	const maxLatitude float64 = 88
	const maxLongitude float64 = 175
	latitudeStep := 2 * maxLatitude / float64(viper.GetInt(sc.NumBlobbers))
	longitudeStep := 2 * maxLongitude / float64(viper.GetInt(sc.NumBlobbers))
	for i := 0; i < viper.GetInt(sc.NumBlobbers); i++ {
		id := getMockBlobberId(i)
		blobber := &StorageNode{
			ID:      id,
			BaseURL: id + ".com",
			Geolocation: StorageNodeGeolocation{
				Latitude:  latitudeStep*float64(i) - maxLatitude,
				Longitude: longitudeStep*float64(i) - maxLongitude,
			},
			Terms:             getMockBlobberTerms(),
			Capacity:          viper.GetInt64(sc.StorageMinBlobberCapacity) * 10000,
			Used:              0,
			LastHealthCheck:   now, //common.Timestamp(viper.GetInt64(sc.Now) - 1),
			PublicKey:         "",
			StakePoolSettings: getMockStakePoolSettings(id),
		}
		blobbers.Nodes.add(blobber)
		rtvBlobbers = append(rtvBlobbers, blobber)
		_, err := balances.InsertTrieNode(blobber.GetKey(sscId), blobber)
		if err != nil {
			panic(err)
		}
		if viper.GetBool(sc.EventDbEnabled) {

			blobberDb := event.Blobber{
				BlobberID:               blobber.ID,
				BaseURL:                 blobber.BaseURL,
				Latitude:                blobber.Geolocation.Latitude,
				Longitude:               blobber.Geolocation.Longitude,
				ReadPrice:               int64(blobber.Terms.ReadPrice),
				WritePrice:              int64(blobber.Terms.WritePrice),
				MinLockDemand:           blobber.Terms.MinLockDemand,
<<<<<<< HEAD
				MaxOfferDuration:        blobber.Terms.MaxOfferDuration,
				ChallengeCompletionTime: blobber.Terms.ChallengeCompletionTime,
=======
				MaxOfferDuration:        blobber.Terms.MaxOfferDuration.String(),
				ChallengeCompletionTime: int64(blobber.Terms.ChallengeCompletionTime),
>>>>>>> 282500d3
				Capacity:                blobber.Capacity,
				Used:                    blobber.Used,
				LastHealthCheck:         int64(blobber.LastHealthCheck),
				DelegateWallet:          blobber.StakePoolSettings.DelegateWallet,
				MinStake:                int64(blobber.StakePoolSettings.MaxStake),
				MaxStake:                int64(blobber.StakePoolSettings.MaxStake),
				NumDelegates:            blobber.StakePoolSettings.MaxNumDelegates,
				ServiceCharge:           blobber.StakePoolSettings.ServiceCharge,
			}
			_ = eventDb.Store.Get().Create(&blobberDb)
		}

		if i < numRewardPartitionBlobbers {
			_, err = partition.AddItem(balances,
				&BlobberRewardNode{
					ID:                blobber.ID,
					SuccessChallenges: 10,
					WritePrice:        blobber.Terms.WritePrice,
					ReadPrice:         blobber.Terms.ReadPrice,
					TotalData:         sizeInGB(int64(i * 1000)),
					DataRead:          float64(i) * 0.1,
				})
			if err != nil {
				panic(err)
			}
		}
	}
	_, err = balances.InsertTrieNode(ALL_BLOBBERS_KEY, &blobbers)
	if err != nil {
		panic(err)
	}

	err = partition.Save(balances)
	if err != nil {
		panic(err)
	}
	return rtvBlobbers
}

func AddMockValidators(
	publicKeys []string,
	eventDb *event.EventDb,
	balances cstate.StateContextI,
) []*ValidationNode {
	var sscId = StorageSmartContract{
		SmartContract: sci.NewSC(ADDRESS),
	}.ID

	valParts, err := partitions.CreateIfNotExists(balances, ALL_VALIDATORS_KEY, allValidatorsPartitionSize)
	if err != nil {
		panic(err)
	}

	nv := viper.GetInt(sc.NumValidators)
	validatorNodes := make([]*ValidationNode, 0, nv)
	for i := 0; i < nv; i++ {
		id := getMockValidatorId(i)
		validator := &ValidationNode{
			ID:                id,
			BaseURL:           id + ".com",
			PublicKey:         publicKeys[i%len(publicKeys)],
			StakePoolSettings: getMockStakePoolSettings(id),
		}
		_, err := balances.InsertTrieNode(validator.GetKey(sscId), validator)
		if err != nil {
			panic(err)
		}
		validatorNodes = append(validatorNodes, validator)
		vpn := ValidationPartitionNode{
			Id:  id,
			Url: id + ".com",
		}
		if viper.GetBool(sc.EventDbEnabled) {
			validators := event.Validator{
				ValidatorID:    validator.ID,
				BaseUrl:        validator.BaseURL,
				DelegateWallet: validator.StakePoolSettings.DelegateWallet,
				MinStake:       state.Balance(validator.StakePoolSettings.MaxStake),
				MaxStake:       state.Balance(validator.StakePoolSettings.MaxStake),
				NumDelegates:   validator.StakePoolSettings.MaxNumDelegates,
				ServiceCharge:  validator.StakePoolSettings.ServiceCharge,
			}
			_ = eventDb.Store.Get().Create(&validators)
		}

		if _, err := valParts.AddItem(balances, &vpn); err != nil {
			panic(err)
		}
	}

	err = valParts.Save(balances)
	if err != nil {
		panic(err)
	}
	return validatorNodes
}

func GetMockBlobberStakePools(
	clients []string,
	eventDb *event.EventDb,
	balances cstate.StateContextI,
) []*stakePool {
	sps := make([]*stakePool, 0, viper.GetInt(sc.NumBlobbers))
	usps := make([]*stakepool.UserStakePools, len(clients))
	for i := 0; i < viper.GetInt(sc.NumBlobbers); i++ {
		bId := getMockBlobberId(i)
		sp := &stakePool{
			StakePool: stakepool.StakePool{
				Pools:    make(map[string]*stakepool.DelegatePool),
				Reward:   0,
				Settings: getMockStakePoolSettings(bId),
			},
		}
		for j := 0; j < viper.GetInt(sc.NumBlobberDelegates); j++ {
			id := getMockBlobberStakePoolId(i, j)
			clientIndex := (i&len(clients) + j) % len(clients)
			sp.Pools[id] = &stakepool.DelegatePool{}
			sp.Pools[id].Balance = state.Balance(viper.GetInt64(sc.StorageMaxStake) * 1e10)
			sp.Pools[id].DelegateID = clients[clientIndex]
			if usps[clientIndex] == nil {
				usps[clientIndex] = stakepool.NewUserStakePools()
			}
			usps[clientIndex].Pools[bId] = append(
				usps[clientIndex].Pools[bId],
				id,
			)

			if viper.GetBool(sc.EventDbEnabled) {
				dp := event.DelegatePool{
					PoolID:       id,
					ProviderType: int(spenum.Blobber),
					ProviderID:   bId,
					DelegateID:   sp.Pools[id].DelegateID,
					Balance:      int64(sp.Pools[id].Balance),
					Reward:       0,
					TotalReward:  0,
					TotalPenalty: 0,
					Status:       int(spenum.Active),
					RoundCreated: 1,
				}
				_ = eventDb.Store.Get().Create(&dp)
			}
		}
		sps = append(sps, sp)
	}

	for cId, usp := range usps {
		if usp != nil {
			_, err := balances.InsertTrieNode(
				stakepool.UserStakePoolsKey(spenum.Blobber, clients[cId]), usp,
			)
			if err != nil {
				panic(err)
			}
		}
	}

	return sps
}

func GetMockValidatorStakePools(
	clients []string,
	balances cstate.StateContextI,
) {
	var sscId = StorageSmartContract{
		SmartContract: sci.NewSC(ADDRESS),
	}.ID
	for i := 0; i < viper.GetInt(sc.NumValidators); i++ {
		bId := getMockValidatorId(i)
		sp := &stakePool{
			StakePool: stakepool.StakePool{
				Pools:    make(map[string]*stakepool.DelegatePool),
				Reward:   0,
				Settings: getMockStakePoolSettings(bId),
			},
		}
		for j := 0; j < viper.GetInt(sc.NumBlobberDelegates); j++ {
			id := getMockValidatorStakePoolId(i, j)
			sp.Pools[id] = &stakepool.DelegatePool{}
			sp.Pools[id].Balance = state.Balance(viper.GetInt64(sc.StorageMaxStake) * 1e10)
			err := sp.save(sscId, getMockValidatorId(i), balances)
			if err != nil {
				panic(err)
			}
		}
	}
}

func SaveMockStakePools(
	sps []*stakePool,
	balances cstate.StateContextI,
) {
	var sscId = StorageSmartContract{
		SmartContract: sci.NewSC(ADDRESS),
	}.ID
	for i, sp := range sps {
		bId := getMockBlobberId(i)
		err := sp.save(sscId, bId, balances)
		if err != nil {
			panic(err)
		}
	}
}

func AddMockFreeStorageAssigners(
	clients []string,
	keys []string,
	balances cstate.StateContextI,
) {
	var sscId = StorageSmartContract{
		SmartContract: sci.NewSC(ADDRESS),
	}.ID
	for i := 0; i < viper.GetInt(sc.NumFreeStorageAssigners); i++ {
		_, err := balances.InsertTrieNode(
			freeStorageAssignerKey(sscId, clients[i]),
			&freeStorageAssigner{
				ClientId:           clients[i],
				PublicKey:          keys[i],
				IndividualLimit:    state.Balance(viper.GetFloat64(sc.StorageMaxIndividualFreeAllocation) * 1e10),
				TotalLimit:         state.Balance(viper.GetFloat64(sc.StorageMaxTotalFreeAllocation) * 1e10),
				CurrentRedeemed:    0,
				RedeemedTimestamps: []common.Timestamp{},
			},
		)
		if err != nil {
			panic(err)
		}
	}
}

func AddMockWriteRedeems(
	clients, publicKeys []string,
	eventDb *event.EventDb,
	balances cstate.StateContextI,
) {
	for i := 0; i < viper.GetInt(sc.NumAllocations); i++ {
		for j := 0; j < viper.GetInt(sc.NumWriteRedeemAllocation); j++ {
			client := getMockOwnerFromAllocationIndex(i, len(clients))
			rm := ReadMarker{
				ClientID:        clients[client],
				ClientPublicKey: publicKeys[client],
				BlobberID:       getMockBlobberId(getMockBlobberBlockFromAllocationIndex(i)),
				AllocationID:    getMockAllocationId(i),
				OwnerID:         clients[client],
				ReadCounter:     viper.GetInt64(sc.NumWriteRedeemAllocation),
				PayerID:         clients[client],
			}
			commitRead := &ReadConnection{
				ReadMarker: &rm,
			}
			_, err := balances.InsertTrieNode(commitRead.GetKey(ADDRESS), commitRead)
			if err != nil {
				panic(err)
			}
			if viper.GetBool(sc.EventDbEnabled) {
				readMarker := event.ReadMarker{
					ClientID:      rm.ClientID,
					BlobberID:     rm.BlobberID,
					AllocationID:  rm.AllocationID,
					TransactionID: "mock transaction id",
					OwnerID:       rm.OwnerID,
					ReadCounter:   rm.ReadCounter,
					PayerID:       rm.PayerID,
				}
				_ = eventDb.Store.Get().Create(&readMarker)

				writeMarker := event.WriteMarker{
					ClientID:       rm.ClientID,
					BlobberID:      rm.BlobberID,
					AllocationID:   rm.AllocationID,
					TransactionID:  "mock transaction id",
					AllocationRoot: "mock allocation root",
				}
				_ = eventDb.Store.Get().Create(&writeMarker)
			}
		}
	}
}

func getMockBlobberTerms() Terms {
	return Terms{
		ReadPrice:        state.Balance(0.1 * 1e10),
		WritePrice:       state.Balance(0.1 * 1e10),
		MinLockDemand:    0.0007,
		MaxOfferDuration: common.Now().Duration() + viper.GetDuration(sc.StorageMinOfferDuration),
		//MaxOfferDuration:        time.Hour*24*3650 + viper.GetDuration(sc.StorageMinOfferDuration),
		ChallengeCompletionTime: viper.GetDuration(sc.StorageMaxChallengeCompletionTime),
	}
}

func getMockStakePoolSettings(blobber string) stakepool.StakePoolSettings {
	return stakepool.StakePoolSettings{
		DelegateWallet:  blobber,
		MinStake:        state.Balance(viper.GetInt64(sc.StorageMinStake) * 1e10),
		MaxStake:        state.Balance(viper.GetInt64(sc.StorageMaxStake) * 1e10),
		MaxNumDelegates: viper.GetInt(sc.NumBlobberDelegates),
		ServiceCharge:   viper.GetFloat64(sc.StorageMaxCharge),
	}
}

func getMockReadPoolId(allocation, client, index int) string {
	return encryption.Hash("read pool" + strconv.Itoa(client) + strconv.Itoa(allocation) + strconv.Itoa(index))
}

func getMockWritePoolId(allocation, client, index int) string {
	return encryption.Hash("write pool" + strconv.Itoa(client) + strconv.Itoa(allocation) + strconv.Itoa(index))
}

func getMockBlobberStakePoolId(blobber, stake int) string {
	return encryption.Hash(getMockBlobberId(blobber) + "pool" + strconv.Itoa(stake))
}

func getMockValidatorStakePoolId(blobber, stake int) string {
	return encryption.Hash(getMockValidatorId(blobber) + "pool" + strconv.Itoa(stake))
}

func getMockBlobberId(index int) string {
	return encryption.Hash("mockBlobber_" + strconv.Itoa(index))
}

func getMockValidatorId(index int) string {
	return encryption.Hash("mockValidator_" + strconv.Itoa(index))
}

func getMockAllocationId(allocation int) string {
	//return "mock allocation id " + strconv.Itoa(allocation)
	return encryption.Hash("mock allocation id" + strconv.Itoa(allocation))
}

func getMockOwnerFromAllocationIndex(allocation, numClinets int) int {
	return (allocation % (numClinets - 1 - viper.GetInt(sc.NumAllocationPayerPools)))
}

func getMockBlobberBlockFromAllocationIndex(i int) int {
	return i % (viper.GetInt(sc.NumBlobbers) - viper.GetInt(sc.NumBlobbersPerAllocation))
}

func getMockChallengeId(blobber, index int) string {
	return encryption.Hash("challenge" + strconv.Itoa(blobber) + strconv.Itoa(index))
}

func SetMockConfig(
	balances cstate.StateContextI,
) (conf *Config) {
	conf = new(Config)

	conf.TimeUnit = 48 * time.Hour // use one hour as the time unit in the tests
	conf.ChallengeEnabled = true
	conf.ChallengeGenerationRate = 1
	conf.MaxChallengesPerGeneration = viper.GetInt(sc.StorageMaxChallengesPerGeneration)
	conf.FailedChallengesToCancel = viper.GetInt(sc.StorageFailedChallengesToCancel)
	conf.FailedChallengesToRevokeMinLock = 50
	conf.MinAllocSize = viper.GetInt64(sc.StorageMinAllocSize)
	conf.MinAllocDuration = viper.GetDuration(sc.StorageMinAllocDuration)
	conf.MinOfferDuration = 1 * time.Minute
	conf.MinBlobberCapacity = viper.GetInt64(sc.StorageMinBlobberCapacity)
	conf.ValidatorReward = 0.025
	conf.BlobberSlash = 0.1
	conf.MaxReadPrice = 100e10  // 100 tokens per GB max allowed (by 64 KB)
	conf.MaxWritePrice = 100e10 // 100 tokens per GB max allowed
	conf.MinWritePrice = 0
	conf.MaxDelegates = viper.GetInt(sc.StorageMaxDelegates)
	conf.MaxChallengeCompletionTime = viper.GetDuration(sc.StorageMaxChallengeCompletionTime)
	conf.MaxCharge = viper.GetFloat64(sc.StorageMaxCharge)
	conf.MinStake = state.Balance(viper.GetInt64(sc.StorageMinStake) * 1e10)
	conf.MaxStake = state.Balance(viper.GetInt64(sc.StorageMaxStake) * 1e10)
	conf.MaxMint = state.Balance((viper.GetFloat64(sc.StorageMaxMint)) * 1e10)
	conf.MaxTotalFreeAllocation = state.Balance(viper.GetInt64(sc.StorageMaxTotalFreeAllocation) * 1e10)
	conf.MaxIndividualFreeAllocation = state.Balance(viper.GetInt64(sc.StorageMaxIndividualFreeAllocation) * 1e10)
	conf.ReadPool = &readPoolConfig{
		MinLock:       int64(viper.GetFloat64(sc.StorageReadPoolMinLock) * 1e10),
		MinLockPeriod: viper.GetDuration(sc.StorageReadPoolMinLockPeriod),
		MaxLockPeriod: viper.GetDuration(sc.StorageReadPoolMaxLockPeriod),
	}
	conf.WritePool = &writePoolConfig{
		MinLock:       int64(viper.GetFloat64(sc.StorageWritePoolMinLock) * 1e10),
		MinLockPeriod: viper.GetDuration(sc.StorageWritePoolMinLockPeriod),
		MaxLockPeriod: viper.GetDuration(sc.StorageWritePoolMaxLockPeriod),
	}
	conf.OwnerId = viper.GetString(sc.FaucetOwner)
	conf.StakePool = &stakePoolConfig{
		MinLock: int64(viper.GetFloat64(sc.StorageStakePoolMinLock) * 1e10),
	}
	conf.FreeAllocationSettings = freeAllocationSettings{
		DataShards:   viper.GetInt(sc.StorageFasDataShards),
		ParityShards: viper.GetInt(sc.StorageFasParityShards),
		Size:         viper.GetInt64(sc.StorageFasSize),
		Duration:     viper.GetDuration(sc.StorageFasDuration),
		ReadPriceRange: PriceRange{
			Min: state.Balance(viper.GetFloat64(sc.StorageFasReadPriceMin) * 1e10),
			Max: state.Balance(viper.GetFloat64(sc.StorageFasReadPriceMax) * 1e10),
		},
		WritePriceRange: PriceRange{
			Min: state.Balance(viper.GetFloat64(sc.StorageFasWritePriceMin) * 1e10),
			Max: state.Balance(viper.GetFloat64(sc.StorageFasWritePriceMax) * 1e10),
		},
		MaxChallengeCompletionTime: viper.GetDuration(sc.StorageFasMaxChallengeCompletionTime),
		ReadPoolFraction:           viper.GetFloat64(sc.StorageFasReadPoolFraction),
	}
	conf.BlockReward = new(blockReward)
	conf.BlockReward.BlockReward = state.Balance(viper.GetFloat64(sc.StorageBlockReward) * 1e10)
	conf.BlockReward.BlockRewardChangePeriod = viper.GetInt64(sc.StorageBlockRewardChangePeriod)
	conf.BlockReward.BlockRewardChangeRatio = viper.GetFloat64(sc.StorageBlockRewardChangeRatio)
	conf.BlockReward.QualifyingStake = state.Balance(viper.GetFloat64(sc.StorageBlockRewardQualifyingStake) * 1e10)
	conf.MaxBlobbersPerAllocation = viper.GetInt(sc.StorageMaxBlobbersPerAllocation)
	conf.BlockReward.TriggerPeriod = viper.GetInt64(sc.StorageBlockRewardTriggerPeriod)
	conf.BlockReward.setWeightsFromRatio(
		viper.GetFloat64(sc.StorageBlockRewardSharderRatio),
		viper.GetFloat64(sc.StorageBlockRewardMinerRatio),
		viper.GetFloat64(sc.StorageBlockRewardBlobberRatio),
	)

	conf.ExposeMpt = true

	var _, err = balances.InsertTrieNode(scConfigKey(ADDRESS), conf)
	if err != nil {
		panic(err)
	}
	return
}<|MERGE_RESOLUTION|>--- conflicted
+++ resolved
@@ -502,13 +502,8 @@
 				ReadPrice:               int64(blobber.Terms.ReadPrice),
 				WritePrice:              int64(blobber.Terms.WritePrice),
 				MinLockDemand:           blobber.Terms.MinLockDemand,
-<<<<<<< HEAD
 				MaxOfferDuration:        blobber.Terms.MaxOfferDuration,
 				ChallengeCompletionTime: blobber.Terms.ChallengeCompletionTime,
-=======
-				MaxOfferDuration:        blobber.Terms.MaxOfferDuration.String(),
-				ChallengeCompletionTime: int64(blobber.Terms.ChallengeCompletionTime),
->>>>>>> 282500d3
 				Capacity:                blobber.Capacity,
 				Used:                    blobber.Used,
 				LastHealthCheck:         int64(blobber.LastHealthCheck),

package storagesc

import (
	"strconv"
	"time"

<<<<<<< HEAD
=======
	"0chain.net/smartcontract/stakepool/spenum"

>>>>>>> ee3f7707
	"0chain.net/smartcontract/stakepool"

	"0chain.net/smartcontract/partitions"

	"0chain.net/smartcontract/dbs/event"

	sci "0chain.net/chaincore/smartcontractinterface"
	"0chain.net/core/encryption"
	sc "0chain.net/smartcontract/benchmark"
	"github.com/spf13/viper"

	cstate "0chain.net/chaincore/chain/state"
	"0chain.net/chaincore/state"
	"0chain.net/core/common"
)

func AddMockAllocations(
	clients, publicKeys []string,
	sps []*stakePool,
	blobbers []*StorageNode,
	validators []*ValidationNode,
	balances cstate.StateContextI,
) {
	const mockMinLockDemand = 1
	var (
		sscId = StorageSmartContract{
			SmartContract: sci.NewSC(ADDRESS),
		}.ID
		allocations Allocations
		wps         = make([]*writePool, len(clients), len(clients))
		rps         = make([]*readPool, len(clients), len(clients))
		cas         = make([]*ClientAllocation, len(clients), len(clients))
		fps         = make([]fundedPools, len(clients), len(clients))

		challanges = make([]BlobberChallenge, len(blobbers), len(blobbers))
	)
	for i := 0; i < viper.GetInt(sc.NumAllocations); i++ {
		cIndex := getMockClientFromAllocationIndex(i, len(clients))
		sa := addMockAllocation(
			i, cIndex, cas, publicKeys[cIndex], clients, sps, blobbers, challanges, validators,
		)
		_, err := balances.InsertTrieNode(sa.GetKey(sscId), sa)
		if err != nil {
			panic(err)
		}
		allocations.List.add(sa.ID)

		cp := newChallengePool()
		cp.TokenPool.ID = challengePoolKey(sscId, sa.ID)
		cp.Balance = mockMinLockDemand * 100
		_, err = balances.InsertTrieNode(challengePoolKey(sscId, sa.ID), cp)

		startClients := i % len(clients)
		amountPerBlobber := state.Balance(100 * 1e10)
		for j := 0; j < viper.GetInt(sc.NumAllocationPlayer); j++ {
			cIndex := (startClients + j) % len(clients)
			if wps[cIndex] == nil {
				wps[cIndex] = new(writePool)
			}
			if rps[cIndex] == nil {
				rps[cIndex] = new(readPool)
			}
			for k := 0; k < viper.GetInt(sc.NumAllocationPlayerPools); k++ {
				wap := allocationPool{
					ExpireAt:     sa.Expiration,
					AllocationID: sa.ID,
				}
				wap.Balance = 100 * 1e10
				wap.ID = getMockWritePoolId(i, cIndex, k)
				wap.Balance = 100 * 1e10
				rap := allocationPool{
					ExpireAt:     sa.Expiration,
					AllocationID: sa.ID,
				}
				rap.Balance = 100 * 1e10
				rap.ID = getMockReadPoolId(i, cIndex, k)
				rap.Balance = 100 * 1e10
				startBlobbers := getMockBlobberBlockFromAllocationIndex(i)
				numAllocBlobbers := sa.DataShards + sa.ParityShards
				for l := 0; l < numAllocBlobbers; l++ {
					wap.Blobbers.add(&blobberPool{
						BlobberID: getMockBlobberId(startBlobbers + l),
						Balance:   amountPerBlobber,
					})
					rap.Blobbers.add(&blobberPool{
						BlobberID: getMockBlobberId(startBlobbers + l),
						Balance:   amountPerBlobber,
					})
				}
				fps[cIndex] = append(fps[cIndex], wap.ID)
				fps[cIndex] = append(fps[cIndex], rap.ID)
				wps[cIndex].Pools = append(wps[cIndex].Pools, &wap)
				rps[cIndex].Pools = append(rps[cIndex].Pools, &rap)
			}
		}
	}
	for i := 0; i < len(wps); i++ {
		_, err := balances.InsertTrieNode(writePoolKey(ADDRESS, clients[i]), wps[i])
		if err != nil {
			panic(err)
		}
		_, err = balances.InsertTrieNode(readPoolKey(ADDRESS, clients[i]), rps[i])
		if err != nil {
			panic(err)
		}
		var fp fundedPools
		for _, pool := range wps[i].Pools {
			fp = append(fp, pool.ID)
		}
		for _, pool := range rps[i].Pools {
			fp = append(fp, pool.ID)
		}
		_, _ = balances.InsertTrieNode(fundedPoolsKey(ADDRESS, clients[i]), &fp)
	}
	for i, fp := range fps {
		_, err := balances.InsertTrieNode(fundedPoolsKey(ADDRESS, clients[i]), &fp)
		if err != nil {
			panic(err)
		}
	}

	for _, ca := range cas {
		if ca != nil {
			_, err := balances.InsertTrieNode(ca.GetKey(ADDRESS), ca)
			if err != nil {
				panic(err)
			}
		}
	}
	for _, ch := range challanges {
		if len(ch.Challenges) > 0 {
			ch.LatestCompletedChallenge = ch.Challenges[0]
		}
		_, err := balances.InsertTrieNode(ch.GetKey(ADDRESS), &ch)
		if err != nil {
			panic(err)
		}
	}

	_, err := balances.InsertTrieNode(ALL_ALLOCATIONS_KEY, &allocations)
	if err != nil {
		panic(err)
	}
}

func addMockAllocation(
	i, cIndex int,
	cas []*ClientAllocation,
	publicKey string,
	clients []string,
	sps []*stakePool,
	blobbers []*StorageNode,
	challanges []BlobberChallenge,
	validators []*ValidationNode,
) *StorageAllocation {
	const mockMinLockDemand = 1
	var (
		now    = common.Timestamp(time.Now().Unix())
		expire = common.Timestamp(viper.GetDuration(sc.StorageMinAllocDuration).Seconds()) + common.Now()
		id     = getMockAllocationId(i)
	)

	sa := &StorageAllocation{
		ID:                         id,
		DataShards:                 viper.GetInt(sc.NumBlobbersPerAllocation) / 2,
		ParityShards:               viper.GetInt(sc.NumBlobbersPerAllocation) / 2,
		Size:                       viper.GetInt64(sc.StorageMinAllocSize),
		Expiration:                 expire,
		Owner:                      clients[cIndex],
		OwnerPublicKey:             publicKey,
		ReadPriceRange:             PriceRange{0, state.Balance(viper.GetInt64(sc.StorageMaxReadPrice) * 1e10)},
		WritePriceRange:            PriceRange{0, state.Balance(viper.GetInt64(sc.StorageMaxWritePrice) * 1e10)},
		MaxChallengeCompletionTime: viper.GetDuration(sc.StorageMaxChallengeCompletionTime),
		DiverseBlobbers:            viper.GetBool(sc.StorageDiverseBlobbers),
		WritePoolOwners:            []string{clients[cIndex]},
		Stats: &StorageAllocationStats{
			UsedSize:                  1,
			NumWrites:                 1,
			NumReads:                  1,
			TotalChallenges:           1,
			OpenChallenges:            1,
			SuccessChallenges:         1,
			FailedChallenges:          1,
			LastestClosedChallengeTxn: "latest closed challenge transaction:" + id,
		},
		TimeUnit: 1 * time.Hour,
	}
	for j := 0; j < viper.GetInt(sc.NumCurators); j++ {
		sa.Curators = append(sa.Curators, clients[j])
	}
	if cas[cIndex] == nil {
		cas[cIndex] = &ClientAllocation{
			ClientID:    clients[cIndex],
			Allocations: &Allocations{},
		}
	}
	cas[cIndex].Allocations.List.add(sa.ID)
	numAllocBlobbers := sa.DataShards + sa.ParityShards
	startBlobbers := getMockBlobberBlockFromAllocationIndex(i)
	for j := 0; j < numAllocBlobbers; j++ {
		bIndex := startBlobbers + j
		bId := getMockBlobberId(bIndex)
		sa.BlobberDetails = append(sa.BlobberDetails, &BlobberAllocation{
			BlobberID:      bId,
			AllocationID:   sa.ID,
			Size:           viper.GetInt64(sc.StorageMinAllocSize),
			Stats:          &StorageAllocationStats{},
			Terms:          getMockBlobberTerms(),
			MinLockDemand:  mockMinLockDemand,
			AllocationRoot: encryption.Hash("allocation root"),
		})
		sa.Blobbers = append(sa.Blobbers, &StorageNode{
			ID:                bId,
			BaseURL:           bId + ".com",
			Terms:             getMockBlobberTerms(),
			Capacity:          viper.GetInt64(sc.StorageMinBlobberCapacity) * 100000,
			Used:              0,
			LastHealthCheck:   now, //common.Timestamp(viper.GetInt64(sc.Now) - 1),
			PublicKey:         "",
			StakePoolSettings: getMockStakePoolSettings(bId),
		})
		setupMockChallenges(
			getMockAllocationId(i),
			bIndex,
			blobbers[bIndex],
			&challanges[bIndex],
			validators,
		)
	}
	return sa
}

func setupMockChallenges(
	allocationId string,
	bIndex int,
	blobber *StorageNode,
	bc *BlobberChallenge,
	validators []*ValidationNode,
) {
	bc.BlobberID = blobber.ID //d46458063f43eb4aeb4adf1946d123908ef63143858abb24376d42b5761bf577
	var selValidators = validators[:viper.GetInt(sc.NumBlobbersPerAllocation)/2]
	for i := 0; i < viper.GetInt(sc.NumChallengesBlobber); i++ {
		bc.addChallenge(&StorageChallenge{
			ID:           getMockChallengeId(bIndex, i),
			Validators:   selValidators,
			Blobber:      blobber,
			AllocationID: allocationId,
		})
	}
}

func AddMockBlobbers(
	eventDb *event.EventDb,
	balances cstate.StateContextI,
) []*StorageNode {
	var sscId = StorageSmartContract{
		SmartContract: sci.NewSC(ADDRESS),
	}.ID
	var blobbers StorageNodes
	var rtvBlobbers []*StorageNode
	var now = common.Timestamp(time.Now().Unix())
	const maxLatitude float64 = 88
	const maxLongitude float64 = 175
	latitudeStep := 2 * maxLatitude / float64(viper.GetInt(sc.NumBlobbers))
	longitudeStep := 2 * maxLongitude / float64(viper.GetInt(sc.NumBlobbers))
	for i := 0; i < viper.GetInt(sc.NumBlobbers); i++ {
		id := getMockBlobberId(i)
		blobber := &StorageNode{
			ID:      id,
			BaseURL: id + ".com",
			Geolocation: StorageNodeGeolocation{
				Latitude:  latitudeStep*float64(i) - maxLatitude,
				Longitude: longitudeStep*float64(i) - maxLongitude,
			},
			Terms:             getMockBlobberTerms(),
			Capacity:          viper.GetInt64(sc.StorageMinBlobberCapacity) * 10000,
			Used:              0,
			LastHealthCheck:   now, //common.Timestamp(viper.GetInt64(sc.Now) - 1),
			PublicKey:         "",
			StakePoolSettings: getMockStakePoolSettings(id),
		}
		blobbers.Nodes.add(blobber)
		rtvBlobbers = append(rtvBlobbers, blobber)
		_, err := balances.InsertTrieNode(blobber.GetKey(sscId), blobber)
		if err != nil {
			panic(err)
		}
		if viper.GetBool(sc.EventDbEnabled) {
			blobberDb := event.Blobber{
				BlobberID:               blobber.ID,
				BaseURL:                 blobber.BaseURL,
				Latitude:                blobber.Geolocation.Latitude,
				Longitude:               blobber.Geolocation.Longitude,
				ReadPrice:               int64(blobber.Terms.ReadPrice),
				WritePrice:              int64(blobber.Terms.WritePrice),
				MinLockDemand:           blobber.Terms.MinLockDemand,
				MaxOfferDuration:        blobber.Terms.MaxOfferDuration.String(),
				ChallengeCompletionTime: blobber.Terms.ChallengeCompletionTime.String(),
				Capacity:                blobber.Capacity,
				Used:                    blobber.Used,
				LastHealthCheck:         int64(blobber.LastHealthCheck),
				DelegateWallet:          blobber.StakePoolSettings.DelegateWallet,
				MinStake:                int64(blobber.StakePoolSettings.MaxStake),
				MaxStake:                int64(blobber.StakePoolSettings.MaxStake),
				NumDelegates:            blobber.StakePoolSettings.MaxNumDelegates,
				ServiceCharge:           blobber.StakePoolSettings.ServiceCharge,
			}
			result := eventDb.Store.Get().Create(&blobberDb)
			if result.Error != nil {
				panic(result.Error)
			}
		}
	}
	_, err := balances.InsertTrieNode(ALL_BLOBBERS_KEY, &blobbers)
	if err != nil {
		panic(err)
	}
	return rtvBlobbers
}

func AddMockValidators(
	publicKeys []string,
	balances cstate.StateContextI,
) []*ValidationNode {
	var sscId = StorageSmartContract{
		SmartContract: sci.NewSC(ADDRESS),
	}.ID
	var validatornodes []*ValidationNode
	var validators []partitions.ValidationNode
	for i := 0; i < viper.GetInt(sc.NumValidators); i++ {
		id := getMockValidatorId(i)
		validator := &ValidationNode{
			ID:                id,
			BaseURL:           id + ".com",
			PublicKey:         publicKeys[i],
			StakePoolSettings: getMockStakePoolSettings(id),
		}
		_, err := balances.InsertTrieNode(validator.GetKey(sscId), validator)
		if err != nil {
			panic(err)
		}
		validatornodes = append(validatornodes, validator)
		validators = append(validators, partitions.ValidationNode{
			Id:  id,
			Url: id + ".com",
		})
	}
	all := partitions.NewPopulatedValidatorSelector(
		ALL_VALIDATORS_KEY, allValidatorsPartitionSize, validators,
	)

	err := all.Save(balances)
	if err != nil {
		panic(err)
	}
	return validatornodes
}

func GetMockStakePools(
	clients []string,
	balances cstate.StateContextI,
) []*stakePool {
	sps := make([]*stakePool, 0, viper.GetInt(sc.NumBlobbers))
	usps := make([]*stakepool.UserStakePools, len(clients), len(clients))
	for i := 0; i < viper.GetInt(sc.NumBlobbers); i++ {
		bId := getMockBlobberId(i)
		sp := &stakePool{
			StakePool: stakepool.StakePool{
				Pools:    make(map[string]*stakepool.DelegatePool),
				Reward:   0,
				Settings: getMockStakePoolSettings(bId),
			},
		}
		for j := 0; j < viper.GetInt(sc.NumBlobberDelegates); j++ {
			id := getMockBlobberStakePoolId(i, j)
			clientIndex := (i&len(clients) + j) % len(clients)
			sp.Pools[id] = &stakepool.DelegatePool{}
			sp.Pools[id].Balance = state.Balance(viper.GetInt64(sc.StorageMaxStake) * 1e10)
			if usps[clientIndex] == nil {
				usps[clientIndex] = stakepool.NewUserStakePools()
			}
			usps[clientIndex].Pools[bId] = append(
				usps[clientIndex].Pools[bId],
				id,
			)
		}
		sps = append(sps, sp)
	}

	for cId, usp := range usps {
		if usp != nil {
			_, err := balances.InsertTrieNode(
<<<<<<< HEAD
				stakepool.UserStakePoolsKey(stakepool.Blobber, clients[cId]), usp,
=======
				stakepool.UserStakePoolsKey(spenum.Blobber, clients[cId]), usp,
>>>>>>> ee3f7707
			)
			if err != nil {
				panic(err)
			}
		}
	}

	return sps
}

func GetMockValidatorStakePools(
	clients []string,
	balances cstate.StateContextI,
) {
	var sscId = StorageSmartContract{
		SmartContract: sci.NewSC(ADDRESS),
	}.ID
	for i := 0; i < viper.GetInt(sc.NumValidators); i++ {
		bId := getMockValidatorId(i)
		sp := &stakePool{
			StakePool: stakepool.StakePool{
				Pools:    make(map[string]*stakepool.DelegatePool),
				Reward:   0,
				Settings: getMockStakePoolSettings(bId),
			},
		}
		for j := 0; j < viper.GetInt(sc.NumBlobberDelegates); j++ {
			id := getMockValidatorStakePoolId(i, j)
			sp.Pools[id] = &stakepool.DelegatePool{}
			sp.Pools[id].Balance = state.Balance(viper.GetInt64(sc.StorageMaxStake) * 1e10)
			err := sp.save(sscId, getMockValidatorId(i), balances)
			if err != nil {
				panic(err)
			}
		}
	}
}

func SaveMockStakePools(
	sps []*stakePool,
	balances cstate.StateContextI,
) {
	var sscId = StorageSmartContract{
		SmartContract: sci.NewSC(ADDRESS),
	}.ID
	for i, sp := range sps {
		bId := getMockBlobberId(i)
		err := sp.save(sscId, bId, balances)
		if err != nil {
			panic(err)
		}
	}
}

func AddMockFreeStorageAssigners(
	clients []string,
	keys []string,
	balances cstate.StateContextI,
) {
	var sscId = StorageSmartContract{
		SmartContract: sci.NewSC(ADDRESS),
	}.ID
	for i := 0; i < viper.GetInt(sc.NumFreeStorageAssigners); i++ {
		_, err := balances.InsertTrieNode(
			freeStorageAssignerKey(sscId, clients[i]),
			&freeStorageAssigner{
				ClientId:           clients[i],
				PublicKey:          keys[i],
				IndividualLimit:    state.Balance(viper.GetFloat64(sc.StorageMaxIndividualFreeAllocation) * 1e10),
				TotalLimit:         state.Balance(viper.GetFloat64(sc.StorageMaxTotalFreeAllocation) * 1e10),
				CurrentRedeemed:    0,
				RedeemedTimestamps: []common.Timestamp{},
			},
		)
		if err != nil {
			panic(err)
		}
	}
}

func AddMockStats(
	balances cstate.StateContextI,
) {
	_, _ = balances.InsertTrieNode(STORAGE_STATS_KEY, &StorageStats{
		Stats: &StorageAllocationStats{
			UsedSize:                  1000,
			NumWrites:                 1000,
			NumReads:                  1000,
			TotalChallenges:           1000,
			OpenChallenges:            1000,
			SuccessChallenges:         1000,
			FailedChallenges:          1000,
			LastestClosedChallengeTxn: "latest closed challenge transaction",
		},
		LastChallengedSize: 100,
		LastChallengedTime: 1,
	})
}

func AddMockWriteRedeems(
	clients, publicKeys []string,
	balances cstate.StateContextI,
) {
	for i := 0; i < viper.GetInt(sc.NumAllocations); i++ {
		for j := 0; j < viper.GetInt(sc.NumWriteRedeemAllocation); j++ {
			client := getMockClientFromAllocationIndex(i, len(clients))
			rm := ReadMarker{
				ClientID:        clients[client],
				ClientPublicKey: publicKeys[client],
				BlobberID:       getMockBlobberId(getMockBlobberBlockFromAllocationIndex(i)),
				AllocationID:    getMockAllocationId(i),
				OwnerID:         clients[client],
				ReadCounter:     viper.GetInt64(sc.NumWriteRedeemAllocation),
				PayerID:         clients[client],
			}
			commitRead := &ReadConnection{
				ReadMarker: &rm,
			}
			_, err := balances.InsertTrieNode(commitRead.GetKey(ADDRESS), commitRead)
			if err != nil {
				panic(err)
			}
		}
	}
}

func getMockBlobberTerms() Terms {
	return Terms{
		ReadPrice:               state.Balance(0.1 * 1e10),
		WritePrice:              state.Balance(0.1 * 1e10),
		MinLockDemand:           0.0007,
		MaxOfferDuration:        10000 * viper.GetDuration(sc.StorageMinOfferDuration),
		ChallengeCompletionTime: viper.GetDuration(sc.StorageMaxChallengeCompletionTime),
	}
}

func getMockStakePoolSettings(blobber string) stakepool.StakePoolSettings {
	return stakepool.StakePoolSettings{
		DelegateWallet:  blobber,
		MinStake:        state.Balance(viper.GetInt64(sc.StorageMinStake) * 1e10),
		MaxStake:        state.Balance(viper.GetInt64(sc.StorageMaxStake) * 1e10),
		MaxNumDelegates: viper.GetInt(sc.NumBlobberDelegates),
		ServiceCharge:   viper.GetFloat64(sc.StorageMaxCharge),
	}
}

func getMockReadPoolId(allocation, client, index int) string {
	return encryption.Hash("read pool" + strconv.Itoa(client) + strconv.Itoa(allocation) + strconv.Itoa(index))
}

func getMockWritePoolId(allocation, client, index int) string {
	return encryption.Hash("write pool" + strconv.Itoa(client) + strconv.Itoa(allocation) + strconv.Itoa(index))
}

func getMockBlobberStakePoolId(blobber, stake int) string {
	return encryption.Hash(getMockBlobberId(blobber) + "pool" + strconv.Itoa(stake))
}

func getMockValidatorStakePoolId(blobber, stake int) string {
	return encryption.Hash(getMockValidatorId(blobber) + "pool" + strconv.Itoa(stake))
}

func getMockBlobberId(index int) string {
	return encryption.Hash("mockBlobber_" + strconv.Itoa(index))
}

func getMockValidatorId(index int) string {
	return encryption.Hash("mockValidator_" + strconv.Itoa(index))
}

func getMockAllocationId(allocation int) string {
	//return "mock allocation id " + strconv.Itoa(allocation)
	return encryption.Hash("mock allocation id" + strconv.Itoa(allocation))
}

func getMockClientFromAllocationIndex(allocation, numClinets int) int {
	return (allocation % (numClinets - 1 - viper.GetInt(sc.NumAllocationPlayerPools)))
}

func getMockBlobberBlockFromAllocationIndex(i int) int {
	return i % (viper.GetInt(sc.NumBlobbers) - viper.GetInt(sc.NumBlobbersPerAllocation))
}

func getMockChallengeId(blobber, index int) string {
	return encryption.Hash("challenge" + strconv.Itoa(blobber) + strconv.Itoa(index))
}

func SetMockConfig(
	balances cstate.StateContextI,
) (conf *scConfig) {
	conf = new(scConfig)

	conf.TimeUnit = 48 * time.Hour // use one hour as the time unit in the tests
	conf.ChallengeEnabled = true
	conf.ChallengeGenerationRate = 1
	conf.MaxChallengesPerGeneration = viper.GetInt(sc.StorageMaxChallengesPerGeneration)
	conf.FailedChallengesToCancel = viper.GetInt(sc.StorageFailedChallengesToCancel)
	conf.FailedChallengesToRevokeMinLock = 50
	conf.MinAllocSize = viper.GetInt64(sc.StorageMinAllocSize)
	conf.MinAllocDuration = viper.GetDuration(sc.StorageMinAllocDuration)
	conf.MinOfferDuration = 1 * time.Minute
	conf.MinBlobberCapacity = viper.GetInt64(sc.StorageMinBlobberCapacity)
	conf.ValidatorReward = 0.025
	conf.BlobberSlash = 0.1
	conf.MaxReadPrice = 100e10  // 100 tokens per GB max allowed (by 64 KB)
	conf.MaxWritePrice = 100e10 // 100 tokens per GB max allowed
	conf.MinWritePrice = 0
	conf.MaxDelegates = viper.GetInt(sc.StorageMaxDelegates)
	conf.MaxChallengeCompletionTime = viper.GetDuration(sc.StorageMaxChallengeCompletionTime)
	conf.MaxCharge = viper.GetFloat64(sc.StorageMaxCharge)
	conf.MinStake = state.Balance(viper.GetInt64(sc.StorageMinStake) * 1e10)
	conf.MaxStake = state.Balance(viper.GetInt64(sc.StorageMaxStake) * 1e10)
	conf.MaxMint = state.Balance((viper.GetFloat64(sc.StorageMaxMint)) * 1e10)
	conf.MaxTotalFreeAllocation = state.Balance(viper.GetInt64(sc.StorageMaxTotalFreeAllocation) * 1e10)
	conf.MaxIndividualFreeAllocation = state.Balance(viper.GetInt64(sc.StorageMaxIndividualFreeAllocation) * 1e10)
	conf.ReadPool = &readPoolConfig{
		MinLock:       int64(viper.GetFloat64(sc.StorageReadPoolMinLock) * 1e10),
		MinLockPeriod: viper.GetDuration(sc.StorageReadPoolMinLockPeriod),
		MaxLockPeriod: viper.GetDuration(sc.StorageReadPoolMaxLockPeriod),
	}
	conf.WritePool = &writePoolConfig{
		MinLock:       int64(viper.GetFloat64(sc.StorageWritePoolMinLock) * 1e10),
		MinLockPeriod: viper.GetDuration(sc.StorageWritePoolMinLockPeriod),
		MaxLockPeriod: viper.GetDuration(sc.StorageWritePoolMaxLockPeriod),
	}

	conf.StakePool = &stakePoolConfig{
		MinLock: int64(viper.GetFloat64(sc.StorageStakePoolMinLock) * 1e10),
	}
	conf.FreeAllocationSettings = freeAllocationSettings{
		DataShards:   viper.GetInt(sc.StorageFasDataShards),
		ParityShards: viper.GetInt(sc.StorageFasParityShards),
		Size:         viper.GetInt64(sc.StorageFasSize),
		Duration:     viper.GetDuration(sc.StorageFasDuration),
		ReadPriceRange: PriceRange{
			Min: state.Balance(viper.GetFloat64(sc.StorageFasReadPriceMin) * 1e10),
			Max: state.Balance(viper.GetFloat64(sc.StorageFasReadPriceMax) * 1e10),
		},
		WritePriceRange: PriceRange{
			Min: state.Balance(viper.GetFloat64(sc.StorageFasWritePriceMin) * 1e10),
			Max: state.Balance(viper.GetFloat64(sc.StorageFasWritePriceMax) * 1e10),
		},
		MaxChallengeCompletionTime: viper.GetDuration(sc.StorageFasMaxChallengeCompletionTime),
		ReadPoolFraction:           viper.GetFloat64(sc.StorageFasReadPoolFraction),
	}
	conf.BlockReward = &blockReward{}
	conf.ExposeMpt = true

	var _, err = balances.InsertTrieNode(scConfigKey(ADDRESS), conf)
	if err != nil {
		panic(err)
	}
	return
}<|MERGE_RESOLUTION|>--- conflicted
+++ resolved
@@ -4,11 +4,8 @@
 	"strconv"
 	"time"
 
-<<<<<<< HEAD
-=======
 	"0chain.net/smartcontract/stakepool/spenum"
 
->>>>>>> ee3f7707
 	"0chain.net/smartcontract/stakepool"
 
 	"0chain.net/smartcontract/partitions"
@@ -401,11 +398,7 @@
 	for cId, usp := range usps {
 		if usp != nil {
 			_, err := balances.InsertTrieNode(
-<<<<<<< HEAD
-				stakepool.UserStakePoolsKey(stakepool.Blobber, clients[cId]), usp,
-=======
 				stakepool.UserStakePoolsKey(spenum.Blobber, clients[cId]), usp,
->>>>>>> ee3f7707
 			)
 			if err != nil {
 				panic(err)

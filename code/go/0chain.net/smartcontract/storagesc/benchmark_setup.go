package storagesc

import (
	"encoding/json"
	"log"
	"math/rand"
	"strconv"
	"time"

	"0chain.net/smartcontract/dbs/benchmark"

	"0chain.net/core/datastore"

	"0chain.net/chaincore/currency"
	"0chain.net/smartcontract/stakepool/spenum"

	"0chain.net/smartcontract/stakepool"

	"0chain.net/smartcontract/partitions"

	"0chain.net/smartcontract/dbs/event"

	sci "0chain.net/chaincore/smartcontractinterface"
	"0chain.net/core/encryption"
	sc "0chain.net/smartcontract/benchmark"
	"github.com/spf13/viper"

	cstate "0chain.net/chaincore/chain/state"
	"0chain.net/core/common"
)

const mockMinLockDemand = 1

func AddMockAllocations(
	clients, publicKeys []string,
	eventDb *event.EventDb,
	balances cstate.StateContextI,
) {
	for i := 0; i < viper.GetInt(sc.NumAllocations); i++ {
		cIndex := getMockOwnerFromAllocationIndex(i, len(clients))
		addMockAllocation(
			i,
			clients,
			cIndex,
			publicKeys[cIndex],
			eventDb,
			balances,
		)
	}
}

func benchAllocationExpire(now common.Timestamp) common.Timestamp {
	return common.Timestamp(viper.GetDuration(sc.StorageMinAllocDuration).Seconds()) + now
}

func addMockAllocation(
	i int,
	clients []string,
	cIndex int,
	publicKey string,
	eventDb *event.EventDb,
	balances cstate.StateContextI,
) {
	id := getMockAllocationId(i)
	sa := &StorageAllocation{
		ID:                      id,
		DataShards:              viper.GetInt(sc.NumBlobbersPerAllocation) / 2,
		ParityShards:            viper.GetInt(sc.NumBlobbersPerAllocation) / 2,
		Size:                    viper.GetInt64(sc.StorageMinAllocSize),
		Expiration:              benchAllocationExpire(balances.GetTransaction().CreationDate),
		Owner:                   clients[cIndex],
		OwnerPublicKey:          publicKey,
		ReadPriceRange:          PriceRange{0, currency.Coin(viper.GetInt64(sc.StorageMaxReadPrice) * 1e10)},
		WritePriceRange:         PriceRange{0, currency.Coin(viper.GetInt64(sc.StorageMaxWritePrice) * 1e10)},
		ChallengeCompletionTime: viper.GetDuration(sc.StorageMaxChallengeCompletionTime),
		DiverseBlobbers:         viper.GetBool(sc.StorageDiverseBlobbers),
		WritePoolOwners:         []string{clients[cIndex]},
		Stats: &StorageAllocationStats{
			UsedSize:                  1,
			NumWrites:                 1,
			NumReads:                  1,
			TotalChallenges:           1,
			OpenChallenges:            1,
			SuccessChallenges:         1,
			FailedChallenges:          1,
			LastestClosedChallengeTxn: "latest closed challenge transaction:" + id,
		},
		TimeUnit: 1 * time.Hour,
		// make last allocation finalised
		Finalized: i == viper.GetInt(sc.NumAllocations)-1,
	}
	for j := 0; j < viper.GetInt(sc.NumCurators); j++ {
		sa.Curators = append(sa.Curators, clients[j])
	}

	startBlobbers := getMockBlobberBlockFromAllocationIndex(i)
	for j := 0; j < viper.GetInt(sc.NumBlobbersPerAllocation); j++ {
		bIndex := startBlobbers + j
		bId := getMockBlobberId(bIndex)
		ba := BlobberAllocation{
			BlobberID:      bId,
			AllocationID:   sa.ID,
			Size:           viper.GetInt64(sc.StorageMinAllocSize),
			Stats:          &StorageAllocationStats{},
			Terms:          getMockBlobberTerms(),
			MinLockDemand:  mockMinLockDemand,
			AllocationRoot: encryption.Hash("allocation root"),
		}
		sa.BlobberAllocs = append(sa.BlobberAllocs, &ba)
		if viper.GetBool(sc.EventDbEnabled) {
			terms := event.AllocationTerm{
				BlobberID:        bId,
				AllocationID:     sa.ID,
				ReadPrice:        ba.Terms.ReadPrice,
				WritePrice:       ba.Terms.WritePrice,
				MinLockDemand:    ba.Terms.MinLockDemand,
				MaxOfferDuration: ba.Terms.MaxOfferDuration,
			}
			_ = eventDb.Store.Get().Create(&terms)
		}
	}

	if _, err := balances.InsertTrieNode(sa.GetKey(ADDRESS), sa); err != nil {
		log.Fatal(err)
	}

	if viper.GetBool(sc.EventDbEnabled) {
		allocationTerms := make([]event.AllocationTerm, 0)
		for _, b := range sa.BlobberAllocs {
			allocationTerms = append(allocationTerms, event.AllocationTerm{
				BlobberID:        b.BlobberID,
				AllocationID:     b.AllocationID,
				ReadPrice:        b.Terms.ReadPrice,
				WritePrice:       b.Terms.WritePrice,
				MinLockDemand:    b.Terms.MinLockDemand,
				MaxOfferDuration: b.Terms.MaxOfferDuration,
			})
		}

		termsByte, err := json.Marshal(allocationTerms)
		if err != nil {
			log.Fatal(err)
		}
		allocationDb := event.Allocation{
			AllocationID:             sa.ID,
			DataShards:               sa.DataShards,
			ParityShards:             sa.ParityShards,
			Size:                     sa.Size,
			Expiration:               int64(sa.Expiration),
			Owner:                    sa.Owner,
			OwnerPublicKey:           sa.OwnerPublicKey,
			ChallengeCompletionTime:  int64(sa.ChallengeCompletionTime),
			UsedSize:                 sa.UsedSize,
			NumWrites:                sa.Stats.NumWrites,
			NumReads:                 sa.Stats.NumReads,
			TotalChallenges:          sa.Stats.TotalChallenges,
			OpenChallenges:           sa.Stats.OpenChallenges,
			FailedChallenges:         sa.Stats.FailedChallenges,
			LatestClosedChallengeTxn: sa.Stats.LastestClosedChallengeTxn,
			Terms:                    string(termsByte),
		}
		_ = eventDb.Store.Get().Create(&allocationDb)
	}
}

func AddMockChallenges(
	blobbers []*StorageNode,
	eventDb *event.EventDb,
	balances cstate.StateContextI,
) {
	numAllocations := viper.GetInt(sc.NumAllocations)
	allocationChall := make([]AllocationChallenges, numAllocations)

	challengeReadyBlobbersPart, err := partitions.CreateIfNotExists(balances,
		ALL_CHALLENGE_READY_BLOBBERS_KEY, allChallengeReadyBlobbersPartitionSize)
	if err != nil {
		log.Fatal(err)
	}

	var (
		numAllocBlobbers        = viper.GetInt(sc.NumBlobbersPerAllocation)
		numValidators           = numAllocBlobbers / 2
		numChallengesPerBlobber = viper.GetInt(sc.NumChallengesBlobber)
		numAllocs               = viper.GetInt(sc.NumAllocations)
	)

	challenges := make([]*StorageChallenge, 0, numAllocs*numAllocBlobbers*numChallengesPerBlobber)

	for i := 0; i < numAllocs; i++ {
		startBlobbers := getMockBlobberBlockFromAllocationIndex(i)
		blobInd := rand.Intn(startBlobbers + 1)
		cs := setupMockChallenge(
			numChallengesPerBlobber,
			numValidators,
			getMockAllocationId(i),
			blobbers[blobInd],
			&allocationChall[i],
			eventDb,
			balances,
		)
		challenges = append(challenges, cs...)
	}
	blobAlloc := make(map[string]map[string]*AllocOpenChallenge)

	// adding blobber challenges and blobber challenge partition
	blobbersMap := make(map[string]struct{})
	for _, ch := range challenges {
		if _, ok := blobbersMap[ch.BlobberID]; ok {
			continue
		}

		loc, err := challengeReadyBlobbersPart.AddItem(balances, &ChallengeReadyBlobber{
			BlobberID: ch.BlobberID,
		})
		if err != nil {
			panic(err)
		}

		blobbersMap[ch.BlobberID] = struct{}{}

		blobPartitionsLocations := &blobberPartitionsLocations{
			ID:                         ch.BlobberID,
			ChallengeReadyPartitionLoc: &partitions.PartitionLocation{Location: loc},
		}
		if err := blobPartitionsLocations.save(balances, ADDRESS); err != nil {
			log.Fatal(err)
		}
	}

	err = challengeReadyBlobbersPart.Save(balances)
	if err != nil {
		panic(err)
	}

	// adding allocation challenges
	for _, ch := range allocationChall {
		_, err := balances.InsertTrieNode(ch.GetKey(ADDRESS), &ch)
		if err != nil {
			panic(err)
		}
		for _, oc := range ch.OpenChallenges {
			if _, ok := blobAlloc[oc.BlobberID]; !ok {
				blobAlloc[oc.BlobberID] = make(map[string]*AllocOpenChallenge)
			}
			blobAlloc[oc.BlobberID][ch.AllocationID] = oc
		}
	}

	// adding blobber challenge allocation partition
	for blobberID, val := range blobAlloc {

		aPart, err := partitionsBlobberAllocations(blobberID, balances)
		if err != nil {
			panic(err)
		}
		for allocID := range val {

			_, err = aPart.AddItem(balances, &BlobberAllocationNode{
				ID: allocID,
			})
			if err != nil {
				panic(err)
			}
		}
		err = aPart.Save(balances)

		if err != nil {
			panic(err)
		}
	}
}

func AddMockClientAllocation(
	clients []string,
	balances cstate.StateContextI,
) {
	cas := make([]*ClientAllocation, len(clients))
	for i := 0; i < viper.GetInt(sc.NumAllocations); i++ {
		cIndex := getMockOwnerFromAllocationIndex(i, len(clients))
		if cas[cIndex] == nil {
			cas[cIndex] = &ClientAllocation{
				ClientID:    clients[cIndex],
				Allocations: &Allocations{},
			}
		}
		cas[cIndex].Allocations.List.add(getMockAllocationId(i))
	}
	for _, ca := range cas {
		if ca != nil {
			_, err := balances.InsertTrieNode(ca.GetKey(ADDRESS), ca)
			if err != nil {
				log.Fatal(err)
			}
		}
	}
}

func benchWritePoolExpire(now common.Timestamp) common.Timestamp {
	return common.Timestamp(viper.GetDuration(sc.StorageMinAllocDuration).Seconds()) +
		now + common.Timestamp(time.Hour*24*23)
}

func AddMockWritePools(clients []string, balances cstate.StateContextI) {
	wps := make([]*writePool, len(clients))
	amountPerBlobber := currency.Coin(100 * 1e10)
	for i := 0; i < viper.GetInt(sc.NumAllocations); i++ {
		allocationID := getMockAllocationId(i)
		owner := getMockOwnerFromAllocationIndex(i, len(clients))
		if wps[owner] == nil {
			wps[owner] = new(writePool)
		}
		startBlobbers := getMockBlobberBlockFromAllocationIndex(i)
		for k := 0; k < viper.GetInt(sc.NumAllocationPayerPools); k++ {
			wap := allocationPool{
				ExpireAt:     benchWritePoolExpire(balances.GetTransaction().CreationDate),
				AllocationID: allocationID,
			}
			wap.Balance = 100 * 1e10
			wap.ID = getMockWritePoolId(i, owner, k)
			wap.Balance = 100 * 1e10
			for l := 0; l < viper.GetInt(sc.NumBlobbersPerAllocation); l++ {
				wap.Blobbers.add(&blobberPool{
					BlobberID: getMockBlobberId(startBlobbers + l),
					Balance:   amountPerBlobber,
				})
			}
			wps[owner].Pools = append(wps[owner].Pools, &wap)
		}
	}

	for i := 0; i < len(wps); i++ {
		if wps[i] != nil {
			if _, err := balances.InsertTrieNode(writePoolKey(ADDRESS, clients[i]), wps[i]); err != nil {
				log.Fatal(err)
			}
		}
	}
}

func AddMockReadPools(clients []string, balances cstate.StateContextI) {
	rps := make([]*readPool, len(clients))
	for i := range clients {
		rps[i] = &readPool{
			Balance: 10 * 1e10,
		}
	}
	for i := 0; i < len(rps); i++ {
		if _, err := balances.InsertTrieNode(readPoolKey(ADDRESS, clients[i]), rps[i]); err != nil {
			log.Fatal(err)
		}
	}
}

func AddMockFundedPools(clients []string, balances cstate.StateContextI) {
	fps := make([]fundedPools, len(clients))
	for i := 0; i < viper.GetInt(sc.NumAllocations); i++ {
		cIndex := getMockOwnerFromAllocationIndex(i, len(clients))
		for j := 0; j < viper.GetInt(sc.NumAllocationPayer); j++ {
			fps[cIndex] = append(fps[cIndex], getMockWritePoolId(i, cIndex, 0))
			fps[cIndex] = append(fps[cIndex], getMockReadPoolId(i, cIndex, 0))
		}
	}
	for i, fp := range fps {
		if _, err := balances.InsertTrieNode(fundedPoolsKey(ADDRESS, clients[i]), &fp); err != nil {
			log.Fatal(err)
		}
	}
}

func AddMockChallengePools(balances cstate.StateContextI) {
	for i := 0; i < viper.GetInt(sc.NumAllocations); i++ {
		allocationId := getMockAllocationId(i)
		cp := newChallengePool()
		cp.TokenPool.ID = challengePoolKey(ADDRESS, allocationId)
		cp.Balance = mockMinLockDemand * 100
		if _, err := balances.InsertTrieNode(challengePoolKey(ADDRESS, allocationId), cp); err != nil {
			log.Fatal(err)
		}
	}
}

func setupMockChallenge(
	challengesPerBlobber int,
	totalValidatorsNum int,
	allocationId string,
	blobber *StorageNode,
	ac *AllocationChallenges,
	eventDb *event.EventDb,
	balances cstate.StateContextI,
) []*StorageChallenge {
	ac.AllocationID = allocationId

	ids := make([]string, 0, totalValidatorsNum)
	for i := 0; i < totalValidatorsNum; i++ {
		ids = append(ids, getMockValidatorId(i))
	}

	challenges := make([]*StorageChallenge, 0, challengesPerBlobber)
	challenge := &StorageChallenge{
		ID:              getMockChallengeId(blobber.ID, allocationId),
		AllocationID:    allocationId,
		TotalValidators: totalValidatorsNum,
		BlobberID:       blobber.ID,
		ValidatorIDs:    ids,
	}
	_, err := balances.InsertTrieNode(challenge.GetKey(ADDRESS), challenge)
	if err != nil {
		log.Fatal(err)
	}
	if ac.addChallenge(challenge) {
		challenges = append(challenges, challenge)
	}

	if viper.GetBool(sc.EventDbEnabled) {
		challengeRow := event.Challenge{
			ChallengeID:  challenge.ID,
			CreatedAt:    balances.GetTransaction().CreationDate,
			AllocationID: challenge.AllocationID,
			BlobberID:    challenge.BlobberID,
		}
		_ = eventDb.Store.Get().Create(&challengeRow)
	}

	return challenges
}

func AddMockBlobbers(
	eventDb *event.EventDb,
	balances cstate.StateContextI,
) []*StorageNode {

	numRewardPartitionBlobbers := viper.GetInt(sc.NumRewardPartitionBlobber)
	numBlobbers := viper.GetInt(sc.NumBlobbers)
	if numRewardPartitionBlobbers > numBlobbers {
		log.Fatal("reward_partition_blobber cannot be greater than total blobbers")
	}

	partition, err := getActivePassedBlobberRewardsPartitions(balances, viper.GetInt64(sc.StorageBlockRewardTriggerPeriod))
	if err != nil {
		panic(err)
	}

	var sscId = StorageSmartContract{
		SmartContract: sci.NewSC(ADDRESS),
	}.ID
	var blobbers StorageNodes
	var rtvBlobbers []*StorageNode
	const maxLatitude float64 = 88
	const maxLongitude float64 = 175
	latitudeStep := 2 * maxLatitude / float64(viper.GetInt(sc.NumBlobbers))
	longitudeStep := 2 * maxLongitude / float64(viper.GetInt(sc.NumBlobbers))
	for i := 0; i < viper.GetInt(sc.NumBlobbers); i++ {
		id := getMockBlobberId(i)
		const mockUsedData = 1000
		blobber := &StorageNode{
			ID:      id,
			BaseURL: getMockBlobberUrl(i),
			Geolocation: StorageNodeGeolocation{
				Latitude:  latitudeStep*float64(i) - maxLatitude,
				Longitude: longitudeStep*float64(i) - maxLongitude,
			},
			Terms:             getMockBlobberTerms(),
			Capacity:          viper.GetInt64(sc.StorageMinBlobberCapacity) * 10000,
			Allocated:         mockUsedData,
			LastHealthCheck:   balances.GetTransaction().CreationDate, //common.Timestamp(viper.GetInt64(sc.Now) - 1),
			PublicKey:         "",
			StakePoolSettings: getMockStakePoolSettings(id),
			//TotalStake: viper.GetInt64(sc.StorageMaxStake), todo missing field
		}
		blobbers.Nodes.add(blobber)
		rtvBlobbers = append(rtvBlobbers, blobber)
		_, err := balances.InsertTrieNode(blobber.GetKey(sscId), blobber)
		if err != nil {
			panic(err)
		}
		_, err = balances.InsertTrieNode(blobber.GetUrlKey(sscId), &datastore.NOIDField{})
		if err != nil {
			panic(err)
		}
		if viper.GetBool(sc.EventDbEnabled) {
			blobberDb := event.Blobber{
<<<<<<< HEAD
				BlobberID:               blobber.ID,
				BaseURL:                 blobber.BaseURL,
				Latitude:                blobber.Geolocation.Latitude,
				Longitude:               blobber.Geolocation.Longitude,
				ReadPrice:               blobber.Terms.ReadPrice,
				WritePrice:              blobber.Terms.WritePrice,
				MinLockDemand:           blobber.Terms.MinLockDemand,
				MaxOfferDuration:        blobber.Terms.MaxOfferDuration.Nanoseconds(),
				ChallengeCompletionTime: blobber.Terms.ChallengeCompletionTime.Nanoseconds(),
				Capacity:                blobber.Capacity,
				Allocated:               blobber.Allocated,
				Used:                    blobber.Allocated / 2,
				LastHealthCheck:         int64(blobber.LastHealthCheck),
				DelegateWallet:          blobber.StakePoolSettings.DelegateWallet,
				MinStake:                blobber.StakePoolSettings.MinStake,
				MaxStake:                blobber.StakePoolSettings.MaxStake,
				NumDelegates:            blobber.StakePoolSettings.MaxNumDelegates,
				ServiceCharge:           blobber.StakePoolSettings.ServiceChargeRatio,
=======
				BlobberID:        blobber.ID,
				BaseURL:          blobber.BaseURL,
				Latitude:         blobber.Geolocation.Latitude,
				Longitude:        blobber.Geolocation.Longitude,
				ReadPrice:        blobber.Terms.ReadPrice,
				WritePrice:       blobber.Terms.WritePrice,
				MinLockDemand:    blobber.Terms.MinLockDemand,
				MaxOfferDuration: blobber.Terms.MaxOfferDuration.Nanoseconds(),
				Capacity:         blobber.Capacity,
				Used:             blobber.Used,
				TotalDataStored:  blobber.Used / 2,
				LastHealthCheck:  int64(blobber.LastHealthCheck),
				DelegateWallet:   blobber.StakePoolSettings.DelegateWallet,
				MinStake:         blobber.StakePoolSettings.MinStake,
				MaxStake:         blobber.StakePoolSettings.MaxStake,
				NumDelegates:     blobber.StakePoolSettings.MaxNumDelegates,
				ServiceCharge:    blobber.StakePoolSettings.ServiceChargeRatio,
>>>>>>> 465eaf9f
			}
			blobberDb.TotalStake, err = currency.ParseZCN(viper.GetFloat64(sc.StorageMaxStake))
			if err != nil {
				panic(err)
			}
			_ = eventDb.Store.Get().Create(&blobberDb)
		}

		if i < numRewardPartitionBlobbers {
			_, err = partition.AddItem(balances,
				&BlobberRewardNode{
					ID:                blobber.ID,
					SuccessChallenges: 10,
					WritePrice:        blobber.Terms.WritePrice,
					ReadPrice:         blobber.Terms.ReadPrice,
					TotalData:         sizeInGB(int64(i * 1000)),
					DataRead:          float64(i) * 0.1,
				})
			if err != nil {
				panic(err)
			}
		}
	}

	err = partition.Save(balances)
	if err != nil {
		panic(err)
	}
	return rtvBlobbers
}

func AddMockValidators(
	publicKeys []string,
	eventDb *event.EventDb,
	balances cstate.StateContextI,
) []*ValidationNode {
	var sscId = StorageSmartContract{
		SmartContract: sci.NewSC(ADDRESS),
	}.ID

	valParts, err := partitions.CreateIfNotExists(balances, ALL_VALIDATORS_KEY, allValidatorsPartitionSize)
	if err != nil {
		panic(err)
	}

	nv := viper.GetInt(sc.NumValidators)
	validatorNodes := make([]*ValidationNode, 0, nv)
	for i := 0; i < nv; i++ {
		id := getMockValidatorId(i)
		validator := &ValidationNode{
			ID:                id,
			BaseURL:           id + ".com",
			PublicKey:         publicKeys[i%len(publicKeys)],
			StakePoolSettings: getMockStakePoolSettings(id),
		}
		_, err := balances.InsertTrieNode(validator.GetKey(sscId), validator)
		if err != nil {
			panic(err)
		}
		validatorNodes = append(validatorNodes, validator)
		vpn := ValidationPartitionNode{
			Id:  id,
			Url: id + ".com",
		}
		if viper.GetBool(sc.EventDbEnabled) {
			validators := event.Validator{
				ValidatorID:    validator.ID,
				BaseUrl:        validator.BaseURL,
				DelegateWallet: validator.StakePoolSettings.DelegateWallet,
				MinStake:       validator.StakePoolSettings.MaxStake,
				MaxStake:       validator.StakePoolSettings.MaxStake,
				NumDelegates:   validator.StakePoolSettings.MaxNumDelegates,
				ServiceCharge:  validator.StakePoolSettings.ServiceChargeRatio,
			}
			_ = eventDb.Store.Get().Create(&validators)
		}

		if _, err := valParts.AddItem(balances, &vpn); err != nil {
			panic(err)
		}
	}

	err = valParts.Save(balances)
	if err != nil {
		panic(err)
	}
	return validatorNodes
}

func GetMockBlobberStakePools(
	clients []string,
	eventDb *event.EventDb,
	balances cstate.StateContextI,
) []*stakePool {
	sps := make([]*stakePool, 0, viper.GetInt(sc.NumBlobbers))
	usps := make([]*stakepool.UserStakePools, len(clients))
	for i := 0; i < viper.GetInt(sc.NumBlobbers); i++ {
		bId := getMockBlobberId(i)
		sp := &stakePool{
			StakePool: stakepool.StakePool{
				Pools:    make(map[string]*stakepool.DelegatePool),
				Reward:   0,
				Settings: getMockStakePoolSettings(bId),
			},
			TotalOffers: currency.Coin(100000),
		}
		for j := 0; j < viper.GetInt(sc.NumBlobberDelegates); j++ {
			id := getMockBlobberStakePoolId(i, j)
			clientIndex := (i&len(clients) + j) % len(clients)
			sp.Pools[id] = &stakepool.DelegatePool{}
			sp.Pools[id].Balance = currency.Coin(viper.GetInt64(sc.StorageMaxStake) * 1e10)
			sp.Pools[id].DelegateID = clients[clientIndex]
			if usps[clientIndex] == nil {
				usps[clientIndex] = stakepool.NewUserStakePools()
			}
			usps[clientIndex].Pools[bId] = append(
				usps[clientIndex].Pools[bId],
				id,
			)

			if viper.GetBool(sc.EventDbEnabled) {
				dp := event.DelegatePool{
					PoolID:       id,
					ProviderType: int(spenum.Blobber),
					ProviderID:   bId,
					DelegateID:   sp.Pools[id].DelegateID,
					Balance:      sp.Pools[id].Balance,
					Reward:       0,
					TotalReward:  0,
					TotalPenalty: 0,
					Status:       int(spenum.Active),
					RoundCreated: 1,
				}
				_ = eventDb.Store.Get().Create(&dp)
			}
		}
		sps = append(sps, sp)
	}

	for cId, usp := range usps {
		if usp != nil {
			_, err := balances.InsertTrieNode(
				stakepool.UserStakePoolsKey(spenum.Blobber, clients[cId]), usp,
			)
			if err != nil {
				panic(err)
			}
		}
	}

	return sps
}

func GetMockValidatorStakePools(
	clients []string,
	balances cstate.StateContextI,
) {
	var sscId = StorageSmartContract{
		SmartContract: sci.NewSC(ADDRESS),
	}.ID
	for i := 0; i < viper.GetInt(sc.NumValidators); i++ {
		bId := getMockValidatorId(i)
		sp := &stakePool{
			StakePool: stakepool.StakePool{
				Pools:    make(map[string]*stakepool.DelegatePool),
				Reward:   0,
				Settings: getMockStakePoolSettings(bId),
			},
		}
		for j := 0; j < viper.GetInt(sc.NumBlobberDelegates); j++ {
			id := getMockValidatorStakePoolId(i, j)
			sp.Pools[id] = &stakepool.DelegatePool{}
			sp.Pools[id].Balance = currency.Coin(viper.GetInt64(sc.StorageMaxStake) * 1e10)
			err := sp.save(sscId, getMockValidatorId(i), balances)
			if err != nil {
				panic(err)
			}
		}
	}
}

func SaveMockStakePools(
	sps []*stakePool,
	balances cstate.StateContextI,
) {
	var sscId = StorageSmartContract{
		SmartContract: sci.NewSC(ADDRESS),
	}.ID
	for i, sp := range sps {
		bId := getMockBlobberId(i)
		err := sp.save(sscId, bId, balances)
		if err != nil {
			panic(err)
		}
	}
}

func AddMockFreeStorageAssigners(
	clients []string,
	keys []string,
	balances cstate.StateContextI,
) {
	var sscId = StorageSmartContract{
		SmartContract: sci.NewSC(ADDRESS),
	}.ID
	for i := 0; i < viper.GetInt(sc.NumFreeStorageAssigners); i++ {
		_, err := balances.InsertTrieNode(
			freeStorageAssignerKey(sscId, clients[i]),
			&freeStorageAssigner{
				ClientId:           clients[i],
				PublicKey:          keys[i],
				IndividualLimit:    currency.Coin(viper.GetFloat64(sc.StorageMaxIndividualFreeAllocation) * 1e10),
				TotalLimit:         currency.Coin(viper.GetFloat64(sc.StorageMaxTotalFreeAllocation) * 1e10),
				CurrentRedeemed:    0,
				RedeemedTimestamps: []common.Timestamp{},
			},
		)
		if err != nil {
			panic(err)
		}
	}
}

func AddMockWriteRedeems(
	clients, publicKeys []string,
	eventDb *event.EventDb,
	balances cstate.StateContextI,
) {
	for i := 0; i < viper.GetInt(sc.NumAllocations); i++ {
		for j := 0; j < viper.GetInt(sc.NumWriteRedeemAllocation); j++ {
			client := getMockOwnerFromAllocationIndex(i, len(clients))
			rm := ReadMarker{
				ClientID:        clients[client],
				ClientPublicKey: publicKeys[client],
				BlobberID:       getMockBlobberId(getMockBlobberBlockFromAllocationIndex(i)),
				AllocationID:    getMockAllocationId(i),
				OwnerID:         clients[client],
				ReadCounter:     viper.GetInt64(sc.NumWriteRedeemAllocation),
			}
			commitRead := &ReadConnection{
				ReadMarker: &rm,
			}
			_, err := balances.InsertTrieNode(commitRead.GetKey(ADDRESS), commitRead)
			if err != nil {
				panic(err)
			}
			if viper.GetBool(sc.EventDbEnabled) {
				mockBlockNumber := int64((i + 1) % viper.GetInt(sc.NumBlocks))
				readMarker := event.ReadMarker{
					ClientID:      rm.ClientID,
					BlobberID:     rm.BlobberID,
					AllocationID:  rm.AllocationID,
					TransactionID: benchmark.GetMockTransactionHash(mockBlockNumber, 1),
					OwnerID:       rm.OwnerID,
					ReadCounter:   rm.ReadCounter,
					ReadSize:      100,
					BlockNumber:   mockBlockNumber,
				}
				if out := eventDb.Store.Get().Create(&readMarker); out.Error != nil {
					log.Fatal(out.Error)
				}

				writeMarker := event.WriteMarker{
					ClientID:       rm.ClientID,
					BlobberID:      rm.BlobberID,
					AllocationID:   rm.AllocationID,
					TransactionID:  benchmark.GetMockTransactionHash(mockBlockNumber, 1),
					AllocationRoot: "mock allocation root",
					BlockNumber:    mockBlockNumber,
					Size:           100,
				}
				if out := eventDb.Store.Get().Create(&writeMarker); out.Error != nil {
					log.Fatal(out.Error)
				}
			}
		}
	}
}

func getMockBlobberTerms() Terms {
	return Terms{
		ReadPrice:        currency.Coin(0.1 * 1e10),
		WritePrice:       currency.Coin(0.1 * 1e10),
		MinLockDemand:    0.0007,
		MaxOfferDuration: time.Hour*50 + viper.GetDuration(sc.StorageMinOfferDuration),
	}
}

func getMockStakePoolSettings(blobber string) stakepool.Settings {
	return stakepool.Settings{
		DelegateWallet:     blobber,
		MinStake:           currency.Coin(viper.GetInt64(sc.StorageMinStake) * 1e10),
		MaxStake:           currency.Coin(viper.GetInt64(sc.StorageMaxStake) * 1e10),
		MaxNumDelegates:    viper.GetInt(sc.NumBlobberDelegates),
		ServiceChargeRatio: viper.GetFloat64(sc.StorageMaxCharge),
	}
}

func getMockReadPoolId(allocation, client, index int) string {
	return encryption.Hash("read pool" + strconv.Itoa(client) + strconv.Itoa(allocation) + strconv.Itoa(index))
}

func getMockWritePoolId(allocation, client, index int) string {
	return encryption.Hash("write pool" + strconv.Itoa(client) + strconv.Itoa(allocation) + strconv.Itoa(index))
}

func getMockBlobberStakePoolId(blobber, stake int) string {
	return encryption.Hash(getMockBlobberId(blobber) + "pool" + strconv.Itoa(stake))
}

func getMockValidatorStakePoolId(blobber, stake int) string {
	return encryption.Hash(getMockValidatorId(blobber) + "pool" + strconv.Itoa(stake))
}

func getMockBlobberId(index int) string {
	return encryption.Hash("mockBlobber_" + strconv.Itoa(index))
}

func getMockBlobberUrl(index int) string {
	return getMockBlobberId(index) + ".com"
}

func getMockValidatorId(index int) string {
	return encryption.Hash("mockValidator_" + strconv.Itoa(index))
}

func getMockAllocationId(allocation int) string {
	//return "mock allocation id " + strconv.Itoa(allocation)
	return encryption.Hash("mock allocation id" + strconv.Itoa(allocation))
}

func getMockOwnerFromAllocationIndex(allocation, numClinets int) int {
	return (allocation % (numClinets - 1 - viper.GetInt(sc.NumAllocationPayerPools)))
}

func getMockBlobberBlockFromAllocationIndex(i int) int {
	return i % (viper.GetInt(sc.NumBlobbers) - viper.GetInt(sc.NumBlobbersPerAllocation))
}

func getMockChallengeId(blobberId, allocationId string) string {
	return encryption.Hash("challenge" + allocationId)
}

func SetMockConfig(
	balances cstate.StateContextI,
) (conf *Config) {
	conf = new(Config)

	conf.TimeUnit = 48 * time.Hour // use one hour as the time unit in the tests
	conf.ChallengeEnabled = true
	conf.ChallengeGenerationRate = 1
	conf.MaxChallengesPerGeneration = viper.GetInt(sc.StorageMaxChallengesPerGeneration)
	conf.FailedChallengesToCancel = viper.GetInt(sc.StorageFailedChallengesToCancel)
	conf.FailedChallengesToRevokeMinLock = 50
	conf.MinAllocSize = viper.GetInt64(sc.StorageMinAllocSize)
	conf.MinAllocDuration = viper.GetDuration(sc.StorageMinAllocDuration)
	conf.MinOfferDuration = 1 * time.Minute
	conf.MinBlobberCapacity = viper.GetInt64(sc.StorageMinBlobberCapacity)
	conf.ValidatorReward = 0.025
	conf.BlobberSlash = 0.1
	conf.MaxReadPrice = 100e10  // 100 tokens per GB max allowed (by 64 KB)
	conf.MaxWritePrice = 100e10 // 100 tokens per GB max allowed
	conf.MinWritePrice = 0
	conf.MaxDelegates = viper.GetInt(sc.StorageMaxDelegates)
	conf.MaxChallengeCompletionTime = viper.GetDuration(sc.StorageMaxChallengeCompletionTime)
	conf.MaxCharge = viper.GetFloat64(sc.StorageMaxCharge)
	conf.MinStake = currency.Coin(viper.GetInt64(sc.StorageMinStake) * 1e10)
	conf.MaxStake = currency.Coin(viper.GetInt64(sc.StorageMaxStake) * 1e10)
	conf.MaxMint = currency.Coin((viper.GetFloat64(sc.StorageMaxMint)) * 1e10)
	conf.MaxTotalFreeAllocation = currency.Coin(viper.GetInt64(sc.StorageMaxTotalFreeAllocation) * 1e10)
	conf.MaxIndividualFreeAllocation = currency.Coin(viper.GetInt64(sc.StorageMaxIndividualFreeAllocation) * 1e10)
	conf.ReadPool = &readPoolConfig{}
	var err error
	conf.ReadPool.MinLock, err = currency.ParseZCN(viper.GetFloat64(sc.StorageReadPoolMinLock))
	if err != nil {
		panic(err)
	}
	conf.WritePool = &writePoolConfig{
		MinLock:       currency.Coin(viper.GetFloat64(sc.StorageWritePoolMinLock) * 1e10),
		MinLockPeriod: viper.GetDuration(sc.StorageWritePoolMinLockPeriod),
		MaxLockPeriod: viper.GetDuration(sc.StorageWritePoolMaxLockPeriod),
	}
	conf.OwnerId = viper.GetString(sc.FaucetOwner)
	conf.StakePool = &stakePoolConfig{}
	conf.StakePool.MinLock, err = currency.ParseZCN(viper.GetFloat64(sc.StorageStakePoolMinLock))
	if err != nil {
		panic(err)
	}
	conf.FreeAllocationSettings = freeAllocationSettings{
		DataShards:   viper.GetInt(sc.StorageFasDataShards),
		ParityShards: viper.GetInt(sc.StorageFasParityShards),
		Size:         viper.GetInt64(sc.StorageFasSize),
		Duration:     viper.GetDuration(sc.StorageFasDuration),
		ReadPriceRange: PriceRange{
			Min: currency.Coin(viper.GetFloat64(sc.StorageFasReadPriceMin) * 1e10),
			Max: currency.Coin(viper.GetFloat64(sc.StorageFasReadPriceMax) * 1e10),
		},
		WritePriceRange: PriceRange{
			Min: currency.Coin(viper.GetFloat64(sc.StorageFasWritePriceMin) * 1e10),
			Max: currency.Coin(viper.GetFloat64(sc.StorageFasWritePriceMax) * 1e10),
		},
		MaxChallengeCompletionTime: viper.GetDuration(sc.StorageFasMaxChallengeCompletionTime),
		ReadPoolFraction:           viper.GetFloat64(sc.StorageFasReadPoolFraction),
	}
	conf.BlockReward = new(blockReward)
	conf.BlockReward.BlockReward = currency.Coin(viper.GetFloat64(sc.StorageBlockReward) * 1e10)
	conf.BlockReward.BlockRewardChangePeriod = viper.GetInt64(sc.StorageBlockRewardChangePeriod)
	conf.BlockReward.BlockRewardChangeRatio = viper.GetFloat64(sc.StorageBlockRewardChangeRatio)
	conf.BlockReward.QualifyingStake = currency.Coin(viper.GetFloat64(sc.StorageBlockRewardQualifyingStake) * 1e10)
	conf.MaxBlobbersPerAllocation = viper.GetInt(sc.StorageMaxBlobbersPerAllocation)
	conf.BlockReward.TriggerPeriod = viper.GetInt64(sc.StorageBlockRewardTriggerPeriod)
	conf.BlockReward.setWeightsFromRatio(
		viper.GetFloat64(sc.StorageBlockRewardSharderRatio),
		viper.GetFloat64(sc.StorageBlockRewardMinerRatio),
		viper.GetFloat64(sc.StorageBlockRewardBlobberRatio),
	)

	conf.ExposeMpt = true

	_, err = balances.InsertTrieNode(scConfigKey(ADDRESS), conf)
	if err != nil {
		panic(err)
	}
	return
}<|MERGE_RESOLUTION|>--- conflicted
+++ resolved
@@ -479,26 +479,6 @@
 		}
 		if viper.GetBool(sc.EventDbEnabled) {
 			blobberDb := event.Blobber{
-<<<<<<< HEAD
-				BlobberID:               blobber.ID,
-				BaseURL:                 blobber.BaseURL,
-				Latitude:                blobber.Geolocation.Latitude,
-				Longitude:               blobber.Geolocation.Longitude,
-				ReadPrice:               blobber.Terms.ReadPrice,
-				WritePrice:              blobber.Terms.WritePrice,
-				MinLockDemand:           blobber.Terms.MinLockDemand,
-				MaxOfferDuration:        blobber.Terms.MaxOfferDuration.Nanoseconds(),
-				ChallengeCompletionTime: blobber.Terms.ChallengeCompletionTime.Nanoseconds(),
-				Capacity:                blobber.Capacity,
-				Allocated:               blobber.Allocated,
-				Used:                    blobber.Allocated / 2,
-				LastHealthCheck:         int64(blobber.LastHealthCheck),
-				DelegateWallet:          blobber.StakePoolSettings.DelegateWallet,
-				MinStake:                blobber.StakePoolSettings.MinStake,
-				MaxStake:                blobber.StakePoolSettings.MaxStake,
-				NumDelegates:            blobber.StakePoolSettings.MaxNumDelegates,
-				ServiceCharge:           blobber.StakePoolSettings.ServiceChargeRatio,
-=======
 				BlobberID:        blobber.ID,
 				BaseURL:          blobber.BaseURL,
 				Latitude:         blobber.Geolocation.Latitude,
@@ -516,7 +496,6 @@
 				MaxStake:         blobber.StakePoolSettings.MaxStake,
 				NumDelegates:     blobber.StakePoolSettings.MaxNumDelegates,
 				ServiceCharge:    blobber.StakePoolSettings.ServiceChargeRatio,
->>>>>>> 465eaf9f
 			}
 			blobberDb.TotalStake, err = currency.ParseZCN(viper.GetFloat64(sc.StorageMaxStake))
 			if err != nil {

--- conflicted
+++ resolved
@@ -507,13 +507,8 @@
 				ReadPrice:               int64(blobber.Terms.ReadPrice),
 				WritePrice:              int64(blobber.Terms.WritePrice),
 				MinLockDemand:           blobber.Terms.MinLockDemand,
-<<<<<<< HEAD
-				MaxOfferDuration:        blobber.Terms.MaxOfferDuration,
-				ChallengeCompletionTime: blobber.Terms.ChallengeCompletionTime,
-=======
 				MaxOfferDuration:        blobber.Terms.MaxOfferDuration.Nanoseconds(),
 				ChallengeCompletionTime: blobber.Terms.ChallengeCompletionTime.Nanoseconds(),
->>>>>>> 881ad07d
 				Capacity:                blobber.Capacity,
 				Used:                    blobber.Used,
 				LastHealthCheck:         int64(blobber.LastHealthCheck),

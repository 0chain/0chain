package storagesc

import (
	"encoding/json"
	"log"
	"math/rand"
	"strconv"
	"time"

	"0chain.net/smartcontract/dbs/benchmark"

	"0chain.net/core/datastore"

	"0chain.net/chaincore/currency"
	"0chain.net/smartcontract/stakepool/spenum"

	"0chain.net/smartcontract/stakepool"

	"0chain.net/smartcontract/partitions"

	"0chain.net/smartcontract/dbs/event"

	sci "0chain.net/chaincore/smartcontractinterface"
	"0chain.net/core/encryption"
	sc "0chain.net/smartcontract/benchmark"
	"github.com/spf13/viper"

	cstate "0chain.net/chaincore/chain/state"
	"0chain.net/core/common"
)

const mockMinLockDemand = 1

func AddMockAllocations(
	clients, publicKeys []string,
	eventDb *event.EventDb,
	balances cstate.StateContextI,
) {
	for i := 0; i < viper.GetInt(sc.NumAllocations); i++ {
		cIndex := getMockOwnerFromAllocationIndex(i, len(clients))
		addMockAllocation(
			i,
			clients,
			cIndex,
			publicKeys[cIndex],
			eventDb,
			balances,
		)
	}
}

func benchAllocationExpire(now common.Timestamp) common.Timestamp {
	return common.Timestamp(viper.GetDuration(sc.StorageMinAllocDuration).Seconds()) + now
}

func addMockAllocation(
	i int,
	clients []string,
	cIndex int,
	publicKey string,
	eventDb *event.EventDb,
	balances cstate.StateContextI,
) {
	var mockAllocationPoolBalance = currency.Coin(4384578820)

	id := getMockAllocationId(i)
	sa := &StorageAllocation{
		ID:                      id,
		DataShards:              viper.GetInt(sc.NumBlobbersPerAllocation) / 2,
		ParityShards:            viper.GetInt(sc.NumBlobbersPerAllocation) / 2,
		Size:                    viper.GetInt64(sc.StorageMinAllocSize),
		Expiration:              benchAllocationExpire(balances.GetTransaction().CreationDate),
		Owner:                   clients[cIndex],
		OwnerPublicKey:          publicKey,
		ReadPriceRange:          PriceRange{0, currency.Coin(viper.GetInt64(sc.StorageMaxReadPrice) * 1e10)},
		WritePriceRange:         PriceRange{0, currency.Coin(viper.GetInt64(sc.StorageMaxWritePrice) * 1e10)},
		ChallengeCompletionTime: viper.GetDuration(sc.StorageMaxChallengeCompletionTime),
		Stats: &StorageAllocationStats{
			UsedSize:                  1,
			NumWrites:                 1,
			NumReads:                  1,
			TotalChallenges:           1,
			OpenChallenges:            1,
			SuccessChallenges:         1,
			FailedChallenges:          1,
			LastestClosedChallengeTxn: "latest closed challenge transaction:" + id,
		},
		TimeUnit: 1 * time.Hour,
		// make last allocation finalised
		Finalized: i == viper.GetInt(sc.NumAllocations)-1,
		WritePool: mockAllocationPoolBalance,
	}
	for j := 0; j < viper.GetInt(sc.NumCurators); j++ {
		sa.Curators = append(sa.Curators, clients[j])
	}

	startBlobbers := getMockBlobberBlockFromAllocationIndex(i)
	for j := 0; j < viper.GetInt(sc.NumBlobbersPerAllocation); j++ {
		bIndex := startBlobbers + j
		bId := getMockBlobberId(bIndex)
		ba := BlobberAllocation{
			BlobberID:      bId,
			AllocationID:   sa.ID,
			Size:           viper.GetInt64(sc.StorageMinAllocSize),
			Stats:          &StorageAllocationStats{},
			Terms:          getMockBlobberTerms(),
			MinLockDemand:  mockMinLockDemand,
			AllocationRoot: encryption.Hash("allocation root"),
		}
		sa.BlobberAllocs = append(sa.BlobberAllocs, &ba)
		if viper.GetBool(sc.EventDbEnabled) {
			terms := event.AllocationTerm{
				BlobberID:        bId,
				AllocationID:     sa.ID,
				ReadPrice:        ba.Terms.ReadPrice,
				WritePrice:       ba.Terms.WritePrice,
				MinLockDemand:    ba.Terms.MinLockDemand,
				MaxOfferDuration: ba.Terms.MaxOfferDuration,
			}
			_ = eventDb.Store.Get().Create(&terms)
		}
	}

	if _, err := balances.InsertTrieNode(sa.GetKey(ADDRESS), sa); err != nil {
		log.Fatal(err)
	}

	if viper.GetBool(sc.EventDbEnabled) {
		allocationTerms := make([]event.AllocationTerm, 0)
		for _, b := range sa.BlobberAllocs {
			allocationTerms = append(allocationTerms, event.AllocationTerm{
				BlobberID:        b.BlobberID,
				AllocationID:     b.AllocationID,
				ReadPrice:        b.Terms.ReadPrice,
				WritePrice:       b.Terms.WritePrice,
				MinLockDemand:    b.Terms.MinLockDemand,
				MaxOfferDuration: b.Terms.MaxOfferDuration,
			})
		}

		termsByte, err := json.Marshal(allocationTerms)
		if err != nil {
			log.Fatal(err)
		}
		allocationDb := event.Allocation{
			AllocationID:             sa.ID,
			DataShards:               sa.DataShards,
			ParityShards:             sa.ParityShards,
			Size:                     sa.Size,
			Expiration:               int64(sa.Expiration),
			Owner:                    sa.Owner,
			OwnerPublicKey:           sa.OwnerPublicKey,
			ChallengeCompletionTime:  int64(sa.ChallengeCompletionTime),
			UsedSize:                 sa.UsedSize,
			NumWrites:                sa.Stats.NumWrites,
			NumReads:                 sa.Stats.NumReads,
			TotalChallenges:          sa.Stats.TotalChallenges,
			OpenChallenges:           sa.Stats.OpenChallenges,
			FailedChallenges:         sa.Stats.FailedChallenges,
			LatestClosedChallengeTxn: sa.Stats.LastestClosedChallengeTxn,
			Terms:                    string(termsByte),
			WritePool:                sa.WritePool,
		}
		_ = eventDb.Store.Get().Create(&allocationDb)
	}
}

func benchAllocationPoolEx5pire(now common.Timestamp) common.Timestamp {
	return common.Timestamp(viper.GetDuration(sc.StorageMinAllocDuration).Seconds()) +
		now + common.Timestamp(time.Hour*24*23)
}

func AddMockChallenges(
	blobbers []*StorageNode,
	eventDb *event.EventDb,
	balances cstate.StateContextI,
) {
	numAllocations := viper.GetInt(sc.NumAllocations)
	allocationChall := make([]AllocationChallenges, numAllocations)

	challengeReadyBlobbersPart, err := partitions.CreateIfNotExists(balances,
		ALL_CHALLENGE_READY_BLOBBERS_KEY, allChallengeReadyBlobbersPartitionSize)
	if err != nil {
		log.Fatal(err)
	}

	var (
		numAllocBlobbers        = viper.GetInt(sc.NumBlobbersPerAllocation)
		numValidators           = numAllocBlobbers / 2
		numChallengesPerBlobber = viper.GetInt(sc.NumChallengesBlobber)
		numAllocs               = viper.GetInt(sc.NumAllocations)
	)

	challenges := make([]*StorageChallenge, 0, numAllocs*numAllocBlobbers*numChallengesPerBlobber)

	for i := 0; i < numAllocs; i++ {
		startBlobbers := getMockBlobberBlockFromAllocationIndex(i)
		blobInd := rand.Intn(startBlobbers + 1)
		cs := setupMockChallenge(
			numChallengesPerBlobber,
			numValidators,
			getMockAllocationId(i),
			blobbers[blobInd],
			&allocationChall[i],
			eventDb,
			balances,
		)
		challenges = append(challenges, cs...)
	}
	blobAlloc := make(map[string]map[string]*AllocOpenChallenge)

	// adding blobber challenges and blobber challenge partition
	blobbersMap := make(map[string]struct{})
	for _, ch := range challenges {
		if _, ok := blobbersMap[ch.BlobberID]; ok {
			continue
		}

		loc, err := challengeReadyBlobbersPart.AddItem(balances, &ChallengeReadyBlobber{
			BlobberID: ch.BlobberID,
		})
		if err != nil {
			panic(err)
		}

		blobbersMap[ch.BlobberID] = struct{}{}

		blobPartitionsLocations := &blobberPartitionsLocations{
			ID:                         ch.BlobberID,
			ChallengeReadyPartitionLoc: &partitions.PartitionLocation{Location: loc},
		}
		if err := blobPartitionsLocations.save(balances, ADDRESS); err != nil {
			log.Fatal(err)
		}
	}

	err = challengeReadyBlobbersPart.Save(balances)
	if err != nil {
		panic(err)
	}

	// adding allocation challenges
	for _, ch := range allocationChall {
		_, err := balances.InsertTrieNode(ch.GetKey(ADDRESS), &ch)
		if err != nil {
			panic(err)
		}
		for _, oc := range ch.OpenChallenges {
			if _, ok := blobAlloc[oc.BlobberID]; !ok {
				blobAlloc[oc.BlobberID] = make(map[string]*AllocOpenChallenge)
			}
			blobAlloc[oc.BlobberID][ch.AllocationID] = oc
		}
	}

	// adding blobber challenge allocation partition
	for blobberID, val := range blobAlloc {

		aPart, err := partitionsBlobberAllocations(blobberID, balances)
		if err != nil {
			panic(err)
		}
		for allocID := range val {

			_, err = aPart.AddItem(balances, &BlobberAllocationNode{
				ID: allocID,
			})
			if err != nil {
				panic(err)
			}
		}
		err = aPart.Save(balances)

		if err != nil {
			panic(err)
		}
	}
}

<<<<<<< HEAD
func AddMockClientAllocation(
	clients []string,
	balances cstate.StateContextI,
) {
	cas := make([]*ClientAllocation, len(clients))
	for i := 0; i < viper.GetInt(sc.NumAllocations); i++ {
		cIndex := getMockOwnerFromAllocationIndex(i, len(clients))
		if cas[cIndex] == nil {
			cas[cIndex] = &ClientAllocation{
				ClientID:    clients[cIndex],
				Allocations: &Allocations{},
			}
		}
		cas[cIndex].Allocations.List.add(getMockAllocationId(i))
	}
	for _, ca := range cas {
		if ca != nil {
			_, err := balances.InsertTrieNode(ca.GetKey(ADDRESS), ca)
			if err != nil {
=======
func benchWritePoolExpire(now common.Timestamp) common.Timestamp {
	return common.Timestamp(viper.GetDuration(sc.StorageMinAllocDuration).Seconds()) +
		now + common.Timestamp(time.Hour*24*23)
}

func AddMockWritePools(clients []string, balances cstate.StateContextI) {
	wps := make([]*writePool, len(clients))
	amountPerBlobber := currency.Coin(100 * 1e10)
	for i := 0; i < viper.GetInt(sc.NumAllocations); i++ {
		allocationID := getMockAllocationId(i)
		owner := getMockOwnerFromAllocationIndex(i, len(clients))
		if wps[owner] == nil {
			wps[owner] = new(writePool)
		}
		startBlobbers := getMockBlobberBlockFromAllocationIndex(i)
		for k := 0; k < viper.GetInt(sc.NumAllocationPayerPools); k++ {
			wap := allocationPool{
				ExpireAt:     benchWritePoolExpire(balances.GetTransaction().CreationDate),
				AllocationID: allocationID,
			}
			wap.Balance = 100 * 1e10
			wap.ID = getMockWritePoolId(i, owner, k)
			wap.Balance = 100 * 1e10
			for l := 0; l < viper.GetInt(sc.NumBlobbersPerAllocation); l++ {
				wap.Blobbers.add(&blobberPool{
					BlobberID: getMockBlobberId(startBlobbers + l),
					Balance:   amountPerBlobber,
				})
			}
			wps[owner].Pools = append(wps[owner].Pools, &wap)
		}
	}

	for i := 0; i < len(wps); i++ {
		if wps[i] != nil {
			if _, err := balances.InsertTrieNode(writePoolKey(ADDRESS, clients[i]), wps[i]); err != nil {
>>>>>>> ac86e215
				log.Fatal(err)
			}
		}
	}
}

func AddMockReadPools(clients []string, balances cstate.StateContextI) {
	rps := make([]*readPool, len(clients))
	for i := range clients {
		rps[i] = &readPool{
			Balance: 10 * 1e10,
		}
	}
	for i := 0; i < len(rps); i++ {
		if _, err := balances.InsertTrieNode(readPoolKey(ADDRESS, clients[i]), rps[i]); err != nil {
			log.Fatal(err)
		}
	}
}

func AddMockChallengePools(balances cstate.StateContextI) {
	for i := 0; i < viper.GetInt(sc.NumAllocations); i++ {
		allocationId := getMockAllocationId(i)
		cp := newChallengePool()
		cp.TokenPool.ID = challengePoolKey(ADDRESS, allocationId)
		cp.Balance = mockMinLockDemand * 100
		if _, err := balances.InsertTrieNode(challengePoolKey(ADDRESS, allocationId), cp); err != nil {
			log.Fatal(err)
		}
	}
}

func setupMockChallenge(
	challengesPerBlobber int,
	totalValidatorsNum int,
	allocationId string,
	blobber *StorageNode,
	ac *AllocationChallenges,
	eventDb *event.EventDb,
	balances cstate.StateContextI,
) []*StorageChallenge {
	ac.AllocationID = allocationId

	ids := make([]string, 0, totalValidatorsNum)
	for i := 0; i < totalValidatorsNum; i++ {
		ids = append(ids, getMockValidatorId(i))
	}

	challenges := make([]*StorageChallenge, 0, challengesPerBlobber)
	challenge := &StorageChallenge{
		ID:              getMockChallengeId(blobber.ID, allocationId),
		AllocationID:    allocationId,
		TotalValidators: totalValidatorsNum,
		BlobberID:       blobber.ID,
		ValidatorIDs:    ids,
	}
	_, err := balances.InsertTrieNode(challenge.GetKey(ADDRESS), challenge)
	if err != nil {
		log.Fatal(err)
	}
	if ac.addChallenge(challenge) {
		challenges = append(challenges, challenge)
	}

	if viper.GetBool(sc.EventDbEnabled) {
		challengeRow := event.Challenge{
			ChallengeID:  challenge.ID,
			CreatedAt:    balances.GetTransaction().CreationDate,
			AllocationID: challenge.AllocationID,
			BlobberID:    challenge.BlobberID,
		}
		_ = eventDb.Store.Get().Create(&challengeRow)
	}

	return challenges
}

func AddMockBlobbers(
	eventDb *event.EventDb,
	balances cstate.StateContextI,
) []*StorageNode {

	numRewardPartitionBlobbers := viper.GetInt(sc.NumRewardPartitionBlobber)
	numBlobbers := viper.GetInt(sc.NumBlobbers)
	if numRewardPartitionBlobbers > numBlobbers {
		log.Fatal("reward_partition_blobber cannot be greater than total blobbers")
	}

	partition, err := getActivePassedBlobberRewardsPartitions(balances, viper.GetInt64(sc.StorageBlockRewardTriggerPeriod))
	if err != nil {
		panic(err)
	}

	var sscId = StorageSmartContract{
		SmartContract: sci.NewSC(ADDRESS),
	}.ID
	var blobbers StorageNodes
	var rtvBlobbers []*StorageNode
	const maxLatitude float64 = 88
	const maxLongitude float64 = 175
	latitudeStep := 2 * maxLatitude / float64(viper.GetInt(sc.NumBlobbers))
	longitudeStep := 2 * maxLongitude / float64(viper.GetInt(sc.NumBlobbers))
	for i := 0; i < viper.GetInt(sc.NumBlobbers); i++ {
		id := getMockBlobberId(i)
		const mockUsedData = 1000
		blobber := &StorageNode{
			ID:      id,
			BaseURL: getMockBlobberUrl(i),
			Geolocation: StorageNodeGeolocation{
				Latitude:  latitudeStep*float64(i) - maxLatitude,
				Longitude: longitudeStep*float64(i) - maxLongitude,
			},
			Terms:             getMockBlobberTerms(),
			Capacity:          viper.GetInt64(sc.StorageMinBlobberCapacity) * 10000,
			Allocated:         mockUsedData,
			LastHealthCheck:   balances.GetTransaction().CreationDate, //common.Timestamp(viper.GetInt64(sc.Now) - 1),
			PublicKey:         "",
			StakePoolSettings: getMockStakePoolSettings(id),
			//TotalStake: viper.GetInt64(sc.StorageMaxStake), todo missing field
		}
		blobbers.Nodes.add(blobber)
		rtvBlobbers = append(rtvBlobbers, blobber)
		_, err := balances.InsertTrieNode(blobber.GetKey(sscId), blobber)
		if err != nil {
			panic(err)
		}
		_, err = balances.InsertTrieNode(blobber.GetUrlKey(sscId), &datastore.NOIDField{})
		if err != nil {
			panic(err)
		}
		if viper.GetBool(sc.EventDbEnabled) {
			blobberDb := event.Blobber{
				BlobberID:        blobber.ID,
				BaseURL:          blobber.BaseURL,
				Latitude:         blobber.Geolocation.Latitude,
				Longitude:        blobber.Geolocation.Longitude,
				ReadPrice:        blobber.Terms.ReadPrice,
				WritePrice:       blobber.Terms.WritePrice,
				MinLockDemand:    blobber.Terms.MinLockDemand,
				MaxOfferDuration: blobber.Terms.MaxOfferDuration.Nanoseconds(),
				Capacity:         blobber.Capacity,
				Allocated:        blobber.Allocated,
				Used:             blobber.Allocated / 2,
				LastHealthCheck:  int64(blobber.LastHealthCheck),
				DelegateWallet:   blobber.StakePoolSettings.DelegateWallet,
				MinStake:         blobber.StakePoolSettings.MinStake,
				MaxStake:         blobber.StakePoolSettings.MaxStake,
				NumDelegates:     blobber.StakePoolSettings.MaxNumDelegates,
				ServiceCharge:    blobber.StakePoolSettings.ServiceChargeRatio,
			}
			blobberDb.TotalStake, err = currency.ParseZCN(viper.GetFloat64(sc.StorageMaxStake))
			if err != nil {
				panic(err)
			}
			_ = eventDb.Store.Get().Create(&blobberDb)
		}

		if i < numRewardPartitionBlobbers {
			_, err = partition.AddItem(balances,
				&BlobberRewardNode{
					ID:                blobber.ID,
					SuccessChallenges: 10,
					WritePrice:        blobber.Terms.WritePrice,
					ReadPrice:         blobber.Terms.ReadPrice,
					TotalData:         sizeInGB(int64(i * 1000)),
					DataRead:          float64(i) * 0.1,
				})
			if err != nil {
				panic(err)
			}
		}
	}

	err = partition.Save(balances)
	if err != nil {
		panic(err)
	}
	return rtvBlobbers
}

func AddMockValidators(
	publicKeys []string,
	eventDb *event.EventDb,
	balances cstate.StateContextI,
) []*ValidationNode {
	var sscId = StorageSmartContract{
		SmartContract: sci.NewSC(ADDRESS),
	}.ID

	valParts, err := partitions.CreateIfNotExists(balances, ALL_VALIDATORS_KEY, allValidatorsPartitionSize)
	if err != nil {
		panic(err)
	}

	nv := viper.GetInt(sc.NumValidators)
	validatorNodes := make([]*ValidationNode, 0, nv)
	for i := 0; i < nv; i++ {
		id := getMockValidatorId(i)
		url := getMockValidatorUrl(i)
		validator := &ValidationNode{
			ID:                id,
			BaseURL:           url,
			PublicKey:         publicKeys[i%len(publicKeys)],
			StakePoolSettings: getMockStakePoolSettings(id),
		}
		_, err := balances.InsertTrieNode(validator.GetKey(sscId), validator)
		if err != nil {
			panic(err)
		}
		validatorNodes = append(validatorNodes, validator)
		vpn := ValidationPartitionNode{
			Id:  id,
			Url: id + ".com",
		}
		if viper.GetBool(sc.EventDbEnabled) {
			validators := event.Validator{
				ValidatorID:    validator.ID,
				BaseUrl:        validator.BaseURL,
				DelegateWallet: validator.StakePoolSettings.DelegateWallet,
				MinStake:       validator.StakePoolSettings.MaxStake,
				MaxStake:       validator.StakePoolSettings.MaxStake,
				NumDelegates:   validator.StakePoolSettings.MaxNumDelegates,
				ServiceCharge:  validator.StakePoolSettings.ServiceChargeRatio,
			}
			_ = eventDb.Store.Get().Create(&validators)
		}

		if _, err := valParts.AddItem(balances, &vpn); err != nil {
			panic(err)
		}
	}

	err = valParts.Save(balances)
	if err != nil {
		panic(err)
	}
	return validatorNodes
}

func GetMockBlobberStakePools(
	clients []string,
	eventDb *event.EventDb,
	balances cstate.StateContextI,
) []*stakePool {
	sps := make([]*stakePool, 0, viper.GetInt(sc.NumBlobbers))
	usps := make([]*stakepool.UserStakePools, len(clients))
	for i := 0; i < viper.GetInt(sc.NumBlobbers); i++ {
		bId := getMockBlobberId(i)
		sp := &stakePool{
			StakePool: stakepool.StakePool{
				Pools:    make(map[string]*stakepool.DelegatePool),
				Reward:   0,
				Settings: getMockStakePoolSettings(bId),
			},
			TotalOffers: currency.Coin(100000),
		}
		for j := 0; j < viper.GetInt(sc.NumBlobberDelegates); j++ {
			id := getMockBlobberStakePoolId(i, j)
			clientIndex := (i&len(clients) + j) % len(clients)
			sp.Pools[id] = &stakepool.DelegatePool{}
			sp.Pools[id].Balance = currency.Coin(viper.GetInt64(sc.StorageMaxStake) * 1e10)
			sp.Pools[id].DelegateID = clients[clientIndex]
			if usps[clientIndex] == nil {
				usps[clientIndex] = stakepool.NewUserStakePools()
			}
			usps[clientIndex].Pools[bId] = append(
				usps[clientIndex].Pools[bId],
				id,
			)

			if viper.GetBool(sc.EventDbEnabled) {
				dp := event.DelegatePool{
					PoolID:       id,
					ProviderType: int(spenum.Blobber),
					ProviderID:   bId,
					DelegateID:   sp.Pools[id].DelegateID,
					Balance:      sp.Pools[id].Balance,
					Reward:       0,
					TotalReward:  0,
					TotalPenalty: 0,
					Status:       int(spenum.Active),
					RoundCreated: 1,
				}
				_ = eventDb.Store.Get().Create(&dp)
			}
		}
		sps = append(sps, sp)
	}

	for cId, usp := range usps {
		if usp != nil {
			_, err := balances.InsertTrieNode(
				stakepool.UserStakePoolsKey(spenum.Blobber, clients[cId]), usp,
			)
			if err != nil {
				panic(err)
			}
		}
	}

	return sps
}

func GetMockValidatorStakePools(
	clients []string,
	balances cstate.StateContextI,
) {
	var sscId = StorageSmartContract{
		SmartContract: sci.NewSC(ADDRESS),
	}.ID
	for i := 0; i < viper.GetInt(sc.NumValidators); i++ {
		bId := getMockValidatorId(i)
		sp := &stakePool{
			StakePool: stakepool.StakePool{
				Pools:    make(map[string]*stakepool.DelegatePool),
				Reward:   0,
				Settings: getMockStakePoolSettings(bId),
			},
		}
		for j := 0; j < viper.GetInt(sc.NumBlobberDelegates); j++ {
			id := getMockValidatorStakePoolId(i, j)
			sp.Pools[id] = &stakepool.DelegatePool{}
			sp.Pools[id].Balance = currency.Coin(viper.GetInt64(sc.StorageMaxStake) * 1e10)
			err := sp.save(sscId, getMockValidatorId(i), balances)
			if err != nil {
				panic(err)
			}
		}
	}
}

func SaveMockStakePools(
	sps []*stakePool,
	balances cstate.StateContextI,
) {
	var sscId = StorageSmartContract{
		SmartContract: sci.NewSC(ADDRESS),
	}.ID
	for i, sp := range sps {
		bId := getMockBlobberId(i)
		err := sp.save(sscId, bId, balances)
		if err != nil {
			panic(err)
		}
	}
}

func AddMockFreeStorageAssigners(
	clients []string,
	keys []string,
	balances cstate.StateContextI,
) {
	var sscId = StorageSmartContract{
		SmartContract: sci.NewSC(ADDRESS),
	}.ID
	for i := 0; i < viper.GetInt(sc.NumFreeStorageAssigners); i++ {
		_, err := balances.InsertTrieNode(
			freeStorageAssignerKey(sscId, clients[i]),
			&freeStorageAssigner{
				ClientId:           clients[i],
				PublicKey:          keys[i],
				IndividualLimit:    currency.Coin(viper.GetFloat64(sc.StorageMaxIndividualFreeAllocation) * 1e10),
				TotalLimit:         currency.Coin(viper.GetFloat64(sc.StorageMaxTotalFreeAllocation) * 1e10),
				CurrentRedeemed:    0,
				RedeemedTimestamps: []common.Timestamp{},
			},
		)
		if err != nil {
			panic(err)
		}
	}
}

func AddMockWriteRedeems(
	clients, publicKeys []string,
	eventDb *event.EventDb,
	balances cstate.StateContextI,
) {
	for i := 0; i < viper.GetInt(sc.NumAllocations); i++ {
		for j := 0; j < viper.GetInt(sc.NumWriteRedeemAllocation); j++ {
			client := getMockOwnerFromAllocationIndex(i, len(clients))
			rm := ReadMarker{
				ClientID:        clients[client],
				ClientPublicKey: publicKeys[client],
				BlobberID:       getMockBlobberId(getMockBlobberBlockFromAllocationIndex(i)),
				AllocationID:    getMockAllocationId(i),
				OwnerID:         clients[client],
				ReadCounter:     viper.GetInt64(sc.NumWriteRedeemAllocation),
			}
			commitRead := &ReadConnection{
				ReadMarker: &rm,
			}
			_, err := balances.InsertTrieNode(commitRead.GetKey(ADDRESS), commitRead)
			if err != nil {
				panic(err)
			}
			if viper.GetBool(sc.EventDbEnabled) {
				mockBlockNumber := int64((i + 1) % viper.GetInt(sc.NumBlocks))
				readMarker := event.ReadMarker{
					ClientID:      rm.ClientID,
					BlobberID:     rm.BlobberID,
					AllocationID:  rm.AllocationID,
					TransactionID: benchmark.GetMockTransactionHash(mockBlockNumber, 1),
					OwnerID:       rm.OwnerID,
					ReadCounter:   rm.ReadCounter,
					ReadSize:      100,
					BlockNumber:   mockBlockNumber,
				}
				if out := eventDb.Store.Get().Create(&readMarker); out.Error != nil {
					log.Fatal(out.Error)
				}

				writeMarker := event.WriteMarker{
					ClientID:       rm.ClientID,
					BlobberID:      rm.BlobberID,
					AllocationID:   rm.AllocationID,
					TransactionID:  benchmark.GetMockTransactionHash(mockBlockNumber, 1),
					AllocationRoot: "mock allocation root",
					BlockNumber:    mockBlockNumber,
					Size:           100,
					LookupHash:     benchmark.GetMockWriteMarkerLookUpHash(i, j),
					Name:           benchmark.GetMockWriteMarkerFileName(i),
					ContentHash:    benchmark.GetMockWriteMarkerContentHash(i, j),
				}
				if out := eventDb.Store.Get().Create(&writeMarker); out.Error != nil {
					log.Fatal(out.Error)
				}
			}
		}
	}
}

func getMockBlobberTerms() Terms {
	return Terms{
		ReadPrice:        currency.Coin(0.1 * 1e10),
		WritePrice:       currency.Coin(0.1 * 1e10),
		MinLockDemand:    0.0007,
		MaxOfferDuration: time.Hour*50 + viper.GetDuration(sc.StorageMinOfferDuration),
	}
}

func getMockStakePoolSettings(blobber string) stakepool.Settings {
	return stakepool.Settings{
		DelegateWallet:     blobber,
		MinStake:           currency.Coin(viper.GetInt64(sc.StorageMinStake) * 1e10),
		MaxStake:           currency.Coin(viper.GetInt64(sc.StorageMaxStake) * 1e10),
		MaxNumDelegates:    viper.GetInt(sc.NumBlobberDelegates),
		ServiceChargeRatio: viper.GetFloat64(sc.StorageMaxCharge),
	}
}

func getMockReadPoolId(allocation, client, index int) string {
	return encryption.Hash("read pool" + strconv.Itoa(client) + strconv.Itoa(allocation) + strconv.Itoa(index))
}

func getMockBlobberStakePoolId(blobber, stake int) string {
	return encryption.Hash(getMockBlobberId(blobber) + "pool" + strconv.Itoa(stake))
}

func getMockValidatorStakePoolId(blobber, stake int) string {
	return encryption.Hash(getMockValidatorId(blobber) + "pool" + strconv.Itoa(stake))
}

func getMockBlobberId(index int) string {
	return encryption.Hash("mockBlobber_" + strconv.Itoa(index))
}

func getMockBlobberUrl(index int) string {
	return getMockBlobberId(index) + ".com"
}

func getMockValidatorId(index int) string {
	return encryption.Hash("mockValidator_" + strconv.Itoa(index))
}

func getMockValidatorUrl(index int) string {
	return getMockValidatorId(index) + ".com"
}

func getMockAllocationId(allocation int) string {
	//return "mock allocation id " + strconv.Itoa(allocation)
	return encryption.Hash("mock allocation id" + strconv.Itoa(allocation))
}

func getMockOwnerFromAllocationIndex(allocation, numClinets int) int {
	return (allocation % (numClinets - 1))
}

func getMockBlobberBlockFromAllocationIndex(i int) int {
	return i % (viper.GetInt(sc.NumBlobbers) - viper.GetInt(sc.NumBlobbersPerAllocation))
}

func getMockChallengeId(blobberId, allocationId string) string {
	return encryption.Hash("challenge" + allocationId)
}

func SetMockConfig(
	balances cstate.StateContextI,
) (conf *Config) {
	conf = new(Config)

	conf.TimeUnit = 48 * time.Hour // use one hour as the time unit in the tests
	conf.ChallengeEnabled = true
	conf.ChallengeGenerationRate = 1
	conf.MaxChallengesPerGeneration = viper.GetInt(sc.StorageMaxChallengesPerGeneration)
	conf.FailedChallengesToCancel = viper.GetInt(sc.StorageFailedChallengesToCancel)
	conf.FailedChallengesToRevokeMinLock = 50
	conf.MinAllocSize = viper.GetInt64(sc.StorageMinAllocSize)
	conf.MinAllocDuration = viper.GetDuration(sc.StorageMinAllocDuration)
	conf.MinOfferDuration = 1 * time.Minute
	conf.MinBlobberCapacity = viper.GetInt64(sc.StorageMinBlobberCapacity)
	conf.ValidatorReward = 0.025
	conf.BlobberSlash = 0.1
	conf.MaxReadPrice = 100e10  // 100 tokens per GB max allowed (by 64 KB)
	conf.MaxWritePrice = 100e10 // 100 tokens per GB max allowed
	conf.MinWritePrice = 0
	conf.MaxDelegates = viper.GetInt(sc.StorageMaxDelegates)
	conf.MaxChallengeCompletionTime = viper.GetDuration(sc.StorageMaxChallengeCompletionTime)
	conf.MaxCharge = viper.GetFloat64(sc.StorageMaxCharge)
	conf.MinStake = currency.Coin(viper.GetInt64(sc.StorageMinStake) * 1e10)
	conf.MaxStake = currency.Coin(viper.GetInt64(sc.StorageMaxStake) * 1e10)
	conf.MaxMint = currency.Coin((viper.GetFloat64(sc.StorageMaxMint)) * 1e10)
	conf.MaxTotalFreeAllocation = currency.Coin(viper.GetInt64(sc.StorageMaxTotalFreeAllocation) * 1e10)
	conf.MaxIndividualFreeAllocation = currency.Coin(viper.GetInt64(sc.StorageMaxIndividualFreeAllocation) * 1e10)
	conf.ReadPool = &readPoolConfig{}
	var err error
	conf.ReadPool.MinLock, err = currency.ParseZCN(viper.GetFloat64(sc.StorageReadPoolMinLock))
	if err != nil {
		panic(err)
	}
	conf.WritePool = &writePoolConfig{
		MinLock: currency.Coin(viper.GetFloat64(sc.StorageWritePoolMinLock) * 1e10),
	}
	conf.OwnerId = viper.GetString(sc.FaucetOwner)
	conf.StakePool = &stakePoolConfig{}
	conf.StakePool.MinLock, err = currency.ParseZCN(viper.GetFloat64(sc.StorageStakePoolMinLock))
	if err != nil {
		panic(err)
	}
	conf.FreeAllocationSettings = freeAllocationSettings{
		DataShards:   viper.GetInt(sc.StorageFasDataShards),
		ParityShards: viper.GetInt(sc.StorageFasParityShards),
		Size:         viper.GetInt64(sc.StorageFasSize),
		Duration:     viper.GetDuration(sc.StorageFasDuration),
		ReadPriceRange: PriceRange{
			Min: currency.Coin(viper.GetFloat64(sc.StorageFasReadPriceMin) * 1e10),
			Max: currency.Coin(viper.GetFloat64(sc.StorageFasReadPriceMax) * 1e10),
		},
		WritePriceRange: PriceRange{
			Min: currency.Coin(viper.GetFloat64(sc.StorageFasWritePriceMin) * 1e10),
			Max: currency.Coin(viper.GetFloat64(sc.StorageFasWritePriceMax) * 1e10),
		},
		MaxChallengeCompletionTime: viper.GetDuration(sc.StorageFasMaxChallengeCompletionTime),
		ReadPoolFraction:           viper.GetFloat64(sc.StorageFasReadPoolFraction),
	}
	conf.BlockReward = new(blockReward)
	conf.BlockReward.BlockReward = currency.Coin(viper.GetFloat64(sc.StorageBlockReward) * 1e10)
	conf.BlockReward.BlockRewardChangePeriod = viper.GetInt64(sc.StorageBlockRewardChangePeriod)
	conf.BlockReward.BlockRewardChangeRatio = viper.GetFloat64(sc.StorageBlockRewardChangeRatio)
	conf.BlockReward.QualifyingStake = currency.Coin(viper.GetFloat64(sc.StorageBlockRewardQualifyingStake) * 1e10)
	conf.MaxBlobbersPerAllocation = viper.GetInt(sc.StorageMaxBlobbersPerAllocation)
	conf.BlockReward.TriggerPeriod = viper.GetInt64(sc.StorageBlockRewardTriggerPeriod)
	conf.BlockReward.setWeightsFromRatio(
		viper.GetFloat64(sc.StorageBlockRewardSharderRatio),
		viper.GetFloat64(sc.StorageBlockRewardMinerRatio),
		viper.GetFloat64(sc.StorageBlockRewardBlobberRatio),
	)

	conf.ExposeMpt = true

	_, err = balances.InsertTrieNode(scConfigKey(ADDRESS), conf)
	if err != nil {
		panic(err)
	}
	return
}<|MERGE_RESOLUTION|>--- conflicted
+++ resolved
@@ -277,70 +277,6 @@
 	}
 }
 
-<<<<<<< HEAD
-func AddMockClientAllocation(
-	clients []string,
-	balances cstate.StateContextI,
-) {
-	cas := make([]*ClientAllocation, len(clients))
-	for i := 0; i < viper.GetInt(sc.NumAllocations); i++ {
-		cIndex := getMockOwnerFromAllocationIndex(i, len(clients))
-		if cas[cIndex] == nil {
-			cas[cIndex] = &ClientAllocation{
-				ClientID:    clients[cIndex],
-				Allocations: &Allocations{},
-			}
-		}
-		cas[cIndex].Allocations.List.add(getMockAllocationId(i))
-	}
-	for _, ca := range cas {
-		if ca != nil {
-			_, err := balances.InsertTrieNode(ca.GetKey(ADDRESS), ca)
-			if err != nil {
-=======
-func benchWritePoolExpire(now common.Timestamp) common.Timestamp {
-	return common.Timestamp(viper.GetDuration(sc.StorageMinAllocDuration).Seconds()) +
-		now + common.Timestamp(time.Hour*24*23)
-}
-
-func AddMockWritePools(clients []string, balances cstate.StateContextI) {
-	wps := make([]*writePool, len(clients))
-	amountPerBlobber := currency.Coin(100 * 1e10)
-	for i := 0; i < viper.GetInt(sc.NumAllocations); i++ {
-		allocationID := getMockAllocationId(i)
-		owner := getMockOwnerFromAllocationIndex(i, len(clients))
-		if wps[owner] == nil {
-			wps[owner] = new(writePool)
-		}
-		startBlobbers := getMockBlobberBlockFromAllocationIndex(i)
-		for k := 0; k < viper.GetInt(sc.NumAllocationPayerPools); k++ {
-			wap := allocationPool{
-				ExpireAt:     benchWritePoolExpire(balances.GetTransaction().CreationDate),
-				AllocationID: allocationID,
-			}
-			wap.Balance = 100 * 1e10
-			wap.ID = getMockWritePoolId(i, owner, k)
-			wap.Balance = 100 * 1e10
-			for l := 0; l < viper.GetInt(sc.NumBlobbersPerAllocation); l++ {
-				wap.Blobbers.add(&blobberPool{
-					BlobberID: getMockBlobberId(startBlobbers + l),
-					Balance:   amountPerBlobber,
-				})
-			}
-			wps[owner].Pools = append(wps[owner].Pools, &wap)
-		}
-	}
-
-	for i := 0; i < len(wps); i++ {
-		if wps[i] != nil {
-			if _, err := balances.InsertTrieNode(writePoolKey(ADDRESS, clients[i]), wps[i]); err != nil {
->>>>>>> ac86e215
-				log.Fatal(err)
-			}
-		}
-	}
-}
-
 func AddMockReadPools(clients []string, balances cstate.StateContextI) {
 	rps := make([]*readPool, len(clients))
 	for i := range clients {

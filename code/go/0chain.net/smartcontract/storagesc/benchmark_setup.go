package storagesc

import (
	"log"
	"math/rand"
	"strconv"
	"time"

	"0chain.net/smartcontract/dbs/benchmark"

	"0chain.net/core/datastore"

	"0chain.net/smartcontract/stakepool/spenum"
	"github.com/0chain/common/core/currency"

	"0chain.net/smartcontract/stakepool"

	"0chain.net/smartcontract/partitions"

	"0chain.net/smartcontract/dbs/event"

	sci "0chain.net/chaincore/smartcontractinterface"
	"0chain.net/core/encryption"
	sc "0chain.net/smartcontract/benchmark"
	"github.com/spf13/viper"

	cstate "0chain.net/chaincore/chain/state"
	"0chain.net/core/common"
)

const mockMinLockDemand = 1

func AddMockAllocations(
	clients, publicKeys []string,
	eventDb *event.EventDb,
	balances cstate.StateContextI,
) {
	for i := 0; i < viper.GetInt(sc.NumAllocations); i++ {
		cIndex := getMockOwnerFromAllocationIndex(i, len(clients))
		addMockAllocation(
			i,
			clients,
			cIndex,
			publicKeys[cIndex],
			eventDb,
			balances,
		)
	}
}

func benchAllocationExpire(now common.Timestamp) common.Timestamp {
	return common.Timestamp(viper.GetDuration(sc.StorageMinAllocDuration).Seconds()) + now
}

func addMockAllocation(
	i int,
	clients []string,
	cIndex int,
	publicKey string,
	eventDb *event.EventDb,
	balances cstate.StateContextI,
) {
	id := getMockAllocationId(i)
	sa := &StorageAllocation{
		ID:              id,
		DataShards:      viper.GetInt(sc.NumBlobbersPerAllocation) / 2,
		ParityShards:    viper.GetInt(sc.NumBlobbersPerAllocation) / 2,
		Size:            viper.GetInt64(sc.StorageMinAllocSize),
		Expiration:      benchAllocationExpire(balances.GetTransaction().CreationDate),
		Owner:           clients[cIndex],
		OwnerPublicKey:  publicKey,
		ReadPriceRange:  PriceRange{0, currency.Coin(viper.GetInt64(sc.StorageMaxReadPrice) * 1e10)},
		WritePriceRange: PriceRange{0, currency.Coin(viper.GetInt64(sc.StorageMaxWritePrice) * 1e10)},
		DiverseBlobbers: viper.GetBool(sc.StorageDiverseBlobbers),
		Stats: &StorageAllocationStats{
			UsedSize:                  1,
			NumWrites:                 1,
			NumReads:                  1,
			TotalChallenges:           1,
			OpenChallenges:            1,
			SuccessChallenges:         1,
			FailedChallenges:          1,
			LastestClosedChallengeTxn: "latest closed challenge transaction:" + id,
		},
		TimeUnit: 1 * time.Hour,
		// make last allocation finalised
		Finalized: i == viper.GetInt(sc.NumAllocations)-1,
	}
	for j := 0; j < viper.GetInt(sc.NumCurators); j++ {
		sa.Curators = append(sa.Curators, clients[j])
	}

	startBlobbers := getMockBlobberBlockFromAllocationIndex(i)
	for j := 0; j < viper.GetInt(sc.NumBlobbersPerAllocation); j++ {
		bIndex := startBlobbers + j
		bId := getMockBlobberId(bIndex)
		ba := BlobberAllocation{
			BlobberID:      bId,
			AllocationID:   sa.ID,
			Size:           viper.GetInt64(sc.StorageMinAllocSize),
			Stats:          &StorageAllocationStats{},
			Terms:          getMockBlobberTerms(),
			MinLockDemand:  mockMinLockDemand,
			AllocationRoot: encryption.Hash("allocation root"),
		}
		sa.BlobberAllocs = append(sa.BlobberAllocs, &ba)
	}

	if _, err := balances.InsertTrieNode(sa.GetKey(ADDRESS), sa); err != nil {
		log.Fatal(err)
	}

	if viper.GetBool(sc.EventDbEnabled) {
		allocationTerms := make([]event.AllocationBlobberTerm, 0)
		for _, b := range sa.BlobberAllocs {
			allocationTerms = append(allocationTerms, event.AllocationBlobberTerm{
				BlobberID:        b.BlobberID,
				AllocationID:     b.AllocationID,
				ReadPrice:        int64(b.Terms.ReadPrice),
				WritePrice:       int64(b.Terms.WritePrice),
				MinLockDemand:    b.Terms.MinLockDemand,
				MaxOfferDuration: b.Terms.MaxOfferDuration,
			})
		}

		allocationDb := event.Allocation{
			AllocationID:             sa.ID,
			DataShards:               sa.DataShards,
			ParityShards:             sa.ParityShards,
			Size:                     sa.Size,
			Expiration:               int64(sa.Expiration),
			Owner:                    sa.Owner,
			OwnerPublicKey:           sa.OwnerPublicKey,
			UsedSize:                 sa.UsedSize,
			NumWrites:                sa.Stats.NumWrites,
			NumReads:                 sa.Stats.NumReads,
			TotalChallenges:          sa.Stats.TotalChallenges,
			OpenChallenges:           sa.Stats.OpenChallenges,
			FailedChallenges:         sa.Stats.FailedChallenges,
			LatestClosedChallengeTxn: sa.Stats.LastestClosedChallengeTxn,
			Terms:                    allocationTerms,
		}
		_ = eventDb.Store.Get().Create(&allocationDb)
	}
}

func AddMockChallenges(
	blobbers []*StorageNode,
	eventDb *event.EventDb,
	balances cstate.StateContextI,
) {
	numAllocations := viper.GetInt(sc.NumAllocations)
	allocationChall := make([]AllocationChallenges, numAllocations)

	challengeReadyBlobbersPart, err := partitions.CreateIfNotExists(balances,
		ALL_CHALLENGE_READY_BLOBBERS_KEY, allChallengeReadyBlobbersPartitionSize)
	if err != nil {
		log.Fatal(err)
	}

	var (
		numAllocBlobbers        = viper.GetInt(sc.NumBlobbersPerAllocation)
		numValidators           = numAllocBlobbers / 2
		numChallengesPerBlobber = viper.GetInt(sc.NumChallengesBlobber)
		numAllocs               = viper.GetInt(sc.NumAllocations)
	)

	challenges := make([]*StorageChallenge, 0, numAllocs*numAllocBlobbers*numChallengesPerBlobber)

	for i := 0; i < numAllocs; i++ {
		startBlobbers := getMockBlobberBlockFromAllocationIndex(i)
		blobInd := rand.Intn(startBlobbers + 1)
		cs := setupMockChallenge(
			numChallengesPerBlobber,
			numValidators,
			getMockAllocationId(i),
			blobbers[blobInd],
			&allocationChall[i],
			eventDb,
			balances,
			i,
		)
		challenges = append(challenges, cs...)
	}
	blobAlloc := make(map[string]map[string]*AllocOpenChallenge)

	// adding blobber challenges and blobber challenge partition
	blobbersMap := make(map[string]struct{})
	for _, ch := range challenges {
		if _, ok := blobbersMap[ch.BlobberID]; ok {
			continue
		}

		loc, err := challengeReadyBlobbersPart.AddItem(balances, &ChallengeReadyBlobber{
			BlobberID: ch.BlobberID,
		})
		if err != nil {
			panic(err)
		}

		blobbersMap[ch.BlobberID] = struct{}{}

		blobPartitionsLocations := &blobberPartitionsLocations{
			ID:                         ch.BlobberID,
			ChallengeReadyPartitionLoc: &partitions.PartitionLocation{Location: loc},
		}
		if err := blobPartitionsLocations.save(balances, ADDRESS); err != nil {
			log.Fatal(err)
		}
	}

	err = challengeReadyBlobbersPart.Save(balances)
	if err != nil {
		panic(err)
	}

	// adding allocation challenges
	for _, ch := range allocationChall {
		_, err := balances.InsertTrieNode(ch.GetKey(ADDRESS), &ch)
		if err != nil {
			panic(err)
		}
		for _, oc := range ch.OpenChallenges {
			if _, ok := blobAlloc[oc.BlobberID]; !ok {
				blobAlloc[oc.BlobberID] = make(map[string]*AllocOpenChallenge)
			}
			blobAlloc[oc.BlobberID][ch.AllocationID] = oc
		}
	}

	// adding blobber challenge allocation partition
	for blobberID, val := range blobAlloc {

		aPart, err := partitionsBlobberAllocations(blobberID, balances)
		if err != nil {
			panic(err)
		}
		for allocID := range val {

			_, err = aPart.AddItem(balances, &BlobberAllocationNode{
				ID: allocID,
			})
			if err != nil {
				panic(err)
			}
		}
		err = aPart.Save(balances)

		if err != nil {
			panic(err)
		}
	}
}

func AddMockReadPools(clients []string, balances cstate.StateContextI) {
	rps := make([]*readPool, len(clients))
	for i := range clients {
		rps[i] = &readPool{
			Balance: 10 * 1e10,
		}
	}
	for i := 0; i < len(rps); i++ {
		if _, err := balances.InsertTrieNode(readPoolKey(ADDRESS, clients[i]), rps[i]); err != nil {
			log.Fatal(err)
		}
	}
}

func AddMockFundedPools(clients []string, balances cstate.StateContextI) {
	fps := make([]fundedPools, len(clients))
	for i := 0; i < viper.GetInt(sc.NumAllocations); i++ {
		cIndex := getMockOwnerFromAllocationIndex(i, len(clients))
		for j := 0; j < viper.GetInt(sc.NumAllocationPayer); j++ {
			fps[cIndex] = append(fps[cIndex], getMockWritePoolId(i, cIndex, 0))
			fps[cIndex] = append(fps[cIndex], getMockReadPoolId(i, cIndex, 0))
		}
	}
	for i, fp := range fps {
		if _, err := balances.InsertTrieNode(fundedPoolsKey(ADDRESS, clients[i]), &fp); err != nil {
			log.Fatal(err)
		}
	}
}

func AddMockChallengePools(balances cstate.StateContextI) {
	for i := 0; i < viper.GetInt(sc.NumAllocations); i++ {
		allocationId := getMockAllocationId(i)
		cp := newChallengePool()
		cp.TokenPool.ID = challengePoolKey(ADDRESS, allocationId)
		cp.Balance = mockMinLockDemand * 100
		if _, err := balances.InsertTrieNode(challengePoolKey(ADDRESS, allocationId), cp); err != nil {
			log.Fatal(err)
		}
	}
}

func setupMockChallenge(
	challengesPerBlobber int,
	totalValidatorsNum int,
	allocationId string,
	blobber *StorageNode,
	ac *AllocationChallenges,
	eventDb *event.EventDb,
	balances cstate.StateContextI,
	index int,
) []*StorageChallenge {
	ac.AllocationID = allocationId

	ids := make([]string, 0, totalValidatorsNum)
	for i := 0; i < totalValidatorsNum; i++ {
		ids = append(ids, getMockValidatorId(i))
	}

	challenges := make([]*StorageChallenge, 0, challengesPerBlobber)
	challenge := &StorageChallenge{
		ID:              getMockChallengeId(blobber.ID, allocationId),
		AllocationID:    allocationId,
		TotalValidators: totalValidatorsNum,
		BlobberID:       blobber.ID,
		ValidatorIDs:    ids,
	}
	_, err := balances.InsertTrieNode(challenge.GetKey(ADDRESS), challenge)
	if err != nil {
		log.Fatal(err)
	}
	if ac.addChallenge(challenge) {
		challenges = append(challenges, challenge)
	}

	if viper.GetBool(sc.EventDbEnabled) {
		challengeRow := event.Challenge{
			ChallengeID:    challenge.ID,
			CreatedAt:      balances.GetTransaction().CreationDate,
			AllocationID:   challenge.AllocationID,
			BlobberID:      challenge.BlobberID,
			RoundResponded: int64(index),
		}
		_ = eventDb.Store.Get().Create(&challengeRow)
	}

	return challenges
}

func AddMockBlobbers(
	eventDb *event.EventDb,
	balances cstate.StateContextI,
) []*StorageNode {

	numRewardPartitionBlobbers := viper.GetInt(sc.NumRewardPartitionBlobber)
	numBlobbers := viper.GetInt(sc.NumBlobbers)
	if numRewardPartitionBlobbers > numBlobbers {
		log.Fatal("reward_partition_blobber cannot be greater than total blobbers")
	}

	partition, err := getActivePassedBlobberRewardsPartitions(balances, viper.GetInt64(sc.StorageBlockRewardTriggerPeriod))
	if err != nil {
		log.Fatal("getting active passed blobber rewards partition", err)
	}

	var sscId = StorageSmartContract{
		SmartContract: sci.NewSC(ADDRESS),
	}.ID
	var blobbers StorageNodes
	var rtvBlobbers []*StorageNode
	const maxLatitude float64 = 88
	const maxLongitude float64 = 175
	latitudeStep := 2 * maxLatitude / float64(viper.GetInt(sc.NumBlobbers))
	longitudeStep := 2 * maxLongitude / float64(viper.GetInt(sc.NumBlobbers))
	for i := 0; i < viper.GetInt(sc.NumBlobbers); i++ {
		id := getMockBlobberId(i)
		const mockUsedData = 1000
		blobber := &StorageNode{
			ID:      id,
			BaseURL: getMockBlobberUrl(i),
			Geolocation: StorageNodeGeolocation{
				Latitude:  latitudeStep*float64(i) - maxLatitude,
				Longitude: longitudeStep*float64(i) - maxLongitude,
			},
			Terms:             getMockBlobberTerms(),
			Capacity:          viper.GetInt64(sc.StorageMinBlobberCapacity) * 10000,
			Allocated:         mockUsedData,
			LastHealthCheck:   balances.GetTransaction().CreationDate, //common.Timestamp(viper.GetInt64(sc.Now) - 1),
			PublicKey:         "",
			StakePoolSettings: getMockStakePoolSettings(id),
			//TotalStake: viper.GetInt64(sc.StorageMaxStake), todo missing field
		}
		blobbers.Nodes.add(blobber)
		rtvBlobbers = append(rtvBlobbers, blobber)
		_, err := balances.InsertTrieNode(blobber.GetKey(sscId), blobber)
		if err != nil {
			log.Fatal("insert blobber into mpt", err)
		}
		_, err = balances.InsertTrieNode(blobber.GetUrlKey(sscId), &datastore.NOIDField{})
		if err != nil {
			log.Fatal("insert blobber url into mpt", err)
		}
		if viper.GetBool(sc.EventDbEnabled) {
			blobberDb := event.Blobber{
				BlobberID:           blobber.ID,
				BaseURL:             blobber.BaseURL,
				Latitude:            blobber.Geolocation.Latitude,
				Longitude:           blobber.Geolocation.Longitude,
				ReadPrice:           blobber.Terms.ReadPrice,
				WritePrice:          blobber.Terms.WritePrice,
				MinLockDemand:       blobber.Terms.MinLockDemand,
				MaxOfferDuration:    blobber.Terms.MaxOfferDuration.Nanoseconds(),
				Capacity:            blobber.Capacity,
				Allocated:           blobber.Allocated,
				ReadData:            blobber.Allocated * 2,
				LastHealthCheck:     int64(blobber.LastHealthCheck),
				DelegateWallet:      blobber.StakePoolSettings.DelegateWallet,
				MinStake:            blobber.StakePoolSettings.MinStake,
				MaxStake:            blobber.StakePoolSettings.MaxStake,
				NumDelegates:        blobber.StakePoolSettings.MaxNumDelegates,
				ServiceCharge:       blobber.StakePoolSettings.ServiceChargeRatio,
				ChallengesPassed:    uint64(i),
				ChallengesCompleted: uint64(i + 1),
				RankMetric:          float64(i) / (float64(i) + 1),
				Rewards:             event.ProviderRewards{ProviderID: blobber.ID},
			}
			blobberDb.TotalStake, err = currency.ParseZCN(viper.GetFloat64(sc.StorageMaxStake))
			if err != nil {
				log.Fatal("covert currency", err)
			}
			_ = eventDb.Store.Get().Create(&blobberDb)
			addMockBlobberSnapshots(blobberDb, eventDb)
		}

		if i < numRewardPartitionBlobbers {
			_, err = partition.AddItem(balances,
				&BlobberRewardNode{
					ID:                blobber.ID,
					SuccessChallenges: 10,
					WritePrice:        blobber.Terms.WritePrice,
					ReadPrice:         blobber.Terms.ReadPrice,
					TotalData:         sizeInGB(int64(i * 1000)),
					DataRead:          float64(i) * 0.1,
				})
			if err != nil {
				log.Fatal("add partition", err)
			}
		}
	}
	err = partition.Save(balances)
	if err != nil {
		log.Fatal("save partition", err)
	}
	return rtvBlobbers
}

func addMockBlobberSnapshots(blobber event.Blobber, edb *event.EventDb) {
	var mockChallengesPassed = viper.GetUint64(sc.EventDbAggregatePeriod)
	var mockChallengesCompleted = viper.GetUint64(sc.EventDbAggregatePeriod) + 1
	const mockInactiveRounds = 17
	var aggregates []event.BlobberAggregate
	for i := 1; i <= viper.GetInt(sc.NumBlocks); i += viper.GetInt(sc.EventDbAggregatePeriod) {
		aggregate := event.BlobberAggregate{
			Round:               int64(i),
			BlobberID:           blobber.BlobberID,
			WritePrice:          blobber.WritePrice,
			Capacity:            blobber.Capacity,
			Allocated:           blobber.Allocated,
			SavedData:           blobber.SavedData,
			ReadData:            blobber.ReadData,
			OffersTotal:         blobber.OffersTotal,
			UnstakeTotal:        blobber.UnstakeTotal,
			TotalServiceCharge:  blobber.TotalServiceCharge,
			TotalStake:          blobber.TotalStake,
			ChallengesPassed:    mockChallengesPassed * uint64(i),
			ChallengesCompleted: mockChallengesCompleted * uint64(i),
			InactiveRounds:      mockInactiveRounds,
		}
		aggregates = append(aggregates, aggregate)
	}
	res := edb.Store.Get().Create(&aggregates)
	if res.Error != nil {
		log.Fatal(res.Error)
	}
}

func AddMockSnapshots(edb *event.EventDb) {
	var snapshots []event.Snapshot
	for i := 1; i < viper.GetInt(sc.NumBlocks); i += viper.GetInt(sc.EventDbAggregatePeriod) {
		snapshot := event.Snapshot{
			Round:                int64(i),
			TotalMint:            int64(i + 10),
			TotalChallengePools:  int64(currency.Coin(i + (1 * 1e10))),
			ActiveAllocatedDelta: int64(i),
			AverageWritePrice:    int64(getMockBlobberTerms().WritePrice),
			TotalStaked:          int64(currency.Coin(i * (0.001 * 1e10))),
			SuccessfulChallenges: int64(i-1) / 2,
			TotalChallenges:      int64(i - 1),
			ZCNSupply:            100000 * int64(i+10),
			AllocatedStorage:     int64(i * 1024),
			MaxCapacityStorage:   int64(i * 10240),
			StakedStorage:        int64(i * 512),
			UsedStorage:          int64(i * 256),
			TotalValueLocked:     int64(currency.Coin(i * (0.001 * 1e10))),
			ClientLocks:          int64(currency.Coin(i * (0.0001 * 1e10))),
		}
		snapshots = append(snapshots, snapshot)
	}
	res := edb.Store.Get().Create(&snapshots)
	if res.Error != nil {
		log.Fatal("mock snapshot failed on create edb row", res.Error)
	}
}

func AddMockValidators(
	publicKeys []string,
	eventDb *event.EventDb,
	balances cstate.StateContextI,
) []*ValidationNode {
	var sscId = StorageSmartContract{
		SmartContract: sci.NewSC(ADDRESS),
	}.ID

	valParts, err := partitions.CreateIfNotExists(balances, ALL_VALIDATORS_KEY, allValidatorsPartitionSize)
	if err != nil {
		panic(err)
	}

	nv := viper.GetInt(sc.NumValidators)
	validatorNodes := make([]*ValidationNode, 0, nv)
	for i := 0; i < nv; i++ {
		id := getMockValidatorId(i)
		url := getMockValidatorUrl(i)
		validator := &ValidationNode{
			ID:                id,
			BaseURL:           url,
			PublicKey:         publicKeys[i%len(publicKeys)],
			StakePoolSettings: getMockStakePoolSettings(id),
		}
		_, err := balances.InsertTrieNode(validator.GetKey(sscId), validator)
		if err != nil {
			panic(err)
		}
		validatorNodes = append(validatorNodes, validator)
		vpn := ValidationPartitionNode{
			Id:  id,
			Url: id + ".com",
		}
		if viper.GetBool(sc.EventDbEnabled) {
			validators := event.Validator{
				ValidatorID:    validator.ID,
				BaseUrl:        validator.BaseURL,
				DelegateWallet: validator.StakePoolSettings.DelegateWallet,
				MinStake:       validator.StakePoolSettings.MaxStake,
				MaxStake:       validator.StakePoolSettings.MaxStake,
				NumDelegates:   validator.StakePoolSettings.MaxNumDelegates,
				ServiceCharge:  validator.StakePoolSettings.ServiceChargeRatio,
				Rewards:        event.ProviderRewards{ProviderID: validator.ID},
			}
			_ = eventDb.Store.Get().Create(&validators)
		}

		if _, err := valParts.AddItem(balances, &vpn); err != nil {
			panic(err)
		}
	}

	err = valParts.Save(balances)
	if err != nil {
		panic(err)
	}
	return validatorNodes
}

func GetMockBlobberStakePools(
	clients []string,
	eventDb *event.EventDb,
	balances cstate.StateContextI,
) []*stakePool {
	sps := make([]*stakePool, 0, viper.GetInt(sc.NumBlobbers))
	usps := make([]*stakepool.UserStakePools, len(clients))
	for i := 0; i < viper.GetInt(sc.NumBlobbers); i++ {
		bId := getMockBlobberId(i)
		sp := &stakePool{
			StakePool: stakepool.StakePool{
				Pools:    make(map[string]*stakepool.DelegatePool),
				Reward:   0,
				Settings: getMockStakePoolSettings(bId),
			},
			TotalOffers: currency.Coin(100000),
		}
		for j := 0; j < viper.GetInt(sc.NumBlobberDelegates); j++ {
			id := getMockBlobberStakePoolId(i, j)
			clientIndex := (i&len(clients) + j) % len(clients)
			sp.Pools[id] = &stakepool.DelegatePool{}
			sp.Pools[id].Balance = currency.Coin(viper.GetInt64(sc.StorageMaxStake) * 1e10)
			sp.Pools[id].DelegateID = clients[clientIndex]
			if usps[clientIndex] == nil {
				usps[clientIndex] = stakepool.NewUserStakePools()
			}
			usps[clientIndex].Providers = append(usps[clientIndex].Providers, bId)

			if viper.GetBool(sc.EventDbEnabled) {
				dp := event.DelegatePool{
					PoolID:       id,
					ProviderType: int(spenum.Blobber),
					ProviderID:   bId,
					DelegateID:   sp.Pools[id].DelegateID,
					Balance:      sp.Pools[id].Balance,
					Reward:       0,
					TotalReward:  0,
					TotalPenalty: 0,
					Status:       int(spenum.Active),
					RoundCreated: 1,
				}
				_ = eventDb.Store.Get().Create(&dp)
			}
		}
		sps = append(sps, sp)
	}

	for cId, usp := range usps {
		if usp != nil {
			_, err := balances.InsertTrieNode(
				stakepool.UserStakePoolsKey(spenum.Blobber, clients[cId]), usp,
			)
			if err != nil {
				panic(err)
			}
		}
	}

	return sps
}

func GetMockValidatorStakePools(
	clients []string,
	balances cstate.StateContextI,
) {
	for i := 0; i < viper.GetInt(sc.NumValidators); i++ {
		bId := getMockValidatorId(i)
		sp := &stakePool{
			StakePool: stakepool.StakePool{
				Pools:    make(map[string]*stakepool.DelegatePool),
				Reward:   0,
				Settings: getMockStakePoolSettings(bId),
			},
		}
		for j := 0; j < viper.GetInt(sc.NumBlobberDelegates); j++ {
			id := getMockValidatorStakePoolId(i, j)
			sp.Pools[id] = &stakepool.DelegatePool{}
			sp.Pools[id].Balance = currency.Coin(viper.GetInt64(sc.StorageMaxStake) * 1e10)
			err := sp.save(spenum.Validator, getMockValidatorId(i), balances)
			if err != nil {
				panic(err)
			}
		}
	}
}

func SaveMockStakePools(
	sps []*stakePool,
	balances cstate.StateContextI,
) {
	for i, sp := range sps {
		bId := getMockBlobberId(i)
		err := sp.save(spenum.Blobber, bId, balances)
		if err != nil {
			panic(err)
		}
	}
}

func AddMockFreeStorageAssigners(
	clients []string,
	keys []string,
	balances cstate.StateContextI,
) {
	var sscId = StorageSmartContract{
		SmartContract: sci.NewSC(ADDRESS),
	}.ID
	for i := 0; i < viper.GetInt(sc.NumFreeStorageAssigners); i++ {
		_, err := balances.InsertTrieNode(
			freeStorageAssignerKey(sscId, clients[i]),
			&freeStorageAssigner{
				ClientId:           clients[i],
				PublicKey:          keys[i],
				IndividualLimit:    currency.Coin(viper.GetFloat64(sc.StorageMaxIndividualFreeAllocation) * 1e10),
				TotalLimit:         currency.Coin(viper.GetFloat64(sc.StorageMaxTotalFreeAllocation) * 1e10),
				CurrentRedeemed:    0,
				RedeemedTimestamps: []common.Timestamp{},
			},
		)
		if err != nil {
			panic(err)
		}
	}
}

func AddMockWriteRedeems(
	clients, publicKeys []string,
	eventDb *event.EventDb,
	balances cstate.StateContextI,
) {
	for i := 0; i < viper.GetInt(sc.NumAllocations); i++ {
		for j := 0; j < viper.GetInt(sc.NumWriteRedeemAllocation); j++ {
			client := getMockOwnerFromAllocationIndex(i, len(clients))
			rm := ReadMarker{
				ClientID:        clients[client],
				ClientPublicKey: publicKeys[client],
				BlobberID:       getMockBlobberId(getMockBlobberBlockFromAllocationIndex(i)),
				AllocationID:    getMockAllocationId(i),
				OwnerID:         clients[client],
				ReadCounter:     viper.GetInt64(sc.NumWriteRedeemAllocation),
			}
			commitRead := &ReadConnection{
				ReadMarker: &rm,
			}
			_, err := balances.InsertTrieNode(commitRead.GetKey(ADDRESS), commitRead)
			if err != nil {
				panic(err)
			}
			if viper.GetBool(sc.EventDbEnabled) {
<<<<<<< HEAD
				mockBlockNumber := int64((i+1)%viper.GetInt(sc.NumBlocks)) + 1
=======
				numBlocks := viper.GetInt(sc.NumBlocks)
				mockBlockNumber := int64((i + 1) % numBlocks)
				txnNum := (i + 1) / numBlocks
>>>>>>> 243b2323
				readMarker := event.ReadMarker{
					ClientID:      rm.ClientID,
					BlobberID:     rm.BlobberID,
					AllocationID:  rm.AllocationID,
					TransactionID: benchmark.GetMockTransactionHash(mockBlockNumber, txnNum),
					OwnerID:       rm.OwnerID,
					ReadCounter:   rm.ReadCounter,
					ReadSize:      100,
					BlockNumber:   mockBlockNumber,
				}
				if out := eventDb.Store.Get().Create(&readMarker); out.Error != nil {
					log.Fatal(out.Error)
				}

				writeMarker := event.WriteMarker{
					ClientID:       rm.ClientID,
					BlobberID:      rm.BlobberID,
					AllocationID:   rm.AllocationID,
					TransactionID:  benchmark.GetMockTransactionHash(mockBlockNumber, txnNum),
					AllocationRoot: "mock allocation root",
					BlockNumber:    mockBlockNumber,
					Size:           100,
					LookupHash:     benchmark.GetMockWriteMarkerLookUpHash(i, j),
					Name:           benchmark.GetMockWriteMarkerFileName(i),
					ContentHash:    benchmark.GetMockWriteMarkerContentHash(i, j),
				}
				if out := eventDb.Store.Get().Create(&writeMarker); out.Error != nil {
					log.Fatal(out.Error)
				}
			}
		}
	}
}

func getMockBlobberTerms() Terms {
	return Terms{
		ReadPrice:        currency.Coin(0.1 * 1e10),
		WritePrice:       currency.Coin(0.1 * 1e10),
		MinLockDemand:    0.0007,
		MaxOfferDuration: time.Hour * 744,
	}
}

func getMockStakePoolSettings(blobber string) stakepool.Settings {
	return stakepool.Settings{
		DelegateWallet:     blobber,
		MinStake:           currency.Coin(viper.GetInt64(sc.StorageMinStake) * 1e10),
		MaxStake:           currency.Coin(viper.GetInt64(sc.StorageMaxStake) * 1e10),
		MaxNumDelegates:    viper.GetInt(sc.NumBlobberDelegates),
		ServiceChargeRatio: viper.GetFloat64(sc.StorageMaxCharge),
	}
}

func getMockReadPoolId(allocation, client, index int) string {
	return encryption.Hash("read pool" + strconv.Itoa(client) + strconv.Itoa(allocation) + strconv.Itoa(index))
}

func getMockWritePoolId(allocation, client, index int) string {
	return encryption.Hash("write pool" + strconv.Itoa(client) + strconv.Itoa(allocation) + strconv.Itoa(index))
}

func getMockBlobberStakePoolId(blobber, stake int) string {
	return encryption.Hash(getMockBlobberId(blobber) + "pool" + strconv.Itoa(stake))
}

func getMockValidatorStakePoolId(blobber, stake int) string {
	return encryption.Hash(getMockValidatorId(blobber) + "pool" + strconv.Itoa(stake))
}

func getMockBlobberId(index int) string {
	return encryption.Hash("mockBlobber_" + strconv.Itoa(index))
}

func getMockBlobberUrl(index int) string {
	return getMockBlobberId(index) + ".com"
}

func getMockValidatorId(index int) string {
	return encryption.Hash("mockValidator_" + strconv.Itoa(index))
}

func getMockValidatorUrl(index int) string {
	return getMockValidatorId(index) + ".com"
}

func getMockAllocationId(allocation int) string {
	//return "mock allocation id " + strconv.Itoa(allocation)
	return encryption.Hash("mock allocation id" + strconv.Itoa(allocation))
}

func getMockOwnerFromAllocationIndex(allocation, numClinets int) int {
	return (allocation % (numClinets - 1 - viper.GetInt(sc.NumAllocationPayerPools)))
}

func getMockBlobberBlockFromAllocationIndex(i int) int {
	return i % (viper.GetInt(sc.NumBlobbers) - viper.GetInt(sc.NumBlobbersPerAllocation))
}

func getMockChallengeId(blobberId, allocationId string) string {
	return encryption.Hash("challenge" + allocationId)
}

func SetMockConfig(
	balances cstate.StateContextI,
) (conf *Config) {
	conf = newConfig()

	conf.TimeUnit = 48 * time.Hour // use one hour as the time unit in the tests
	conf.ChallengeEnabled = true
	conf.ChallengeGenerationRate = 1
	conf.MaxChallengesPerGeneration = viper.GetInt(sc.StorageMaxChallengesPerGeneration)
	conf.FailedChallengesToCancel = viper.GetInt(sc.StorageFailedChallengesToCancel)
	conf.FailedChallengesToRevokeMinLock = 50
	conf.MinAllocSize = viper.GetInt64(sc.StorageMinAllocSize)
	conf.MinAllocDuration = viper.GetDuration(sc.StorageMinAllocDuration)
	conf.MinOfferDuration = 1 * time.Minute
	conf.MinBlobberCapacity = viper.GetInt64(sc.StorageMinBlobberCapacity)
	conf.ValidatorReward = 0.025
	conf.BlobberSlash = 0.1
	conf.CancellationCharge = 0.2
	conf.MaxReadPrice = 100e10  // 100 tokens per GB max allowed (by 64 KB)
	conf.MaxWritePrice = 100e10 // 100 tokens per GB max allowed
	conf.MinWritePrice = 0
	conf.MaxDelegates = viper.GetInt(sc.StorageMaxDelegates)
	conf.MaxChallengeCompletionTime = viper.GetDuration(sc.StorageMaxChallengeCompletionTime)
	conf.MaxCharge = viper.GetFloat64(sc.StorageMaxCharge)
	conf.MinStake = currency.Coin(viper.GetInt64(sc.StorageMinStake) * 1e10)
	conf.MaxStake = currency.Coin(viper.GetInt64(sc.StorageMaxStake) * 1e10)
	conf.MaxMint = currency.Coin((viper.GetFloat64(sc.StorageMaxMint)) * 1e10)
	conf.MaxTotalFreeAllocation = currency.Coin(viper.GetInt64(sc.StorageMaxTotalFreeAllocation) * 1e10)
	conf.MaxIndividualFreeAllocation = currency.Coin(viper.GetInt64(sc.StorageMaxIndividualFreeAllocation) * 1e10)
	conf.ReadPool = &readPoolConfig{}
	var err error
	conf.ReadPool.MinLock, err = currency.ParseZCN(viper.GetFloat64(sc.StorageReadPoolMinLock))
	if err != nil {
		panic(err)
	}
	conf.WritePool = &writePoolConfig{
		MinLock: currency.Coin(viper.GetFloat64(sc.StorageWritePoolMinLock) * 1e10),
	}
	conf.OwnerId = viper.GetString(sc.FaucetOwner)
	conf.StakePool = &stakePoolConfig{}
	conf.StakePool.MinLock, err = currency.ParseZCN(viper.GetFloat64(sc.StorageStakePoolMinLock))
	if err != nil {
		panic(err)
	}
	conf.FreeAllocationSettings = freeAllocationSettings{
		DataShards:   viper.GetInt(sc.StorageFasDataShards),
		ParityShards: viper.GetInt(sc.StorageFasParityShards),
		Size:         viper.GetInt64(sc.StorageFasSize),
		Duration:     viper.GetDuration(sc.StorageFasDuration),
		ReadPriceRange: PriceRange{
			Min: currency.Coin(viper.GetFloat64(sc.StorageFasReadPriceMin) * 1e10),
			Max: currency.Coin(viper.GetFloat64(sc.StorageFasReadPriceMax) * 1e10),
		},
		WritePriceRange: PriceRange{
			Min: currency.Coin(viper.GetFloat64(sc.StorageFasWritePriceMin) * 1e10),
			Max: currency.Coin(viper.GetFloat64(sc.StorageFasWritePriceMax) * 1e10),
		},
		ReadPoolFraction: viper.GetFloat64(sc.StorageFasReadPoolFraction),
	}
	conf.BlockReward = new(blockReward)
	conf.BlockReward.BlockReward = currency.Coin(viper.GetFloat64(sc.StorageBlockReward) * 1e10)
	conf.BlockReward.BlockRewardChangePeriod = viper.GetInt64(sc.StorageBlockRewardChangePeriod)
	conf.BlockReward.BlockRewardChangeRatio = viper.GetFloat64(sc.StorageBlockRewardChangeRatio)
	conf.BlockReward.QualifyingStake = currency.Coin(viper.GetFloat64(sc.StorageBlockRewardQualifyingStake) * 1e10)
	conf.MaxBlobbersPerAllocation = viper.GetInt(sc.StorageMaxBlobbersPerAllocation)
	conf.BlockReward.TriggerPeriod = viper.GetInt64(sc.StorageBlockRewardTriggerPeriod)
	err = conf.BlockReward.setWeightsFromRatio(
		viper.GetFloat64(sc.StorageBlockRewardSharderRatio),
		viper.GetFloat64(sc.StorageBlockRewardMinerRatio),
		viper.GetFloat64(sc.StorageBlockRewardBlobberRatio),
	)
	if err != nil {
		panic(err)
	}

	_, err = balances.InsertTrieNode(scConfigKey(ADDRESS), conf)
	if err != nil {
		panic(err)
	}
	var mockCost = 100
	conf.Cost = map[string]int{
		"cost.update_settings":             mockCost,
		"cost.read_redeem":                 mockCost,
		"cost.commit_connection":           mockCost,
		"cost.new_allocation_request":      mockCost,
		"cost.update_allocation_request":   mockCost,
		"cost.finalize_allocation":         mockCost,
		"cost.cancel_allocation":           mockCost,
		"cost.add_free_storage_assigner":   mockCost,
		"cost.free_allocation_request":     mockCost,
		"cost.free_update_allocation":      mockCost,
		"cost.add_curator":                 mockCost,
		"cost.remove_curator":              mockCost,
		"cost.blobber_health_check":        mockCost,
		"cost.update_blobber_settings":     mockCost,
		"cost.pay_blobber_block_rewards":   mockCost,
		"cost.curator_transfer_allocation": mockCost,
		"cost.challenge_request":           mockCost,
		"cost.challenge_response":          mockCost,
		"cost.generate_challenges":         mockCost,
		"cost.add_validator":               mockCost,
		"cost.update_validator_settings":   mockCost,
		"cost.add_blobber":                 mockCost,
		"cost.new_read_pool":               mockCost,
		"cost.read_pool_lock":              mockCost,
		"cost.read_pool_unlock":            mockCost,
		"cost.write_pool_lock":             mockCost,
		"cost.write_pool_unlock":           mockCost,
		"cost.stake_pool_lock":             mockCost,
		"cost.stake_pool_unlock":           mockCost,
		"cost.stake_pool_pay_interests":    mockCost,
		"cost.commit_settings_changes":     mockCost,
		"cost.collect_reward":              mockCost,
	}
	return
}<|MERGE_RESOLUTION|>--- conflicted
+++ resolved
@@ -715,13 +715,9 @@
 				panic(err)
 			}
 			if viper.GetBool(sc.EventDbEnabled) {
-<<<<<<< HEAD
-				mockBlockNumber := int64((i+1)%viper.GetInt(sc.NumBlocks)) + 1
-=======
 				numBlocks := viper.GetInt(sc.NumBlocks)
 				mockBlockNumber := int64((i + 1) % numBlocks)
 				txnNum := (i + 1) / numBlocks
->>>>>>> 243b2323
 				readMarker := event.ReadMarker{
 					ClientID:      rm.ClientID,
 					BlobberID:     rm.BlobberID,

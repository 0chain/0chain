package storagesc

import (
<<<<<<< HEAD
	"0chain.net/core/datastore"
	"context"
=======
>>>>>>> bd8871f1
	"encoding/json"
	"log"
	"strconv"
	"time"

	"0chain.net/core/datastore"

	"0chain.net/chaincore/currency"
	"0chain.net/smartcontract/stakepool/spenum"

	"0chain.net/smartcontract/stakepool"

	"0chain.net/smartcontract/partitions"

	"0chain.net/smartcontract/dbs/event"

	sci "0chain.net/chaincore/smartcontractinterface"
	"0chain.net/core/encryption"
	sc "0chain.net/smartcontract/benchmark"
	"github.com/spf13/viper"

	cstate "0chain.net/chaincore/chain/state"
	"0chain.net/core/common"
)

const mockMinLockDemand = 1

var executor = common.NewWithContextFunc(4)

func AddMockAllocations(
	clients, publicKeys []string,
	eventDb *event.EventDb,
	balances cstate.StateContextI,
) {
	for i := 0; i < viper.GetInt(sc.NumAllocations); i++ {
		cIndex := getMockOwnerFromAllocationIndex(i, len(clients))
		addMockAllocation(
			i,
			clients,
			cIndex,
			publicKeys[cIndex],
			eventDb,
			balances,
		)
	}
}

var benchAllocationExpire = common.Timestamp(viper.GetDuration(sc.StorageMinAllocDuration).Seconds()) + common.Now()

func addMockAllocation(
	i int,
	clients []string,
	cIndex int,
	publicKey string,
	eventDb *event.EventDb,
	balances cstate.StateContextI,
) {
	id := getMockAllocationId(i)
	sa := &StorageAllocation{
		ID:                         id,
		DataShards:                 viper.GetInt(sc.NumBlobbersPerAllocation) / 2,
		ParityShards:               viper.GetInt(sc.NumBlobbersPerAllocation) / 2,
		Size:                       viper.GetInt64(sc.StorageMinAllocSize),
		Expiration:                 benchAllocationExpire,
		Owner:                      clients[cIndex],
		OwnerPublicKey:             publicKey,
		ReadPriceRange:             PriceRange{0, currency.Coin(viper.GetInt64(sc.StorageMaxReadPrice) * 1e10)},
		WritePriceRange:            PriceRange{0, currency.Coin(viper.GetInt64(sc.StorageMaxWritePrice) * 1e10)},
		MaxChallengeCompletionTime: viper.GetDuration(sc.StorageMaxChallengeCompletionTime),
		ChallengeCompletionTime:    viper.GetDuration(sc.StorageMaxChallengeCompletionTime),
		DiverseBlobbers:            viper.GetBool(sc.StorageDiverseBlobbers),
		WritePoolOwners:            []string{clients[cIndex]},
		Stats: &StorageAllocationStats{
			UsedSize:                  1,
			NumWrites:                 1,
			NumReads:                  1,
			TotalChallenges:           1,
			OpenChallenges:            1,
			SuccessChallenges:         1,
			FailedChallenges:          1,
			LastestClosedChallengeTxn: "latest closed challenge transaction:" + id,
		},
		TimeUnit: 1 * time.Hour,
		// make last allocation finalised
		Finalized: i == viper.GetInt(sc.NumAllocations)-1,
	}
	for j := 0; j < viper.GetInt(sc.NumCurators); j++ {
		sa.Curators = append(sa.Curators, clients[j])
	}

	startBlobbers := getMockBlobberBlockFromAllocationIndex(i)
	for j := 0; j < viper.GetInt(sc.NumBlobbersPerAllocation); j++ {
		bIndex := startBlobbers + j
		bId := getMockBlobberId(bIndex)
		ba := BlobberAllocation{
			BlobberID:      bId,
			AllocationID:   sa.ID,
			Size:           viper.GetInt64(sc.StorageMinAllocSize),
			Stats:          &StorageAllocationStats{},
			Terms:          getMockBlobberTerms(),
			MinLockDemand:  mockMinLockDemand,
			AllocationRoot: encryption.Hash("allocation root"),
			// We need a partition location for commit_connection but does not need to be correct.
			BlobberAllocationsPartitionLoc: &partitions.PartitionLocation{},
		}
		sa.BlobberAllocs = append(sa.BlobberAllocs, &ba)
		if viper.GetBool(sc.EventDbEnabled) {
			terms := event.AllocationTerm{
				BlobberID:               bId,
				AllocationID:            sa.ID,
				ReadPrice:               ba.Terms.ReadPrice,
				WritePrice:              ba.Terms.WritePrice,
				MinLockDemand:           ba.Terms.MinLockDemand,
				MaxOfferDuration:        ba.Terms.MaxOfferDuration,
				ChallengeCompletionTime: ba.Terms.ChallengeCompletionTime,
			}
			_ = eventDb.Store.Get().Create(&terms)
		}
	}

	if _, err := balances.InsertTrieNode(sa.GetKey(ADDRESS), sa); err != nil {
		log.Fatal(err)
	}

	if viper.GetBool(sc.EventDbEnabled) {
		allocationTerms := make([]event.AllocationTerm, 0)
		for _, b := range sa.BlobberAllocs {
			allocationTerms = append(allocationTerms, event.AllocationTerm{
				BlobberID:               b.BlobberID,
				AllocationID:            b.AllocationID,
				ReadPrice:               b.Terms.ReadPrice,
				WritePrice:              b.Terms.WritePrice,
				MinLockDemand:           b.Terms.MinLockDemand,
				MaxOfferDuration:        b.Terms.MaxOfferDuration,
				ChallengeCompletionTime: b.Terms.ChallengeCompletionTime,
			})
		}

		termsByte, err := json.Marshal(allocationTerms)
		if err != nil {
			log.Fatal(err)
		}
		allocationDb := event.Allocation{
			AllocationID:               sa.ID,
			DataShards:                 sa.DataShards,
			ParityShards:               sa.ParityShards,
			Size:                       sa.Size,
			Expiration:                 int64(sa.Expiration),
			Owner:                      sa.Owner,
			OwnerPublicKey:             sa.OwnerPublicKey,
			MaxChallengeCompletionTime: int64(sa.MaxChallengeCompletionTime),
			ChallengeCompletionTime:    int64(sa.ChallengeCompletionTime),
			UsedSize:                   sa.UsedSize,
			NumWrites:                  sa.Stats.NumWrites,
			NumReads:                   sa.Stats.NumReads,
			TotalChallenges:            sa.Stats.TotalChallenges,
			OpenChallenges:             sa.Stats.OpenChallenges,
			FailedChallenges:           sa.Stats.FailedChallenges,
			LatestClosedChallengeTxn:   sa.Stats.LastestClosedChallengeTxn,
			Terms:                      string(termsByte),
		}
		_ = eventDb.Store.Get().Create(&allocationDb)
	}
}

func AddMockChallenges(
	blobbers []*StorageNode,
	eventDb *event.EventDb,
	balances cstate.StateContextI,
) {
	numAllocations := viper.GetInt(sc.NumAllocations)
	allocationChall := make([]AllocationChallenges, numAllocations)

	challengeReadyBlobbersPart, err := partitions.CreateIfNotExists(balances,
		ALL_CHALLENGE_READY_BLOBBERS_KEY, allChallengeReadyBlobbersPartitionSize)
	if err != nil {
		log.Fatal(err)
	}

	var (
		numAllocBlobbers        = viper.GetInt(sc.NumBlobbersPerAllocation)
		numValidators           = numAllocBlobbers / 2
		numChallengesPerBlobber = viper.GetInt(sc.NumChallengesBlobber)
		numAllocs               = viper.GetInt(sc.NumAllocations)
	)

	challenges := make([]*StorageChallenge, 0, numAllocs*numAllocBlobbers*numChallengesPerBlobber)

	for i := 0; i < numAllocs; i++ {
		startBlobbers := getMockBlobberBlockFromAllocationIndex(i)
		for j := 0; j < numAllocBlobbers; j++ {
			bIndex := startBlobbers + j
			cs := setupMockChallenges(
				numChallengesPerBlobber,
				numValidators,
				getMockAllocationId(i),
				bIndex,
				blobbers[bIndex],
				&allocationChall[i],
				eventDb,
				balances,
			)
			challenges = append(challenges, cs...)
		}
	}
	blobAlloc := make(map[string]map[string]bool)

	// adding blobber challenges and blobber challenge partition
	blobbersMap := make(map[string]struct{})
	for _, ch := range challenges {
		if _, ok := blobbersMap[ch.BlobberID]; ok {
			continue
		}

		loc, err := challengeReadyBlobbersPart.AddItem(balances, &ChallengeReadyBlobber{
			BlobberID: ch.BlobberID,
		})
		if err != nil {
			panic(err)
		}

		blobbersMap[ch.BlobberID] = struct{}{}

		blobPartitionsLocations := &blobberPartitionsLocations{
			ID:                         ch.BlobberID,
			ChallengeReadyPartitionLoc: &partitions.PartitionLocation{Location: loc},
		}
		if err := blobPartitionsLocations.save(balances, ADDRESS); err != nil {
			log.Fatal(err)
		}
	}

	err = challengeReadyBlobbersPart.Save(balances)
	if err != nil {
		panic(err)
	}

	// adding allocation challenges
	for _, ch := range allocationChall {
		_, err := balances.InsertTrieNode(ch.GetKey(ADDRESS), &ch)
		if err != nil {
			panic(err)
		}
		for _, oc := range ch.OpenChallenges {
			if _, ok := blobAlloc[oc.BlobberID]; !ok {
				blobAlloc[oc.BlobberID] = make(map[string]bool)
			}
			blobAlloc[oc.BlobberID][ch.AllocationID] = true
		}
	}

	// adding blobber challenge allocation partition
	for blobberID, val := range blobAlloc {
		aPart, err := partitionsBlobberAllocations(blobberID, balances)
		if err != nil {
			panic(err)
		}
		for allocID := range val {
			_, err = aPart.AddItem(balances, &BlobberAllocationNode{
				ID: allocID,
			})
			if err != nil {
				panic(err)
			}
		}
		err = aPart.Save(balances)
		if err != nil {
			panic(err)
		}
	}
}

func AddMockClientAllocation(
	clients []string,
	balances cstate.StateContextI,
) {
	cas := make([]*ClientAllocation, len(clients))
	for i := 0; i < viper.GetInt(sc.NumAllocations); i++ {
		cIndex := getMockOwnerFromAllocationIndex(i, len(clients))
		if cas[cIndex] == nil {
			cas[cIndex] = &ClientAllocation{
				ClientID:    clients[cIndex],
				Allocations: &Allocations{},
			}
		}
		cas[cIndex].Allocations.List.add(getMockAllocationId(i))
	}
	for _, ca := range cas {
		if ca != nil {
			_, err := balances.InsertTrieNode(ca.GetKey(ADDRESS), ca)
			if err != nil {
				log.Fatal(err)
			}
		}
	}
}

var benchWritePoolExpire = common.Timestamp(viper.GetDuration(sc.StorageMinAllocDuration).Seconds()) +
	common.Now() + common.Timestamp(time.Hour*24*23)

func AddMockWritePools(clients []string, balances cstate.StateContextI) {
	wps := make([]*writePool, len(clients))
	amountPerBlobber := currency.Coin(100 * 1e10)
	for i := 0; i < viper.GetInt(sc.NumAllocations); i++ {
		allocationID := getMockAllocationId(i)
		owner := getMockOwnerFromAllocationIndex(i, len(clients))
		if wps[owner] == nil {
			wps[owner] = new(writePool)
		}
		startBlobbers := getMockBlobberBlockFromAllocationIndex(i)
		for k := 0; k < viper.GetInt(sc.NumAllocationPayerPools); k++ {
			wap := allocationPool{
				ExpireAt:     benchWritePoolExpire,
				AllocationID: allocationID,
			}
			wap.Balance = 100 * 1e10
			wap.ID = getMockWritePoolId(i, owner, k)
			wap.Balance = 100 * 1e10
			for l := 0; l < viper.GetInt(sc.NumBlobbersPerAllocation); l++ {
				wap.Blobbers.add(&blobberPool{
					BlobberID: getMockBlobberId(startBlobbers + l),
					Balance:   amountPerBlobber,
				})
			}
			wps[owner].Pools = append(wps[owner].Pools, &wap)
		}
	}

	for i := 0; i < len(wps); i++ {
		if wps[i] != nil {
			if _, err := balances.InsertTrieNode(writePoolKey(ADDRESS, clients[i]), wps[i]); err != nil {
				log.Fatal(err)
			}
		}
	}
}

func AddMockReadPools(clients []string, balances cstate.StateContextI) {
	rps := make([]*readPool, len(clients))
	expiration := common.Timestamp(viper.GetDuration(sc.StorageMinAllocDuration).Seconds()) + common.Now()
	amountPerBlobber := currency.Coin(100 * 1e10)
	for i := 0; i < viper.GetInt(sc.NumAllocations); i++ {
		allocationID := getMockAllocationId(i)
		startClients := i % len(clients)
		for j := 0; j < viper.GetInt(sc.NumAllocationPayer); j++ {
			cIndex := (startClients + j) % len(clients)
			if rps[cIndex] == nil {
				rps[cIndex] = new(readPool)
			}
			for k := 0; k < viper.GetInt(sc.NumAllocationPayerPools); k++ {
				rap := allocationPool{
					ExpireAt:     expiration,
					AllocationID: allocationID,
				}
				rap.Balance = 100 * 1e10
				rap.ID = getMockReadPoolId(i, cIndex, k)
				rap.Balance = 100 * 1e10
				startBlobbers := getMockBlobberBlockFromAllocationIndex(i)
				for l := 0; l < viper.GetInt(sc.NumBlobbersPerAllocation); l++ {
					rap.Blobbers.add(&blobberPool{
						BlobberID: getMockBlobberId(startBlobbers + l),
						Balance:   amountPerBlobber,
					})
				}
				rps[cIndex].Pools = append(rps[cIndex].Pools, &rap)
			}
		}
	}
	for i := 0; i < len(rps); i++ {
		if _, err := balances.InsertTrieNode(readPoolKey(ADDRESS, clients[i]), rps[i]); err != nil {
			log.Fatal(err)
		}
	}
}

func AddMockFundedPools(clients []string, balances cstate.StateContextI) {
	fps := make([]fundedPools, len(clients))
	for i := 0; i < viper.GetInt(sc.NumAllocations); i++ {
		cIndex := getMockOwnerFromAllocationIndex(i, len(clients))
		for j := 0; j < viper.GetInt(sc.NumAllocationPayer); j++ {
			fps[cIndex] = append(fps[cIndex], getMockWritePoolId(i, cIndex, 0))
			fps[cIndex] = append(fps[cIndex], getMockReadPoolId(i, cIndex, 0))
		}
	}
	for i, fp := range fps {
		if _, err := balances.InsertTrieNode(fundedPoolsKey(ADDRESS, clients[i]), &fp); err != nil {
			log.Fatal(err)
		}
	}
}

func AddMockChallengePools(balances cstate.StateContextI) {
	for i := 0; i < viper.GetInt(sc.NumAllocations); i++ {
		allocationId := getMockAllocationId(i)
		cp := newChallengePool()
		cp.TokenPool.ID = challengePoolKey(ADDRESS, allocationId)
		cp.Balance = mockMinLockDemand * 100
		if _, err := balances.InsertTrieNode(challengePoolKey(ADDRESS, allocationId), cp); err != nil {
			log.Fatal(err)
		}
	}
}

func setupMockChallenges(
	challengesPerBlobber int,
	totalValidatorsNum int,
	allocationId string,
	bIndex int,
	blobber *StorageNode,
	ac *AllocationChallenges,
	eventDb *event.EventDb,
	balances cstate.StateContextI,
) []*StorageChallenge {
	ac.AllocationID = allocationId
	blobberChallenges := BlobberChallenges{
		BlobberID:     blobber.ID,
		ChallengesMap: make(map[string]struct{}),
	}
	challenges := make([]*StorageChallenge, 0, challengesPerBlobber)
	for i := 0; i < challengesPerBlobber; i++ {
		challenge := &StorageChallenge{
			ID:              getMockChallengeId(bIndex, i),
			AllocationID:    allocationId,
			TotalValidators: totalValidatorsNum,
			BlobberID:       blobber.ID,
		}
		_, err := balances.InsertTrieNode(challenge.GetKey(ADDRESS), challenge)
		if err != nil {
			log.Fatal(err)
		}
		if ac.addChallenge(challenge) {
			challenges = append(challenges, challenge)
		}

		blobberChallenges.OpenChallenges = append(blobberChallenges.OpenChallenges, BlobOpenChallenge{
			ID:        challenge.ID,
			CreatedAt: common.Timestamp(time.Now().Unix()),
		})
		if blobberChallenges.LatestCompletedChallenge == nil {
			blobberChallenges.LatestCompletedChallenge = challenge
		}

		if viper.GetBool(sc.EventDbEnabled) {
			challengeRow := event.Challenge{
				ChallengeID:  challenge.ID,
				CreatedAt:    common.Timestamp(time.Now().Unix()),
				AllocationID: challenge.AllocationID,
				BlobberID:    challenge.BlobberID,
			}
			_ = eventDb.Store.Get().Create(&challengeRow)
		}
	}

	if err := blobberChallenges.save(balances, ADDRESS); err != nil {
		log.Fatal(err)
	}

	return challenges
}

func AddMockBlobbers(
	eventDb *event.EventDb,
	balances cstate.StateContextI,
) []*StorageNode {

	numRewardPartitionBlobbers := viper.GetInt(sc.NumRewardPartitionBlobber)
	numBlobbers := viper.GetInt(sc.NumBlobbers)
	if numRewardPartitionBlobbers > numBlobbers {
		log.Fatal("reward_partition_blobber cannot be greater than total blobbers")
	}

	partition, err := getActivePassedBlobberRewardsPartitions(balances, viper.GetInt64(sc.StorageBlockRewardTriggerPeriod))
	if err != nil {
		panic(err)
	}

	var sscId = StorageSmartContract{
		SmartContract: sci.NewSC(ADDRESS),
	}.ID
	var blobbers StorageNodes
	var rtvBlobbers []*StorageNode
	var now = common.Timestamp(time.Now().Unix())
	const maxLatitude float64 = 88
	const maxLongitude float64 = 175
	latitudeStep := 2 * maxLatitude / float64(viper.GetInt(sc.NumBlobbers))
	longitudeStep := 2 * maxLongitude / float64(viper.GetInt(sc.NumBlobbers))
	for i := 0; i < viper.GetInt(sc.NumBlobbers); i++ {
		id := getMockBlobberId(i)
		blobber := &StorageNode{
			ID:      id,
			BaseURL: getMockBlobberUrl(i),
			Geolocation: StorageNodeGeolocation{
				Latitude:  latitudeStep*float64(i) - maxLatitude,
				Longitude: longitudeStep*float64(i) - maxLongitude,
			},
			Terms:             getMockBlobberTerms(),
			Capacity:          viper.GetInt64(sc.StorageMinBlobberCapacity) * 10000,
			Used:              0,
			LastHealthCheck:   now, //common.Timestamp(viper.GetInt64(sc.Now) - 1),
			PublicKey:         "",
			StakePoolSettings: getMockStakePoolSettings(id),
			//TotalStake: viper.GetInt64(sc.StorageMaxStake), todo missing field
		}
		blobbers.Nodes.add(blobber)
		rtvBlobbers = append(rtvBlobbers, blobber)
		_, err := balances.InsertTrieNode(blobber.GetKey(sscId), blobber)
		if err != nil {
			panic(err)
		}
		_, err = balances.InsertTrieNode(blobber.GetUrlKey(sscId), &datastore.NOIDField{})
		if err != nil {
			panic(err)
		}
		if viper.GetBool(sc.EventDbEnabled) {
			blobberDb := event.Blobber{
				BlobberID:               blobber.ID,
				BaseURL:                 blobber.BaseURL,
				Latitude:                blobber.Geolocation.Latitude,
				Longitude:               blobber.Geolocation.Longitude,
				ReadPrice:               blobber.Terms.ReadPrice,
				WritePrice:              blobber.Terms.WritePrice,
				MinLockDemand:           blobber.Terms.MinLockDemand,
				MaxOfferDuration:        blobber.Terms.MaxOfferDuration.Nanoseconds(),
				ChallengeCompletionTime: blobber.Terms.ChallengeCompletionTime.Nanoseconds(),
				Capacity:                blobber.Capacity,
				Used:                    blobber.Used,
				LastHealthCheck:         int64(blobber.LastHealthCheck),
				DelegateWallet:          blobber.StakePoolSettings.DelegateWallet,
				MinStake:                blobber.StakePoolSettings.MinStake,
				MaxStake:                blobber.StakePoolSettings.MaxStake,
				NumDelegates:            blobber.StakePoolSettings.MaxNumDelegates,
				ServiceCharge:           blobber.StakePoolSettings.ServiceChargeRatio,
				TotalStake:              viper.GetInt64(sc.StorageMaxStake) * 1e10,
			}
			_ = eventDb.Store.Get().Create(&blobberDb)
		}

		if i < numRewardPartitionBlobbers {
			_, err = partition.AddItem(balances,
				&BlobberRewardNode{
					ID:                blobber.ID,
					SuccessChallenges: 10,
					WritePrice:        blobber.Terms.WritePrice,
					ReadPrice:         blobber.Terms.ReadPrice,
					TotalData:         sizeInGB(int64(i * 1000)),
					DataRead:          float64(i) * 0.1,
				})
			if err != nil {
				panic(err)
			}
		}
	}

	err = partition.Save(balances)
	if err != nil {
		panic(err)
	}
	return rtvBlobbers
}

func UpdateHealthCheck(balances cstate.StateContextI) {
	var sscId = StorageSmartContract{
		SmartContract: sci.NewSC(ADDRESS),
	}.ID

	for i := 0; i < viper.GetInt(sc.NumBlobbers); i++ {
		err := executor.Run(context.Background(), func(i int) func() error {
			return func() error {
				id := getMockBlobberId(i)
				blobber := &StorageNode{ID: id}
				err := balances.GetTrieNode(blobber.GetKey(sscId), blobber)

				if err != nil {
					return err
				}
				blobber.LastHealthCheck = common.Timestamp(time.Now().Unix())

				if _, err := balances.InsertTrieNode(blobber.GetKey(sscId), blobber); err != nil {
					return err
				}
				return nil

			}
		}(i))

		if err != nil {
			panic(err)
		}
	}
}

func AddMockValidators(
	publicKeys []string,
	eventDb *event.EventDb,
	balances cstate.StateContextI,
) []*ValidationNode {
	var sscId = StorageSmartContract{
		SmartContract: sci.NewSC(ADDRESS),
	}.ID

	valParts, err := partitions.CreateIfNotExists(balances, ALL_VALIDATORS_KEY, allValidatorsPartitionSize)
	if err != nil {
		panic(err)
	}

	nv := viper.GetInt(sc.NumValidators)
	validatorNodes := make([]*ValidationNode, 0, nv)
	for i := 0; i < nv; i++ {
		id := getMockValidatorId(i)
		validator := &ValidationNode{
			ID:                id,
			BaseURL:           id + ".com",
			PublicKey:         publicKeys[i%len(publicKeys)],
			StakePoolSettings: getMockStakePoolSettings(id),
		}
		_, err := balances.InsertTrieNode(validator.GetKey(sscId), validator)
		if err != nil {
			panic(err)
		}
		validatorNodes = append(validatorNodes, validator)
		vpn := ValidationPartitionNode{
			Id:  id,
			Url: id + ".com",
		}
		if viper.GetBool(sc.EventDbEnabled) {
			validators := event.Validator{
				ValidatorID:    validator.ID,
				BaseUrl:        validator.BaseURL,
				DelegateWallet: validator.StakePoolSettings.DelegateWallet,
				MinStake:       validator.StakePoolSettings.MaxStake,
				MaxStake:       validator.StakePoolSettings.MaxStake,
				NumDelegates:   validator.StakePoolSettings.MaxNumDelegates,
				ServiceCharge:  validator.StakePoolSettings.ServiceChargeRatio,
			}
			_ = eventDb.Store.Get().Create(&validators)
		}

		if _, err := valParts.AddItem(balances, &vpn); err != nil {
			panic(err)
		}
	}

	err = valParts.Save(balances)
	if err != nil {
		panic(err)
	}
	return validatorNodes
}

func GetMockBlobberStakePools(
	clients []string,
	eventDb *event.EventDb,
	balances cstate.StateContextI,
) []*stakePool {
	sps := make([]*stakePool, 0, viper.GetInt(sc.NumBlobbers))
	usps := make([]*stakepool.UserStakePools, len(clients))
	for i := 0; i < viper.GetInt(sc.NumBlobbers); i++ {
		bId := getMockBlobberId(i)
		sp := &stakePool{
			StakePool: stakepool.StakePool{
				Pools:    make(map[string]*stakepool.DelegatePool),
				Reward:   0,
				Settings: getMockStakePoolSettings(bId),
			},
		}
		for j := 0; j < viper.GetInt(sc.NumBlobberDelegates); j++ {
			id := getMockBlobberStakePoolId(i, j)
			clientIndex := (i&len(clients) + j) % len(clients)
			sp.Pools[id] = &stakepool.DelegatePool{}
			sp.Pools[id].Balance = currency.Coin(viper.GetInt64(sc.StorageMaxStake) * 1e10)
			sp.Pools[id].DelegateID = clients[clientIndex]
			if usps[clientIndex] == nil {
				usps[clientIndex] = stakepool.NewUserStakePools()
			}
			usps[clientIndex].Pools[bId] = append(
				usps[clientIndex].Pools[bId],
				id,
			)

			if viper.GetBool(sc.EventDbEnabled) {
				dp := event.DelegatePool{
					PoolID:       id,
					ProviderType: int(spenum.Blobber),
					ProviderID:   bId,
					DelegateID:   sp.Pools[id].DelegateID,
					Balance:      int64(sp.Pools[id].Balance),
					Reward:       0,
					TotalReward:  0,
					TotalPenalty: 0,
					Status:       int(spenum.Active),
					RoundCreated: 1,
				}
				_ = eventDb.Store.Get().Create(&dp)
			}
		}
		sps = append(sps, sp)
	}

	for cId, usp := range usps {
		if usp != nil {
			_, err := balances.InsertTrieNode(
				stakepool.UserStakePoolsKey(spenum.Blobber, clients[cId]), usp,
			)
			if err != nil {
				panic(err)
			}
		}
	}

	return sps
}

func GetMockValidatorStakePools(
	clients []string,
	balances cstate.StateContextI,
) {
	var sscId = StorageSmartContract{
		SmartContract: sci.NewSC(ADDRESS),
	}.ID
	for i := 0; i < viper.GetInt(sc.NumValidators); i++ {
		bId := getMockValidatorId(i)
		sp := &stakePool{
			StakePool: stakepool.StakePool{
				Pools:    make(map[string]*stakepool.DelegatePool),
				Reward:   0,
				Settings: getMockStakePoolSettings(bId),
			},
		}
		for j := 0; j < viper.GetInt(sc.NumBlobberDelegates); j++ {
			id := getMockValidatorStakePoolId(i, j)
			sp.Pools[id] = &stakepool.DelegatePool{}
			sp.Pools[id].Balance = currency.Coin(viper.GetInt64(sc.StorageMaxStake) * 1e10)
			err := sp.save(sscId, getMockValidatorId(i), balances)
			if err != nil {
				panic(err)
			}
		}
	}
}

func SaveMockStakePools(
	sps []*stakePool,
	balances cstate.StateContextI,
) {
	var sscId = StorageSmartContract{
		SmartContract: sci.NewSC(ADDRESS),
	}.ID
	for i, sp := range sps {
		bId := getMockBlobberId(i)
		err := sp.save(sscId, bId, balances)
		if err != nil {
			panic(err)
		}
	}
}

func AddMockFreeStorageAssigners(
	clients []string,
	keys []string,
	balances cstate.StateContextI,
) {
	var sscId = StorageSmartContract{
		SmartContract: sci.NewSC(ADDRESS),
	}.ID
	for i := 0; i < viper.GetInt(sc.NumFreeStorageAssigners); i++ {
		_, err := balances.InsertTrieNode(
			freeStorageAssignerKey(sscId, clients[i]),
			&freeStorageAssigner{
				ClientId:           clients[i],
				PublicKey:          keys[i],
				IndividualLimit:    currency.Coin(viper.GetFloat64(sc.StorageMaxIndividualFreeAllocation) * 1e10),
				TotalLimit:         currency.Coin(viper.GetFloat64(sc.StorageMaxTotalFreeAllocation) * 1e10),
				CurrentRedeemed:    0,
				RedeemedTimestamps: []common.Timestamp{},
			},
		)
		if err != nil {
			panic(err)
		}
	}
}

func AddMockWriteRedeems(
	clients, publicKeys []string,
	eventDb *event.EventDb,
	balances cstate.StateContextI,
) {
	for i := 0; i < viper.GetInt(sc.NumAllocations); i++ {
		for j := 0; j < viper.GetInt(sc.NumWriteRedeemAllocation); j++ {
			client := getMockOwnerFromAllocationIndex(i, len(clients))
			rm := ReadMarker{
				ClientID:        clients[client],
				ClientPublicKey: publicKeys[client],
				BlobberID:       getMockBlobberId(getMockBlobberBlockFromAllocationIndex(i)),
				AllocationID:    getMockAllocationId(i),
				OwnerID:         clients[client],
				ReadCounter:     viper.GetInt64(sc.NumWriteRedeemAllocation),
				PayerID:         clients[client],
			}
			commitRead := &ReadConnection{
				ReadMarker: &rm,
			}
			_, err := balances.InsertTrieNode(commitRead.GetKey(ADDRESS), commitRead)
			if err != nil {
				panic(err)
			}
			if viper.GetBool(sc.EventDbEnabled) {
				t := &event.Transaction{
					Hash: encryption.Hash("mock transaction hash" + strconv.Itoa(time.Now().Nanosecond())),
				}
				eventDb.Store.Get().Create(t)
				readMarker := event.ReadMarker{
					ClientID:      rm.ClientID,
					BlobberID:     rm.BlobberID,
					AllocationID:  rm.AllocationID,
					TransactionID: t.Hash,
					OwnerID:       rm.OwnerID,
					ReadCounter:   rm.ReadCounter,
					PayerID:       rm.PayerID,
				}
				_ = eventDb.Store.Get().Create(&readMarker)
				writeMarker := event.WriteMarker{
					ClientID:       rm.ClientID,
					BlobberID:      rm.BlobberID,
					AllocationID:   rm.AllocationID,
					TransactionID:  t.Hash,
					AllocationRoot: "mock allocation root",
				}
				_ = eventDb.Store.Get().Create(&writeMarker)
			}
		}
	}
}

func getMockBlobberTerms() Terms {
	return Terms{
		ReadPrice:        currency.Coin(0.1 * 1e10),
		WritePrice:       currency.Coin(0.1 * 1e10),
		MinLockDemand:    0.0007,
		MaxOfferDuration: time.Hour*50 + viper.GetDuration(sc.StorageMinOfferDuration),
		//MaxOfferDuration: common.Now().Duration() + viper.GetDuration(sc.StorageMinOfferDuration),
		//MaxOfferDuration:        time.Hour*24*3650 + viper.GetDuration(sc.StorageMinOfferDuration),
		ChallengeCompletionTime: viper.GetDuration(sc.StorageMaxChallengeCompletionTime),
	}
}

func getMockStakePoolSettings(blobber string) stakepool.Settings {
	return stakepool.Settings{
		DelegateWallet:     blobber,
		MinStake:           currency.Coin(viper.GetInt64(sc.StorageMinStake) * 1e10),
		MaxStake:           currency.Coin(viper.GetInt64(sc.StorageMaxStake) * 1e10),
		MaxNumDelegates:    viper.GetInt(sc.NumBlobberDelegates),
		ServiceChargeRatio: viper.GetFloat64(sc.StorageMaxCharge),
	}
}

func getMockReadPoolId(allocation, client, index int) string {
	return encryption.Hash("read pool" + strconv.Itoa(client) + strconv.Itoa(allocation) + strconv.Itoa(index))
}

func getMockWritePoolId(allocation, client, index int) string {
	return encryption.Hash("write pool" + strconv.Itoa(client) + strconv.Itoa(allocation) + strconv.Itoa(index))
}

func getMockBlobberStakePoolId(blobber, stake int) string {
	return encryption.Hash(getMockBlobberId(blobber) + "pool" + strconv.Itoa(stake))
}

func getMockValidatorStakePoolId(blobber, stake int) string {
	return encryption.Hash(getMockValidatorId(blobber) + "pool" + strconv.Itoa(stake))
}

func getMockBlobberId(index int) string {
	return encryption.Hash("mockBlobber_" + strconv.Itoa(index))
}

func getMockBlobberUrl(index int) string {
	return getMockBlobberId(index) + ".com"
}

func getMockValidatorId(index int) string {
	return encryption.Hash("mockValidator_" + strconv.Itoa(index))
}

func getMockAllocationId(allocation int) string {
	//return "mock allocation id " + strconv.Itoa(allocation)
	return encryption.Hash("mock allocation id" + strconv.Itoa(allocation))
}

func getMockOwnerFromAllocationIndex(allocation, numClinets int) int {
	return (allocation % (numClinets - 1 - viper.GetInt(sc.NumAllocationPayerPools)))
}

func getMockBlobberBlockFromAllocationIndex(i int) int {
	return i % (viper.GetInt(sc.NumBlobbers) - viper.GetInt(sc.NumBlobbersPerAllocation))
}

func getMockChallengeId(blobber, index int) string {
	return encryption.Hash("challenge" + strconv.Itoa(blobber) + strconv.Itoa(index))
}

func SetMockConfig(
	balances cstate.StateContextI,
) (conf *Config) {
	conf = new(Config)

	conf.TimeUnit = 48 * time.Hour // use one hour as the time unit in the tests
	conf.ChallengeEnabled = true
	conf.ChallengeGenerationRate = 1
	conf.MaxChallengesPerGeneration = viper.GetInt(sc.StorageMaxChallengesPerGeneration)
	conf.FailedChallengesToCancel = viper.GetInt(sc.StorageFailedChallengesToCancel)
	conf.FailedChallengesToRevokeMinLock = 50
	conf.MinAllocSize = viper.GetInt64(sc.StorageMinAllocSize)
	conf.MinAllocDuration = viper.GetDuration(sc.StorageMinAllocDuration)
	conf.MinOfferDuration = 1 * time.Minute
	conf.MinBlobberCapacity = viper.GetInt64(sc.StorageMinBlobberCapacity)
	conf.ValidatorReward = 0.025
	conf.BlobberSlash = 0.1
	conf.MaxReadPrice = 100e10  // 100 tokens per GB max allowed (by 64 KB)
	conf.MaxWritePrice = 100e10 // 100 tokens per GB max allowed
	conf.MinWritePrice = 0
	conf.MaxDelegates = viper.GetInt(sc.StorageMaxDelegates)
	conf.MaxChallengeCompletionTime = viper.GetDuration(sc.StorageMaxChallengeCompletionTime)
	conf.MaxCharge = viper.GetFloat64(sc.StorageMaxCharge)
	conf.MinStake = currency.Coin(viper.GetInt64(sc.StorageMinStake) * 1e10)
	conf.MaxStake = currency.Coin(viper.GetInt64(sc.StorageMaxStake) * 1e10)
	conf.MaxMint = currency.Coin((viper.GetFloat64(sc.StorageMaxMint)) * 1e10)
	conf.MaxTotalFreeAllocation = currency.Coin(viper.GetInt64(sc.StorageMaxTotalFreeAllocation) * 1e10)
	conf.MaxIndividualFreeAllocation = currency.Coin(viper.GetInt64(sc.StorageMaxIndividualFreeAllocation) * 1e10)
	conf.ReadPool = &readPoolConfig{
		MinLock:       int64(viper.GetFloat64(sc.StorageReadPoolMinLock) * 1e10),
		MinLockPeriod: viper.GetDuration(sc.StorageReadPoolMinLockPeriod),
		MaxLockPeriod: viper.GetDuration(sc.StorageReadPoolMaxLockPeriod),
	}
	conf.WritePool = &writePoolConfig{
		MinLock:       currency.Coin(viper.GetFloat64(sc.StorageWritePoolMinLock) * 1e10),
		MinLockPeriod: viper.GetDuration(sc.StorageWritePoolMinLockPeriod),
		MaxLockPeriod: viper.GetDuration(sc.StorageWritePoolMaxLockPeriod),
	}
	conf.OwnerId = viper.GetString(sc.FaucetOwner)
	conf.StakePool = &stakePoolConfig{
		MinLock: int64(viper.GetFloat64(sc.StorageStakePoolMinLock) * 1e10),
	}
	conf.FreeAllocationSettings = freeAllocationSettings{
		DataShards:   viper.GetInt(sc.StorageFasDataShards),
		ParityShards: viper.GetInt(sc.StorageFasParityShards),
		Size:         viper.GetInt64(sc.StorageFasSize),
		Duration:     viper.GetDuration(sc.StorageFasDuration),
		ReadPriceRange: PriceRange{
			Min: currency.Coin(viper.GetFloat64(sc.StorageFasReadPriceMin) * 1e10),
			Max: currency.Coin(viper.GetFloat64(sc.StorageFasReadPriceMax) * 1e10),
		},
		WritePriceRange: PriceRange{
			Min: currency.Coin(viper.GetFloat64(sc.StorageFasWritePriceMin) * 1e10),
			Max: currency.Coin(viper.GetFloat64(sc.StorageFasWritePriceMax) * 1e10),
		},
		MaxChallengeCompletionTime: viper.GetDuration(sc.StorageFasMaxChallengeCompletionTime),
		ReadPoolFraction:           viper.GetFloat64(sc.StorageFasReadPoolFraction),
	}
	conf.BlockReward = new(blockReward)
	conf.BlockReward.BlockReward = currency.Coin(viper.GetFloat64(sc.StorageBlockReward) * 1e10)
	conf.BlockReward.BlockRewardChangePeriod = viper.GetInt64(sc.StorageBlockRewardChangePeriod)
	conf.BlockReward.BlockRewardChangeRatio = viper.GetFloat64(sc.StorageBlockRewardChangeRatio)
	conf.BlockReward.QualifyingStake = currency.Coin(viper.GetFloat64(sc.StorageBlockRewardQualifyingStake) * 1e10)
	conf.MaxBlobbersPerAllocation = viper.GetInt(sc.StorageMaxBlobbersPerAllocation)
	conf.BlockReward.TriggerPeriod = viper.GetInt64(sc.StorageBlockRewardTriggerPeriod)
	conf.BlockReward.setWeightsFromRatio(
		viper.GetFloat64(sc.StorageBlockRewardSharderRatio),
		viper.GetFloat64(sc.StorageBlockRewardMinerRatio),
		viper.GetFloat64(sc.StorageBlockRewardBlobberRatio),
	)

	conf.ExposeMpt = true

	var _, err = balances.InsertTrieNode(scConfigKey(ADDRESS), conf)
	if err != nil {
		panic(err)
	}
	return
}<|MERGE_RESOLUTION|>--- conflicted
+++ resolved
@@ -1,11 +1,8 @@
 package storagesc
 
 import (
-<<<<<<< HEAD
 	"0chain.net/core/datastore"
 	"context"
-=======
->>>>>>> bd8871f1
 	"encoding/json"
 	"log"
 	"strconv"

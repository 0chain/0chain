--- conflicted
+++ resolved
@@ -225,7 +225,6 @@
 		if err := blobPartitionsLocations.save(balances, ADDRESS); err != nil {
 			log.Fatal(err)
 		}
-
 	}
 
 	err = challengeReadyBlobbersPart.Save(balances)
@@ -436,16 +435,10 @@
 		if blobberChallenges.LatestCompletedChallenge == nil {
 			blobberChallenges.LatestCompletedChallenge = challenge
 		}
-<<<<<<< HEAD
-		if err := blobberChallenges.save(balances, ADDRESS); err != nil {
-			log.Fatal(err)
-		}
-=======
 	}
 
 	if err := blobberChallenges.save(balances, ADDRESS); err != nil {
 		log.Fatal(err)
->>>>>>> c05b8a00
 	}
 
 	return challenges

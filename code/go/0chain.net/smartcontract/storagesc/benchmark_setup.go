package storagesc

import (
	"encoding/json"
	"log"
	"math/rand"
	"strconv"
	"time"

	"0chain.net/smartcontract/dbs/benchmark"

	"0chain.net/core/datastore"

	"0chain.net/chaincore/currency"
	"0chain.net/smartcontract/stakepool/spenum"

	"0chain.net/smartcontract/stakepool"

	"0chain.net/smartcontract/partitions"

	"0chain.net/smartcontract/dbs/event"

	sci "0chain.net/chaincore/smartcontractinterface"
	"0chain.net/core/encryption"
	sc "0chain.net/smartcontract/benchmark"
	"github.com/spf13/viper"

	cstate "0chain.net/chaincore/chain/state"
	"0chain.net/core/common"
)

const mockMinLockDemand = 1

func AddMockAllocations(
	clients, publicKeys []string,
	eventDb *event.EventDb,
	balances cstate.StateContextI,
) {
	for i := 0; i < viper.GetInt(sc.NumAllocations); i++ {
		cIndex := getMockOwnerFromAllocationIndex(i, len(clients))
		addMockAllocation(
			i,
			clients,
			cIndex,
			publicKeys[cIndex],
			eventDb,
			balances,
		)
	}
}

func benchAllocationExpire(now common.Timestamp) common.Timestamp {
	return common.Timestamp(viper.GetDuration(sc.StorageMinAllocDuration).Seconds()) + now
}

func addMockAllocation(
	i int,
	clients []string,
	cIndex int,
	publicKey string,
	eventDb *event.EventDb,
	balances cstate.StateContextI,
) {
	var mockAllocationPoolBalance = currency.Coin(4384578820)

	id := getMockAllocationId(i)
	sa := &StorageAllocation{
		ID:                      id,
		DataShards:              viper.GetInt(sc.NumBlobbersPerAllocation) / 2,
		ParityShards:            viper.GetInt(sc.NumBlobbersPerAllocation) / 2,
		Size:                    viper.GetInt64(sc.StorageMinAllocSize),
		Expiration:              benchAllocationExpire(balances.GetTransaction().CreationDate),
		Owner:                   clients[cIndex],
		OwnerPublicKey:          publicKey,
		ReadPriceRange:          PriceRange{0, currency.Coin(viper.GetInt64(sc.StorageMaxReadPrice) * 1e10)},
		WritePriceRange:         PriceRange{0, currency.Coin(viper.GetInt64(sc.StorageMaxWritePrice) * 1e10)},
		ChallengeCompletionTime: viper.GetDuration(sc.StorageMaxChallengeCompletionTime),
<<<<<<< HEAD
=======
		DiverseBlobbers:         viper.GetBool(sc.StorageDiverseBlobbers),
>>>>>>> 97705b1f
		Stats: &StorageAllocationStats{
			UsedSize:                  1,
			NumWrites:                 1,
			NumReads:                  1,
			TotalChallenges:           1,
			OpenChallenges:            1,
			SuccessChallenges:         1,
			FailedChallenges:          1,
			LastestClosedChallengeTxn: "latest closed challenge transaction:" + id,
		},
		TimeUnit: 1 * time.Hour,
		// make last allocation finalised
		Finalized: i == viper.GetInt(sc.NumAllocations)-1,
		WritePool: mockAllocationPoolBalance,
	}
	for j := 0; j < viper.GetInt(sc.NumCurators); j++ {
		sa.Curators = append(sa.Curators, clients[j])
	}

	startBlobbers := getMockBlobberBlockFromAllocationIndex(i)
	for j := 0; j < viper.GetInt(sc.NumBlobbersPerAllocation); j++ {
		bIndex := startBlobbers + j
		bId := getMockBlobberId(bIndex)
		ba := BlobberAllocation{
			BlobberID:      bId,
			AllocationID:   sa.ID,
			Size:           viper.GetInt64(sc.StorageMinAllocSize),
			Stats:          &StorageAllocationStats{},
			Terms:          getMockBlobberTerms(),
			MinLockDemand:  mockMinLockDemand,
			AllocationRoot: encryption.Hash("allocation root"),
		}
		sa.BlobberAllocs = append(sa.BlobberAllocs, &ba)
		if viper.GetBool(sc.EventDbEnabled) {
			terms := event.AllocationTerm{
				BlobberID:        bId,
				AllocationID:     sa.ID,
				ReadPrice:        ba.Terms.ReadPrice,
				WritePrice:       ba.Terms.WritePrice,
				MinLockDemand:    ba.Terms.MinLockDemand,
				MaxOfferDuration: ba.Terms.MaxOfferDuration,
			}
			_ = eventDb.Store.Get().Create(&terms)
		}
	}

	if _, err := balances.InsertTrieNode(sa.GetKey(ADDRESS), sa); err != nil {
		log.Fatal(err)
	}

	if viper.GetBool(sc.EventDbEnabled) {
		allocationTerms := make([]event.AllocationTerm, 0)
		for _, b := range sa.BlobberAllocs {
			allocationTerms = append(allocationTerms, event.AllocationTerm{
				BlobberID:        b.BlobberID,
				AllocationID:     b.AllocationID,
				ReadPrice:        b.Terms.ReadPrice,
				WritePrice:       b.Terms.WritePrice,
				MinLockDemand:    b.Terms.MinLockDemand,
				MaxOfferDuration: b.Terms.MaxOfferDuration,
			})
		}

		termsByte, err := json.Marshal(allocationTerms)
		if err != nil {
			log.Fatal(err)
		}
		allocationDb := event.Allocation{
			AllocationID:             sa.ID,
			DataShards:               sa.DataShards,
			ParityShards:             sa.ParityShards,
			Size:                     sa.Size,
			Expiration:               int64(sa.Expiration),
			Owner:                    sa.Owner,
			OwnerPublicKey:           sa.OwnerPublicKey,
			ChallengeCompletionTime:  int64(sa.ChallengeCompletionTime),
			UsedSize:                 sa.UsedSize,
			NumWrites:                sa.Stats.NumWrites,
			NumReads:                 sa.Stats.NumReads,
			TotalChallenges:          sa.Stats.TotalChallenges,
			OpenChallenges:           sa.Stats.OpenChallenges,
			FailedChallenges:         sa.Stats.FailedChallenges,
			LatestClosedChallengeTxn: sa.Stats.LastestClosedChallengeTxn,
			Terms:                    string(termsByte),
			WritePool:                sa.WritePool,
		}
		_ = eventDb.Store.Get().Create(&allocationDb)
	}
}

func benchAllocationPoolEx5pire(now common.Timestamp) common.Timestamp {
	return common.Timestamp(viper.GetDuration(sc.StorageMinAllocDuration).Seconds()) +
		now + common.Timestamp(time.Hour*24*23)
}

func AddMockChallenges(
	blobbers []*StorageNode,
	eventDb *event.EventDb,
	balances cstate.StateContextI,
) {
	numAllocations := viper.GetInt(sc.NumAllocations)
	allocationChall := make([]AllocationChallenges, numAllocations)

	challengeReadyBlobbersPart, err := partitions.CreateIfNotExists(balances,
		ALL_CHALLENGE_READY_BLOBBERS_KEY, allChallengeReadyBlobbersPartitionSize)
	if err != nil {
		log.Fatal(err)
	}

	var (
		numAllocBlobbers        = viper.GetInt(sc.NumBlobbersPerAllocation)
		numValidators           = numAllocBlobbers / 2
		numChallengesPerBlobber = viper.GetInt(sc.NumChallengesBlobber)
		numAllocs               = viper.GetInt(sc.NumAllocations)
	)

	challenges := make([]*StorageChallenge, 0, numAllocs*numAllocBlobbers*numChallengesPerBlobber)

	for i := 0; i < numAllocs; i++ {
		startBlobbers := getMockBlobberBlockFromAllocationIndex(i)
		blobInd := rand.Intn(startBlobbers + 1)
		cs := setupMockChallenge(
			numChallengesPerBlobber,
			numValidators,
			getMockAllocationId(i),
			blobbers[blobInd],
			&allocationChall[i],
			eventDb,
			balances,
		)
		challenges = append(challenges, cs...)
	}
	blobAlloc := make(map[string]map[string]*AllocOpenChallenge)

	// adding blobber challenges and blobber challenge partition
	blobbersMap := make(map[string]struct{})
	for _, ch := range challenges {
		if _, ok := blobbersMap[ch.BlobberID]; ok {
			continue
		}

		loc, err := challengeReadyBlobbersPart.AddItem(balances, &ChallengeReadyBlobber{
			BlobberID: ch.BlobberID,
		})
		if err != nil {
			panic(err)
		}

		blobbersMap[ch.BlobberID] = struct{}{}

		blobPartitionsLocations := &blobberPartitionsLocations{
			ID:                         ch.BlobberID,
			ChallengeReadyPartitionLoc: &partitions.PartitionLocation{Location: loc},
		}
		if err := blobPartitionsLocations.save(balances, ADDRESS); err != nil {
			log.Fatal(err)
		}
	}

	err = challengeReadyBlobbersPart.Save(balances)
	if err != nil {
		panic(err)
	}

	// adding allocation challenges
	for _, ch := range allocationChall {
		_, err := balances.InsertTrieNode(ch.GetKey(ADDRESS), &ch)
		if err != nil {
			panic(err)
		}
		for _, oc := range ch.OpenChallenges {
			if _, ok := blobAlloc[oc.BlobberID]; !ok {
				blobAlloc[oc.BlobberID] = make(map[string]*AllocOpenChallenge)
			}
			blobAlloc[oc.BlobberID][ch.AllocationID] = oc
		}
	}

	// adding blobber challenge allocation partition
	for blobberID, val := range blobAlloc {

		aPart, err := partitionsBlobberAllocations(blobberID, balances)
		if err != nil {
			panic(err)
		}
		for allocID := range val {

			_, err = aPart.AddItem(balances, &BlobberAllocationNode{
				ID: allocID,
			})
			if err != nil {
				panic(err)
			}
		}
		err = aPart.Save(balances)

		if err != nil {
			panic(err)
		}
	}
}

<<<<<<< HEAD
=======
func benchWritePoolExpire(now common.Timestamp) common.Timestamp {
	return common.Timestamp(viper.GetDuration(sc.StorageMinAllocDuration).Seconds()) +
		now + common.Timestamp(time.Hour*24*23)
}

>>>>>>> 97705b1f
func AddMockReadPools(clients []string, balances cstate.StateContextI) {
	rps := make([]*readPool, len(clients))
	for i := range clients {
		rps[i] = &readPool{
			Balance: 10 * 1e10,
		}
	}
	for i := 0; i < len(rps); i++ {
		if _, err := balances.InsertTrieNode(readPoolKey(ADDRESS, clients[i]), rps[i]); err != nil {
			log.Fatal(err)
		}
	}
}

func AddMockChallengePools(balances cstate.StateContextI) {
	for i := 0; i < viper.GetInt(sc.NumAllocations); i++ {
		allocationId := getMockAllocationId(i)
		cp := newChallengePool()
		cp.TokenPool.ID = challengePoolKey(ADDRESS, allocationId)
		cp.Balance = mockMinLockDemand * 100
		if _, err := balances.InsertTrieNode(challengePoolKey(ADDRESS, allocationId), cp); err != nil {
			log.Fatal(err)
		}
	}
}

func setupMockChallenge(
	challengesPerBlobber int,
	totalValidatorsNum int,
	allocationId string,
	blobber *StorageNode,
	ac *AllocationChallenges,
	eventDb *event.EventDb,
	balances cstate.StateContextI,
) []*StorageChallenge {
	ac.AllocationID = allocationId

	ids := make([]string, 0, totalValidatorsNum)
	for i := 0; i < totalValidatorsNum; i++ {
		ids = append(ids, getMockValidatorId(i))
	}

	challenges := make([]*StorageChallenge, 0, challengesPerBlobber)
	challenge := &StorageChallenge{
		ID:              getMockChallengeId(blobber.ID, allocationId),
		AllocationID:    allocationId,
		TotalValidators: totalValidatorsNum,
		BlobberID:       blobber.ID,
		ValidatorIDs:    ids,
	}
	_, err := balances.InsertTrieNode(challenge.GetKey(ADDRESS), challenge)
	if err != nil {
		log.Fatal(err)
	}
	if ac.addChallenge(challenge) {
		challenges = append(challenges, challenge)
	}

	if viper.GetBool(sc.EventDbEnabled) {
		challengeRow := event.Challenge{
			ChallengeID:  challenge.ID,
			CreatedAt:    balances.GetTransaction().CreationDate,
			AllocationID: challenge.AllocationID,
			BlobberID:    challenge.BlobberID,
		}
		_ = eventDb.Store.Get().Create(&challengeRow)
	}

	return challenges
}

func AddMockBlobbers(
	eventDb *event.EventDb,
	balances cstate.StateContextI,
) []*StorageNode {

	numRewardPartitionBlobbers := viper.GetInt(sc.NumRewardPartitionBlobber)
	numBlobbers := viper.GetInt(sc.NumBlobbers)
	if numRewardPartitionBlobbers > numBlobbers {
		log.Fatal("reward_partition_blobber cannot be greater than total blobbers")
	}

	partition, err := getActivePassedBlobberRewardsPartitions(balances, viper.GetInt64(sc.StorageBlockRewardTriggerPeriod))
	if err != nil {
		panic(err)
	}

	var sscId = StorageSmartContract{
		SmartContract: sci.NewSC(ADDRESS),
	}.ID
	var blobbers StorageNodes
	var rtvBlobbers []*StorageNode
	const maxLatitude float64 = 88
	const maxLongitude float64 = 175
	latitudeStep := 2 * maxLatitude / float64(viper.GetInt(sc.NumBlobbers))
	longitudeStep := 2 * maxLongitude / float64(viper.GetInt(sc.NumBlobbers))
	for i := 0; i < viper.GetInt(sc.NumBlobbers); i++ {
		id := getMockBlobberId(i)
		const mockUsedData = 1000
		blobber := &StorageNode{
			ID:      id,
			BaseURL: getMockBlobberUrl(i),
			Geolocation: StorageNodeGeolocation{
				Latitude:  latitudeStep*float64(i) - maxLatitude,
				Longitude: longitudeStep*float64(i) - maxLongitude,
			},
			Terms:             getMockBlobberTerms(),
			Capacity:          viper.GetInt64(sc.StorageMinBlobberCapacity) * 10000,
			Allocated:         mockUsedData,
			LastHealthCheck:   balances.GetTransaction().CreationDate, //common.Timestamp(viper.GetInt64(sc.Now) - 1),
			PublicKey:         "",
			StakePoolSettings: getMockStakePoolSettings(id),
			//TotalStake: viper.GetInt64(sc.StorageMaxStake), todo missing field
		}
		blobbers.Nodes.add(blobber)
		rtvBlobbers = append(rtvBlobbers, blobber)
		_, err := balances.InsertTrieNode(blobber.GetKey(sscId), blobber)
		if err != nil {
			panic(err)
		}
		_, err = balances.InsertTrieNode(blobber.GetUrlKey(sscId), &datastore.NOIDField{})
		if err != nil {
			panic(err)
		}
		if viper.GetBool(sc.EventDbEnabled) {
			blobberDb := event.Blobber{
				BlobberID:           blobber.ID,
				BaseURL:             blobber.BaseURL,
				Latitude:            blobber.Geolocation.Latitude,
				Longitude:           blobber.Geolocation.Longitude,
				ReadPrice:           blobber.Terms.ReadPrice,
				WritePrice:          blobber.Terms.WritePrice,
				MinLockDemand:       blobber.Terms.MinLockDemand,
				MaxOfferDuration:    blobber.Terms.MaxOfferDuration.Nanoseconds(),
				Capacity:            blobber.Capacity,
				Allocated:           blobber.Allocated,
				Used:                blobber.Allocated / 2,
				LastHealthCheck:     int64(blobber.LastHealthCheck),
				DelegateWallet:      blobber.StakePoolSettings.DelegateWallet,
				MinStake:            blobber.StakePoolSettings.MinStake,
				MaxStake:            blobber.StakePoolSettings.MaxStake,
				NumDelegates:        blobber.StakePoolSettings.MaxNumDelegates,
				ServiceCharge:       blobber.StakePoolSettings.ServiceChargeRatio,
				ChallengesPassed:    uint64(i),
				ChallengesCompleted: uint64(i + 1),
				RankMetric:          float64(i) / (float64(i) + 1),
			}
			blobberDb.TotalStake, err = currency.ParseZCN(viper.GetFloat64(sc.StorageMaxStake))
			if err != nil {
				panic(err)
			}
			_ = eventDb.Store.Get().Create(&blobberDb)
			addMockBlobberSnapshots(blobberDb, eventDb)
		}

		if i < numRewardPartitionBlobbers {
			_, err = partition.AddItem(balances,
				&BlobberRewardNode{
					ID:                blobber.ID,
					SuccessChallenges: 10,
					WritePrice:        blobber.Terms.WritePrice,
					ReadPrice:         blobber.Terms.ReadPrice,
					TotalData:         sizeInGB(int64(i * 1000)),
					DataRead:          float64(i) * 0.1,
				})
			if err != nil {
				panic(err)
			}
		}
	}

	err = partition.Save(balances)
	if err != nil {
		panic(err)
	}
	return rtvBlobbers
}

func addMockBlobberSnapshots(blobber event.Blobber, edb *event.EventDb) {
	for i := 1; i < viper.GetInt(sc.NumBlocks); i++ {
		snapshot := event.BlobberSnapshot{
			Round:              int64(i),
			BlobberID:          blobber.BlobberID,
			WritePrice:         blobber.WritePrice,
			Capacity:           blobber.Capacity,
			Allocated:          blobber.Allocated,
			SavedData:          blobber.SavedData,
			OffersTotal:        blobber.OffersTotal,
			UnstakeTotal:       blobber.UnstakeTotal,
			TotalServiceCharge: blobber.TotalServiceCharge,
			TotalStake:         blobber.TotalStake,
		}
		res := edb.Store.Get().Create(&snapshot)
		if res.Error != nil {
			log.Fatal(res.Error)
		}
	}
}

func AddMockSnapshots(edb *event.EventDb) {
	for i := 1; i < viper.GetInt(sc.NumBlocks); i++ {
		snapshot := event.Snapshot{
			Round:                int64(i),
			TotalMint:            int64(i + 10),
			StorageCost:          int64(currency.Coin(i + (1 * 1e10))),
			ActiveAllocatedDelta: int64(i),
			AverageRWPrice:       int64(currency.Coin(i * (0.01 * 1e10))),
			TotalStaked:          int64(currency.Coin(i * (0.001 * 1e10))),
			SuccessfulChallenges: int64(i),
			FailedChallenges:     0,
			ZCNSupply:            100000 * int64(i+10),
			AllocatedStorage:     int64(i * 1024),
			MaxCapacityStorage:   int64(i * 10240),
			StakedStorage:        int64(i * 512),
			UsedStorage:          int64(i * 256),
			TotalValueLocked:     int64(currency.Coin(i * (0.001 * 1e10))),
			ClientLocks:          int64(currency.Coin(i * (0.0001 * 1e10))),
			Capitalization:       int64(i),
			DataUtilization:      int64(i),
		}
		res := edb.Store.Get().Create(&snapshot)
		if res.Error != nil {
			log.Fatal(res.Error)
		}
	}
}

func AddMockValidators(
	publicKeys []string,
	eventDb *event.EventDb,
	balances cstate.StateContextI,
) []*ValidationNode {
	var sscId = StorageSmartContract{
		SmartContract: sci.NewSC(ADDRESS),
	}.ID

	valParts, err := partitions.CreateIfNotExists(balances, ALL_VALIDATORS_KEY, allValidatorsPartitionSize)
	if err != nil {
		panic(err)
	}

	nv := viper.GetInt(sc.NumValidators)
	validatorNodes := make([]*ValidationNode, 0, nv)
	for i := 0; i < nv; i++ {
		id := getMockValidatorId(i)
		url := getMockValidatorUrl(i)
		validator := &ValidationNode{
			ID:                id,
			BaseURL:           url,
			PublicKey:         publicKeys[i%len(publicKeys)],
			StakePoolSettings: getMockStakePoolSettings(id),
		}
		_, err := balances.InsertTrieNode(validator.GetKey(sscId), validator)
		if err != nil {
			panic(err)
		}
		validatorNodes = append(validatorNodes, validator)
		vpn := ValidationPartitionNode{
			Id:  id,
			Url: id + ".com",
		}
		if viper.GetBool(sc.EventDbEnabled) {
			validators := event.Validator{
				ValidatorID:    validator.ID,
				BaseUrl:        validator.BaseURL,
				DelegateWallet: validator.StakePoolSettings.DelegateWallet,
				MinStake:       validator.StakePoolSettings.MaxStake,
				MaxStake:       validator.StakePoolSettings.MaxStake,
				NumDelegates:   validator.StakePoolSettings.MaxNumDelegates,
				ServiceCharge:  validator.StakePoolSettings.ServiceChargeRatio,
			}
			_ = eventDb.Store.Get().Create(&validators)
		}

		if _, err := valParts.AddItem(balances, &vpn); err != nil {
			panic(err)
		}
	}

	err = valParts.Save(balances)
	if err != nil {
		panic(err)
	}
	return validatorNodes
}

func GetMockBlobberStakePools(
	clients []string,
	eventDb *event.EventDb,
	balances cstate.StateContextI,
) []*stakePool {
	sps := make([]*stakePool, 0, viper.GetInt(sc.NumBlobbers))
	usps := make([]*stakepool.UserStakePools, len(clients))
	for i := 0; i < viper.GetInt(sc.NumBlobbers); i++ {
		bId := getMockBlobberId(i)
		sp := &stakePool{
			StakePool: stakepool.StakePool{
				Pools:    make(map[string]*stakepool.DelegatePool),
				Reward:   0,
				Settings: getMockStakePoolSettings(bId),
			},
			TotalOffers: currency.Coin(100000),
		}
		for j := 0; j < viper.GetInt(sc.NumBlobberDelegates); j++ {
			id := getMockBlobberStakePoolId(i, j)
			clientIndex := (i&len(clients) + j) % len(clients)
			sp.Pools[id] = &stakepool.DelegatePool{}
			sp.Pools[id].Balance = currency.Coin(viper.GetInt64(sc.StorageMaxStake) * 1e10)
			sp.Pools[id].DelegateID = clients[clientIndex]
			if usps[clientIndex] == nil {
				usps[clientIndex] = stakepool.NewUserStakePools()
			}
			usps[clientIndex].Pools[bId] = append(
				usps[clientIndex].Pools[bId],
				id,
			)

			if viper.GetBool(sc.EventDbEnabled) {
				dp := event.DelegatePool{
					PoolID:       id,
					ProviderType: int(spenum.Blobber),
					ProviderID:   bId,
					DelegateID:   sp.Pools[id].DelegateID,
					Balance:      sp.Pools[id].Balance,
					Reward:       0,
					TotalReward:  0,
					TotalPenalty: 0,
					Status:       int(spenum.Active),
					RoundCreated: 1,
				}
				_ = eventDb.Store.Get().Create(&dp)
			}
		}
		sps = append(sps, sp)
	}

	for cId, usp := range usps {
		if usp != nil {
			_, err := balances.InsertTrieNode(
				stakepool.UserStakePoolsKey(spenum.Blobber, clients[cId]), usp,
			)
			if err != nil {
				panic(err)
			}
		}
	}

	return sps
}

func GetMockValidatorStakePools(
	clients []string,
	balances cstate.StateContextI,
) {
	var sscId = StorageSmartContract{
		SmartContract: sci.NewSC(ADDRESS),
	}.ID
	for i := 0; i < viper.GetInt(sc.NumValidators); i++ {
		bId := getMockValidatorId(i)
		sp := &stakePool{
			StakePool: stakepool.StakePool{
				Pools:    make(map[string]*stakepool.DelegatePool),
				Reward:   0,
				Settings: getMockStakePoolSettings(bId),
			},
		}
		for j := 0; j < viper.GetInt(sc.NumBlobberDelegates); j++ {
			id := getMockValidatorStakePoolId(i, j)
			sp.Pools[id] = &stakepool.DelegatePool{}
			sp.Pools[id].Balance = currency.Coin(viper.GetInt64(sc.StorageMaxStake) * 1e10)
			err := sp.save(sscId, getMockValidatorId(i), balances)
			if err != nil {
				panic(err)
			}
		}
	}
}

func SaveMockStakePools(
	sps []*stakePool,
	balances cstate.StateContextI,
) {
	var sscId = StorageSmartContract{
		SmartContract: sci.NewSC(ADDRESS),
	}.ID
	for i, sp := range sps {
		bId := getMockBlobberId(i)
		err := sp.save(sscId, bId, balances)
		if err != nil {
			panic(err)
		}
	}
}

func AddMockFreeStorageAssigners(
	clients []string,
	keys []string,
	balances cstate.StateContextI,
) {
	var sscId = StorageSmartContract{
		SmartContract: sci.NewSC(ADDRESS),
	}.ID
	for i := 0; i < viper.GetInt(sc.NumFreeStorageAssigners); i++ {
		_, err := balances.InsertTrieNode(
			freeStorageAssignerKey(sscId, clients[i]),
			&freeStorageAssigner{
				ClientId:           clients[i],
				PublicKey:          keys[i],
				IndividualLimit:    currency.Coin(viper.GetFloat64(sc.StorageMaxIndividualFreeAllocation) * 1e10),
				TotalLimit:         currency.Coin(viper.GetFloat64(sc.StorageMaxTotalFreeAllocation) * 1e10),
				CurrentRedeemed:    0,
				RedeemedTimestamps: []common.Timestamp{},
			},
		)
		if err != nil {
			panic(err)
		}
	}
}

func AddMockWriteRedeems(
	clients, publicKeys []string,
	eventDb *event.EventDb,
	balances cstate.StateContextI,
) {
	for i := 0; i < viper.GetInt(sc.NumAllocations); i++ {
		for j := 0; j < viper.GetInt(sc.NumWriteRedeemAllocation); j++ {
			client := getMockOwnerFromAllocationIndex(i, len(clients))
			rm := ReadMarker{
				ClientID:        clients[client],
				ClientPublicKey: publicKeys[client],
				BlobberID:       getMockBlobberId(getMockBlobberBlockFromAllocationIndex(i)),
				AllocationID:    getMockAllocationId(i),
				OwnerID:         clients[client],
				ReadCounter:     viper.GetInt64(sc.NumWriteRedeemAllocation),
			}
			commitRead := &ReadConnection{
				ReadMarker: &rm,
			}
			_, err := balances.InsertTrieNode(commitRead.GetKey(ADDRESS), commitRead)
			if err != nil {
				panic(err)
			}
			if viper.GetBool(sc.EventDbEnabled) {
				mockBlockNumber := int64((i + 1) % viper.GetInt(sc.NumBlocks))
				readMarker := event.ReadMarker{
					ClientID:      rm.ClientID,
					BlobberID:     rm.BlobberID,
					AllocationID:  rm.AllocationID,
					TransactionID: benchmark.GetMockTransactionHash(mockBlockNumber, 1),
					OwnerID:       rm.OwnerID,
					ReadCounter:   rm.ReadCounter,
					ReadSize:      100,
					BlockNumber:   mockBlockNumber,
				}
				if out := eventDb.Store.Get().Create(&readMarker); out.Error != nil {
					log.Fatal(out.Error)
				}

				writeMarker := event.WriteMarker{
					ClientID:       rm.ClientID,
					BlobberID:      rm.BlobberID,
					AllocationID:   rm.AllocationID,
					TransactionID:  benchmark.GetMockTransactionHash(mockBlockNumber, 1),
					AllocationRoot: "mock allocation root",
					BlockNumber:    mockBlockNumber,
					Size:           100,
					LookupHash:     benchmark.GetMockWriteMarkerLookUpHash(i, j),
					Name:           benchmark.GetMockWriteMarkerFileName(i),
					ContentHash:    benchmark.GetMockWriteMarkerContentHash(i, j),
				}
				if out := eventDb.Store.Get().Create(&writeMarker); out.Error != nil {
					log.Fatal(out.Error)
				}
			}
		}
	}
}

func getMockBlobberTerms() Terms {
	return Terms{
		ReadPrice:        currency.Coin(0.1 * 1e10),
		WritePrice:       currency.Coin(0.1 * 1e10),
		MinLockDemand:    0.0007,
		MaxOfferDuration: time.Hour*50 + viper.GetDuration(sc.StorageMinOfferDuration),
	}
}

func getMockStakePoolSettings(blobber string) stakepool.Settings {
	return stakepool.Settings{
		DelegateWallet:     blobber,
		MinStake:           currency.Coin(viper.GetInt64(sc.StorageMinStake) * 1e10),
		MaxStake:           currency.Coin(viper.GetInt64(sc.StorageMaxStake) * 1e10),
		MaxNumDelegates:    viper.GetInt(sc.NumBlobberDelegates),
		ServiceChargeRatio: viper.GetFloat64(sc.StorageMaxCharge),
	}
}

func getMockReadPoolId(allocation, client, index int) string {
	return encryption.Hash("read pool" + strconv.Itoa(client) + strconv.Itoa(allocation) + strconv.Itoa(index))
}

func getMockBlobberStakePoolId(blobber, stake int) string {
	return encryption.Hash(getMockBlobberId(blobber) + "pool" + strconv.Itoa(stake))
}

func getMockValidatorStakePoolId(blobber, stake int) string {
	return encryption.Hash(getMockValidatorId(blobber) + "pool" + strconv.Itoa(stake))
}

func getMockBlobberId(index int) string {
	return encryption.Hash("mockBlobber_" + strconv.Itoa(index))
}

func getMockBlobberUrl(index int) string {
	return getMockBlobberId(index) + ".com"
}

func getMockValidatorId(index int) string {
	return encryption.Hash("mockValidator_" + strconv.Itoa(index))
}

func getMockValidatorUrl(index int) string {
	return getMockValidatorId(index) + ".com"
}

func getMockAllocationId(allocation int) string {
	//return "mock allocation id " + strconv.Itoa(allocation)
	return encryption.Hash("mock allocation id" + strconv.Itoa(allocation))
}

func getMockOwnerFromAllocationIndex(allocation, numClinets int) int {
	return (allocation % (numClinets - 1))
}

func getMockBlobberBlockFromAllocationIndex(i int) int {
	return i % (viper.GetInt(sc.NumBlobbers) - viper.GetInt(sc.NumBlobbersPerAllocation))
}

func getMockChallengeId(blobberId, allocationId string) string {
	return encryption.Hash("challenge" + allocationId)
}

func SetMockConfig(
	balances cstate.StateContextI,
) (conf *Config) {
	conf = new(Config)

	conf.TimeUnit = 48 * time.Hour // use one hour as the time unit in the tests
	conf.ChallengeEnabled = true
	conf.ChallengeGenerationRate = 1
	conf.MaxChallengesPerGeneration = viper.GetInt(sc.StorageMaxChallengesPerGeneration)
	conf.FailedChallengesToCancel = viper.GetInt(sc.StorageFailedChallengesToCancel)
	conf.FailedChallengesToRevokeMinLock = 50
	conf.MinAllocSize = viper.GetInt64(sc.StorageMinAllocSize)
	conf.MinAllocDuration = viper.GetDuration(sc.StorageMinAllocDuration)
	conf.MinOfferDuration = 1 * time.Minute
	conf.MinBlobberCapacity = viper.GetInt64(sc.StorageMinBlobberCapacity)
	conf.ValidatorReward = 0.025
	conf.BlobberSlash = 0.1
	conf.MaxReadPrice = 100e10  // 100 tokens per GB max allowed (by 64 KB)
	conf.MaxWritePrice = 100e10 // 100 tokens per GB max allowed
	conf.MinWritePrice = 0
	conf.MaxDelegates = viper.GetInt(sc.StorageMaxDelegates)
	conf.MaxChallengeCompletionTime = viper.GetDuration(sc.StorageMaxChallengeCompletionTime)
	conf.MaxCharge = viper.GetFloat64(sc.StorageMaxCharge)
	conf.MinStake = currency.Coin(viper.GetInt64(sc.StorageMinStake) * 1e10)
	conf.MaxStake = currency.Coin(viper.GetInt64(sc.StorageMaxStake) * 1e10)
	conf.MaxMint = currency.Coin((viper.GetFloat64(sc.StorageMaxMint)) * 1e10)
	conf.MaxTotalFreeAllocation = currency.Coin(viper.GetInt64(sc.StorageMaxTotalFreeAllocation) * 1e10)
	conf.MaxIndividualFreeAllocation = currency.Coin(viper.GetInt64(sc.StorageMaxIndividualFreeAllocation) * 1e10)
	conf.ReadPool = &readPoolConfig{}
	var err error
	conf.ReadPool.MinLock, err = currency.ParseZCN(viper.GetFloat64(sc.StorageReadPoolMinLock))
	if err != nil {
		panic(err)
	}
	conf.WritePool = &writePoolConfig{
		MinLock: currency.Coin(viper.GetFloat64(sc.StorageWritePoolMinLock) * 1e10),
	}
	conf.OwnerId = viper.GetString(sc.FaucetOwner)
	conf.StakePool = &stakePoolConfig{}
	conf.StakePool.MinLock, err = currency.ParseZCN(viper.GetFloat64(sc.StorageStakePoolMinLock))
	if err != nil {
		panic(err)
	}
	conf.FreeAllocationSettings = freeAllocationSettings{
		DataShards:   viper.GetInt(sc.StorageFasDataShards),
		ParityShards: viper.GetInt(sc.StorageFasParityShards),
		Size:         viper.GetInt64(sc.StorageFasSize),
		Duration:     viper.GetDuration(sc.StorageFasDuration),
		ReadPriceRange: PriceRange{
			Min: currency.Coin(viper.GetFloat64(sc.StorageFasReadPriceMin) * 1e10),
			Max: currency.Coin(viper.GetFloat64(sc.StorageFasReadPriceMax) * 1e10),
		},
		WritePriceRange: PriceRange{
			Min: currency.Coin(viper.GetFloat64(sc.StorageFasWritePriceMin) * 1e10),
			Max: currency.Coin(viper.GetFloat64(sc.StorageFasWritePriceMax) * 1e10),
		},
		MaxChallengeCompletionTime: viper.GetDuration(sc.StorageFasMaxChallengeCompletionTime),
		ReadPoolFraction:           viper.GetFloat64(sc.StorageFasReadPoolFraction),
	}
	conf.BlockReward = new(blockReward)
	conf.BlockReward.BlockReward = currency.Coin(viper.GetFloat64(sc.StorageBlockReward) * 1e10)
	conf.BlockReward.BlockRewardChangePeriod = viper.GetInt64(sc.StorageBlockRewardChangePeriod)
	conf.BlockReward.BlockRewardChangeRatio = viper.GetFloat64(sc.StorageBlockRewardChangeRatio)
	conf.BlockReward.QualifyingStake = currency.Coin(viper.GetFloat64(sc.StorageBlockRewardQualifyingStake) * 1e10)
	conf.MaxBlobbersPerAllocation = viper.GetInt(sc.StorageMaxBlobbersPerAllocation)
	conf.BlockReward.TriggerPeriod = viper.GetInt64(sc.StorageBlockRewardTriggerPeriod)
	conf.BlockReward.setWeightsFromRatio(
		viper.GetFloat64(sc.StorageBlockRewardSharderRatio),
		viper.GetFloat64(sc.StorageBlockRewardMinerRatio),
		viper.GetFloat64(sc.StorageBlockRewardBlobberRatio),
	)

	conf.ExposeMpt = true

	_, err = balances.InsertTrieNode(scConfigKey(ADDRESS), conf)
	if err != nil {
		panic(err)
	}
	return
}<|MERGE_RESOLUTION|>--- conflicted
+++ resolved
@@ -61,8 +61,6 @@
 	eventDb *event.EventDb,
 	balances cstate.StateContextI,
 ) {
-	var mockAllocationPoolBalance = currency.Coin(4384578820)
-
 	id := getMockAllocationId(i)
 	sa := &StorageAllocation{
 		ID:                      id,
@@ -75,10 +73,7 @@
 		ReadPriceRange:          PriceRange{0, currency.Coin(viper.GetInt64(sc.StorageMaxReadPrice) * 1e10)},
 		WritePriceRange:         PriceRange{0, currency.Coin(viper.GetInt64(sc.StorageMaxWritePrice) * 1e10)},
 		ChallengeCompletionTime: viper.GetDuration(sc.StorageMaxChallengeCompletionTime),
-<<<<<<< HEAD
-=======
 		DiverseBlobbers:         viper.GetBool(sc.StorageDiverseBlobbers),
->>>>>>> 97705b1f
 		Stats: &StorageAllocationStats{
 			UsedSize:                  1,
 			NumWrites:                 1,
@@ -92,7 +87,6 @@
 		TimeUnit: 1 * time.Hour,
 		// make last allocation finalised
 		Finalized: i == viper.GetInt(sc.NumAllocations)-1,
-		WritePool: mockAllocationPoolBalance,
 	}
 	for j := 0; j < viper.GetInt(sc.NumCurators); j++ {
 		sa.Curators = append(sa.Curators, clients[j])
@@ -163,15 +157,9 @@
 			FailedChallenges:         sa.Stats.FailedChallenges,
 			LatestClosedChallengeTxn: sa.Stats.LastestClosedChallengeTxn,
 			Terms:                    string(termsByte),
-			WritePool:                sa.WritePool,
 		}
 		_ = eventDb.Store.Get().Create(&allocationDb)
 	}
-}
-
-func benchAllocationPoolEx5pire(now common.Timestamp) common.Timestamp {
-	return common.Timestamp(viper.GetDuration(sc.StorageMinAllocDuration).Seconds()) +
-		now + common.Timestamp(time.Hour*24*23)
 }
 
 func AddMockChallenges(
@@ -281,14 +269,6 @@
 	}
 }
 
-<<<<<<< HEAD
-=======
-func benchWritePoolExpire(now common.Timestamp) common.Timestamp {
-	return common.Timestamp(viper.GetDuration(sc.StorageMinAllocDuration).Seconds()) +
-		now + common.Timestamp(time.Hour*24*23)
-}
-
->>>>>>> 97705b1f
 func AddMockReadPools(clients []string, balances cstate.StateContextI) {
 	rps := make([]*readPool, len(clients))
 	for i := range clients {
@@ -298,6 +278,22 @@
 	}
 	for i := 0; i < len(rps); i++ {
 		if _, err := balances.InsertTrieNode(readPoolKey(ADDRESS, clients[i]), rps[i]); err != nil {
+			log.Fatal(err)
+		}
+	}
+}
+
+func AddMockFundedPools(clients []string, balances cstate.StateContextI) {
+	fps := make([]fundedPools, len(clients))
+	for i := 0; i < viper.GetInt(sc.NumAllocations); i++ {
+		cIndex := getMockOwnerFromAllocationIndex(i, len(clients))
+		for j := 0; j < viper.GetInt(sc.NumAllocationPayer); j++ {
+			fps[cIndex] = append(fps[cIndex], getMockWritePoolId(i, cIndex, 0))
+			fps[cIndex] = append(fps[cIndex], getMockReadPoolId(i, cIndex, 0))
+		}
+	}
+	for i, fp := range fps {
+		if _, err := balances.InsertTrieNode(fundedPoolsKey(ADDRESS, clients[i]), &fp); err != nil {
 			log.Fatal(err)
 		}
 	}
@@ -791,6 +787,10 @@
 	return encryption.Hash("read pool" + strconv.Itoa(client) + strconv.Itoa(allocation) + strconv.Itoa(index))
 }
 
+func getMockWritePoolId(allocation, client, index int) string {
+	return encryption.Hash("write pool" + strconv.Itoa(client) + strconv.Itoa(allocation) + strconv.Itoa(index))
+}
+
 func getMockBlobberStakePoolId(blobber, stake int) string {
 	return encryption.Hash(getMockBlobberId(blobber) + "pool" + strconv.Itoa(stake))
 }
@@ -821,7 +821,7 @@
 }
 
 func getMockOwnerFromAllocationIndex(allocation, numClinets int) int {
-	return (allocation % (numClinets - 1))
+	return (allocation % (numClinets - 1 - viper.GetInt(sc.NumAllocationPayerPools)))
 }
 
 func getMockBlobberBlockFromAllocationIndex(i int) int {

package storagesc

import (
	"encoding/json"
	"errors"
	"fmt"
	"math/rand"
	"sort"
	"strconv"
	"time"

	"0chain.net/smartcontract/provider"

	"0chain.net/smartcontract/dbs/event"
	"github.com/0chain/common/core/currency"

	"0chain.net/smartcontract/stakepool/spenum"

	"0chain.net/smartcontract/partitions"

	"0chain.net/chaincore/block"
	cstate "0chain.net/chaincore/chain/state"
	"0chain.net/chaincore/transaction"
	"0chain.net/core/common"
	"0chain.net/core/datastore"
	"0chain.net/core/encryption"
	"github.com/0chain/common/core/logging"
	"github.com/0chain/common/core/util"

	"go.uber.org/zap"
)

// TODO: add back after fixing the chain stuck
//const blobberAllocationPartitionSize = 100

const blobberAllocationPartitionSize = 10

// completeChallenge complete the challenge
func (sc *StorageSmartContract) completeChallenge(cab *challengeAllocBlobberPassResult) bool {
	if !cab.allocChallenges.removeChallenge(cab.challenge) {
		return false
	}

	// update to latest challenge
	cab.blobAlloc.LatestCompletedChallenge = cab.challenge
	return true
}

func (sc *StorageSmartContract) getStorageChallenge(challengeID string,
	balances cstate.StateContextI) (challenge *StorageChallenge, err error) {

	challenge = new(StorageChallenge)
	challenge.ID = challengeID
	err = balances.GetTrieNode(challenge.GetKey(sc.ID), challenge)
	if err != nil {
		return nil, err
	}
	challenge.ValidatorIDMap = make(map[string]struct{}, len(challenge.ValidatorIDs))
	for _, vID := range challenge.ValidatorIDs {
		challenge.ValidatorIDMap[vID] = struct{}{}
	}

	return challenge, nil
}

func (sc *StorageSmartContract) getAllocationChallenges(allocID string,
	balances cstate.StateContextI) (ac *AllocationChallenges, err error) {

	ac = new(AllocationChallenges)
	ac.AllocationID = allocID
	err = balances.GetTrieNode(ac.GetKey(sc.ID), ac)
	if err != nil {
		return nil, err
	}

	return ac, nil
}

// move tokens from challenge pool to blobber's stake pool (to unlocked)
<<<<<<< HEAD
func (sc *StorageSmartContract) blobberReward(alloc *StorageAllocation, latestCompletedChallTime common.Timestamp,
	blobAlloc *BlobberAllocation, validators []string, partial float64,
	balances cstate.StateContextI, allocationID string) error {
=======
func (sc *StorageSmartContract) blobberReward(
	alloc *StorageAllocation,
	latestCompletedChallTime common.Timestamp,
	blobAlloc *BlobberAllocation,
	validators []string,
	partial float64,
	maxChallengeCompletionTime time.Duration,
	balances cstate.StateContextI,
	options ...string,
) error {
>>>>>>> 0de3a084
	conf, err := sc.getConfig(balances, true)
	if err != nil {
		return fmt.Errorf("can't get SC configurations: %v", err.Error())
	}

	// time of this challenge
	challengeCompletedTime := blobAlloc.LatestCompletedChallenge.Created
	if challengeCompletedTime > alloc.Expiration+toSeconds(maxChallengeCompletionTime) {
		return errors.New("late challenge response")
	}

	if challengeCompletedTime < latestCompletedChallTime {
		logging.Logger.Debug("old challenge response - blobber reward",
			zap.Int64("latestCompletedChallTime", int64(latestCompletedChallTime)),
			zap.Int64("challenge time", int64(challengeCompletedTime)))
		return errors.New("old challenge response on blobber rewarding")
	}

	if challengeCompletedTime > alloc.Expiration {
		challengeCompletedTime = alloc.Expiration // last challenge
	}

	// pool
	var cp *challengePool
	if cp, err = sc.getChallengePool(alloc.ID, balances); err != nil {
		return fmt.Errorf("can't get allocation's challenge pool: %v", err)
	}

	rdtu, err := alloc.restDurationInTimeUnits(latestCompletedChallTime, conf.TimeUnit)
	if err != nil {
		return fmt.Errorf("blobber reward failed: %v", err)
	}

	dtu, err := alloc.durationInTimeUnits(challengeCompletedTime-latestCompletedChallTime, conf.TimeUnit)
	if err != nil {
		return fmt.Errorf("blobber reward failed: %v", err)
	}

	move, err := blobAlloc.challenge(dtu, rdtu)
	if err != nil {
		return err
	}

	// part of tokens goes to related validators
	var validatorsReward currency.Coin
	validatorsReward, err = currency.MultFloat64(move, conf.ValidatorReward)
	if err != nil {
		return err
	}

	move, err = currency.MinusCoin(move, validatorsReward)
	if err != nil {
		return err
	}

	// for a case of a partial verification
	blobberReward, err := currency.MultFloat64(move, partial) // blobber (partial) reward
	if err != nil {
		return err
	}

	back, err := currency.MinusCoin(move, blobberReward) // return back to write pool
	if err != nil {
		return err
	}

	if back > 0 {
		err = alloc.moveFromChallengePool(cp, back)
		if err != nil {
			return fmt.Errorf("moving partial challenge to write pool: %v", err)
		}
		newMoved, err := currency.AddCoin(alloc.MovedBack, back)
		if err != nil {
			return err
		}
		alloc.MovedBack = newMoved

		newReturned, err := currency.AddCoin(blobAlloc.Returned, back)
		if err != nil {
			return err
		}
		blobAlloc.Returned = newReturned

		coin, _ := move.Int64()
		balances.EmitEvent(event.TypeStats, event.TagFromChallengePool, cp.ID, event.ChallengePoolLock{
			Client:       alloc.Owner,
			AllocationId: alloc.ID,
			Amount:       coin,
		})

	}

	var sp *stakePool
	if sp, err = sc.getStakePool(spenum.Blobber, blobAlloc.BlobberID, balances); err != nil {
		return fmt.Errorf("can't get stake pool: %v", err)
	}

	err = cp.moveToBlobbers(sc.ID, blobberReward, blobAlloc.BlobberID, sp, balances, allocationID)
	if err != nil {
		return fmt.Errorf("rewarding blobbers: %v", err)
	}

	newChallengeReward, err := currency.AddCoin(blobAlloc.ChallengeReward, blobberReward)
	if err != nil {
		return err
	}
	blobAlloc.ChallengeReward = newChallengeReward

	// validators' stake pools
	vsps, err := sc.validatorsStakePools(validators, balances)
	if err != nil {
		return err
	}

	err = cp.moveToValidators(sc.ID, validatorsReward, validators, vsps, balances, allocationID)
	if err != nil {
		return fmt.Errorf("rewarding validators: %v", err)
	}

	moveToValidators, err := currency.AddCoin(alloc.MovedToValidators, validatorsReward)
	if err != nil {
		return err
	}
	alloc.MovedToValidators = moveToValidators

	// Save validators' stake pools
	if err = sc.saveStakePools(validators, vsps, balances); err != nil {
		return err
	}

	// Save the pools
	if err = sp.Save(spenum.Blobber, blobAlloc.BlobberID, balances); err != nil {
		return fmt.Errorf("can't save sake pool: %v", err)
	}

	if err = cp.save(sc.ID, alloc, balances); err != nil {
		return fmt.Errorf("can't save allocation's challenge pool: %v", err)
	}

	if err = alloc.saveUpdatedStakes(balances); err != nil {
		return fmt.Errorf("can't save allocation: %v", err)
	}

	return nil
}

// obtain stake pools of given validators
func (ssc *StorageSmartContract) validatorsStakePools(
	validators []datastore.Key, balances cstate.StateContextI) (
	sps []*stakePool, err error) {

	sps = make([]*stakePool, 0, len(validators))
	for _, id := range validators {
		var sp *stakePool
		if sp, err = ssc.getStakePool(spenum.Validator, id, balances); err != nil {
			return nil, fmt.Errorf("can't get validator %s stake pool: %v",
				id, err)
		}
		sps = append(sps, sp)
	}

	return
}

func (ssc *StorageSmartContract) saveStakePools(validators []datastore.Key,
	sps []*stakePool, balances cstate.StateContextI) (err error) {

	for i, sp := range sps {
		if err = sp.Save(spenum.Validator, validators[i], balances); err != nil {
			return fmt.Errorf("saving stake pool: %v", err)
		}

		// TODO: add code below back after validators staking are supported
		//staked, err := sp.stake()
		//if err != nil {
		//	return fmt.Errorf("can't get stake: %v", err)
		//}
		//vid := validators[i]
		//tag, data := event.NewUpdateBlobberTotalStakeEvent(vid, staked)
		//balances.EmitEvent(event.TypeStats, tag, vid, data)
	}
	return
}

// move tokens from challenge pool back to write pool
<<<<<<< HEAD
func (sc *StorageSmartContract) blobberPenalty(alloc *StorageAllocation, prev common.Timestamp,
	blobAlloc *BlobberAllocation, validators []string, balances cstate.StateContextI, allocationID string) (err error) {
=======
func (sc *StorageSmartContract) blobberPenalty(
	alloc *StorageAllocation,
	prev common.Timestamp,
	blobAlloc *BlobberAllocation,
	validators []string,
	maxChallengeCompletionTime time.Duration,
	balances cstate.StateContextI,
	options ...string,
) (err error) {
>>>>>>> 0de3a084
	var conf *Config
	if conf, err = sc.getConfig(balances, true); err != nil {
		return fmt.Errorf("can't get SC configurations: %v", err.Error())
	}

	// time of this challenge
	challengeCompleteTime := blobAlloc.LatestCompletedChallenge.Created
	if challengeCompleteTime > alloc.Expiration+toSeconds(maxChallengeCompletionTime) {
		return errors.New("late challenge response")
	}

	if challengeCompleteTime < prev {
		logging.Logger.Debug("old challenge response - blobber penalty",
			zap.Int64("latestCompletedChallTime", int64(prev)),
			zap.Int64("challenge time", int64(challengeCompleteTime)))
		return errors.New("old challenge response on blobber penalty")
	}

	if challengeCompleteTime > alloc.Expiration {
		challengeCompleteTime = alloc.Expiration // last challenge
	}

	// pools
	var cp *challengePool
	if cp, err = sc.getChallengePool(alloc.ID, balances); err != nil {
		return fmt.Errorf("can't get allocation's challenge pool: %v", err)
	}

	rdtu, err := alloc.restDurationInTimeUnits(prev, conf.TimeUnit)
	if err != nil {
		return fmt.Errorf("blobber penalty failed: %v", err)
	}

	dtu, err := alloc.durationInTimeUnits(challengeCompleteTime-prev, conf.TimeUnit)
	if err != nil {
		return fmt.Errorf("blobber penalty failed: %v", err)
	}

	move, err := blobAlloc.challenge(dtu, rdtu)
	if err != nil {
		return err
	}

	// part of the tokens goes to related validators
	validatorsReward, err := currency.MultFloat64(move, conf.ValidatorReward)
	if err != nil {
		return err
	}
	move, err = currency.MinusCoin(move, validatorsReward)
	if err != nil {
		return err
	}

	// validators' stake pools
	var vSPs []*stakePool
	if vSPs, err = sc.validatorsStakePools(validators, balances); err != nil {
		return
	}

	// validators reward
	err = cp.moveToValidators(sc.ID, validatorsReward, validators, vSPs, balances, allocationID)
	if err != nil {
		return fmt.Errorf("rewarding validators: %v", err)
	}

	moveToValidators, err := currency.AddCoin(alloc.MovedToValidators, validatorsReward)
	if err != nil {
		return err
	}
	alloc.MovedToValidators = moveToValidators

	// Save validators' stake pools
	if err = sc.saveStakePools(validators, vSPs, balances); err != nil {
		return err
	}

	err = alloc.moveFromChallengePool(cp, move)
	coin, _ := move.Int64()
	balances.EmitEvent(event.TypeStats, event.TagFromChallengePool, cp.ID, event.ChallengePoolLock{
		Client:       alloc.Owner,
		AllocationId: alloc.ID,
		Amount:       coin,
	})

	if err != nil {
		return fmt.Errorf("moving challenge pool rest back to write pool: %v", err)
	}

	moveBack, err := currency.AddCoin(alloc.MovedBack, move)
	if err != nil {
		return err
	}
	alloc.MovedBack = moveBack

	blobReturned, err := currency.AddCoin(blobAlloc.Returned, move)
	if err != nil {
		return err
	}
	blobAlloc.Returned = blobReturned

	slash, err := currency.MultFloat64(move, conf.BlobberSlash)
	if err != nil {
		return err
	}

	// blobber stake penalty
	if conf.BlobberSlash > 0 && move > 0 &&
		slash > 0 {

		// load stake pool
		var sp *stakePool
		if sp, err = sc.getStakePool(spenum.Blobber, blobAlloc.BlobberID, balances); err != nil {
			return fmt.Errorf("can't get blobber's stake pool: %v", err)
		}

		var move currency.Coin
		move, err = sp.slash(blobAlloc.BlobberID, blobAlloc.Offer(), slash, balances, allocationID)
		if err != nil {
			return fmt.Errorf("can't move tokens to write pool: %v", err)
		}

		if err := sp.reduceOffer(move); err != nil {
			return err
		}

		penalty, err := currency.AddCoin(blobAlloc.Penalty, move) // penalty statistic
		if err != nil {
			return err
		}
		blobAlloc.Penalty = penalty
		// Save stake pool
		if err = sp.Save(spenum.Blobber, blobAlloc.BlobberID, balances); err != nil {
			return fmt.Errorf("can't Save blobber's stake pool: %v", err)
		}
	}

	if err = alloc.saveUpdatedStakes(balances); err != nil {
		return common.NewError("fini_alloc_failed",
			"saving allocation pools: "+err.Error())
	}

	if err = cp.save(sc.ID, alloc, balances); err != nil {
		return fmt.Errorf("can't Save allocation's challenge pool: %v", err)
	}

	return
}

func (sc *StorageSmartContract) verifyChallenge(t *transaction.Transaction,
	input []byte, balances cstate.StateContextI) (resp string, err error) {
	var (
		challResp ChallengeResponse
		errCode   = "verify_challenge"
	)

	if err := json.Unmarshal(input, &challResp); err != nil {
		return "", common.NewErrorf(errCode, "failed to decode txn input: %v", err)
	}

	if len(challResp.ID) == 0 || len(challResp.ValidationTickets) == 0 {
		return "", common.NewError(errCode, "invalid parameters to challenge response")
	}

	// get challenge node
	challenge, err := sc.getStorageChallenge(challResp.ID, balances)
	if err != nil {
		return "", common.NewErrorf(errCode, "could not find challenge, %v", err)
	}
	if challenge.Responded != 0 {
		return "", common.NewError(errCode, "challenge already processed")
	}

	if challenge.BlobberID != t.ClientID {
		return "", errors.New("challenge blobber id does not match")
	}

	logging.Logger.Info("time_taken: receive challenge response",
		zap.String("challenge_id", challenge.ID),
		zap.Duration("delay", time.Since(common.ToTime(challenge.Created))))

	conf, err := sc.getConfig(balances, true)
	if err != nil {
		return "", common.NewErrorf(errCode,
			"cannot get smart contract configurations: %v", err)
	}

	result, err := verifyChallengeTickets(balances, t, challenge, &challResp, conf.MaxChallengeCompletionTime)
	if err != nil {
		return "", common.NewError(errCode, err.Error())
	}

	allocChallenges, err := sc.getAllocationChallenges(challenge.AllocationID, balances)
	if err != nil {
		return "", common.NewErrorf(errCode, "could not find allocation challenges, %v", err)
	}

	alloc, err := sc.getAllocation(challenge.AllocationID, balances)
	if err != nil {
		return "", common.NewErrorf(errCode,
			"can't get related allocation: %v", err)
	}

	if alloc.Finalized {
		return "", common.NewError(errCode, "allocation is finalized")
	}

	blobAlloc, ok := alloc.BlobberAllocsMap[t.ClientID]
	if !ok {
		return "", common.NewError(errCode, "blobber is not part of the allocation")
	}

	lcc := blobAlloc.LatestCompletedChallenge
	_, ok = allocChallenges.ChallengeMap[challResp.ID]
	if !ok {
		// TODO: remove this challenge already redeemed response. This response will be returned only when the
		// challenge is the last completed challenge, which means if we have more challenges completed after it, we
		// will see different result, even the challenge's state is the same as 'it has been redeemed'.
		if lcc != nil && challResp.ID == lcc.ID && lcc.Responded == 1 {
			return "challenge already redeemed", nil
		}

		return "", common.NewErrorf(errCode,
			"could not find the challenge with ID %s", challResp.ID)
	}

	// time of previous complete challenge (not the current one)
	// or allocation start time if no challenges
	latestCompletedChallTime := alloc.StartTime
	if lcc != nil {
		latestCompletedChallTime = lcc.Created
	}

	challenge.Responded = 1
	cab := &challengeAllocBlobberPassResult{
		verifyTicketsResult:      result,
		alloc:                    alloc,
		allocChallenges:          allocChallenges,
		challenge:                challenge,
		blobAlloc:                blobAlloc,
		latestCompletedChallTime: latestCompletedChallTime,
	}

	if !(result.pass && result.fresh) {
		return sc.challengeFailed(balances, cab, conf.MaxChallengeCompletionTime)
	}

	return sc.challengePassed(balances, t, conf.BlockReward.TriggerPeriod, cab, conf.MaxChallengeCompletionTime)
}

type verifyTicketsResult struct {
	pass       bool
	fresh      bool
	threshold  int
	success    int
	validators []string
}

// challengeAllocBlobberPassResult wraps all the data structs for processing a challenge
type challengeAllocBlobberPassResult struct {
	*verifyTicketsResult
	alloc                    *StorageAllocation
	allocChallenges          *AllocationChallenges
	challenge                *StorageChallenge
	blobAlloc                *BlobberAllocation
	latestCompletedChallTime common.Timestamp
}

func verifyChallengeTickets(balances cstate.StateContextI,
	t *transaction.Transaction,
	challenge *StorageChallenge,
	cr *ChallengeResponse,
	maxChallengeCompletionTime time.Duration,
) (*verifyTicketsResult, error) {
	// get unique validation tickets map
	vtsMap := make(map[string]struct{}, len(cr.ValidationTickets))
	for _, vt := range cr.ValidationTickets {
		if vt == nil {
			return nil, errors.New("found nil validation tickets")
		}

		if _, ok := challenge.ValidatorIDMap[vt.ValidatorID]; !ok {
			return nil, errors.New("found invalid validator id in validation ticket")
		}

		_, ok := vtsMap[vt.ValidatorID]
		if ok {
			return nil, errors.New("found duplicate validation tickets")
		}
		vtsMap[vt.ValidatorID] = struct{}{}
	}

	tksNum := len(cr.ValidationTickets)
	threshold := challenge.TotalValidators / 2
	if tksNum < threshold {
		return nil, fmt.Errorf("validation tickets less than threshold: %d, tickets: %d", threshold, tksNum)
	}

	var (
		success, failure int
		validators       []string // validators for rewards
	)

	for _, vt := range cr.ValidationTickets {
		if err := vt.Validate(challenge.ID, challenge.BlobberID); err != nil {
			return nil, fmt.Errorf("invalid validation ticket: %v", err)
		}

		if ok, err := vt.VerifySign(balances); !ok || err != nil {
			return nil, fmt.Errorf("invalid validation ticket: %v", err)
		}

		validators = append(validators, vt.ValidatorID)
		if !vt.Result {
			failure++
			continue
		}
		success++
	}

	var (
		pass  = success > threshold
		fresh = challenge.Created+toSeconds(maxChallengeCompletionTime) >= t.CreationDate
	)

	return &verifyTicketsResult{
		pass:       pass,
		fresh:      fresh,
		threshold:  threshold,
		success:    success,
		validators: validators,
	}, nil
}

func (sc *StorageSmartContract) challengePassed(
	balances cstate.StateContextI,
	t *transaction.Transaction,
	triggerPeriod int64,
	cab *challengeAllocBlobberPassResult,
	maxChallengeCompletionTime time.Duration,
) (string, error) {
	ongoingParts, err := getOngoingPassedBlobberRewardsPartitions(balances, triggerPeriod)
	if err != nil {
		return "", common.NewError("verify_challenge",
			"cannot get ongoing partition: "+err.Error())
	}

	blobber, err := sc.getBlobber(t.ClientID, balances)
	if err != nil {
		return "", common.NewError("verify_challenge",
			"can't get blobber"+err.Error())
	}

	rewardRound := GetCurrentRewardRound(balances.GetBlock().Round, triggerPeriod)
	// this expiry of blobber needs to be corrected once logic is finalized

	if blobber.RewardRound.StartRound != rewardRound {

		var dataRead float64 = 0
		if blobber.LastRewardDataReadRound >= rewardRound {
			dataRead = blobber.DataReadLastRewardRound
		}

		err := ongoingParts.Add(
			balances,
			&BlobberRewardNode{
				ID:                blobber.ID,
				SuccessChallenges: 0,
				WritePrice:        blobber.Terms.WritePrice,
				ReadPrice:         blobber.Terms.ReadPrice,
				TotalData:         sizeInGB(blobber.SavedData),
				DataRead:          dataRead,
			})
		if err != nil {
			return "", common.NewError("verify_challenge",
				"can't add to ongoing partition list "+err.Error())
		}

		blobber.RewardRound = RewardRound{
			StartRound: rewardRound,
			Timestamp:  t.CreationDate,
		}

		_, err = balances.InsertTrieNode(blobber.GetKey(), blobber)
		if err != nil {
			return "", common.NewError("verify_challenge",
				"error inserting blobber to chain"+err.Error())
		}
	}

	var brStats BlobberRewardNode
	if err := ongoingParts.Get(balances, blobber.ID, &brStats); err != nil {
		return "", common.NewError("verify_challenge",
			"can't get blobber reward from partition list: "+err.Error())
	}

	brStats.SuccessChallenges++

	if !sc.completeChallenge(cab) {
		return "", common.NewError("challenge_out_of_order",
			"First challenge on the list is not same as the one"+
				" attempted to redeem")
	}
	cab.alloc.Stats.LastestClosedChallengeTxn = cab.challenge.ID
	cab.alloc.Stats.SuccessChallenges++
	cab.alloc.Stats.OpenChallenges--

	cab.blobAlloc.Stats.LastestClosedChallengeTxn = cab.challenge.ID
	cab.blobAlloc.Stats.SuccessChallenges++
	cab.blobAlloc.Stats.OpenChallenges--

	if err := cab.challenge.Save(balances, sc.ID); err != nil {
		return "", common.NewError("verify_challenge_error", err.Error())
	}

	emitUpdateChallenge(cab.challenge, true, balances, cab.alloc.Stats, cab.blobAlloc.Stats)

	err = ongoingParts.UpdateItem(balances, &brStats)
	if err != nil {
		return "", common.NewErrorf("verify_challenge",
			"error updating blobber reward item: %v", err)
	}

	err = ongoingParts.Save(balances)
	if err != nil {
		return "", common.NewErrorf("verify_challenge",
			"error saving ongoing blobber reward partition: %v", err)
	}

	if err := cab.allocChallenges.Save(balances, sc.ID); err != nil {
		return "", common.NewError("verify_challenge", err.Error())
	}

	var partial = 1.0
	if cab.success < cab.threshold {
		partial = float64(cab.success) / float64(cab.threshold)
	}

<<<<<<< HEAD
	err = sc.blobberReward(cab.alloc, cab.latestCompletedChallTime, cab.blobAlloc, cab.validators, partial, balances, cab.challenge.AllocationID)
=======
	err = sc.blobberReward(
		cab.alloc, cab.latestCompletedChallTime, cab.blobAlloc, cab.validators,
		partial,
		maxChallengeCompletionTime,
		balances,
		cab.challenge.ID,
	)
>>>>>>> 0de3a084
	if err != nil {
		return "", common.NewError("challenge_reward_error", err.Error())
	}

	// save allocation object
	if err := cab.alloc.save(balances, sc.ID); err != nil {
		return "", common.NewError("challenge_reward_error", err.Error())
	}

	if cab.success < cab.threshold {
		return "challenge passed partially by blobber", nil
	}

	return "challenge passed by blobber", nil
}

func (sc *StorageSmartContract) challengeFailed(
	balances cstate.StateContextI,
	cab *challengeAllocBlobberPassResult,
	maxChallengeCompletionTime time.Duration,
) (string, error) {
	if !sc.completeChallenge(cab) {
		return "", common.NewError("challenge_out_of_order",
			"First challenge on the list is not same as the one"+
				" attempted to redeem")
	}
	cab.alloc.Stats.LastestClosedChallengeTxn = cab.challenge.ID
	cab.alloc.Stats.FailedChallenges++
	cab.alloc.Stats.OpenChallenges--

	cab.blobAlloc.Stats.LastestClosedChallengeTxn = cab.challenge.ID
	cab.blobAlloc.Stats.FailedChallenges++
	cab.blobAlloc.Stats.OpenChallenges--

	emitUpdateChallenge(cab.challenge, false, balances, cab.alloc.Stats, cab.blobAlloc.Stats)

	if err := cab.allocChallenges.Save(balances, sc.ID); err != nil {
		return "", common.NewError("challenge_penalty_error", err.Error())
	}

	logging.Logger.Info("Challenge failed", zap.String("challenge", cab.challenge.ID))

<<<<<<< HEAD
	err := sc.blobberPenalty(cab.alloc, cab.latestCompletedChallTime, cab.blobAlloc,
		cab.validators, balances, cab.challenge.AllocationID)
=======
	err := sc.blobberPenalty(
		cab.alloc, cab.latestCompletedChallTime, cab.blobAlloc, cab.validators,
		maxChallengeCompletionTime,
		balances,
	)
>>>>>>> 0de3a084
	if err != nil {
		return "", common.NewError("challenge_penalty_error", err.Error())
	}

	// save allocation object
	_, err = balances.InsertTrieNode(cab.alloc.GetKey(sc.ID), cab.alloc)
	if err != nil {
		return "", common.NewError("challenge_reward_error", err.Error())
	}

	//balances.EmitEvent(event.TypeStats, event.TagUpdateAllocation, alloc.ID, alloc.buildDbUpdates())
	if cab.pass && !cab.fresh {
		return "late challenge (failed)", nil
	}

	return "Challenge Failed by Blobber", nil
}

func (sc *StorageSmartContract) getAllocationForChallenge(
	t *transaction.Transaction,
	allocID string,
	blobberID string,
	balances cstate.StateContextI) (alloc *StorageAllocation, err error) {

	alloc, err = sc.getAllocation(allocID, balances)
	switch err {
	case nil:
	case util.ErrValueNotPresent:
		logging.Logger.Error("client state has invalid allocations",
			zap.String("selected_allocation", allocID),
			zap.Error(err))
		return nil, fmt.Errorf("could not find allocation to challenge: %v", err)
	default:
		return nil, common.NewErrorf("adding_challenge_error",
			"unexpected error getting allocation: %v", err)
	}

	if alloc.Stats == nil {
		return nil, common.NewError("adding_challenge_error",
			"found empty allocation stats")
	}

	//we check that this allocation do have write-commits and can be challenged.
	//We can't check only allocation to be written, because blobbers can commit in different order,
	//so we check particular blobber's allocation to be written
	if alloc.Stats.NumWrites > 0 && alloc.BlobberAllocsMap[blobberID].AllocationRoot != "" {
		return alloc, nil // found
	}
	return nil, nil
}

type challengeOutput struct {
	alloc            *StorageAllocation
	storageChallenge *StorageChallenge
	allocChallenges  *AllocationChallenges
	challInfo        *StorageChallengeResponse
}

type challengeBlobberSelection int

// randomWeightSelection select n blobbers from blobberChallenge partition and then select a blobber with the highest weight
// randomSelection select a blobber randomly from partition
const (
	randomWeightSelection challengeBlobberSelection = iota
	randomSelection
)

// selectBlobberForChallenge select blobber for challenge in random manner
func selectBlobberForChallenge(selection challengeBlobberSelection, challengeBlobbersPartition *partitions.Partitions,
	r *rand.Rand, balances cstate.StateContextI) (string, error) {

	var challengeBlobbers []ChallengeReadyBlobber
	err := challengeBlobbersPartition.GetRandomItems(balances, r, &challengeBlobbers)
	if err != nil {
		return "", fmt.Errorf("error getting random slice from blobber challenge partition: %v", err)
	}

	switch selection {
	case randomWeightSelection:
		const maxBlobbersSelect = 5

		var challengeBlobber ChallengeReadyBlobber
		var maxWeight uint64

		var blobbersSelected = make([]ChallengeReadyBlobber, 0, maxBlobbersSelect)
		if len(challengeBlobbers) <= maxBlobbersSelect {
			blobbersSelected = challengeBlobbers
		} else {
			for i := 0; i < maxBlobbersSelect; i++ {
				randomIndex := r.Intn(len(challengeBlobbers))
				blobbersSelected = append(blobbersSelected, challengeBlobbers[randomIndex])
			}
		}

		for _, bc := range blobbersSelected {
			if bc.Weight > maxWeight {
				maxWeight = bc.Weight
				challengeBlobber = bc
			}
		}

		return challengeBlobber.BlobberID, nil
	case randomSelection:
		randomIndex := r.Intn(len(challengeBlobbers))
		return challengeBlobbers[randomIndex].BlobberID, nil
	default:
		return "", errors.New("invalid blobber selection pattern")
	}
}

func (sc *StorageSmartContract) populateGenerateChallenge(
	challengeBlobbersPartition *partitions.Partitions,
	seed int64,
	validators *partitions.Partitions,
	txn *transaction.Transaction,
	challengeID string,
	balances cstate.StateContextI,
	needValidNum int,
	conf *Config,
) (*challengeOutput, error) {
	r := rand.New(rand.NewSource(seed))
	blobberSelection := challengeBlobberSelection(1) // challengeBlobberSelection(r.Intn(2))
	blobberID, err := selectBlobberForChallenge(blobberSelection, challengeBlobbersPartition, r, balances)
	if err != nil {
		return nil, common.NewError("add_challenge", err.Error())
	}

	if blobberID == "" {
		return nil, common.NewError("add_challenges", "empty blobber id")
	}

	logging.Logger.Debug("generate_challenges", zap.String("blobber id", blobberID))

	// get blobber allocations partitions
	blobberAllocParts, err := partitionsBlobberAllocations(blobberID, balances)
	if err != nil {
		return nil, common.NewErrorf("generate_challenge",
			"error getting blobber_challenge_allocation list: %v", err)
	}

	// get random allocations from the partitions
	var randBlobberAllocs []BlobberAllocationNode
	if err := blobberAllocParts.GetRandomItems(balances, r, &randBlobberAllocs); err != nil {
		return nil, common.NewErrorf("generate_challenge",
			"error getting random slice from blobber challenge allocation partition: %v", err)
	}

	var findValidAllocRetries = 5 // avoid retry for debugging
	var (
		alloc                       *StorageAllocation
		blobberAllocPartitionLength = len(randBlobberAllocs)
		foundAllocation             bool
		randPerm                    = r.Perm(blobberAllocPartitionLength)
	)

	if findValidAllocRetries > blobberAllocPartitionLength {
		findValidAllocRetries = blobberAllocPartitionLength
	}

	for i := 0; i < findValidAllocRetries; i++ {
		// get a random allocation
		allocID := randBlobberAllocs[randPerm[i%blobberAllocPartitionLength]].ID

		// get the storage allocation from MPT
		alloc, err = sc.getAllocationForChallenge(txn, allocID, blobberID, balances)
		if err != nil {
			return nil, err
		}

		if alloc == nil {
			continue
		}

		if alloc.Finalized {
			err := blobberAllocParts.Remove(balances, allocID)
			if err != nil {
				return nil, fmt.Errorf("could not remove allocation from blobber: %v", err)
			}

			allocNum, err := blobberAllocParts.Size(balances)
			if err != nil {
				return nil, fmt.Errorf("could not get challenge partition size: %v", err)
			}

			if allocNum == 0 {
				// remove blobber from challenge ready partition when there's no allocation bind to it
				err = partitionsChallengeReadyBlobbersRemove(balances, blobberID)
				if err != nil && !partitions.ErrItemNotFound(err) {
					// it could be empty if we finalize the allocation before committing any read or write
					return nil, fmt.Errorf("failed to remove blobber from challenge ready partitions: %v", err)
				}
			}
			continue
		}

		if alloc.Expiration >= txn.CreationDate {
			foundAllocation = true
			break
		}

		err = alloc.save(balances, sc.ID)
		if err != nil {
			return nil, common.NewErrorf("populate_challenge",
				"error saving expired allocation: %v", err)
		}
	}

	if err := blobberAllocParts.Save(balances); err != nil {
		return nil, common.NewErrorf("populate_challenge",
			"error saving blobber allocation partitions: %v", err)
	}

	if !foundAllocation {
		logging.Logger.Error("populate_generate_challenge: couldn't find appropriate allocation for a blobber",
			zap.String("blobberId", blobberID))
		return nil, nil
	}

	allocBlobber, ok := alloc.BlobberAllocsMap[blobberID]
	if !ok {
		return nil, errors.New("invalid blobber for allocation")
	}

	var randValidators []ValidationPartitionNode
	if err := validators.GetRandomItems(balances, r, &randValidators); err != nil {
		return nil, common.NewError("add_challenge",
			"error getting validators random slice: "+err.Error())
	}

	if len(randValidators) < needValidNum {
		return nil, errors.New("validators number does not meet minimum challenge requirement")
	}

	var (
		selectedValidators  = make([]*ValidationNode, 0, needValidNum)
		perm                = r.Perm(len(randValidators))
		remainingValidators = len(randValidators)
	)

	now := txn.CreationDate
	filterValidator := filterHealthyValidators(now)

	for i := 0; i < len(randValidators) && len(selectedValidators) < needValidNum; i++ {
		if remainingValidators < needValidNum {
			return nil, errors.New("validators number does not meet minimum challenge requirement after filtering")
		}
		randValidator := randValidators[perm[i]]
		if randValidator.Id == blobberID {
			continue
		}
		validator, err := getValidator(randValidator.Id, balances)
		if err != nil {
			if cstate.ErrInvalidState(err) {
				return nil, common.NewError("add_challenge",
					err.Error())
			}
			continue
		}

		kick, err := filterValidator(validator)
		if err != nil {
			return nil, common.NewError("add_challenge", "failed to filter validator: "+
				err.Error())
		}
		if kick {
			remainingValidators--
			continue
		}

		sp, err := sc.getStakePool(spenum.Validator, validator.ID, balances)
		if err != nil {
			return nil, fmt.Errorf("can't get validator %s stake pool: %v", randValidator.Id, err)
		}
		stake, err := sp.stake()
		if err != nil {
			return nil, err
		}
		if stake < conf.MinStake {
			remainingValidators--
			continue
		}

		selectedValidators = append(selectedValidators,
			&ValidationNode{
				Provider: provider.Provider{
					ID:           randValidator.Id,
					ProviderType: spenum.Validator,
				},
				BaseURL: randValidator.Url,
			})

	}

	if len(selectedValidators) < needValidNum {
		return nil, errors.New("validators number does not meet minimum challenge requirement after filtering")
	}

	validatorIDs := make([]string, len(selectedValidators))
	for i := range selectedValidators {
		validatorIDs[i] = selectedValidators[i].ID
	}

	var storageChallenge = new(StorageChallenge)
	storageChallenge.ID = challengeID
	storageChallenge.TotalValidators = len(selectedValidators)
	storageChallenge.ValidatorIDs = validatorIDs
	storageChallenge.BlobberID = blobberID
	storageChallenge.AllocationID = alloc.ID
	storageChallenge.Created = txn.CreationDate

	challInfo := &StorageChallengeResponse{
		StorageChallenge: storageChallenge,
		Validators:       selectedValidators,
		Seed:             seed,
		AllocationRoot:   allocBlobber.AllocationRoot,
		Timestamp:        allocBlobber.LastWriteMarker.Timestamp,
	}

	allocChallenges, err := sc.getAllocationChallenges(alloc.ID, balances)
	if err != nil {
		if err == util.ErrValueNotPresent {
			allocChallenges = &AllocationChallenges{}
			allocChallenges.AllocationID = alloc.ID
		} else {
			return nil, common.NewError("add_challenge",
				"error fetching allocation challenge: "+err.Error())
		}
	}

	return &challengeOutput{
		alloc:            alloc,
		storageChallenge: storageChallenge,
		allocChallenges:  allocChallenges,
		challInfo:        challInfo,
	}, nil
}

type GenerateChallengeInput struct {
	Round int64 `json:"round,omitempty"`
}

func (sc *StorageSmartContract) generateChallenge(
	t *transaction.Transaction,
	b *block.Block,
	input []byte,
	conf *Config,
	balances cstate.StateContextI,
) (err error) {
	inputRound := GenerateChallengeInput{}
	if err := json.Unmarshal(input, &inputRound); err != nil {
		return err
	}

	if inputRound.Round != b.Round {
		return fmt.Errorf("bad round, block %v but input %v", b.Round, inputRound.Round)
	}

	validators, err := getValidatorsList(balances)
	if err != nil {
		return common.NewErrorf("generate_challenge",
			"error getting the validators list: %v", err)
	}

	// Check if the length of the list of validators is higher than the required number of validators
	needValidNum := conf.ValidatorsPerChallenge
	currentValidatorsCount, err := validators.Size(balances)
	if err != nil {
		return fmt.Errorf("can't get validators partition size: %v", err.Error())
	}

	if currentValidatorsCount < needValidNum {
		err := errors.New("validators number does not meet minimum challenge requirement")
		logging.Logger.Error("generate_challenge", zap.Error(err),
			zap.Int("validator num", currentValidatorsCount),
			zap.Int("minimum required", needValidNum))
		return common.NewError("generate_challenge",
			"validators number does not meet minimum challenge requirement")
	}

	challengeReadyParts, err := partitionsChallengeReadyBlobbers(balances)
	if err != nil {
		return common.NewErrorf("generate_challenge",
			"error getting the blobber challenge list: %v", err)
	}

	bcNum, err := challengeReadyParts.Size(balances)
	if err != nil {
		return common.NewErrorf("generate_challenge", "error getting blobber challenge size: %v", err)
	}

	if bcNum == 0 {
		logging.Logger.Info("skipping generate challenge: empty blobber challenge partition")
		return nil
	}

	hashSeed := encryption.Hash(t.Hash + b.PrevHash)
	// the "1" was the index when generating multiple challenges.
	// keep it in case we need to generate more than 1 challenge at once.
	challengeID := encryption.Hash(hashSeed + "1")

	seedSource, err := strconv.ParseUint(challengeID[0:16], 16, 64)
	if err != nil {
		return common.NewErrorf("generate_challenge",
			"Error in creating challenge seed: %v", err)
	}

	result, err := sc.populateGenerateChallenge(
		challengeReadyParts,
		int64(seedSource),
		validators,
		t,
		challengeID,
		balances,
		needValidNum,
		conf,
	)
	if err != nil {
		return common.NewErrorf("generate_challenge", err.Error())
	}

	if result == nil {
		logging.Logger.Error("received empty data for challenge generation. Skipping challenge generation")
		return nil
	}

	err = sc.addChallenge(result.alloc,
		result.storageChallenge,
		result.allocChallenges,
		result.challInfo,
		conf,
		balances)
	if err != nil {
		return common.NewErrorf("adding_challenge_error",
			"Error in adding challenge: %v", err)
	}

	afterAddChallenge(result.challInfo.ID, result.challInfo.ValidatorIDs)

	return nil
}

func (sc *StorageSmartContract) addChallenge(alloc *StorageAllocation,
	challenge *StorageChallenge,
	allocChallenges *AllocationChallenges,
	challInfo *StorageChallengeResponse,
	conf *Config,
	balances cstate.StateContextI,
) error {
	if challenge.BlobberID == "" {
		return common.NewError("add_challenge",
			"no blobber to add challenge to")
	}

	blobAlloc, ok := alloc.BlobberAllocsMap[challenge.BlobberID]
	if !ok {
		return common.NewError("add_challenge",
			"no blobber Allocation to add challenge to")
	}

	// remove expired challenges
	expiredIDsMap, err := alloc.removeExpiredChallenges(allocChallenges, challenge.Created, conf.MaxChallengeCompletionTime, balances)
	if err != nil {
		return common.NewErrorf("add_challenge", "remove expired challenges: %v", err)
	}

	var expChalIDs []string
	for challengeID := range expiredIDsMap {
		expChalIDs = append(expChalIDs, challengeID)
	}
	sort.Strings(expChalIDs)

	// maps blobberID to count of its expiredIDs.
	expiredCountMap := make(map[string]int)

	// TODO: maybe delete them periodically later instead of remove immediately
	for _, challengeID := range expChalIDs {
		blobberID := expiredIDsMap[challengeID]
		_, err := balances.DeleteTrieNode(storageChallengeKey(sc.ID, challengeID))
		if err != nil {
			return common.NewErrorf("add_challenge", "could not delete challenge node: %v", err)
		}

		if _, ok := expiredCountMap[blobberID]; !ok {
			expiredCountMap[blobberID] = 0
		}
		expiredCountMap[blobberID]++
	}

	// add the generated challenge to the open challenges list in the allocation
	if !allocChallenges.addChallenge(challenge) {
		return common.NewError("add_challenge", "challenge already exist in allocation")
	}

	// Save the allocation challenges to MPT
	if err := allocChallenges.Save(balances, sc.ID); err != nil {
		return common.NewErrorf("add_challenge",
			"error storing alloc challenge: %v", err)
	}

	// Save challenge to MPT
	if err := challenge.Save(balances, sc.ID); err != nil {
		return common.NewErrorf("add_challenge",
			"error storing challenge: %v", err)
	}

	alloc.Stats.OpenChallenges++
	alloc.Stats.TotalChallenges++
	blobAlloc.Stats.OpenChallenges++
	blobAlloc.Stats.TotalChallenges++

	if err := alloc.save(balances, sc.ID); err != nil {
		return common.NewErrorf("add_challenge",
			"error storing allocation: %v", err)
	}

	//balances.EmitEvent(event.TypeStats, event.TagUpdateAllocationChallenges, alloc.ID, alloc.buildUpdateChallengeStat())

	beforeEmitAddChallenge(challInfo)

	emitAddChallenge(challInfo, expiredCountMap, len(expiredIDsMap), balances, alloc.Stats, blobAlloc.Stats)
	return nil
}

func isChallengeExpired(now, createdAt common.Timestamp, challengeCompletionTime time.Duration) bool {
	return createdAt+common.ToSeconds(challengeCompletionTime) <= now
}<|MERGE_RESOLUTION|>--- conflicted
+++ resolved
@@ -77,11 +77,6 @@
 }
 
 // move tokens from challenge pool to blobber's stake pool (to unlocked)
-<<<<<<< HEAD
-func (sc *StorageSmartContract) blobberReward(alloc *StorageAllocation, latestCompletedChallTime common.Timestamp,
-	blobAlloc *BlobberAllocation, validators []string, partial float64,
-	balances cstate.StateContextI, allocationID string) error {
-=======
 func (sc *StorageSmartContract) blobberReward(
 	alloc *StorageAllocation,
 	latestCompletedChallTime common.Timestamp,
@@ -90,9 +85,8 @@
 	partial float64,
 	maxChallengeCompletionTime time.Duration,
 	balances cstate.StateContextI,
-	options ...string,
+	allocationID string,
 ) error {
->>>>>>> 0de3a084
 	conf, err := sc.getConfig(balances, true)
 	if err != nil {
 		return fmt.Errorf("can't get SC configurations: %v", err.Error())
@@ -278,10 +272,6 @@
 }
 
 // move tokens from challenge pool back to write pool
-<<<<<<< HEAD
-func (sc *StorageSmartContract) blobberPenalty(alloc *StorageAllocation, prev common.Timestamp,
-	blobAlloc *BlobberAllocation, validators []string, balances cstate.StateContextI, allocationID string) (err error) {
-=======
 func (sc *StorageSmartContract) blobberPenalty(
 	alloc *StorageAllocation,
 	prev common.Timestamp,
@@ -289,9 +279,8 @@
 	validators []string,
 	maxChallengeCompletionTime time.Duration,
 	balances cstate.StateContextI,
-	options ...string,
+	allocationID string,
 ) (err error) {
->>>>>>> 0de3a084
 	var conf *Config
 	if conf, err = sc.getConfig(balances, true); err != nil {
 		return fmt.Errorf("can't get SC configurations: %v", err.Error())
@@ -729,17 +718,13 @@
 		partial = float64(cab.success) / float64(cab.threshold)
 	}
 
-<<<<<<< HEAD
-	err = sc.blobberReward(cab.alloc, cab.latestCompletedChallTime, cab.blobAlloc, cab.validators, partial, balances, cab.challenge.AllocationID)
-=======
 	err = sc.blobberReward(
 		cab.alloc, cab.latestCompletedChallTime, cab.blobAlloc, cab.validators,
 		partial,
 		maxChallengeCompletionTime,
 		balances,
-		cab.challenge.ID,
+		cab.challenge.AllocationID,
 	)
->>>>>>> 0de3a084
 	if err != nil {
 		return "", common.NewError("challenge_reward_error", err.Error())
 	}
@@ -782,16 +767,12 @@
 
 	logging.Logger.Info("Challenge failed", zap.String("challenge", cab.challenge.ID))
 
-<<<<<<< HEAD
-	err := sc.blobberPenalty(cab.alloc, cab.latestCompletedChallTime, cab.blobAlloc,
-		cab.validators, balances, cab.challenge.AllocationID)
-=======
 	err := sc.blobberPenalty(
 		cab.alloc, cab.latestCompletedChallTime, cab.blobAlloc, cab.validators,
 		maxChallengeCompletionTime,
 		balances,
+		cab.challenge.AllocationID,
 	)
->>>>>>> 0de3a084
 	if err != nil {
 		return "", common.NewError("challenge_penalty_error", err.Error())
 	}

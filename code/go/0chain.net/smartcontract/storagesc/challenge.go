package storagesc

import (
	"encoding/json"
	"errors"
	"fmt"
	"math/rand"
	"sort"
	"strconv"
	"time"

	"0chain.net/smartcontract/provider"

	"0chain.net/smartcontract/dbs/event"
	"github.com/0chain/common/core/currency"

	"0chain.net/smartcontract/stakepool/spenum"

	"0chain.net/smartcontract/partitions"

	"0chain.net/chaincore/block"
	cstate "0chain.net/chaincore/chain/state"
	"0chain.net/chaincore/transaction"
	"0chain.net/core/common"
	"0chain.net/core/datastore"
	"0chain.net/core/encryption"
	"github.com/0chain/common/core/logging"
	"github.com/0chain/common/core/util"

	"go.uber.org/zap"
)

const blobberAllocationPartitionSize = 100

// completeChallenge complete the challenge
func (sc *StorageSmartContract) completeChallenge(cab *challengeAllocBlobberPassResult) bool {
	if !cab.allocChallenges.removeChallenge(cab.challenge) {
		return false
	}

	// update to latest challenge
	cab.blobAlloc.LatestCompletedChallenge = cab.challenge
	return true
}

func (sc *StorageSmartContract) getStorageChallenge(challengeID string,
	balances cstate.StateContextI) (challenge *StorageChallenge, err error) {

	challenge = new(StorageChallenge)
	challenge.ID = challengeID
	err = balances.GetTrieNode(challenge.GetKey(sc.ID), challenge)
	if err != nil {
		return nil, err
	}
	challenge.ValidatorIDMap = make(map[string]struct{}, len(challenge.ValidatorIDs))
	for _, vID := range challenge.ValidatorIDs {
		challenge.ValidatorIDMap[vID] = struct{}{}
	}

	return challenge, nil
}

func (sc *StorageSmartContract) getAllocationChallenges(allocID string,
	balances cstate.StateContextI) (ac *AllocationChallenges, err error) {

	ac = new(AllocationChallenges)
	ac.AllocationID = allocID
	err = balances.GetTrieNode(ac.GetKey(sc.ID), ac)
	if err != nil {
		return nil, err
	}

	return ac, nil
}

// move tokens from challenge pool to blobber's stake pool (to unlocked)
func (sc *StorageSmartContract) blobberReward(alloc *StorageAllocation, latestCompletedChallTime common.Timestamp,
	blobAlloc *BlobberAllocation, validators []string, partial float64,
<<<<<<< HEAD
	balances cstate.StateContextI, options ...string) error {
=======
	balances cstate.StateContextI) error {

>>>>>>> c5a45c92
	conf, err := sc.getConfig(balances, true)
	if err != nil {
		return fmt.Errorf("can't get SC configurations: %v", err.Error())
	}

	// time of this challenge
	challengeCompletedTime := blobAlloc.LatestCompletedChallenge.Created
	if challengeCompletedTime > alloc.Expiration+toSeconds(getMaxChallengeCompletionTime()) {
		return errors.New("late challenge response")
	}

	if challengeCompletedTime < latestCompletedChallTime {
		logging.Logger.Debug("old challenge response - blobber reward",
			zap.Int64("latestCompletedChallTime", int64(latestCompletedChallTime)),
			zap.Int64("challenge time", int64(challengeCompletedTime)))
		return errors.New("old challenge response on blobber rewarding")
	}

	if challengeCompletedTime > alloc.Expiration {
		challengeCompletedTime = alloc.Expiration // last challenge
	}

	// pool
	var cp *challengePool
	if cp, err = sc.getChallengePool(alloc.ID, balances); err != nil {
		return fmt.Errorf("can't get allocation's challenge pool: %v", err)
	}

	rdtu, err := alloc.restDurationInTimeUnits(latestCompletedChallTime, conf.TimeUnit)
	if err != nil {
		return fmt.Errorf("blobber reward failed: %v", err)
	}

	dtu, err := alloc.durationInTimeUnits(challengeCompletedTime-latestCompletedChallTime, conf.TimeUnit)
	if err != nil {
		return fmt.Errorf("blobber reward failed: %v", err)
	}

	move, err := blobAlloc.challenge(dtu, rdtu)
	if err != nil {
		return err
	}

	var challengeID string
	if len(options) > 0 {
		challengeID = options[0]
	}

	// part of tokens goes to related validators
	var validatorsReward currency.Coin
	validatorsReward, err = currency.MultFloat64(move, conf.ValidatorReward)
	if err != nil {
		return err
	}

	move, err = currency.MinusCoin(move, validatorsReward)
	if err != nil {
		return err
	}

	// for a case of a partial verification
	blobberReward, err := currency.MultFloat64(move, partial) // blobber (partial) reward
	if err != nil {
		return err
	}

	back, err := currency.MinusCoin(move, blobberReward) // return back to write pool
	if err != nil {
		return err
	}

	if back > 0 {
		err = alloc.moveFromChallengePool(cp, back)
		if err != nil {
			return fmt.Errorf("moving partial challenge to write pool: %v", err)
		}
		newMoved, err := currency.AddCoin(alloc.MovedBack, back)
		if err != nil {
			return err
		}
		alloc.MovedBack = newMoved

		newReturned, err := currency.AddCoin(blobAlloc.Returned, back)
		if err != nil {
			return err
		}
		blobAlloc.Returned = newReturned

		coin, _ := move.Int64()
		balances.EmitEvent(event.TypeStats, event.TagFromChallengePool, cp.ID, event.ChallengePoolLock{
			Client:       alloc.Owner,
			AllocationId: alloc.ID,
			Amount:       coin,
		})

	}

	var sp *stakePool
	if sp, err = sc.getStakePool(spenum.Blobber, blobAlloc.BlobberID, balances); err != nil {
		return fmt.Errorf("can't get stake pool: %v", err)
	}

	before, err := sp.stake()
	if err != nil {
		return err
	}

	err = cp.moveToBlobbers(sc.ID, blobberReward, blobAlloc.BlobberID, sp, balances, challengeID)
	if err != nil {
		return fmt.Errorf("rewarding blobbers: %v", err)
	}

	newChallengeReward, err := currency.AddCoin(blobAlloc.ChallengeReward, blobberReward)
	if err != nil {
		return err
	}
	blobAlloc.ChallengeReward = newChallengeReward

	// validators' stake pools
	vsps, err := sc.validatorsStakePools(validators, balances)
	if err != nil {
		return err
	}

	err = cp.moveToValidators(sc.ID, validatorsReward, validators, vsps, balances)
	if err != nil {
		return fmt.Errorf("rewarding validators: %v", err)
	}

	moveToValidators, err := currency.AddCoin(alloc.MovedToValidators, validatorsReward)
	if err != nil {
		return err
	}
	alloc.MovedToValidators = moveToValidators

	// Save validators' stake pools
	if err = sc.saveStakePools(validators, vsps, balances); err != nil {
		return err
	}

	if blobAlloc.Terms.WritePrice > 0 {
		stake, err := sp.stake()
		if err != nil {
			return err
		}
		balances.EmitEvent(event.TypeStats, event.TagAllocBlobberValueChange, blobAlloc.BlobberID, event.AllocationBlobberValueChanged{
			FieldType:    event.Staked,
			AllocationId: "",
			BlobberId:    blobAlloc.BlobberID,
			Delta:        int64((stake - before) / blobAlloc.Terms.WritePrice),
		})
	}
	// Save the pools
	if err = sp.Save(spenum.Blobber, blobAlloc.BlobberID, balances); err != nil {
		return fmt.Errorf("can't save sake pool: %v", err)
	}

	if err = cp.save(sc.ID, alloc, balances); err != nil {
		return fmt.Errorf("can't save allocation's challenge pool: %v", err)
	}

	if err = alloc.saveUpdatedStakes(balances); err != nil {
		return fmt.Errorf("can't save allocation: %v", err)
	}

	return nil
}

// obtain stake pools of given validators
func (ssc *StorageSmartContract) validatorsStakePools(
	validators []datastore.Key, balances cstate.StateContextI) (
	sps []*stakePool, err error) {

	sps = make([]*stakePool, 0, len(validators))
	for _, id := range validators {
		var sp *stakePool
		if sp, err = ssc.getStakePool(spenum.Validator, id, balances); err != nil {
			return nil, fmt.Errorf("can't get validator %s stake pool: %v",
				id, err)
		}
		sps = append(sps, sp)
	}

	return
}

func (ssc *StorageSmartContract) saveStakePools(validators []datastore.Key,
	sps []*stakePool, balances cstate.StateContextI) (err error) {

	for i, sp := range sps {
		if err = sp.Save(spenum.Validator, validators[i], balances); err != nil {
			return fmt.Errorf("saving stake pool: %v", err)
		}

		// TODO: add code below back after validators staking are supported
		//staked, err := sp.stake()
		//if err != nil {
		//	return fmt.Errorf("can't get stake: %v", err)
		//}
		//vid := validators[i]
		//tag, data := event.NewUpdateBlobberTotalStakeEvent(vid, staked)
		//balances.EmitEvent(event.TypeStats, tag, vid, data)
	}
	return
}

// move tokens from challenge pool back to write pool
func (sc *StorageSmartContract) blobberPenalty(alloc *StorageAllocation, prev common.Timestamp,
	blobAlloc *BlobberAllocation, validators []string, balances cstate.StateContextI, options ...string) (err error) {
	var conf *Config
	if conf, err = sc.getConfig(balances, true); err != nil {
		return fmt.Errorf("can't get SC configurations: %v", err.Error())
	}

	// time of this challenge
	challengeCompleteTime := blobAlloc.LatestCompletedChallenge.Created
	if challengeCompleteTime > alloc.Expiration+toSeconds(getMaxChallengeCompletionTime()) {
		return errors.New("late challenge response")
	}

	if challengeCompleteTime < prev {
		logging.Logger.Debug("old challenge response - blobber penalty",
			zap.Int64("latestCompletedChallTime", int64(prev)),
			zap.Int64("challenge time", int64(challengeCompleteTime)))
		return errors.New("old challenge response on blobber penalty")
	}

	if challengeCompleteTime > alloc.Expiration {
		challengeCompleteTime = alloc.Expiration // last challenge
	}

	// pools
	var cp *challengePool
	if cp, err = sc.getChallengePool(alloc.ID, balances); err != nil {
		return fmt.Errorf("can't get allocation's challenge pool: %v", err)
	}

	rdtu, err := alloc.restDurationInTimeUnits(prev, conf.TimeUnit)
	if err != nil {
		return fmt.Errorf("blobber penalty failed: %v", err)
	}

	dtu, err := alloc.durationInTimeUnits(challengeCompleteTime-prev, conf.TimeUnit)
	if err != nil {
		return fmt.Errorf("blobber penalty failed: %v", err)
	}

	move, err := blobAlloc.challenge(dtu, rdtu)
	if err != nil {
		return err
	}

	// part of the tokens goes to related validators
	validatorsReward, err := currency.MultFloat64(move, conf.ValidatorReward)
	if err != nil {
		return err
	}
	move, err = currency.MinusCoin(move, validatorsReward)
	if err != nil {
		return err
	}

	// validators' stake pools
	var vSPs []*stakePool
	if vSPs, err = sc.validatorsStakePools(validators, balances); err != nil {
		return
	}

	var challengeID string

	if len(options) > 0 {
		challengeID = options[0]
	}

	// validators reward
	err = cp.moveToValidators(sc.ID, validatorsReward, validators, vSPs, balances, challengeID)
	if err != nil {
		return fmt.Errorf("rewarding validators: %v", err)
	}

	moveToValidators, err := currency.AddCoin(alloc.MovedToValidators, validatorsReward)
	if err != nil {
		return err
	}
	alloc.MovedToValidators = moveToValidators

	// Save validators' stake pools
	if err = sc.saveStakePools(validators, vSPs, balances); err != nil {
		return err
	}

	err = alloc.moveFromChallengePool(cp, move)
	coin, _ := move.Int64()
	balances.EmitEvent(event.TypeStats, event.TagFromChallengePool, cp.ID, event.ChallengePoolLock{
		Client:       alloc.Owner,
		AllocationId: alloc.ID,
		Amount:       coin,
	})

	if err != nil {
		return fmt.Errorf("moving challenge pool rest back to write pool: %v", err)
	}

	moveBack, err := currency.AddCoin(alloc.MovedBack, move)
	if err != nil {
		return err
	}
	alloc.MovedBack = moveBack

	blobReturned, err := currency.AddCoin(blobAlloc.Returned, move)
	if err != nil {
		return err
	}
	blobAlloc.Returned = blobReturned

	slash, err := currency.MultFloat64(move, conf.BlobberSlash)
	if err != nil {
		return err
	}

	// blobber stake penalty
	if conf.BlobberSlash > 0 && move > 0 &&
		slash > 0 {

		// load stake pool
		var sp *stakePool
		if sp, err = sc.getStakePool(spenum.Blobber, blobAlloc.BlobberID, balances); err != nil {
			return fmt.Errorf("can't get blobber's stake pool: %v", err)
		}

		var move currency.Coin
		move, err = sp.slash(blobAlloc.BlobberID, blobAlloc.Offer(), slash, balances)
		if err != nil {
			return fmt.Errorf("can't move tokens to write pool: %v", err)
		}

		if err := sp.reduceOffer(move); err != nil {
			return err
		}

		penalty, err := currency.AddCoin(blobAlloc.Penalty, move) // penalty statistic
		if err != nil {
			return err
		}
		blobAlloc.Penalty = penalty
		if blobAlloc.Terms.WritePrice > 0 {
			balances.EmitEvent(event.TypeStats, event.TagAllocBlobberValueChange, blobAlloc.BlobberID, event.AllocationBlobberValueChanged{
				FieldType:    event.Staked,
				AllocationId: "",
				BlobberId:    blobAlloc.BlobberID,
				Delta:        -int64(move / blobAlloc.Terms.WritePrice),
			})
		}
		// Save stake pool
		if err = sp.Save(spenum.Blobber, blobAlloc.BlobberID, balances); err != nil {
			return fmt.Errorf("can't Save blobber's stake pool: %v", err)
		}
	}

	if err = alloc.saveUpdatedStakes(balances); err != nil {
		return common.NewError("fini_alloc_failed",
			"saving allocation pools: "+err.Error())
	}

	if err = cp.save(sc.ID, alloc, balances); err != nil {
		return fmt.Errorf("can't Save allocation's challenge pool: %v", err)
	}

	return
}

func (sc *StorageSmartContract) verifyChallenge(t *transaction.Transaction,
	input []byte, balances cstate.StateContextI) (resp string, err error) {
	var (
		challResp ChallengeResponse
		errCode   = "verify_challenge"
	)

	if err := json.Unmarshal(input, &challResp); err != nil {
		return "", common.NewErrorf(errCode, "failed to decode txn input: %v", err)
	}

	if len(challResp.ID) == 0 || len(challResp.ValidationTickets) == 0 {
		return "", common.NewError(errCode, "invalid parameters to challenge response")
	}

	// get challenge node
	challenge, err := sc.getStorageChallenge(challResp.ID, balances)
	if err != nil {
		return "", common.NewErrorf(errCode, "could not find challenge, %v", err)
	}

	if challenge.BlobberID != t.ClientID {
		return "", errors.New("challenge blobber id does not match")
	}

	logging.Logger.Info("time_taken: receive challenge response",
		zap.String("challenge_id", challenge.ID),
		zap.Duration("delay", time.Since(common.ToTime(challenge.Created))))

	result, err := verifyChallengeTickets(balances, t, challenge, &challResp)
	if err != nil {
		return "", common.NewError(errCode, err.Error())
	}

	conf, err := sc.getConfig(balances, true)
	if err != nil {
		return "", common.NewErrorf(errCode,
			"cannot get smart contract configurations: %v", err)
	}

	allocChallenges, err := sc.getAllocationChallenges(challenge.AllocationID, balances)
	if err != nil {
		return "", common.NewErrorf(errCode, "could not find allocation challenges, %v", err)
	}

	alloc, err := sc.getAllocation(challenge.AllocationID, balances)
	if err != nil {
		return "", common.NewErrorf(errCode,
			"can't get related allocation: %v", err)
	}

	blobAlloc, ok := alloc.BlobberAllocsMap[t.ClientID]
	if !ok {
		return "", common.NewError(errCode, "blobber is not part of the allocation")
	}

	lcc := blobAlloc.LatestCompletedChallenge
	_, ok = allocChallenges.ChallengeMap[challResp.ID]
	if !ok {
		// TODO: remove this challenge already redeemed response. This response will be returned only when the
		// challenge is the last completed challenge, which means if we have more challenges completed after it, we
		// will see different result, even the challenge's state is the same as 'it has been redeemed'.
		if lcc != nil && challResp.ID == lcc.ID && lcc.Responded {
			return "challenge already redeemed", nil
		}

		return "", common.NewErrorf(errCode,
			"could not find the challenge with ID %s", challResp.ID)
	}

	// time of previous complete challenge (not the current one)
	// or allocation start time if no challenges
	latestCompletedChallTime := alloc.StartTime
	if lcc != nil {
		latestCompletedChallTime = lcc.Created
	}

	challenge.Responded = true
	cab := &challengeAllocBlobberPassResult{
		verifyTicketsResult:      result,
		alloc:                    alloc,
		allocChallenges:          allocChallenges,
		challenge:                challenge,
		blobAlloc:                blobAlloc,
		latestCompletedChallTime: latestCompletedChallTime,
	}

	if !(result.pass && result.fresh) {
		return sc.challengeFailed(balances, t, cab)
	}

	return sc.challengePassed(balances, t, conf.BlockReward.TriggerPeriod, cab)
}

type verifyTicketsResult struct {
	pass       bool
	fresh      bool
	threshold  int
	success    int
	validators []string
}

// challengeAllocBlobberPassResult wraps all the data structs for processing a challenge
type challengeAllocBlobberPassResult struct {
	*verifyTicketsResult
	alloc                    *StorageAllocation
	allocChallenges          *AllocationChallenges
	challenge                *StorageChallenge
	blobAlloc                *BlobberAllocation
	latestCompletedChallTime common.Timestamp
}

func verifyChallengeTickets(balances cstate.StateContextI,
	t *transaction.Transaction,
	challenge *StorageChallenge,
	cr *ChallengeResponse) (*verifyTicketsResult, error) {
	// get unique validation tickets map
	vtsMap := make(map[string]struct{}, len(cr.ValidationTickets))
	for _, vt := range cr.ValidationTickets {
		if vt == nil {
			return nil, errors.New("found nil validation tickets")
		}

		if _, ok := challenge.ValidatorIDMap[vt.ValidatorID]; !ok {
			return nil, errors.New("found invalid validator id in validation ticket")
		}

		_, ok := vtsMap[vt.ValidatorID]
		if ok {
			return nil, errors.New("found duplicate validation tickets")
		}
		vtsMap[vt.ValidatorID] = struct{}{}
	}

	tksNum := len(cr.ValidationTickets)
	threshold := challenge.TotalValidators / 2
	if tksNum < threshold {
		return nil, fmt.Errorf("validation tickets less than threshold: %d, tickets: %d", threshold, tksNum)
	}

	var (
		success, failure int
		validators       []string // validators for rewards
	)

	for _, vt := range cr.ValidationTickets {
		if err := vt.Validate(challenge.ID, challenge.BlobberID); err != nil {
			return nil, fmt.Errorf("invalid validation ticket: %v", err)
		}

		if ok, err := vt.VerifySign(balances); !ok || err != nil {
			return nil, fmt.Errorf("invalid validation ticket: %v", err)
		}

		validators = append(validators, vt.ValidatorID)
		if !vt.Result {
			failure++
			continue
		}
		success++
	}

	var (
		pass  = success > threshold
		cct   = toSeconds(getMaxChallengeCompletionTime())
		fresh = challenge.Created+cct >= t.CreationDate
	)

	return &verifyTicketsResult{
		pass:       pass,
		fresh:      fresh,
		threshold:  threshold,
		success:    success,
		validators: validators,
	}, nil
}

func (sc *StorageSmartContract) challengePassed(
	balances cstate.StateContextI,
	t *transaction.Transaction,
	triggerPeriod int64,
	cab *challengeAllocBlobberPassResult) (string, error) {
	ongoingParts, err := getOngoingPassedBlobberRewardsPartitions(balances, triggerPeriod)
	if err != nil {
		return "", common.NewError("verify_challenge",
			"cannot get ongoing partition: "+err.Error())
	}

	blobber, err := sc.getBlobber(t.ClientID, balances)
	if err != nil {
		return "", common.NewError("verify_challenge",
			"can't get blobber"+err.Error())
	}

	rewardRound := GetCurrentRewardRound(balances.GetBlock().Round, triggerPeriod)
	// this expiry of blobber needs to be corrected once logic is finalized
	if blobber.RewardRound.StartRound != rewardRound ||
		balances.GetBlock().Round == 0 {

		var dataRead float64 = 0
		if blobber.LastRewardDataReadRound >= rewardRound {
			dataRead = blobber.DataReadLastRewardRound
		}

		err := ongoingParts.Add(
			balances,
			&BlobberRewardNode{
				ID:                blobber.ID,
				SuccessChallenges: 0,
				WritePrice:        blobber.Terms.WritePrice,
				ReadPrice:         blobber.Terms.ReadPrice,
				TotalData:         sizeInGB(blobber.SavedData),
				DataRead:          dataRead,
			})
		if err != nil {
			return "", common.NewError("verify_challenge",
				"can't add to ongoing partition list "+err.Error())
		}

		blobber.RewardRound = RewardRound{
			StartRound: rewardRound,
			Timestamp:  t.CreationDate,
		}

		_, err = balances.InsertTrieNode(blobber.GetKey(), blobber)
		if err != nil {
			return "", common.NewError("verify_challenge",
				"error inserting blobber to chain"+err.Error())
		}
	}

	var brStats BlobberRewardNode
	if err := ongoingParts.Get(balances, blobber.ID, &brStats); err != nil {
		return "", common.NewError("verify_challenge",
			"can't get blobber reward from partition list: "+err.Error())
	}

	brStats.SuccessChallenges++

	if !sc.completeChallenge(cab) {
		return "", common.NewError("challenge_out_of_order",
			"First challenge on the list is not same as the one"+
				" attempted to redeem")
	}
	cab.alloc.Stats.LastestClosedChallengeTxn = cab.challenge.ID
	cab.alloc.Stats.SuccessChallenges++
	cab.alloc.Stats.OpenChallenges--

	cab.blobAlloc.Stats.LastestClosedChallengeTxn = cab.challenge.ID
	cab.blobAlloc.Stats.SuccessChallenges++
	cab.blobAlloc.Stats.OpenChallenges--

	if err := cab.challenge.Save(balances, sc.ID); err != nil {
		return "", common.NewError("verify_challenge_error", err.Error())
	}

	emitUpdateChallenge(cab.challenge, true, balances)

	err = ongoingParts.UpdateItem(balances, &brStats)
	if err != nil {
		return "", common.NewErrorf("verify_challenge",
			"error updating blobber reward item: %v", err)
	}

	err = ongoingParts.Save(balances)
	if err != nil {
		return "", common.NewErrorf("verify_challenge",
			"error saving ongoing blobber reward partition: %v", err)
	}

	if err := cab.allocChallenges.Save(balances, sc.ID); err != nil {
		return "", common.NewError("verify_challenge", err.Error())
	}

	var partial = 1.0
	if cab.success < cab.threshold {
		partial = float64(cab.success) / float64(cab.threshold)
	}

	err = sc.blobberReward(cab.alloc, cab.latestCompletedChallTime, cab.blobAlloc, cab.validators, partial, balances, cab.challenge.ID)
	if err != nil {
		return "", common.NewError("challenge_reward_error", err.Error())
	}

	// save allocation object
	if err := cab.alloc.save(balances, sc.ID); err != nil {
		return "", common.NewError("challenge_reward_error", err.Error())
	}

	if cab.success < cab.threshold {
		return "challenge passed partially by blobber", nil
	}

	return "challenge passed by blobber", nil
}

func (sc *StorageSmartContract) challengeFailed(
	balances cstate.StateContextI,
	t *transaction.Transaction,
	cab *challengeAllocBlobberPassResult) (string, error) {
	if !sc.completeChallenge(cab) {
		return "", common.NewError("challenge_out_of_order",
			"First challenge on the list is not same as the one"+
				" attempted to redeem")
	}
	cab.alloc.Stats.LastestClosedChallengeTxn = cab.challenge.ID
	cab.alloc.Stats.FailedChallenges++
	cab.alloc.Stats.OpenChallenges--

	cab.blobAlloc.Stats.LastestClosedChallengeTxn = cab.challenge.ID
	cab.blobAlloc.Stats.FailedChallenges++
	cab.blobAlloc.Stats.OpenChallenges--

	emitUpdateChallenge(cab.challenge, false, balances)

	if err := cab.allocChallenges.Save(balances, sc.ID); err != nil {
		return "", common.NewError("challenge_penalty_error", err.Error())
	}

	logging.Logger.Info("Challenge failed", zap.String("challenge", cab.challenge.ID))

	err := sc.blobberPenalty(cab.alloc, cab.latestCompletedChallTime, cab.blobAlloc,
		cab.validators, balances)
	if err != nil {
		return "", common.NewError("challenge_penalty_error", err.Error())
	}

	// save allocation object
	_, err = balances.InsertTrieNode(cab.alloc.GetKey(sc.ID), cab.alloc)
	if err != nil {
		return "", common.NewError("challenge_reward_error", err.Error())
	}

	//balances.EmitEvent(event.TypeStats, event.TagUpdateAllocation, alloc.ID, alloc.buildDbUpdates())
	if cab.pass && !cab.fresh {
		return "late challenge (failed)", nil
	}

	return "Challenge Failed by Blobber", nil
}

func (sc *StorageSmartContract) getAllocationForChallenge(
	t *transaction.Transaction,
	allocID string,
	blobberID string,
	balances cstate.StateContextI) (alloc *StorageAllocation, err error) {

	alloc, err = sc.getAllocation(allocID, balances)
	switch err {
	case nil:
	case util.ErrValueNotPresent:
		logging.Logger.Error("client state has invalid allocations",
			zap.String("selected_allocation", allocID))
		return nil, common.NewErrorf("invalid_allocation",
			"client state has invalid allocations")
	default:
		return nil, common.NewErrorf("adding_challenge_error",
			"unexpected error getting allocation: %v", err)
	}

	if alloc.Stats == nil {
		return nil, common.NewError("adding_challenge_error",
			"found empty allocation stats")
	}

	//we check that this allocation do have write-commits and can be challenged.
	//We can't check only allocation to be written, because blobbers can commit in different order,
	//so we check particular blobber's allocation to be written
	if alloc.Stats.NumWrites > 0 && alloc.BlobberAllocsMap[blobberID].AllocationRoot != "" {
		return alloc, nil // found
	}
	return nil, nil
}

type challengeOutput struct {
	alloc            *StorageAllocation
	storageChallenge *StorageChallenge
	allocChallenges  *AllocationChallenges
	challInfo        *StorageChallengeResponse
}

type challengeBlobberSelection int

// randomWeightSelection select n blobbers from blobberChallenge partition and then select a blobber with the highest weight
// randomSelection select a blobber randomly from partition
const (
	randomWeightSelection challengeBlobberSelection = iota
	randomSelection
)

// selectBlobberForChallenge select blobber for challenge in random manner
func selectBlobberForChallenge(selection challengeBlobberSelection, challengeBlobbersPartition *partitions.Partitions,
	r *rand.Rand, balances cstate.StateContextI) (string, error) {

	var challengeBlobbers []ChallengeReadyBlobber
	err := challengeBlobbersPartition.GetRandomItems(balances, r, &challengeBlobbers)
	if err != nil {
		return "", fmt.Errorf("error getting random slice from blobber challenge partition: %v", err)
	}

	switch selection {
	case randomWeightSelection:
		const maxBlobbersSelect = 5

		var challengeBlobber ChallengeReadyBlobber
		var maxWeight uint64

		var blobbersSelected = make([]ChallengeReadyBlobber, 0, maxBlobbersSelect)
		if len(challengeBlobbers) <= maxBlobbersSelect {
			blobbersSelected = challengeBlobbers
		} else {
			for i := 0; i < maxBlobbersSelect; i++ {
				randomIndex := r.Intn(len(challengeBlobbers))
				blobbersSelected = append(blobbersSelected, challengeBlobbers[randomIndex])
			}
		}

		for _, bc := range blobbersSelected {
			if bc.Weight > maxWeight {
				maxWeight = bc.Weight
				challengeBlobber = bc
			}
		}

		return challengeBlobber.BlobberID, nil
	case randomSelection:
		randomIndex := r.Intn(len(challengeBlobbers))
		return challengeBlobbers[randomIndex].BlobberID, nil
	default:
		return "", errors.New("invalid blobber selection pattern")
	}
}

func (sc *StorageSmartContract) populateGenerateChallenge(
	challengeBlobbersPartition *partitions.Partitions,
	seed int64,
	validators *partitions.Partitions,
	txn *transaction.Transaction,
	challengeID string,
	balances cstate.StateContextI,
	needValidNum int,
	conf *Config,
) (*challengeOutput, error) {
	r := rand.New(rand.NewSource(seed))
	blobberSelection := challengeBlobberSelection(1) // challengeBlobberSelection(r.Intn(2))
	blobberID, err := selectBlobberForChallenge(blobberSelection, challengeBlobbersPartition, r, balances)
	if err != nil {
		return nil, common.NewError("add_challenge", err.Error())
	}

	if blobberID == "" {
		return nil, common.NewError("add_challenges", "empty blobber id")
	}

	logging.Logger.Debug("generate_challenges", zap.String("blobber id", blobberID))

	// get blobber allocations partitions
	blobberAllocParts, err := partitionsBlobberAllocations(blobberID, balances)
	if err != nil {
		return nil, common.NewErrorf("generate_challenge",
			"error getting blobber_challenge_allocation list: %v", err)
	}

	// get random allocations from the partitions
	var randBlobberAllocs []BlobberAllocationNode
	if err := blobberAllocParts.GetRandomItems(balances, r, &randBlobberAllocs); err != nil {
		return nil, common.NewErrorf("generate_challenge",
			"error getting random slice from blobber challenge allocation partition: %v", err)
	}

	const findValidAllocRetries = 5
	var (
		alloc                       *StorageAllocation
		blobberAllocPartitionLength = len(randBlobberAllocs)
		foundAllocation             bool
		randPerm                    = r.Perm(blobberAllocPartitionLength)
	)

	for i := 0; i < findValidAllocRetries; i++ {
		// get a random allocation
		allocID := randBlobberAllocs[randPerm[i]].ID

		// get the storage allocation from MPT
		alloc, err = sc.getAllocationForChallenge(txn, allocID, blobberID, balances)
		if err != nil && partitions.ErrItemNotFound(err) {
			return nil, err
		}

		if alloc == nil {
			continue
		}

		if alloc.Finalized {
			err := blobberAllocParts.Remove(balances, allocID)
			if err != nil {
				if !partitions.ErrItemNotFound(err) {
					logging.Logger.Error("could not remove allocation from blobber",
						zap.Error(err),
						zap.String("blobber", blobberID),
						zap.String("allocation", allocID))
					return nil, fmt.Errorf("could not remove allocation from blobber: %v", err)
				}
				continue
			}

			allocNum, err := blobberAllocParts.Size(balances)
			if err != nil {
				return nil, fmt.Errorf("could not get challenge partition size: %v", err)
			}

			if allocNum == 0 {
				// remove blobber from challenge ready partition when there's no allocation bind to it
				err = partitionsChallengeReadyBlobbersRemove(balances, blobberID)
				if err != nil && !partitions.ErrItemNotFound(err) {
					// it could be empty if we finalize the allocation before committing any read or write
					return nil, fmt.Errorf("failed to remove blobber from challenge ready partitions: %v", err)
				}
			}
			continue
		}

		if alloc.Expiration >= txn.CreationDate {
			foundAllocation = true
			break
		}

		err = alloc.save(balances, sc.ID)
		if err != nil {
			return nil, common.NewErrorf("populate_challenge",
				"error saving expired allocation: %v", err)
		}
	}

	if err := blobberAllocParts.Save(balances); err != nil {
		return nil, common.NewErrorf("populate_challenge",
			"error saving blobber allocation partitions: %v", err)
	}

	if !foundAllocation {
		logging.Logger.Error("populate_generate_challenge: couldn't find appropriate allocation for a blobber",
			zap.String("blobberId", blobberID))
		return nil, nil
	}

	allocBlobber, ok := alloc.BlobberAllocsMap[blobberID]
	if !ok {
		return nil, errors.New("invalid blobber for allocation")
	}

	var randValidators []ValidationPartitionNode
	if err := validators.GetRandomItems(balances, r, &randValidators); err != nil {
		return nil, common.NewError("add_challenge",
			"error getting validators random slice: "+err.Error())
	}

	if len(randValidators) < needValidNum {
		return nil, errors.New("validators number does not meet minimum challenge requirement")
	}

	var (
		selectedValidators  = make([]*ValidationNode, 0, needValidNum)
		perm                = r.Perm(len(randValidators))
		remainingValidators = len(randValidators)
	)

	now := txn.CreationDate
	filterValidator := filterHealthyValidators(now)

	for i := 0; i < len(randValidators) && len(selectedValidators) < needValidNum; i++ {
		if remainingValidators < needValidNum {
			return nil, errors.New("validators number does not meet minimum challenge requirement after filtering")
		}
		randValidator := randValidators[perm[i]]
		if randValidator.Id == blobberID {
			continue
		}
		validator, err := getValidator(randValidator.Id, balances)
		if err != nil {
			if cstate.ErrInvalidState(err) {
				return nil, common.NewError("add_challenge",
					err.Error())
			}
			continue
		}

		kick, err := filterValidator(validator)
		if err != nil {
			return nil, common.NewError("add_challenge", "failed to filter validator: "+
				err.Error())
		}
		if kick {
			remainingValidators--
			continue
		}

		sp, err := sc.getStakePool(spenum.Validator, validator.ID, balances)
		if err != nil {
			return nil, fmt.Errorf("can't get validator %s stake pool: %v", randValidator.Id, err)
		}
		stake, err := sp.stake()
		if err != nil {
			return nil, err
		}
		if stake < conf.MinStake {
			remainingValidators--
			continue
		}

		selectedValidators = append(selectedValidators,
			&ValidationNode{
				Provider: provider.Provider{
					ID:           randValidator.Id,
					ProviderType: spenum.Validator,
				},
				BaseURL: randValidator.Url,
			})

	}

	if len(selectedValidators) < needValidNum {
		return nil, errors.New("validators number does not meet minimum challenge requirement after filtering")
	}

	validatorIDs := make([]string, len(selectedValidators))
	for i := range selectedValidators {
		validatorIDs[i] = selectedValidators[i].ID
	}

	var storageChallenge = new(StorageChallenge)
	storageChallenge.ID = challengeID
	storageChallenge.TotalValidators = len(selectedValidators)
	storageChallenge.ValidatorIDs = validatorIDs
	storageChallenge.BlobberID = blobberID
	storageChallenge.AllocationID = alloc.ID
	storageChallenge.Created = txn.CreationDate

	challInfo := &StorageChallengeResponse{
		StorageChallenge: storageChallenge,
		Validators:       selectedValidators,
		Seed:             seed,
		AllocationRoot:   allocBlobber.AllocationRoot,
	}

	allocChallenges, err := sc.getAllocationChallenges(alloc.ID, balances)
	if err != nil {
		if err == util.ErrValueNotPresent {
			allocChallenges = &AllocationChallenges{}
			allocChallenges.AllocationID = alloc.ID
		} else {
			return nil, common.NewError("add_challenge",
				"error fetching allocation challenge: "+err.Error())
		}
	}

	return &challengeOutput{
		alloc:            alloc,
		storageChallenge: storageChallenge,
		allocChallenges:  allocChallenges,
		challInfo:        challInfo,
	}, nil
}

func (sc *StorageSmartContract) generateChallenge(t *transaction.Transaction,
	b *block.Block, _ []byte, balances cstate.StateContextI) (err error) {

	var conf *Config
	if conf, err = sc.getConfig(balances, true); err != nil {
		return fmt.Errorf("can't get SC configurations: %v", err.Error())
	}

	validators, err := getValidatorsList(balances)
	if err != nil {
		return common.NewErrorf("generate_challenge",
			"error getting the validators list: %v", err)
	}

	// Check if the length of the list of validators is higher than the required number of validators
	needValidNum := conf.ValidatorsPerChallenge
	currentValidatorsCount, err := validators.Size(balances)
	if err != nil {
		return fmt.Errorf("can't get validators partition size: %v", err.Error())
	}

	if currentValidatorsCount < needValidNum {
		err := errors.New("validators number does not meet minimum challenge requirement")
		logging.Logger.Error("generate_challenge", zap.Error(err),
			zap.Int("validator num", currentValidatorsCount),
			zap.Int("minimum required", needValidNum))
		return common.NewError("generate_challenge",
			"validators number does not meet minimum challenge requirement")
	}

	challengeReadyParts, err := partitionsChallengeReadyBlobbers(balances)
	if err != nil {
		return common.NewErrorf("generate_challenge",
			"error getting the blobber challenge list: %v", err)
	}

	bcNum, err := challengeReadyParts.Size(balances)
	if err != nil {
		return common.NewErrorf("generate_challenge", "error getting blobber challenge size: %v", err)
	}

	if bcNum == 0 {
		logging.Logger.Info("skipping generate challenge: empty blobber challenge partition")
		return nil
	}

	hashSeed := encryption.Hash(t.Hash + b.PrevHash)
	// the "1" was the index when generating multiple challenges.
	// keep it in case we need to generate more than 1 challenge at once.
	challengeID := encryption.Hash(hashSeed + "1")

	seedSource, err := strconv.ParseUint(challengeID[0:16], 16, 64)
	if err != nil {
		return common.NewErrorf("generate_challenge",
			"Error in creating challenge seed: %v", err)
	}

	result, err := sc.populateGenerateChallenge(
		challengeReadyParts,
		int64(seedSource),
		validators,
		t,
		challengeID,
		balances,
		needValidNum,
		conf,
	)
	if err != nil {
		return common.NewErrorf("generate_challenge", err.Error())
	}

	if result == nil {
		logging.Logger.Error("received empty data for challenge generation. Skipping challenge generation")
		return nil
	}

	err = sc.addChallenge(result.alloc,
		result.storageChallenge,
		result.allocChallenges,
		result.challInfo,
		balances)
	if err != nil {
		return common.NewErrorf("adding_challenge_error",
			"Error in adding challenge: %v", err)
	}

	afterAddChallenge(result.challInfo.ID, result.challInfo.ValidatorIDs)

	return nil
}

func (sc *StorageSmartContract) addChallenge(alloc *StorageAllocation,
	challenge *StorageChallenge,
	allocChallenges *AllocationChallenges,
	challInfo *StorageChallengeResponse,
	balances cstate.StateContextI) error {

	if challenge.BlobberID == "" {
		return common.NewError("add_challenge",
			"no blobber to add challenge to")
	}

	blobAlloc, ok := alloc.BlobberAllocsMap[challenge.BlobberID]
	if !ok {
		return common.NewError("add_challenge",
			"no blobber Allocation to add challenge to")
	}

	// remove expired challenges
	expiredIDsMap, err := alloc.removeExpiredChallenges(allocChallenges, challenge.Created)
	if err != nil {
		return common.NewErrorf("add_challenge", "remove expired challenges: %v", err)
	}

	var expChalIDs []string
	for challengeID := range expiredIDsMap {
		expChalIDs = append(expChalIDs, challengeID)
	}
	sort.Strings(expChalIDs)

	// maps blobberID to count of its expiredIDs.
	expiredCountMap := make(map[string]int)

	// TODO: maybe delete them periodically later instead of remove immediately
	for _, challengeID := range expChalIDs {
		blobberID := expiredIDsMap[challengeID]
		_, err := balances.DeleteTrieNode(storageChallengeKey(sc.ID, challengeID))
		if err != nil {
			return common.NewErrorf("add_challenge", "could not delete challenge node: %v", err)
		}

		if _, ok := expiredCountMap[blobberID]; !ok {
			expiredCountMap[blobberID] = 0
		}
		expiredCountMap[blobberID]++
	}

	// add the generated challenge to the open challenges list in the allocation
	if !allocChallenges.addChallenge(challenge) {
		return common.NewError("add_challenge", "challenge already exist in allocation")
	}

	// Save the allocation challenges to MPT
	if err := allocChallenges.Save(balances, sc.ID); err != nil {
		return common.NewErrorf("add_challenge",
			"error storing alloc challenge: %v", err)
	}

	// Save challenge to MPT
	if err := challenge.Save(balances, sc.ID); err != nil {
		return common.NewErrorf("add_challenge",
			"error storing challenge: %v", err)
	}

	alloc.Stats.OpenChallenges++
	alloc.Stats.TotalChallenges++
	blobAlloc.Stats.OpenChallenges++
	blobAlloc.Stats.TotalChallenges++

	if err := alloc.save(balances, sc.ID); err != nil {
		return common.NewErrorf("add_challenge",
			"error storing allocation: %v", err)
	}

	//balances.EmitEvent(event.TypeStats, event.TagUpdateAllocationChallenges, alloc.ID, alloc.buildUpdateChallengeStat())

	beforeEmitAddChallenge(challInfo)

	emitAddChallenge(challInfo, expiredCountMap, len(expiredIDsMap), balances)
	return nil
}

func isChallengeExpired(now, createdAt common.Timestamp, challengeCompletionTime time.Duration) bool {
	return createdAt+common.ToSeconds(challengeCompletionTime) <= now
}<|MERGE_RESOLUTION|>--- conflicted
+++ resolved
@@ -76,12 +76,7 @@
 // move tokens from challenge pool to blobber's stake pool (to unlocked)
 func (sc *StorageSmartContract) blobberReward(alloc *StorageAllocation, latestCompletedChallTime common.Timestamp,
 	blobAlloc *BlobberAllocation, validators []string, partial float64,
-<<<<<<< HEAD
 	balances cstate.StateContextI, options ...string) error {
-=======
-	balances cstate.StateContextI) error {
-
->>>>>>> c5a45c92
 	conf, err := sc.getConfig(balances, true)
 	if err != nil {
 		return fmt.Errorf("can't get SC configurations: %v", err.Error())

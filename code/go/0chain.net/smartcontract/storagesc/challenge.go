--- conflicted
+++ resolved
@@ -204,13 +204,6 @@
 		return fmt.Errorf("can't save allocation's challenge pool: %v", err)
 	}
 
-<<<<<<< HEAD
-=======
-	if err = alloc.saveUpdatedStakes(balances); err != nil {
-		return fmt.Errorf("can't save allocation: %v", err)
-	}
-
->>>>>>> 773f09b1
 	return nil
 }
 
@@ -382,14 +375,6 @@
 		}
 	}
 
-<<<<<<< HEAD
-=======
-	if err = alloc.saveUpdatedStakes(balances); err != nil {
-		return common.NewError("blobber_penalty_failed",
-			"saving allocation pools: "+err.Error())
-	}
-
->>>>>>> 773f09b1
 	if err = cp.save(sc.ID, alloc, balances); err != nil {
 		return fmt.Errorf("can't Save allocation's challenge pool: %v", err)
 	}
@@ -734,17 +719,12 @@
 		return "", common.NewError("challenge_reward_error", err.Error())
 	}
 
-<<<<<<< HEAD
 	_ = cab.alloc.mustUpdateBase(func(base *storageAllocationBase) error {
 		alloc.deepCopy(base)
 		return nil
 	})
 
 	if err = cab.alloc.saveUpdatedStakes(balances); err != nil {
-=======
-	// save allocation object
-	if err := cab.alloc.save(balances, sc.ID); err != nil {
->>>>>>> 773f09b1
 		return "", common.NewError("challenge_reward_error", err.Error())
 	}
 

--- conflicted
+++ resolved
@@ -273,11 +273,7 @@
 				"stake": int64(staked),
 			},
 		}
-<<<<<<< HEAD
-		balances.EmitEvent(event.TypeSmartContract, event.TagUpdateBlobber, validators[i], data)
-=======
-		balances.EmitEvent(event.TypeStats, event.TagUpdateValidator, validators[i], data)
->>>>>>> e0f4108f
+		balances.EmitEvent(event.TypeSmartContract, event.TagUpdateValidator, validators[i], data)
 
 	}
 	return

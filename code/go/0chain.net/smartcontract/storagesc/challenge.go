--- conflicted
+++ resolved
@@ -813,14 +813,7 @@
 		return nil, errors.New("empty allocation")
 	}
 
-<<<<<<< HEAD
-	if blobberID == "" {
-		return nil, common.NewError("add_challenges",
-			"empty blobber id")
-	}
-
-	blobberAllocation, ok := alloc.BlobberMap[blobberID]
-=======
+
 	blobber := &StorageNode{}
 
 	for _, b := range alloc.Blobbers {
@@ -831,7 +824,6 @@
 	}
 
 	blobberAllocation, ok := alloc.BlobberMap[blobber.ID]
->>>>>>> 0078481a
 	if !ok {
 		return nil, common.NewError("add_challenges",
 			"blobber allocation doesn't exists in allocation")
@@ -848,16 +840,11 @@
 			"error getting validators random slice: "+err.Error())
 	}
 
-<<<<<<< HEAD
-	perm := challRand.Perm(len(randSlice))
-	for i := 0; i < minInt(len(randSlice), alloc.DataShards+1); i++ {
-		if randSlice[perm[i]].Name() != blobberID {
-=======
+
 	perm := challRand.Perm(len(randValidators))
 	for i := 0; i < minInt(len(randValidators), alloc.DataShards+1); i++ {
 		randValidator := randValidators[perm[i]]
 		if randValidator.Name() != blobber.ID {
->>>>>>> 0078481a
 			selectedValidators = append(selectedValidators,
 				&ValidationNode{
 					ID:      randValidator.Name(),

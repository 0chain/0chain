--- conflicted
+++ resolved
@@ -481,21 +481,12 @@
 			return "", common.NewError("verify_challenge",
 				"can't get blobber"+err.Error())
 		}
-<<<<<<< HEAD
 
 		// this expiry of blobber needs to be corrected once logic is finalized
 
 		if blobber.RewardPartition.StartRound != rewardRound ||
 			balances.GetBlock().Round == 0 {
 
-=======
-
-		// this expiry of blobber needs to be corrected once logic is finalized
-
-		if blobber.RewardPartition.StartRound != rewardRound ||
-			balances.GetBlock().Round == 0 {
-
->>>>>>> ba8b1a57
 			var dataRead float64 = 0
 			if blobber.LastRewardDataReadRound >= rewardRound {
 				dataRead = blobber.DataReadLastRewardRound
@@ -703,7 +694,6 @@
 	blobberAlloc     *BlobberAllocation
 	error            error
 }
-<<<<<<< HEAD
 
 func (sc *StorageSmartContract) populateGenerateChallenge(
 	blobberChallengeList *partitions.Partitions,
@@ -713,22 +703,11 @@
 	challengeID string,
 	balances c_state.StateContextI,
 ) (*challengeOutput, error) {
-=======
-
-func (sc *StorageSmartContract) populateGenerateChallenge(
-	blobberChallengeList *partitions.Partitions,
-	challRand *rand.Rand,
-	validators *partitions.Partitions,
-	t *transaction.Transaction,
-	challengeID string,
-	balances c_state.StateContextI,
-) (*challengeOutput, error) {
 
 	const maxBlobbersSelect = 5
 
 	var bcItem BlobberChallengeNode
 	var maxUsedCap int64
->>>>>>> ba8b1a57
 
 	var blobberChallenges []BlobberChallengeNode
 	err := blobberChallengeList.GetRandomItems(balances, challRand, &blobberChallenges)
@@ -737,11 +716,22 @@
 			"error getting random slice from blobber challenge partition")
 	}
 
-<<<<<<< HEAD
-	randomIndex := challRand.Intn(len(blobberChallenges))
-	bcItem := blobberChallenges[randomIndex]
-	Logger.Debug("generate_challenges", zap.Int("random index", randomIndex),
-		zap.String("blobber id", bcItem.BlobberID), zap.Int("blobber challenges", len(blobberChallenges)))
+	var blobbersSelected = make([]BlobberChallengeNode, 0, maxBlobbersSelect)
+	if len(blobberChallenges) <= maxBlobbersSelect {
+		blobbersSelected = blobberChallenges
+	} else {
+		for i := 0; i < maxBlobbersSelect; i++ {
+			randomIndex := challRand.Intn(len(blobberChallenges))
+			blobbersSelected = append(blobbersSelected, blobberChallenges[randomIndex])
+		}
+	}
+
+	for _, bc := range blobbersSelected {
+		if bc.UsedCapacity > maxUsedCap {
+			maxUsedCap = bc.UsedCapacity
+			bcItem = bc
+		}
+	}
 
 	blobberID := bcItem.BlobberID
 	if blobberID == "" {
@@ -762,7 +752,7 @@
 			"error getting random slice from blobber challenge allocation partition, %v", err)
 	}
 
-	randomIndex = challRand.Intn(len(bcAllocPartition))
+	randomIndex := challRand.Intn(len(bcAllocPartition))
 	bcAllocItem := bcAllocPartition[randomIndex]
 
 	allocID := bcAllocItem.ID
@@ -901,169 +891,9 @@
 	if err != nil {
 		return common.NewErrorf("generate_challenge",
 			"Error in creating challenge seed: %v", err)
-=======
-	var blobbersSelected = make([]BlobberChallengeNode, 0, maxBlobbersSelect)
-	if len(blobberChallenges) <= maxBlobbersSelect {
-		blobbersSelected = blobberChallenges
-	} else {
-		for i := 0; i < maxBlobbersSelect; i++ {
-			randomIndex := challRand.Intn(len(blobberChallenges))
-			blobbersSelected = append(blobbersSelected, blobberChallenges[randomIndex])
-		}
-	}
-
-	for _, bc := range blobbersSelected {
-		if bc.UsedCapacity > maxUsedCap {
-			maxUsedCap = bc.UsedCapacity
-			bcItem = bc
-		}
-	}
-
-	blobberID := bcItem.BlobberID
-	if blobberID == "" {
-		return nil, common.NewError("add_challenges",
-			"empty blobber id")
-	}
-
-	bcAllocList, err := getBlobbersChallengeAllocationList(blobberID, balances)
-	if err != nil {
-		return nil, common.NewError("generate_challenges",
-			"error getting blobber_challenge_allocation list: "+err.Error())
-	}
-
-	// maybe we should use another random seed
-	var bcAllocPartition []BlobberChallengeAllocationNode
-	if err := bcAllocList.GetRandomItems(balances, challRand, &bcAllocPartition); err != nil {
-		return nil, common.NewErrorf("generate_challenges",
-			"error getting random slice from blobber challenge allocation partition, %v", err)
-	}
-
-	randomIndex := challRand.Intn(len(bcAllocPartition))
-	bcAllocItem := bcAllocPartition[randomIndex]
-
-	allocID := bcAllocItem.ID
-
-	alloc, err := sc.getAllocationForChallenge(t, allocID, balances)
-	if err != nil {
-		return nil, err
-	}
-
-	if alloc == nil {
-		return nil, errors.New("empty allocation")
-	}
-
-	blobberAllocation, ok := alloc.BlobberMap[blobberID]
-	if !ok {
-		return nil, common.NewError("add_challenges",
-			"blobber allocation doesn't exists in allocation")
-	}
-
-	if blobberAllocation.Stats == nil {
-		blobberAllocation.Stats = new(StorageAllocationStats)
-	}
-
-	selectedValidators := make([]*ValidationNode, 0)
-	var randValidators []ValidationPartitionNode
-	if err := validators.GetRandomItems(balances, challRand, &randValidators); err != nil {
-		return nil, common.NewError("add_challenge",
-			"error getting validators random slice: "+err.Error())
-	}
-
-	perm := challRand.Perm(len(randValidators))
-	for i := 0; i < minInt(len(randValidators), alloc.DataShards+1); i++ {
-		randValidator := randValidators[perm[i]]
-		if randValidator.Id != blobberID {
-			selectedValidators = append(selectedValidators,
-				&ValidationNode{
-					ID:      randValidator.Id,
-					BaseURL: randValidator.Url,
-				})
-		}
-		if len(selectedValidators) >= alloc.DataShards {
-			break
-		}
-	}
-
-	var storageChallenge = new(StorageChallenge)
-	storageChallenge.ID = challengeID
-	storageChallenge.TotalValidators = len(selectedValidators)
-	storageChallenge.BlobberID = blobberID
-	storageChallenge.AllocationID = alloc.ID
-	storageChallenge.Created = t.CreationDate
-
-	blobberChallengeObj, err := sc.getBlobberChallenge(blobberID, balances)
-	if err != nil {
-		if err == util.ErrValueNotPresent {
-			blobberChallengeObj = &BlobberChallenge{}
-			blobberChallengeObj.BlobberID = blobberID
-		} else {
-			return nil, common.NewError("add_challenge",
-				"error fetching blobber challenge: "+err.Error())
-		}
-	}
-
-	allocChallengeObj, err := sc.getAllocationChallenge(alloc.ID, balances)
-	if err != nil {
-		if err == util.ErrValueNotPresent {
-			allocChallengeObj = &AllocationChallenge{}
-			allocChallengeObj.AllocationID = alloc.ID
-		} else {
-			return nil, common.NewError("add_challenge",
-				"error fetching allocation challenge: "+err.Error())
-		}
-	}
-
-	return &challengeOutput{
-		alloc:            alloc,
-		storageChallenge: storageChallenge,
-		blobberChallenge: blobberChallengeObj,
-		allocChallenge:   allocChallengeObj,
-		blobberAlloc:     blobberAllocation,
-	}, nil
-}
-
-func (sc *StorageSmartContract) asyncGenerateChallenges(
-	blobberChallengeList *partitions.Partitions,
-	validators *partitions.Partitions,
-	data <-chan challengeInput,
-	result chan<- challengeOutput,
-	t *transaction.Transaction,
-	balances c_state.StateContextI) {
-
-	defer close(result)
-
-	for d := range data {
-		resp, err := sc.populateGenerateChallenge(
-			blobberChallengeList,
-			d.cr,
-			validators,
-			t,
-			d.challengeID,
-			balances)
-		if err != nil {
-			result <- challengeOutput{
-				error: err,
-			}
-		} else {
-			result <- *resp
-		}
-	}
-}
-
-func (sc *StorageSmartContract) generateChallenge(t *transaction.Transaction,
-	b *block.Block, _ []byte, balances c_state.StateContextI) (err error) {
-
-	hashString := encryption.Hash(t.Hash + b.PrevHash)
-
-	validators, err := getValidatorsList(balances)
-	if err != nil {
-		return common.NewErrorf("generate_challenge",
-			"error getting the validators list: %v", err)
->>>>>>> ba8b1a57
 	}
 	cr := rand.New(rand.NewSource(int64(challengeSeed)))
 
-<<<<<<< HEAD
 	result, err := sc.populateGenerateChallenge(
 		blobberChallengeList,
 		cr,
@@ -1087,28 +917,8 @@
 	if err != nil {
 		return common.NewErrorf("adding_challenge_error",
 			"Error in adding challenge: %v", err)
-=======
-	blobberChallengeList, err := getBlobbersChallengeList(balances)
-	if err != nil {
-		return common.NewErrorf("generate_challenge",
-			"error getting the blobber challenge list: %v", err)
-	}
-	if listSize, err := blobberChallengeList.Size(balances); err == nil && listSize == 0 {
-		Logger.Info("skipping generate challenge: empty blobber challenge partition")
-		return nil
-	}
-
-	challengeID := encryption.Hash(hashString + strconv.FormatInt(1, 10))
-	var challengeSeed uint64
-	challengeSeed, err = strconv.ParseUint(challengeID[0:16], 16, 64)
-	if err != nil {
-		return common.NewErrorf("generate_challenge",
-			"Error in creating challenge seed: %v", err)
->>>>>>> ba8b1a57
-	}
-	cr := rand.New(rand.NewSource(int64(challengeSeed)))
-
-<<<<<<< HEAD
+	}
+
 	return nil
 }
 
@@ -1156,80 +966,6 @@
 		go sc.asyncGenerateChallenges(blobberChallengeList, validators, data, output, t, balances)
 	}
 
-=======
-	result, err := sc.populateGenerateChallenge(
-		blobberChallengeList,
-		cr,
-		validators,
-		t,
-		challengeID,
-		balances)
-	if err != nil {
-		return common.NewErrorf("adding_challenge_error", err.Error())
-	}
-
-	var alloc = result.alloc
-	_, err = sc.addChallenge(
-		alloc,
-		result.storageChallenge,
-		result.blobberChallenge,
-		result.allocChallenge,
-		result.blobberAlloc,
-		balances,
-	)
-	if err != nil {
-		return common.NewErrorf("adding_challenge_error",
-			"Error in adding challenge: %v", err)
-	}
-
-	return nil
-}
-
-func (sc *StorageSmartContract) generateChallenges(t *transaction.Transaction,
-	b *block.Block, _ []byte, balances c_state.StateContextI) (err error) {
-
-	// SC configurations
-	var conf *Config
-	if conf, err = sc.getConfig(balances, false); err != nil {
-		return common.NewErrorf("generate_challenges",
-			"can't get SC configurations: %v", err)
-	}
-
-	numChallenges := conf.MaxChallengesPerGeneration
-	hashString := encryption.Hash(t.Hash + b.PrevHash)
-
-	validators, err := getValidatorsList(balances)
-	if err != nil {
-		return common.NewErrorf("adding_challenge_error",
-			"error getting the validators list: %v", err)
-	}
-
-	listLen, err := validators.Size(balances)
-	if err != nil {
-		return common.NewErrorf("adding_challenge_error",
-			"error checking validator size: %v", err)
-	}
-	if listLen == 0 {
-		return common.NewErrorf("adding_challenge_error",
-			"no available validators")
-	}
-
-	blobberChallengeList, err := getBlobbersChallengeList(balances)
-	if err != nil {
-		return common.NewErrorf("adding_challenge_error",
-			"error getting the blobber challenge list: %v", err)
-	}
-
-	var (
-		data   = make(chan challengeInput, numChallenges)
-		output = make(chan challengeOutput, numChallenges)
-	)
-
-	for i := 0; i < 8; i++ {
-		go sc.asyncGenerateChallenges(blobberChallengeList, validators, data, output, t, balances)
-	}
-
->>>>>>> ba8b1a57
 	for i := 0; i < numChallenges; i++ {
 
 		challengeID := encryption.Hash(hashString + strconv.FormatInt(int64(i), 10))

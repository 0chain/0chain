--- conflicted
+++ resolved
@@ -75,12 +75,8 @@
 // move tokens from challenge pool to blobber's stake pool (to unlocked)
 func (sc *StorageSmartContract) blobberReward(alloc *StorageAllocation, latestCompletedChallTime common.Timestamp,
 	blobAlloc *BlobberAllocation, validators []string, partial float64,
-<<<<<<< HEAD
-	balances cstate.StateContextI, options ...string) error {
-=======
 	balances cstate.StateContextI) error {
 
->>>>>>> ae4006e3
 	conf, err := sc.getConfig(balances, true)
 	if err != nil {
 		return fmt.Errorf("can't get SC configurations: %v", err.Error())
@@ -123,13 +119,6 @@
 	if err != nil {
 		return err
 	}
-
-	var challengeID string
-	if len(options) > 0 {
-		challengeID = options[0]
-	}
-
-	logging.Logger.Debug("Challenge ID for blobber reward", zap.String("challenge_id", challengeID))
 
 	// part of tokens goes to related validators
 	var validatorsReward currency.Coin
@@ -190,7 +179,7 @@
 		return err
 	}
 
-	err = cp.moveToBlobbers(sc.ID, blobberReward, blobAlloc.BlobberID, sp, balances, challengeID)
+	err = cp.moveToBlobbers(sc.ID, blobberReward, blobAlloc.BlobberID, sp, balances)
 	if err != nil {
 		return fmt.Errorf("rewarding blobbers: %v", err)
 	}
@@ -207,7 +196,7 @@
 		return err
 	}
 
-	err = cp.moveToValidators(sc.ID, validatorsReward, validators, vsps, balances, challengeID)
+	err = cp.moveToValidators(sc.ID, validatorsReward, validators, vsps, balances)
 	if err != nil {
 		return fmt.Errorf("rewarding validators: %v", err)
 	}
@@ -291,7 +280,7 @@
 
 // move tokens from challenge pool back to write pool
 func (sc *StorageSmartContract) blobberPenalty(alloc *StorageAllocation, prev common.Timestamp,
-	blobAlloc *BlobberAllocation, validators []string, balances cstate.StateContextI, options ...string) (err error) {
+	blobAlloc *BlobberAllocation, validators []string, balances cstate.StateContextI) (err error) {
 	var conf *Config
 	if conf, err = sc.getConfig(balances, true); err != nil {
 		return fmt.Errorf("can't get SC configurations: %v", err.Error())
@@ -351,14 +340,8 @@
 		return
 	}
 
-	var challengeID string
-
-	if len(options) > 0 {
-		challengeID = options[0]
-	}
-
 	// validators reward
-	err = cp.moveToValidators(sc.ID, validatorsReward, validators, vSPs, balances, challengeID)
+	err = cp.moveToValidators(sc.ID, validatorsReward, validators, vSPs, balances)
 	if err != nil {
 		return fmt.Errorf("rewarding validators: %v", err)
 	}
@@ -733,9 +716,7 @@
 		partial = float64(cab.success) / float64(cab.threshold)
 	}
 
-	logging.Logger.Debug("challenge passed", zap.Any("Challenge ID", cab.challenge.ID))
-
-	err = sc.blobberReward(cab.alloc, cab.latestCompletedChallTime, cab.blobAlloc, cab.validators, partial, balances, cab.challenge.ID)
+	err = sc.blobberReward(cab.alloc, cab.latestCompletedChallTime, cab.blobAlloc, cab.validators, partial, balances)
 	if err != nil {
 		return "", common.NewError("challenge_reward_error", err.Error())
 	}
@@ -919,8 +900,6 @@
 			"error getting blobber_challenge_allocation list: %v", err)
 	}
 
-	logging.Logger.Debug("jayash_generate_challenges", zap.Any("blobber partition ", blobberAllocParts))
-
 	// get random allocations from the partitions
 	var randBlobberAllocs []BlobberAllocationNode
 	if err := blobberAllocParts.GetRandomItems(balances, r, &randBlobberAllocs); err != nil {
@@ -936,17 +915,9 @@
 		randPerm                    = r.Perm(blobberAllocPartitionLength)
 	)
 
-	logging.Logger.Debug("jayash_generate_challenges", zap.Int("blobber partition length", blobberAllocPartitionLength), zap.Int("randomBlobberAllocs", len(randBlobberAllocs)))
-
 	for i := 0; i < findValidAllocRetries; i++ {
-		rID := randPerm[i]
-
-		if rID >= len(randBlobberAllocs) {
-			logging.Logger.Debug("special_jayash_generate_challenges", zap.Int("blobber partition length", blobberAllocPartitionLength), zap.Int("randomBlobberAllocs", len(randBlobberAllocs)), zap.Int("rID", rID))
-		}
-
 		// get a random allocation
-		allocID := randBlobberAllocs[rID].ID
+		allocID := randBlobberAllocs[randPerm[i]].ID
 
 		// get the storage allocation from MPT
 		alloc, err = sc.getAllocationForChallenge(txn, allocID, blobberID, balances)

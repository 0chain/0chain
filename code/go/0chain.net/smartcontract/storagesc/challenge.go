package storagesc

import (
	"encoding/json"
	"errors"
	"fmt"
	"math/rand"
	"sort"
	"strconv"
	"time"

	"0chain.net/smartcontract/provider"

	"0chain.net/smartcontract/dbs/event"
	"github.com/0chain/common/core/currency"

	"0chain.net/smartcontract/stakepool/spenum"

	"0chain.net/smartcontract/partitions"

	"0chain.net/chaincore/block"
	cstate "0chain.net/chaincore/chain/state"
	"0chain.net/chaincore/transaction"
	"0chain.net/core/common"
	"0chain.net/core/datastore"
	"0chain.net/core/encryption"
	"github.com/0chain/common/core/logging"
	"github.com/0chain/common/core/util"

	"go.uber.org/zap"
)

// TODO: add back after fixing the chain stuck
//const blobberAllocationPartitionSize = 100

const blobberAllocationPartitionSize = 5

// completeChallenge complete the challenge
func (sc *StorageSmartContract) completeChallenge(cab *challengeAllocBlobberPassResult) bool {
	if !cab.allocChallenges.removeChallenge(cab.challenge) {
		return false
	}

	// update to latest challenge
	cab.blobAlloc.LatestCompletedChallenge = cab.challenge
	return true
}

func (sc *StorageSmartContract) getStorageChallenge(challengeID string,
	balances cstate.StateContextI) (challenge *StorageChallenge, err error) {

	challenge = new(StorageChallenge)
	challenge.ID = challengeID
	err = balances.GetTrieNode(challenge.GetKey(sc.ID), challenge)
	if err != nil {
		return nil, err
	}
	challenge.ValidatorIDMap = make(map[string]struct{}, len(challenge.ValidatorIDs))
	for _, vID := range challenge.ValidatorIDs {
		challenge.ValidatorIDMap[vID] = struct{}{}
	}

	return challenge, nil
}

func (sc *StorageSmartContract) getAllocationChallenges(allocID string,
	balances cstate.StateContextI) (ac *AllocationChallenges, err error) {

	ac = new(AllocationChallenges)
	ac.AllocationID = allocID
	err = balances.GetTrieNode(ac.GetKey(sc.ID), ac)
	if err != nil {
		return nil, err
	}

	return ac, nil
}

// move tokens from challenge pool to blobber's stake pool (to unlocked)
func (sc *StorageSmartContract) blobberReward(
	alloc *StorageAllocation,
	latestCompletedChallTime common.Timestamp,
	blobAlloc *BlobberAllocation,
	validators []string,
	partial float64,
<<<<<<< HEAD
	balances cstate.StateContextI,
	options ...string) error {
=======
	maxChallengeCompletionTime time.Duration,
	balances cstate.StateContextI,
	allocationID string,
) error {
>>>>>>> fd7b712a
	conf, err := sc.getConfig(balances, true)
	if err != nil {
		return fmt.Errorf("can't get SC configurations: %v", err.Error())
	}

	// time of this challenge
	challengeCompletedTime := blobAlloc.LatestCompletedChallenge.Created
	if challengeCompletedTime > alloc.Expiration+toSeconds(maxChallengeCompletionTime) {
		return errors.New("late challenge response")
	}

	if challengeCompletedTime < latestCompletedChallTime {
		logging.Logger.Debug("old challenge response - blobber reward",
			zap.Int64("latestCompletedChallTime", int64(latestCompletedChallTime)),
			zap.Int64("challenge time", int64(challengeCompletedTime)))
		return errors.New("old challenge response on blobber rewarding")
	}

	if challengeCompletedTime > alloc.Expiration {
		challengeCompletedTime = alloc.Expiration // last challenge
	}

	rdtu, err := alloc.restDurationInTimeUnits(latestCompletedChallTime, conf.TimeUnit)
	if err != nil {
		return fmt.Errorf("blobber reward failed: %v", err)
	}

	dtu, err := alloc.durationInTimeUnits(challengeCompletedTime-latestCompletedChallTime, conf.TimeUnit)
	if err != nil {
		return fmt.Errorf("blobber reward failed: %v", err)
	}

	move, err := blobAlloc.challenge(dtu, rdtu)
	if err != nil {
		return err
	}

	// part of tokens goes to related validators
	var validatorsReward currency.Coin
	validatorsReward, err = currency.MultFloat64(move, conf.ValidatorReward)
	if err != nil {
		return err
	}

	move, err = currency.MinusCoin(move, validatorsReward)
	if err != nil {
		return err
	}

	// for a case of a partial verification
	blobberReward, err := currency.MultFloat64(move, partial) // blobber (partial) reward
	if err != nil {
		return err
	}

	back, err := currency.MinusCoin(move, blobberReward) // return back to write pool
	if err != nil {
		return err
	}

	if back > 0 {
		err = alloc.moveFromChallengePool(back)
		if err != nil {
			return fmt.Errorf("moving partial challenge to write pool: %v", err)
		}
		newMoved, err := currency.AddCoin(alloc.MovedBack, back)
		if err != nil {
			return err
		}
		alloc.MovedBack = newMoved

		newReturned, err := currency.AddCoin(blobAlloc.Returned, back)
		if err != nil {
			return err
		}
		blobAlloc.Returned = newReturned

		coin, _ := move.Int64()
		balances.EmitEvent(event.TypeStats, event.TagFromChallengePool, alloc.ID, event.ChallengePoolLock{
			Client:       alloc.Owner,
			AllocationId: alloc.ID,
			Amount:       coin,
		})

	}

	var sp *stakePool
	if sp, err = sc.getStakePool(spenum.Blobber, blobAlloc.BlobberID, balances); err != nil {
		return fmt.Errorf("can't get stake pool: %v", err)
	}

<<<<<<< HEAD
	err = sc.moveToBlobbers(alloc, blobberReward, blobAlloc.BlobberID, sp, balances, challengeID)
=======
	err = cp.moveToBlobbers(sc.ID, blobberReward, blobAlloc.BlobberID, sp, balances, allocationID)
>>>>>>> fd7b712a
	if err != nil {
		return fmt.Errorf("rewarding blobbers: %v", err)
	}

	newChallengeReward, err := currency.AddCoin(blobAlloc.ChallengeReward, blobberReward)
	if err != nil {
		return err
	}
	blobAlloc.ChallengeReward = newChallengeReward

	// validators' stake pools
	vsps, err := sc.validatorsStakePools(validators, balances)
	if err != nil {
		return err
	}

<<<<<<< HEAD
	err = sc.moveToValidators(alloc, validatorsReward, validators, vsps, balances, challengeID)
=======
	err = cp.moveToValidators(sc.ID, validatorsReward, validators, vsps, balances, allocationID)
>>>>>>> fd7b712a
	if err != nil {
		return fmt.Errorf("rewarding validators: %v", err)
	}

	moveToValidators, err := currency.AddCoin(alloc.MovedToValidators, validatorsReward)
	if err != nil {
		return err
	}
	alloc.MovedToValidators = moveToValidators

	// Save validators' stake pools
	if err = sc.saveStakePools(validators, vsps, balances); err != nil {
		return err
	}

	// Save the pools
	if err = sp.Save(spenum.Blobber, blobAlloc.BlobberID, balances); err != nil {
		return fmt.Errorf("can't save sake pool: %v", err)
	}

	if err = alloc.saveUpdatedStakes(balances); err != nil {
		return fmt.Errorf("can't save allocation: %v", err)
	}

	emitChallengePoolEvent(alloc, balances)

	return nil
}

func (sc *StorageSmartContract) moveToBlobbers(
	alloc *StorageAllocation,
	reward currency.Coin,
	blobberId datastore.Key,
	sp *stakePool,
	balances cstate.StateContextI,
	options ...string,
) error {

	if reward == 0 {
		return nil // nothing to move, or nothing to move to
	}

	if alloc.ChallengePool < reward {
		return fmt.Errorf("not enough tokens in challenge pool: %v < %v", alloc.ChallengePool, reward)
	}

	err := sp.DistributeRewards(reward, blobberId, spenum.Blobber, spenum.ChallengePassReward, balances, options...)
	if err != nil {
		return fmt.Errorf("can't move tokens to blobber: %v", err)
	}

	alloc.ChallengePool -= reward
	return nil
}

// obtain stake pools of given validators
func (ssc *StorageSmartContract) validatorsStakePools(
	validators []datastore.Key, balances cstate.StateContextI) (
	sps []*stakePool, err error) {

	sps = make([]*stakePool, 0, len(validators))
	for _, id := range validators {
		var sp *stakePool
		if sp, err = ssc.getStakePool(spenum.Validator, id, balances); err != nil {
			return nil, fmt.Errorf("can't get validator %s stake pool: %v",
				id, err)
		}
		sps = append(sps, sp)
	}

	return
}

func (ssc *StorageSmartContract) saveStakePools(validators []datastore.Key,
	sps []*stakePool, balances cstate.StateContextI) (err error) {

	for i, sp := range sps {
		if err = sp.Save(spenum.Validator, validators[i], balances); err != nil {
			return fmt.Errorf("saving stake pool: %v", err)
		}

		// TODO: add code below back after validators staking are supported
		//staked, err := sp.stake()
		//if err != nil {
		//	return fmt.Errorf("can't get stake: %v", err)
		//}
		//vid := validators[i]
		//tag, data := event.NewUpdateBlobberTotalStakeEvent(vid, staked)
		//balances.EmitEvent(event.TypeStats, tag, vid, data)
	}
	return
}

// move tokens from challenge pool back to write pool
func (sc *StorageSmartContract) blobberPenalty(
	alloc *StorageAllocation,
	prev common.Timestamp,
	blobAlloc *BlobberAllocation,
	validators []string,
	maxChallengeCompletionTime time.Duration,
	balances cstate.StateContextI,
	allocationID string,
) (err error) {
	var conf *Config
	if conf, err = sc.getConfig(balances, true); err != nil {
		return fmt.Errorf("can't get SC configurations: %v", err.Error())
	}

	// time of this challenge
	challengeCompleteTime := blobAlloc.LatestCompletedChallenge.Created
	if challengeCompleteTime > alloc.Expiration+toSeconds(maxChallengeCompletionTime) {
		return errors.New("late challenge response")
	}

	if challengeCompleteTime < prev {
		logging.Logger.Debug("old challenge response - blobber penalty",
			zap.Int64("latestCompletedChallTime", int64(prev)),
			zap.Int64("challenge time", int64(challengeCompleteTime)))
		return errors.New("old challenge response on blobber penalty")
	}

	if challengeCompleteTime > alloc.Expiration {
		challengeCompleteTime = alloc.Expiration // last challenge
	}

	rdtu, err := alloc.restDurationInTimeUnits(prev, conf.TimeUnit)
	if err != nil {
		return fmt.Errorf("blobber penalty failed: %v", err)
	}

	dtu, err := alloc.durationInTimeUnits(challengeCompleteTime-prev, conf.TimeUnit)
	if err != nil {
		return fmt.Errorf("blobber penalty failed: %v", err)
	}

	move, err := blobAlloc.challenge(dtu, rdtu)
	if err != nil {
		return err
	}

	// part of the tokens goes to related validators
	validatorsReward, err := currency.MultFloat64(move, conf.ValidatorReward)
	if err != nil {
		return err
	}
	move, err = currency.MinusCoin(move, validatorsReward)
	if err != nil {
		return err
	}

	// validators' stake pools
	var vSPs []*stakePool
	if vSPs, err = sc.validatorsStakePools(validators, balances); err != nil {
		return
	}

	// validators reward
<<<<<<< HEAD
	err = sc.moveToValidators(alloc, validatorsReward, validators, vSPs, balances, challengeID)
=======
	err = cp.moveToValidators(sc.ID, validatorsReward, validators, vSPs, balances, allocationID)
>>>>>>> fd7b712a
	if err != nil {
		return fmt.Errorf("rewarding validators: %v", err)
	}

	// Save validators' stake pools
	if err = sc.saveStakePools(validators, vSPs, balances); err != nil {
		return err
	}

	err = alloc.moveFromChallengePool(move)
	coin, err := move.Int64()
	if err != nil {
		return fmt.Errorf("moving challenge pool rest back to write pool: %v", err)
	}

	balances.EmitEvent(event.TypeStats, event.TagFromChallengePool, alloc.ID, event.ChallengePoolLock{
		Client:       alloc.Owner,
		AllocationId: alloc.ID,
		Amount:       coin,
	})

	moveBack, err := currency.AddCoin(alloc.MovedBack, move)
	if err != nil {
		return err
	}
	alloc.MovedBack = moveBack

	blobReturned, err := currency.AddCoin(blobAlloc.Returned, move)
	if err != nil {
		return err
	}
	blobAlloc.Returned = blobReturned

	slash, err := currency.MultFloat64(move, conf.BlobberSlash)
	if err != nil {
		return err
	}

	// blobber stake penalty
	if conf.BlobberSlash > 0 && move > 0 &&
		slash > 0 {

		// load stake pool
		var sp *stakePool
		if sp, err = sc.getStakePool(spenum.Blobber, blobAlloc.BlobberID, balances); err != nil {
			return fmt.Errorf("can't get blobber's stake pool: %v", err)
		}

		bTerms, ok := alloc.getTerms(blobAlloc.BlobberID)
		if !ok {
			return fmt.Errorf("can't get blobber's terms")
		}

		var move currency.Coin
<<<<<<< HEAD
		move, err = sp.slash(blobAlloc.BlobberID, getOffer(alloc.BSize, bTerms), slash, balances)
=======
		move, err = sp.slash(blobAlloc.BlobberID, blobAlloc.Offer(), slash, balances, allocationID)
>>>>>>> fd7b712a
		if err != nil {
			return fmt.Errorf("can't move tokens to write pool: %v", err)
		}

		if err := sp.reduceOffer(move); err != nil {
			return err
		}

		penalty, err := currency.AddCoin(blobAlloc.Penalty, move) // penalty statistic
		if err != nil {
			return err
		}
		blobAlloc.Penalty = penalty
		// Save stake pool
		if err = sp.Save(spenum.Blobber, blobAlloc.BlobberID, balances); err != nil {
			return fmt.Errorf("can't Save blobber's stake pool: %v", err)
		}
	}

	if err = alloc.saveUpdatedStakes(balances); err != nil {
		return common.NewError("fini_alloc_failed",
			"saving allocation pools: "+err.Error())
	}

	emitChallengePoolEvent(alloc, balances)
	return
}

func (sc *StorageSmartContract) moveToValidators(
	alloc *StorageAllocation,
	reward currency.Coin,
	validators []datastore.Key,
	vSPs []*stakePool,
	balances cstate.StateContextI,
	options ...string,
) error {
	if len(validators) == 0 || reward == 0 {
		return nil // nothing to move, or nothing to move to
	}

	if alloc.ChallengePool < reward {
		return fmt.Errorf("not enough tokens in challenge pool: %v < %v", alloc.ChallengePool, reward)
	}

	oneReward, bal, err := currency.DistributeCoin(reward, int64(len(validators)))
	if err != nil {
		return err
	}

	for i, sp := range vSPs {
		err := sp.DistributeRewards(oneReward, validators[i], spenum.Validator, spenum.ValidationReward, balances, options...)
		if err != nil {
			return fmt.Errorf("moving to validator %s: %v",
				validators[i], err)
		}
	}
	if bal > 0 {
		for i := 0; i < int(bal); i++ {
			err := vSPs[i].DistributeRewards(1, validators[i], spenum.Validator, spenum.ValidationReward, balances, options...)
			if err != nil {
				return fmt.Errorf("moving to validator %s: %v",
					validators[i], err)
			}
		}
	}

	alloc.ChallengePool -= reward

	moveToValidators, err := currency.AddCoin(alloc.MovedToValidators, reward)
	if err != nil {
		return err
	}
	alloc.MovedToValidators = moveToValidators

	return nil
}

func (sc *StorageSmartContract) verifyChallenge(t *transaction.Transaction,
	input []byte, balances cstate.StateContextI) (resp string, err error) {
	var (
		challResp ChallengeResponse
		errCode   = "verify_challenge"
	)

	if err := json.Unmarshal(input, &challResp); err != nil {
		return "", common.NewErrorf(errCode, "failed to decode txn input: %v", err)
	}

	if len(challResp.ID) == 0 || len(challResp.ValidationTickets) == 0 {
		return "", common.NewError(errCode, "invalid parameters to challenge response")
	}

	// get challenge node
	challenge, err := sc.getStorageChallenge(challResp.ID, balances)
	if err != nil {
		return "", common.NewErrorf(errCode, "could not find challenge, %v", err)
	}
	if challenge.Responded != 0 {
		return "", common.NewError(errCode, "challenge already processed")
	}

	if challenge.BlobberID != t.ClientID {
		return "", errors.New("challenge blobber id does not match")
	}

	logging.Logger.Info("time_taken: receive challenge response",
		zap.String("challenge_id", challenge.ID),
		zap.Duration("delay", time.Since(common.ToTime(challenge.Created))))

	conf, err := sc.getConfig(balances, true)
	if err != nil {
		return "", common.NewErrorf(errCode,
			"cannot get smart contract configurations: %v", err)
	}

	result, err := verifyChallengeTickets(balances, t, challenge, &challResp, conf.MaxChallengeCompletionTime)
	if err != nil {
		return "", common.NewError(errCode, err.Error())
	}

	allocChallenges, err := sc.getAllocationChallenges(challenge.AllocationID, balances)
	if err != nil {
		return "", common.NewErrorf(errCode, "could not find allocation challenges, %v", err)
	}

	alloc, err := sc.getAllocation(challenge.AllocationID, balances)
	if err != nil {
		return "", common.NewErrorf(errCode,
			"can't get related allocation: %v", err)
	}

	if alloc.Finalized {
		return "", common.NewError(errCode, "allocation is finalized")
	}

	blobAlloc, ok := alloc.BlobberAllocsMap[t.ClientID]
	if !ok {
		return "", common.NewError(errCode, "blobber is not part of the allocation")
	}

	lcc := blobAlloc.LatestCompletedChallenge
	_, ok = allocChallenges.ChallengeMap[challResp.ID]
	if !ok {
		// TODO: remove this challenge already redeemed response. This response will be returned only when the
		// challenge is the last completed challenge, which means if we have more challenges completed after it, we
		// will see different result, even the challenge's state is the same as 'it has been redeemed'.
		if lcc != nil && challResp.ID == lcc.ID && lcc.Responded == 1 {
			return "challenge already redeemed", nil
		}

		return "", common.NewErrorf(errCode,
			"could not find the challenge with ID %s", challResp.ID)
	}

	// time of previous complete challenge (not the current one)
	// or allocation start time if no challenges
	latestCompletedChallTime := alloc.StartTime
	if lcc != nil {
		latestCompletedChallTime = lcc.Created
	}

	challenge.Responded = 1
	cab := &challengeAllocBlobberPassResult{
		verifyTicketsResult:      result,
		alloc:                    alloc,
		allocChallenges:          allocChallenges,
		challenge:                challenge,
		blobAlloc:                blobAlloc,
		latestCompletedChallTime: latestCompletedChallTime,
	}

	if !(result.pass && result.fresh) {
		return sc.challengeFailed(balances, cab, conf.MaxChallengeCompletionTime)
	}

	return sc.challengePassed(balances, t, conf.BlockReward.TriggerPeriod, cab, conf.MaxChallengeCompletionTime)
}

type verifyTicketsResult struct {
	pass       bool
	fresh      bool
	threshold  int
	success    int
	validators []string
}

// challengeAllocBlobberPassResult wraps all the data structs for processing a challenge
type challengeAllocBlobberPassResult struct {
	*verifyTicketsResult
	alloc                    *StorageAllocation
	allocChallenges          *AllocationChallenges
	challenge                *StorageChallenge
	blobAlloc                *BlobberAllocation
	latestCompletedChallTime common.Timestamp
}

func verifyChallengeTickets(balances cstate.StateContextI,
	t *transaction.Transaction,
	challenge *StorageChallenge,
	cr *ChallengeResponse,
	maxChallengeCompletionTime time.Duration,
) (*verifyTicketsResult, error) {
	// get unique validation tickets map
	vtsMap := make(map[string]struct{}, len(cr.ValidationTickets))
	for _, vt := range cr.ValidationTickets {
		if vt == nil {
			return nil, errors.New("found nil validation tickets")
		}

		if _, ok := challenge.ValidatorIDMap[vt.ValidatorID]; !ok {
			return nil, errors.New("found invalid validator id in validation ticket")
		}

		_, ok := vtsMap[vt.ValidatorID]
		if ok {
			return nil, errors.New("found duplicate validation tickets")
		}
		vtsMap[vt.ValidatorID] = struct{}{}
	}

	tksNum := len(cr.ValidationTickets)
	threshold := challenge.TotalValidators / 2
	if tksNum < threshold {
		return nil, fmt.Errorf("validation tickets less than threshold: %d, tickets: %d", threshold, tksNum)
	}

	var (
		success, failure int
		validators       []string // validators for rewards
	)

	for _, vt := range cr.ValidationTickets {
		if err := vt.Validate(challenge.ID, challenge.BlobberID); err != nil {
			return nil, fmt.Errorf("invalid validation ticket: %v", err)
		}

		if ok, err := vt.VerifySign(balances); !ok || err != nil {
			return nil, fmt.Errorf("invalid validation ticket: %v", err)
		}

		validators = append(validators, vt.ValidatorID)
		if !vt.Result {
			failure++
			continue
		}
		success++
	}

	var (
		pass  = success > threshold
		fresh = challenge.Created+toSeconds(maxChallengeCompletionTime) >= t.CreationDate
	)

	return &verifyTicketsResult{
		pass:       pass,
		fresh:      fresh,
		threshold:  threshold,
		success:    success,
		validators: validators,
	}, nil
}

func (sc *StorageSmartContract) challengePassed(
	balances cstate.StateContextI,
	t *transaction.Transaction,
	triggerPeriod int64,
	cab *challengeAllocBlobberPassResult,
	maxChallengeCompletionTime time.Duration,
) (string, error) {
	ongoingParts, err := getOngoingPassedBlobberRewardsPartitions(balances, triggerPeriod)
	if err != nil {
		return "", common.NewError("verify_challenge",
			"cannot get ongoing partition: "+err.Error())
	}

	blobber, err := sc.getBlobber(t.ClientID, balances)
	if err != nil {
		return "", common.NewError("verify_challenge",
			"can't get blobber"+err.Error())
	}

	rewardRound := GetCurrentRewardRound(balances.GetBlock().Round, triggerPeriod)
	// this expiry of blobber needs to be corrected once logic is finalized

	if blobber.RewardRound.StartRound != rewardRound {

		var dataRead float64 = 0
		if blobber.LastRewardDataReadRound >= rewardRound {
			dataRead = blobber.DataReadLastRewardRound
		}

		bil, err := getBlobbersInfoList(balances)
		if err != nil {
			return "", common.NewError("verify_challenge", err.Error())
		}

		err = ongoingParts.Add(
			balances,
			&BlobberRewardNode{
				ID:                blobber.ID,
				SuccessChallenges: 0,
				WritePrice:        blobber.Terms.WritePrice,
				ReadPrice:         blobber.Terms.ReadPrice,
				TotalData:         sizeInGB(bil[blobber.Index].SavedData),
				DataRead:          dataRead,
			})
		if err != nil {
			return "", common.NewError("verify_challenge",
				"can't add to ongoing partition list "+err.Error())
		}

		blobber.RewardRound = RewardRound{
			StartRound: rewardRound,
			Timestamp:  t.CreationDate,
		}

		_, err = balances.InsertTrieNode(blobber.GetKey(), blobber)
		if err != nil {
			return "", common.NewError("verify_challenge",
				"error inserting blobber to chain"+err.Error())
		}
	}

	var brStats BlobberRewardNode
	if err := ongoingParts.Get(balances, blobber.ID, &brStats); err != nil {
		return "", common.NewError("verify_challenge",
			"can't get blobber reward from partition list: "+err.Error())
	}

	brStats.SuccessChallenges++

	if !sc.completeChallenge(cab) {
		return "", common.NewError("challenge_out_of_order",
			"First challenge on the list is not same as the one"+
				" attempted to redeem")
	}
	cab.alloc.Stats.LastestClosedChallengeTxn = cab.challenge.ID
	cab.alloc.Stats.SuccessChallenges++
	cab.alloc.Stats.OpenChallenges--

	cab.blobAlloc.Stats.LastestClosedChallengeTxn = cab.challenge.ID
	cab.blobAlloc.Stats.SuccessChallenges++
	cab.blobAlloc.Stats.OpenChallenges--

	if err := cab.challenge.Save(balances, sc.ID); err != nil {
		return "", common.NewError("verify_challenge_error", err.Error())
	}

	emitUpdateChallenge(cab.challenge, true, balances, cab.alloc.Stats, cab.blobAlloc.Stats)

	err = ongoingParts.UpdateItem(balances, &brStats)
	if err != nil {
		return "", common.NewErrorf("verify_challenge",
			"error updating blobber reward item: %v", err)
	}

	err = ongoingParts.Save(balances)
	if err != nil {
		return "", common.NewErrorf("verify_challenge",
			"error saving ongoing blobber reward partition: %v", err)
	}

	if err := cab.allocChallenges.Save(balances, sc.ID); err != nil {
		return "", common.NewError("verify_challenge", err.Error())
	}

	var partial = 1.0
	if cab.success < cab.threshold {
		partial = float64(cab.success) / float64(cab.threshold)
	}

	err = sc.blobberReward(
		cab.alloc, cab.latestCompletedChallTime, cab.blobAlloc, cab.validators,
		partial,
		maxChallengeCompletionTime,
		balances,
		cab.challenge.AllocationID,
	)
	if err != nil {
		return "", common.NewError("challenge_reward_error", err.Error())
	}

	// save allocation object
	if err := cab.alloc.save(balances, sc.ID); err != nil {
		return "", common.NewError("challenge_reward_error", err.Error())
	}

	if cab.success < cab.threshold {
		return "challenge passed partially by blobber", nil
	}

	return "challenge passed by blobber", nil
}

func (sc *StorageSmartContract) challengeFailed(
	balances cstate.StateContextI,
	cab *challengeAllocBlobberPassResult,
	maxChallengeCompletionTime time.Duration,
) (string, error) {
	if !sc.completeChallenge(cab) {
		return "", common.NewError("challenge_out_of_order",
			"First challenge on the list is not same as the one"+
				" attempted to redeem")
	}
	cab.alloc.Stats.LastestClosedChallengeTxn = cab.challenge.ID
	cab.alloc.Stats.FailedChallenges++
	cab.alloc.Stats.OpenChallenges--

	cab.blobAlloc.Stats.LastestClosedChallengeTxn = cab.challenge.ID
	cab.blobAlloc.Stats.FailedChallenges++
	cab.blobAlloc.Stats.OpenChallenges--

	emitUpdateChallenge(cab.challenge, false, balances, cab.alloc.Stats, cab.blobAlloc.Stats)

	if err := cab.allocChallenges.Save(balances, sc.ID); err != nil {
		return "", common.NewError("challenge_penalty_error", err.Error())
	}

	logging.Logger.Info("Challenge failed", zap.String("challenge", cab.challenge.ID))

	err := sc.blobberPenalty(
		cab.alloc, cab.latestCompletedChallTime, cab.blobAlloc, cab.validators,
		maxChallengeCompletionTime,
		balances,
		cab.challenge.AllocationID,
	)
	if err != nil {
		return "", common.NewError("challenge_penalty_error", err.Error())
	}

	// save allocation object
	_, err = balances.InsertTrieNode(cab.alloc.GetKey(sc.ID), cab.alloc)
	if err != nil {
		return "", common.NewError("challenge_reward_error", err.Error())
	}

	//balances.EmitEvent(event.TypeStats, event.TagUpdateAllocation, alloc.ID, alloc.buildDbUpdates())
	if cab.pass && !cab.fresh {
		return "late challenge (failed)", nil
	}

	return "Challenge Failed by Blobber", nil
}

func (sc *StorageSmartContract) getAllocationForChallenge(
	t *transaction.Transaction,
	allocID string,
	blobberID string,
	balances cstate.StateContextI) (alloc *StorageAllocation, err error) {

	alloc, err = sc.getAllocation(allocID, balances)
	switch err {
	case nil:
	case util.ErrValueNotPresent:
		logging.Logger.Error("client state has invalid allocations",
			zap.String("selected_allocation", allocID),
			zap.Error(err))
		return nil, fmt.Errorf("could not find allocation to challenge: %v", err)
	default:
		return nil, common.NewErrorf("adding_challenge_error",
			"unexpected error getting allocation: %v", err)
	}

	if alloc.Stats == nil {
		return nil, common.NewError("adding_challenge_error",
			"found empty allocation stats")
	}

	//we check that this allocation do have write-commits and can be challenged.
	//We can't check only allocation to be written, because blobbers can commit in different order,
	//so we check particular blobber's allocation to be written
	if alloc.Stats.NumWrites > 0 && alloc.BlobberAllocsMap[blobberID].AllocationRoot != "" {
		return alloc, nil // found
	}
	return nil, nil
}

type challengeOutput struct {
	alloc            *StorageAllocation
	storageChallenge *StorageChallenge
	allocChallenges  *AllocationChallenges
	challInfo        *StorageChallengeResponse
}

type challengeBlobberSelection int

// randomWeightSelection select n blobbers from blobberChallenge partition and then select a blobber with the highest weight
// randomSelection select a blobber randomly from partition
const (
	randomWeightSelection challengeBlobberSelection = iota
	randomSelection
)

// selectBlobberForChallenge select blobber for challenge in random manner
func selectBlobberForChallenge(selection challengeBlobberSelection, challengeBlobbersPartition *partitions.Partitions,
	r *rand.Rand, balances cstate.StateContextI) (string, error) {

	var challengeBlobbers []ChallengeReadyBlobber
	err := challengeBlobbersPartition.GetRandomItems(balances, r, &challengeBlobbers)
	if err != nil {
		return "", fmt.Errorf("error getting random slice from blobber challenge partition: %v", err)
	}

	switch selection {
	case randomWeightSelection:
		const maxBlobbersSelect = 5

		var challengeBlobber ChallengeReadyBlobber
		var maxWeight uint64

		var blobbersSelected = make([]ChallengeReadyBlobber, 0, maxBlobbersSelect)
		if len(challengeBlobbers) <= maxBlobbersSelect {
			blobbersSelected = challengeBlobbers
		} else {
			for i := 0; i < maxBlobbersSelect; i++ {
				randomIndex := r.Intn(len(challengeBlobbers))
				blobbersSelected = append(blobbersSelected, challengeBlobbers[randomIndex])
			}
		}

		for _, bc := range blobbersSelected {
			if bc.Weight > maxWeight {
				maxWeight = bc.Weight
				challengeBlobber = bc
			}
		}

		return challengeBlobber.BlobberID, nil
	case randomSelection:
		randomIndex := r.Intn(len(challengeBlobbers))
		return challengeBlobbers[randomIndex].BlobberID, nil
	default:
		return "", errors.New("invalid blobber selection pattern")
	}
}

func (sc *StorageSmartContract) populateGenerateChallenge(
	challengeBlobbersPartition *partitions.Partitions,
	seed int64,
	validators *partitions.Partitions,
	txn *transaction.Transaction,
	challengeID string,
	balances cstate.StateContextI,
	needValidNum int,
	conf *Config,
) (*challengeOutput, error) {
	r := rand.New(rand.NewSource(seed))
	blobberSelection := challengeBlobberSelection(1) // challengeBlobberSelection(r.Intn(2))
	blobberID, err := selectBlobberForChallenge(blobberSelection, challengeBlobbersPartition, r, balances)
	if err != nil {
		return nil, common.NewError("add_challenge", err.Error())
	}

	if blobberID == "" {
		return nil, common.NewError("add_challenges", "empty blobber id")
	}

	logging.Logger.Debug("generate_challenges", zap.String("blobber id", blobberID))

	// get blobber allocations partitions
	blobberAllocParts, err := partitionsBlobberAllocations(blobberID, balances)
	if err != nil {
		return nil, common.NewErrorf("generate_challenge",
			"error getting blobber_challenge_allocation list: %v", err)
	}

	// get random allocations from the partitions
	var randBlobberAllocs []BlobberAllocationNode
	if err := blobberAllocParts.GetRandomItems(balances, r, &randBlobberAllocs); err != nil {
		return nil, common.NewErrorf("generate_challenge",
			"error getting random slice from blobber challenge allocation partition: %v", err)
	}

	var findValidAllocRetries = 5 // avoid retry for debugging
	var (
		alloc                       *StorageAllocation
		blobberAllocPartitionLength = len(randBlobberAllocs)
		foundAllocation             bool
		randPerm                    = r.Perm(blobberAllocPartitionLength)
	)

	if findValidAllocRetries > blobberAllocPartitionLength {
		findValidAllocRetries = blobberAllocPartitionLength
	}

	if findValidAllocRetries == 0 {
		logging.Logger.Debug("empty blobber")
	}

	for i := 0; i < findValidAllocRetries; i++ {
		// get a random allocation
		allocID := randBlobberAllocs[randPerm[i%blobberAllocPartitionLength]].ID

		// get the storage allocation from MPT
		alloc, err = sc.getAllocationForChallenge(txn, allocID, blobberID, balances)
		if err != nil {
			return nil, err
		}

		if alloc == nil {
			logging.Logger.Debug("allocation not found for blobber", zap.String("blobber_id", blobberID),
				zap.String("alloc_id", allocID))
			continue
		}

		if alloc.Finalized {
			if err := partitionsBlobberAllocationsRemove(balances, blobberID, allocID, blobberAllocParts); err != nil {
				return nil, err
			}
			continue
		}

		if alloc.Expiration >= txn.CreationDate {
			foundAllocation = true
			break
		}
		logging.Logger.Debug("allocation expiry is wrong", zap.String("blobber_id", blobberID),
			zap.String("alloc_id", allocID))

		err = alloc.save(balances, sc.ID)
		if err != nil {
			return nil, common.NewErrorf("populate_challenge",
				"error saving expired allocation: %v", err)
		}
	}

	if err := blobberAllocParts.Save(balances); err != nil {
		return nil, common.NewErrorf("populate_challenge",
			"error saving blobber allocation partitions: %v", err)
	}

	if !foundAllocation {
		logging.Logger.Error("populate_generate_challenge: couldn't find appropriate allocation for a blobber",
			zap.String("blobberId", blobberID))
		return nil, nil
	}

	allocBlobber, ok := alloc.BlobberAllocsMap[blobberID]
	if !ok {
		return nil, errors.New("invalid blobber for allocation")
	}

	var randValidators []ValidationPartitionNode
	if err := validators.GetRandomItems(balances, r, &randValidators); err != nil {
		return nil, common.NewError("add_challenge",
			"error getting validators random slice: "+err.Error())
	}

	if len(randValidators) < needValidNum {
		return nil, errors.New("validators number does not meet minimum challenge requirement")
	}

	var (
		selectedValidators  = make([]*ValidationNode, 0, needValidNum)
		perm                = r.Perm(len(randValidators))
		remainingValidators = len(randValidators)
	)

	now := txn.CreationDate
	filterValidator := filterHealthyValidators(now)

	for i := 0; i < len(randValidators) && len(selectedValidators) < needValidNum; i++ {
		if remainingValidators < needValidNum {
			return nil, errors.New("validators number does not meet minimum challenge requirement after filtering")
		}
		randValidator := randValidators[perm[i]]
		if randValidator.Id == blobberID {
			continue
		}
		validator, err := getValidator(randValidator.Id, balances)
		if err != nil {
			if cstate.ErrInvalidState(err) {
				return nil, common.NewError("add_challenge",
					err.Error())
			}
			continue
		}

		kick, err := filterValidator(validator)
		if err != nil {
			return nil, common.NewError("add_challenge", "failed to filter validator: "+
				err.Error())
		}
		if kick {
			remainingValidators--
			continue
		}

		sp, err := sc.getStakePool(spenum.Validator, validator.ID, balances)
		if err != nil {
			return nil, fmt.Errorf("can't get validator %s stake pool: %v", randValidator.Id, err)
		}
		stake, err := sp.stake()
		if err != nil {
			return nil, err
		}
		if stake < conf.MinStake {
			remainingValidators--
			continue
		}

		selectedValidators = append(selectedValidators,
			&ValidationNode{
				Provider: provider.Provider{
					ID:           randValidator.Id,
					ProviderType: spenum.Validator,
				},
				BaseURL: randValidator.Url,
			})

	}

	if len(selectedValidators) < needValidNum {
		return nil, errors.New("validators number does not meet minimum challenge requirement after filtering")
	}

	validatorIDs := make([]string, len(selectedValidators))
	for i := range selectedValidators {
		validatorIDs[i] = selectedValidators[i].ID
	}

	var storageChallenge = new(StorageChallenge)
	storageChallenge.ID = challengeID
	storageChallenge.TotalValidators = len(selectedValidators)
	storageChallenge.ValidatorIDs = validatorIDs
	storageChallenge.BlobberID = blobberID
	storageChallenge.AllocationID = alloc.ID
	storageChallenge.Created = txn.CreationDate

	challInfo := &StorageChallengeResponse{
		StorageChallenge: storageChallenge,
		Validators:       selectedValidators,
		Seed:             seed,
		AllocationRoot:   allocBlobber.AllocationRoot,
		Timestamp:        allocBlobber.LastWriteMarker.Timestamp,
	}

	allocChallenges, err := sc.getAllocationChallenges(alloc.ID, balances)
	if err != nil {
		if err == util.ErrValueNotPresent {
			allocChallenges = &AllocationChallenges{}
			allocChallenges.AllocationID = alloc.ID
		} else {
			return nil, common.NewError("add_challenge",
				"error fetching allocation challenge: "+err.Error())
		}
	}

	return &challengeOutput{
		alloc:            alloc,
		storageChallenge: storageChallenge,
		allocChallenges:  allocChallenges,
		challInfo:        challInfo,
	}, nil
}

type GenerateChallengeInput struct {
	Round int64 `json:"round,omitempty"`
}

func (sc *StorageSmartContract) generateChallenge(
	t *transaction.Transaction,
	b *block.Block,
	input []byte,
	conf *Config,
	balances cstate.StateContextI,
) (err error) {
	inputRound := GenerateChallengeInput{}
	if err := json.Unmarshal(input, &inputRound); err != nil {
		return err
	}

	if inputRound.Round != b.Round {
		return fmt.Errorf("bad round, block %v but input %v", b.Round, inputRound.Round)
	}

	validators, err := getValidatorsList(balances)
	if err != nil {
		return common.NewErrorf("generate_challenge",
			"error getting the validators list: %v", err)
	}

	// Check if the length of the list of validators is higher than the required number of validators
	needValidNum := conf.ValidatorsPerChallenge
	currentValidatorsCount, err := validators.Size(balances)
	if err != nil {
		return fmt.Errorf("can't get validators partition size: %v", err.Error())
	}

	if currentValidatorsCount < needValidNum {
		err := errors.New("validators number does not meet minimum challenge requirement")
		logging.Logger.Error("generate_challenge", zap.Error(err),
			zap.Int("validator num", currentValidatorsCount),
			zap.Int("minimum required", needValidNum))
		return common.NewError("generate_challenge",
			"validators number does not meet minimum challenge requirement")
	}

	challengeReadyParts, err := partitionsChallengeReadyBlobbers(balances)
	if err != nil {
		return common.NewErrorf("generate_challenge",
			"error getting the blobber challenge list: %v", err)
	}

	bcNum, err := challengeReadyParts.Size(balances)
	if err != nil {
		return common.NewErrorf("generate_challenge", "error getting blobber challenge size: %v", err)
	}

	if bcNum == 0 {
		logging.Logger.Info("skipping generate challenge: empty blobber challenge partition")
		return nil
	}

	hashSeed := encryption.Hash(t.Hash + b.PrevHash)
	// the "1" was the index when generating multiple challenges.
	// keep it in case we need to generate more than 1 challenge at once.
	challengeID := encryption.Hash(hashSeed + "1")

	seedSource, err := strconv.ParseUint(challengeID[0:16], 16, 64)
	if err != nil {
		return common.NewErrorf("generate_challenge",
			"Error in creating challenge seed: %v", err)
	}

	result, err := sc.populateGenerateChallenge(
		challengeReadyParts,
		int64(seedSource),
		validators,
		t,
		challengeID,
		balances,
		needValidNum,
		conf,
	)
	if err != nil {
		return common.NewErrorf("generate_challenge", err.Error())
	}

	if result == nil {
		logging.Logger.Error("received empty data for challenge generation. Skipping challenge generation")
		return nil
	}

	err = sc.addChallenge(result.alloc,
		result.storageChallenge,
		result.allocChallenges,
		result.challInfo,
		conf,
		balances)
	if err != nil {
		return common.NewErrorf("adding_challenge_error",
			"Error in adding challenge: %v", err)
	}

	afterAddChallenge(result.challInfo.ID, result.challInfo.ValidatorIDs)

	return nil
}

func (sc *StorageSmartContract) addChallenge(alloc *StorageAllocation,
	challenge *StorageChallenge,
	allocChallenges *AllocationChallenges,
	challInfo *StorageChallengeResponse,
	conf *Config,
	balances cstate.StateContextI,
) error {
	if challenge.BlobberID == "" {
		return common.NewError("add_challenge",
			"no blobber to add challenge to")
	}

	blobAlloc, ok := alloc.BlobberAllocsMap[challenge.BlobberID]
	if !ok {
		return common.NewError("add_challenge",
			"no blobber Allocation to add challenge to")
	}

	// remove expired challenges
	expiredIDsMap, err := alloc.removeExpiredChallenges(allocChallenges, challenge.Created, conf.MaxChallengeCompletionTime, balances)
	if err != nil {
		return common.NewErrorf("add_challenge", "remove expired challenges: %v", err)
	}

	var expChalIDs []string
	for challengeID := range expiredIDsMap {
		expChalIDs = append(expChalIDs, challengeID)
	}
	sort.Strings(expChalIDs)

	// maps blobberID to count of its expiredIDs.
	expiredCountMap := make(map[string]int)

	// TODO: maybe delete them periodically later instead of remove immediately
	for _, challengeID := range expChalIDs {
		blobberID := expiredIDsMap[challengeID]
		_, err := balances.DeleteTrieNode(storageChallengeKey(sc.ID, challengeID))
		if err != nil {
			return common.NewErrorf("add_challenge", "could not delete challenge node: %v", err)
		}

		if _, ok := expiredCountMap[blobberID]; !ok {
			expiredCountMap[blobberID] = 0
		}
		expiredCountMap[blobberID]++
	}

	// add the generated challenge to the open challenges list in the allocation
	if !allocChallenges.addChallenge(challenge) {
		return common.NewError("add_challenge", "challenge already exist in allocation")
	}

	// Save the allocation challenges to MPT
	if err := allocChallenges.Save(balances, sc.ID); err != nil {
		return common.NewErrorf("add_challenge",
			"error storing alloc challenge: %v", err)
	}

	// Save challenge to MPT
	if err := challenge.Save(balances, sc.ID); err != nil {
		return common.NewErrorf("add_challenge",
			"error storing challenge: %v", err)
	}

	alloc.Stats.OpenChallenges++
	alloc.Stats.TotalChallenges++
	blobAlloc.Stats.OpenChallenges++
	blobAlloc.Stats.TotalChallenges++

	if err := alloc.save(balances, sc.ID); err != nil {
		return common.NewErrorf("add_challenge",
			"error storing allocation: %v", err)
	}

	//balances.EmitEvent(event.TypeStats, event.TagUpdateAllocationChallenges, alloc.ID, alloc.buildUpdateChallengeStat())

	beforeEmitAddChallenge(challInfo)

	emitAddChallenge(challInfo, expiredCountMap, len(expiredIDsMap), balances, alloc.Stats, blobAlloc.Stats)
	return nil
}

func isChallengeExpired(now, createdAt common.Timestamp, challengeCompletionTime time.Duration) bool {
	return createdAt+common.ToSeconds(challengeCompletionTime) <= now
}<|MERGE_RESOLUTION|>--- conflicted
+++ resolved
@@ -83,15 +83,9 @@
 	blobAlloc *BlobberAllocation,
 	validators []string,
 	partial float64,
-<<<<<<< HEAD
-	balances cstate.StateContextI,
-	options ...string) error {
-=======
 	maxChallengeCompletionTime time.Duration,
 	balances cstate.StateContextI,
-	allocationID string,
-) error {
->>>>>>> fd7b712a
+	allocationID string) error {
 	conf, err := sc.getConfig(balances, true)
 	if err != nil {
 		return fmt.Errorf("can't get SC configurations: %v", err.Error())
@@ -183,11 +177,7 @@
 		return fmt.Errorf("can't get stake pool: %v", err)
 	}
 
-<<<<<<< HEAD
-	err = sc.moveToBlobbers(alloc, blobberReward, blobAlloc.BlobberID, sp, balances, challengeID)
-=======
-	err = cp.moveToBlobbers(sc.ID, blobberReward, blobAlloc.BlobberID, sp, balances, allocationID)
->>>>>>> fd7b712a
+	err = sc.moveToBlobbers(alloc, blobberReward, blobAlloc.BlobberID, sp, balances, allocationID)
 	if err != nil {
 		return fmt.Errorf("rewarding blobbers: %v", err)
 	}
@@ -204,11 +194,7 @@
 		return err
 	}
 
-<<<<<<< HEAD
-	err = sc.moveToValidators(alloc, validatorsReward, validators, vsps, balances, challengeID)
-=======
-	err = cp.moveToValidators(sc.ID, validatorsReward, validators, vsps, balances, allocationID)
->>>>>>> fd7b712a
+	err = sc.moveToValidators(alloc, validatorsReward, validators, vsps, balances, allocationID)
 	if err != nil {
 		return fmt.Errorf("rewarding validators: %v", err)
 	}
@@ -366,11 +352,7 @@
 	}
 
 	// validators reward
-<<<<<<< HEAD
-	err = sc.moveToValidators(alloc, validatorsReward, validators, vSPs, balances, challengeID)
-=======
-	err = cp.moveToValidators(sc.ID, validatorsReward, validators, vSPs, balances, allocationID)
->>>>>>> fd7b712a
+	err = sc.moveToValidators(alloc, validatorsReward, validators, vSPs, balances, allocationID)
 	if err != nil {
 		return fmt.Errorf("rewarding validators: %v", err)
 	}
@@ -425,11 +407,7 @@
 		}
 
 		var move currency.Coin
-<<<<<<< HEAD
-		move, err = sp.slash(blobAlloc.BlobberID, getOffer(alloc.BSize, bTerms), slash, balances)
-=======
-		move, err = sp.slash(blobAlloc.BlobberID, blobAlloc.Offer(), slash, balances, allocationID)
->>>>>>> fd7b712a
+		move, err = sp.slash(blobAlloc.BlobberID, getOffer(alloc.BSize, bTerms), slash, balances, allocationID)
 		if err != nil {
 			return fmt.Errorf("can't move tokens to write pool: %v", err)
 		}
@@ -464,7 +442,7 @@
 	validators []datastore.Key,
 	vSPs []*stakePool,
 	balances cstate.StateContextI,
-	options ...string,
+	allocationID string,
 ) error {
 	if len(validators) == 0 || reward == 0 {
 		return nil // nothing to move, or nothing to move to
@@ -488,7 +466,7 @@
 	}
 	if bal > 0 {
 		for i := 0; i < int(bal); i++ {
-			err := vSPs[i].DistributeRewards(1, validators[i], spenum.Validator, spenum.ValidationReward, balances, options...)
+			err := vSPs[i].DistributeRewards(1, validators[i], spenum.Validator, spenum.ValidationReward, balances, allocationID)
 			if err != nil {
 				return fmt.Errorf("moving to validator %s: %v",
 					validators[i], err)

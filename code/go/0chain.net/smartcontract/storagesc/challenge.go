package storagesc

import (
	"encoding/json"
	"errors"
	"fmt"
	"math/rand"
	"sort"
	"strconv"
	"time"

	"0chain.net/smartcontract/provider"

	"0chain.net/smartcontract/dbs/event"
	"github.com/0chain/common/core/currency"

	"0chain.net/smartcontract/stakepool/spenum"

	"0chain.net/smartcontract/partitions"

	"0chain.net/chaincore/block"
	cstate "0chain.net/chaincore/chain/state"
	"0chain.net/chaincore/transaction"
	"0chain.net/core/common"
	"0chain.net/core/datastore"
	"0chain.net/core/encryption"
	"github.com/0chain/common/core/logging"
	"github.com/0chain/common/core/util"

	"go.uber.org/zap"
)

// TODO: add back after fixing the chain stuck
//const blobberAllocationPartitionSize = 100

const blobberAllocationPartitionSize = 10

// completeChallenge complete the challenge
func (sc *StorageSmartContract) completeChallenge(cab *challengeAllocBlobberPassResult) bool {
	if !cab.allocChallenges.removeChallenge(cab.challenge) {
		return false
	}

	// update to latest challenge
	cab.blobAlloc.LatestCompletedChallenge = cab.challenge
	return true
}

func (sc *StorageSmartContract) getStorageChallenge(challengeID string,
	balances cstate.StateContextI) (challenge *StorageChallenge, err error) {

	challenge = new(StorageChallenge)
	challenge.ID = challengeID
	err = balances.GetTrieNode(challenge.GetKey(sc.ID), challenge)
	if err != nil {
		return nil, err
	}
	challenge.ValidatorIDMap = make(map[string]struct{}, len(challenge.ValidatorIDs))
	for _, vID := range challenge.ValidatorIDs {
		challenge.ValidatorIDMap[vID] = struct{}{}
	}

	return challenge, nil
}

func (sc *StorageSmartContract) getAllocationChallenges(allocID string,
	balances cstate.StateContextI) (ac *AllocationChallenges, err error) {

	ac = new(AllocationChallenges)
	ac.AllocationID = allocID
	err = balances.GetTrieNode(ac.GetKey(sc.ID), ac)
	if err != nil {
		return nil, err
	}

	return ac, nil
}

// move tokens from challenge pool to blobber's stake pool (to unlocked)
func (sc *StorageSmartContract) blobberReward(
	alloc *StorageAllocation,
	latestCompletedChallTime common.Timestamp,
	blobAlloc *BlobberAllocation,
	validators []string,
	partial float64,
	maxChallengeCompletionTime time.Duration,
	balances cstate.StateContextI,
	allocationID string,
) error {
	conf, err := sc.getConfig(balances, true)
	if err != nil {
		return fmt.Errorf("can't get SC configurations: %v", err.Error())
	}

	// time of this challenge
	challengeCompletedTime := blobAlloc.LatestCompletedChallenge.Created
	if challengeCompletedTime > alloc.Expiration+toSeconds(maxChallengeCompletionTime) {
		return errors.New("late challenge response")
	}

	if challengeCompletedTime < latestCompletedChallTime {
		logging.Logger.Debug("old challenge response - blobber reward",
			zap.Int64("latestCompletedChallTime", int64(latestCompletedChallTime)),
			zap.Int64("challenge time", int64(challengeCompletedTime)))
		return errors.New("old challenge response on blobber rewarding")
	}

	if challengeCompletedTime > alloc.Expiration {
		challengeCompletedTime = alloc.Expiration // last challenge
	}

	// pool
	var cp *challengePool
	if cp, err = sc.getChallengePool(alloc.ID, balances); err != nil {
		return fmt.Errorf("can't get allocation's challenge pool: %v", err)
	}

	rdtu, err := alloc.restDurationInTimeUnits(latestCompletedChallTime, conf.TimeUnit)
	if err != nil {
		return fmt.Errorf("blobber reward failed: %v", err)
	}

	dtu, err := alloc.durationInTimeUnits(challengeCompletedTime-latestCompletedChallTime, conf.TimeUnit)
	if err != nil {
		return fmt.Errorf("blobber reward failed: %v", err)
	}

	move, err := blobAlloc.challenge(dtu, rdtu)
	if err != nil {
		return err
	}

	// part of tokens goes to related validators
	var validatorsReward currency.Coin
	validatorsReward, err = currency.MultFloat64(move, conf.ValidatorReward)
	if err != nil {
		return err
	}

	move, err = currency.MinusCoin(move, validatorsReward)
	if err != nil {
		return err
	}

	// for a case of a partial verification
	blobberReward, err := currency.MultFloat64(move, partial) // blobber (partial) reward
	if err != nil {
		return err
	}

	back, err := currency.MinusCoin(move, blobberReward) // return back to write pool
	if err != nil {
		return err
	}

	if back > 0 {
		err = alloc.moveFromChallengePool(cp, back)
		if err != nil {
			return fmt.Errorf("moving partial challenge to write pool: %v", err)
		}
		newMoved, err := currency.AddCoin(alloc.MovedBack, back)
		if err != nil {
			return err
		}
		alloc.MovedBack = newMoved

		newReturned, err := currency.AddCoin(blobAlloc.Returned, back)
		if err != nil {
			return err
		}
		blobAlloc.Returned = newReturned

		coin, _ := move.Int64()
		balances.EmitEvent(event.TypeStats, event.TagFromChallengePool, cp.ID, event.ChallengePoolLock{
			Client:       alloc.Owner,
			AllocationId: alloc.ID,
			Amount:       coin,
		})

	}

	var sp *stakePool
	if sp, err = sc.getStakePool(spenum.Blobber, blobAlloc.BlobberID, balances); err != nil {
		return fmt.Errorf("can't get stake pool: %v", err)
	}

	err = cp.moveToBlobbers(sc.ID, blobberReward, blobAlloc.BlobberID, sp, balances, allocationID)
	if err != nil {
		return fmt.Errorf("rewarding blobbers: %v", err)
	}

	newChallengeReward, err := currency.AddCoin(blobAlloc.ChallengeReward, blobberReward)
	if err != nil {
		return err
	}
	blobAlloc.ChallengeReward = newChallengeReward

	// validators' stake pools
	vsps, err := sc.validatorsStakePools(validators, balances)
	if err != nil {
		return err
	}

<<<<<<< HEAD
	err = cp.moveToValidators(validatorsReward, validators, vsps, balances, challengeID)
=======
	err = cp.moveToValidators(sc.ID, validatorsReward, validators, vsps, balances, allocationID)
>>>>>>> d0958148
	if err != nil {
		return fmt.Errorf("rewarding validators: %v", err)
	}

	moveToValidators, err := currency.AddCoin(alloc.MovedToValidators, validatorsReward)
	if err != nil {
		return err
	}
	alloc.MovedToValidators = moveToValidators

	// Save validators' stake pools
	if err = sc.saveStakePools(validators, vsps, balances); err != nil {
		return err
	}

	// Save the pools
	if err = sp.Save(spenum.Blobber, blobAlloc.BlobberID, balances); err != nil {
		return fmt.Errorf("can't save sake pool: %v", err)
	}

	if err = cp.save(sc.ID, alloc, balances); err != nil {
		return fmt.Errorf("can't save allocation's challenge pool: %v", err)
	}

	if err = alloc.saveUpdatedStakes(balances); err != nil {
		return fmt.Errorf("can't save allocation: %v", err)
	}

	return nil
}

// obtain stake pools of given validators
func (ssc *StorageSmartContract) validatorsStakePools(
	validators []datastore.Key, balances cstate.StateContextI) (
	sps []*stakePool, err error) {

	sps = make([]*stakePool, 0, len(validators))
	for _, id := range validators {
		var sp *stakePool
		if sp, err = ssc.getStakePool(spenum.Validator, id, balances); err != nil {
			return nil, fmt.Errorf("can't get validator %s stake pool: %v",
				id, err)
		}
		sps = append(sps, sp)
	}

	return
}

func (ssc *StorageSmartContract) saveStakePools(validators []datastore.Key,
	sps []*stakePool, balances cstate.StateContextI) (err error) {

	for i, sp := range sps {
		if err = sp.Save(spenum.Validator, validators[i], balances); err != nil {
			return fmt.Errorf("saving stake pool: %v", err)
		}

		// TODO: add code below back after validators staking are supported
		//staked, err := sp.stake()
		//if err != nil {
		//	return fmt.Errorf("can't get stake: %v", err)
		//}
		//vid := validators[i]
		//tag, data := event.NewUpdateBlobberTotalStakeEvent(vid, staked)
		//balances.EmitEvent(event.TypeStats, tag, vid, data)
	}
	return
}

// move tokens from challenge pool back to write pool
func (sc *StorageSmartContract) blobberPenalty(
	alloc *StorageAllocation,
	prev common.Timestamp,
	blobAlloc *BlobberAllocation,
	validators []string,
	maxChallengeCompletionTime time.Duration,
	balances cstate.StateContextI,
	allocationID string,
) (err error) {
	var conf *Config
	if conf, err = sc.getConfig(balances, true); err != nil {
		return fmt.Errorf("can't get SC configurations: %v", err.Error())
	}

	// time of this challenge
	challengeCompleteTime := blobAlloc.LatestCompletedChallenge.Created
	if challengeCompleteTime > alloc.Expiration+toSeconds(maxChallengeCompletionTime) {
		return errors.New("late challenge response")
	}

	if challengeCompleteTime < prev {
		logging.Logger.Debug("old challenge response - blobber penalty",
			zap.Int64("latestCompletedChallTime", int64(prev)),
			zap.Int64("challenge time", int64(challengeCompleteTime)))
		return errors.New("old challenge response on blobber penalty")
	}

	if challengeCompleteTime > alloc.Expiration {
		challengeCompleteTime = alloc.Expiration // last challenge
	}

	// pools
	var cp *challengePool
	if cp, err = sc.getChallengePool(alloc.ID, balances); err != nil {
		return fmt.Errorf("can't get allocation's challenge pool: %v", err)
	}

	rdtu, err := alloc.restDurationInTimeUnits(prev, conf.TimeUnit)
	if err != nil {
		return fmt.Errorf("blobber penalty failed: %v", err)
	}

	dtu, err := alloc.durationInTimeUnits(challengeCompleteTime-prev, conf.TimeUnit)
	if err != nil {
		return fmt.Errorf("blobber penalty failed: %v", err)
	}

	move, err := blobAlloc.challenge(dtu, rdtu)
	if err != nil {
		return err
	}

	// part of the tokens goes to related validators
	validatorsReward, err := currency.MultFloat64(move, conf.ValidatorReward)
	if err != nil {
		return err
	}
	move, err = currency.MinusCoin(move, validatorsReward)
	if err != nil {
		return err
	}

	// validators' stake pools
	var vSPs []*stakePool
	if vSPs, err = sc.validatorsStakePools(validators, balances); err != nil {
		return
	}

	// validators reward
<<<<<<< HEAD
	err = cp.moveToValidators(validatorsReward, validators, vSPs, balances, challengeID)
=======
	err = cp.moveToValidators(sc.ID, validatorsReward, validators, vSPs, balances, allocationID)
>>>>>>> d0958148
	if err != nil {
		return fmt.Errorf("rewarding validators: %v", err)
	}

	moveToValidators, err := currency.AddCoin(alloc.MovedToValidators, validatorsReward)
	if err != nil {
		return err
	}
	alloc.MovedToValidators = moveToValidators

	// Save validators' stake pools
	if err = sc.saveStakePools(validators, vSPs, balances); err != nil {
		return err
	}

	err = alloc.moveFromChallengePool(cp, move)
	coin, _ := move.Int64()
	balances.EmitEvent(event.TypeStats, event.TagFromChallengePool, cp.ID, event.ChallengePoolLock{
		Client:       alloc.Owner,
		AllocationId: alloc.ID,
		Amount:       coin,
	})

	if err != nil {
		return fmt.Errorf("moving challenge pool rest back to write pool: %v", err)
	}

	moveBack, err := currency.AddCoin(alloc.MovedBack, move)
	if err != nil {
		return err
	}
	alloc.MovedBack = moveBack

	blobReturned, err := currency.AddCoin(blobAlloc.Returned, move)
	if err != nil {
		return err
	}
	blobAlloc.Returned = blobReturned

	slash, err := currency.MultFloat64(move, conf.BlobberSlash)
	if err != nil {
		return err
	}

	// blobber stake penalty
	if conf.BlobberSlash > 0 && move > 0 &&
		slash > 0 {

		// load stake pool
		var sp *stakePool
		if sp, err = sc.getStakePool(spenum.Blobber, blobAlloc.BlobberID, balances); err != nil {
			return fmt.Errorf("can't get blobber's stake pool: %v", err)
		}

		var move currency.Coin
		move, err = sp.slash(blobAlloc.BlobberID, blobAlloc.Offer(), slash, balances, allocationID)
		if err != nil {
			return fmt.Errorf("can't move tokens to write pool: %v", err)
		}

		if err := sp.reduceOffer(move); err != nil {
			return err
		}

		penalty, err := currency.AddCoin(blobAlloc.Penalty, move) // penalty statistic
		if err != nil {
			return err
		}
		blobAlloc.Penalty = penalty
		// Save stake pool
		if err = sp.Save(spenum.Blobber, blobAlloc.BlobberID, balances); err != nil {
			return fmt.Errorf("can't Save blobber's stake pool: %v", err)
		}
	}

	if err = alloc.saveUpdatedStakes(balances); err != nil {
		return common.NewError("fini_alloc_failed",
			"saving allocation pools: "+err.Error())
	}

	if err = cp.save(sc.ID, alloc, balances); err != nil {
		return fmt.Errorf("can't Save allocation's challenge pool: %v", err)
	}

	return
}

func (sc *StorageSmartContract) verifyChallenge(t *transaction.Transaction,
	input []byte, balances cstate.StateContextI) (resp string, err error) {
	var (
		challResp ChallengeResponse
		errCode   = "verify_challenge"
	)

	if err := json.Unmarshal(input, &challResp); err != nil {
		return "", common.NewErrorf(errCode, "failed to decode txn input: %v", err)
	}

	if len(challResp.ID) == 0 || len(challResp.ValidationTickets) == 0 {
		return "", common.NewError(errCode, "invalid parameters to challenge response")
	}

	// get challenge node
	challenge, err := sc.getStorageChallenge(challResp.ID, balances)
	if err != nil {
		return "", common.NewErrorf(errCode, "could not find challenge, %v", err)
	}
	if challenge.Responded != 0 {
		return "", common.NewError(errCode, "challenge already processed")
	}

	if challenge.BlobberID != t.ClientID {
		return "", errors.New("challenge blobber id does not match")
	}

	logging.Logger.Info("time_taken: receive challenge response",
		zap.String("challenge_id", challenge.ID),
		zap.Duration("delay", time.Since(common.ToTime(challenge.Created))))

	conf, err := sc.getConfig(balances, true)
	if err != nil {
		return "", common.NewErrorf(errCode,
			"cannot get smart contract configurations: %v", err)
	}

	result, err := verifyChallengeTickets(balances, t, challenge, &challResp, conf.MaxChallengeCompletionTime)
	if err != nil {
		return "", common.NewError(errCode, err.Error())
	}

	allocChallenges, err := sc.getAllocationChallenges(challenge.AllocationID, balances)
	if err != nil {
		return "", common.NewErrorf(errCode, "could not find allocation challenges, %v", err)
	}

	alloc, err := sc.getAllocation(challenge.AllocationID, balances)
	if err != nil {
		return "", common.NewErrorf(errCode,
			"can't get related allocation: %v", err)
	}

	if alloc.Finalized {
		return "", common.NewError(errCode, "allocation is finalized")
	}

	blobAlloc, ok := alloc.BlobberAllocsMap[t.ClientID]
	if !ok {
		return "", common.NewError(errCode, "blobber is not part of the allocation")
	}

	lcc := blobAlloc.LatestCompletedChallenge
	_, ok = allocChallenges.ChallengeMap[challResp.ID]
	if !ok {
		// TODO: remove this challenge already redeemed response. This response will be returned only when the
		// challenge is the last completed challenge, which means if we have more challenges completed after it, we
		// will see different result, even the challenge's state is the same as 'it has been redeemed'.
		if lcc != nil && challResp.ID == lcc.ID && lcc.Responded == 1 {
			return "challenge already redeemed", nil
		}

		return "", common.NewErrorf(errCode,
			"could not find the challenge with ID %s", challResp.ID)
	}

	// time of previous complete challenge (not the current one)
	// or allocation start time if no challenges
	latestCompletedChallTime := alloc.StartTime
	if lcc != nil {
		latestCompletedChallTime = lcc.Created
	}

	challenge.Responded = 1
	cab := &challengeAllocBlobberPassResult{
		verifyTicketsResult:      result,
		alloc:                    alloc,
		allocChallenges:          allocChallenges,
		challenge:                challenge,
		blobAlloc:                blobAlloc,
		latestCompletedChallTime: latestCompletedChallTime,
	}

	if !(result.pass && result.fresh) {
		return sc.challengeFailed(balances, conf.NumValidatorsRewarded, cab, conf.MaxChallengeCompletionTime)
	}

	return sc.challengePassed(balances, t, conf.BlockReward.TriggerPeriod, conf.NumValidatorsRewarded, cab, conf.MaxChallengeCompletionTime)
}

type verifyTicketsResult struct {
	pass       bool
	fresh      bool
	threshold  int
	success    int
	validators []string
}

// challengeAllocBlobberPassResult wraps all the data structs for processing a challenge
type challengeAllocBlobberPassResult struct {
	*verifyTicketsResult
	alloc                    *StorageAllocation
	allocChallenges          *AllocationChallenges
	challenge                *StorageChallenge
	blobAlloc                *BlobberAllocation
	latestCompletedChallTime common.Timestamp
}

func verifyChallengeTickets(balances cstate.StateContextI,
	t *transaction.Transaction,
	challenge *StorageChallenge,
	cr *ChallengeResponse,
	maxChallengeCompletionTime time.Duration,
) (*verifyTicketsResult, error) {
	// get unique validation tickets map
	vtsMap := make(map[string]struct{}, len(cr.ValidationTickets))
	for _, vt := range cr.ValidationTickets {
		if vt == nil {
			return nil, errors.New("found nil validation tickets")
		}

		if _, ok := challenge.ValidatorIDMap[vt.ValidatorID]; !ok {
			return nil, errors.New("found invalid validator id in validation ticket")
		}

		_, ok := vtsMap[vt.ValidatorID]
		if ok {
			return nil, errors.New("found duplicate validation tickets")
		}
		vtsMap[vt.ValidatorID] = struct{}{}
	}

	tksNum := len(cr.ValidationTickets)
	threshold := challenge.TotalValidators / 2
	if tksNum < threshold {
		return nil, fmt.Errorf("validation tickets less than threshold: %d, tickets: %d", threshold, tksNum)
	}

	var (
		success, failure int
		validators       []string // validators for rewards
	)

	for _, vt := range cr.ValidationTickets {
		if err := vt.Validate(challenge.ID, challenge.BlobberID); err != nil {
			return nil, fmt.Errorf("invalid validation ticket: %v", err)
		}

		if ok, err := vt.VerifySign(balances); !ok || err != nil {
			return nil, fmt.Errorf("invalid validation ticket: %v", err)
		}

		validators = append(validators, vt.ValidatorID)
		if !vt.Result {
			failure++
			continue
		}
		success++
	}

	var (
		pass  = success > threshold
		fresh = challenge.Created+toSeconds(maxChallengeCompletionTime) >= t.CreationDate
	)

	return &verifyTicketsResult{
		pass:       pass,
		fresh:      fresh,
		threshold:  threshold,
		success:    success,
		validators: validators,
	}, nil
}

func (sc *StorageSmartContract) challengePassed(
	balances cstate.StateContextI,
	t *transaction.Transaction,
	triggerPeriod int64,
	validatorsRewarded int,
	cab *challengeAllocBlobberPassResult,
	maxChallengeCompletionTime time.Duration,
) (string, error) {
	ongoingParts, err := getOngoingPassedBlobberRewardsPartitions(balances, triggerPeriod)
	if err != nil {
		return "", common.NewError("verify_challenge",
			"cannot get ongoing partition: "+err.Error())
	}

	blobber, err := sc.getBlobber(t.ClientID, balances)
	if err != nil {
		return "", common.NewError("verify_challenge",
			"can't get blobber"+err.Error())
	}

	rewardRound := GetCurrentRewardRound(balances.GetBlock().Round, triggerPeriod)
	// this expiry of blobber needs to be corrected once logic is finalized

	if blobber.RewardRound.StartRound != rewardRound {

		var dataRead float64 = 0
		if blobber.LastRewardDataReadRound >= rewardRound {
			dataRead = blobber.DataReadLastRewardRound
		}

		err := ongoingParts.Add(
			balances,
			&BlobberRewardNode{
				ID:                blobber.ID,
				SuccessChallenges: 0,
				WritePrice:        blobber.Terms.WritePrice,
				ReadPrice:         blobber.Terms.ReadPrice,
				TotalData:         sizeInGB(blobber.SavedData),
				DataRead:          dataRead,
			})
		if err != nil {
			return "", common.NewError("verify_challenge",
				"can't add to ongoing partition list "+err.Error())
		}

		blobber.RewardRound = RewardRound{
			StartRound: rewardRound,
			Timestamp:  t.CreationDate,
		}

		_, err = balances.InsertTrieNode(blobber.GetKey(), blobber)
		if err != nil {
			return "", common.NewError("verify_challenge",
				"error inserting blobber to chain"+err.Error())
		}
	}

	var brStats BlobberRewardNode
	if err := ongoingParts.Get(balances, blobber.ID, &brStats); err != nil {
		return "", common.NewError("verify_challenge",
			"can't get blobber reward from partition list: "+err.Error())
	}

	brStats.SuccessChallenges++

	if !sc.completeChallenge(cab) {
		return "", common.NewError("challenge_out_of_order",
			"First challenge on the list is not same as the one"+
				" attempted to redeem")
	}
	cab.alloc.Stats.LastestClosedChallengeTxn = cab.challenge.ID
	cab.alloc.Stats.SuccessChallenges++
	cab.alloc.Stats.OpenChallenges--

	cab.blobAlloc.Stats.LastestClosedChallengeTxn = cab.challenge.ID
	cab.blobAlloc.Stats.SuccessChallenges++
	cab.blobAlloc.Stats.OpenChallenges--

	if err := cab.challenge.Save(balances, sc.ID); err != nil {
		return "", common.NewError("verify_challenge_error", err.Error())
	}

	emitUpdateChallenge(cab.challenge, true, balances, cab.alloc.Stats, cab.blobAlloc.Stats)

	err = ongoingParts.UpdateItem(balances, &brStats)
	if err != nil {
		return "", common.NewErrorf("verify_challenge",
			"error updating blobber reward item: %v", err)
	}

	err = ongoingParts.Save(balances)
	if err != nil {
		return "", common.NewErrorf("verify_challenge",
			"error saving ongoing blobber reward partition: %v", err)
	}

	if err := cab.allocChallenges.Save(balances, sc.ID); err != nil {
		return "", common.NewError("verify_challenge", err.Error())
	}

	var partial = 1.0
	if cab.success < cab.threshold {
		partial = float64(cab.success) / float64(cab.threshold)
	}
	validators := getRandomSubSlice(cab.validators, validatorsRewarded, balances.GetBlock().GetRoundRandomSeed())

	err = sc.blobberReward(
		cab.alloc, cab.latestCompletedChallTime, cab.blobAlloc,
		validators,
		partial,
		maxChallengeCompletionTime,
		balances,
		cab.challenge.AllocationID,
	)
	if err != nil {
		return "", common.NewError("challenge_reward_error", err.Error())
	}

	// save allocation object
	if err := cab.alloc.save(balances, sc.ID); err != nil {
		return "", common.NewError("challenge_reward_error", err.Error())
	}

	if cab.success < cab.threshold {
		return "challenge passed partially by blobber", nil
	}

	return "challenge passed by blobber", nil
}

func (sc *StorageSmartContract) challengeFailed(
	balances cstate.StateContextI,
	validatorsRewarded int,
	cab *challengeAllocBlobberPassResult,
	maxChallengeCompletionTime time.Duration,
) (string, error) {
	if !sc.completeChallenge(cab) {
		return "", common.NewError("challenge_out_of_order",
			"First challenge on the list is not same as the one"+
				" attempted to redeem")
	}
	cab.alloc.Stats.LastestClosedChallengeTxn = cab.challenge.ID
	cab.alloc.Stats.FailedChallenges++
	cab.alloc.Stats.OpenChallenges--

	cab.blobAlloc.Stats.LastestClosedChallengeTxn = cab.challenge.ID
	cab.blobAlloc.Stats.FailedChallenges++
	cab.blobAlloc.Stats.OpenChallenges--

	emitUpdateChallenge(cab.challenge, false, balances, cab.alloc.Stats, cab.blobAlloc.Stats)

	if err := cab.allocChallenges.Save(balances, sc.ID); err != nil {
		return "", common.NewError("challenge_penalty_error", err.Error())
	}

	logging.Logger.Info("Challenge failed", zap.String("challenge", cab.challenge.ID))
	validators := getRandomSubSlice(cab.validators, validatorsRewarded, balances.GetBlock().GetRoundRandomSeed())
	err := sc.blobberPenalty(
		cab.alloc, cab.latestCompletedChallTime, cab.blobAlloc, validators,
		maxChallengeCompletionTime,
		balances,
		cab.challenge.AllocationID,
	)
	if err != nil {
		return "", common.NewError("challenge_penalty_error", err.Error())
	}

	// save allocation object
	_, err = balances.InsertTrieNode(cab.alloc.GetKey(sc.ID), cab.alloc)
	if err != nil {
		return "", common.NewError("challenge_reward_error", err.Error())
	}

	//balances.EmitEvent(event.TypeStats, event.TagUpdateAllocation, alloc.ID, alloc.buildDbUpdates())
	if cab.pass && !cab.fresh {
		return "late challenge (failed)", nil
	}

	return "Challenge Failed by Blobber", nil
}

func getRandomSubSlice(slice []string, size int, seed int64) []string {
	if size > len(slice) {
		size = len(slice)
	}
	sort.Strings(slice)
	indices := rand.New(rand.NewSource(seed)).Perm(len(slice))
	subSlice := make([]string, 0, size)
	for i := 0; i < size; i++ {
		subSlice = append(subSlice, slice[indices[i]])
	}

	return subSlice
}

func (sc *StorageSmartContract) getAllocationForChallenge(
	_ *transaction.Transaction,
	allocID string,
	blobberID string,
	balances cstate.StateContextI) (alloc *StorageAllocation, err error) {

	alloc, err = sc.getAllocation(allocID, balances)
	switch err {
	case nil:
	case util.ErrValueNotPresent:
		logging.Logger.Error("client state has invalid allocations",
			zap.String("selected_allocation", allocID),
			zap.Error(err))
		return nil, fmt.Errorf("could not find allocation to challenge: %v", err)
	default:
		return nil, common.NewErrorf("adding_challenge_error",
			"unexpected error getting allocation: %v", err)
	}

	if alloc.Stats == nil {
		return nil, common.NewError("adding_challenge_error",
			"found empty allocation stats")
	}

	//we check that this allocation do have write-commits and can be challenged.
	//We can't check only allocation to be written, because blobbers can commit in different order,
	//so we check particular blobber's allocation to be written
	if alloc.Stats.NumWrites > 0 && alloc.BlobberAllocsMap[blobberID].AllocationRoot != "" {
		return alloc, nil // found
	}
	return nil, nil
}

type challengeOutput struct {
	alloc            *StorageAllocation
	storageChallenge *StorageChallenge
	allocChallenges  *AllocationChallenges
	challInfo        *StorageChallengeResponse
}

type challengeBlobberSelection int

// randomWeightSelection select n blobbers from blobberChallenge partition and then select a blobber with the highest weight
// randomSelection select a blobber randomly from partition
const (
	randomWeightSelection challengeBlobberSelection = iota
	randomSelection
)

// selectBlobberForChallenge select blobber for challenge in random manner
func selectBlobberForChallenge(selection challengeBlobberSelection, challengeBlobbersPartition *partitions.Partitions,
	r *rand.Rand, balances cstate.StateContextI) (string, error) {

	var challengeBlobbers []ChallengeReadyBlobber
	err := challengeBlobbersPartition.GetRandomItems(balances, r, &challengeBlobbers)
	if err != nil {
		return "", fmt.Errorf("error getting random slice from blobber challenge partition: %v", err)
	}

	switch selection {
	case randomWeightSelection:
		const maxBlobbersSelect = 5

		var challengeBlobber ChallengeReadyBlobber
		var maxWeight uint64

		var blobbersSelected = make([]ChallengeReadyBlobber, 0, maxBlobbersSelect)
		if len(challengeBlobbers) <= maxBlobbersSelect {
			blobbersSelected = challengeBlobbers
		} else {
			for i := 0; i < maxBlobbersSelect; i++ {
				randomIndex := r.Intn(len(challengeBlobbers))
				blobbersSelected = append(blobbersSelected, challengeBlobbers[randomIndex])
			}
		}

		for _, bc := range blobbersSelected {
			if bc.Weight > maxWeight {
				maxWeight = bc.Weight
				challengeBlobber = bc
			}
		}

		return challengeBlobber.BlobberID, nil
	case randomSelection:
		randomIndex := r.Intn(len(challengeBlobbers))
		return challengeBlobbers[randomIndex].BlobberID, nil
	default:
		return "", errors.New("invalid blobber selection pattern")
	}
}

func (sc *StorageSmartContract) populateGenerateChallenge(
	challengeBlobbersPartition *partitions.Partitions,
	seed int64,
	validators *partitions.Partitions,
	txn *transaction.Transaction,
	challengeID string,
	balances cstate.StateContextI,
	needValidNum int,
	conf *Config,
) (*challengeOutput, error) {
	r := rand.New(rand.NewSource(seed))
	blobberSelection := challengeBlobberSelection(1) // challengeBlobberSelection(r.Intn(2))
	blobberID, err := selectBlobberForChallenge(blobberSelection, challengeBlobbersPartition, r, balances)
	if err != nil {
		return nil, common.NewError("add_challenge", err.Error())
	}

	if blobberID == "" {
		return nil, common.NewError("add_challenges", "empty blobber id")
	}

	logging.Logger.Debug("generate_challenges", zap.String("blobber id", blobberID))

	// get blobber allocations partitions
	blobberAllocParts, err := partitionsBlobberAllocations(blobberID, balances)
	if err != nil {
		return nil, common.NewErrorf("generate_challenge",
			"error getting blobber_challenge_allocation list: %v", err)
	}

	// get random allocations from the partitions
	var randBlobberAllocs []BlobberAllocationNode
	if err := blobberAllocParts.GetRandomItems(balances, r, &randBlobberAllocs); err != nil {
		return nil, common.NewErrorf("generate_challenge",
			"error getting random slice from blobber challenge allocation partition: %v", err)
	}

	var findValidAllocRetries = 5 // avoid retry for debugging
	var (
		alloc                       *StorageAllocation
		blobberAllocPartitionLength = len(randBlobberAllocs)
		foundAllocation             bool
		randPerm                    = r.Perm(blobberAllocPartitionLength)
	)

	if findValidAllocRetries > blobberAllocPartitionLength {
		findValidAllocRetries = blobberAllocPartitionLength
	}

	for i := 0; i < findValidAllocRetries; i++ {
		// get a random allocation
		allocID := randBlobberAllocs[randPerm[i%blobberAllocPartitionLength]].ID

		// get the storage allocation from MPT
		alloc, err = sc.getAllocationForChallenge(txn, allocID, blobberID, balances)
		if err != nil {
			return nil, err
		}

		if alloc == nil {
			continue
		}

		if alloc.Finalized {
			err := blobberAllocParts.Remove(balances, allocID)
			if err != nil {
				return nil, fmt.Errorf("could not remove allocation from blobber: %v", err)
			}

			allocNum, err := blobberAllocParts.Size(balances)
			if err != nil {
				return nil, fmt.Errorf("could not get challenge partition size: %v", err)
			}

			if allocNum == 0 {
				// remove blobber from challenge ready partition when there's no allocation bind to it
				err = partitionsChallengeReadyBlobbersRemove(balances, blobberID)
				if err != nil && !partitions.ErrItemNotFound(err) {
					// it could be empty if we finalize the allocation before committing any read or write
					return nil, fmt.Errorf("failed to remove blobber from challenge ready partitions: %v", err)
				}
			}
			continue
		}

		if alloc.Expiration >= txn.CreationDate {
			foundAllocation = true
			break
		}

		err = alloc.save(balances, sc.ID)
		if err != nil {
			return nil, common.NewErrorf("populate_challenge",
				"error saving expired allocation: %v", err)
		}
	}

	if err := blobberAllocParts.Save(balances); err != nil {
		return nil, common.NewErrorf("populate_challenge",
			"error saving blobber allocation partitions: %v", err)
	}

	if !foundAllocation {
		logging.Logger.Error("populate_generate_challenge: couldn't find appropriate allocation for a blobber",
			zap.String("blobberId", blobberID))
		return nil, nil
	}

	allocBlobber, ok := alloc.BlobberAllocsMap[blobberID]
	if !ok {
		return nil, errors.New("invalid blobber for allocation")
	}

	var randValidators []ValidationPartitionNode
	if err := validators.GetRandomItems(balances, r, &randValidators); err != nil {
		return nil, common.NewError("add_challenge",
			"error getting validators random slice: "+err.Error())
	}

	if len(randValidators) < needValidNum {
		return nil, errors.New("validators number does not meet minimum challenge requirement")
	}

	var (
		selectedValidators  = make([]*ValidationNode, 0, needValidNum)
		perm                = r.Perm(len(randValidators))
		remainingValidators = len(randValidators)
	)

	now := txn.CreationDate
	filterValidator := filterHealthyValidators(now)

	for i := 0; i < len(randValidators) && len(selectedValidators) < needValidNum; i++ {
		if remainingValidators < needValidNum {
			return nil, errors.New("validators number does not meet minimum challenge requirement after filtering")
		}
		randValidator := randValidators[perm[i]]
		if randValidator.Id == blobberID {
			continue
		}
		validator, err := getValidator(randValidator.Id, balances)
		if err != nil {
			if cstate.ErrInvalidState(err) {
				return nil, common.NewError("add_challenge",
					err.Error())
			}
			continue
		}

		kick, err := filterValidator(validator)
		if err != nil {
			return nil, common.NewError("add_challenge", "failed to filter validator: "+
				err.Error())
		}
		if kick {
			remainingValidators--
			continue
		}

		sp, err := sc.getStakePool(spenum.Validator, validator.ID, balances)
		if err != nil {
			return nil, fmt.Errorf("can't get validator %s stake pool: %v", randValidator.Id, err)
		}
		stake, err := sp.stake()
		if err != nil {
			return nil, err
		}
		if stake < conf.MinStake {
			remainingValidators--
			continue
		}

		selectedValidators = append(selectedValidators,
			&ValidationNode{
				Provider: provider.Provider{
					ID:           randValidator.Id,
					ProviderType: spenum.Validator,
				},
				BaseURL: randValidator.Url,
			})

	}

	if len(selectedValidators) < needValidNum {
		return nil, errors.New("validators number does not meet minimum challenge requirement after filtering")
	}

	validatorIDs := make([]string, len(selectedValidators))
	for i := range selectedValidators {
		validatorIDs[i] = selectedValidators[i].ID
	}

	var storageChallenge = new(StorageChallenge)
	storageChallenge.ID = challengeID
	storageChallenge.TotalValidators = len(selectedValidators)
	storageChallenge.ValidatorIDs = validatorIDs
	storageChallenge.BlobberID = blobberID
	storageChallenge.AllocationID = alloc.ID
	storageChallenge.Created = txn.CreationDate

	challInfo := &StorageChallengeResponse{
		StorageChallenge: storageChallenge,
		Validators:       selectedValidators,
		Seed:             seed,
		AllocationRoot:   allocBlobber.AllocationRoot,
		Timestamp:        allocBlobber.LastWriteMarker.Timestamp,
	}

	allocChallenges, err := sc.getAllocationChallenges(alloc.ID, balances)
	if err != nil {
		if err == util.ErrValueNotPresent {
			allocChallenges = &AllocationChallenges{}
			allocChallenges.AllocationID = alloc.ID
		} else {
			return nil, common.NewError("add_challenge",
				"error fetching allocation challenge: "+err.Error())
		}
	}

	return &challengeOutput{
		alloc:            alloc,
		storageChallenge: storageChallenge,
		allocChallenges:  allocChallenges,
		challInfo:        challInfo,
	}, nil
}

type GenerateChallengeInput struct {
	Round int64 `json:"round,omitempty"`
}

func (sc *StorageSmartContract) generateChallenge(
	t *transaction.Transaction,
	b *block.Block,
	input []byte,
	conf *Config,
	balances cstate.StateContextI,
) (err error) {
	inputRound := GenerateChallengeInput{}
	if err := json.Unmarshal(input, &inputRound); err != nil {
		return err
	}

	if inputRound.Round != b.Round {
		return fmt.Errorf("bad round, block %v but input %v", b.Round, inputRound.Round)
	}

	validators, err := getValidatorsList(balances)
	if err != nil {
		return common.NewErrorf("generate_challenge",
			"error getting the validators list: %v", err)
	}

	// Check if the length of the list of validators is higher than the required number of validators
	needValidNum := conf.ValidatorsPerChallenge
	currentValidatorsCount, err := validators.Size(balances)
	if err != nil {
		return fmt.Errorf("can't get validators partition size: %v", err.Error())
	}

	if currentValidatorsCount < needValidNum {
		err := errors.New("validators number does not meet minimum challenge requirement")
		logging.Logger.Error("generate_challenge", zap.Error(err),
			zap.Int("validator num", currentValidatorsCount),
			zap.Int("minimum required", needValidNum))
		return common.NewError("generate_challenge",
			"validators number does not meet minimum challenge requirement")
	}

	challengeReadyParts, err := partitionsChallengeReadyBlobbers(balances)
	if err != nil {
		return common.NewErrorf("generate_challenge",
			"error getting the blobber challenge list: %v", err)
	}

	bcNum, err := challengeReadyParts.Size(balances)
	if err != nil {
		return common.NewErrorf("generate_challenge", "error getting blobber challenge size: %v", err)
	}

	if bcNum == 0 {
		logging.Logger.Info("skipping generate challenge: empty blobber challenge partition")
		return nil
	}

	hashSeed := encryption.Hash(t.Hash + b.PrevHash)
	// the "1" was the index when generating multiple challenges.
	// keep it in case we need to generate more than 1 challenge at once.
	challengeID := encryption.Hash(hashSeed + "1")

	seedSource, err := strconv.ParseUint(challengeID[0:16], 16, 64)
	if err != nil {
		return common.NewErrorf("generate_challenge",
			"Error in creating challenge seed: %v", err)
	}

	result, err := sc.populateGenerateChallenge(
		challengeReadyParts,
		int64(seedSource),
		validators,
		t,
		challengeID,
		balances,
		needValidNum,
		conf,
	)
	if err != nil {
		return common.NewErrorf("generate_challenge", err.Error())
	}

	if result == nil {
		logging.Logger.Error("received empty data for challenge generation. Skipping challenge generation")
		return nil
	}

	err = sc.addChallenge(result.alloc,
		result.storageChallenge,
		result.allocChallenges,
		result.challInfo,
		conf,
		balances)
	if err != nil {
		return common.NewErrorf("adding_challenge_error",
			"Error in adding challenge: %v", err)
	}

	afterAddChallenge(result.challInfo.ID, result.challInfo.ValidatorIDs)

	return nil
}

func (sc *StorageSmartContract) addChallenge(alloc *StorageAllocation,
	challenge *StorageChallenge,
	allocChallenges *AllocationChallenges,
	challInfo *StorageChallengeResponse,
	conf *Config,
	balances cstate.StateContextI,
) error {
	if challenge.BlobberID == "" {
		return common.NewError("add_challenge",
			"no blobber to add challenge to")
	}

	blobAlloc, ok := alloc.BlobberAllocsMap[challenge.BlobberID]
	if !ok {
		return common.NewError("add_challenge",
			"no blobber Allocation to add challenge to")
	}

	// remove expired challenges
	expiredIDsMap, err := alloc.removeExpiredChallenges(allocChallenges, challenge.Created, conf.MaxChallengeCompletionTime, balances)
	if err != nil {
		return common.NewErrorf("add_challenge", "remove expired challenges: %v", err)
	}

	var expChalIDs []string
	for challengeID := range expiredIDsMap {
		expChalIDs = append(expChalIDs, challengeID)
	}
	sort.Strings(expChalIDs)

	// maps blobberID to count of its expiredIDs.
	expiredCountMap := make(map[string]int)

	// TODO: maybe delete them periodically later instead of remove immediately
	for _, challengeID := range expChalIDs {
		blobberID := expiredIDsMap[challengeID]
		_, err := balances.DeleteTrieNode(storageChallengeKey(sc.ID, challengeID))
		if err != nil {
			return common.NewErrorf("add_challenge", "could not delete challenge node: %v", err)
		}

		if _, ok := expiredCountMap[blobberID]; !ok {
			expiredCountMap[blobberID] = 0
		}
		expiredCountMap[blobberID]++
	}

	// add the generated challenge to the open challenges list in the allocation
	if !allocChallenges.addChallenge(challenge) {
		return common.NewError("add_challenge", "challenge already exist in allocation")
	}

	// Save the allocation challenges to MPT
	if err := allocChallenges.Save(balances, sc.ID); err != nil {
		return common.NewErrorf("add_challenge",
			"error storing alloc challenge: %v", err)
	}

	// Save challenge to MPT
	if err := challenge.Save(balances, sc.ID); err != nil {
		return common.NewErrorf("add_challenge",
			"error storing challenge: %v", err)
	}

	alloc.Stats.OpenChallenges++
	alloc.Stats.TotalChallenges++
	blobAlloc.Stats.OpenChallenges++
	blobAlloc.Stats.TotalChallenges++

	if err := alloc.save(balances, sc.ID); err != nil {
		return common.NewErrorf("add_challenge",
			"error storing allocation: %v", err)
	}

	//balances.EmitEvent(event.TypeStats, event.TagUpdateAllocationChallenges, alloc.ID, alloc.buildUpdateChallengeStat())

	beforeEmitAddChallenge(challInfo)

	emitAddChallenge(challInfo, expiredCountMap, len(expiredIDsMap), balances, alloc.Stats, blobAlloc.Stats)
	return nil
}

func isChallengeExpired(now, createdAt common.Timestamp, challengeCompletionTime time.Duration) bool {
	return createdAt+common.ToSeconds(challengeCompletionTime) <= now
}<|MERGE_RESOLUTION|>--- conflicted
+++ resolved
@@ -201,11 +201,7 @@
 		return err
 	}
 
-<<<<<<< HEAD
-	err = cp.moveToValidators(validatorsReward, validators, vsps, balances, challengeID)
-=======
-	err = cp.moveToValidators(sc.ID, validatorsReward, validators, vsps, balances, allocationID)
->>>>>>> d0958148
+	err = cp.moveToValidators(validatorsReward, validators, vsps, balances, allocationID)
 	if err != nil {
 		return fmt.Errorf("rewarding validators: %v", err)
 	}
@@ -345,11 +341,7 @@
 	}
 
 	// validators reward
-<<<<<<< HEAD
-	err = cp.moveToValidators(validatorsReward, validators, vSPs, balances, challengeID)
-=======
-	err = cp.moveToValidators(sc.ID, validatorsReward, validators, vSPs, balances, allocationID)
->>>>>>> d0958148
+	err = cp.moveToValidators(validatorsReward, validators, vSPs, balances, allocationID)
 	if err != nil {
 		return fmt.Errorf("rewarding validators: %v", err)
 	}

package storagesc

import (
	"encoding/json"
	"errors"
	"fmt"
	"math/rand"
	"strconv"
	"time"

	"0chain.net/smartcontract/stakepool/spenum"

	"0chain.net/smartcontract/partitions"

	"0chain.net/chaincore/block"
	c_state "0chain.net/chaincore/chain/state"
	"0chain.net/chaincore/state"
	"0chain.net/chaincore/transaction"
	"0chain.net/core/common"
	"0chain.net/core/datastore"
	"0chain.net/core/encryption"
	. "0chain.net/core/logging"
	"0chain.net/core/util"

	metrics "github.com/rcrowley/go-metrics"
	"go.uber.org/zap"
)

const allBlobbersChallengePartitionSize = 50
const blobberChallengeAllocationPartitionSize = 100

func getBlobbersChallengeList(balances c_state.StateContextI) (partitions.RandPartition, error) {
	all, err := partitions.GetRandomSelector(ALL_BLOBBERS_CHALLENGE_KEY, balances)
	if err != nil {
		if err != util.ErrValueNotPresent {
			return nil, err
		}
		all = partitions.NewRandomSelector(
			ALL_BLOBBERS_CHALLENGE_KEY,
			allBlobbersChallengePartitionSize,
			nil,
			partitions.ItemBlobberChallenge,
		)
	}
	all.SetCallback(nil)
	return all, nil
}

func getBlobbersChallengeAllocationList(blobberID string, balances c_state.StateContextI) (partitions.RandPartition, error) {
	all, err := partitions.GetRandomSelector(getBlobberChallengeAllocationKey(blobberID), balances)
	if err != nil {
		if err != util.ErrValueNotPresent {
			return nil, err
		}
		all = partitions.NewRandomSelector(
			getBlobberChallengeAllocationKey(blobberID),
			blobberChallengeAllocationPartitionSize,
			nil,
			partitions.ItemBlobberChallengeAllocation,
		)
	}
	all.SetCallback(nil)
	return all, nil
}

func (sc *StorageSmartContract) completeChallengeForBlobber(
	blobberChallengeObj *BlobberChallenge, challengeCompleted *StorageChallenge,
	challengeResponse *ChallengeResponse, balances c_state.StateContextI) bool {

	found := false
	if len(blobberChallengeObj.ChallengeIDs) > 0 {
		latestOpenChallengeID := blobberChallengeObj.ChallengeIDs[0]
		if latestOpenChallengeID == challengeCompleted.ID {
			found = true
		}
	}
	idx := 0
	if found && idx < len(blobberChallengeObj.ChallengeIDs) {

		blobberChallengeObj.ChallengeIDs = blobberChallengeObj.ChallengeIDs[1:]
		allocChallenge, err := sc.getAllocationChallenge(challengeCompleted.AllocationID, balances)
		if err != nil {
			Logger.Error("error fetching allocation challenge (complete_challenge)",
				zap.String("allocation id", challengeCompleted.AllocationID))
			return false
		}

		if _, ok := allocChallenge.ChallengeMap[challengeCompleted.ID]; ok {
			for i := range allocChallenge.Challenges {
				if allocChallenge.Challenges[i].ID == challengeCompleted.ID {
					allocChallenge.Challenges = append(
						allocChallenge.Challenges[:i], allocChallenge.Challenges[i+1:]...)
					break
				}
			}

			_, err = balances.InsertTrieNode(allocChallenge.GetKey(sc.ID), allocChallenge)
			if err != nil {
				Logger.Error("error inserting allocation challenge (complete_challenge)",
					zap.String("allocation id", challengeCompleted.AllocationID))
				return false
			}

		}

		if challengeResponse != nil {
			challengeCompleted.Responded = true
		}
		blobberChallengeObj.LatestCompletedChallenge = challengeCompleted
	}

	return found
}

func (sc *StorageSmartContract) getBlobberChallenge(blobberID string,
	balances c_state.StateContextI) (bc *BlobberChallenge, err error) {

	bc = new(BlobberChallenge)
	bc.BlobberID = blobberID
	err = balances.GetTrieNode(bc.GetKey(sc.ID), bc)
	if err != nil {
		return nil, err
	}

	return bc, nil
}

func (sc *StorageSmartContract) getStorageChallenge(challengeID string,
	balances c_state.StateContextI) (challenge *StorageChallenge, err error) {

	challenge = new(StorageChallenge)
	challenge.ID = challengeID
	err = balances.GetTrieNode(challenge.GetKey(sc.ID), challenge)
	if err != nil {
		return nil, err
	}

	return challenge, nil
}

func (sc *StorageSmartContract) getAllocationChallenge(allocID string,
	balances c_state.StateContextI) (ac *AllocationChallenge, err error) {

	ac = new(AllocationChallenge)
	ac.AllocationID = allocID
	err = balances.GetTrieNode(ac.GetKey(sc.ID), ac)
	if err != nil {
		return nil, err
	}

	return ac, nil
}

// move tokens from challenge pool to blobber's stake pool (to unlocked)
func (sc *StorageSmartContract) blobberReward(t *transaction.Transaction,
	alloc *StorageAllocation, prev common.Timestamp, bc *BlobberChallenge,
	details *BlobberAllocation, validators []string, partial float64,
	balances c_state.StateContextI) (err error) {

	var conf *Config
	if conf, err = sc.getConfig(balances, true); err != nil {
		return fmt.Errorf("can't get SC configurations: %v", err.Error())
	}

	// time of this challenge
	var tp = bc.LatestCompletedChallenge.Created

	if tp > alloc.Expiration+toSeconds(details.Terms.ChallengeCompletionTime) {
		return errors.New("late challenge response")
	}

	if tp > alloc.Expiration {
		tp = alloc.Expiration // last challenge
	}

	// pool
	var cp *challengePool
	if cp, err = sc.getChallengePool(alloc.ID, balances); err != nil {
		return fmt.Errorf("can't get allocation's challenge pool: %v", err)
	}

	var (
		rdtu = alloc.restDurationInTimeUnits(prev)
		dtu  = alloc.durationInTimeUnits(tp - prev)
		move = float64(details.challenge(dtu, rdtu))
	)

	// part of this tokens goes to related validators
	var validatorsReward = conf.ValidatorReward * move
	move -= validatorsReward

	// for a case of a partial verification
	blobberReward := float64(move) * partial // blobber (partial) reward
	back := move - blobberReward             // return back to write pool

	if back > 0 {
		// move back to write pool
		var wp *writePool
		if wp, err = sc.getWritePool(alloc.Owner, balances); err != nil {
			return fmt.Errorf("can't get allocation's write pool: %v", err)
		}
		var until = alloc.Until()
		err = cp.moveToWritePool(alloc, details.BlobberID, until, wp, state.Balance(back))
		if err != nil {
			return fmt.Errorf("moving partial challenge to write pool: %v", err)
		}
		alloc.MovedBack += state.Balance(back)
		details.Returned += state.Balance(back)
		// save the write pool
		if err = wp.save(sc.ID, alloc.Owner, balances); err != nil {
			return fmt.Errorf("can't save allocation's write pool: %v", err)
		}
	}

	var sp *stakePool
	if sp, err = sc.getStakePool(bc.BlobberID, balances); err != nil {
		return fmt.Errorf("can't get stake pool: %v", err)
	}

	err = sp.DistributeRewards(blobberReward, bc.BlobberID, spenum.Blobber, balances)
	if err != nil {
		return fmt.Errorf("can't move tokens to blobber: %v", err)
	}

	details.ChallengeReward += state.Balance(blobberReward)

	// validators' stake pools
	var vsps []*stakePool
	if vsps, err = sc.validatorsStakePools(validators, balances); err != nil {
		return
	}

	err = cp.moveToValidators(sc.ID, validatorsReward, validators, vsps, balances)
	if err != nil {
		return fmt.Errorf("rewarding validators: %v", err)
	}
	alloc.MovedToValidators += state.Balance(validatorsReward)

	// save validators' stake pools
	if err = sc.saveStakePools(validators, vsps, balances); err != nil {
		return
	}

	// save the pools
	if err = sp.save(sc.ID, bc.BlobberID, balances); err != nil {
		return fmt.Errorf("can't save sake pool: %v", err)
	}

	if err = cp.save(sc.ID, alloc.ID, balances); err != nil {
		return fmt.Errorf("can't save allocation's challenge pool: %v", err)
	}

	return
}

// obtain stake pools of given validators
func (ssc *StorageSmartContract) validatorsStakePools(
	validators []datastore.Key, balances c_state.StateContextI) (
	sps []*stakePool, err error) {

	sps = make([]*stakePool, 0, len(validators))
	for _, id := range validators {
		var sp *stakePool
		if sp, err = ssc.getStakePool(id, balances); err != nil {
			return nil, fmt.Errorf("can't get validator %s stake pool: %v",
				id, err)
		}
		sps = append(sps, sp)
	}

	return
}

func (ssc *StorageSmartContract) saveStakePools(validators []datastore.Key,
	sps []*stakePool, balances c_state.StateContextI) (err error) {

	for i, sp := range sps {
		if err = sp.save(ssc.ID, validators[i], balances); err != nil {
			return fmt.Errorf("saving stake pool: %v", err)
		}
	}
	return
}

// move tokens from challenge pool back to write pool
func (sc *StorageSmartContract) blobberPenalty(t *transaction.Transaction,
	alloc *StorageAllocation, prev common.Timestamp, bc *BlobberChallenge,
	details *BlobberAllocation, validators []string,
	balances c_state.StateContextI) (err error) {

	var conf *Config
	if conf, err = sc.getConfig(balances, true); err != nil {
		return fmt.Errorf("can't get SC configurations: %v", err.Error())
	}

	// time of this challenge
	var tp = bc.LatestCompletedChallenge.Created

	if tp > alloc.Expiration+toSeconds(details.Terms.ChallengeCompletionTime) {
		return errors.New("late challenge response")
	}

	if tp > alloc.Expiration {
		tp = alloc.Expiration // last challenge
	}

	// pools
	var cp *challengePool
	if cp, err = sc.getChallengePool(alloc.ID, balances); err != nil {
		return fmt.Errorf("can't get allocation's challenge pool: %v", err)
	}

	var wp *writePool
	if wp, err = sc.getWritePool(alloc.Owner, balances); err != nil {
		return fmt.Errorf("can't get allocation's write pool: %v", err)
	}

	var (
		rdtu = alloc.restDurationInTimeUnits(prev)
		dtu  = alloc.durationInTimeUnits(tp - prev)
		move = float64(details.challenge(dtu, rdtu))
	)

	// part of this tokens goes to related validators
	var validatorsReward = conf.ValidatorReward * move
	move -= validatorsReward

	// validators' stake pools
	var vsps []*stakePool
	if vsps, err = sc.validatorsStakePools(validators, balances); err != nil {
		return
	}

	// validators reward
	err = cp.moveToValidators(sc.ID, validatorsReward, validators, vsps, balances)
	if err != nil {
		return fmt.Errorf("rewarding validators: %v", err)
	}
	alloc.MovedToValidators += state.Balance(validatorsReward)

	// save validators' stake pools
	if err = sc.saveStakePools(validators, vsps, balances); err != nil {
		return
	}

	// move back to write pool
	var until = alloc.Until()
	err = cp.moveToWritePool(alloc, details.BlobberID, until, wp, state.Balance(move))
	if err != nil {
		return fmt.Errorf("moving failed challenge to write pool: %v", err)
	}
	alloc.MovedBack += state.Balance(move)
	details.Returned += state.Balance(move)

	// blobber stake penalty
	if conf.BlobberSlash > 0 && move > 0 &&
		state.Balance(conf.BlobberSlash*float64(move)) > 0 {

		var slash = state.Balance(conf.BlobberSlash * float64(move))

		// load stake pool
		var sp *stakePool
		if sp, err = sc.getStakePool(bc.BlobberID, balances); err != nil {
			return fmt.Errorf("can't get blobber's stake pool: %v", err)
		}

		var move state.Balance
		move, err = sp.slash(alloc, details.BlobberID, until, wp, details.Offer(), slash, balances)
		if err != nil {
			return fmt.Errorf("can't move tokens to write pool: %v", err)
		}

		sp.TotalOffers -= move  // subtract the offer stake
		details.Penalty += move // penalty statistic

		// save stake pool
		if err = sp.save(sc.ID, bc.BlobberID, balances); err != nil {
			return fmt.Errorf("can't save blobber's stake pool: %v", err)
		}
	}

	// save pools
	if err = wp.save(sc.ID, alloc.Owner, balances); err != nil {
		return fmt.Errorf("can't save allocation's write pool: %v", err)
	}

	if err = cp.save(sc.ID, alloc.ID, balances); err != nil {
		return fmt.Errorf("can't save allocation's challenge pool: %v", err)
	}

	return
}

func (sc *StorageSmartContract) verifyChallenge(t *transaction.Transaction,
	input []byte, balances c_state.StateContextI) (resp string, err error) {

	var challResp ChallengeResponse
	if err = json.Unmarshal(input, &challResp); err != nil {
		return
	}

	if len(challResp.ID) == 0 ||
		len(challResp.ValidationTickets) == 0 {

		return "", common.NewError("verify_challenge",
			"Invalid parameters to challenge response")
	}

	blobberChall, err := sc.getBlobberChallenge(t.ClientID, balances)
	if err != nil {
		return "", common.NewErrorf("verify_challenge",
			"can't get the blobber challenge %s: %v", t.ClientID, err)
	}

	var _, ok = blobberChall.ChallengeIDMap[challResp.ID]
	if !ok {
		if blobberChall.LatestCompletedChallenge != nil &&
			challResp.ID == blobberChall.LatestCompletedChallenge.ID &&
			blobberChall.LatestCompletedChallenge.Responded == true {

			return "Challenge Already redeemed by Blobber", nil
		}
		return "", common.NewErrorf("verify_challenge",
			"Cannot find the challenge with ID %s", challResp.ID)
	}

	if blobberChall.BlobberID != t.ClientID {
		return "", common.NewError("verify_challenge",
			"Challenge response should be submitted by the same blobber"+
				" as the challenge request")
	}

	challReq, err := sc.getStorageChallenge(challResp.ID, balances)
	if err != nil {
		return "", common.NewErrorf("verify_challenge",
			"Cannot fetch the challenge with ID %s", challResp.ID)
	}

	var alloc *StorageAllocation
	alloc, err = sc.getAllocation(challReq.AllocationID, balances)
	if err != nil {
		return "", common.NewErrorf("verify_challenge",
			"can't get related allocation: %v", err)
	}

	details, ok := alloc.BlobberMap[t.ClientID]
	if !ok {
		return "", common.NewError("verify_challenge",
			"Blobber is not part of the allocation")
	}

	var (
		success, failure int
		validators       []string // validators for rewards
	)
	for _, vt := range challResp.ValidationTickets {
		if vt != nil {
			if ok, err := vt.VerifySign(balances); !ok || err != nil {
				continue
			}

			validators = append(validators, vt.ValidatorID)

			if !vt.Result {
				failure++
				continue
			}
			success++
		}
	}

	// time of previous complete challenge (not the current one)
	// or allocation start time if no challenges
	var prev = alloc.StartTime
	if last := blobberChall.LatestCompletedChallenge; last != nil {
		prev = last.Created
	}

	var (
		threshold = challReq.TotalValidators / 2
		pass      = success > threshold ||
			(success > failure && success+failure < threshold)
		cct   = toSeconds(details.Terms.ChallengeCompletionTime)
		fresh = challReq.Created+cct >= t.CreationDate
	)

	// verification, or partial verification
	if pass && fresh {

		completed := sc.completeChallengeForBlobber(blobberChall, challReq, &challResp, balances)
		if !completed {
			return "", common.NewError("challenge_out_of_order",
				"First challenge on the list is not same as the one"+
					" attempted to redeem")
		}
		alloc.Stats.LastestClosedChallengeTxn = challReq.ID
		alloc.Stats.SuccessChallenges++
		alloc.Stats.OpenChallenges--

		details.Stats.LastestClosedChallengeTxn = challReq.ID
		details.Stats.SuccessChallenges++
		details.Stats.OpenChallenges--

<<<<<<< HEAD
		balances.InsertTrieNode(challReq.GetKey(sc.ID), challReq)

		balances.InsertTrieNode(blobberChall.GetKey(sc.ID), blobberChall)
=======
		_, err := balances.InsertTrieNode(blobberChall.GetKey(sc.ID), blobberChall)
		if err != nil {
			return "", common.NewError("challenge_reward_error", err.Error())
		}

		sc.challengeResolved(balances, true)
>>>>>>> 335d714d

		var partial = 1.0
		if success < threshold {
			partial = float64(success) / float64(threshold)
		}

		err = sc.blobberReward(t, alloc, prev, blobberChall, details,
			validators, partial, balances)
		if err != nil {
			return "", common.NewError("challenge_reward_error", err.Error())
		}

		// save allocation object
		_, err = balances.InsertTrieNode(alloc.GetKey(sc.ID), alloc)
		if err != nil {
			return "", common.NewError("challenge_reward_error", err.Error())
		}

		if success < threshold {
			return "challenge passed partially by blobber", nil
		}

		return "challenge passed by blobber", nil
	}

	var enoughFails = failure > (challReq.TotalValidators/2) ||
		(success+failure) == challReq.TotalValidators

	if enoughFails || (pass && !fresh) {

		completed := sc.completeChallengeForBlobber(blobberChall, challReq, &challResp, balances)
		if !completed {
			return "", common.NewError("challenge_out_of_order",
				"First challenge on the list is not same as the one"+
					" attempted to redeem")
		}
		alloc.Stats.LastestClosedChallengeTxn = challReq.ID
		alloc.Stats.FailedChallenges++
		alloc.Stats.OpenChallenges--

		details.Stats.LastestClosedChallengeTxn = challReq.ID
		details.Stats.FailedChallenges++
		details.Stats.OpenChallenges--

<<<<<<< HEAD
		balances.InsertTrieNode(blobberChall.GetKey(sc.ID), blobberChall)
=======
		_, err := balances.InsertTrieNode(blobberChall.GetKey(sc.ID), blobberChall)
		if err != nil {
			return "", common.NewError("challenge_penalty_error", err.Error())
		}

		sc.challengeResolved(balances, false)
>>>>>>> 335d714d
		Logger.Info("Challenge failed", zap.Any("challenge", challResp.ID))

		err = sc.blobberPenalty(t, alloc, prev, blobberChall, details,
			validators, balances)
		if err != nil {
			return "", common.NewError("challenge_penalty_error", err.Error())
		}

		// save allocation object
		_, err = balances.InsertTrieNode(alloc.GetKey(sc.ID), alloc)
		if err != nil {
			return "", common.NewError("challenge_reward_error", err.Error())
		}

		if pass && !fresh {
			return "late challenge (failed)", nil
		}

		return "Challenge Failed by Blobber", nil
	}

	return "", common.NewError("not_enough_validations",
		"Not enough validations, no successful validations")
}

func (sc *StorageSmartContract) addGenerateChallengesStat(tp time.Time,
	err *error) {

	if (*err) != nil {
		return // failed call, don't calculate stat
	}

	var tm = sc.SmartContractExecutionStats["generate_challenges"]
	if tm == nil {
		return // missing timer (unexpected)
	}

	if timer, ok := tm.(metrics.Timer); ok {
		timer.Update(time.Since(tp))
	}
}

func (sc *StorageSmartContract) getAllocationForChallenge(
	t *transaction.Transaction,
	allocID string,
	balances c_state.StateContextI) (alloc *StorageAllocation, err error) {

	alloc, err = sc.getAllocation(allocID, balances)
	switch err {
	case nil:
	case util.ErrValueNotPresent:
		Logger.Error("client state has invalid allocations",
			zap.Any("selected_allocation", allocID))
		return nil, common.NewErrorf("invalid_allocation",
			"client state has invalid allocations")
	default:
		return nil, common.NewErrorf("adding_challenge_error",
			"unexpected error getting allocation: %v", err)
	}

	if alloc.Expiration < t.CreationDate {
		return nil, nil
	}
	if alloc.Stats == nil {
		return nil, nil
	}
	if alloc.Stats.NumWrites > 0 {
		return alloc, nil // found
	}
	return nil, nil
}

type challengeInput struct {
	cr          *rand.Rand
	challengeID string
}

type challengeOutput struct {
	alloc            *StorageAllocation
	storageChallenge *StorageChallenge
	blobberChallenge *BlobberChallenge
	allocChallenge   *AllocationChallenge
	blobberAlloc     *BlobberAllocation
	error            error
}

func (sc *StorageSmartContract) populateGenerateChallenge(
	blobberChallengeList partitions.RandPartition,
	challRand *rand.Rand,
	validators partitions.RandPartition,
	t *transaction.Transaction,
	challengeID string,
	balances c_state.StateContextI,
) (*challengeOutput, error) {

	bcPartition, err := blobberChallengeList.GetRandomSlice(challRand, balances)
	if err != nil {
		return nil, common.NewError("generate_challenges",
			"error getting random slice from blobber challenge partition")
	}

	randomIndex := challRand.Intn(len(bcPartition))
	bcItem := bcPartition[randomIndex]

	blobberID := bcItem.Name()

	bcAllocList, err := getBlobbersChallengeAllocationList(blobberID, balances)
	if err != nil {
		return nil, common.NewError("generate_challenges",
			"error getting blobber_challenge_allocation list: "+err.Error())
	}

	// maybe we should use another random seed
	bcAllocPartition, err := bcAllocList.GetRandomSlice(challRand, balances)
	if err != nil {
		return nil, common.NewError("generate_challenges",
			"error getting random slice from blobber challenge allocation partition")
	}

	randomIndex = challRand.Intn(len(bcAllocPartition))
	bcAllocItem := bcAllocPartition[randomIndex]

	allocID := bcAllocItem.Name()

	alloc, err := sc.getAllocationForChallenge(t, allocID, balances)
	if err != nil {
		return nil, err
	}

	if alloc == nil {
		return nil, errors.New("empty allocation")
	}

	if blobberID == "" {
		return nil, common.NewError("add_challenges",
			"empty blobber id")
	}

	blobber := &StorageNode{}

	for _, b := range alloc.Blobbers {
		if b.ID == blobberID {
			blobber = b
			break
		}
	}

	blobberAllocation, ok := alloc.BlobberMap[blobber.ID]
	if !ok {
		return nil, common.NewError("add_challenges",
			"blobber allocation doesn't exists in allocation")
	}

	if blobberAllocation.Stats == nil {
		blobberAllocation.Stats = new(StorageAllocationStats)
	}

	selectedValidators := make([]*ValidationNode, 0)
	randSlice, err := validators.GetRandomSlice(challRand, balances)
	if err != nil {
		return nil, common.NewError("add_challenge",
			"error getting validators random slice: "+err.Error())
	}

	perm := challRand.Perm(len(randSlice))
	for i := 0; i < minInt(len(randSlice), alloc.DataShards+1); i++ {
		if randSlice[perm[i]].Name() != blobber.ID {
			selectedValidators = append(selectedValidators,
				&ValidationNode{
					ID:      randSlice[perm[i]].Name(),
					BaseURL: randSlice[perm[i]].Data(),
				})
		}
		if len(selectedValidators) >= alloc.DataShards {
			break
		}
	}

	var storageChallenge = new(StorageChallenge)
	storageChallenge.ID = challengeID
	storageChallenge.TotalValidators = len(selectedValidators)
	storageChallenge.BlobberID = blobberID
	storageChallenge.AllocationID = alloc.ID
	storageChallenge.Created = t.CreationDate

	blobberChallengeObj, err := sc.getBlobberChallenge(blobberID, balances)
	if err != nil {
		if err == util.ErrValueNotPresent {
			blobberChallengeObj = &BlobberChallenge{}
			blobberChallengeObj.BlobberID = blobberID
		} else {
			return nil, common.NewError("add_challenge",
				"error fetching blobber challenge: "+err.Error())
		}
	}

	allocChallengeObj, err := sc.getAllocationChallenge(alloc.ID, balances)
	if err != nil {
		if err == util.ErrValueNotPresent {
			allocChallengeObj = &AllocationChallenge{}
			allocChallengeObj.AllocationID = alloc.ID
		} else {
			return nil, common.NewError("add_challenge",
				"error fetching allocation challenge: "+err.Error())
		}
	}

	return &challengeOutput{
		alloc:            alloc,
		storageChallenge: storageChallenge,
		blobberChallenge: blobberChallengeObj,
		allocChallenge:   allocChallengeObj,
		blobberAlloc:     blobberAllocation,
	}, nil
}

func (sc *StorageSmartContract) asyncGenerateChallenges(
	blobberChallengeList partitions.RandPartition,
	validators partitions.RandPartition,
	data <-chan challengeInput,
	result chan<- challengeOutput,
	t *transaction.Transaction,
	balances c_state.StateContextI) {

	defer close(result)

	for d := range data {
		resp, err := sc.populateGenerateChallenge(
			blobberChallengeList,
			d.cr,
			validators,
			t,
			d.challengeID,
			balances)
		if err != nil {
			result <- challengeOutput{
				error: err,
			}
		} else {
			result <- *resp
		}
	}
}

func (sc *StorageSmartContract) generateChallenge(t *transaction.Transaction,
	b *block.Block, _ []byte, balances c_state.StateContextI) (err error) {

	hashString := encryption.Hash(t.Hash + b.PrevHash)

	validators, err := getValidatorsList(balances)
	if err != nil {
		return common.NewErrorf("adding_challenge_error",
			"error getting the validators list: %v", err)
	}

	blobberChallengeList, err := getBlobbersChallengeList(balances)
	if err != nil {
		return common.NewErrorf("adding_challenge_error",
			"error getting the blobber challenge list: %v", err)
	}

	challengeID := encryption.Hash(hashString + strconv.FormatInt(int64(1), 10))
	var challengeSeed uint64
	challengeSeed, err = strconv.ParseUint(challengeID[0:16], 16, 64)
	if err != nil {
		return common.NewErrorf("adding_challenge_error",
			"Error in creating challenge seed: %v", err)
	}
	cr := rand.New(rand.NewSource(int64(challengeSeed)))

	result, err := sc.populateGenerateChallenge(
		blobberChallengeList,
		cr,
		validators,
		t,
		challengeID,
		balances)
	if err != nil {
		return common.NewErrorf("adding_challenge_error", err.Error())
	}

	var (
		tp    = time.Now()
		alloc = result.alloc
	)
	_, err = sc.addChallenge(
		alloc,
		result.storageChallenge,
		result.blobberChallenge,
		result.allocChallenge,
		result.blobberAlloc,
		balances,
	)
	if err != nil {
		return common.NewErrorf("adding_challenge_error",
			"Error in adding challenge: %v", err)
	}
	if tm := sc.SmartContractExecutionStats["challenge_request"]; tm != nil {
		if timer, ok := tm.(metrics.Timer); ok {
			timer.Update(time.Since(tp))
		}
	}
	return nil
}

func (sc *StorageSmartContract) generateChallenges(t *transaction.Transaction,
	b *block.Block, _ []byte, balances c_state.StateContextI) (err error) {

	// SC configurations
	var conf *Config
	if conf, err = sc.getConfig(balances, false); err != nil {
		return common.NewErrorf("generate_challenges",
			"can't get SC configurations: %v", err)
	}

	numChallenges := conf.MaxChallengesPerGeneration
	hashString := encryption.Hash(t.Hash + b.PrevHash)

	validators, err := getValidatorsList(balances)
	if err != nil {
		return common.NewErrorf("adding_challenge_error",
			"error getting the validators list: %v", err)
	}

	listLen, err := validators.Size(balances)
	if err != nil {
		return common.NewErrorf("adding_challenge_error",
			"error checking validator size: %v", err)
	}
	if listLen == 0 {
		return common.NewErrorf("adding_challenge_error",
			"no available validators")
	}

	blobberChallengeList, err := getBlobbersChallengeList(balances)
	if err != nil {
		return common.NewErrorf("adding_challenge_error",
			"error getting the blobber challenge list: %v", err)
	}

	var (
		data   = make(chan challengeInput, numChallenges)
		output = make(chan challengeOutput, numChallenges)
	)

	for i := 0; i < 8; i++ {
		go sc.asyncGenerateChallenges(blobberChallengeList, validators, data, output, t, balances)
	}

	for i := 0; i < numChallenges; i++ {

		challengeID := encryption.Hash(hashString + strconv.FormatInt(int64(i), 10))
		var challengeSeed uint64
		challengeSeed, err = strconv.ParseUint(challengeID[0:16], 16, 64)
		if err != nil {
			Logger.Error("Error in creating challenge seed", zap.Error(err),
				zap.Any("challengeID", challengeID))
			continue
		}
		cr := rand.New(rand.NewSource(int64(challengeSeed)))
		data <- challengeInput{
			cr:          cr,
			challengeID: challengeID,
		}
	}
	close(data)

	for result := range output {

		if result.error != nil {
			return result.error
		}
		var (
			tp              = time.Now()
			challengeString string
			alloc           = result.alloc
		)
		challengeString, err = sc.addChallenge(alloc, result.storageChallenge,
			result.blobberChallenge,
			result.allocChallenge,
			result.blobberAlloc,
			balances)
		if err != nil {
			Logger.Error("Error in adding challenge", zap.Error(err),
				zap.Any("challengeString", challengeString))
			continue
		}
		if tm := sc.SmartContractExecutionStats["challenge_request"]; tm != nil {
			if timer, ok := tm.(metrics.Timer); ok {
				timer.Update(time.Since(tp))
			}
		}
	}
	return nil
}

func (sc *StorageSmartContract) addChallenge(alloc *StorageAllocation,
	storageChallenge *StorageChallenge,
	blobberChallengeObj *BlobberChallenge,
	allocChallengeObj *AllocationChallenge,
	blobberAllocation *BlobberAllocation,
	balances c_state.StateContextI) (resp string, err error) {

	addedChallenge := blobberChallengeObj.addChallenge(storageChallenge)
	if !addedChallenge {
		challengeBytes, err := json.Marshal(storageChallenge)
		return string(challengeBytes), err
	}

	addedAllocChallenge := allocChallengeObj.addChallenge(storageChallenge)
	if !addedAllocChallenge {
		challengeBytes, err := json.Marshal(storageChallenge)
		return string(challengeBytes), err
	}

<<<<<<< HEAD
	_, err = balances.InsertTrieNode(allocChallengeObj.GetKey(sc.ID), allocChallengeObj)
	if err != nil {
		return "", common.NewError("add_challenge",
			"error storing alloc challenge: "+err.Error())
=======
	selectedValidators := make([]*ValidationNode, 0)
	randSlice, err := validators.GetRandomSlice(r, balances)
	if err != nil {
		return "", err
	}

	perm := r.Perm(len(randSlice))
	for i := 0; i < minInt(len(randSlice), alloc.DataShards+1); i++ {
		if randSlice[perm[i]].Name() != selectedBlobberObj.ID {
			selectedValidators = append(selectedValidators,
				&ValidationNode{
					ID:      randSlice[perm[i]].Name(),
					BaseURL: randSlice[perm[i]].Data(),
				})
		}
		if len(selectedValidators) >= alloc.DataShards {
			break
		}
>>>>>>> 335d714d
	}

	_, err = balances.InsertTrieNode(storageChallenge.GetKey(sc.ID), storageChallenge)
	if err != nil {
		return "", common.NewError("add_challenge",
			"error storing challenge: "+err.Error())
	}

	_, err = balances.InsertTrieNode(blobberChallengeObj.GetKey(sc.ID), blobberChallengeObj)
	if err != nil {
		return "", common.NewError("add_challenge",
			"error storing blobber challenge: "+err.Error())
	}

<<<<<<< HEAD
=======
	_, err = balances.InsertTrieNode(blobberChallengeObj.GetKey(sc.ID), blobberChallengeObj)
	if err != nil {
		return "", err
	}

>>>>>>> 335d714d
	alloc.Stats.OpenChallenges++
	alloc.Stats.TotalChallenges++
	blobberAllocation.Stats.OpenChallenges++
	blobberAllocation.Stats.TotalChallenges++
<<<<<<< HEAD

	_, err = balances.InsertTrieNode(alloc.GetKey(sc.ID), alloc)
	if err != nil {
		return "", common.NewError("add_challenge",
			"error storing allocation: "+err.Error())
	}

	challengeBytes, err := json.Marshal(storageChallenge)
	return string(challengeBytes), err
=======
	_, err = balances.InsertTrieNode(alloc.GetKey(sc.ID), alloc)
	if err != nil {
		return "", err
	}
	//Logger.Info("Adding a new challenge", zap.Any("blobberChallengeObj", blobberChallengeObj), zap.Any("challenge", storageChallenge.ID))
	challengeBytes, err := json.Marshal(storageChallenge)
	if err != nil {
		return "", errors.New("marshal storage challenge failed")
	}
	if err := sc.newChallenge(balances, storageChallenge.Created); err != nil {
		return "", err
	}
	return string(challengeBytes), nil
>>>>>>> 335d714d
}<|MERGE_RESOLUTION|>--- conflicted
+++ resolved
@@ -501,18 +501,15 @@
 		details.Stats.SuccessChallenges++
 		details.Stats.OpenChallenges--
 
-<<<<<<< HEAD
-		balances.InsertTrieNode(challReq.GetKey(sc.ID), challReq)
-
-		balances.InsertTrieNode(blobberChall.GetKey(sc.ID), blobberChall)
-=======
-		_, err := balances.InsertTrieNode(blobberChall.GetKey(sc.ID), blobberChall)
-		if err != nil {
-			return "", common.NewError("challenge_reward_error", err.Error())
-		}
-
-		sc.challengeResolved(balances, true)
->>>>>>> 335d714d
+		_, err = balances.InsertTrieNode(challReq.GetKey(sc.ID), challReq)
+		if err != nil {
+			return "", common.NewError("verify_challenge_error", err.Error())
+		}
+
+		_, err = balances.InsertTrieNode(blobberChall.GetKey(sc.ID), blobberChall)
+		if err != nil {
+			return "", common.NewError("verify_challenge_error", err.Error())
+		}
 
 		var partial = 1.0
 		if success < threshold {
@@ -557,16 +554,11 @@
 		details.Stats.FailedChallenges++
 		details.Stats.OpenChallenges--
 
-<<<<<<< HEAD
-		balances.InsertTrieNode(blobberChall.GetKey(sc.ID), blobberChall)
-=======
 		_, err := balances.InsertTrieNode(blobberChall.GetKey(sc.ID), blobberChall)
 		if err != nil {
 			return "", common.NewError("challenge_penalty_error", err.Error())
 		}
 
-		sc.challengeResolved(balances, false)
->>>>>>> 335d714d
 		Logger.Info("Challenge failed", zap.Any("challenge", challResp.ID))
 
 		err = sc.blobberPenalty(t, alloc, prev, blobberChall, details,
@@ -982,31 +974,10 @@
 		return string(challengeBytes), err
 	}
 
-<<<<<<< HEAD
 	_, err = balances.InsertTrieNode(allocChallengeObj.GetKey(sc.ID), allocChallengeObj)
 	if err != nil {
 		return "", common.NewError("add_challenge",
 			"error storing alloc challenge: "+err.Error())
-=======
-	selectedValidators := make([]*ValidationNode, 0)
-	randSlice, err := validators.GetRandomSlice(r, balances)
-	if err != nil {
-		return "", err
-	}
-
-	perm := r.Perm(len(randSlice))
-	for i := 0; i < minInt(len(randSlice), alloc.DataShards+1); i++ {
-		if randSlice[perm[i]].Name() != selectedBlobberObj.ID {
-			selectedValidators = append(selectedValidators,
-				&ValidationNode{
-					ID:      randSlice[perm[i]].Name(),
-					BaseURL: randSlice[perm[i]].Data(),
-				})
-		}
-		if len(selectedValidators) >= alloc.DataShards {
-			break
-		}
->>>>>>> 335d714d
 	}
 
 	_, err = balances.InsertTrieNode(storageChallenge.GetKey(sc.ID), storageChallenge)
@@ -1021,19 +992,10 @@
 			"error storing blobber challenge: "+err.Error())
 	}
 
-<<<<<<< HEAD
-=======
-	_, err = balances.InsertTrieNode(blobberChallengeObj.GetKey(sc.ID), blobberChallengeObj)
-	if err != nil {
-		return "", err
-	}
-
->>>>>>> 335d714d
 	alloc.Stats.OpenChallenges++
 	alloc.Stats.TotalChallenges++
 	blobberAllocation.Stats.OpenChallenges++
 	blobberAllocation.Stats.TotalChallenges++
-<<<<<<< HEAD
 
 	_, err = balances.InsertTrieNode(alloc.GetKey(sc.ID), alloc)
 	if err != nil {
@@ -1043,19 +1005,4 @@
 
 	challengeBytes, err := json.Marshal(storageChallenge)
 	return string(challengeBytes), err
-=======
-	_, err = balances.InsertTrieNode(alloc.GetKey(sc.ID), alloc)
-	if err != nil {
-		return "", err
-	}
-	//Logger.Info("Adding a new challenge", zap.Any("blobberChallengeObj", blobberChallengeObj), zap.Any("challenge", storageChallenge.ID))
-	challengeBytes, err := json.Marshal(storageChallenge)
-	if err != nil {
-		return "", errors.New("marshal storage challenge failed")
-	}
-	if err := sc.newChallenge(balances, storageChallenge.Created); err != nil {
-		return "", err
-	}
-	return string(challengeBytes), nil
->>>>>>> 335d714d
 }
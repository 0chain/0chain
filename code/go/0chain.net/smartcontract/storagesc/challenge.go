package storagesc

import (
	"encoding/json"
	"errors"
	"fmt"
	"math/rand"
	"strconv"
	"time"

	"0chain.net/smartcontract/dbs/event"
	"github.com/0chain/common/core/currency"

	"0chain.net/smartcontract/stakepool/spenum"

	"0chain.net/smartcontract/partitions"

	"0chain.net/chaincore/block"
	cstate "0chain.net/chaincore/chain/state"
	"0chain.net/chaincore/transaction"
	"0chain.net/core/common"
	"0chain.net/core/datastore"
	"0chain.net/core/encryption"
	"github.com/0chain/common/core/logging"
	"github.com/0chain/common/core/util"

	"go.uber.org/zap"
)

const blobberAllocationPartitionSize = 100

// completeChallenge complete the challenge
func (sc *StorageSmartContract) completeChallenge(
	challenge *StorageChallenge,
	allocChallenges *AllocationChallenges) bool {

	// TODO: do not remove the comments in case the blobber could not work
	//found := false
	//if len(allocChallenges.OpenChallenges) > 0 {
	//	latestOpenChallengeID := allocChallenges.OpenChallenges[0].ID
	//	if latestOpenChallengeID == challenge.ID {
	//		found = true
	//	}
	//}

	if !allocChallenges.removeChallenge(challenge) {
		return false
	}

	return true
}

func (sc *StorageSmartContract) getStorageChallenge(challengeID string,
	balances cstate.StateContextI) (challenge *StorageChallenge, err error) {

	challenge = new(StorageChallenge)
	challenge.ID = challengeID
	err = balances.GetTrieNode(challenge.GetKey(sc.ID), challenge)
	if err != nil {
		return nil, err
	}
	challenge.ValidatorIDMap = make(map[string]struct{}, len(challenge.ValidatorIDs))
	for _, vID := range challenge.ValidatorIDs {
		challenge.ValidatorIDMap[vID] = struct{}{}
	}

	return challenge, nil
}

func (sc *StorageSmartContract) getAllocationChallenges(allocID string,
	balances cstate.StateContextI) (ac *AllocationChallenges, err error) {

	ac = new(AllocationChallenges)
	ac.AllocationID = allocID
	err = balances.GetTrieNode(ac.GetKey(sc.ID), ac)
	if err != nil {
		return nil, err
	}

	return ac, nil
}

// move tokens from challenge pool to blobber's stake pool (to unlocked)
func (sc *StorageSmartContract) blobberReward(t *transaction.Transaction,
	alloc *StorageAllocation, latestCompletedChallTime common.Timestamp, allocChallenges *AllocationChallenges,
	blobAlloc *BlobberAllocation, validators []string, partial float64,
	balances cstate.StateContextI) (err error) {

	var conf *Config
	if conf, err = sc.getConfig(balances, true); err != nil {
		return fmt.Errorf("can't get SC configurations: %v", err.Error())
	}

	// time of this challenge
	var tp = allocChallenges.LatestCompletedChallenge.Created

	if tp > alloc.Expiration+toSeconds(getMaxChallengeCompletionTime()) {
		return errors.New("late challenge response")
	}

	if tp > alloc.Expiration {
		tp = alloc.Expiration // last challenge
	}

	// pool
	var cp *challengePool
	if cp, err = sc.getChallengePool(alloc.ID, balances); err != nil {
		return fmt.Errorf("can't get allocation's challenge pool: %v", err)
	}

	var (
		rdtu = alloc.restDurationInTimeUnits(latestCompletedChallTime, conf.TimeUnit)
		dtu  = alloc.durationInTimeUnits(tp-latestCompletedChallTime, conf.TimeUnit)
		move = blobAlloc.challenge(dtu, rdtu)
	)

	// part of tokens goes to related validators
	var validatorsReward currency.Coin
	validatorsReward, err = currency.MultFloat64(move, conf.ValidatorReward)
	if err != nil {
		return err
	}
	move, err = currency.MinusCoin(move, validatorsReward)
	if err != nil {
		return err
	}

	// for a case of a partial verification
	blobberReward, err := currency.MultFloat64(move, partial) // blobber (partial) reward
	if err != nil {
		return err
	}
	back, err := currency.MinusCoin(move, blobberReward) // return back to write pool
	if err != nil {
		return err
	}

	if back > 0 {
		err = alloc.moveFromChallengePool(cp, back)
		if err != nil {
			return fmt.Errorf("moving partial challenge to write pool: %v", err)
		}
		newMoved, err := currency.AddCoin(alloc.MovedBack, back)
		if err != nil {
			return err
		}
		alloc.MovedBack = newMoved

		newReturned, err := currency.AddCoin(blobAlloc.Returned, back)
		if err != nil {
			return err
		}
		blobAlloc.Returned = newReturned

		coin, _ := move.Int64()
		balances.EmitEvent(event.TypeStats, event.TagFromChallengePool, cp.ID, event.ChallengePoolLock{
			Client:       alloc.Owner,
			AllocationId: alloc.ID,
			Amount:       coin,
		})

	}

	var sp *stakePool
	if sp, err = sc.getStakePool(spenum.Blobber, blobAlloc.BlobberID, balances); err != nil {
		return fmt.Errorf("can't get stake pool: %v", err)
	}

	before, err := sp.stake()
	if err != nil {
		return err
	}

	err = sp.DistributeRewards(blobberReward, blobAlloc.BlobberID, spenum.Blobber, spenum.ChallengePassReward, balances)
	if err != nil {
		return fmt.Errorf("can't move tokens to blobber: %v", err)
	}

	newChallengeReward, err := currency.AddCoin(blobAlloc.ChallengeReward, blobberReward)
	if err != nil {
		return err
	}
	blobAlloc.ChallengeReward = newChallengeReward

	// validators' stake pools
	var vsps []*stakePool
	if vsps, err = sc.validatorsStakePools(validators, balances); err != nil {
		return
	}

	err = cp.moveToValidators(sc.ID, validatorsReward, validators, vsps, balances)
	if err != nil {
		return fmt.Errorf("rewarding validators: %v", err)
	}

	moveToValidators, err := currency.AddCoin(alloc.MovedToValidators, validatorsReward)
	if err != nil {
		return err
	}
	alloc.MovedToValidators = moveToValidators

	// Save validators' stake pools
	if err = sc.saveStakePools(validators, vsps, balances); err != nil {
		return err
	}

	if blobAlloc.Terms.WritePrice > 0 {
		stake, err := sp.stake()
		if err != nil {
			return err
		}
		balances.EmitEvent(event.TypeStats, event.TagAllocBlobberValueChange, blobAlloc.BlobberID, event.AllocationBlobberValueChanged{
			FieldType:    event.Staked,
			AllocationId: "",
			BlobberId:    blobAlloc.BlobberID,
			Delta:        int64((stake - before) / blobAlloc.Terms.WritePrice),
		})
	}
	// Save the pools
	if err = sp.Save(spenum.Blobber, blobAlloc.BlobberID, balances); err != nil {
		return fmt.Errorf("can't Save sake pool: %v", err)
	}

	if err = cp.save(sc.ID, alloc, balances); err != nil {
		return fmt.Errorf("can't Save allocation's challenge pool: %v", err)
	}

	if err = alloc.saveUpdatedStakes(balances); err != nil {
		return fmt.Errorf("can't Save allocation: %v", err)
	}

	return
}

// obtain stake pools of given validators
func (ssc *StorageSmartContract) validatorsStakePools(
	validators []datastore.Key, balances cstate.StateContextI) (
	sps []*stakePool, err error) {

	sps = make([]*stakePool, 0, len(validators))
	for _, id := range validators {
		var sp *stakePool
		if sp, err = ssc.getStakePool(spenum.Validator, id, balances); err != nil {
			return nil, fmt.Errorf("can't get validator %s stake pool: %v",
				id, err)
		}
		sps = append(sps, sp)
	}

	return
}

func (ssc *StorageSmartContract) saveStakePools(validators []datastore.Key,
	sps []*stakePool, balances cstate.StateContextI) (err error) {

	for i, sp := range sps {
		if err = sp.Save(spenum.Validator, validators[i], balances); err != nil {
			return fmt.Errorf("saving stake pool: %v", err)
		}

		// TODO: add code below back after validators staking are supported
		//staked, err := sp.stake()
		//if err != nil {
		//	return fmt.Errorf("can't get stake: %v", err)
		//}
		//vid := validators[i]
		//tag, data := event.NewUpdateBlobberTotalStakeEvent(vid, staked)
		//balances.EmitEvent(event.TypeStats, tag, vid, data)
	}
	return
}

// move tokens from challenge pool back to write pool
func (sc *StorageSmartContract) blobberPenalty(t *transaction.Transaction,
	alloc *StorageAllocation, prev common.Timestamp, ac *AllocationChallenges,
	blobAlloc *BlobberAllocation, validators []string,
	balances cstate.StateContextI) (err error) {

	var conf *Config
	if conf, err = sc.getConfig(balances, true); err != nil {
		return fmt.Errorf("can't get SC configurations: %v", err.Error())
	}

	// time of this challenge
	var tp = ac.LatestCompletedChallenge.Created

	if tp > alloc.Expiration+toSeconds(getMaxChallengeCompletionTime()) {
		return errors.New("late challenge response")
	}

	if tp > alloc.Expiration {
		tp = alloc.Expiration // last challenge
	}

	// pools
	var cp *challengePool
	if cp, err = sc.getChallengePool(alloc.ID, balances); err != nil {
		return fmt.Errorf("can't get allocation's challenge pool: %v", err)
	}

	var (
		rdtu = alloc.restDurationInTimeUnits(prev, conf.TimeUnit)
		dtu  = alloc.durationInTimeUnits(tp-prev, conf.TimeUnit)
		move = blobAlloc.challenge(dtu, rdtu)
	)

	// part of the tokens goes to related validators
	validatorsReward, err := currency.MultFloat64(move, conf.ValidatorReward)
	if err != nil {
		return err
	}
	move, err = currency.MinusCoin(move, validatorsReward)
	if err != nil {
		return err
	}

	// validators' stake pools
	var vSPs []*stakePool
	if vSPs, err = sc.validatorsStakePools(validators, balances); err != nil {
		return
	}

	// validators reward
	err = cp.moveToValidators(sc.ID, validatorsReward, validators, vSPs, balances)
	if err != nil {
		return fmt.Errorf("rewarding validators: %v", err)
	}

	moveToValidators, err := currency.AddCoin(alloc.MovedToValidators, validatorsReward)
	if err != nil {
		return err
	}
	alloc.MovedToValidators = moveToValidators

	// Save validators' stake pools
	if err = sc.saveStakePools(validators, vSPs, balances); err != nil {
		return err
	}

	err = alloc.moveFromChallengePool(cp, move)
	coin, _ := move.Int64()
	balances.EmitEvent(event.TypeStats, event.TagFromChallengePool, cp.ID, event.ChallengePoolLock{
		Client:       alloc.Owner,
		AllocationId: alloc.ID,
		Amount:       coin,
	})

	if err != nil {
		return fmt.Errorf("moving challenge pool rest back to write pool: %v", err)
	}

	moveBack, err := currency.AddCoin(alloc.MovedBack, move)
	if err != nil {
		return err
	}
	alloc.MovedBack = moveBack

	blobReturned, err := currency.AddCoin(blobAlloc.Returned, move)
	if err != nil {
		return err
	}
	blobAlloc.Returned = blobReturned

	slash, err := currency.MultFloat64(move, conf.BlobberSlash)
	if err != nil {
		return err
	}

	// blobber stake penalty
	if conf.BlobberSlash > 0 && move > 0 &&
		slash > 0 {

		// load stake pool
		var sp *stakePool
		if sp, err = sc.getStakePool(spenum.Blobber, blobAlloc.BlobberID, balances); err != nil {
			return fmt.Errorf("can't get blobber's stake pool: %v", err)
		}

		var move currency.Coin
		move, err = sp.slash(blobAlloc.BlobberID, blobAlloc.Offer(), slash, balances)
		if err != nil {
			return fmt.Errorf("can't move tokens to write pool: %v", err)
		}

		if err := sp.reduceOffer(move); err != nil {
			return err
		}

		penalty, err := currency.AddCoin(blobAlloc.Penalty, move) // penalty statistic
		if err != nil {
			return err
		}
		blobAlloc.Penalty = penalty
		if blobAlloc.Terms.WritePrice > 0 {
			balances.EmitEvent(event.TypeStats, event.TagAllocBlobberValueChange, blobAlloc.BlobberID, event.AllocationBlobberValueChanged{
				FieldType:    event.Staked,
				AllocationId: "",
				BlobberId:    blobAlloc.BlobberID,
				Delta:        -int64(move / blobAlloc.Terms.WritePrice),
			})
		}
		// Save stake pool
		if err = sp.Save(spenum.Blobber, blobAlloc.BlobberID, balances); err != nil {
			return fmt.Errorf("can't Save blobber's stake pool: %v", err)
		}
	}

	if err = alloc.saveUpdatedStakes(balances); err != nil {
		return common.NewError("fini_alloc_failed",
			"saving allocation pools: "+err.Error())
	}

	if err = cp.save(sc.ID, alloc, balances); err != nil {
		return fmt.Errorf("can't Save allocation's challenge pool: %v", err)
	}

	return
}

func (sc *StorageSmartContract) verifyChallenge(t *transaction.Transaction,
	input []byte, balances cstate.StateContextI) (resp string, err error) {
	var (
		challResp ChallengeResponse
		errCode   = "verify_challenge"
	)

	if err := json.Unmarshal(input, &challResp); err != nil {
		return "", common.NewErrorf(errCode, "failed to decode txn input: %v", err)
	}

	if len(challResp.ID) == 0 || len(challResp.ValidationTickets) == 0 {
		return "", common.NewError(errCode, "invalid parameters to challenge response")
	}

	// get challenge node
	challenge, err := sc.getStorageChallenge(challResp.ID, balances)
	if err != nil {
		return "", common.NewErrorf(errCode, "could not find challenge, %v", err)
	}

	if challenge.BlobberID != t.ClientID {
		return "", errors.New("challenge blobber id does not match")
	}

	logging.Logger.Info("time_taken: receive challenge response",
		zap.String("challenge_id", challenge.ID),
		zap.Duration("delay", time.Since(common.ToTime(challenge.Created))))

	result, err := verifyChallengeTickets(balances, t, challenge, &challResp)
	if err != nil {
		return "", common.NewError(errCode, err.Error())
	}

	conf, err := sc.getConfig(balances, true)
	if err != nil {
		return "", common.NewErrorf(errCode,
			"cannot get smart contract configurations: %v", err)
	}

	allocChallenges, err := sc.getAllocationChallenges(challenge.AllocationID, balances)
	if err != nil {
		return "", common.NewErrorf(errCode, "could not find allocation challenges, %v", err)
	}

	_, ok := allocChallenges.ChallengeMap[challResp.ID]
	if !ok {
		lcc := allocChallenges.LatestCompletedChallenge
		if allocChallenges.LatestCompletedChallenge != nil &&
			challResp.ID == lcc.ID && lcc.Responded {
			return "challenge already redeemed", nil
		}

		return "", common.NewErrorf(errCode,
			"could not find the challenge with ID %s", challResp.ID)
	}

	var alloc *StorageAllocation
	alloc, err = sc.getAllocation(challenge.AllocationID, balances)
	if err != nil {
		return "", common.NewErrorf(errCode,
			"can't get related allocation: %v", err)
	}

	blobAlloc, ok := alloc.BlobberAllocsMap[t.ClientID]
	if !ok {
		return "", common.NewError(errCode, "blobber is not part of the allocation")
	}

	// time of previous complete challenge (not the current one)
	// or allocation start time if no challenges
	var latestCompletedChallTime = alloc.StartTime
	if last := allocChallenges.LatestCompletedChallenge; last != nil {
		latestCompletedChallTime = last.Created
	}

	challenge.Responded = true
	cab := &challengeAllocBlobberPassResult{
		verifyTicketsResult:      result,
		alloc:                    alloc,
		allocChallenges:          allocChallenges,
		challenge:                challenge,
		blobAlloc:                blobAlloc,
		latestCompletedChallTime: latestCompletedChallTime,
	}

	if !(result.pass && result.fresh) {
		return sc.challengeFailed(balances, t, cab)
	}

	return sc.challengePassed(balances, t, conf.BlockReward.TriggerPeriod, cab)
}

type verifyTicketsResult struct {
	pass       bool
	fresh      bool
	threshold  int
	success    int
	validators []string
}

// challengeAllocBlobberPassResult wraps all the data structs for processing a challenge
type challengeAllocBlobberPassResult struct {
	*verifyTicketsResult
	alloc                    *StorageAllocation
	allocChallenges          *AllocationChallenges
	challenge                *StorageChallenge
	blobAlloc                *BlobberAllocation
	latestCompletedChallTime common.Timestamp
}

func verifyChallengeTickets(balances cstate.StateContextI,
	t *transaction.Transaction,
	challenge *StorageChallenge,
	cr *ChallengeResponse) (*verifyTicketsResult, error) {
	// get unique validation tickets map
	vtsMap := make(map[string]*ValidationTicket, len(cr.ValidationTickets))
	for i, vt := range cr.ValidationTickets {
		if vt == nil {
			return nil, errors.New("found nil validation tickets")
		}

		if _, ok := challenge.ValidatorIDMap[vt.ValidatorID]; !ok {
			return nil, errors.New("found invalid validator id in validation ticket")
		}

		vtsMap[vt.ValidatorID] = cr.ValidationTickets[i]
	}

	tksNum := len(vtsMap)
	if tksNum < len(cr.ValidationTickets) {
		return nil, errors.New("found duplicate validation tickets")
	}

	threshold := challenge.TotalValidators / 2
	if tksNum < threshold {
		return nil, fmt.Errorf("validation tickets less than threshold: %d, tickets: %d", threshold, tksNum)
	}

	var (
		success, failure int
		validators       []string // validators for rewards
	)

	for vid, vt := range vtsMap {
		if err := vt.Validate(challenge.ID, challenge.BlobberID); err != nil {
			return nil, fmt.Errorf("invalid validation ticket: %v", err)
		}

		if ok, err := vt.VerifySign(balances); !ok || err != nil {
			return nil, fmt.Errorf("invalid validation ticket: %v", err)
		}

		validators = append(validators, vid)
		if !vt.Result {
			failure++
			continue
		}
		success++
	}

	var (
		pass  = success > threshold
		cct   = toSeconds(getMaxChallengeCompletionTime())
		fresh = challenge.Created+cct >= t.CreationDate
	)

	return &verifyTicketsResult{
		pass:       pass,
		fresh:      fresh,
		threshold:  threshold,
		success:    success,
		validators: validators,
	}, nil
}

func (sc *StorageSmartContract) challengePassed(
	balances cstate.StateContextI,
	t *transaction.Transaction,
	triggerPeriod int64,
	cab *challengeAllocBlobberPassResult) (string, error) {
	ongoingParts, err := getOngoingPassedBlobberRewardsPartitions(balances, triggerPeriod)
	if err != nil {
		return "", common.NewError("verify_challenge",
			"cannot get ongoing partition: "+err.Error())
	}

	blobber, err := sc.getBlobber(t.ClientID, balances)
	if err != nil {
		return "", common.NewError("verify_challenge",
			"can't get blobber"+err.Error())
	}

	// this expiry of blobber needs to be corrected once logic is finalized
<<<<<<< HEAD

	rewardRound := GetCurrentRewardRound(balances.GetBlock().Round, triggerPeriod)
	if blobber.RewardPartition.StartRound != rewardRound ||
=======
	if blobber.RewardRound.StartRound != rewardRound ||
>>>>>>> 31c960fc
		balances.GetBlock().Round == 0 {

		var dataRead float64 = 0
		if blobber.LastRewardDataReadRound >= rewardRound {
			dataRead = blobber.DataReadLastRewardRound
		}

		err := ongoingParts.Add(
			balances,
			&BlobberRewardNode{
				ID:                blobber.ID,
				SuccessChallenges: 0,
				WritePrice:        blobber.Terms.WritePrice,
				ReadPrice:         blobber.Terms.ReadPrice,
				TotalData:         sizeInGB(blobber.SavedData),
				DataRead:          dataRead,
			})
		if err != nil {
			return "", common.NewError("verify_challenge",
				"can't add to ongoing partition list "+err.Error())
		}

		blobber.RewardRound = RewardRound{
			StartRound: rewardRound,
			Timestamp:  t.CreationDate,
		}

		_, err = balances.InsertTrieNode(blobber.GetKey(sc.ID), blobber)
		if err != nil {
			return "", common.NewError("verify_challenge",
				"error inserting blobber to chain"+err.Error())
		}
	}

	var brStats BlobberRewardNode
	if err := ongoingParts.Get(balances, blobber.ID, &brStats); err != nil {
		return "", common.NewError("verify_challenge",
			"can't get blobber reward from partition list: "+err.Error())
	}

	brStats.SuccessChallenges++

	if !sc.completeChallenge(cab.challenge, cab.allocChallenges) {
		return "", common.NewError("challenge_out_of_order",
			"First challenge on the list is not same as the one"+
				" attempted to redeem")
	}
	cab.alloc.Stats.LastestClosedChallengeTxn = cab.challenge.ID
	cab.alloc.Stats.SuccessChallenges++
	cab.alloc.Stats.OpenChallenges--

	cab.blobAlloc.Stats.LastestClosedChallengeTxn = cab.challenge.ID
	cab.blobAlloc.Stats.SuccessChallenges++
	cab.blobAlloc.Stats.OpenChallenges--

	if err := cab.challenge.Save(balances, sc.ID); err != nil {
		return "", common.NewError("verify_challenge_error", err.Error())
	}

	emitUpdateChallenge(cab.challenge, true, balances)

	err = ongoingParts.UpdateItem(balances, &brStats)
	if err != nil {
		return "", common.NewErrorf("verify_challenge",
			"error updating blobber reward item: %v", err)
	}

	err = ongoingParts.Save(balances)
	if err != nil {
		return "", common.NewErrorf("verify_challenge",
			"error saving ongoing blobber reward partition: %v", err)
	}

	if err := cab.allocChallenges.Save(balances, sc.ID); err != nil {
		return "", common.NewError("verify_challenge", err.Error())
	}

	var partial = 1.0
	if cab.success < cab.threshold {
		partial = float64(cab.success) / float64(cab.threshold)
	}

	err = sc.blobberReward(t, cab.alloc, cab.latestCompletedChallTime, cab.allocChallenges, cab.blobAlloc,
		cab.validators, partial, balances)
	if err != nil {
		return "", common.NewError("challenge_reward_error", err.Error())
	}

	// save allocation object
	_, err = balances.InsertTrieNode(cab.alloc.GetKey(sc.ID), cab.alloc)
	if err != nil {
		return "", common.NewError("challenge_reward_error", err.Error())
	}
	if err := cab.alloc.save(balances, sc.ID); err != nil {
		return "", common.NewError("challenge_reward_error", err.Error())
	}

	if cab.success < cab.threshold {
		return "challenge passed partially by blobber", nil
	}

	return "challenge passed by blobber", nil
}

func (sc *StorageSmartContract) challengeFailed(
	balances cstate.StateContextI,
	t *transaction.Transaction,
	cab *challengeAllocBlobberPassResult) (string, error) {
	if !sc.completeChallenge(cab.challenge, cab.allocChallenges) {
		return "", common.NewError("challenge_out_of_order",
			"First challenge on the list is not same as the one"+
				" attempted to redeem")
	}
	cab.alloc.Stats.LastestClosedChallengeTxn = cab.challenge.ID
	cab.alloc.Stats.FailedChallenges++
	cab.alloc.Stats.OpenChallenges--

	cab.blobAlloc.Stats.LastestClosedChallengeTxn = cab.challenge.ID
	cab.blobAlloc.Stats.FailedChallenges++
	cab.blobAlloc.Stats.OpenChallenges--

	emitUpdateChallenge(cab.challenge, false, balances)

	if err := cab.allocChallenges.Save(balances, sc.ID); err != nil {
		return "", common.NewError("challenge_penalty_error", err.Error())
	}

	logging.Logger.Info("Challenge failed", zap.Any("challenge", cab.challenge.ID))

	err := sc.blobberPenalty(t, cab.alloc, cab.latestCompletedChallTime, cab.allocChallenges, cab.blobAlloc,
		cab.validators, balances)
	if err != nil {
		return "", common.NewError("challenge_penalty_error", err.Error())
	}

	// save allocation object
	_, err = balances.InsertTrieNode(cab.alloc.GetKey(sc.ID), cab.alloc)
	if err != nil {
		return "", common.NewError("challenge_reward_error", err.Error())
	}

	//balances.EmitEvent(event.TypeStats, event.TagUpdateAllocation, alloc.ID, alloc.buildDbUpdates())
	if cab.pass && !cab.fresh {
		return "late challenge (failed)", nil
	}

	return "Challenge Failed by Blobber", nil
}

func (sc *StorageSmartContract) getAllocationForChallenge(
	t *transaction.Transaction,
	allocID string,
	balances cstate.StateContextI) (alloc *StorageAllocation, err error) {

	alloc, err = sc.getAllocation(allocID, balances)
	switch err {
	case nil:
	case util.ErrValueNotPresent:
		logging.Logger.Error("client state has invalid allocations",
			zap.Any("selected_allocation", allocID))
		return nil, common.NewErrorf("invalid_allocation",
			"client state has invalid allocations")
	default:
		return nil, common.NewErrorf("adding_challenge_error",
			"unexpected error getting allocation: %v", err)
	}

	if alloc.Stats == nil {
		return nil, common.NewError("adding_challenge_error",
			"found empty allocation stats")
	}
	if alloc.Stats.NumWrites > 0 {
		return alloc, nil // found
	}
	return nil, nil
}

type challengeOutput struct {
	alloc            *StorageAllocation
	storageChallenge *StorageChallenge
	allocChallenges  *AllocationChallenges
	challInfo        *StorageChallengeResponse
}

type challengeBlobberSelection int

// randomWeightSelection select n blobbers from blobberChallenge partition and then select a blobber with the highest weight
// randomSelection select a blobber randomly from partition
const (
	randomWeightSelection challengeBlobberSelection = iota
	randomSelection
)

// selectBlobberForChallenge select blobber for challenge in random manner
func selectBlobberForChallenge(selection challengeBlobberSelection, challengeBlobbersPartition *partitions.Partitions,
	r *rand.Rand, balances cstate.StateContextI) (string, error) {

	var challengeBlobbers []ChallengeReadyBlobber
	err := challengeBlobbersPartition.GetRandomItems(balances, r, &challengeBlobbers)
	if err != nil {
		return "", fmt.Errorf("error getting random slice from blobber challenge partition: %v", err)
	}

	switch selection {
	case randomWeightSelection:
		const maxBlobbersSelect = 5

		var challengeBlobber ChallengeReadyBlobber
		var maxWeight uint64

		var blobbersSelected = make([]ChallengeReadyBlobber, 0, maxBlobbersSelect)
		if len(challengeBlobbers) <= maxBlobbersSelect {
			blobbersSelected = challengeBlobbers
		} else {
			for i := 0; i < maxBlobbersSelect; i++ {
				randomIndex := r.Intn(len(challengeBlobbers))
				blobbersSelected = append(blobbersSelected, challengeBlobbers[randomIndex])
			}
		}

		for _, bc := range blobbersSelected {
			if bc.Weight > maxWeight {
				maxWeight = bc.Weight
				challengeBlobber = bc
			}
		}

		return challengeBlobber.BlobberID, nil
	case randomSelection:
		randomIndex := r.Intn(len(challengeBlobbers))
		return challengeBlobbers[randomIndex].BlobberID, nil
	default:
		return "", errors.New("invalid blobber selection pattern")
	}
}

func (sc *StorageSmartContract) populateGenerateChallenge(
	challengeBlobbersPartition *partitions.Partitions,
	seed int64,
	validators *partitions.Partitions,
	txn *transaction.Transaction,
	challengeID string,
	balances cstate.StateContextI,
) (*challengeOutput, error) {
	r := rand.New(rand.NewSource(seed))
	blobberSelection := challengeBlobberSelection(r.Intn(2))
	blobberID, err := selectBlobberForChallenge(blobberSelection, challengeBlobbersPartition, r, balances)
	if err != nil {
		return nil, common.NewError("add_challenge", err.Error())
	}

	if blobberID == "" {
		return nil, common.NewError("add_challenges", "empty blobber id")
	}

	logging.Logger.Debug("generate_challenges", zap.String("blobber id", blobberID))

	// get blobber allocations partitions
	blobberAllocParts, err := partitionsBlobberAllocations(blobberID, balances)
	if err != nil {
		return nil, common.NewErrorf("generate_challenges",
			"error getting blobber_challenge_allocation list: %v", err)
	}

	// get random allocations from the partitions
	var randBlobberAllocs []BlobberAllocationNode
	if err := blobberAllocParts.GetRandomItems(balances, r, &randBlobberAllocs); err != nil {
		return nil, common.NewErrorf("generate_challenges",
			"error getting random slice from blobber challenge allocation partition: %v", err)
	}

	const findValidAllocRetries = 5
	var (
		alloc                       *StorageAllocation
		blobberAllocPartitionLength = len(randBlobberAllocs)
		foundAllocation             bool
	)

	for i := 0; i < findValidAllocRetries; i++ {
		// get a random allocation
		randomIndex := r.Intn(blobberAllocPartitionLength)
		allocID := randBlobberAllocs[randomIndex].ID

		// get the storage allocation from MPT
		alloc, err = sc.getAllocationForChallenge(txn, allocID, balances)
		if err != nil {
			return nil, err
		}

		if alloc == nil {
			return nil, errors.New("empty allocation")
		}

		if alloc.Expiration >= txn.CreationDate {
			foundAllocation = true
			break
		}

		err = alloc.save(balances, sc.ID)
		if err != nil {
			return nil, common.NewErrorf("populate_challenge",
				"error saving expired allocation: %v", err)
		}
	}

	if !foundAllocation {
		logging.Logger.Error("populate_generate_challenge: all blobber partition allocations are already expired")
		return nil, nil
	}

	allocBlobber, ok := alloc.BlobberAllocsMap[blobberID]
	if !ok {
		return nil, errors.New("invalid blobber for allocation")
	}

	var randValidators []ValidationPartitionNode
	if err := validators.GetRandomItems(balances, r, &randValidators); err != nil {
		return nil, common.NewError("add_challenge",
			"error getting validators random slice: "+err.Error())
	}

	var (
		needValidNum       = minInt(len(randValidators), alloc.DataShards+1)
		selectedValidators = make([]*ValidationNode, 0, needValidNum)
		perm               = r.Perm(len(randValidators))
	)

	for i := 0; i < needValidNum; i++ {
		randValidator := randValidators[perm[i]]
		if randValidator.Id != blobberID {
			selectedValidators = append(selectedValidators,
				&ValidationNode{
					ID:      randValidator.Id,
					BaseURL: randValidator.Url,
				})
		}
		if len(selectedValidators) > alloc.DataShards {
			break
		}
	}

	validatorIDs := make([]string, len(selectedValidators))
	for i := range selectedValidators {
		validatorIDs[i] = selectedValidators[i].ID
	}

	var storageChallenge = new(StorageChallenge)
	storageChallenge.ID = challengeID
	storageChallenge.TotalValidators = len(selectedValidators)
	storageChallenge.ValidatorIDs = validatorIDs
	storageChallenge.BlobberID = blobberID
	storageChallenge.AllocationID = alloc.ID
	storageChallenge.Created = txn.CreationDate

	challInfo := &StorageChallengeResponse{
		StorageChallenge: storageChallenge,
		Validators:       selectedValidators,
		Seed:             seed,
		AllocationRoot:   allocBlobber.AllocationRoot,
	}

	allocChallenges, err := sc.getAllocationChallenges(alloc.ID, balances)
	if err != nil {
		if err == util.ErrValueNotPresent {
			allocChallenges = &AllocationChallenges{}
			allocChallenges.AllocationID = alloc.ID
		} else {
			return nil, common.NewError("add_challenge",
				"error fetching allocation challenge: "+err.Error())
		}
	}

	return &challengeOutput{
		alloc:            alloc,
		storageChallenge: storageChallenge,
		allocChallenges:  allocChallenges,
		challInfo:        challInfo,
	}, nil
}

func (sc *StorageSmartContract) generateChallenge(t *transaction.Transaction,
	b *block.Block, _ []byte, balances cstate.StateContextI) (err error) {

	var conf *Config
	if conf, err = sc.getConfig(balances, true); err != nil {
		return fmt.Errorf("can't get SC configurations: %v", err.Error())
	}

	validators, err := getValidatorsList(balances)
	if err != nil {
		return common.NewErrorf("generate_challenge",
			"error getting the validators list: %v", err)
	}

	// Check if the length of the list of validators is higher than the lower bound of validators
	minValidators := conf.ValidatorsPerChallenge
	currentValidatorsCount, err := validators.Size(balances)

	if err != nil {
		return fmt.Errorf("can't get validators partition size: %v", err.Error())
	}
	if currentValidatorsCount < minValidators {
		return common.NewError("generate_challenge",
			"Validators length is less than minimum validators specified in sc.yaml->validators_per_challenge")
	}

	challengeReadyParts, err := partitionsChallengeReadyBlobbers(balances)
	if err != nil {
		return common.NewErrorf("generate_challenge",
			"error getting the blobber challenge list: %v", err)
	}

	bcNum, err := challengeReadyParts.Size(balances)
	if err != nil {
		return common.NewErrorf("generate_challenge", "error getting blobber challenge size: %v", err)
	}

	if bcNum == 0 {
		logging.Logger.Info("skipping generate challenge: empty blobber challenge partition")
		return nil
	}

	hashSeed := encryption.Hash(t.Hash + b.PrevHash)
	// the "1" was the index when generating multiple challenges.
	// keep it in case we need to generate more than 1 challenge at once.
	challengeID := encryption.Hash(hashSeed + "1")

	seedSource, err := strconv.ParseUint(challengeID[0:16], 16, 64)
	if err != nil {
		return common.NewErrorf("generate_challenge",
			"Error in creating challenge seed: %v", err)
	}

	result, err := sc.populateGenerateChallenge(
		challengeReadyParts,
		int64(seedSource),
		validators,
		t,
		challengeID,
		balances)
	if err != nil {
		return common.NewErrorf("adding_challenge_error", err.Error())
	}

	if result == nil {
		logging.Logger.Error("received empty data for challenge generation. Skipping challenge generation")
		return nil
	}

	err = sc.addChallenge(result.alloc,
		result.storageChallenge,
		result.allocChallenges,
		result.challInfo,
		balances)
	if err != nil {
		return common.NewErrorf("adding_challenge_error",
			"Error in adding challenge: %v", err)
	}

	afterAddChallenge(result.challInfo.ID, result.challInfo.ValidatorIDs)

	return nil
}

func (sc *StorageSmartContract) addChallenge(alloc *StorageAllocation,
	challenge *StorageChallenge,
	allocChallenges *AllocationChallenges,
	challInfo *StorageChallengeResponse,
	balances cstate.StateContextI) error {

	if challenge.BlobberID == "" {
		return common.NewError("add_challenge",
			"no blobber to add challenge to")
	}

	blobAlloc, ok := alloc.BlobberAllocsMap[challenge.BlobberID]
	if !ok {
		return common.NewError("add_challenge",
			"no blobber Allocation to add challenge to")
	}

	// remove expired challenges
	expiredIDsMap, err := alloc.removeExpiredChallenges(allocChallenges, challenge.Created)
	if err != nil {
		return common.NewErrorf("add_challenge", "remove expired challenges: %v", err)
	}

	// maps blobberID to count of its expiredIDs.
	expiredCountMap := make(map[string]int)

	// TODO: maybe delete them periodically later instead of remove immediately
	for challengeID, blobberID := range expiredIDsMap {
		_, err := balances.DeleteTrieNode(storageChallengeKey(sc.ID, challengeID))
		if err != nil {
			return common.NewErrorf("add_challenge", "could not delete challenge node: %v", err)
		}

		if _, ok := expiredCountMap[blobberID]; !ok {
			expiredCountMap[blobberID] = 0
		}
		expiredCountMap[blobberID]++
	}

	// add the generated challenge to the open challenges list in the allocation
	if !allocChallenges.addChallenge(challenge) {
		return common.NewError("add_challenge", "challenge already exist in allocation")
	}

	// Save the allocation challenges to MPT
	if err := allocChallenges.Save(balances, sc.ID); err != nil {
		return common.NewErrorf("add_challenge",
			"error storing alloc challenge: %v", err)
	}

	// Save challenge to MPT
	if err := challenge.Save(balances, sc.ID); err != nil {
		return common.NewErrorf("add_challenge",
			"error storing challenge: %v", err)
	}

	alloc.Stats.OpenChallenges++
	alloc.Stats.TotalChallenges++
	blobAlloc.Stats.OpenChallenges++
	blobAlloc.Stats.TotalChallenges++

	if err := alloc.save(balances, sc.ID); err != nil {
		return common.NewErrorf("add_challenge",
			"error storing allocation: %v", err)
	}

	//balances.EmitEvent(event.TypeStats, event.TagUpdateAllocationChallenges, alloc.ID, alloc.buildUpdateChallengeStat())

	beforeEmitAddChallenge(challInfo)

	emitAddChallenge(challInfo, expiredCountMap, len(expiredIDsMap), balances)
	return nil
}

func isChallengeExpired(now, createdAt common.Timestamp, challengeCompletionTime time.Duration) bool {
	return createdAt+common.ToSeconds(challengeCompletionTime) <= now
}<|MERGE_RESOLUTION|>--- conflicted
+++ resolved
@@ -610,14 +610,9 @@
 			"can't get blobber"+err.Error())
 	}
 
+	rewardRound := GetCurrentRewardRound(balances.GetBlock().Round, triggerPeriod)
 	// this expiry of blobber needs to be corrected once logic is finalized
-<<<<<<< HEAD
-
-	rewardRound := GetCurrentRewardRound(balances.GetBlock().Round, triggerPeriod)
-	if blobber.RewardPartition.StartRound != rewardRound ||
-=======
 	if blobber.RewardRound.StartRound != rewardRound ||
->>>>>>> 31c960fc
 		balances.GetBlock().Round == 0 {
 
 		var dataRead float64 = 0

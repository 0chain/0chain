package storagesc

import (
	"encoding/json"
	"errors"
	"fmt"
	"math/rand"
	"sort"
	"strconv"
	"time"

	"0chain.net/smartcontract/provider"

	"0chain.net/smartcontract/dbs/event"
	"github.com/0chain/common/core/currency"

	"0chain.net/smartcontract/stakepool/spenum"

	"0chain.net/smartcontract/partitions"

	"0chain.net/chaincore/block"
	cstate "0chain.net/chaincore/chain/state"
	"0chain.net/chaincore/transaction"
	"0chain.net/core/common"
	"0chain.net/core/datastore"
	"0chain.net/core/encryption"
	"github.com/0chain/common/core/logging"
	"github.com/0chain/common/core/util"

	"go.uber.org/zap"
)

// TODO: add back after fixing the chain stuck
//const blobberAllocationPartitionSize = 100

const blobberAllocationPartitionSize = 10

// completeChallenge complete the challenge
func (sc *StorageSmartContract) completeChallenge(cab *challengeAllocBlobberPassResult) bool {
	if !cab.allocChallenges.removeChallenge(cab.challenge) {
		return false
	}

	// update to latest challenge
	cab.blobAlloc.LatestCompletedChallenge = cab.challenge
	return true
}

func (sc *StorageSmartContract) getStorageChallenge(challengeID string,
	balances cstate.StateContextI) (challenge *StorageChallenge, err error) {

	challenge = new(StorageChallenge)
	challenge.ID = challengeID
	err = balances.GetTrieNode(challenge.GetKey(sc.ID), challenge)
	if err != nil {
		return nil, err
	}
	challenge.ValidatorIDMap = make(map[string]struct{}, len(challenge.ValidatorIDs))
	for _, vID := range challenge.ValidatorIDs {
		challenge.ValidatorIDMap[vID] = struct{}{}
	}

	return challenge, nil
}

func (sc *StorageSmartContract) getAllocationChallenges(allocID string,
	balances cstate.StateContextI) (ac *AllocationChallenges, err error) {

	ac = new(AllocationChallenges)
	ac.AllocationID = allocID
	err = balances.GetTrieNode(ac.GetKey(sc.ID), ac)
	if err != nil {
		return nil, err
	}

	return ac, nil
}

// move tokens from challenge pool to blobber's stake pool (to unlocked)
func (sc *StorageSmartContract) blobberReward(alloc *StorageAllocation, latestCompletedChallTime common.Timestamp,
	blobAlloc *BlobberAllocation, validators []string, partial float64,
	balances cstate.StateContextI, options ...string) error {
	conf, err := sc.getConfig(balances, true)
	if err != nil {
		return fmt.Errorf("can't get SC configurations: %v", err.Error())
	}

	// time of this challenge
	challengeCompletedTime := blobAlloc.LatestCompletedChallenge.Created
	if challengeCompletedTime > alloc.Expiration+toSeconds(getMaxChallengeCompletionTime()) {
		return errors.New("late challenge response")
	}

	if challengeCompletedTime < latestCompletedChallTime {
		logging.Logger.Debug("old challenge response - blobber reward",
			zap.Int64("latestCompletedChallTime", int64(latestCompletedChallTime)),
			zap.Int64("challenge time", int64(challengeCompletedTime)))
		return errors.New("old challenge response on blobber rewarding")
	}

	if challengeCompletedTime > alloc.Expiration {
		challengeCompletedTime = alloc.Expiration // last challenge
	}

	// pool
	var cp *challengePool
	if cp, err = sc.getChallengePool(alloc.ID, balances); err != nil {
		return fmt.Errorf("can't get allocation's challenge pool: %v", err)
	}

	rdtu, err := alloc.restDurationInTimeUnits(latestCompletedChallTime, conf.TimeUnit)
	if err != nil {
		return fmt.Errorf("blobber reward failed: %v", err)
	}

	dtu, err := alloc.durationInTimeUnits(challengeCompletedTime-latestCompletedChallTime, conf.TimeUnit)
	if err != nil {
		return fmt.Errorf("blobber reward failed: %v", err)
	}

	move, err := blobAlloc.challenge(dtu, rdtu)
	if err != nil {
		return err
	}

	var challengeID string
	if len(options) > 0 {
		challengeID = options[0]
	}

	// part of tokens goes to related validators
	var validatorsReward currency.Coin
	validatorsReward, err = currency.MultFloat64(move, conf.ValidatorReward)
	if err != nil {
		return err
	}

	move, err = currency.MinusCoin(move, validatorsReward)
	if err != nil {
		return err
	}

	// for a case of a partial verification
	blobberReward, err := currency.MultFloat64(move, partial) // blobber (partial) reward
	if err != nil {
		return err
	}

	back, err := currency.MinusCoin(move, blobberReward) // return back to write pool
	if err != nil {
		return err
	}

	if back > 0 {
		err = alloc.moveFromChallengePool(cp, back)
		if err != nil {
			return fmt.Errorf("moving partial challenge to write pool: %v", err)
		}
		newMoved, err := currency.AddCoin(alloc.MovedBack, back)
		if err != nil {
			return err
		}
		alloc.MovedBack = newMoved

		newReturned, err := currency.AddCoin(blobAlloc.Returned, back)
		if err != nil {
			return err
		}
		blobAlloc.Returned = newReturned

		coin, _ := move.Int64()
		balances.EmitEvent(event.TypeStats, event.TagFromChallengePool, cp.ID, event.ChallengePoolLock{
			Client:       alloc.Owner,
			AllocationId: alloc.ID,
			Amount:       coin,
		})

	}

	var sp *stakePool
	if sp, err = sc.getStakePool(spenum.Blobber, blobAlloc.BlobberID, balances); err != nil {
		return fmt.Errorf("can't get stake pool: %v", err)
	}

	before, err := sp.stake()
	if err != nil {
		return err
	}

	err = cp.moveToBlobbers(sc.ID, blobberReward, blobAlloc.BlobberID, sp, balances, challengeID)
	if err != nil {
		return fmt.Errorf("rewarding blobbers: %v", err)
	}

	newChallengeReward, err := currency.AddCoin(blobAlloc.ChallengeReward, blobberReward)
	if err != nil {
		return err
	}
	blobAlloc.ChallengeReward = newChallengeReward

	// validators' stake pools
	vsps, err := sc.validatorsStakePools(validators, balances)
	if err != nil {
		return err
	}

	err = cp.moveToValidators(sc.ID, validatorsReward, validators, vsps, balances, challengeID)
	if err != nil {
		return fmt.Errorf("rewarding validators: %v", err)
	}

	moveToValidators, err := currency.AddCoin(alloc.MovedToValidators, validatorsReward)
	if err != nil {
		return err
	}
	alloc.MovedToValidators = moveToValidators

	// Save validators' stake pools
	if err = sc.saveStakePools(validators, vsps, balances); err != nil {
		return err
	}

	if blobAlloc.Terms.WritePrice > 0 {
		stake, err := sp.stake()
		if err != nil {
			return err
		}
		balances.EmitEvent(event.TypeStats, event.TagAllocBlobberValueChange, blobAlloc.BlobberID, event.AllocationBlobberValueChanged{
			FieldType:    event.Staked,
			AllocationId: "",
			BlobberId:    blobAlloc.BlobberID,
			Delta:        int64((stake - before) / blobAlloc.Terms.WritePrice),
		})
	}
	// Save the pools
	if err = sp.Save(spenum.Blobber, blobAlloc.BlobberID, balances); err != nil {
		return fmt.Errorf("can't save sake pool: %v", err)
	}

	if err = cp.save(sc.ID, alloc, balances); err != nil {
		return fmt.Errorf("can't save allocation's challenge pool: %v", err)
	}

	if err = alloc.saveUpdatedStakes(balances); err != nil {
		return fmt.Errorf("can't save allocation: %v", err)
	}

	return nil
}

// obtain stake pools of given validators
func (ssc *StorageSmartContract) validatorsStakePools(
	validators []datastore.Key, balances cstate.StateContextI) (
	sps []*stakePool, err error) {

	sps = make([]*stakePool, 0, len(validators))
	for _, id := range validators {
		var sp *stakePool
		if sp, err = ssc.getStakePool(spenum.Validator, id, balances); err != nil {
			return nil, fmt.Errorf("can't get validator %s stake pool: %v",
				id, err)
		}
		sps = append(sps, sp)
	}

	return
}

func (ssc *StorageSmartContract) saveStakePools(validators []datastore.Key,
	sps []*stakePool, balances cstate.StateContextI) (err error) {

	for i, sp := range sps {
		if err = sp.Save(spenum.Validator, validators[i], balances); err != nil {
			return fmt.Errorf("saving stake pool: %v", err)
		}

		// TODO: add code below back after validators staking are supported
		//staked, err := sp.stake()
		//if err != nil {
		//	return fmt.Errorf("can't get stake: %v", err)
		//}
		//vid := validators[i]
		//tag, data := event.NewUpdateBlobberTotalStakeEvent(vid, staked)
		//balances.EmitEvent(event.TypeStats, tag, vid, data)
	}
	return
}

// move tokens from challenge pool back to write pool
func (sc *StorageSmartContract) blobberPenalty(alloc *StorageAllocation, prev common.Timestamp,
	blobAlloc *BlobberAllocation, validators []string, balances cstate.StateContextI, options ...string) (err error) {
	var conf *Config
	if conf, err = sc.getConfig(balances, true); err != nil {
		return fmt.Errorf("can't get SC configurations: %v", err.Error())
	}

	// time of this challenge
	challengeCompleteTime := blobAlloc.LatestCompletedChallenge.Created
	if challengeCompleteTime > alloc.Expiration+toSeconds(getMaxChallengeCompletionTime()) {
		return errors.New("late challenge response")
	}

	if challengeCompleteTime < prev {
		logging.Logger.Debug("old challenge response - blobber penalty",
			zap.Int64("latestCompletedChallTime", int64(prev)),
			zap.Int64("challenge time", int64(challengeCompleteTime)))
		return errors.New("old challenge response on blobber penalty")
	}

	if challengeCompleteTime > alloc.Expiration {
		challengeCompleteTime = alloc.Expiration // last challenge
	}

	// pools
	var cp *challengePool
	if cp, err = sc.getChallengePool(alloc.ID, balances); err != nil {
		return fmt.Errorf("can't get allocation's challenge pool: %v", err)
	}

	rdtu, err := alloc.restDurationInTimeUnits(prev, conf.TimeUnit)
	if err != nil {
		return fmt.Errorf("blobber penalty failed: %v", err)
	}

	dtu, err := alloc.durationInTimeUnits(challengeCompleteTime-prev, conf.TimeUnit)
	if err != nil {
		return fmt.Errorf("blobber penalty failed: %v", err)
	}

	move, err := blobAlloc.challenge(dtu, rdtu)
	if err != nil {
		return err
	}

	// part of the tokens goes to related validators
	validatorsReward, err := currency.MultFloat64(move, conf.ValidatorReward)
	if err != nil {
		return err
	}
	move, err = currency.MinusCoin(move, validatorsReward)
	if err != nil {
		return err
	}

	// validators' stake pools
	var vSPs []*stakePool
	if vSPs, err = sc.validatorsStakePools(validators, balances); err != nil {
		return
	}

	var challengeID string

	if len(options) > 0 {
		challengeID = options[0]
	}

	// validators reward
	err = cp.moveToValidators(sc.ID, validatorsReward, validators, vSPs, balances, challengeID)
	if err != nil {
		return fmt.Errorf("rewarding validators: %v", err)
	}

	moveToValidators, err := currency.AddCoin(alloc.MovedToValidators, validatorsReward)
	if err != nil {
		return err
	}
	alloc.MovedToValidators = moveToValidators

	// Save validators' stake pools
	if err = sc.saveStakePools(validators, vSPs, balances); err != nil {
		return err
	}

	err = alloc.moveFromChallengePool(cp, move)
	coin, _ := move.Int64()
	balances.EmitEvent(event.TypeStats, event.TagFromChallengePool, cp.ID, event.ChallengePoolLock{
		Client:       alloc.Owner,
		AllocationId: alloc.ID,
		Amount:       coin,
	})

	if err != nil {
		return fmt.Errorf("moving challenge pool rest back to write pool: %v", err)
	}

	moveBack, err := currency.AddCoin(alloc.MovedBack, move)
	if err != nil {
		return err
	}
	alloc.MovedBack = moveBack

	blobReturned, err := currency.AddCoin(blobAlloc.Returned, move)
	if err != nil {
		return err
	}
	blobAlloc.Returned = blobReturned

	slash, err := currency.MultFloat64(move, conf.BlobberSlash)
	if err != nil {
		return err
	}

	// blobber stake penalty
	if conf.BlobberSlash > 0 && move > 0 &&
		slash > 0 {

		// load stake pool
		var sp *stakePool
		if sp, err = sc.getStakePool(spenum.Blobber, blobAlloc.BlobberID, balances); err != nil {
			return fmt.Errorf("can't get blobber's stake pool: %v", err)
		}

		var move currency.Coin
		move, err = sp.slash(blobAlloc.BlobberID, blobAlloc.Offer(), slash, balances)
		if err != nil {
			return fmt.Errorf("can't move tokens to write pool: %v", err)
		}

		if err := sp.reduceOffer(move); err != nil {
			return err
		}

		penalty, err := currency.AddCoin(blobAlloc.Penalty, move) // penalty statistic
		if err != nil {
			return err
		}
		blobAlloc.Penalty = penalty
		if blobAlloc.Terms.WritePrice > 0 {
			balances.EmitEvent(event.TypeStats, event.TagAllocBlobberValueChange, blobAlloc.BlobberID, event.AllocationBlobberValueChanged{
				FieldType:    event.Staked,
				AllocationId: "",
				BlobberId:    blobAlloc.BlobberID,
				Delta:        -int64(move / blobAlloc.Terms.WritePrice),
			})
		}
		// Save stake pool
		if err = sp.Save(spenum.Blobber, blobAlloc.BlobberID, balances); err != nil {
			return fmt.Errorf("can't Save blobber's stake pool: %v", err)
		}
	}

	if err = alloc.saveUpdatedStakes(balances); err != nil {
		return common.NewError("fini_alloc_failed",
			"saving allocation pools: "+err.Error())
	}

	if err = cp.save(sc.ID, alloc, balances); err != nil {
		return fmt.Errorf("can't Save allocation's challenge pool: %v", err)
	}

	return
}

func (sc *StorageSmartContract) verifyChallenge(t *transaction.Transaction,
	input []byte, balances cstate.StateContextI) (resp string, err error) {
	var (
		challResp ChallengeResponse
		errCode   = "verify_challenge"
	)

	if err := json.Unmarshal(input, &challResp); err != nil {
		return "", common.NewErrorf(errCode, "failed to decode txn input: %v", err)
	}

	if len(challResp.ID) == 0 || len(challResp.ValidationTickets) == 0 {
		return "", common.NewError(errCode, "invalid parameters to challenge response")
	}

	// get challenge node
	challenge, err := sc.getStorageChallenge(challResp.ID, balances)
	if err != nil {
		return "", common.NewErrorf(errCode, "could not find challenge, %v", err)
	}

	if challenge.BlobberID != t.ClientID {
		return "", errors.New("challenge blobber id does not match")
	}

	logging.Logger.Info("time_taken: receive challenge response",
		zap.String("challenge_id", challenge.ID),
		zap.Duration("delay", time.Since(common.ToTime(challenge.Created))))

	result, err := verifyChallengeTickets(balances, t, challenge, &challResp)
	if err != nil {
		return "", common.NewError(errCode, err.Error())
	}

	conf, err := sc.getConfig(balances, true)
	if err != nil {
		return "", common.NewErrorf(errCode,
			"cannot get smart contract configurations: %v", err)
	}

	allocChallenges, err := sc.getAllocationChallenges(challenge.AllocationID, balances)
	if err != nil {
		return "", common.NewErrorf(errCode, "could not find allocation challenges, %v", err)
	}

	alloc, err := sc.getAllocation(challenge.AllocationID, balances)
	if err != nil {
		return "", common.NewErrorf(errCode,
			"can't get related allocation: %v", err)
	}

	blobAlloc, ok := alloc.BlobberAllocsMap[t.ClientID]
	if !ok {
		return "", common.NewError(errCode, "blobber is not part of the allocation")
	}

	lcc := blobAlloc.LatestCompletedChallenge
	_, ok = allocChallenges.ChallengeMap[challResp.ID]
	if !ok {
		// TODO: remove this challenge already redeemed response. This response will be returned only when the
		// challenge is the last completed challenge, which means if we have more challenges completed after it, we
		// will see different result, even the challenge's state is the same as 'it has been redeemed'.
		if lcc != nil && challResp.ID == lcc.ID && lcc.Responded {
			return "challenge already redeemed", nil
		}

		return "", common.NewErrorf(errCode,
			"could not find the challenge with ID %s", challResp.ID)
	}

	// time of previous complete challenge (not the current one)
	// or allocation start time if no challenges
	latestCompletedChallTime := alloc.StartTime
	if lcc != nil {
		latestCompletedChallTime = lcc.Created
	}

	challenge.Responded = true
	cab := &challengeAllocBlobberPassResult{
		verifyTicketsResult:      result,
		alloc:                    alloc,
		allocChallenges:          allocChallenges,
		challenge:                challenge,
		blobAlloc:                blobAlloc,
		latestCompletedChallTime: latestCompletedChallTime,
	}

	if !(result.pass && result.fresh) {
		return sc.challengeFailed(balances, t, cab)
	}

	return sc.challengePassed(balances, t, conf.BlockReward.TriggerPeriod, cab)
}

type verifyTicketsResult struct {
	pass       bool
	fresh      bool
	threshold  int
	success    int
	validators []string
}

// challengeAllocBlobberPassResult wraps all the data structs for processing a challenge
type challengeAllocBlobberPassResult struct {
	*verifyTicketsResult
	alloc                    *StorageAllocation
	allocChallenges          *AllocationChallenges
	challenge                *StorageChallenge
	blobAlloc                *BlobberAllocation
	latestCompletedChallTime common.Timestamp
}

func verifyChallengeTickets(balances cstate.StateContextI,
	t *transaction.Transaction,
	challenge *StorageChallenge,
	cr *ChallengeResponse) (*verifyTicketsResult, error) {
	// get unique validation tickets map
	vtsMap := make(map[string]struct{}, len(cr.ValidationTickets))
	for _, vt := range cr.ValidationTickets {
		if vt == nil {
			return nil, errors.New("found nil validation tickets")
		}

		if _, ok := challenge.ValidatorIDMap[vt.ValidatorID]; !ok {
			return nil, errors.New("found invalid validator id in validation ticket")
		}

		_, ok := vtsMap[vt.ValidatorID]
		if ok {
			return nil, errors.New("found duplicate validation tickets")
		}
		vtsMap[vt.ValidatorID] = struct{}{}
	}

	tksNum := len(cr.ValidationTickets)
	threshold := challenge.TotalValidators / 2
	if tksNum < threshold {
		return nil, fmt.Errorf("validation tickets less than threshold: %d, tickets: %d", threshold, tksNum)
	}

	var (
		success, failure int
		validators       []string // validators for rewards
	)

	for _, vt := range cr.ValidationTickets {
		if err := vt.Validate(challenge.ID, challenge.BlobberID); err != nil {
			return nil, fmt.Errorf("invalid validation ticket: %v", err)
		}

		if ok, err := vt.VerifySign(balances); !ok || err != nil {
			return nil, fmt.Errorf("invalid validation ticket: %v", err)
		}

		validators = append(validators, vt.ValidatorID)
		if !vt.Result {
			failure++
			continue
		}
		success++
	}

	var (
		pass  = success > threshold
		cct   = toSeconds(getMaxChallengeCompletionTime())
		fresh = challenge.Created+cct >= t.CreationDate
	)

	return &verifyTicketsResult{
		pass:       pass,
		fresh:      fresh,
		threshold:  threshold,
		success:    success,
		validators: validators,
	}, nil
}

func (sc *StorageSmartContract) challengePassed(
	balances cstate.StateContextI,
	t *transaction.Transaction,
	triggerPeriod int64,
	cab *challengeAllocBlobberPassResult) (string, error) {
	ongoingParts, err := getOngoingPassedBlobberRewardsPartitions(balances, triggerPeriod)
	if err != nil {
		return "", common.NewError("verify_challenge",
			"cannot get ongoing partition: "+err.Error())
	}

	blobber, err := sc.getBlobber(t.ClientID, balances)
	if err != nil {
		return "", common.NewError("verify_challenge",
			"can't get blobber"+err.Error())
	}

	rewardRound := GetCurrentRewardRound(balances.GetBlock().Round, triggerPeriod)
	// this expiry of blobber needs to be corrected once logic is finalized
	if blobber.RewardRound.StartRound != rewardRound ||
		balances.GetBlock().Round == 0 {

		var dataRead float64 = 0
		if blobber.LastRewardDataReadRound >= rewardRound {
			dataRead = blobber.DataReadLastRewardRound
		}

		err := ongoingParts.Add(
			balances,
			&BlobberRewardNode{
				ID:                blobber.ID,
				SuccessChallenges: 0,
				WritePrice:        blobber.Terms.WritePrice,
				ReadPrice:         blobber.Terms.ReadPrice,
				TotalData:         sizeInGB(blobber.SavedData),
				DataRead:          dataRead,
			})
		if err != nil {
			return "", common.NewError("verify_challenge",
				"can't add to ongoing partition list "+err.Error())
		}

		blobber.RewardRound = RewardRound{
			StartRound: rewardRound,
			Timestamp:  t.CreationDate,
		}

		_, err = balances.InsertTrieNode(blobber.GetKey(), blobber)
		if err != nil {
			return "", common.NewError("verify_challenge",
				"error inserting blobber to chain"+err.Error())
		}
	}

	var brStats BlobberRewardNode
	if err := ongoingParts.Get(balances, blobber.ID, &brStats); err != nil {
		return "", common.NewError("verify_challenge",
			"can't get blobber reward from partition list: "+err.Error())
	}

	brStats.SuccessChallenges++

	if !sc.completeChallenge(cab) {
		return "", common.NewError("challenge_out_of_order",
			"First challenge on the list is not same as the one"+
				" attempted to redeem")
	}
	cab.alloc.Stats.LastestClosedChallengeTxn = cab.challenge.ID
	cab.alloc.Stats.SuccessChallenges++
	cab.alloc.Stats.OpenChallenges--

	cab.blobAlloc.Stats.LastestClosedChallengeTxn = cab.challenge.ID
	cab.blobAlloc.Stats.SuccessChallenges++
	cab.blobAlloc.Stats.OpenChallenges--

	if err := cab.challenge.Save(balances, sc.ID); err != nil {
		return "", common.NewError("verify_challenge_error", err.Error())
	}

	emitUpdateChallenge(cab.challenge, true, balances)

	err = ongoingParts.UpdateItem(balances, &brStats)
	if err != nil {
		return "", common.NewErrorf("verify_challenge",
			"error updating blobber reward item: %v", err)
	}

	err = ongoingParts.Save(balances)
	if err != nil {
		return "", common.NewErrorf("verify_challenge",
			"error saving ongoing blobber reward partition: %v", err)
	}

	if err := cab.allocChallenges.Save(balances, sc.ID); err != nil {
		return "", common.NewError("verify_challenge", err.Error())
	}

	var partial = 1.0
	if cab.success < cab.threshold {
		partial = float64(cab.success) / float64(cab.threshold)
	}

	err = sc.blobberReward(cab.alloc, cab.latestCompletedChallTime, cab.blobAlloc, cab.validators, partial, balances, cab.challenge.ID)
	if err != nil {
		return "", common.NewError("challenge_reward_error", err.Error())
	}

	// save allocation object
	if err := cab.alloc.save(balances, sc.ID); err != nil {
		return "", common.NewError("challenge_reward_error", err.Error())
	}

	if cab.success < cab.threshold {
		return "challenge passed partially by blobber", nil
	}

	return "challenge passed by blobber", nil
}

func (sc *StorageSmartContract) challengeFailed(
	balances cstate.StateContextI,
	t *transaction.Transaction,
	cab *challengeAllocBlobberPassResult) (string, error) {
	if !sc.completeChallenge(cab) {
		return "", common.NewError("challenge_out_of_order",
			"First challenge on the list is not same as the one"+
				" attempted to redeem")
	}
	cab.alloc.Stats.LastestClosedChallengeTxn = cab.challenge.ID
	cab.alloc.Stats.FailedChallenges++
	cab.alloc.Stats.OpenChallenges--

	cab.blobAlloc.Stats.LastestClosedChallengeTxn = cab.challenge.ID
	cab.blobAlloc.Stats.FailedChallenges++
	cab.blobAlloc.Stats.OpenChallenges--

	emitUpdateChallenge(cab.challenge, false, balances)

	if err := cab.allocChallenges.Save(balances, sc.ID); err != nil {
		return "", common.NewError("challenge_penalty_error", err.Error())
	}

	logging.Logger.Info("Challenge failed", zap.String("challenge", cab.challenge.ID))

	err := sc.blobberPenalty(cab.alloc, cab.latestCompletedChallTime, cab.blobAlloc,
		cab.validators, balances)
	if err != nil {
		return "", common.NewError("challenge_penalty_error", err.Error())
	}

	// save allocation object
	_, err = balances.InsertTrieNode(cab.alloc.GetKey(sc.ID), cab.alloc)
	if err != nil {
		return "", common.NewError("challenge_reward_error", err.Error())
	}

	//balances.EmitEvent(event.TypeStats, event.TagUpdateAllocation, alloc.ID, alloc.buildDbUpdates())
	if cab.pass && !cab.fresh {
		return "late challenge (failed)", nil
	}

	return "Challenge Failed by Blobber", nil
}

func (sc *StorageSmartContract) getAllocationForChallenge(
	t *transaction.Transaction,
	allocID string,
	blobberID string,
	balances cstate.StateContextI) (alloc *StorageAllocation, err error) {

	alloc, err = sc.getAllocation(allocID, balances)
	switch err {
	case nil:
	case util.ErrValueNotPresent:
		logging.Logger.Error("client state has invalid allocations",
			zap.String("selected_allocation", allocID),
			zap.Error(err))
		return nil, fmt.Errorf("could not find allocation to challenge: %v", err)
	default:
		return nil, common.NewErrorf("adding_challenge_error",
			"unexpected error getting allocation: %v", err)
	}

	if alloc.Stats == nil {
		return nil, common.NewError("adding_challenge_error",
			"found empty allocation stats")
	}

	//we check that this allocation do have write-commits and can be challenged.
	//We can't check only allocation to be written, because blobbers can commit in different order,
	//so we check particular blobber's allocation to be written
	if alloc.Stats.NumWrites > 0 && alloc.BlobberAllocsMap[blobberID].AllocationRoot != "" {
		return alloc, nil // found
	}
	return nil, nil
}

type challengeOutput struct {
	alloc            *StorageAllocation
	storageChallenge *StorageChallenge
	allocChallenges  *AllocationChallenges
	challInfo        *StorageChallengeResponse
}

type challengeBlobberSelection int

// randomWeightSelection select n blobbers from blobberChallenge partition and then select a blobber with the highest weight
// randomSelection select a blobber randomly from partition
const (
	randomWeightSelection challengeBlobberSelection = iota
	randomSelection
)

// selectBlobberForChallenge select blobber for challenge in random manner
func selectBlobberForChallenge(selection challengeBlobberSelection, challengeBlobbersPartition *partitions.Partitions,
	r *rand.Rand, balances cstate.StateContextI) (string, error) {

	var challengeBlobbers []ChallengeReadyBlobber
	err := challengeBlobbersPartition.GetRandomItems(balances, r, &challengeBlobbers)
	if err != nil {
		return "", fmt.Errorf("error getting random slice from blobber challenge partition: %v", err)
	}

	switch selection {
	case randomWeightSelection:
		const maxBlobbersSelect = 5

		var challengeBlobber ChallengeReadyBlobber
		var maxWeight uint64

		var blobbersSelected = make([]ChallengeReadyBlobber, 0, maxBlobbersSelect)
		if len(challengeBlobbers) <= maxBlobbersSelect {
			blobbersSelected = challengeBlobbers
		} else {
			for i := 0; i < maxBlobbersSelect; i++ {
				randomIndex := r.Intn(len(challengeBlobbers))
				blobbersSelected = append(blobbersSelected, challengeBlobbers[randomIndex])
			}
		}

		for _, bc := range blobbersSelected {
			if bc.Weight > maxWeight {
				maxWeight = bc.Weight
				challengeBlobber = bc
			}
		}

		return challengeBlobber.BlobberID, nil
	case randomSelection:
		randomIndex := r.Intn(len(challengeBlobbers))
		return challengeBlobbers[randomIndex].BlobberID, nil
	default:
		return "", errors.New("invalid blobber selection pattern")
	}
}

func (sc *StorageSmartContract) populateGenerateChallenge(
	challengeBlobbersPartition *partitions.Partitions,
	seed int64,
	validators *partitions.Partitions,
	txn *transaction.Transaction,
	challengeID string,
	balances cstate.StateContextI,
	needValidNum int,
	conf *Config,
) (*challengeOutput, error) {
	r := rand.New(rand.NewSource(seed))
	blobberSelection := challengeBlobberSelection(1) // challengeBlobberSelection(r.Intn(2))
	blobberID, err := selectBlobberForChallenge(blobberSelection, challengeBlobbersPartition, r, balances)
	if err != nil {
		return nil, common.NewError("add_challenge", err.Error())
	}

	if blobberID == "" {
		return nil, common.NewError("add_challenges", "empty blobber id")
	}

	logging.Logger.Debug("generate_challenges", zap.String("blobber id", blobberID))

	// get blobber allocations partitions
	blobberAllocParts, err := partitionsBlobberAllocations(blobberID, balances)
	if err != nil {
		return nil, common.NewErrorf("generate_challenge",
			"error getting blobber_challenge_allocation list: %v", err)
	}

	// get random allocations from the partitions
	var randBlobberAllocs []BlobberAllocationNode
	if err := blobberAllocParts.GetRandomItems(balances, r, &randBlobberAllocs); err != nil {
		return nil, common.NewErrorf("generate_challenge",
			"error getting random slice from blobber challenge allocation partition: %v", err)
	}

	var findValidAllocRetries = 1 // avoid retry for debugging
	var (
		alloc                       *StorageAllocation
		blobberAllocPartitionLength = len(randBlobberAllocs)
		foundAllocation             bool
		randPerm                    = r.Perm(blobberAllocPartitionLength)
	)

	if findValidAllocRetries > blobberAllocPartitionLength {
		findValidAllocRetries = blobberAllocPartitionLength
	}

	for i := 0; i < findValidAllocRetries; i++ {
		// get a random allocation
		allocID := randBlobberAllocs[randPerm[i]].ID

		// get the storage allocation from MPT
		alloc, err = sc.getAllocationForChallenge(txn, allocID, blobberID, balances)
		if err != nil {
			return nil, err
		}

		if alloc == nil {
			continue
		}

		if alloc.Finalized {
			err := blobberAllocParts.Remove(balances, allocID)
			if err != nil {
				return nil, fmt.Errorf("could not remove allocation from blobber: %v", err)
			}

			allocNum, err := blobberAllocParts.Size(balances)
			if err != nil {
				return nil, fmt.Errorf("could not get challenge partition size: %v", err)
			}

			if allocNum == 0 {
				// remove blobber from challenge ready partition when there's no allocation bind to it
				err = partitionsChallengeReadyBlobbersRemove(balances, blobberID)
				if err != nil && !partitions.ErrItemNotFound(err) {
					// it could be empty if we finalize the allocation before committing any read or write
					return nil, fmt.Errorf("failed to remove blobber from challenge ready partitions: %v", err)
				}
			}
			continue
		}

		if alloc.Expiration >= txn.CreationDate {
			foundAllocation = true
			break
		}

		err = alloc.save(balances, sc.ID)
		if err != nil {
			return nil, common.NewErrorf("populate_challenge",
				"error saving expired allocation: %v", err)
		}
	}

	if err := blobberAllocParts.Save(balances); err != nil {
		return nil, common.NewErrorf("populate_challenge",
			"error saving blobber allocation partitions: %v", err)
	}

	if !foundAllocation {
		logging.Logger.Error("populate_generate_challenge: couldn't find appropriate allocation for a blobber",
			zap.String("blobberId", blobberID))
		return nil, nil
	}

	allocBlobber, ok := alloc.BlobberAllocsMap[blobberID]
	if !ok {
		return nil, errors.New("invalid blobber for allocation")
	}

	var randValidators []ValidationPartitionNode
	if err := validators.GetRandomItems(balances, r, &randValidators); err != nil {
		return nil, common.NewError("add_challenge",
			"error getting validators random slice: "+err.Error())
	}

	if len(randValidators) < needValidNum {
		return nil, errors.New("validators number does not meet minimum challenge requirement")
	}

	var (
		selectedValidators  = make([]*ValidationNode, 0, needValidNum)
		perm                = r.Perm(len(randValidators))
		remainingValidators = len(randValidators)
	)

	now := txn.CreationDate
	filterValidator := filterHealthyValidators(now)

	for i := 0; i < len(randValidators) && len(selectedValidators) < needValidNum; i++ {
		if remainingValidators < needValidNum {
			return nil, errors.New("validators number does not meet minimum challenge requirement after filtering")
		}
		randValidator := randValidators[perm[i]]
		if randValidator.Id == blobberID {
			continue
		}
		validator, err := getValidator(randValidator.Id, balances)
		if err != nil {
			if cstate.ErrInvalidState(err) {
				return nil, common.NewError("add_challenge",
					err.Error())
			}
			continue
		}

		kick, err := filterValidator(validator)
		if err != nil {
			return nil, common.NewError("add_challenge", "failed to filter validator: "+
				err.Error())
		}
		if kick {
			remainingValidators--
			continue
		}

		sp, err := sc.getStakePool(spenum.Validator, validator.ID, balances)
		if err != nil {
			return nil, fmt.Errorf("can't get validator %s stake pool: %v", randValidator.Id, err)
		}
		stake, err := sp.stake()
		if err != nil {
			return nil, err
		}
		if stake < conf.MinStake {
			remainingValidators--
			continue
		}

		selectedValidators = append(selectedValidators,
			&ValidationNode{
				Provider: provider.Provider{
					ID:           randValidator.Id,
					ProviderType: spenum.Validator,
				},
				BaseURL: randValidator.Url,
			})

	}

	if len(selectedValidators) < needValidNum {
		return nil, errors.New("validators number does not meet minimum challenge requirement after filtering")
	}

	validatorIDs := make([]string, len(selectedValidators))
	for i := range selectedValidators {
		validatorIDs[i] = selectedValidators[i].ID
	}

	var storageChallenge = new(StorageChallenge)
	storageChallenge.ID = challengeID
	storageChallenge.TotalValidators = len(selectedValidators)
	storageChallenge.ValidatorIDs = validatorIDs
	storageChallenge.BlobberID = blobberID
	storageChallenge.AllocationID = alloc.ID
	storageChallenge.Created = txn.CreationDate

	challInfo := &StorageChallengeResponse{
		StorageChallenge: storageChallenge,
		Validators:       selectedValidators,
		Seed:             seed,
		AllocationRoot:   allocBlobber.AllocationRoot,
		Timestamp:        allocBlobber.LastWriteMarker.Timestamp,
	}

	allocChallenges, err := sc.getAllocationChallenges(alloc.ID, balances)
	if err != nil {
		if err == util.ErrValueNotPresent {
			allocChallenges = &AllocationChallenges{}
			allocChallenges.AllocationID = alloc.ID
		} else {
			return nil, common.NewError("add_challenge",
				"error fetching allocation challenge: "+err.Error())
		}
	}

	return &challengeOutput{
		alloc:            alloc,
		storageChallenge: storageChallenge,
		allocChallenges:  allocChallenges,
		challInfo:        challInfo,
	}, nil
}

func (sc *StorageSmartContract) generateChallenge(t *transaction.Transaction,
	b *block.Block, _ []byte, balances cstate.StateContextI) (err error) {

	var conf *Config
	if conf, err = sc.getConfig(balances, true); err != nil {
		return fmt.Errorf("can't get SC configurations: %v", err.Error())
	}

	validators, err := getValidatorsList(balances)
	if err != nil {
		return common.NewErrorf("generate_challenge",
			"error getting the validators list: %v", err)
	}

	// Check if the length of the list of validators is higher than the required number of validators
	needValidNum := conf.ValidatorsPerChallenge
	currentValidatorsCount, err := validators.Size(balances)
	if err != nil {
		return fmt.Errorf("can't get validators partition size: %v", err.Error())
	}

	if currentValidatorsCount < needValidNum {
		err := errors.New("validators number does not meet minimum challenge requirement")
		logging.Logger.Error("generate_challenge", zap.Error(err),
			zap.Int("validator num", currentValidatorsCount),
			zap.Int("minimum required", needValidNum))
		return common.NewError("generate_challenge",
			"validators number does not meet minimum challenge requirement")
	}

	challengeReadyParts, err := partitionsChallengeReadyBlobbers(balances)
	if err != nil {
		return common.NewErrorf("generate_challenge",
			"error getting the blobber challenge list: %v", err)
	}

	bcNum, err := challengeReadyParts.Size(balances)
	if err != nil {
		return common.NewErrorf("generate_challenge", "error getting blobber challenge size: %v", err)
	}

	if bcNum == 0 {
		logging.Logger.Info("skipping generate challenge: empty blobber challenge partition")
		return nil
	}

	hashSeed := encryption.Hash(t.Hash + b.PrevHash)
	// the "1" was the index when generating multiple challenges.
	// keep it in case we need to generate more than 1 challenge at once.
	challengeID := encryption.Hash(hashSeed + "1")

	seedSource, err := strconv.ParseUint(challengeID[0:16], 16, 64)
	if err != nil {
		return common.NewErrorf("generate_challenge",
			"Error in creating challenge seed: %v", err)
	}

	result, err := sc.populateGenerateChallenge(
		challengeReadyParts,
		int64(seedSource),
		validators,
		t,
		challengeID,
		balances,
		needValidNum,
		conf,
	)
	if err != nil {
		return common.NewErrorf("generate_challenge", err.Error())
	}

	if result == nil {
		logging.Logger.Error("received empty data for challenge generation. Skipping challenge generation")
		return nil
	}

	err = sc.addChallenge(result.alloc,
		result.storageChallenge,
		result.allocChallenges,
		result.challInfo,
		balances)
	if err != nil {
		return common.NewErrorf("adding_challenge_error",
			"Error in adding challenge: %v", err)
	}

	afterAddChallenge(result.challInfo.ID, result.challInfo.ValidatorIDs)

	return nil
}

func (sc *StorageSmartContract) addChallenge(alloc *StorageAllocation,
	challenge *StorageChallenge,
	allocChallenges *AllocationChallenges,
	challInfo *StorageChallengeResponse,
	balances cstate.StateContextI) error {

	if challenge.BlobberID == "" {
		return common.NewError("add_challenge",
			"no blobber to add challenge to")
	}

	blobAlloc, ok := alloc.BlobberAllocsMap[challenge.BlobberID]
	if !ok {
		return common.NewError("add_challenge",
			"no blobber Allocation to add challenge to")
	}

	// remove expired challenges
	expiredChallenges, err := alloc.removeExpiredChallenges(allocChallenges, challenge.Created)
	if err != nil {
		return common.NewErrorf("add_challenge", "remove expired challenges: %v", err)
	}

	var expChalIDs []string
	for challengeID := range expiredIDsMap {
		expChalIDs = append(expChalIDs, challengeID)
	}
	sort.Strings(expChalIDs)

	// maps blobberID to count of its expiredIDs.
	expiredCountMap := make(map[string]int)

	// TODO: maybe delete them periodically later instead of remove immediately
<<<<<<< HEAD
	for _, c := range expiredChallenges {
		_, err := balances.DeleteTrieNode(storageChallengeKey(sc.ID, c.challengeID))
=======
	for _, challengeID := range expChalIDs {
		blobberID := expiredIDsMap[challengeID]
		_, err := balances.DeleteTrieNode(storageChallengeKey(sc.ID, challengeID))
>>>>>>> 7d573cbf
		if err != nil {
			return common.NewErrorf("add_challenge", "could not delete challenge node: %v", err)
		}

		if _, ok := expiredCountMap[c.blobberID]; !ok {
			expiredCountMap[c.blobberID] = 0
		}
		expiredCountMap[c.blobberID]++
	}

	// add the generated challenge to the open challenges list in the allocation
	if !allocChallenges.addChallenge(challenge) {
		return common.NewError("add_challenge", "challenge already exist in allocation")
	}

	// Save the allocation challenges to MPT
	if err := allocChallenges.Save(balances, sc.ID); err != nil {
		return common.NewErrorf("add_challenge",
			"error storing alloc challenge: %v", err)
	}

	// Save challenge to MPT
	if err := challenge.Save(balances, sc.ID); err != nil {
		return common.NewErrorf("add_challenge",
			"error storing challenge: %v", err)
	}

	alloc.Stats.OpenChallenges++
	alloc.Stats.TotalChallenges++
	blobAlloc.Stats.OpenChallenges++
	blobAlloc.Stats.TotalChallenges++

	if err := alloc.save(balances, sc.ID); err != nil {
		return common.NewErrorf("add_challenge",
			"error storing allocation: %v", err)
	}

	//balances.EmitEvent(event.TypeStats, event.TagUpdateAllocationChallenges, alloc.ID, alloc.buildUpdateChallengeStat())

	beforeEmitAddChallenge(challInfo)

	emitAddChallenge(challInfo, expiredCountMap, len(expiredChallenges), balances)
	return nil
}

func isChallengeExpired(now, createdAt common.Timestamp, challengeCompletionTime time.Duration) bool {
	return createdAt+common.ToSeconds(challengeCompletionTime) <= now
}<|MERGE_RESOLUTION|>--- conflicted
+++ resolved
@@ -1220,7 +1220,7 @@
 	}
 
 	// remove expired challenges
-	expiredChallenges, err := alloc.removeExpiredChallenges(allocChallenges, challenge.Created)
+	expiredIDsMap, err := alloc.removeExpiredChallenges(allocChallenges, challenge.Created)
 	if err != nil {
 		return common.NewErrorf("add_challenge", "remove expired challenges: %v", err)
 	}
@@ -1235,22 +1235,17 @@
 	expiredCountMap := make(map[string]int)
 
 	// TODO: maybe delete them periodically later instead of remove immediately
-<<<<<<< HEAD
-	for _, c := range expiredChallenges {
-		_, err := balances.DeleteTrieNode(storageChallengeKey(sc.ID, c.challengeID))
-=======
 	for _, challengeID := range expChalIDs {
 		blobberID := expiredIDsMap[challengeID]
 		_, err := balances.DeleteTrieNode(storageChallengeKey(sc.ID, challengeID))
->>>>>>> 7d573cbf
 		if err != nil {
 			return common.NewErrorf("add_challenge", "could not delete challenge node: %v", err)
 		}
 
-		if _, ok := expiredCountMap[c.blobberID]; !ok {
-			expiredCountMap[c.blobberID] = 0
-		}
-		expiredCountMap[c.blobberID]++
+		if _, ok := expiredCountMap[blobberID]; !ok {
+			expiredCountMap[blobberID] = 0
+		}
+		expiredCountMap[blobberID]++
 	}
 
 	// add the generated challenge to the open challenges list in the allocation
@@ -1284,7 +1279,7 @@
 
 	beforeEmitAddChallenge(challInfo)
 
-	emitAddChallenge(challInfo, expiredCountMap, len(expiredChallenges), balances)
+	emitAddChallenge(challInfo, expiredCountMap, len(expiredIDsMap), balances)
 	return nil
 }
 

package storagesc

import (
	"encoding/json"
	"errors"
	"fmt"
	"math/rand"
	"sort"
	"strconv"
	"sync"
	"sync/atomic"
	"time"

	"0chain.net/smartcontract/provider"

	"0chain.net/smartcontract/dbs/event"
	"github.com/0chain/common/core/currency"

	"0chain.net/smartcontract/stakepool/spenum"

	"0chain.net/smartcontract/partitions"

	"0chain.net/chaincore/block"
	cstate "0chain.net/chaincore/chain/state"
	"0chain.net/chaincore/transaction"
	"0chain.net/core/common"
	"0chain.net/core/datastore"
	"0chain.net/core/encryption"
	"github.com/0chain/common/core/logging"
	"github.com/0chain/common/core/util"

	"go.uber.org/zap"
)

// TODO: add back after fixing the chain stuck
// const blobberAllocationPartitionSize = 100

type BlobberChallengeResponded int

const (
	ChallengeNotResponded BlobberChallengeResponded = iota
	ChallengeResponded
	ChallengeRespondedLate
	ChallengeRespondedInvalid
	ChallengeOldRemoved
)

const blobberAllocationPartitionSize = 10

// completeChallenge complete the challenge
func (sc *StorageSmartContract) completeChallenge(cab *challengeAllocBlobberPassResult, success bool) bool {
	if !cab.allocChallenges.removeChallenge(cab.challenge) {
		return false
	}

	if success {
		cab.blobAlloc.LatestSuccessfulChallCreatedAt = cab.challenge.Created
	}
	cab.blobAlloc.LatestFinalizedChallCreatedAt = cab.challenge.Created

	return true
}

func (sc *StorageSmartContract) getStorageChallenge(challengeID string,
	balances cstate.StateContextI) (challenge *StorageChallenge, err error) {

	challenge = new(StorageChallenge)
	challenge.ID = challengeID
	err = balances.GetTrieNode(challenge.GetKey(sc.ID), challenge)
	if err != nil {
		return nil, err
	}
	challenge.ValidatorIDMap = make(map[string]struct{}, len(challenge.ValidatorIDs))
	for _, vID := range challenge.ValidatorIDs {
		challenge.ValidatorIDMap[vID] = struct{}{}
	}

	return challenge, nil
}

func (sc *StorageSmartContract) getAllocationChallenges(allocID string,
	balances cstate.StateContextI) (ac *AllocationChallenges, err error) {

	ac = new(AllocationChallenges)
	ac.AllocationID = allocID
	err = balances.GetTrieNode(ac.GetKey(sc.ID), ac)
	if err != nil {
		return nil, err
	}

	return ac, nil
}

// move tokens from challenge pool to blobber's stake pool (to unlocked)
func (sc *StorageSmartContract) blobberReward(
	alloc *StorageAllocation,
	latestFinalizedChallTime common.Timestamp,
	blobAlloc *BlobberAllocation,
	validators []string,
	balances cstate.StateContextI,
	allocationID string,
) error {
	conf, err := sc.getConfig(balances, true)
	if err != nil {
		return fmt.Errorf("can't get SC configurations: %v", err.Error())
	}

	// time of this challenge
	challengeCompletedTime := blobAlloc.LatestFinalizedChallCreatedAt
	if challengeCompletedTime > alloc.Expiration {
		return errors.New("late challenge response")
	}

	if challengeCompletedTime < latestFinalizedChallTime {
		logging.Logger.Debug("old challenge response - blobber reward",
			zap.Int64("latestFinalizedChallTime", int64(latestFinalizedChallTime)),
			zap.Int64("challenge time", int64(challengeCompletedTime)))
		return errors.New("old challenge response on blobber rewarding")
	}

	if challengeCompletedTime > alloc.Expiration {
		return errors.New("late challenge response")
	}

	// pool
	var cp *challengePool
	if cp, err = sc.getChallengePool(alloc.ID, balances); err != nil {
		return fmt.Errorf("can't get allocation's challenge pool: %v", err)
	}

	rdtu, err := alloc.restDurationInTimeUnits(latestFinalizedChallTime, conf.TimeUnit)
	if err != nil {
		return fmt.Errorf("blobber reward failed: %v", err)
	}

	dtu, err := alloc.durationInTimeUnits(challengeCompletedTime-latestFinalizedChallTime, conf.TimeUnit)
	if err != nil {
		return fmt.Errorf("blobber reward failed: %v", err)
	}

	move, err := blobAlloc.challenge(dtu, rdtu)
	if err != nil {
		return err
	}

	logging.Logger.Info("Paying challenge reward", zap.Any("challenge reward", move), zap.Any("challengeCompletedTime", challengeCompletedTime), zap.Any("latestFinalizedChallTime", latestFinalizedChallTime), zap.Any("rdtu", rdtu), zap.Any("dtu", dtu))

	// part of tokens goes to related validators
	var validatorsReward currency.Coin
	validatorsReward, err = currency.MultFloat64(move, conf.ValidatorReward)
	if err != nil {
		return err
	}

	blobberReward, err := currency.MinusCoin(move, validatorsReward)
	if err != nil {
		return err
	}

	var sp *stakePool
	if sp, err = sc.getStakePool(spenum.Blobber, blobAlloc.BlobberID, balances); err != nil {
		return fmt.Errorf("can't get stake pool: %v", err)
	}

	err = cp.moveToBlobbers(sc.ID, blobberReward, blobAlloc.BlobberID, sp, balances, allocationID)
	if err != nil {
		return fmt.Errorf("rewarding blobbers: %v", err)
	}

	newChallengeReward, err := currency.AddCoin(blobAlloc.ChallengeReward, blobberReward)
	if err != nil {
		return err
	}
	blobAlloc.ChallengeReward = newChallengeReward

	// validators' stake pools
	vsps, err := sc.validatorsStakePools(validators, balances)
	if err != nil {
		return err
	}

	err = cp.moveToValidators(validatorsReward, validators, vsps, balances, allocationID)
	if err != nil {
		return fmt.Errorf("rewarding validators: %v", err)
	}

	moveToValidators, err := currency.AddCoin(alloc.MovedToValidators, validatorsReward)
	if err != nil {
		return err
	}
	alloc.MovedToValidators = moveToValidators

	// Save validators' stake pools
	if err = sc.saveStakePools(validators, vsps, balances); err != nil {
		return err
	}

	// Save the pools
	if err = sp.Save(spenum.Blobber, blobAlloc.BlobberID, balances); err != nil {
		return fmt.Errorf("can't save sake pool: %v", err)
	}

	if err = cp.save(sc.ID, alloc, balances); err != nil {
		return fmt.Errorf("can't save allocation's challenge pool: %v", err)
	}

	if err = alloc.saveUpdatedStakes(balances); err != nil {
		return fmt.Errorf("can't save allocation: %v", err)
	}

	return nil
}

// obtain stake pools of given validators
func (ssc *StorageSmartContract) validatorsStakePools(
	validators []datastore.Key, balances cstate.StateContextI) (
	sps []*stakePool, err error) {

	sps = make([]*stakePool, 0, len(validators))
	for _, id := range validators {
		var sp *stakePool
		if sp, err = ssc.getStakePool(spenum.Validator, id, balances); err != nil {
			return nil, fmt.Errorf("can't get validator %s stake pool: %v",
				id, err)
		}
		sps = append(sps, sp)
	}

	return
}

func (ssc *StorageSmartContract) saveStakePools(validators []datastore.Key,
	sps []*stakePool, balances cstate.StateContextI) (err error) {

	for i, sp := range sps {
		if err = sp.Save(spenum.Validator, validators[i], balances); err != nil {
			return fmt.Errorf("saving stake pool: %v", err)
		}

		staked, err := sp.stake()
		if err != nil {
			return fmt.Errorf("can't get stake: %v", err)
		}
		vid := validators[i]
		tag, data := event.NewUpdateBlobberTotalStakeEvent(vid, staked)
		balances.EmitEvent(event.TypeStats, tag, vid, data)
	}
	return
}

// move tokens from challenge pool back to write pool
func (sc *StorageSmartContract) blobberPenalty(
	alloc *StorageAllocation,
	latestSuccessfulChallTime common.Timestamp,
	latestFinalizedChallTime common.Timestamp,
	blobAlloc *BlobberAllocation,
	validators []string,
	balances cstate.StateContextI,
	allocationID string,
) (err error) {
	if latestSuccessfulChallTime >= latestFinalizedChallTime {
		return nil
	}

	var conf *Config
	if conf, err = sc.getConfig(balances, true); err != nil {
		return fmt.Errorf("can't get SC configurations: %v", err.Error())
	}

	// pools
	var cp *challengePool
	if cp, err = sc.getChallengePool(alloc.ID, balances); err != nil {
		return fmt.Errorf("can't get allocation's challenge pool: %v", err)
	}

	rdtu, err := alloc.restDurationInTimeUnits(latestSuccessfulChallTime, conf.TimeUnit)
	if err != nil {
		return fmt.Errorf("blobber penalty failed: %v", err)
	}

	dtu, err := alloc.durationInTimeUnits(latestFinalizedChallTime-latestSuccessfulChallTime, conf.TimeUnit)
	if err != nil {
		return fmt.Errorf("blobber penalty failed: %v", err)
	}

	move, err := blobAlloc.challenge(dtu, rdtu)
	if err != nil {
		return err
	}

	// part of the tokens goes to related validators
	validatorsReward, err := currency.MultFloat64(move, conf.ValidatorReward)
	if err != nil {
		return err
	}
	move, err = currency.MinusCoin(move, validatorsReward)
	if err != nil {
		return err
	}

	// validators' stake pools
	var vSPs []*stakePool
	if vSPs, err = sc.validatorsStakePools(validators, balances); err != nil {
		return
	}

	// validators reward
	err = cp.moveToValidators(validatorsReward, validators, vSPs, balances, allocationID)
	if err != nil {
		return fmt.Errorf("rewarding validators: %v", err)
	}

	moveToValidators, err := currency.AddCoin(alloc.MovedToValidators, validatorsReward)
	if err != nil {
		return err
	}
	alloc.MovedToValidators = moveToValidators

	// Save validators' stake pools
	if err = sc.saveStakePools(validators, vSPs, balances); err != nil {
		return err
	}

	err = alloc.moveFromChallengePool(cp, move)
	coin, _ := move.Int64()
	balances.EmitEvent(event.TypeStats, event.TagFromChallengePool, cp.ID, event.ChallengePoolLock{
		Client:       alloc.Owner,
		AllocationId: alloc.ID,
		Amount:       coin,
	})

	if err != nil {
		return fmt.Errorf("moving challenge pool rest back to write pool: %v", err)
	}

	moveBack, err := currency.AddCoin(alloc.MovedBack, move)
	if err != nil {
		return err
	}
	alloc.MovedBack = moveBack

	blobReturned, err := currency.AddCoin(blobAlloc.Returned, move)
	if err != nil {
		return err
	}
	blobAlloc.Returned = blobReturned

	slash, err := currency.MultFloat64(move, conf.BlobberSlash)
	if err != nil {
		return err
	}

	// blobber stake penalty
	if conf.BlobberSlash > 0 && move > 0 &&
		slash > 0 {

		// load stake pool
		var sp *stakePool
		if sp, err = sc.getStakePool(spenum.Blobber, blobAlloc.BlobberID, balances); err != nil {
			return fmt.Errorf("can't get blobber's stake pool: %v", err)
		}

		dpMove, err := sp.slash(blobAlloc.BlobberID, blobAlloc.Offer(), slash, balances, allocationID)
		if err != nil {
			return fmt.Errorf("can't slash tokens: %v", err)
		}

		penalty, err := currency.AddCoin(blobAlloc.Penalty, dpMove) // penalty statistic
		if err != nil {
			return err
		}
		blobAlloc.Penalty = penalty

		logging.Logger.Info("Paying blobber penalty", zap.Any("penalty", dpMove), zap.Any("slash", slash), zap.Any("move", move), zap.Any("blobber", blobAlloc.BlobberID))

		// Save stake pool
		if err = sp.Save(spenum.Blobber, blobAlloc.BlobberID, balances); err != nil {
			return fmt.Errorf("can't Save blobber's stake pool: %v", err)
		}
	}

	if err = alloc.saveUpdatedStakes(balances); err != nil {
		return common.NewError("blobber_penalty_failed",
			"saving allocation pools: "+err.Error())
	}

	if err = cp.save(sc.ID, alloc, balances); err != nil {
		return fmt.Errorf("can't Save allocation's challenge pool: %v", err)
	}

	return
}

func (sc *StorageSmartContract) verifyChallenge(t *transaction.Transaction,
	input []byte, balances cstate.StateContextI) (resp string, err error) {
	var (
		challResp ChallengeResponse
		errCode   = "verify_challenge"
	)

	conf, err := sc.getConfig(balances, true)
	if err != nil {
		return "", common.NewErrorf(errCode,
			"cannot get smart contract configurations: %v", err)
	}

	if err := json.Unmarshal(input, &challResp); err != nil {
		return "", common.NewErrorf(errCode, "failed to decode txn input: %v", err)
	}

	if len(challResp.ID) == 0 || len(challResp.ValidationTickets) == 0 {
		return "", common.NewError(errCode, "invalid parameters to challenge response")
	}

	// get challenge node
	challenge, err := sc.getStorageChallenge(challResp.ID, balances)
	if err != nil {
		return "", common.NewErrorf(errCode, "could not find challenge, %v", err)
	}
	if challenge.Responded != int64(ChallengeNotResponded) {
		return "", common.NewError(errCode, "challenge already processed")
	}

	currentRound := balances.GetBlock().Round
	if challenge.RoundCreatedAt+conf.MaxChallengeCompletionRounds <= currentRound {
		return "", common.NewError(errCode, "challenge expired")
	}

	if challenge.BlobberID != t.ClientID {
		return "", errors.New("challenge blobber id does not match")
	}

	logging.Logger.Info("time_taken: receive challenge response",
		zap.String("challenge_id", challenge.ID),
		zap.Duration("delay", time.Since(common.ToTime(challenge.Created))))

	result, err := verifyChallengeTickets(balances, challenge, &challResp)
	if err != nil {
		return "", common.NewError(errCode, err.Error())
	}

	allocChallenges, err := sc.getAllocationChallenges(challenge.AllocationID, balances)
	if err != nil {
		return "", common.NewErrorf(errCode, "could not find allocation challenges, %v", err)
	}

	alloc, err := sc.getAllocation(challenge.AllocationID, balances)
	if err != nil {
		return "", common.NewErrorf(errCode,
			"can't get related allocation: %v", err)
	}

	if t.CreationDate > alloc.Expiration {
		return "", common.NewError(errCode, "allocation is finalized")
	}

	blobAlloc, ok := alloc.BlobberAllocsMap[t.ClientID]
	if !ok {
		return "", common.NewError(errCode, "blobber is not part of the allocation")
	}

	_, ok = allocChallenges.ChallengeMap[challResp.ID]
	if !ok {
		return "", common.NewErrorf(errCode,
			"could not find the challenge with ID %s", challResp.ID)
	}

	latestFinalizedChallTime := blobAlloc.LatestFinalizedChallCreatedAt
	latestSuccessfulChallTime := blobAlloc.LatestSuccessfulChallCreatedAt

	if challenge.Created < latestFinalizedChallTime {
		return "old challenge response", common.NewError(errCode, "old challenge response")
	}

	challenge.Responded = int64(ChallengeResponded)
	cab := &challengeAllocBlobberPassResult{
		verifyTicketsResult:       result,
		alloc:                     alloc,
		allocChallenges:           allocChallenges,
		challenge:                 challenge,
		blobAlloc:                 blobAlloc,
		latestSuccessfulChallTime: latestSuccessfulChallTime,
		latestFinalizedChallTime:  latestFinalizedChallTime,
	}

	if !(result.pass) {
		return sc.challengeFailed(balances, cab)
	}

	return sc.challengePassed(balances, t, conf.BlockReward.TriggerPeriod, conf.NumValidatorsRewarded, cab)
}

type verifyTicketsResult struct {
	pass       bool
	threshold  int
	success    int
	validators []string
}

// challengeAllocBlobberPassResult wraps all the data structs for processing a challenge
type challengeAllocBlobberPassResult struct {
	*verifyTicketsResult
	alloc                     *StorageAllocation
	allocChallenges           *AllocationChallenges
	challenge                 *StorageChallenge
	blobAlloc                 *BlobberAllocation
	latestSuccessfulChallTime common.Timestamp
	latestFinalizedChallTime  common.Timestamp
}

func verifyChallengeTickets(balances cstate.StateContextI,
	challenge *StorageChallenge,
	cr *ChallengeResponse,
) (*verifyTicketsResult, error) {
	// get unique validation tickets map
	vtsMap := make(map[string]struct{}, len(cr.ValidationTickets))
	for _, vt := range cr.ValidationTickets {
		if vt == nil {
			return nil, errors.New("found nil validation tickets")
		}

		if _, ok := challenge.ValidatorIDMap[vt.ValidatorID]; !ok {
			return nil, errors.New("found invalid validator id in validation ticket")
		}

		_, ok := vtsMap[vt.ValidatorID]
		if ok {
			return nil, errors.New("found duplicate validation tickets")
		}
		vtsMap[vt.ValidatorID] = struct{}{}
	}

	tksNum := len(cr.ValidationTickets)
	threshold := challenge.TotalValidators / 2
	if tksNum < threshold {
		return nil, fmt.Errorf("validation tickets less than threshold: %d, tickets: %d", threshold, tksNum)
	}

	var (
<<<<<<< HEAD
		success       = len(cr.ValidationTickets)
		validators    []string // validators for rewards
		validatorKeys []string
	)

	for _, vt := range cr.ValidationTickets {
		if err := vt.Validate(challenge.ID, challenge.BlobberID); err != nil {
			return nil, fmt.Errorf("invalid validation ticket: %v", err)
		}
		validators = append(validators, vt.ValidatorID)
		validatorKeys = append(validatorKeys, vt.ValidatorKey)
	}

	if ok, err := cr.Verify(balances, validatorKeys); !ok || err != nil {
		return nil, fmt.Errorf("invalid challenge response: %v", err)
=======
		success, failure int32
		validators       = make([]string, len(cr.ValidationTickets)) // validators for rewards
		errors           = make([]error, len(cr.ValidationTickets))
		wg               sync.WaitGroup
	)

	for i := range cr.ValidationTickets {
		wg.Add(1)
		go func(i int, vt *ValidationTicket) {
			defer wg.Done()
			if err := vt.Validate(challenge.ID, challenge.BlobberID); err != nil {
				errors[i] = fmt.Errorf("invalid validation ticket: %v", err)
				return
			}

			if ok, err := vt.VerifySign(balances); !ok || err != nil {
				errors[i] = fmt.Errorf("invalid validation ticket: %v", err)
				return
			}

			validators[i] = vt.ValidatorID
			if !vt.Result {
				atomic.AddInt32(&failure, 1)
				return
			}
			atomic.AddInt32(&success, 1)
		}(i, cr.ValidationTickets[i])
	}

	wg.Wait()

	// check if there is any error, return the first encountered
	for _, err := range errors {
		if err != nil {
			return nil, err
		}
>>>>>>> afe23c19
	}

	var (
		pass = int(success) > threshold
	)

	return &verifyTicketsResult{
		pass:       pass,
		threshold:  threshold,
		success:    int(success),
		validators: validators,
	}, nil
}

func (sc *StorageSmartContract) processChallengePassed(
	balances cstate.StateContextI,
	t *transaction.Transaction,
	triggerPeriod int64,
	validatorsRewarded int,
	cab *challengeAllocBlobberPassResult,
) (string, error) {

	err := cab.alloc.removeOldChallenges(cab.allocChallenges, balances, cab.challenge, sc)
	if err != nil {
		return "failed to remove old allocation challenges", common.NewError("challenge_reward_error",
			"error removing old challenges: "+err.Error())
	}
	cab.latestFinalizedChallTime = cab.blobAlloc.LatestFinalizedChallCreatedAt

	ongoingParts, err := getOngoingPassedBlobberRewardsPartitions(balances, triggerPeriod)
	if err != nil {
		return "", common.NewError("verify_challenge",
			"cannot get ongoing partition: "+err.Error())
	}

	blobber, err := sc.getBlobber(t.ClientID, balances)
	if err != nil {
		return "", common.NewError("verify_challenge",
			"can't get blobber"+err.Error())
	}

	rewardRound := GetCurrentRewardRound(balances.GetBlock().Round, triggerPeriod)
	// this expiry of blobber needs to be corrected once logic is finalized

	if blobber.RewardRound.StartRound != rewardRound {

		var dataRead float64 = 0
		if blobber.LastRewardDataReadRound >= rewardRound {
			dataRead = blobber.DataReadLastRewardRound
		}

		err := ongoingParts.Add(
			balances,
			&BlobberRewardNode{
				ID:                blobber.ID,
				SuccessChallenges: 0,
				WritePrice:        blobber.Terms.WritePrice,
				ReadPrice:         blobber.Terms.ReadPrice,
				TotalData:         sizeInGB(blobber.SavedData),
				DataRead:          dataRead,
			})
		if err != nil {
			return "", common.NewError("verify_challenge",
				"can't add to ongoing partition list "+err.Error())
		}

		blobber.RewardRound = RewardRound{
			StartRound: rewardRound,
			Timestamp:  t.CreationDate,
		}

		_, err = balances.InsertTrieNode(blobber.GetKey(), blobber)
		if err != nil {
			return "", common.NewError("verify_challenge",
				"error inserting blobber to chain"+err.Error())
		}
	}

	var brStats BlobberRewardNode
	if err := ongoingParts.Get(balances, blobber.ID, &brStats); err != nil {
		return "", common.NewError("verify_challenge",
			"can't get blobber reward from partition list: "+err.Error())
	}

	brStats.SuccessChallenges++

	if !sc.completeChallenge(cab, true) {
		return "", common.NewError("challenge_out_of_order",
			"First challenge on the list is not same as the one"+
				" attempted to redeem")
	}
	cab.alloc.Stats.LastestClosedChallengeTxn = cab.challenge.ID
	cab.alloc.Stats.SuccessChallenges++
	cab.alloc.Stats.OpenChallenges--

	cab.blobAlloc.Stats.LastestClosedChallengeTxn = cab.challenge.ID
	cab.blobAlloc.Stats.SuccessChallenges++
	cab.blobAlloc.Stats.OpenChallenges--

	if err := cab.challenge.Save(balances, sc.ID); err != nil {
		return "", common.NewError("verify_challenge_error", err.Error())
	}

	err = emitUpdateChallenge(cab.challenge, true, ChallengeResponded, balances, cab.alloc.Stats)
	if err != nil {
		return "", err
	}

	err = ongoingParts.UpdateItem(balances, &brStats)
	if err != nil {
		return "", common.NewErrorf("verify_challenge",
			"error updating blobber reward item: %v", err)
	}

	err = ongoingParts.Save(balances)
	if err != nil {
		return "", common.NewErrorf("verify_challenge",
			"error saving ongoing blobber reward partition: %v", err)
	}

	if err := cab.allocChallenges.Save(balances, sc.ID); err != nil {
		return "", common.NewError("verify_challenge", err.Error())
	}

	validators := getRandomSubSlice(cab.validators, validatorsRewarded, balances.GetBlock().GetRoundRandomSeed())

	if cab.latestFinalizedChallTime > cab.latestSuccessfulChallTime {
		err = sc.blobberPenalty(
			cab.alloc, cab.latestSuccessfulChallTime, cab.latestFinalizedChallTime, cab.blobAlloc, validators,
			balances,
			cab.challenge.AllocationID,
		)
		if err != nil {
			return "", common.NewError("challenge_penalty_error", err.Error())
		}
	}

	err = sc.blobberReward(
		cab.alloc, cab.latestFinalizedChallTime, cab.blobAlloc,
		validators,
		balances,
		cab.challenge.AllocationID,
	)
	if err != nil {
		return "", common.NewError("challenge_reward_error", err.Error())
	}

	// save allocation object
	if err := cab.alloc.save(balances, sc.ID); err != nil {
		return "", common.NewError("challenge_reward_error", err.Error())
	}

	// Clean up challenge on MPT
	_, err = balances.DeleteTrieNode(storageChallengeKey(sc.ID, cab.challenge.ID))
	if err != nil {
		return "", common.NewError("challenge_reward_error", err.Error())
	}

	if cab.success < cab.threshold {
		return "challenge passed partially by blobber", nil
	}

	return "challenge passed by blobber", nil
}

func (sc *StorageSmartContract) processChallengeFailed(
	balances cstate.StateContextI,
	cab *challengeAllocBlobberPassResult,
) (string, error) {
	if !sc.completeChallenge(cab, false) {
		return "", common.NewError("challenge_out_of_order",
			"First challenge on the list is not same as the one"+
				" attempted to redeem")
	}
	cab.alloc.Stats.LastestClosedChallengeTxn = cab.challenge.ID
	cab.alloc.Stats.FailedChallenges++
	cab.alloc.Stats.OpenChallenges--

	cab.blobAlloc.Stats.LastestClosedChallengeTxn = cab.challenge.ID
	cab.blobAlloc.Stats.FailedChallenges++
	cab.blobAlloc.Stats.OpenChallenges--

	err := emitUpdateChallenge(cab.challenge, false, ChallengeRespondedInvalid, balances, cab.alloc.Stats)
	if err != nil {
		return "", err
	}

	if err := cab.allocChallenges.Save(balances, sc.ID); err != nil {
		return "", common.NewError("challenge_penalty_error", err.Error())
	}

	logging.Logger.Info("Challenge failed", zap.String("challenge", cab.challenge.ID))

	// save allocation object
	_, err = balances.InsertTrieNode(cab.alloc.GetKey(sc.ID), cab.alloc)
	if err != nil {
		return "", common.NewError("challenge_reward_error", err.Error())
	}

	return "Challenge Failed by Blobber", nil
}

func getRandomSubSlice(slice []string, size int, seed int64) []string {
	if size > len(slice) {
		size = len(slice)
	}
	sort.Strings(slice)
	indices := rand.New(rand.NewSource(seed)).Perm(len(slice))
	subSlice := make([]string, 0, size)
	for i := 0; i < size; i++ {
		subSlice = append(subSlice, slice[indices[i]])
	}

	return subSlice
}

func (sc *StorageSmartContract) getAllocationForChallenge(
	_ *transaction.Transaction,
	allocID string,
	blobberID string,
	balances cstate.StateContextI) (alloc *StorageAllocation, err error) {

	alloc, err = sc.getAllocation(allocID, balances)
	switch err {
	case nil:
	case util.ErrValueNotPresent:
		logging.Logger.Error("client state has invalid allocations",
			zap.String("selected_allocation", allocID),
			zap.Error(err))
		return nil, fmt.Errorf("could not find allocation to challenge: %v", err)
	default:
		return nil, common.NewErrorf("adding_challenge_error",
			"unexpected error getting allocation: %v", err)
	}

	if alloc.Stats == nil {
		return nil, common.NewError("adding_challenge_error",
			"found empty allocation stats")
	}

	// we check that this allocation do have write-commits and can be challenged.
	// We can't check only allocation to be written, because blobbers can commit in different order,
	// so we check particular blobber's allocation to be written
	if alloc.Stats.UsedSize > 0 && alloc.BlobberAllocsMap[blobberID].AllocationRoot != "" {
		return alloc, nil // found
	}
	return nil, nil
}

type challengeOutput struct {
	alloc            *StorageAllocation
	storageChallenge *StorageChallenge
	allocChallenges  *AllocationChallenges
	challInfo        *StorageChallengeResponse
}

type challengeBlobberSelection int

// randomWeightSelection select n blobbers from blobberChallenge partition and then select a blobber with the highest weight
// randomSelection select a blobber randomly from partition
const (
	randomWeightSelection challengeBlobberSelection = iota
	randomSelection
)

// selectBlobberForChallenge select blobber for challenge in random manner
func selectRandomBlobber(selection challengeBlobberSelection, challengeBlobbersPartition *partitions.Partitions,
	r *rand.Rand, balances cstate.StateContextI, conf *Config) (string, error) {

	var challengeBlobbers []ChallengeReadyBlobber
	err := challengeBlobbersPartition.GetRandomItems(balances, r, &challengeBlobbers)
	if err != nil {
		return "", fmt.Errorf("error getting random slice from blobber challenge partition: %v", err)
	}

	if len(challengeBlobbers) == 0 {
		return "", errors.New("no blobbers available for challenge")
	}

	switch selection {
	case randomWeightSelection:
		maxBlobbersSelect := conf.MaxBlobberSelectForChallenge

		if len(challengeBlobbers) == 0 || maxBlobbersSelect == 0 {
			return "", errors.New("no blobbers available for challenge")
		}

		// shuffle challenge blobbers
		r.Shuffle(len(challengeBlobbers), func(i, j int) {
			challengeBlobbers[i], challengeBlobbers[j] = challengeBlobbers[j], challengeBlobbers[i]
		})

		var blobbersSelected = make([]ChallengeReadyBlobber, 0, maxBlobbersSelect)
		if len(challengeBlobbers) <= maxBlobbersSelect {
			blobbersSelected = challengeBlobbers
		} else {
			blobbersSelected = challengeBlobbers[:maxBlobbersSelect]
		}

		totalWeight := uint64(0)
		for _, bc := range blobbersSelected {
			totalWeight += bc.GetWeight()
		}

		randValue := r.Float64() * float64(totalWeight)

		var cumulativeWeight uint64
		for _, bc := range blobbersSelected {
			cumulativeWeight += bc.GetWeight()
			if float64(cumulativeWeight) >= randValue {
				return bc.BlobberID, nil
			}
		}

		return blobbersSelected[len(blobbersSelected)-1].BlobberID, nil
	case randomSelection:
		randomIndex := r.Intn(len(challengeBlobbers))
		return challengeBlobbers[randomIndex].BlobberID, nil
	default:
		return "", errors.New("invalid blobber selection pattern")
	}
}

func (sc *StorageSmartContract) populateGenerateChallenge(
	challengeBlobbersPartition *partitions.Partitions,
	seed int64,
	validators *partitions.Partitions,
	txn *transaction.Transaction,
	challengeID string,
	balances cstate.StateContextI,
	needValidNum int,
	conf *Config,
) (*challengeOutput, error) {
	r := rand.New(rand.NewSource(seed))
	blobberSelection := challengeBlobberSelection(0) // challengeBlobberSelection(r.Intn(2))
	blobberID, err := selectBlobberForChallenge(blobberSelection, challengeBlobbersPartition, r, balances, conf)
	if err != nil {
		return nil, common.NewError("add_challenge", err.Error())
	}

	if blobberID == "" {
		return nil, common.NewError("add_challenges", "empty blobber id")
	}

	logging.Logger.Debug("generate_challenges", zap.String("blobber id", blobberID))

	// get blobber allocations partitions
	blobberAllocParts, err := partitionsBlobberAllocations(blobberID, balances)
	if err != nil {
		return nil, common.NewErrorf("generate_challenge",
			"error getting blobber_challenge_allocation list: %v", err)
	}

	// get random allocations from the partitions
	var randBlobberAllocs []BlobberAllocationNode
	if err := blobberAllocParts.GetRandomItems(balances, r, &randBlobberAllocs); err != nil {
		return nil, common.NewErrorf("generate_challenge",
			"error getting random slice from blobber challenge allocation partition: %v", err)
	}

	var findValidAllocRetries = 5 // avoid retry for debugging
	var (
		alloc                       *StorageAllocation
		blobberAllocPartitionLength = len(randBlobberAllocs)
		foundAllocation             bool
		randPerm                    = r.Perm(blobberAllocPartitionLength)
	)

	if findValidAllocRetries > blobberAllocPartitionLength {
		findValidAllocRetries = blobberAllocPartitionLength
	}

	if findValidAllocRetries == 0 {
		logging.Logger.Debug("empty blobber")
	}

	for i := 0; i < findValidAllocRetries; i++ {
		// get a random allocation
		allocID := randBlobberAllocs[randPerm[i%blobberAllocPartitionLength]].ID

		// get the storage allocation from MPT
		alloc, err = sc.getAllocationForChallenge(txn, allocID, blobberID, balances)
		if err != nil {
			return nil, err
		}

		if alloc == nil {
			logging.Logger.Debug("allocation not found for blobber", zap.String("blobber_id", blobberID),
				zap.String("alloc_id", allocID))
			continue
		}

		if alloc.Finalized {
			if err := removeAllocationFromBlobberPartitions(balances, blobberID, allocID); err != nil {
				return nil, err
			}
			continue
		}

		if alloc.Expiration >= txn.CreationDate {
			foundAllocation = true
			break
		}
		logging.Logger.Debug("allocation expiry is wrong", zap.String("blobber_id", blobberID),
			zap.String("alloc_id", allocID))

		err = alloc.save(balances, sc.ID)
		if err != nil {
			return nil, common.NewErrorf("populate_challenge",
				"error saving expired allocation: %v", err)
		}
	}

	if err := blobberAllocParts.Save(balances); err != nil {
		return nil, common.NewErrorf("populate_challenge",
			"error saving blobber allocation partitions: %v", err)
	}

	if !foundAllocation {
		logging.Logger.Error("populate_generate_challenge: couldn't find appropriate allocation for a blobber",
			zap.String("blobberId", blobberID))
		return nil, nil
	}

	allocBlobber, ok := alloc.BlobberAllocsMap[blobberID]
	if !ok {
		return nil, errors.New("invalid blobber for allocation")
	}

	var randValidators []ValidationPartitionNode
	if err := validators.GetRandomItems(balances, r, &randValidators); err != nil {
		return nil, common.NewError("add_challenge",
			"error getting validators random slice: "+err.Error())
	}

	if len(randValidators) < needValidNum {
		return nil, errors.New("validators number does not meet minimum challenge requirement")
	}

	var (
		selectedValidators  = make([]*ValidationNode, 0, needValidNum)
		perm                = r.Perm(len(randValidators))
		remainingValidators = len(randValidators)
	)

	now := txn.CreationDate
	filterValidator := filterHealthyValidators(now)

	for i := 0; i < len(randValidators) && len(selectedValidators) < needValidNum; i++ {
		if remainingValidators < needValidNum {
			return nil, errors.New("validators number does not meet minimum challenge requirement after filtering")
		}
		randValidator := randValidators[perm[i]]
		if randValidator.Id == blobberID {
			continue
		}
		validator, err := getValidator(randValidator.Id, balances)
		if err != nil {
			if cstate.ErrInvalidState(err) {
				return nil, common.NewError("add_challenge",
					err.Error())
			}
			continue
		}

		kick, err := filterValidator(validator)
		if err != nil {
			return nil, common.NewError("add_challenge", "failed to filter validator: "+
				err.Error())
		}
		if kick {
			remainingValidators--
			continue
		}

		sp, err := sc.getStakePool(spenum.Validator, validator.ID, balances)
		if err != nil {
			return nil, fmt.Errorf("can't get validator %s stake pool: %v", randValidator.Id, err)
		}
		stake, err := sp.stake()
		if err != nil {
			return nil, err
		}
		if stake < conf.MinStake {
			remainingValidators--
			continue
		}

		selectedValidators = append(selectedValidators,
			&ValidationNode{
				Provider: provider.Provider{
					ID:           randValidator.Id,
					ProviderType: spenum.Validator,
				},
				BaseURL: randValidator.Url,
			})

	}

	if len(selectedValidators) < needValidNum {
		return nil, errors.New("validators number does not meet minimum challenge requirement after filtering")
	}

	validatorIDs := make([]string, len(selectedValidators))
	for i := range selectedValidators {
		validatorIDs[i] = selectedValidators[i].ID
	}

	var storageChallenge = new(StorageChallenge)
	storageChallenge.ID = challengeID
	storageChallenge.TotalValidators = len(selectedValidators)
	storageChallenge.ValidatorIDs = validatorIDs
	storageChallenge.BlobberID = blobberID
	storageChallenge.AllocationID = alloc.ID
	storageChallenge.Created = txn.CreationDate
	storageChallenge.RoundCreatedAt = balances.GetBlock().Round

	challInfo := &StorageChallengeResponse{
		StorageChallenge: storageChallenge,
		Validators:       selectedValidators,
		Seed:             seed,
		AllocationRoot:   allocBlobber.AllocationRoot,
		Timestamp:        allocBlobber.LastWriteMarker.Timestamp,
	}

	allocChallenges, err := sc.getAllocationChallenges(alloc.ID, balances)
	if err != nil {
		if err == util.ErrValueNotPresent {
			allocChallenges = &AllocationChallenges{}
			allocChallenges.AllocationID = alloc.ID
		} else {
			return nil, common.NewError("add_challenge",
				"error fetching allocation challenge: "+err.Error())
		}
	}

	return &challengeOutput{
		alloc:            alloc,
		storageChallenge: storageChallenge,
		allocChallenges:  allocChallenges,
		challInfo:        challInfo,
	}, nil
}

type GenerateChallengeInput struct {
	Round int64 `json:"round,omitempty"`
}

func (sc *StorageSmartContract) genChal(
	t *transaction.Transaction,
	b *block.Block,
	input []byte,
	conf *Config,
	balances cstate.StateContextI,
) (err error) {
	inputRound := GenerateChallengeInput{}
	if err := json.Unmarshal(input, &inputRound); err != nil {
		return err
	}

	if inputRound.Round != b.Round {
		return fmt.Errorf("bad round, block %v but input %v", b.Round, inputRound.Round)
	}

	validators, err := getValidatorsList(balances)
	if err != nil {
		return common.NewErrorf("generate_challenge",
			"error getting the validators list: %v", err)
	}

	// Check if the length of the list of validators is higher than the required number of validators
	needValidNum := conf.ValidatorsPerChallenge
	currentValidatorsCount, err := validators.Size(balances)
	if err != nil {
		return fmt.Errorf("can't get validators partition size: %v", err.Error())
	}

	if currentValidatorsCount < needValidNum {
		err := errors.New("validators number does not meet minimum challenge requirement")
		logging.Logger.Error("generate_challenge", zap.Error(err),
			zap.Int("validator num", currentValidatorsCount),
			zap.Int("minimum required", needValidNum))
		return common.NewError("generate_challenge",
			"validators number does not meet minimum challenge requirement")
	}

	challengeReadyParts, err := partitionsChallengeReadyBlobbers(balances)
	if err != nil {
		return common.NewErrorf("generate_challenge",
			"error getting the blobber challenge list: %v", err)
	}

	bcNum, err := challengeReadyParts.Size(balances)
	if err != nil {
		return common.NewErrorf("generate_challenge", "error getting blobber challenge size: %v", err)
	}

	if bcNum == 0 {
		logging.Logger.Info("skipping generate challenge: empty blobber challenge partition")
		return nil
	}

	hashSeed := encryption.Hash(t.Hash + b.PrevHash)
	// the "1" was the index when generating multiple challenges.
	// keep it in case we need to generate more than 1 challenge at once.
	challengeID := encryption.Hash(hashSeed + "1")

	seedSource, err := strconv.ParseUint(challengeID[0:16], 16, 64)
	if err != nil {
		return common.NewErrorf("generate_challenge",
			"Error in creating challenge seed: %v", err)
	}

	result, err := sc.populateGenerateChallenge(
		challengeReadyParts,
		int64(seedSource),
		validators,
		t,
		challengeID,
		balances,
		needValidNum,
		conf,
	)
	if err != nil {
		return common.NewErrorf("generate_challenge", err.Error())
	}

	if result == nil {
		logging.Logger.Error("received empty data for challenge generation. Skipping challenge generation")
		return nil
	}

	err = sc.addChallenge(result.alloc,
		result.storageChallenge,
		result.allocChallenges,
		result.challInfo,
		conf,
		balances)
	if err != nil {
		return common.NewErrorf("adding_challenge_error",
			"Error in adding challenge: %v", err)
	}

	afterAddChallenge(result.challInfo.ID, result.challInfo.ValidatorIDs)

	return nil
}

func (sc *StorageSmartContract) addChallenge(alloc *StorageAllocation,
	challenge *StorageChallenge,
	allocChallenges *AllocationChallenges,
	challInfo *StorageChallengeResponse,
	conf *Config,
	balances cstate.StateContextI,
) error {
	if challenge.BlobberID == "" {
		return common.NewError("add_challenge",
			"no blobber to add challenge to")
	}

	blobAlloc, ok := alloc.BlobberAllocsMap[challenge.BlobberID]
	if !ok {
		return common.NewError("add_challenge",
			"no blobber Allocation to add challenge to")
	}

	// remove expired challenges
	lenExpired, err := alloc.removeExpiredChallenges(allocChallenges, conf.MaxChallengeCompletionRounds, balances, sc)
	if err != nil {
		return common.NewErrorf("add_challenge",
			"error removing expired challenges: %v", err)
	}

	// add the generated challenge to the open challenges list in the allocation
	if !allocChallenges.addChallenge(challenge) {
		return common.NewError("add_challenge", "challenge already exist in allocation")
	}

	// Save the allocation challenges to MPT
	if err := allocChallenges.Save(balances, sc.ID); err != nil {
		return common.NewErrorf("add_challenge",
			"error storing alloc challenge: %v", err)
	}

	// Save challenge to MPT
	if err := challenge.Save(balances, sc.ID); err != nil {
		return common.NewErrorf("add_challenge",
			"error storing challenge: %v", err)
	}

	alloc.Stats.OpenChallenges++
	alloc.Stats.TotalChallenges++
	blobAlloc.Stats.OpenChallenges++
	blobAlloc.Stats.TotalChallenges++

	if err := alloc.save(balances, sc.ID); err != nil {
		return common.NewErrorf("add_challenge",
			"error storing allocation: %v", err)
	}

	// balances.EmitEvent(event.TypeStats, event.TagUpdateAllocationChallenges, alloc.ID, alloc.buildUpdateChallengeStat())

	beforeEmitAddChallenge(challInfo)
	return emitAddChallenge(challInfo, lenExpired, balances, alloc.Stats)
}

func isChallengeExpired(currentRound, roundCreatedAt, maxChallengeCompletionRounds int64) bool {
	return roundCreatedAt+maxChallengeCompletionRounds < currentRound
}<|MERGE_RESOLUTION|>--- conflicted
+++ resolved
@@ -7,8 +7,6 @@
 	"math/rand"
 	"sort"
 	"strconv"
-	"sync"
-	"sync/atomic"
 	"time"
 
 	"0chain.net/smartcontract/provider"
@@ -537,7 +535,6 @@
 	}
 
 	var (
-<<<<<<< HEAD
 		success       = len(cr.ValidationTickets)
 		validators    []string // validators for rewards
 		validatorKeys []string
@@ -553,44 +550,6 @@
 
 	if ok, err := cr.Verify(balances, validatorKeys); !ok || err != nil {
 		return nil, fmt.Errorf("invalid challenge response: %v", err)
-=======
-		success, failure int32
-		validators       = make([]string, len(cr.ValidationTickets)) // validators for rewards
-		errors           = make([]error, len(cr.ValidationTickets))
-		wg               sync.WaitGroup
-	)
-
-	for i := range cr.ValidationTickets {
-		wg.Add(1)
-		go func(i int, vt *ValidationTicket) {
-			defer wg.Done()
-			if err := vt.Validate(challenge.ID, challenge.BlobberID); err != nil {
-				errors[i] = fmt.Errorf("invalid validation ticket: %v", err)
-				return
-			}
-
-			if ok, err := vt.VerifySign(balances); !ok || err != nil {
-				errors[i] = fmt.Errorf("invalid validation ticket: %v", err)
-				return
-			}
-
-			validators[i] = vt.ValidatorID
-			if !vt.Result {
-				atomic.AddInt32(&failure, 1)
-				return
-			}
-			atomic.AddInt32(&success, 1)
-		}(i, cr.ValidationTickets[i])
-	}
-
-	wg.Wait()
-
-	// check if there is any error, return the first encountered
-	for _, err := range errors {
-		if err != nil {
-			return nil, err
-		}
->>>>>>> afe23c19
 	}
 
 	var (

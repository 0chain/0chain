--- conflicted
+++ resolved
@@ -10,11 +10,7 @@
 	"strconv"
 	"time"
 
-<<<<<<< HEAD
-	"0chain.net/smartcontract/stakepool"
-=======
 	"0chain.net/smartcontract/stakepool/spenum"
->>>>>>> ee3f7707
 
 	"0chain.net/smartcontract/partitions"
 
@@ -146,11 +142,7 @@
 		return fmt.Errorf("can't get stake pool: %v", err)
 	}
 
-<<<<<<< HEAD
-	err = sp.DistributeRewards(blobberReward, bc.BlobberID, stakepool.Blobber, balances)
-=======
 	err = sp.DistributeRewards(blobberReward, bc.BlobberID, spenum.Blobber, balances)
->>>>>>> ee3f7707
 	if err != nil {
 		return fmt.Errorf("can't move tokens to blobber: %v", err)
 	}

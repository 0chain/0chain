package storagesc

import (
	"encoding/json"
	"errors"
	"fmt"
	"math/rand"
	"strconv"

	"0chain.net/smartcontract/dbs"
	"0chain.net/smartcontract/dbs/event"
	"0chain.net/smartcontract/stakepool/spenum"

	"0chain.net/smartcontract/partitions"

	"0chain.net/chaincore/block"
	cstate "0chain.net/chaincore/chain/state"
	"0chain.net/chaincore/state"
	"0chain.net/chaincore/transaction"
	"0chain.net/core/common"
	"0chain.net/core/datastore"
	"0chain.net/core/encryption"
	"0chain.net/core/logging"
	"0chain.net/core/util"

	"go.uber.org/zap"
)

const blobberAllocationPartitionSize = 100

// completeChallenge complete the challenge
func (sc *StorageSmartContract) completeChallenge(
	challenge *StorageChallenge,
	allocChallenges *AllocationChallenges,
	blobChallenges *BlobberChallenges,
	challengeResponse *ChallengeResponse) bool {

	// TODO: do not remove the comments in case the blobber could not work
	//found := false
	//if len(allocChallenges.OpenChallenges) > 0 {
	//	latestOpenChallengeID := allocChallenges.OpenChallenges[0].ID
	//	if latestOpenChallengeID == challenge.ID {
	//		found = true
	//	}
	//}

	if !allocChallenges.removeChallenge(challenge) {
		return false
	}

	if !blobChallenges.removeChallenge(challenge) {
		return false
	}

	if challengeResponse != nil {
		challenge.Responded = true
	}

	return true
}

func (sc *StorageSmartContract) getBlobberChallenges(blobberID string,
	balances cstate.StateContextI) (*BlobberChallenges, error) {

	bc := &BlobberChallenges{BlobberID: blobberID}
	err := bc.load(balances, sc.ID)
	if err != nil {
		return nil, err
	}

	return bc, nil
}

func (sc *StorageSmartContract) getStorageChallenge(challengeID string,
	balances cstate.StateContextI) (challenge *StorageChallenge, err error) {

	challenge = new(StorageChallenge)
	challenge.ID = challengeID
	err = balances.GetTrieNode(challenge.GetKey(sc.ID), challenge)
	if err != nil {
		return nil, err
	}

	return challenge, nil
}

func (sc *StorageSmartContract) getAllocationChallenges(allocID string,
	balances cstate.StateContextI) (ac *AllocationChallenges, err error) {

	ac = new(AllocationChallenges)
	ac.AllocationID = allocID
	err = balances.GetTrieNode(ac.GetKey(sc.ID), ac)
	if err != nil {
		return nil, err
	}

	return ac, nil
}

// move tokens from challenge pool to blobber's stake pool (to unlocked)
func (sc *StorageSmartContract) blobberReward(t *transaction.Transaction,
	alloc *StorageAllocation, prev common.Timestamp, allocChallenges *AllocationChallenges,
	blobAlloc *BlobberAllocation, validators []string, partial float64,
	balances cstate.StateContextI) (err error) {

	var conf *Config
	if conf, err = sc.getConfig(balances, true); err != nil {
		return fmt.Errorf("can't get SC configurations: %v", err.Error())
	}

	// time of this challenge
	var tp = allocChallenges.LatestCompletedChallenge.Created

	if tp > alloc.Expiration+toSeconds(blobAlloc.Terms.ChallengeCompletionTime) {
		return errors.New("late challenge response")
	}

	if tp > alloc.Expiration {
		tp = alloc.Expiration // last challenge
	}

	// pool
	var cp *challengePool
	if cp, err = sc.getChallengePool(alloc.ID, balances); err != nil {
		return fmt.Errorf("can't get allocation's challenge pool: %v", err)
	}

	var (
		rdtu = alloc.restDurationInTimeUnits(prev)
		dtu  = alloc.durationInTimeUnits(tp - prev)
		move = float64(blobAlloc.challenge(dtu, rdtu))
	)

	// part of this tokens goes to related validators
	var validatorsReward = conf.ValidatorReward * move
	move -= validatorsReward

	// for a case of a partial verification
	blobberReward := move * partial // blobber (partial) reward
	back := move - blobberReward    // return back to write pool

	if back > 0 {
		// move back to write pool
		var wp *writePool
		if wp, err = sc.getWritePool(alloc.Owner, balances); err != nil {
			return fmt.Errorf("can't get allocation's write pool: %v", err)
		}
		var until = alloc.Until()
		err = cp.moveToWritePool(alloc, blobAlloc.BlobberID, until, wp, state.Balance(back))
		if err != nil {
			return fmt.Errorf("moving partial challenge to write pool: %v", err)
		}
		alloc.MovedBack += state.Balance(back)
		blobAlloc.Returned += state.Balance(back)
		// save the write pool
		if err = wp.save(sc.ID, alloc.Owner, balances); err != nil {
			return fmt.Errorf("can't save allocation's write pool: %v", err)
		}
	}

	var sp *stakePool
	if sp, err = sc.getStakePool(blobAlloc.BlobberID, balances); err != nil {
		return fmt.Errorf("can't get stake pool: %v", err)
	}

	err = sp.DistributeRewards(blobberReward, blobAlloc.BlobberID, spenum.Blobber, balances)
	if err != nil {
		return fmt.Errorf("can't move tokens to blobber: %v", err)
	}

	blobAlloc.ChallengeReward += state.Balance(blobberReward)

	// validators' stake pools
	var vsps []*stakePool
	if vsps, err = sc.validatorsStakePools(validators, balances); err != nil {
		return
	}

	err = cp.moveToValidators(sc.ID, validatorsReward, validators, vsps, balances)
	if err != nil {
		return fmt.Errorf("rewarding validators: %v", err)
	}
	alloc.MovedToValidators += state.Balance(validatorsReward)

	// save validators' stake pools
	if err = sc.saveStakePools(validators, vsps, balances); err != nil {
		return
	}

	// save the pools
	if err = sp.save(sc.ID, blobAlloc.BlobberID, balances); err != nil {
		return fmt.Errorf("can't save sake pool: %v", err)
	}

	if err = cp.save(sc.ID, alloc.ID, balances); err != nil {
		return fmt.Errorf("can't save allocation's challenge pool: %v", err)
	}

	return
}

// obtain stake pools of given validators
func (ssc *StorageSmartContract) validatorsStakePools(
	validators []datastore.Key, balances cstate.StateContextI) (
	sps []*stakePool, err error) {

	sps = make([]*stakePool, 0, len(validators))
	for _, id := range validators {
		var sp *stakePool
		if sp, err = ssc.getStakePool(id, balances); err != nil {
			return nil, fmt.Errorf("can't get validator %s stake pool: %v",
				id, err)
		}
		sps = append(sps, sp)
	}

	return
}

func (ssc *StorageSmartContract) saveStakePools(validators []datastore.Key,
	sps []*stakePool, balances cstate.StateContextI) (err error) {

	for i, sp := range sps {
		if err = sp.save(ssc.ID, validators[i], balances); err != nil {
			return fmt.Errorf("saving stake pool: %v", err)
		}
		data, _ := json.Marshal(dbs.DbUpdates{
			Id: validators[i],
			Updates: map[string]interface{}{
				"total_stake": int64(sp.stake()),
			},
		})
		balances.EmitEvent(event.TypeStats, event.TagUpdateBlobber, validators[i], string(data))

	}
	return
}

// move tokens from challenge pool back to write pool
func (sc *StorageSmartContract) blobberPenalty(t *transaction.Transaction,
	alloc *StorageAllocation, prev common.Timestamp, ac *AllocationChallenges,
	blobAlloc *BlobberAllocation, validators []string,
	balances cstate.StateContextI) (err error) {

	var conf *Config
	if conf, err = sc.getConfig(balances, true); err != nil {
		return fmt.Errorf("can't get SC configurations: %v", err.Error())
	}

	// time of this challenge
	var tp = ac.LatestCompletedChallenge.Created

	if tp > alloc.Expiration+toSeconds(blobAlloc.Terms.ChallengeCompletionTime) {
		return errors.New("late challenge response")
	}

	if tp > alloc.Expiration {
		tp = alloc.Expiration // last challenge
	}

	// pools
	var cp *challengePool
	if cp, err = sc.getChallengePool(alloc.ID, balances); err != nil {
		return fmt.Errorf("can't get allocation's challenge pool: %v", err)
	}

	var wp *writePool
	if wp, err = sc.getWritePool(alloc.Owner, balances); err != nil {
		return fmt.Errorf("can't get allocation's write pool: %v", err)
	}

	var (
		rdtu = alloc.restDurationInTimeUnits(prev)
		dtu  = alloc.durationInTimeUnits(tp - prev)
		move = float64(blobAlloc.challenge(dtu, rdtu))
	)

	// part of this tokens goes to related validators
	var validatorsReward = conf.ValidatorReward * move
	move -= validatorsReward

	// validators' stake pools
	var vsps []*stakePool
	if vsps, err = sc.validatorsStakePools(validators, balances); err != nil {
		return
	}

	// validators reward
	err = cp.moveToValidators(sc.ID, validatorsReward, validators, vsps, balances)
	if err != nil {
		return fmt.Errorf("rewarding validators: %v", err)
	}
	alloc.MovedToValidators += state.Balance(validatorsReward)

	// save validators' stake pools
	if err = sc.saveStakePools(validators, vsps, balances); err != nil {
		return
	}

	// move back to write pool
	var until = alloc.Until()
	err = cp.moveToWritePool(alloc, blobAlloc.BlobberID, until, wp, state.Balance(move))
	if err != nil {
		return fmt.Errorf("moving failed challenge to write pool: %v", err)
	}
	alloc.MovedBack += state.Balance(move)
	blobAlloc.Returned += state.Balance(move)

	// blobber stake penalty
	if conf.BlobberSlash > 0 && move > 0 &&
		state.Balance(conf.BlobberSlash*move) > 0 {

		var slash = state.Balance(conf.BlobberSlash * move)

		// load stake pool
		var sp *stakePool
		if sp, err = sc.getStakePool(blobAlloc.BlobberID, balances); err != nil {
			return fmt.Errorf("can't get blobber's stake pool: %v", err)
		}

		var move state.Balance
		move, err = sp.slash(alloc, blobAlloc.BlobberID, until, wp, blobAlloc.Offer(), slash, balances)
		if err != nil {
			return fmt.Errorf("can't move tokens to write pool: %v", err)
		}

		sp.TotalOffers -= move    // subtract the offer stake
		blobAlloc.Penalty += move // penalty statistic

		// save stake pool
		if err = sp.save(sc.ID, blobAlloc.BlobberID, balances); err != nil {
			return fmt.Errorf("can't save blobber's stake pool: %v", err)
		}
	}

	// save pools
	if err = wp.save(sc.ID, alloc.Owner, balances); err != nil {
		return fmt.Errorf("can't save allocation's write pool: %v", err)
	}

	if err = cp.save(sc.ID, alloc.ID, balances); err != nil {
		return fmt.Errorf("can't save allocation's challenge pool: %v", err)
	}

	return
}

func (sc *StorageSmartContract) verifyChallenge(t *transaction.Transaction,
	input []byte, balances cstate.StateContextI) (resp string, err error) {

	var challResp ChallengeResponse

	conf, err := sc.getConfig(balances, true)
	if err != nil {
		return "", common.NewError("verify_challenge",
			"cannot get smart contract configurations: "+err.Error())
	}

	rewardRound := GetCurrentRewardRound(balances.GetBlock().Round, conf.BlockReward.TriggerPeriod)

	ongoingParts, err := getOngoingPassedBlobberRewardsPartitions(balances, conf.BlockReward.TriggerPeriod)
	if err != nil {
		return "", common.NewError("verify_challenge",
			"cannot get ongoing partition: "+err.Error())
	}

	if err = json.Unmarshal(input, &challResp); err != nil {
		return
	}

	if len(challResp.ID) == 0 ||
		len(challResp.ValidationTickets) == 0 {

		return "", common.NewError("verify_challenge",
			"Invalid parameters to challenge response")
	}

	// get challenge node
	challenge, err := sc.getStorageChallenge(challResp.ID, balances)
	if err != nil {
		return "", common.NewErrorf("verify_challenge", "could not find challenge, %v", err)
	}

	if challenge.BlobberID != t.ClientID {
		return "", common.NewErrorf("verify_challenge", "challenge blobber id does not match")
	}

	allocChallenges, err := sc.getAllocationChallenges(challenge.AllocationID, balances)
	if err != nil {
		return "", common.NewErrorf("verify_challenge", "could not find allocation challenges, %v", err)
	}

	blobChallenges, err := sc.getBlobberChallenges(t.ClientID, balances)
	if err != nil {
		return "", common.NewErrorf("verify_challenge",
			"could not get the blobber challenge %s: %v", t.ClientID, err)
	}

	_, ok := allocChallenges.ChallengeMap[challResp.ID]
	if !ok {
		lcc := allocChallenges.LatestCompletedChallenge
		if allocChallenges.LatestCompletedChallenge != nil &&
			challResp.ID == lcc.ID && lcc.Responded {
			return "challenge already redeemed", nil
		}

		return "", common.NewErrorf("verify_challenge",
			"could not find the challenge with ID %s", challResp.ID)
	}

	var alloc *StorageAllocation
	alloc, err = sc.getAllocation(challenge.AllocationID, balances)
	if err != nil {
		return "", common.NewErrorf("verify_challenge",
			"can't get related allocation: %v", err)
	}

	blobAlloc, ok := alloc.BlobberAllocsMap[t.ClientID]
	if !ok {
		return "", common.NewError("verify_challenge",
			"Blobber is not part of the allocation")
	}

	var (
		success, failure int
		validators       []string // validators for rewards
	)
	for _, vt := range challResp.ValidationTickets {
		if vt != nil {
			if ok, err := vt.VerifySign(balances); !ok || err != nil {
				continue
			}

			validators = append(validators, vt.ValidatorID)

			if !vt.Result {
				failure++
				continue
			}
			success++
		}
	}

	// time of previous complete challenge (not the current one)
	// or allocation start time if no challenges
	var prev = alloc.StartTime
	if last := allocChallenges.LatestCompletedChallenge; last != nil {
		prev = last.Created
	}

	var (
		threshold = challenge.TotalValidators / 2
		pass      = success > threshold ||
			(success > failure && success+failure < threshold)
		cct   = toSeconds(blobAlloc.Terms.ChallengeCompletionTime)
		fresh = challenge.Created+cct >= t.CreationDate
	)

	// verification, or partial verification
	if pass && fresh {
		blobber, err := sc.getBlobber(t.ClientID, balances)
		if err != nil {
			return "", common.NewError("verify_challenge",
				"can't get blobber"+err.Error())
		}

		// this expiry of blobber needs to be corrected once logic is finalized

		if blobber.RewardPartition.StartRound != rewardRound ||
			balances.GetBlock().Round == 0 {

			var dataRead float64 = 0
			if blobber.LastRewardDataReadRound >= rewardRound {
				dataRead = blobber.DataReadLastRewardRound
			}

			partIndex, err := ongoingParts.AddItem(
				balances,
				&BlobberRewardNode{
					ID:                blobber.ID,
					SuccessChallenges: 0,
					WritePrice:        blobber.Terms.WritePrice,
					ReadPrice:         blobber.Terms.ReadPrice,
					TotalData:         sizeInGB(blobber.BytesWritten),
					DataRead:          dataRead,
				})
			if err != nil {
				return "", common.NewError("verify_challenge",
					"can't add to ongoing partition list "+err.Error())
			}

			blobber.RewardPartition = RewardPartitionLocation{
				Index:      partIndex,
				StartRound: rewardRound,
				Timestamp:  t.CreationDate,
			}

			_, err = balances.InsertTrieNode(blobber.GetKey(sc.ID), blobber)
			if err != nil {
				return "", common.NewError("verify_challenge",
					"error inserting blobber to chain"+err.Error())
			}
		}

		var brStats BlobberRewardNode
		if err := ongoingParts.GetItem(balances, blobber.RewardPartition.Index, blobber.ID, &brStats); err != nil {
			return "", common.NewError("verify_challenge",
				"can't get blobber reward from partition list: "+err.Error())
		}

		brStats.SuccessChallenges++

		if !sc.completeChallenge(challenge, allocChallenges, blobChallenges, &challResp) {
			return "", common.NewError("challenge_out_of_order",
				"First challenge on the list is not same as the one"+
					" attempted to redeem")
		}
		alloc.Stats.LastestClosedChallengeTxn = challenge.ID
		alloc.Stats.SuccessChallenges++
		alloc.Stats.OpenChallenges--

		blobAlloc.Stats.LastestClosedChallengeTxn = challenge.ID
		blobAlloc.Stats.SuccessChallenges++
		blobAlloc.Stats.OpenChallenges--

		if err := challenge.Save(balances, sc.ID); err != nil {
			return "", common.NewError("verify_challenge_error", err.Error())
		}

		err = ongoingParts.UpdateItem(balances, blobber.RewardPartition.Index, &brStats)
		if err != nil {
			return "", common.NewError("verify_challenge",
				"error updating blobber reward item")
		}

		err = ongoingParts.Save(balances)
		if err != nil {
			return "", common.NewError("verify_challenge",
				"error saving ongoing blobber reward partition")
		}

		if err := allocChallenges.Save(balances, sc.ID); err != nil {
			return "", common.NewError("verify_challenge", err.Error())
		}

		if err := blobChallenges.save(balances, sc.ID); err != nil {
			return "", common.NewError("verify_challenge", err.Error())
		}

		var partial = 1.0
		if success < threshold {
			partial = float64(success) / float64(threshold)
		}

		err = sc.blobberReward(t, alloc, prev, allocChallenges, blobAlloc,
			validators, partial, balances)
		if err != nil {
			return "", common.NewError("challenge_reward_error", err.Error())
		}

		// save allocation object
		_, err = balances.InsertTrieNode(alloc.GetKey(sc.ID), alloc)
		if err != nil {
			return "", common.NewError("challenge_reward_error", err.Error())
		}
		if err := alloc.Save(balances, sc.ID); err != nil {
			return "", common.NewError("challenge_reward_error", err.Error())
		}

		err = emitAddOrOverwriteAllocation(alloc, balances)
		if err != nil {
			return "", common.NewErrorf("verify_challenge",
				"saving allocation in db: %v", err)
		}

		if success < threshold {
			return "challenge passed partially by blobber", nil
		}

		return "challenge passed by blobber", nil
	}

	var enoughFails = failure > (challenge.TotalValidators/2) ||
		(success+failure) == challenge.TotalValidators

	if enoughFails || (pass && !fresh) {

		if !sc.completeChallenge(challenge, allocChallenges, blobChallenges, &challResp) {
			return "", common.NewError("challenge_out_of_order",
				"First challenge on the list is not same as the one"+
					" attempted to redeem")
		}
		alloc.Stats.LastestClosedChallengeTxn = challenge.ID
		alloc.Stats.FailedChallenges++
		alloc.Stats.OpenChallenges--

		blobAlloc.Stats.LastestClosedChallengeTxn = challenge.ID
		blobAlloc.Stats.FailedChallenges++
		blobAlloc.Stats.OpenChallenges--

		if err := allocChallenges.Save(balances, sc.ID); err != nil {
			return "", common.NewError("challenge_penalty_error", err.Error())
		}

		if err := blobChallenges.save(balances, sc.ID); err != nil {
			return "", common.NewError("challenge_penalty_error", err.Error())
		}

		logging.Logger.Info("Challenge failed", zap.Any("challenge", challResp.ID))

		err = sc.blobberPenalty(t, alloc, prev, allocChallenges, blobAlloc,
			validators, balances)
		if err != nil {
			return "", common.NewError("challenge_penalty_error", err.Error())
		}

		// save allocation object
		_, err = balances.InsertTrieNode(alloc.GetKey(sc.ID), alloc)
		if err != nil {
			return "", common.NewError("challenge_reward_error", err.Error())
		}

		err = emitAddOrOverwriteAllocation(alloc, balances)
		if err != nil {
			return "", common.NewErrorf("challenge_reward_error",
				"saving allocation in db: %v", err)
		}

		if pass && !fresh {
			return "late challenge (failed)", nil
		}

		return "Challenge Failed by Blobber", nil
	}

	return "", common.NewError("not_enough_validations",
		"Not enough validations, no successful validations")
}

func (sc *StorageSmartContract) getAllocationForChallenge(
	t *transaction.Transaction,
	allocID string,
	balances cstate.StateContextI) (alloc *StorageAllocation, err error) {

	alloc, err = sc.getAllocation(allocID, balances)
	switch err {
	case nil:
	case util.ErrValueNotPresent:
		logging.Logger.Error("client state has invalid allocations",
			zap.Any("selected_allocation", allocID))
		return nil, common.NewErrorf("invalid_allocation",
			"client state has invalid allocations")
	default:
		return nil, common.NewErrorf("adding_challenge_error",
			"unexpected error getting allocation: %v", err)
	}

	if alloc.Expiration < t.CreationDate {
		return nil, common.NewErrorf("adding_challenge_error",
			"allocation is already expired, alloc.Expiration: %d, t.CreationDate: %d",
			alloc.Expiration, t.CreationDate)
	}
	if alloc.Stats == nil {
		return nil, common.NewError("adding_challenge_error",
			"found empty allocation stats")
	}
	if alloc.Stats.NumWrites > 0 {
		return alloc, nil // found
	}
	return nil, nil
}

type challengeOutput struct {
	alloc             *StorageAllocation
	storageChallenge  *StorageChallenge
	blobberChallenges *BlobberChallenges
	allocChallenges   *AllocationChallenges
}

<<<<<<< HEAD
func (sc *StorageSmartContract) populateGenerateChallenge(
	challengeBlobbersPartition *partitions.Partitions,
	r *rand.Rand,
	validators *partitions.Partitions,
	txn *transaction.Transaction,
	challengeID string,
	balances cstate.StateContextI,
) (*challengeOutput, error) {
	// select a random blobber to generate a challenge
	var challengeBlobbers []ChallengeReadyBlobber
	err := challengeBlobbersPartition.GetRandomItems(balances, r, &challengeBlobbers)
=======
type challengeBlobberSelection int

// randomWeightSelection select n blobbers from blobberChallenge partition and then select a blobber with the highest weight
// randomSelection select a blobber randomly from partition
const (
	randomWeightSelection challengeBlobberSelection = iota
	randomSelection
)

// selectBlobberForChallenge select blobber for challenge in random manner
func selectBlobberForChallenge(selection challengeBlobberSelection, blobberChallengeList *partitions.Partitions,
	r *rand.Rand, balances c_state.StateContextI) (string, error) {

	var blobberChallenges []BlobberChallengeNode
	err := blobberChallengeList.GetRandomItems(balances, r, &blobberChallenges)
>>>>>>> 27e417da
	if err != nil {
		return "", errors.New("error getting random slice from blobber challenge partition")
	}

<<<<<<< HEAD
	const maxBlobbersSelect = 5
	var (
		blobberID  string
		maxUsedCap uint64
	)

	var blobbersSelected = make([]ChallengeReadyBlobber, 0, maxBlobbersSelect)
	if len(challengeBlobbers) <= maxBlobbersSelect {
		blobbersSelected = challengeBlobbers
	} else {
		for i := 0; i < maxBlobbersSelect; i++ {
			randomIndex := r.Intn(len(challengeBlobbers))
			blobbersSelected = append(blobbersSelected, challengeBlobbers[randomIndex])
=======
	switch selection {
	case randomWeightSelection:
		const maxBlobbersSelect = 5

		var bcItem BlobberChallengeNode
		var maxUsedCap int64

		var blobbersSelected = make([]BlobberChallengeNode, 0, maxBlobbersSelect)
		if len(blobberChallenges) <= maxBlobbersSelect {
			blobbersSelected = blobberChallenges
		} else {
			for i := 0; i < maxBlobbersSelect; i++ {
				randomIndex := r.Intn(len(blobberChallenges))
				blobbersSelected = append(blobbersSelected, blobberChallenges[randomIndex])
			}
>>>>>>> 27e417da
		}

<<<<<<< HEAD
	for _, bc := range blobbersSelected {
		if bc.UsedCapacity > maxUsedCap {
			maxUsedCap = bc.UsedCapacity
			blobberID = bc.BlobberID
=======
		for _, bc := range blobbersSelected {
			if bc.UsedCapacity > maxUsedCap {
				maxUsedCap = bc.UsedCapacity
				bcItem = bc
			}
>>>>>>> 27e417da
		}

		return bcItem.BlobberID, nil
	case randomSelection:
		randomIndex := r.Intn(len(blobberChallenges))
		return blobberChallenges[randomIndex].BlobberID, nil
	default:
		return "", errors.New("invalid blobber selection pattern")
	}
}

func (sc *StorageSmartContract) populateGenerateChallenge(
	blobberChallengeList *partitions.Partitions,
	challRand *rand.Rand,
	validators *partitions.Partitions,
	t *transaction.Transaction,
	challengeID string,
	balances c_state.StateContextI,
) (*challengeOutput, error) {

	blobberSelection := challengeBlobberSelection(challRand.Intn(2))
	blobberID, err := selectBlobberForChallenge(blobberSelection, blobberChallengeList, challRand, balances)
	if err != nil {
		return nil, common.NewError("add_challenge", err.Error())
	}

	if blobberID == "" {
		return nil, common.NewError("add_challenges", "empty blobber id")
	}

	logging.Logger.Debug("generate_challenges", zap.String("blobber id", blobberID))

	// get blobber allocations partitions
	blobberAllocParts, err := partitionsBlobberAllocations(blobberID, balances)
	if err != nil {
		return nil, common.NewErrorf("generate_challenges",
			"error getting blobber_challenge_allocation list: %v", err)
	}

	// get random allocations from the partitions
	var randBlobberAllocs []BlobberAllocationNode
	if err := blobberAllocParts.GetRandomItems(balances, r, &randBlobberAllocs); err != nil {
		return nil, common.NewErrorf("generate_challenges",
			"error getting random slice from blobber challenge allocation partition: %v", err)
	}

	// get a random allocation
	randomIndex := r.Intn(len(randBlobberAllocs))
	allocID := randBlobberAllocs[randomIndex].ID

	// get the storage allocation from MPT
	alloc, err := sc.getAllocationForChallenge(txn, allocID, balances)
	if err != nil {
		return nil, err
	}

	if alloc == nil {
		return nil, errors.New("empty allocation")
	}

	var randValidators []ValidationPartitionNode
	if err := validators.GetRandomItems(balances, r, &randValidators); err != nil {
		return nil, common.NewError("add_challenge",
			"error getting validators random slice: "+err.Error())
	}

	var (
		needValidNum       = minInt(len(randValidators), alloc.DataShards+1)
		selectedValidators = make([]*ValidationNode, 0, needValidNum)
		perm               = r.Perm(len(randValidators))
	)

	for i := 0; i < needValidNum; i++ {
		randValidator := randValidators[perm[i]]
		if randValidator.Id != blobberID {
			selectedValidators = append(selectedValidators,
				&ValidationNode{
					ID:      randValidator.Id,
					BaseURL: randValidator.Url,
				})
		}
		if len(selectedValidators) >= alloc.DataShards {
			break
		}
	}

	var storageChallenge = new(StorageChallenge)
	storageChallenge.ID = challengeID
	storageChallenge.TotalValidators = len(selectedValidators)
	storageChallenge.BlobberID = blobberID
	storageChallenge.AllocationID = alloc.ID
	storageChallenge.Created = txn.CreationDate

	allocChallenges, err := sc.getAllocationChallenges(alloc.ID, balances)
	if err != nil {
		if err == util.ErrValueNotPresent {
			allocChallenges = &AllocationChallenges{}
			allocChallenges.AllocationID = alloc.ID
		} else {
			return nil, common.NewError("add_challenge",
				"error fetching allocation challenge: "+err.Error())
		}
	}

	blobbChallenges, err := sc.getBlobberChallenges(blobberID, balances)
	if err != nil {
		if err == util.ErrValueNotPresent {
			blobbChallenges = &BlobberChallenges{}
			blobbChallenges.BlobberID = blobberID
		} else {
			return nil, common.NewErrorf("add_challenge",
				"error fetching blobber challenge: %v", err)
		}
	}

	return &challengeOutput{
		alloc:             alloc,
		storageChallenge:  storageChallenge,
		allocChallenges:   allocChallenges,
		blobberChallenges: blobbChallenges,
	}, nil
}

func (sc *StorageSmartContract) generateChallenge(t *transaction.Transaction,
	b *block.Block, _ []byte, balances cstate.StateContextI) (err error) {

	validators, err := getValidatorsList(balances)
	if err != nil {
		return common.NewErrorf("generate_challenge",
			"error getting the validators list: %v", err)
	}

	challengeReadyParts, err := partitionsChallengeReadyBlobbers(balances)
	if err != nil {
		return common.NewErrorf("generate_challenge",
			"error getting the blobber challenge list: %v", err)
	}

	bcNum, err := challengeReadyParts.Size(balances)
	if err != nil {
		return common.NewErrorf("generate_challenge", "error getting blobber challenge size: %v", err)
	}

	if bcNum == 0 {
		logging.Logger.Info("skipping generate challenge: empty blobber challenge partition")
		return nil
	}

	hashSeed := encryption.Hash(t.Hash + b.PrevHash)
	// the "1" was the index when generating multiple challenges.
	// keep it in case we need to generate more than 1 challenge at once.
	challengeID := encryption.Hash(hashSeed + "1")

	seedSource, err := strconv.ParseUint(challengeID[0:16], 16, 64)
	if err != nil {
		return common.NewErrorf("generate_challenge",
			"Error in creating challenge seed: %v", err)
	}

	result, err := sc.populateGenerateChallenge(
		challengeReadyParts,
		rand.New(rand.NewSource(int64(seedSource))),
		validators,
		t,
		challengeID,
		balances)
	if err != nil {
		return common.NewErrorf("adding_challenge_error", err.Error())
	}

	err = sc.addChallenge(result.alloc,
		result.storageChallenge,
		result.allocChallenges,
		result.blobberChallenges,
		balances)
	if err != nil {
		return common.NewErrorf("adding_challenge_error",
			"Error in adding challenge: %v", err)
	}

	return nil
}

func (sc *StorageSmartContract) addChallenge(alloc *StorageAllocation,
	challenge *StorageChallenge,
	allocChallenges *AllocationChallenges,
	blobChallenges *BlobberChallenges,
	balances cstate.StateContextI) error {

	if challenge.BlobberID == "" {
		return common.NewError("add_challenge",
			"no blobber to add challenge to")
	}

	blobAlloc, ok := alloc.BlobberAllocsMap[challenge.BlobberID]
	if !ok {
		return common.NewError("add_challenge",
			"no blobber Allocation to add challenge to")
	}

	// remove expired challenges
	expiredIDs, err := alloc.removeExpiredChallenges(allocChallenges, blobChallenges, challenge.Created)
	if err != nil {
		return common.NewErrorf("add_challenge", "remove expired challenges: %v", err)
	}

	// TODO: maybe delete them periodically later instead of remove immediately
	for _, id := range expiredIDs {
		_, err := balances.DeleteTrieNode(storageChallengeKey(sc.ID, id))
		if err != nil {
			return common.NewErrorf("add_challenge", "could not delete challenge node: %v", err)
		}
	}

	// add the generated challenge to the open challenges list in the allocation
	if !allocChallenges.addChallenge(challenge) {
		return common.NewError("add_challenge", "challenge already exist in allocation")
	}

	// save the allocation challenges to MPT
	if err := allocChallenges.Save(balances, sc.ID); err != nil {
		return common.NewErrorf("add_challenge",
			"error storing alloc challenge: %v", err)
	}

	if !blobChallenges.addChallenge(challenge.ID, challenge.Created) {
		return common.NewError("add_challenge", "challenge already exist in blobber")
	}

	if err := blobChallenges.save(balances, sc.ID); err != nil {
		return common.NewErrorf("add_challenge",
			"error storing blobber challenge: %v", err)
	}

	// save challenge to MPT
	if err := challenge.Save(balances, sc.ID); err != nil {
		return common.NewErrorf("add_challenge",
			"error storing challenge: %v", err)
	}

	alloc.Stats.OpenChallenges++
	alloc.Stats.TotalChallenges++
	blobAlloc.Stats.OpenChallenges++
	blobAlloc.Stats.TotalChallenges++

	if err := alloc.Save(balances, sc.ID); err != nil {
		return common.NewErrorf("add_challenge",
			"error storing allocation: %v", err)
	}

	if err := emitAddOrOverwriteAllocation(alloc, balances); err != nil {
		return common.NewErrorf("add_challenge",
			"saving allocation in db: %v", err)
	}

	return nil
}<|MERGE_RESOLUTION|>--- conflicted
+++ resolved
@@ -677,7 +677,58 @@
 	allocChallenges   *AllocationChallenges
 }
 
-<<<<<<< HEAD
+type challengeBlobberSelection int
+
+// randomWeightSelection select n blobbers from blobberChallenge partition and then select a blobber with the highest weight
+// randomSelection select a blobber randomly from partition
+const (
+	randomWeightSelection challengeBlobberSelection = iota
+	randomSelection
+)
+
+// selectBlobberForChallenge select blobber for challenge in random manner
+func selectBlobberForChallenge(selection challengeBlobberSelection, challengeBlobbersPartition *partitions.Partitions,
+	r *rand.Rand, balances cstate.StateContextI) (string, error) {
+
+	var challengeBlobbers []ChallengeReadyBlobber
+	err := challengeBlobbersPartition.GetRandomItems(balances, r, &challengeBlobbers)
+	if err != nil {
+		return "", errors.New("error getting random slice from blobber challenge partition")
+	}
+
+	switch selection {
+	case randomWeightSelection:
+		const maxBlobbersSelect = 5
+
+		var challengeBlobber ChallengeReadyBlobber
+		var maxUsedCap uint64
+
+		var blobbersSelected = make([]ChallengeReadyBlobber, 0, maxBlobbersSelect)
+		if len(challengeBlobbers) <= maxBlobbersSelect {
+			blobbersSelected = challengeBlobbers
+		} else {
+			for i := 0; i < maxBlobbersSelect; i++ {
+				randomIndex := r.Intn(len(challengeBlobbers))
+				blobbersSelected = append(blobbersSelected, challengeBlobbers[randomIndex])
+			}
+		}
+
+		for _, bc := range blobbersSelected {
+			if bc.UsedCapacity > maxUsedCap {
+				maxUsedCap = bc.UsedCapacity
+				challengeBlobber = bc
+			}
+		}
+
+		return challengeBlobber.BlobberID, nil
+	case randomSelection:
+		randomIndex := r.Intn(len(challengeBlobbers))
+		return challengeBlobbers[randomIndex].BlobberID, nil
+	default:
+		return "", errors.New("invalid blobber selection pattern")
+	}
+}
+
 func (sc *StorageSmartContract) populateGenerateChallenge(
 	challengeBlobbersPartition *partitions.Partitions,
 	r *rand.Rand,
@@ -686,97 +737,8 @@
 	challengeID string,
 	balances cstate.StateContextI,
 ) (*challengeOutput, error) {
-	// select a random blobber to generate a challenge
-	var challengeBlobbers []ChallengeReadyBlobber
-	err := challengeBlobbersPartition.GetRandomItems(balances, r, &challengeBlobbers)
-=======
-type challengeBlobberSelection int
-
-// randomWeightSelection select n blobbers from blobberChallenge partition and then select a blobber with the highest weight
-// randomSelection select a blobber randomly from partition
-const (
-	randomWeightSelection challengeBlobberSelection = iota
-	randomSelection
-)
-
-// selectBlobberForChallenge select blobber for challenge in random manner
-func selectBlobberForChallenge(selection challengeBlobberSelection, blobberChallengeList *partitions.Partitions,
-	r *rand.Rand, balances c_state.StateContextI) (string, error) {
-
-	var blobberChallenges []BlobberChallengeNode
-	err := blobberChallengeList.GetRandomItems(balances, r, &blobberChallenges)
->>>>>>> 27e417da
-	if err != nil {
-		return "", errors.New("error getting random slice from blobber challenge partition")
-	}
-
-<<<<<<< HEAD
-	const maxBlobbersSelect = 5
-	var (
-		blobberID  string
-		maxUsedCap uint64
-	)
-
-	var blobbersSelected = make([]ChallengeReadyBlobber, 0, maxBlobbersSelect)
-	if len(challengeBlobbers) <= maxBlobbersSelect {
-		blobbersSelected = challengeBlobbers
-	} else {
-		for i := 0; i < maxBlobbersSelect; i++ {
-			randomIndex := r.Intn(len(challengeBlobbers))
-			blobbersSelected = append(blobbersSelected, challengeBlobbers[randomIndex])
-=======
-	switch selection {
-	case randomWeightSelection:
-		const maxBlobbersSelect = 5
-
-		var bcItem BlobberChallengeNode
-		var maxUsedCap int64
-
-		var blobbersSelected = make([]BlobberChallengeNode, 0, maxBlobbersSelect)
-		if len(blobberChallenges) <= maxBlobbersSelect {
-			blobbersSelected = blobberChallenges
-		} else {
-			for i := 0; i < maxBlobbersSelect; i++ {
-				randomIndex := r.Intn(len(blobberChallenges))
-				blobbersSelected = append(blobbersSelected, blobberChallenges[randomIndex])
-			}
->>>>>>> 27e417da
-		}
-
-<<<<<<< HEAD
-	for _, bc := range blobbersSelected {
-		if bc.UsedCapacity > maxUsedCap {
-			maxUsedCap = bc.UsedCapacity
-			blobberID = bc.BlobberID
-=======
-		for _, bc := range blobbersSelected {
-			if bc.UsedCapacity > maxUsedCap {
-				maxUsedCap = bc.UsedCapacity
-				bcItem = bc
-			}
->>>>>>> 27e417da
-		}
-
-		return bcItem.BlobberID, nil
-	case randomSelection:
-		randomIndex := r.Intn(len(blobberChallenges))
-		return blobberChallenges[randomIndex].BlobberID, nil
-	default:
-		return "", errors.New("invalid blobber selection pattern")
-	}
-}
-
-func (sc *StorageSmartContract) populateGenerateChallenge(
-	blobberChallengeList *partitions.Partitions,
-	challRand *rand.Rand,
-	validators *partitions.Partitions,
-	t *transaction.Transaction,
-	challengeID string,
-	balances c_state.StateContextI,
-) (*challengeOutput, error) {
-
-	blobberSelection := challengeBlobberSelection(challRand.Intn(2))
-	blobberID, err := selectBlobberForChallenge(blobberSelection, blobberChallengeList, challRand, balances)
+	blobberSelection := challengeBlobberSelection(r.Intn(2))
+	blobberID, err := selectBlobberForChallenge(blobberSelection, challengeBlobbersPartition, r, balances)
 	if err != nil {
 		return nil, common.NewError("add_challenge", err.Error())
 	}

package storagesc

import (
	"encoding/json"
	"errors"
	"fmt"
	"math/rand"
	"strconv"
	"time"

	"0chain.net/smartcontract/stakepool/spenum"

	"0chain.net/smartcontract/partitions"

	"0chain.net/chaincore/block"
	c_state "0chain.net/chaincore/chain/state"
	"0chain.net/chaincore/state"
	"0chain.net/chaincore/transaction"
	"0chain.net/core/common"
	"0chain.net/core/datastore"
	"0chain.net/core/encryption"
	. "0chain.net/core/logging"
	"0chain.net/core/util"

	metrics "github.com/rcrowley/go-metrics"
	"go.uber.org/zap"
)

const allBlobbersChallengePartitionSize = 50
const blobberChallengeAllocationPartitionSize = 100

func getBlobbersChallengeList(balances c_state.StateContextI) (partitions.RandPartition, error) {
	all, err := partitions.GetRandomSelector(ALL_BLOBBERS_CHALLENGE_KEY, balances)
	if err != nil {
		if err != util.ErrValueNotPresent {
			return nil, err
		}
		all = partitions.NewRandomSelector(
			ALL_BLOBBERS_CHALLENGE_KEY,
			allBlobbersChallengePartitionSize,
			nil,
			partitions.ItemBlobberChallenge,
		)
	}
	all.SetCallback(nil)
	return all, nil
}

func getBlobbersChallengeAllocationList(blobberID string, balances c_state.StateContextI) (partitions.RandPartition, error) {
	all, err := partitions.GetRandomSelector(getBlobberChallengeAllocationKey(blobberID), balances)
	if err != nil {
		if err != util.ErrValueNotPresent {
			return nil, err
		}
		all = partitions.NewRandomSelector(
			getBlobberChallengeAllocationKey(blobberID),
			blobberChallengeAllocationPartitionSize,
			nil,
			partitions.ItemBlobberChallengeAllocation,
		)
	}
	all.SetCallback(nil)
	return all, nil
}

func (sc *StorageSmartContract) completeChallengeForBlobber(
	blobberChallengeObj *BlobberChallenge, challengeCompleted *StorageChallenge,
	challengeResponse *ChallengeResponse, balances c_state.StateContextI) bool {

	found := false
	if len(blobberChallengeObj.ChallengeIDs) > 0 {
		latestOpenChallengeID := blobberChallengeObj.ChallengeIDs[0]
		if latestOpenChallengeID == challengeCompleted.ID {
			found = true
		}
	}
	idx := 0
	if found && idx < len(blobberChallengeObj.ChallengeIDs) {

		blobberChallengeObj.ChallengeIDs = blobberChallengeObj.ChallengeIDs[1:]
		allocChallenge, err := sc.getAllocationChallenge(challengeCompleted.AllocationID, balances)
		if err != nil {
			Logger.Error("error fetching allocation challenge (complete_challenge)",
				zap.String("allocation id", challengeCompleted.AllocationID))
			return false
		}

		if _, ok := allocChallenge.ChallengeMap[challengeCompleted.ID]; ok {
			for i := range allocChallenge.Challenges {
				if allocChallenge.Challenges[i].ID == challengeCompleted.ID {
					allocChallenge.Challenges = append(
						allocChallenge.Challenges[:i], allocChallenge.Challenges[i+1:]...)
					break
				}
			}

			_, err = balances.InsertTrieNode(allocChallenge.GetKey(sc.ID), allocChallenge)
			if err != nil {
				Logger.Error("error inserting allocation challenge (complete_challenge)",
					zap.String("allocation id", challengeCompleted.AllocationID))
				return false
			}

		}

		if challengeResponse != nil {
			challengeCompleted.Responded = true
		}
		blobberChallengeObj.LatestCompletedChallenge = challengeCompleted
	}

	return found
}

func (sc *StorageSmartContract) getBlobberChallenge(blobberID string,
	balances c_state.StateContextI) (bc *BlobberChallenge, err error) {

	bc = new(BlobberChallenge)
	bc.BlobberID = blobberID
	err = balances.GetTrieNode(bc.GetKey(sc.ID), bc)
	if err != nil {
		return nil, err
	}

	return bc, nil
}

func (sc *StorageSmartContract) getStorageChallenge(challengeID string,
	balances c_state.StateContextI) (challenge *StorageChallenge, err error) {

	challenge = new(StorageChallenge)
	challenge.ID = challengeID
	err = balances.GetTrieNode(challenge.GetKey(sc.ID), challenge)
	if err != nil {
		return nil, err
	}

	return challenge, nil
}

func (sc *StorageSmartContract) getAllocationChallenge(allocID string,
	balances c_state.StateContextI) (ac *AllocationChallenge, err error) {

	ac = new(AllocationChallenge)
	ac.AllocationID = allocID
	err = balances.GetTrieNode(ac.GetKey(sc.ID), ac)
	if err != nil {
		return nil, err
	}

	return ac, nil
}

// move tokens from challenge pool to blobber's stake pool (to unlocked)
func (sc *StorageSmartContract) blobberReward(t *transaction.Transaction,
	alloc *StorageAllocation, prev common.Timestamp, bc *BlobberChallenge,
	details *BlobberAllocation, validators []string, partial float64,
	balances c_state.StateContextI) (err error) {

	var conf *Config
	if conf, err = sc.getConfig(balances, true); err != nil {
		return fmt.Errorf("can't get SC configurations: %v", err.Error())
	}

	// time of this challenge
	var tp = bc.LatestCompletedChallenge.Created

	if tp > alloc.Expiration+toSeconds(details.Terms.ChallengeCompletionTime) {
		return errors.New("late challenge response")
	}

	if tp > alloc.Expiration {
		tp = alloc.Expiration // last challenge
	}

	// pool
	var cp *challengePool
	if cp, err = sc.getChallengePool(alloc.ID, balances); err != nil {
		return fmt.Errorf("can't get allocation's challenge pool: %v", err)
	}

	var (
		rdtu = alloc.restDurationInTimeUnits(prev)
		dtu  = alloc.durationInTimeUnits(tp - prev)
		move = float64(details.challenge(dtu, rdtu))
	)

	// part of this tokens goes to related validators
	var validatorsReward = conf.ValidatorReward * move
	move -= validatorsReward

	// for a case of a partial verification
	blobberReward := float64(move) * partial // blobber (partial) reward
	back := move - blobberReward             // return back to write pool

	if back > 0 {
		// move back to write pool
		var wp *writePool
		if wp, err = sc.getWritePool(alloc.Owner, balances); err != nil {
			return fmt.Errorf("can't get allocation's write pool: %v", err)
		}
		var until = alloc.Until()
		err = cp.moveToWritePool(alloc, details.BlobberID, until, wp, state.Balance(back))
		if err != nil {
			return fmt.Errorf("moving partial challenge to write pool: %v", err)
		}
		alloc.MovedBack += state.Balance(back)
		details.Returned += state.Balance(back)
		// save the write pool
		if err = wp.save(sc.ID, alloc.Owner, balances); err != nil {
			return fmt.Errorf("can't save allocation's write pool: %v", err)
		}
	}

	var sp *stakePool
	if sp, err = sc.getStakePool(bc.BlobberID, balances); err != nil {
		return fmt.Errorf("can't get stake pool: %v", err)
	}

	err = sp.DistributeRewards(blobberReward, bc.BlobberID, spenum.Blobber, balances)
	if err != nil {
		return fmt.Errorf("can't move tokens to blobber: %v", err)
	}

	details.ChallengeReward += state.Balance(blobberReward)

	// validators' stake pools
	var vsps []*stakePool
	if vsps, err = sc.validatorsStakePools(validators, balances); err != nil {
		return
	}

	err = cp.moveToValidators(sc.ID, validatorsReward, validators, vsps, balances)
	if err != nil {
		return fmt.Errorf("rewarding validators: %v", err)
	}
	alloc.MovedToValidators += state.Balance(validatorsReward)

	// save validators' stake pools
	if err = sc.saveStakePools(validators, vsps, balances); err != nil {
		return
	}

	// save the pools
	if err = sp.save(sc.ID, bc.BlobberID, balances); err != nil {
		return fmt.Errorf("can't save sake pool: %v", err)
	}

	if err = cp.save(sc.ID, alloc.ID, balances); err != nil {
		return fmt.Errorf("can't save allocation's challenge pool: %v", err)
	}

	return
}

// obtain stake pools of given validators
func (ssc *StorageSmartContract) validatorsStakePools(
	validators []datastore.Key, balances c_state.StateContextI) (
	sps []*stakePool, err error) {

	sps = make([]*stakePool, 0, len(validators))
	for _, id := range validators {
		var sp *stakePool
		if sp, err = ssc.getStakePool(id, balances); err != nil {
			return nil, fmt.Errorf("can't get validator %s stake pool: %v",
				id, err)
		}
		sps = append(sps, sp)
	}

	return
}

func (ssc *StorageSmartContract) saveStakePools(validators []datastore.Key,
	sps []*stakePool, balances c_state.StateContextI) (err error) {

	for i, sp := range sps {
		if err = sp.save(ssc.ID, validators[i], balances); err != nil {
			return fmt.Errorf("saving stake pool: %v", err)
		}
	}
	return
}

// move tokens from challenge pool back to write pool
func (sc *StorageSmartContract) blobberPenalty(t *transaction.Transaction,
	alloc *StorageAllocation, prev common.Timestamp, bc *BlobberChallenge,
	details *BlobberAllocation, validators []string,
	balances c_state.StateContextI) (err error) {

	var conf *Config
	if conf, err = sc.getConfig(balances, true); err != nil {
		return fmt.Errorf("can't get SC configurations: %v", err.Error())
	}

	// time of this challenge
	var tp = bc.LatestCompletedChallenge.Created

	if tp > alloc.Expiration+toSeconds(details.Terms.ChallengeCompletionTime) {
		return errors.New("late challenge response")
	}

	if tp > alloc.Expiration {
		tp = alloc.Expiration // last challenge
	}

	// pools
	var cp *challengePool
	if cp, err = sc.getChallengePool(alloc.ID, balances); err != nil {
		return fmt.Errorf("can't get allocation's challenge pool: %v", err)
	}

	var wp *writePool
	if wp, err = sc.getWritePool(alloc.Owner, balances); err != nil {
		return fmt.Errorf("can't get allocation's write pool: %v", err)
	}

	var (
		rdtu = alloc.restDurationInTimeUnits(prev)
		dtu  = alloc.durationInTimeUnits(tp - prev)
		move = float64(details.challenge(dtu, rdtu))
	)

	// part of this tokens goes to related validators
	var validatorsReward = conf.ValidatorReward * move
	move -= validatorsReward

	// validators' stake pools
	var vsps []*stakePool
	if vsps, err = sc.validatorsStakePools(validators, balances); err != nil {
		return
	}

	// validators reward
	err = cp.moveToValidators(sc.ID, validatorsReward, validators, vsps, balances)
	if err != nil {
		return fmt.Errorf("rewarding validators: %v", err)
	}
	alloc.MovedToValidators += state.Balance(validatorsReward)

	// save validators' stake pools
	if err = sc.saveStakePools(validators, vsps, balances); err != nil {
		return
	}

	// move back to write pool
	var until = alloc.Until()
	err = cp.moveToWritePool(alloc, details.BlobberID, until, wp, state.Balance(move))
	if err != nil {
		return fmt.Errorf("moving failed challenge to write pool: %v", err)
	}
	alloc.MovedBack += state.Balance(move)
	details.Returned += state.Balance(move)

	// blobber stake penalty
	if conf.BlobberSlash > 0 && move > 0 &&
		state.Balance(conf.BlobberSlash*float64(move)) > 0 {

		var slash = state.Balance(conf.BlobberSlash * float64(move))

		// load stake pool
		var sp *stakePool
		if sp, err = sc.getStakePool(bc.BlobberID, balances); err != nil {
			return fmt.Errorf("can't get blobber's stake pool: %v", err)
		}

		var move state.Balance
		move, err = sp.slash(alloc, details.BlobberID, until, wp, details.Offer(), slash, balances)
		if err != nil {
			return fmt.Errorf("can't move tokens to write pool: %v", err)
		}

		sp.TotalOffers -= move  // subtract the offer stake
		details.Penalty += move // penalty statistic

		// save stake pool
		if err = sp.save(sc.ID, bc.BlobberID, balances); err != nil {
			return fmt.Errorf("can't save blobber's stake pool: %v", err)
		}
	}

	// save pools
	if err = wp.save(sc.ID, alloc.Owner, balances); err != nil {
		return fmt.Errorf("can't save allocation's write pool: %v", err)
	}

	if err = cp.save(sc.ID, alloc.ID, balances); err != nil {
		return fmt.Errorf("can't save allocation's challenge pool: %v", err)
	}

	return
}

func (sc *StorageSmartContract) verifyChallenge(t *transaction.Transaction,
	input []byte, balances c_state.StateContextI) (resp string, err error) {

	var challResp ChallengeResponse
	if err = json.Unmarshal(input, &challResp); err != nil {
		return
	}

	if len(challResp.ID) == 0 ||
		len(challResp.ValidationTickets) == 0 {

		return "", common.NewError("verify_challenge",
			"Invalid parameters to challenge response")
	}

	blobberChall, err := sc.getBlobberChallenge(t.ClientID, balances)
	if err != nil {
		return "", common.NewErrorf("verify_challenge",
			"can't get the blobber challenge %s: %v", t.ClientID, err)
	}

	var _, ok = blobberChall.ChallengeIDMap[challResp.ID]
	if !ok {
		if blobberChall.LatestCompletedChallenge != nil &&
			challResp.ID == blobberChall.LatestCompletedChallenge.ID &&
			blobberChall.LatestCompletedChallenge.Responded {

			return "Challenge Already redeemed by Blobber", nil
		}
		return "", common.NewErrorf("verify_challenge",
			"Cannot find the challenge with ID %s", challResp.ID)
	}

	if blobberChall.BlobberID != t.ClientID {
		return "", common.NewError("verify_challenge",
			"Challenge response should be submitted by the same blobber"+
				" as the challenge request")
	}

	challReq, err := sc.getStorageChallenge(challResp.ID, balances)
	if err != nil {
		return "", common.NewErrorf("verify_challenge",
			"Cannot fetch the challenge with ID %s", challResp.ID)
	}

	var alloc *StorageAllocation
	alloc, err = sc.getAllocation(challReq.AllocationID, balances)
	if err != nil {
		return "", common.NewErrorf("verify_challenge",
			"can't get related allocation: %v", err)
	}

	details, ok := alloc.BlobberMap[t.ClientID]
	if !ok {
		return "", common.NewError("verify_challenge",
			"Blobber is not part of the allocation")
	}

	var (
		success, failure int
		validators       []string // validators for rewards
	)
	for _, vt := range challResp.ValidationTickets {
		if vt != nil {
			if ok, err := vt.VerifySign(balances); !ok || err != nil {
				continue
			}

			validators = append(validators, vt.ValidatorID)

			if !vt.Result {
				failure++
				continue
			}
			success++
		}
	}

	// time of previous complete challenge (not the current one)
	// or allocation start time if no challenges
	var prev = alloc.StartTime
	if last := blobberChall.LatestCompletedChallenge; last != nil {
		prev = last.Created
	}

	var (
		threshold = challReq.TotalValidators / 2
		pass      = success > threshold ||
			(success > failure && success+failure < threshold)
		cct   = toSeconds(details.Terms.ChallengeCompletionTime)
		fresh = challReq.Created+cct >= t.CreationDate
	)

	// verification, or partial verification
	if pass && fresh {

		completed := sc.completeChallengeForBlobber(blobberChall, challReq, &challResp, balances)
		if !completed {
			return "", common.NewError("challenge_out_of_order",
				"First challenge on the list is not same as the one"+
					" attempted to redeem")
		}
		alloc.Stats.LastestClosedChallengeTxn = challReq.ID
		alloc.Stats.SuccessChallenges++
		alloc.Stats.OpenChallenges--

		details.Stats.LastestClosedChallengeTxn = challReq.ID
		details.Stats.SuccessChallenges++
		details.Stats.OpenChallenges--

		_, err = balances.InsertTrieNode(challReq.GetKey(sc.ID), challReq)
		if err != nil {
			return "", common.NewError("verify_challenge_error", err.Error())
		}

		_, err = balances.InsertTrieNode(blobberChall.GetKey(sc.ID), blobberChall)
		if err != nil {
			return "", common.NewError("verify_challenge_error", err.Error())
		}

		var partial = 1.0
		if success < threshold {
			partial = float64(success) / float64(threshold)
		}

		err = sc.blobberReward(t, alloc, prev, blobberChall, details,
			validators, partial, balances)
		if err != nil {
			return "", common.NewError("challenge_reward_error", err.Error())
		}

		// save allocation object
		_, err = balances.InsertTrieNode(alloc.GetKey(sc.ID), alloc)
		if err != nil {
			return "", common.NewError("challenge_reward_error", err.Error())
		}

		if success < threshold {
			return "challenge passed partially by blobber", nil
		}

		return "challenge passed by blobber", nil
	}

	var enoughFails = failure > (challReq.TotalValidators/2) ||
		(success+failure) == challReq.TotalValidators

	if enoughFails || (pass && !fresh) {

		completed := sc.completeChallengeForBlobber(blobberChall, challReq, &challResp, balances)
		if !completed {
			return "", common.NewError("challenge_out_of_order",
				"First challenge on the list is not same as the one"+
					" attempted to redeem")
		}
		alloc.Stats.LastestClosedChallengeTxn = challReq.ID
		alloc.Stats.FailedChallenges++
		alloc.Stats.OpenChallenges--

		details.Stats.LastestClosedChallengeTxn = challReq.ID
		details.Stats.FailedChallenges++
		details.Stats.OpenChallenges--

		_, err := balances.InsertTrieNode(blobberChall.GetKey(sc.ID), blobberChall)
		if err != nil {
			return "", common.NewError("challenge_penalty_error", err.Error())
		}

		Logger.Info("Challenge failed", zap.Any("challenge", challResp.ID))

		err = sc.blobberPenalty(t, alloc, prev, blobberChall, details,
			validators, balances)
		if err != nil {
			return "", common.NewError("challenge_penalty_error", err.Error())
		}

		// save allocation object
		_, err = balances.InsertTrieNode(alloc.GetKey(sc.ID), alloc)
		if err != nil {
			return "", common.NewError("challenge_reward_error", err.Error())
		}

		if pass && !fresh {
			return "late challenge (failed)", nil
		}

		return "Challenge Failed by Blobber", nil
	}

	return "", common.NewError("not_enough_validations",
		"Not enough validations, no successful validations")
}

func (sc *StorageSmartContract) getAllocationForChallenge(
	t *transaction.Transaction,
	allocID string,
	balances c_state.StateContextI) (alloc *StorageAllocation, err error) {

	alloc, err = sc.getAllocation(allocID, balances)
	switch err {
	case nil:
	case util.ErrValueNotPresent:
		Logger.Error("client state has invalid allocations",
			zap.Any("selected_allocation", allocID))
		return nil, common.NewErrorf("invalid_allocation",
			"client state has invalid allocations")
	default:
		return nil, common.NewErrorf("adding_challenge_error",
			"unexpected error getting allocation: %v", err)
	}

	if alloc.Expiration < t.CreationDate {
		return nil, nil
	}
	if alloc.Stats == nil {
		return nil, nil
	}
	if alloc.Stats.NumWrites > 0 {
		return alloc, nil // found
	}
	return nil, nil
}

type challengeInput struct {
	cr          *rand.Rand
	challengeID string
}

type challengeOutput struct {
	alloc            *StorageAllocation
	storageChallenge *StorageChallenge
	blobberChallenge *BlobberChallenge
	allocChallenge   *AllocationChallenge
	blobberAlloc     *BlobberAllocation
	error            error
}

func (sc *StorageSmartContract) populateGenerateChallenge(
	blobberChallengeList partitions.RandPartition,
	challRand *rand.Rand,
	validators partitions.RandPartition,
	t *transaction.Transaction,
	challengeID string,
	balances c_state.StateContextI,
) (*challengeOutput, error) {

	bcPartition, err := blobberChallengeList.GetRandomSlice(challRand, balances)
	if err != nil {
		return nil, common.NewError("generate_challenges",
			"error getting random slice from blobber challenge partition")
	}

	randomIndex := challRand.Intn(len(bcPartition))
	bcItem := bcPartition[randomIndex]

	blobberID := bcItem.Name()

	bcAllocList, err := getBlobbersChallengeAllocationList(blobberID, balances)
	if err != nil {
		return nil, common.NewError("generate_challenges",
			"error getting blobber_challenge_allocation list: "+err.Error())
	}

	// maybe we should use another random seed
	bcAllocPartition, err := bcAllocList.GetRandomSlice(challRand, balances)
	if err != nil {
		return nil, common.NewError("generate_challenges",
			"error getting random slice from blobber challenge allocation partition")
	}

	randomIndex = challRand.Intn(len(bcAllocPartition))
	bcAllocItem := bcAllocPartition[randomIndex]

	allocID := bcAllocItem.Name()

	alloc, err := sc.getAllocationForChallenge(t, allocID, balances)
	if err != nil {
		return nil, err
	}

	if alloc == nil {
		return nil, errors.New("empty allocation")
	}

	if blobberID == "" {
		return nil, common.NewError("add_challenges",
			"empty blobber id")
	}

	blobber := &StorageNode{}

	for _, b := range alloc.Blobbers {
		if b.ID == blobberID {
			blobber = b
			break
		}
	}

	blobberAllocation, ok := alloc.BlobberMap[blobber.ID]
	if !ok {
		return nil, common.NewError("add_challenges",
			"blobber allocation doesn't exists in allocation")
	}

	if blobberAllocation.Stats == nil {
		blobberAllocation.Stats = new(StorageAllocationStats)
	}

	selectedValidators := make([]*ValidationNode, 0)
	randSlice, err := validators.GetRandomSlice(challRand, balances)
	if err != nil {
		return nil, common.NewError("add_challenge",
			"error getting validators random slice: "+err.Error())
	}

	perm := challRand.Perm(len(randSlice))
	for i := 0; i < minInt(len(randSlice), alloc.DataShards+1); i++ {
		if randSlice[perm[i]].Name() != blobber.ID {
			selectedValidators = append(selectedValidators,
				&ValidationNode{
					ID:      randSlice[perm[i]].Name(),
					BaseURL: randSlice[perm[i]].Data(),
				})
		}
		if len(selectedValidators) >= alloc.DataShards {
			break
		}
	}

	var storageChallenge = new(StorageChallenge)
	storageChallenge.ID = challengeID
	storageChallenge.TotalValidators = len(selectedValidators)
	storageChallenge.BlobberID = blobberID
	storageChallenge.AllocationID = alloc.ID
	storageChallenge.Created = t.CreationDate

	blobberChallengeObj, err := sc.getBlobberChallenge(blobberID, balances)
	if err != nil {
		if err == util.ErrValueNotPresent {
			blobberChallengeObj = &BlobberChallenge{}
			blobberChallengeObj.BlobberID = blobberID
		} else {
			return nil, common.NewError("add_challenge",
				"error fetching blobber challenge: "+err.Error())
		}
	}

	allocChallengeObj, err := sc.getAllocationChallenge(alloc.ID, balances)
	if err != nil {
		if err == util.ErrValueNotPresent {
			allocChallengeObj = &AllocationChallenge{}
			allocChallengeObj.AllocationID = alloc.ID
		} else {
			return nil, common.NewError("add_challenge",
				"error fetching allocation challenge: "+err.Error())
		}
	}

	return &challengeOutput{
		alloc:            alloc,
		storageChallenge: storageChallenge,
		blobberChallenge: blobberChallengeObj,
		allocChallenge:   allocChallengeObj,
		blobberAlloc:     blobberAllocation,
	}, nil
}

func (sc *StorageSmartContract) asyncGenerateChallenges(
	blobberChallengeList partitions.RandPartition,
	validators partitions.RandPartition,
	data <-chan challengeInput,
	result chan<- challengeOutput,
	t *transaction.Transaction,
	balances c_state.StateContextI) {

	defer close(result)

	for d := range data {
		resp, err := sc.populateGenerateChallenge(
			blobberChallengeList,
			d.cr,
			validators,
			t,
			d.challengeID,
			balances)
		if err != nil {
			result <- challengeOutput{
				error: err,
			}
		} else {
			result <- *resp
		}
	}
}

func (sc *StorageSmartContract) generateChallenge(t *transaction.Transaction,
	b *block.Block, _ []byte, balances c_state.StateContextI) (err error) {

	hashString := encryption.Hash(t.Hash + b.PrevHash)

	validators, err := getValidatorsList(balances)
	if err != nil {
		return common.NewErrorf("adding_challenge_error",
			"error getting the validators list: %v", err)
	}

	blobberChallengeList, err := getBlobbersChallengeList(balances)
	if err != nil {
		return common.NewErrorf("adding_challenge_error",
			"error getting the blobber challenge list: %v", err)
	}

	challengeID := encryption.Hash(hashString + strconv.FormatInt(int64(1), 10))
	var challengeSeed uint64
	challengeSeed, err = strconv.ParseUint(challengeID[0:16], 16, 64)
	if err != nil {
		return common.NewErrorf("adding_challenge_error",
			"Error in creating challenge seed: %v", err)
	}
	cr := rand.New(rand.NewSource(int64(challengeSeed)))

	result, err := sc.populateGenerateChallenge(
		blobberChallengeList,
		cr,
		validators,
		t,
		challengeID,
		balances)
	if err != nil {
		return common.NewErrorf("adding_challenge_error", err.Error())
	}

	var (
		tp    = time.Now()
		alloc = result.alloc
	)
	_, err = sc.addChallenge(
		alloc,
		result.storageChallenge,
		result.blobberChallenge,
		result.allocChallenge,
		result.blobberAlloc,
		balances,
	)
	if err != nil {
		return common.NewErrorf("adding_challenge_error",
			"Error in adding challenge: %v", err)
	}
	if tm := sc.SmartContractExecutionStats["challenge_request"]; tm != nil {
		if timer, ok := tm.(metrics.Timer); ok {
			timer.Update(time.Since(tp))
		}
	}
	return nil
}

func (sc *StorageSmartContract) generateChallenges(t *transaction.Transaction,
	b *block.Block, _ []byte, balances c_state.StateContextI) (err error) {

	// SC configurations
	var conf *Config
	if conf, err = sc.getConfig(balances, false); err != nil {
		return common.NewErrorf("generate_challenges",
			"can't get SC configurations: %v", err)
	}

	numChallenges := conf.MaxChallengesPerGeneration
	hashString := encryption.Hash(t.Hash + b.PrevHash)

	validators, err := getValidatorsList(balances)
	if err != nil {
		return common.NewErrorf("adding_challenge_error",
			"error getting the validators list: %v", err)
	}

	listLen, err := validators.Size(balances)
	if err != nil {
		return common.NewErrorf("adding_challenge_error",
			"error checking validator size: %v", err)
	}
	if listLen == 0 {
		return common.NewErrorf("adding_challenge_error",
			"no available validators")
	}

	blobberChallengeList, err := getBlobbersChallengeList(balances)
	if err != nil {
		return common.NewErrorf("adding_challenge_error",
			"error getting the blobber challenge list: %v", err)
	}

	var (
		data   = make(chan challengeInput, numChallenges)
		output = make(chan challengeOutput, numChallenges)
	)

	for i := 0; i < 8; i++ {
		go sc.asyncGenerateChallenges(blobberChallengeList, validators, data, output, t, balances)
	}

	for i := 0; i < numChallenges; i++ {

		challengeID := encryption.Hash(hashString + strconv.FormatInt(int64(i), 10))
		var challengeSeed uint64
		challengeSeed, err = strconv.ParseUint(challengeID[0:16], 16, 64)
		if err != nil {
			Logger.Error("Error in creating challenge seed", zap.Error(err),
				zap.Any("challengeID", challengeID))
			continue
		}
		cr := rand.New(rand.NewSource(int64(challengeSeed)))
		data <- challengeInput{
			cr:          cr,
			challengeID: challengeID,
		}
	}
	close(data)

	for result := range output {

		if result.error != nil {
			return result.error
		}
		var (
			tp              = time.Now()
			challengeString string
			alloc           = result.alloc
		)
<<<<<<< HEAD
		challengeString, err = sc.addChallenge(alloc, result.storageChallenge,
			result.blobberChallenge,
			result.allocChallenge,
			result.blobberAlloc,
			balances)
=======
		challengeString, err = sc.addChallenge(alloc, validators, challengeID,
			t.CreationDate, r, int64(challengeSeed), conf.ValidatorsPerChallenge, balances)
>>>>>>> f7019807
		if err != nil {
			Logger.Error("Error in adding challenge", zap.Error(err),
				zap.Any("challengeString", challengeString))
			continue
		}
		if tm := sc.SmartContractExecutionStats["challenge_request"]; tm != nil {
			if timer, ok := tm.(metrics.Timer); ok {
				timer.Update(time.Since(tp))
			}
		}
	}
	return nil
}

func (sc *StorageSmartContract) addChallenge(alloc *StorageAllocation,
<<<<<<< HEAD
	storageChallenge *StorageChallenge,
	blobberChallengeObj *BlobberChallenge,
	allocChallengeObj *AllocationChallenge,
	blobberAllocation *BlobberAllocation,
	balances c_state.StateContextI) (resp string, err error) {
=======
	validators partitions.RandPartition, challengeID string,
	creationDate common.Timestamp, r *rand.Rand, challengeSeed int64,
	validatorsPerChallenge int, balances c_state.StateContextI) (resp string, err error) {
>>>>>>> f7019807

	addedChallenge := blobberChallengeObj.addChallenge(storageChallenge)
	if !addedChallenge {
		challengeBytes, err := json.Marshal(storageChallenge)
		return string(challengeBytes), err
	}

	addedAllocChallenge := allocChallengeObj.addChallenge(storageChallenge)
	if !addedAllocChallenge {
		challengeBytes, err := json.Marshal(storageChallenge)
		return string(challengeBytes), err
	}

	_, err = balances.InsertTrieNode(allocChallengeObj.GetKey(sc.ID), allocChallengeObj)
	if err != nil {
<<<<<<< HEAD
		return "", common.NewError("add_challenge",
			"error storing alloc challenge: "+err.Error())
=======
		return "", err
	}

	perm := r.Perm(len(randSlice))
	for i := 0; i < minInt(len(randSlice), validatorsPerChallenge+1); i++ {
		if randSlice[perm[i]].Name() != selectedBlobberObj.ID {
			selectedValidators = append(selectedValidators,
				&ValidationNode{
					ID:      randSlice[perm[i]].Name(),
					BaseURL: randSlice[perm[i]].Data(),
				})
		}
		if len(selectedValidators) >= validatorsPerChallenge {
			break
		}
>>>>>>> f7019807
	}

	_, err = balances.InsertTrieNode(storageChallenge.GetKey(sc.ID), storageChallenge)
	if err != nil {
		return "", common.NewError("add_challenge",
			"error storing challenge: "+err.Error())
	}

	_, err = balances.InsertTrieNode(blobberChallengeObj.GetKey(sc.ID), blobberChallengeObj)
	if err != nil {
		return "", common.NewError("add_challenge",
			"error storing blobber challenge: "+err.Error())
	}

	alloc.Stats.OpenChallenges++
	alloc.Stats.TotalChallenges++
	blobberAllocation.Stats.OpenChallenges++
	blobberAllocation.Stats.TotalChallenges++

	_, err = balances.InsertTrieNode(alloc.GetKey(sc.ID), alloc)
	if err != nil {
		return "", common.NewError("add_challenge",
			"error storing allocation: "+err.Error())
	}

	challengeBytes, err := json.Marshal(storageChallenge)
	return string(challengeBytes), err
}<|MERGE_RESOLUTION|>--- conflicted
+++ resolved
@@ -919,16 +919,13 @@
 			challengeString string
 			alloc           = result.alloc
 		)
-<<<<<<< HEAD
+
 		challengeString, err = sc.addChallenge(alloc, result.storageChallenge,
 			result.blobberChallenge,
 			result.allocChallenge,
 			result.blobberAlloc,
 			balances)
-=======
-		challengeString, err = sc.addChallenge(alloc, validators, challengeID,
-			t.CreationDate, r, int64(challengeSeed), conf.ValidatorsPerChallenge, balances)
->>>>>>> f7019807
+
 		if err != nil {
 			Logger.Error("Error in adding challenge", zap.Error(err),
 				zap.Any("challengeString", challengeString))
@@ -944,17 +941,11 @@
 }
 
 func (sc *StorageSmartContract) addChallenge(alloc *StorageAllocation,
-<<<<<<< HEAD
 	storageChallenge *StorageChallenge,
 	blobberChallengeObj *BlobberChallenge,
 	allocChallengeObj *AllocationChallenge,
 	blobberAllocation *BlobberAllocation,
 	balances c_state.StateContextI) (resp string, err error) {
-=======
-	validators partitions.RandPartition, challengeID string,
-	creationDate common.Timestamp, r *rand.Rand, challengeSeed int64,
-	validatorsPerChallenge int, balances c_state.StateContextI) (resp string, err error) {
->>>>>>> f7019807
 
 	addedChallenge := blobberChallengeObj.addChallenge(storageChallenge)
 	if !addedChallenge {
@@ -970,26 +961,8 @@
 
 	_, err = balances.InsertTrieNode(allocChallengeObj.GetKey(sc.ID), allocChallengeObj)
 	if err != nil {
-<<<<<<< HEAD
 		return "", common.NewError("add_challenge",
 			"error storing alloc challenge: "+err.Error())
-=======
-		return "", err
-	}
-
-	perm := r.Perm(len(randSlice))
-	for i := 0; i < minInt(len(randSlice), validatorsPerChallenge+1); i++ {
-		if randSlice[perm[i]].Name() != selectedBlobberObj.ID {
-			selectedValidators = append(selectedValidators,
-				&ValidationNode{
-					ID:      randSlice[perm[i]].Name(),
-					BaseURL: randSlice[perm[i]].Data(),
-				})
-		}
-		if len(selectedValidators) >= validatorsPerChallenge {
-			break
-		}
->>>>>>> f7019807
 	}
 
 	_, err = balances.InsertTrieNode(storageChallenge.GetKey(sc.ID), storageChallenge)

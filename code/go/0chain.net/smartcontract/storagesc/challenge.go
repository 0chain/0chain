--- conflicted
+++ resolved
@@ -186,12 +186,7 @@
 		return fmt.Errorf("can't get stake pool: %v", err)
 	}
 
-<<<<<<< HEAD
-
 	err = cp.moveToBlobbers(sc.ID, blobberReward, blobAlloc.BlobberID, sp, balances, allocationID)
-=======
-	err = cp.moveToBlobbers(sc.ID, blobberReward, blobAlloc.BlobberID, sp, balances, challengeID)
->>>>>>> 607f69b5
 	if err != nil {
 		return fmt.Errorf("rewarding blobbers: %v", err)
 	}

package storagesc

import (
	"encoding/json"
	"errors"
	"fmt"
	"math/rand"
	"strconv"
	"time"

	"0chain.net/chaincore/currency"

	"0chain.net/smartcontract/dbs"
	"0chain.net/smartcontract/dbs/event"
	"0chain.net/smartcontract/stakepool/spenum"

	"0chain.net/smartcontract/partitions"

	"0chain.net/chaincore/block"
	cstate "0chain.net/chaincore/chain/state"
	"0chain.net/chaincore/transaction"
	"0chain.net/core/common"
	"0chain.net/core/datastore"
	"0chain.net/core/encryption"
	"0chain.net/core/logging"
	"0chain.net/core/util"

	"go.uber.org/zap"
)

const blobberAllocationPartitionSize = 100

// completeChallenge complete the challenge
func (sc *StorageSmartContract) completeChallenge(
	challenge *StorageChallenge,
	allocChallenges *AllocationChallenges,
	challengeResponse *ChallengeResponse) bool {

	// TODO: do not remove the comments in case the blobber could not work
	//found := false
	//if len(allocChallenges.OpenChallenges) > 0 {
	//	latestOpenChallengeID := allocChallenges.OpenChallenges[0].ID
	//	if latestOpenChallengeID == challenge.ID {
	//		found = true
	//	}
	//}

	if !allocChallenges.removeChallenge(challenge) {
		return false
	}

	if challengeResponse != nil {
		challenge.Responded = true
	}

	return true
}

func (sc *StorageSmartContract) getStorageChallenge(challengeID string,
	balances cstate.StateContextI) (challenge *StorageChallenge, err error) {

	challenge = new(StorageChallenge)
	challenge.ID = challengeID
	err = balances.GetTrieNode(challenge.GetKey(sc.ID), challenge)
	if err != nil {
		return nil, err
	}
	challenge.ValidatorIDMap = make(map[string]struct{}, len(challenge.ValidatorIDs))
	for _, vID := range challenge.ValidatorIDs {
		challenge.ValidatorIDMap[vID] = struct{}{}
	}

	return challenge, nil
}

func (sc *StorageSmartContract) getAllocationChallenges(allocID string,
	balances cstate.StateContextI) (ac *AllocationChallenges, err error) {

	ac = new(AllocationChallenges)
	ac.AllocationID = allocID
	err = balances.GetTrieNode(ac.GetKey(sc.ID), ac)
	if err != nil {
		return nil, err
	}

	return ac, nil
}

// move tokens from challenge pool to blobber's stake pool (to unlocked)
func (sc *StorageSmartContract) blobberReward(t *transaction.Transaction,
	alloc *StorageAllocation, latestCompletedChallTime common.Timestamp, allocChallenges *AllocationChallenges,
	blobAlloc *BlobberAllocation, validators []string, partial float64,
	balances cstate.StateContextI) (err error) {

	var conf *Config
	if conf, err = sc.getConfig(balances, true); err != nil {
		return fmt.Errorf("can't get SC configurations: %v", err.Error())
	}

	// time of this challenge
	var tp = allocChallenges.LatestCompletedChallenge.Created

	if tp > alloc.Expiration+toSeconds(getMaxChallengeCompletionTime()) {
		return errors.New("late challenge response")
	}

	if tp > alloc.Expiration {
		tp = alloc.Expiration // last challenge
	}

	// pool
	var cp *challengePool
	if cp, err = sc.getChallengePool(alloc.ID, balances); err != nil {
		return fmt.Errorf("can't get allocation's challenge pool: %v", err)
	}

	var (
		rdtu = alloc.restDurationInTimeUnits(latestCompletedChallTime)
		dtu  = alloc.durationInTimeUnits(tp - latestCompletedChallTime)
		move = blobAlloc.challenge(dtu, rdtu)
	)

	// part of tokens goes to related validators
	var validatorsReward currency.Coin
	validatorsReward, err = currency.Float64ToCoin(conf.ValidatorReward * float64(move))
	if err != nil {
		return err
	}
	move, err = currency.MinusCoin(move, validatorsReward)
	if err != nil {
		return err
	}

	// for a case of a partial verification
	blobberReward, err := currency.Float64ToCoin(float64(move) * partial) // blobber (partial) reward
	if err != nil {
		return err
	}
	back, err := currency.MinusCoin(move, blobberReward) // return back to write pool
	if err != nil {
		return err
	}

	if back > 0 {
		err = alloc.moveFromChallengePool(cp, back)
		if err != nil {
			return fmt.Errorf("moving partial challenge to write pool: %v", err)
		}
		alloc.MovedBack += back
		blobAlloc.Returned += back
<<<<<<< HEAD
		coin, _ := move.Int64()
		balances.EmitEvent(event.TypeStats, event.TagFromChallengePool, cp.ID, event.ChallengePoolLock{
			Client:       alloc.Owner,
			AllocationId: alloc.ID,
			Amount:       coin,
		})
=======
>>>>>>> 97705b1f
	}

	var sp *stakePool
	if sp, err = sc.getStakePool(blobAlloc.BlobberID, balances); err != nil {
		return fmt.Errorf("can't get stake pool: %v", err)
	}

	before := sp.stake()

	err = sp.DistributeRewards(blobberReward, blobAlloc.BlobberID, spenum.Blobber, balances)
	if err != nil {
		return fmt.Errorf("can't move tokens to blobber: %v", err)
	}

	blobAlloc.ChallengeReward += blobberReward

	// validators' stake pools
	var vsps []*stakePool
	if vsps, err = sc.validatorsStakePools(validators, balances); err != nil {
		return
	}

	err = cp.moveToValidators(sc.ID, validatorsReward, validators, vsps, balances)
	if err != nil {
		return fmt.Errorf("rewarding validators: %v", err)
	}
	alloc.MovedToValidators += currency.Coin(validatorsReward)

	// save validators' stake pools
	if err = sc.saveStakePools(validators, vsps, balances); err != nil {
		return
	}

	if blobAlloc.Terms.WritePrice > 0 {
		balances.EmitEvent(event.TypeStats, event.TagAllocBlobberValueChange, blobAlloc.BlobberID, event.AllocationBlobberValueChanged{
			FieldType:    event.Staked,
			AllocationId: "",
			BlobberId:    blobAlloc.BlobberID,
			Delta:        int64((sp.stake() - before) / blobAlloc.Terms.WritePrice),
		})
	}
	// save the pools
	if err = sp.save(sc.ID, blobAlloc.BlobberID, balances); err != nil {
		return fmt.Errorf("can't save sake pool: %v", err)
	}

	if err = cp.save(sc.ID, alloc.ID, balances); err != nil {
		return fmt.Errorf("can't save allocation's challenge pool: %v", err)
	}

	if err = alloc.saveUpdatedAllocation(nil, balances); err != nil {
		return fmt.Errorf("can't save allocation: %v", err)
	}

	return
}

// obtain stake pools of given validators
func (ssc *StorageSmartContract) validatorsStakePools(
	validators []datastore.Key, balances cstate.StateContextI) (
	sps []*stakePool, err error) {

	sps = make([]*stakePool, 0, len(validators))
	for _, id := range validators {
		var sp *stakePool
		if sp, err = ssc.getStakePool(id, balances); err != nil {
			return nil, fmt.Errorf("can't get validator %s stake pool: %v",
				id, err)
		}
		sps = append(sps, sp)
	}

	return
}

func (ssc *StorageSmartContract) saveStakePools(validators []datastore.Key,
	sps []*stakePool, balances cstate.StateContextI) (err error) {

	for i, sp := range sps {
		if err = sp.save(ssc.ID, validators[i], balances); err != nil {
			return fmt.Errorf("saving stake pool: %v", err)
		}
		data := dbs.DbUpdates{
			Id: validators[i],
			Updates: map[string]interface{}{
				"total_stake": int64(sp.stake()),
			},
		}
		balances.EmitEvent(event.TypeStats, event.TagUpdateBlobber, validators[i], data)

	}
	return
}

// move tokens from challenge pool back to write pool
func (sc *StorageSmartContract) blobberPenalty(t *transaction.Transaction,
	alloc *StorageAllocation, prev common.Timestamp, ac *AllocationChallenges,
	blobAlloc *BlobberAllocation, validators []string,
	balances cstate.StateContextI) (err error) {

	var conf *Config
	if conf, err = sc.getConfig(balances, true); err != nil {
		return fmt.Errorf("can't get SC configurations: %v", err.Error())
	}

	// time of this challenge
	var tp = ac.LatestCompletedChallenge.Created

	if tp > alloc.Expiration+toSeconds(getMaxChallengeCompletionTime()) {
		return errors.New("late challenge response")
	}

	if tp > alloc.Expiration {
		tp = alloc.Expiration // last challenge
	}

	// pools
	var cp *challengePool
	if cp, err = sc.getChallengePool(alloc.ID, balances); err != nil {
		return fmt.Errorf("can't get allocation's challenge pool: %v", err)
	}

	var (
		rdtu = alloc.restDurationInTimeUnits(prev)
		dtu  = alloc.durationInTimeUnits(tp - prev)
		move = blobAlloc.challenge(dtu, rdtu)
	)

	// part of the tokens goes to related validators
	validatorsReward, err := currency.Float64ToCoin(conf.ValidatorReward * float64(move))
	if err != nil {
		return err
	}
	move, err = currency.MinusCoin(move, validatorsReward)
	if err != nil {
		return err
	}

	// validators' stake pools
	var vSPs []*stakePool
	if vSPs, err = sc.validatorsStakePools(validators, balances); err != nil {
		return
	}

	// validators reward
	err = cp.moveToValidators(sc.ID, validatorsReward, validators, vSPs, balances)
	if err != nil {
		return fmt.Errorf("rewarding validators: %v", err)
	}
	alloc.MovedToValidators += validatorsReward

	// save validators' stake pools
	if err = sc.saveStakePools(validators, vSPs, balances); err != nil {
		return
	}

<<<<<<< HEAD
	// move back to write pool
	var until = alloc.Until()

	err = alloc.moveFromChallengePool(cp, move)
	coin, _ := move.Int64()
	balances.EmitEvent(event.TypeStats, event.TagFromChallengePool, cp.ID, event.ChallengePoolLock{
		Client:       alloc.Owner,
		AllocationId: alloc.ID,
		Amount:       coin,
	})

=======
	err = alloc.moveFromChallengePool(cp, move)
>>>>>>> 97705b1f
	if err != nil {
		return fmt.Errorf("moving challenge pool rest back to write pool: %v", err)
	}
	alloc.MovedBack += move
	blobAlloc.Returned += move

	slash, err := currency.Float64ToCoin(conf.BlobberSlash * float64(move))
	if err != nil {
		return err
	}

	// blobber stake penalty
	if conf.BlobberSlash > 0 && move > 0 &&
		slash > 0 {

		// load stake pool
		var sp *stakePool
		if sp, err = sc.getStakePool(blobAlloc.BlobberID, balances); err != nil {
			return fmt.Errorf("can't get blobber's stake pool: %v", err)
		}

		var move currency.Coin
<<<<<<< HEAD
		move, err = sp.slash(alloc, blobAlloc.BlobberID, until, blobAlloc.Offer(), slash, balances)
=======
		move, err = sp.slash(blobAlloc.BlobberID, blobAlloc.Offer(), slash, balances)
>>>>>>> 97705b1f
		if err != nil {
			return fmt.Errorf("can't move tokens to write pool: %v", err)
		}

		sp.TotalOffers -= move    // subtract the offer stake
		blobAlloc.Penalty += move // penalty statistic
		if blobAlloc.Terms.WritePrice > 0 {
			balances.EmitEvent(event.TypeStats, event.TagAllocBlobberValueChange, blobAlloc.BlobberID, event.AllocationBlobberValueChanged{
				FieldType:    event.Staked,
				AllocationId: "",
				BlobberId:    blobAlloc.BlobberID,
				Delta:        -int64(move / blobAlloc.Terms.WritePrice),
			})
		}
		// save stake pool
		if err = sp.save(sc.ID, blobAlloc.BlobberID, balances); err != nil {
			return fmt.Errorf("can't save blobber's stake pool: %v", err)
		}
	}

	if err = alloc.saveUpdatedAllocation(nil, balances); err != nil {
		return common.NewError("fini_alloc_failed",
			"saving allocation pools: "+err.Error())
	}

	if err = cp.save(sc.ID, alloc.ID, balances); err != nil {
		return fmt.Errorf("can't save allocation's challenge pool: %v", err)
	}

	return
}

func (sc *StorageSmartContract) verifyChallenge(t *transaction.Transaction,
	input []byte, balances cstate.StateContextI) (resp string, err error) {

	var challResp ChallengeResponse

	conf, err := sc.getConfig(balances, true)
	if err != nil {
		return "", common.NewError("verify_challenge",
			"cannot get smart contract configurations: "+err.Error())
	}

	rewardRound := GetCurrentRewardRound(balances.GetBlock().Round, conf.BlockReward.TriggerPeriod)

	ongoingParts, err := getOngoingPassedBlobberRewardsPartitions(balances, conf.BlockReward.TriggerPeriod)
	if err != nil {
		return "", common.NewError("verify_challenge",
			"cannot get ongoing partition: "+err.Error())
	}

	if err = json.Unmarshal(input, &challResp); err != nil {
		return
	}

	if len(challResp.ID) == 0 ||
		len(challResp.ValidationTickets) == 0 {

		return "", common.NewError("verify_challenge",
			"Invalid parameters to challenge response")
	}

	// get challenge node
	challenge, err := sc.getStorageChallenge(challResp.ID, balances)
	if err != nil {
		return "", common.NewErrorf("verify_challenge", "could not find challenge, %v", err)
	}

	for _, vn := range challResp.ValidationTickets {
		if _, ok := challenge.ValidatorIDMap[vn.ValidatorID]; !ok {
			return "", common.NewError("verify_challenge",
				"found invalid validator id in validation ticket")
		}
	}

	if len(challResp.ValidationTickets) != len(challenge.ValidatorIDs) {
		return "", common.NewError("verify_challenge",
			"found invalid validation ticket count")
	}

	if challenge.BlobberID != t.ClientID {
		return "", common.NewErrorf("verify_challenge", "challenge blobber id does not match")
	}

	allocChallenges, err := sc.getAllocationChallenges(challenge.AllocationID, balances)
	if err != nil {
		return "", common.NewErrorf("verify_challenge", "could not find allocation challenges, %v", err)
	}

	_, ok := allocChallenges.ChallengeMap[challResp.ID]
	if !ok {
		lcc := allocChallenges.LatestCompletedChallenge
		if allocChallenges.LatestCompletedChallenge != nil &&
			challResp.ID == lcc.ID && lcc.Responded {
			return "challenge already redeemed", nil
		}

		return "", common.NewErrorf("verify_challenge",
			"could not find the challenge with ID %s", challResp.ID)
	}

	var alloc *StorageAllocation
	alloc, err = sc.getAllocation(challenge.AllocationID, balances)
	if err != nil {
		return "", common.NewErrorf("verify_challenge",
			"can't get related allocation: %v", err)
	}

	blobAlloc, ok := alloc.BlobberAllocsMap[t.ClientID]
	if !ok {
		return "", common.NewError("verify_challenge",
			"Blobber is not part of the allocation")
	}

	var (
		success, failure int
		validators       []string // validators for rewards
	)
	for _, vt := range challResp.ValidationTickets {
		if vt != nil {
			if ok, err := vt.VerifySign(balances); !ok || err != nil {
				continue
			}

			validators = append(validators, vt.ValidatorID)

			if !vt.Result {
				failure++
				continue
			}
			success++
		}
	}

	// time of previous complete challenge (not the current one)
	// or allocation start time if no challenges
	var latestCompletedChallTime = alloc.StartTime
	if last := allocChallenges.LatestCompletedChallenge; last != nil {
		latestCompletedChallTime = last.Created
	}

	var (
		threshold = challenge.TotalValidators / 2
		pass      = success > threshold ||
			(success > failure && success+failure < threshold)
		cct   = toSeconds(getMaxChallengeCompletionTime())
		fresh = challenge.Created+cct >= t.CreationDate
	)

	// verification, or partial verification
	if pass && fresh {
		blobber, err := sc.getBlobber(t.ClientID, balances)
		if err != nil {
			return "", common.NewError("verify_challenge",
				"can't get blobber"+err.Error())
		}

		// this expiry of blobber needs to be corrected once logic is finalized

		if blobber.RewardPartition.StartRound != rewardRound ||
			balances.GetBlock().Round == 0 {

			var dataRead float64 = 0
			if blobber.LastRewardDataReadRound >= rewardRound {
				dataRead = blobber.DataReadLastRewardRound
			}

			partIndex, err := ongoingParts.AddItem(
				balances,
				&BlobberRewardNode{
					ID:                blobber.ID,
					SuccessChallenges: 0,
					WritePrice:        blobber.Terms.WritePrice,
					ReadPrice:         blobber.Terms.ReadPrice,
					TotalData:         sizeInGB(blobber.SavedData),
					DataRead:          dataRead,
				})
			if err != nil {
				return "", common.NewError("verify_challenge",
					"can't add to ongoing partition list "+err.Error())
			}

			blobber.RewardPartition = RewardPartitionLocation{
				Index:      partIndex,
				StartRound: rewardRound,
				Timestamp:  t.CreationDate,
			}

			_, err = balances.InsertTrieNode(blobber.GetKey(sc.ID), blobber)
			if err != nil {
				return "", common.NewError("verify_challenge",
					"error inserting blobber to chain"+err.Error())
			}
		}

		var brStats BlobberRewardNode
		if err := ongoingParts.GetItem(balances, blobber.RewardPartition.Index, blobber.ID, &brStats); err != nil {
			return "", common.NewError("verify_challenge",
				"can't get blobber reward from partition list: "+err.Error())
		}

		brStats.SuccessChallenges++

		if !sc.completeChallenge(challenge, allocChallenges, &challResp) {
			return "", common.NewError("challenge_out_of_order",
				"First challenge on the list is not same as the one"+
					" attempted to redeem")
		}
		alloc.Stats.LastestClosedChallengeTxn = challenge.ID
		alloc.Stats.SuccessChallenges++
		alloc.Stats.OpenChallenges--

		blobAlloc.Stats.LastestClosedChallengeTxn = challenge.ID
		blobAlloc.Stats.SuccessChallenges++
		blobAlloc.Stats.OpenChallenges--

		if err := challenge.Save(balances, sc.ID); err != nil {
			return "", common.NewError("verify_challenge_error", err.Error())
		}

		emitUpdateChallengeResponse(challenge.ID, challenge.Responded, balances)
		emitUpdateBlobberChallengeStats(challenge.BlobberID, true, balances)

		err = ongoingParts.UpdateItem(balances, blobber.RewardPartition.Index, &brStats)
		if err != nil {
			return "", common.NewError("verify_challenge",
				"error updating blobber reward item")
		}

		err = ongoingParts.Save(balances)
		if err != nil {
			return "", common.NewError("verify_challenge",
				"error saving ongoing blobber reward partition")
		}

		if err := allocChallenges.Save(balances, sc.ID); err != nil {
			return "", common.NewError("verify_challenge", err.Error())
		}

		var partial = 1.0
		if success < threshold {
			partial = float64(success) / float64(threshold)
		}

		err = sc.blobberReward(t, alloc, latestCompletedChallTime, allocChallenges, blobAlloc,
			validators, partial, balances)
		if err != nil {
			return "", common.NewError("challenge_reward_error", err.Error())
		}

		// save allocation object
		_, err = balances.InsertTrieNode(alloc.GetKey(sc.ID), alloc)
		if err != nil {
			return "", common.NewError("challenge_reward_error", err.Error())
		}
		if err := alloc.save(balances, sc.ID); err != nil {
			return "", common.NewError("challenge_reward_error", err.Error())
		}

		balances.EmitEvent(event.TypeStats, event.TagUpdateAllocation, alloc.ID, alloc.buildDbUpdates())

		if success < threshold {
			return "challenge passed partially by blobber", nil
		}

		return "challenge passed by blobber", nil
	}

	var enoughFails = failure > (challenge.TotalValidators/2) ||
		(success+failure) == challenge.TotalValidators

	if enoughFails || (pass && !fresh) {

		if !sc.completeChallenge(challenge, allocChallenges, &challResp) {
			return "", common.NewError("challenge_out_of_order",
				"First challenge on the list is not same as the one"+
					" attempted to redeem")
		}
		alloc.Stats.LastestClosedChallengeTxn = challenge.ID
		alloc.Stats.FailedChallenges++
		alloc.Stats.OpenChallenges--

		blobAlloc.Stats.LastestClosedChallengeTxn = challenge.ID
		blobAlloc.Stats.FailedChallenges++
		blobAlloc.Stats.OpenChallenges--

		emitUpdateChallengeResponse(challenge.ID, challenge.Responded, balances)
		emitUpdateBlobberChallengeStats(challenge.BlobberID, false, balances)

		if err := allocChallenges.Save(balances, sc.ID); err != nil {
			return "", common.NewError("challenge_penalty_error", err.Error())
		}

		logging.Logger.Info("Challenge failed", zap.Any("challenge", challResp.ID))

		err = sc.blobberPenalty(t, alloc, latestCompletedChallTime, allocChallenges, blobAlloc,
			validators, balances)
		if err != nil {
			return "", common.NewError("challenge_penalty_error", err.Error())
		}

		// save allocation object
		_, err = balances.InsertTrieNode(alloc.GetKey(sc.ID), alloc)
		if err != nil {
			return "", common.NewError("challenge_reward_error", err.Error())
		}

		balances.EmitEvent(event.TypeStats, event.TagUpdateAllocation, alloc.ID, alloc.buildDbUpdates())
		if pass && !fresh {
			return "late challenge (failed)", nil
		}

		return "Challenge Failed by Blobber", nil
	}

	return "", common.NewError("not_enough_validations",
		"Not enough validations, no successful validations")
}

func (sc *StorageSmartContract) getAllocationForChallenge(
	t *transaction.Transaction,
	allocID string,
	balances cstate.StateContextI) (alloc *StorageAllocation, err error) {

	alloc, err = sc.getAllocation(allocID, balances)
	switch err {
	case nil:
	case util.ErrValueNotPresent:
		logging.Logger.Error("client state has invalid allocations",
			zap.Any("selected_allocation", allocID))
		return nil, common.NewErrorf("invalid_allocation",
			"client state has invalid allocations")
	default:
		return nil, common.NewErrorf("adding_challenge_error",
			"unexpected error getting allocation: %v", err)
	}

	if alloc.Stats == nil {
		return nil, common.NewError("adding_challenge_error",
			"found empty allocation stats")
	}
	if alloc.Stats.NumWrites > 0 {
		return alloc, nil // found
	}
	return nil, nil
}

type challengeOutput struct {
	alloc            *StorageAllocation
	storageChallenge *StorageChallenge
	allocChallenges  *AllocationChallenges
	challInfo        *StorageChallengeResponse
}

type challengeBlobberSelection int

// randomWeightSelection select n blobbers from blobberChallenge partition and then select a blobber with the highest weight
// randomSelection select a blobber randomly from partition
const (
	randomWeightSelection challengeBlobberSelection = iota
	randomSelection
)

// selectBlobberForChallenge select blobber for challenge in random manner
func selectBlobberForChallenge(selection challengeBlobberSelection, challengeBlobbersPartition *partitions.Partitions,
	r *rand.Rand, balances cstate.StateContextI) (string, error) {

	var challengeBlobbers []ChallengeReadyBlobber
	err := challengeBlobbersPartition.GetRandomItems(balances, r, &challengeBlobbers)
	if err != nil {
		return "", errors.New("error getting random slice from blobber challenge partition")
	}

	switch selection {
	case randomWeightSelection:
		const maxBlobbersSelect = 5

		var challengeBlobber ChallengeReadyBlobber
		var maxWeight uint64

		var blobbersSelected = make([]ChallengeReadyBlobber, 0, maxBlobbersSelect)
		if len(challengeBlobbers) <= maxBlobbersSelect {
			blobbersSelected = challengeBlobbers
		} else {
			for i := 0; i < maxBlobbersSelect; i++ {
				randomIndex := r.Intn(len(challengeBlobbers))
				blobbersSelected = append(blobbersSelected, challengeBlobbers[randomIndex])
			}
		}

		for _, bc := range blobbersSelected {
			if bc.Weight > maxWeight {
				maxWeight = bc.Weight
				challengeBlobber = bc
			}
		}

		return challengeBlobber.BlobberID, nil
	case randomSelection:
		randomIndex := r.Intn(len(challengeBlobbers))
		return challengeBlobbers[randomIndex].BlobberID, nil
	default:
		return "", errors.New("invalid blobber selection pattern")
	}
}

func (sc *StorageSmartContract) populateGenerateChallenge(
	challengeBlobbersPartition *partitions.Partitions,
	seed int64,
	validators *partitions.Partitions,
	txn *transaction.Transaction,
	challengeID string,
	balances cstate.StateContextI,
) (*challengeOutput, error) {
	r := rand.New(rand.NewSource(seed))
	blobberSelection := challengeBlobberSelection(r.Intn(2))
	blobberID, err := selectBlobberForChallenge(blobberSelection, challengeBlobbersPartition, r, balances)
	if err != nil {
		return nil, common.NewError("add_challenge", err.Error())
	}

	if blobberID == "" {
		return nil, common.NewError("add_challenges", "empty blobber id")
	}

	logging.Logger.Debug("generate_challenges", zap.String("blobber id", blobberID))

	// get blobber allocations partitions
	blobberAllocParts, err := partitionsBlobberAllocations(blobberID, balances)
	if err != nil {
		return nil, common.NewErrorf("generate_challenges",
			"error getting blobber_challenge_allocation list: %v", err)
	}

	// get random allocations from the partitions
	var randBlobberAllocs []BlobberAllocationNode
	if err := blobberAllocParts.GetRandomItems(balances, r, &randBlobberAllocs); err != nil {
		return nil, common.NewErrorf("generate_challenges",
			"error getting random slice from blobber challenge allocation partition: %v", err)
	}

	const findValidAllocRetries = 5
	var (
		alloc                       *StorageAllocation
		blobberAllocPartitionLength = len(randBlobberAllocs)
		foundAllocation             bool
	)

	for i := 0; i < findValidAllocRetries; i++ {
		// get a random allocation
		randomIndex := r.Intn(blobberAllocPartitionLength)
		allocID := randBlobberAllocs[randomIndex].ID

		// get the storage allocation from MPT
		alloc, err = sc.getAllocationForChallenge(txn, allocID, balances)
		if err != nil {
			return nil, err
		}

		if alloc == nil {
			return nil, errors.New("empty allocation")
		}

		if alloc.Expiration >= txn.CreationDate {
			foundAllocation = true
			break
		} else {
			allocBlob, ok := alloc.BlobberAllocsMap[blobberID]
			if !ok {
				return nil, errors.New("invalid blobber for allocation")
			}
			if err := removeAllocationFromBlobber(sc,
				allocBlob,
				allocID,
				balances); err != nil {
				return nil, err
			}
		}
		err = alloc.save(balances, sc.ID)
		if err != nil {
			return nil, common.NewErrorf("populate_challenge",
				"error saving expired allocation: %v", err)
		}
	}

	if !foundAllocation {
		logging.Logger.Error("populate_generate_challenge: all blobber partition allocations are already expired")
		return nil, nil
	}

	allocBlobber, ok := alloc.BlobberAllocsMap[blobberID]
	if !ok {
		return nil, errors.New("invalid blobber for allocation")
	}

	var randValidators []ValidationPartitionNode
	if err := validators.GetRandomItems(balances, r, &randValidators); err != nil {
		return nil, common.NewError("add_challenge",
			"error getting validators random slice: "+err.Error())
	}

	var (
		needValidNum       = minInt(len(randValidators), alloc.DataShards+1)
		selectedValidators = make([]*ValidationNode, 0, needValidNum)
		perm               = r.Perm(len(randValidators))
	)

	for i := 0; i < needValidNum; i++ {
		randValidator := randValidators[perm[i]]
		if randValidator.Id != blobberID {
			selectedValidators = append(selectedValidators,
				&ValidationNode{
					ID:      randValidator.Id,
					BaseURL: randValidator.Url,
				})
		}
		if len(selectedValidators) >= alloc.DataShards {
			break
		}
	}

	validatorIDs := make([]string, len(selectedValidators))
	for i := range selectedValidators {
		validatorIDs[i] = selectedValidators[i].ID
	}

	var storageChallenge = new(StorageChallenge)
	storageChallenge.ID = challengeID
	storageChallenge.TotalValidators = len(selectedValidators)
	storageChallenge.ValidatorIDs = validatorIDs
	storageChallenge.BlobberID = blobberID
	storageChallenge.AllocationID = alloc.ID
	storageChallenge.Created = txn.CreationDate

	challInfo := &StorageChallengeResponse{
		StorageChallenge: storageChallenge,
		Validators:       selectedValidators,
		Seed:             seed,
		AllocationRoot:   allocBlobber.AllocationRoot,
	}

	allocChallenges, err := sc.getAllocationChallenges(alloc.ID, balances)
	if err != nil {
		if err == util.ErrValueNotPresent {
			allocChallenges = &AllocationChallenges{}
			allocChallenges.AllocationID = alloc.ID
		} else {
			return nil, common.NewError("add_challenge",
				"error fetching allocation challenge: "+err.Error())
		}
	}

	return &challengeOutput{
		alloc:            alloc,
		storageChallenge: storageChallenge,
		allocChallenges:  allocChallenges,
		challInfo:        challInfo,
	}, nil
}

func (sc *StorageSmartContract) generateChallenge(t *transaction.Transaction,
	b *block.Block, _ []byte, balances cstate.StateContextI) (err error) {

	validators, err := getValidatorsList(balances)
	if err != nil {
		return common.NewErrorf("generate_challenge",
			"error getting the validators list: %v", err)
	}

	challengeReadyParts, err := partitionsChallengeReadyBlobbers(balances)
	if err != nil {
		return common.NewErrorf("generate_challenge",
			"error getting the blobber challenge list: %v", err)
	}

	bcNum, err := challengeReadyParts.Size(balances)
	if err != nil {
		return common.NewErrorf("generate_challenge", "error getting blobber challenge size: %v", err)
	}

	if bcNum == 0 {
		logging.Logger.Info("skipping generate challenge: empty blobber challenge partition")
		return nil
	}

	hashSeed := encryption.Hash(t.Hash + b.PrevHash)
	// the "1" was the index when generating multiple challenges.
	// keep it in case we need to generate more than 1 challenge at once.
	challengeID := encryption.Hash(hashSeed + "1")

	seedSource, err := strconv.ParseUint(challengeID[0:16], 16, 64)
	if err != nil {
		return common.NewErrorf("generate_challenge",
			"Error in creating challenge seed: %v", err)
	}

	result, err := sc.populateGenerateChallenge(
		challengeReadyParts,
		int64(seedSource),
		validators,
		t,
		challengeID,
		balances)
	if err != nil {
		return common.NewErrorf("adding_challenge_error", err.Error())
	}

	if result == nil {
		logging.Logger.Error("received empty data for challenge generation. Skipping challenge generation")
		return nil
	}

	err = sc.addChallenge(result.alloc,
		result.storageChallenge,
		result.allocChallenges,
		result.challInfo,
		balances)
	if err != nil {
		return common.NewErrorf("adding_challenge_error",
			"Error in adding challenge: %v", err)
	}

	return nil
}

func (sc *StorageSmartContract) addChallenge(alloc *StorageAllocation,
	challenge *StorageChallenge,
	allocChallenges *AllocationChallenges,
	challInfo *StorageChallengeResponse,
	balances cstate.StateContextI) error {

	if challenge.BlobberID == "" {
		return common.NewError("add_challenge",
			"no blobber to add challenge to")
	}

	blobAlloc, ok := alloc.BlobberAllocsMap[challenge.BlobberID]
	if !ok {
		return common.NewError("add_challenge",
			"no blobber Allocation to add challenge to")
	}

	// remove expired challenges
	expiredIDs, err := alloc.removeExpiredChallenges(allocChallenges, challenge.Created)
	if err != nil {
		return common.NewErrorf("add_challenge", "remove expired challenges: %v", err)
	}

	// TODO: maybe delete them periodically later instead of remove immediately
	for _, id := range expiredIDs {
		_, err := balances.DeleteTrieNode(storageChallengeKey(sc.ID, id))
		if err != nil {
			return common.NewErrorf("add_challenge", "could not delete challenge node: %v", err)
		}
	}

	// add the generated challenge to the open challenges list in the allocation
	if !allocChallenges.addChallenge(challenge) {
		return common.NewError("add_challenge", "challenge already exist in allocation")
	}

	// save the allocation challenges to MPT
	if err := allocChallenges.Save(balances, sc.ID); err != nil {
		return common.NewErrorf("add_challenge",
			"error storing alloc challenge: %v", err)
	}

	// save challenge to MPT
	if err := challenge.Save(balances, sc.ID); err != nil {
		return common.NewErrorf("add_challenge",
			"error storing challenge: %v", err)
	}

	alloc.Stats.OpenChallenges++
	alloc.Stats.TotalChallenges++
	blobAlloc.Stats.OpenChallenges++
	blobAlloc.Stats.TotalChallenges++

	if err := alloc.save(balances, sc.ID); err != nil {
		return common.NewErrorf("add_challenge",
			"error storing allocation: %v", err)
	}

	balances.EmitEvent(event.TypeStats, event.TagUpdateAllocation, alloc.ID, alloc.buildDbUpdates())

	emitAddChallenge(challInfo, balances)

	return nil
}

func isChallengeExpired(now, createdAt common.Timestamp, challengeCompletionTime time.Duration) bool {
	return createdAt+common.ToSeconds(challengeCompletionTime) <= now
}<|MERGE_RESOLUTION|>--- conflicted
+++ resolved
@@ -148,15 +148,12 @@
 		}
 		alloc.MovedBack += back
 		blobAlloc.Returned += back
-<<<<<<< HEAD
 		coin, _ := move.Int64()
 		balances.EmitEvent(event.TypeStats, event.TagFromChallengePool, cp.ID, event.ChallengePoolLock{
 			Client:       alloc.Owner,
 			AllocationId: alloc.ID,
 			Amount:       coin,
 		})
-=======
->>>>>>> 97705b1f
 	}
 
 	var sp *stakePool
@@ -313,10 +310,6 @@
 		return
 	}
 
-<<<<<<< HEAD
-	// move back to write pool
-	var until = alloc.Until()
-
 	err = alloc.moveFromChallengePool(cp, move)
 	coin, _ := move.Int64()
 	balances.EmitEvent(event.TypeStats, event.TagFromChallengePool, cp.ID, event.ChallengePoolLock{
@@ -325,9 +318,6 @@
 		Amount:       coin,
 	})
 
-=======
-	err = alloc.moveFromChallengePool(cp, move)
->>>>>>> 97705b1f
 	if err != nil {
 		return fmt.Errorf("moving challenge pool rest back to write pool: %v", err)
 	}
@@ -350,11 +340,7 @@
 		}
 
 		var move currency.Coin
-<<<<<<< HEAD
-		move, err = sp.slash(alloc, blobAlloc.BlobberID, until, blobAlloc.Offer(), slash, balances)
-=======
 		move, err = sp.slash(blobAlloc.BlobberID, blobAlloc.Offer(), slash, balances)
->>>>>>> 97705b1f
 		if err != nil {
 			return fmt.Errorf("can't move tokens to write pool: %v", err)
 		}

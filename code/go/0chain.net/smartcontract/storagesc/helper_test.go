package storagesc

import (
	"fmt"
	"math/rand"
	"strings"
	"testing"
	"time"

	"0chain.net/smartcontract/partitions"

	chainState "0chain.net/chaincore/chain/state"
	"0chain.net/chaincore/smartcontractinterface"
	"0chain.net/chaincore/state"
	"0chain.net/chaincore/transaction"
	"0chain.net/core/common"
	"0chain.net/core/datastore"
	"0chain.net/core/encryption"
	"0chain.net/core/logging"
	"0chain.net/core/util"

	"go.uber.org/zap"

	"github.com/stretchr/testify/require"
)

// test helpers

func init() {
	rand.Seed(time.Now().UnixNano())

	logging.Logger = zap.NewNop()
}

func randString(n int) string {

	const hexLetters = "abcdef0123456789"

	var sb strings.Builder
	for i := 0; i < n; i++ {
		sb.WriteByte(hexLetters[rand.Intn(len(hexLetters))])
	}
	return sb.String()
}

type Client struct {
	id     string                     // identifier
	pk     string                     // public key
	scheme encryption.SignatureScheme // pk/sk

	// blobber
	terms Terms
	cap   int64

	// user or blobber
	balance state.Balance
}

func newClient(balance state.Balance, balances chainState.StateContextI) (
	client *Client) {

	var scheme = encryption.NewBLS0ChainScheme()
	scheme.GenerateKeys() //nolint

	client = new(Client)
	client.balance = balance
	client.scheme = scheme

	client.pk = scheme.GetPublicKey()
	client.id = encryption.Hash(client.pk)

	balances.(*testBalances).balances[client.id] = balance
	return
}

func getBlobberURL(id string) string {
	return "http://" + id + ":9081/api/v1"
}

func blobberIDByURL(url string) (id string) {
	return url[len("http://") : len(url)-len(":9081/api/v1")]
}

func getValidatorURL(id string) string {
	return "http://" + id + ":10291/api/v1"
}

func (c *Client) addBlobRequest(t testing.TB) []byte {
	var sn StorageNode
	sn.ID = c.id
	sn.BaseURL = getBlobberURL(c.id)
	sn.Terms = c.terms
	sn.Capacity = c.cap
	sn.Used = 0
	sn.LastHealthCheck = 0
	sn.StakePoolSettings.MaxNumDelegates = 100
	sn.StakePoolSettings.MinStake = 0
	sn.StakePoolSettings.MaxStake = 1000e10
	sn.StakePoolSettings.ServiceCharge = 0.30 // 30%
	return mustEncode(t, &sn)
}

func (c *Client) stakeLockRequest(t testing.TB) []byte {
	var spr stakePoolRequest
	spr.BlobberID = c.id
	return mustEncode(t, &spr)
}

func (c *Client) addValidatorRequest(t testing.TB) []byte {
	var vn ValidationNode
	vn.ID = c.id
	vn.BaseURL = getValidatorURL(c.id)
	vn.StakePoolSettings.MaxNumDelegates = 100
	vn.StakePoolSettings.MinStake = 0
	vn.StakePoolSettings.MaxStake = 1000e10
	return mustEncode(t, &vn)
}

func newTransaction(f, t string, val, now int64) (tx *transaction.Transaction) {
	tx = new(transaction.Transaction)
	tx.Hash = randString(32)
	tx.ClientID = f
	tx.ToClientID = t
	tx.Value = val
	tx.CreationDate = common.Timestamp(now)
	return
}

func (c *Client) callAddBlobber(t testing.TB, ssc *StorageSmartContract,
	now int64, balances chainState.StateContextI) (resp string, err error) {

	var tx = newTransaction(c.id, ADDRESS,
		int64(float64(c.terms.WritePrice)*sizeInGB(c.cap)), now)
	balances.(*testBalances).setTransaction(t, tx)
	var input = c.addBlobRequest(t)
	return ssc.addBlobber(tx, input, balances)
}

func (c *Client) callAddValidator(t testing.TB, ssc *StorageSmartContract,
	now int64, balances chainState.StateContextI) (resp string, err error) {

	var tx = newTransaction(c.id, ADDRESS, 0, now)
	balances.(*testBalances).setTransaction(t, tx)
	blobber := new(StorageNode)
	blobber.ID = c.id
	_, err = balances.InsertTrieNode(blobber.GetKey(ssc.ID), blobber)
	require.NoError(t, err)
	var input = c.addValidatorRequest(t)
	return ssc.addValidator(tx, input, balances)
}

func updateBlobber(t testing.TB, blob *StorageNode, value, now int64,
	ssc *StorageSmartContract, balances chainState.StateContextI) (
	resp string, err error) {

	var (
		input = blob.Encode()
		tx    = newTransaction(blob.ID, ADDRESS, value, now)
	)
	balances.(*testBalances).setTransaction(t, tx)
	return ssc.addBlobber(tx, input, balances)
}

// pseudo-random IPv4 address by ID (never used)
//
// func blobAddress(t *testing.T, id string) (ip string) {
// 	t.Helper()
// 	require.True(t, len(id) < 8)
// 	var seed int64
// 	fmt.Sscanf(id[:8], "%x", &seed)
// 	var rnd = rand.New(rand.NewSource(seed))
// 	ip = fmt.Sprintf("http://%d.%d.%d.%d/api", rnd.Int63n(255), rnd.Int63n(255),
// 		rnd.Int63n(255), rnd.Int63n(255))
// 	return
// }

// addBlobber to SC
func addBlobber(t testing.TB, ssc *StorageSmartContract, cap, now int64,
	terms Terms, balance state.Balance, balances chainState.StateContextI) (
	blob *Client) {

	var scheme = encryption.NewBLS0ChainScheme()
	scheme.GenerateKeys() //nolint

	blob = new(Client)
	blob.terms = terms
	blob.cap = cap
	blob.balance = balance
	blob.scheme = scheme

	blob.pk = scheme.GetPublicKey()
	blob.id = encryption.Hash(blob.pk)

	balances.(*testBalances).balances[blob.id] = balance

	var _, err = blob.callAddBlobber(t, ssc, now, balances)
	require.NoError(t, err)

	// add stake for the blobber as blobber owner
	var tx = newTransaction(blob.id, ADDRESS,
		int64(float64(terms.WritePrice)*sizeInGB(cap)), now)
	balances.(*testBalances).setTransaction(t, tx)
	_, err = ssc.stakePoolLock(tx, blob.stakeLockRequest(t), balances)
	require.NoError(t, err)
	return
}

// addValidator to SC
func addValidator(t testing.TB, ssc *StorageSmartContract, now int64,
	balances chainState.StateContextI) (valid *Client) {

	var scheme = encryption.NewBLS0ChainScheme()
	scheme.GenerateKeys() //nolint

	valid = new(Client)
	valid.scheme = scheme

	valid.pk = scheme.GetPublicKey()
	valid.id = encryption.Hash(valid.pk)

	var _, err = valid.callAddValidator(t, ssc, now, balances)
	require.NoError(t, err)
	return
}

func (c *Client) validTicket(t testing.TB, challID, blobID string, ok bool,
	now int64) (vt *ValidationTicket) {

	vt = new(ValidationTicket)
	vt.ChallengeID = challID
	vt.BlobberID = blobID
	vt.ValidatorID = c.id
	vt.ValidatorKey = c.pk
	vt.Result = ok
	vt.Message = ""
	vt.MessageCode = ""
	vt.Timestamp = common.Timestamp(now)

	var data = fmt.Sprintf("%v:%v:%v:%v:%v:%v", vt.ChallengeID, vt.BlobberID,
		vt.ValidatorID, vt.ValidatorKey, vt.Result, vt.Timestamp)
	var (
		hash = encryption.Hash(data)
		err  error
	)
	vt.Signature, err = c.scheme.Sign(hash)
	require.NoError(t, err)
	return
}

func (nar *newAllocationRequest) callNewAllocReq(t testing.TB, clientID string,
	value int64, ssc *StorageSmartContract, now int64,
	balances chainState.StateContextI) (resp string, err error) {

	var (
		input = mustEncode(t, nar)
		tx    = newTransaction(clientID, ADDRESS, value, now)
	)
	balances.(*testBalances).setTransaction(t, tx)
	return ssc.newAllocationRequest(tx, input, balances)
}

func (uar *updateAllocationRequest) callUpdateAllocReq(t testing.TB,
	clientID string, value, now int64, ssc *StorageSmartContract,
	balances chainState.StateContextI) (resp string, err error) {

	var (
		input = mustEncode(t, uar)
		tx    = newTransaction(clientID, ADDRESS, value, now)
	)
	balances.(*testBalances).setTransaction(t, tx)
	return ssc.updateAllocationRequest(tx, input, balances)
}

var avgTerms = Terms{
	ReadPrice:               1 * x10,
	WritePrice:              5 * x10,
	MinLockDemand:           0.1,
	MaxOfferDuration:        1 * time.Hour,
	ChallengeCompletionTime: 200 * time.Second,
}

// add allocation and 20 blobbers
func addAllocation(t testing.TB, ssc *StorageSmartContract, client *Client,
	now, exp int64, nblobs int, balances chainState.StateContextI) (
	allocID string, blobs []*Client) {

	if nblobs <= 0 {
		nblobs = 30
	}

	setConfig(t, balances)

	var nar = new(newAllocationRequest)
	nar.DataShards = 10
	nar.ParityShards = 10
	nar.Expiration = common.Timestamp(exp)
	nar.Owner = client.id
	nar.OwnerPublicKey = client.pk
	nar.ReadPriceRange = PriceRange{1 * x10, 10 * x10}
	nar.WritePriceRange = PriceRange{2 * x10, 20 * x10}
	nar.Size = 2 * GB // 2 GB
	nar.MaxChallengeCompletionTime = 200 * time.Hour

	for i := 0; i < nblobs; i++ {
		var b = addBlobber(t, ssc, 2*GB, now, avgTerms, 50*x10, balances)
		blobs = append(blobs, b)
	}

	var resp, err = nar.callNewAllocReq(t, client.id, 15*x10, ssc, now,
		balances)
	require.NoError(t, err)

	var deco StorageAllocation
	require.NoError(t, deco.Decode([]byte(resp)))

	return deco.ID, blobs
}

func mustSave(t testing.TB, key datastore.Key, val util.MPTSerializable,
	balances chainState.StateContextI) {

	var _, err = balances.InsertTrieNode(key, val)
	require.NoError(t, err)
}

func setConfig(t testing.TB, balances chainState.StateContextI) (
	conf *Config) {

	conf = new(Config)

	conf.TimeUnit = 48 * time.Hour // use one hour as the time unit in the tests
	conf.ChallengeEnabled = true
	conf.ChallengeGenerationRate = 1
	conf.MaxChallengesPerGeneration = 100
	conf.FailedChallengesToCancel = 100
	conf.FailedChallengesToRevokeMinLock = 50
	conf.MinAllocSize = 1 * GB
	conf.MinAllocDuration = 1 * time.Minute
	// conf.MaxChallengeCompletionTime = 15 * time.Second
	conf.MinOfferDuration = 1 * time.Minute
	conf.MinBlobberCapacity = 1 * GB
	conf.ValidatorReward = 0.025
	conf.BlobberSlash = 0.1
	conf.MaxReadPrice = 100e10  // 100 tokens per GB max allowed (by 64 KB)
	conf.MaxWritePrice = 100e10 // 100 tokens per GB max allowed
	conf.MinWritePrice = 0      // 100 tokens per GB max allowed
	conf.MaxDelegates = 200
	conf.MaxChallengeCompletionTime = 5 * time.Minute
	conf.MaxCharge = 0.50   // 50%
	conf.MinStake = 0.0     // 0 toks
	conf.MaxStake = 1000e10 // 100 toks
	conf.MaxMint = 100e10

	conf.ReadPool = &readPoolConfig{
		MinLock:       10,
		MinLockPeriod: 5 * time.Second,
		MaxLockPeriod: 20 * time.Minute,
	}
	conf.WritePool = &writePoolConfig{
		MinLock:       10,
		MinLockPeriod: 5 * time.Second,
		MaxLockPeriod: 20 * time.Minute,
	}

	conf.StakePool = &stakePoolConfig{
		MinLock: 10,
	}

	mustSave(t, scConfigKey(ADDRESS), conf, balances)
	return
}

func genChall(t testing.TB, ssc *StorageSmartContract,
	blobberID string, now int64, prevID, challID string, seed int64,
	valids partitions.RandPartition, allocID string, blobber *StorageNode,
	allocRoot string, balances chainState.StateContextI) {

	var blobberChall, err = ssc.getBlobberChallenge(blobberID, balances)
	if err != nil && err != util.ErrValueNotPresent {
		t.Fatal("unexpected error:", err)
	}
	if err == util.ErrValueNotPresent {
		blobberChall = new(BlobberChallenge)
		blobberChall.BlobberID = blobberID
	}

	allocChall, err := ssc.getAllocationChallenge(allocID, balances)
	if err != nil && err != util.ErrValueNotPresent {
		t.Fatal("unexpected error:", err)
	}
	if err == util.ErrValueNotPresent {
		allocChall = new(AllocationChallenge)
		allocChall.AllocationID = allocID
	}
	var storChall = new(StorageChallenge)
	storChall.Created = common.Timestamp(now)
	storChall.ID = challID
	valSlice, err := valids.GetRandomSlice(rand.New(rand.NewSource(seed)), balances)
<<<<<<< HEAD
	storChall.TotalValidators = len(valSlice)
=======
	require.NoError(t, err)
	for _, val := range valSlice {
		storChall.Validators = append(storChall.Validators, &ValidationNode{
			ID:      val.Name(),
			BaseURL: val.Data(),
		})
	}
	storChall.RandomNumber = seed
>>>>>>> 335d714d
	storChall.AllocationID = allocID
	storChall.BlobberID = blobber.ID

	require.True(t, blobberChall.addChallenge(storChall))
	_, err = balances.InsertTrieNode(blobberChall.GetKey(ssc.ID), blobberChall)
	require.NoError(t, err)
<<<<<<< HEAD

	require.True(t, allocChall.addChallenge(storChall))
	_, err = balances.InsertTrieNode(allocChall.GetKey(ssc.ID), allocChall)
	require.NoError(t, err)

	_, err = balances.InsertTrieNode(storChall.GetKey(ssc.ID), storChall)
	require.NoError(t, err)
	return
=======
>>>>>>> 335d714d
}

func newTestStorageSC() (ssc *StorageSmartContract) {
	ssc = new(StorageSmartContract)
	ssc.SmartContract = new(smartcontractinterface.SmartContract)
	ssc.ID = ADDRESS
	return
}

func stakePoolTotal(sp *stakePool) (total state.Balance) {
	for _, id := range sp.OrderedPoolIds() {
		total += sp.Pools[id].Balance
	}
	return
}<|MERGE_RESOLUTION|>--- conflicted
+++ resolved
@@ -396,25 +396,14 @@
 	storChall.Created = common.Timestamp(now)
 	storChall.ID = challID
 	valSlice, err := valids.GetRandomSlice(rand.New(rand.NewSource(seed)), balances)
-<<<<<<< HEAD
 	storChall.TotalValidators = len(valSlice)
-=======
-	require.NoError(t, err)
-	for _, val := range valSlice {
-		storChall.Validators = append(storChall.Validators, &ValidationNode{
-			ID:      val.Name(),
-			BaseURL: val.Data(),
-		})
-	}
-	storChall.RandomNumber = seed
->>>>>>> 335d714d
+
 	storChall.AllocationID = allocID
 	storChall.BlobberID = blobber.ID
 
 	require.True(t, blobberChall.addChallenge(storChall))
 	_, err = balances.InsertTrieNode(blobberChall.GetKey(ssc.ID), blobberChall)
 	require.NoError(t, err)
-<<<<<<< HEAD
 
 	require.True(t, allocChall.addChallenge(storChall))
 	_, err = balances.InsertTrieNode(allocChall.GetKey(ssc.ID), allocChall)
@@ -423,8 +412,6 @@
 	_, err = balances.InsertTrieNode(storChall.GetKey(ssc.ID), storChall)
 	require.NoError(t, err)
 	return
-=======
->>>>>>> 335d714d
 }
 
 func newTestStorageSC() (ssc *StorageSmartContract) {

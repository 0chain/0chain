package storagesc

import (
	"fmt"

	"0chain.net/smartcontract/stakepool/spenum"

	"0chain.net/smartcontract/provider"

	cstate "0chain.net/chaincore/chain/state"
	"0chain.net/smartcontract/dbs"
	"0chain.net/smartcontract/dbs/event"
)

func providerType(p provider.ProviderI) spenum.Provider {
	switch p.(type) {
	case *ValidationNode:
		return spenum.Validator
	case *StorageNode:
		return spenum.Blobber
	default:
		return spenum.Unknown
	}
}

func emitUpdateProvider(p provider.ProviderI, sp *stakePool, balances cstate.StateContextI) error {
	switch pType := p.(type) {
	case *ValidationNode:
		validator := p.(*ValidationNode)
		return validator.EmitUpdate(&sp.StakePool, balances)
	case *StorageNode:
		blobber := p.(*StorageNode)
		return blobber.EmitUpdate(sp, balances)
	default:
		return fmt.Errorf("unreconised provider type %v", pType)
	}
}

func (sn *StorageNode) EmitAdd(balances cstate.StateContextI) {
	data := &event.Blobber{
		BlobberID:        sn.ID,
		BaseURL:          sn.BaseURL,
		Latitude:         sn.Geolocation.Latitude,
		Longitude:        sn.Geolocation.Longitude,
		ReadPrice:        sn.Terms.ReadPrice,
		WritePrice:       sn.Terms.WritePrice,
		MinLockDemand:    sn.Terms.MinLockDemand,
		MaxOfferDuration: sn.Terms.MaxOfferDuration.Nanoseconds(),

		Capacity:        sn.Capacity,
		Allocated:       sn.Allocated,
		SavedData:       sn.SavedData,
		LastHealthCheck: int64(sn.LastHealthCheck),
		IsShutDown:      sn.IsShutDown(),
		IsKilled:        sn.IsKilled(),

		DelegateWallet: sn.StakePoolSettings.DelegateWallet,
		MinStake:       sn.StakePoolSettings.MinStake,
		MaxStake:       sn.StakePoolSettings.MaxStake,
		NumDelegates:   sn.StakePoolSettings.MaxNumDelegates,
		ServiceCharge:  sn.StakePoolSettings.ServiceChargeRatio,

<<<<<<< HEAD
		Name:        sn.Information.Name,
		WebsiteUrl:  sn.Information.WebsiteUrl,
		Description: sn.Information.Description,
		LogoUrl:     sn.Information.LogoUrl,
=======
		OffersTotal:  sp.TotalOffers,
		UnstakeTotal: sp.TotalUnStake,
		Reward:       sp.Reward,
		TotalStake:   staked,
>>>>>>> 5bb85ffc
	}
	balances.EmitEvent(event.TypeStats, event.TagAddOrOverwriteBlobber, sn.ID, data)
}

func (sn *StorageNode) EmitUpdate(sp *stakePool, balances cstate.StateContextI) error {
	data := &dbs.DbUpdates{
		Id: sn.ID,
		Updates: map[string]interface{}{
			"base_url":           sn.BaseURL,
			"latitude":           sn.Geolocation.Latitude,
			"longitude":          sn.Geolocation.Longitude,
			"read_price":         int64(sn.Terms.ReadPrice),
			"write_price":        int64(sn.Terms.WritePrice),
			"min_lock_demand":    sn.Terms.MinLockDemand,
			"max_offer_duration": sn.Terms.MaxOfferDuration.Nanoseconds(),
			"capacity":           sn.Capacity,
			"allocated":          sn.Allocated,
			"last_health_check":  int64(sn.LastHealthCheck),
			"is_killed":          sn.IsKilled,
			"is_shut_down":       sn.IsShutDown,
			"delegate_wallet":    sn.StakePoolSettings.DelegateWallet,
			"min_stake":          int64(sn.StakePoolSettings.MinStake),
			"max_stake":          int64(sn.StakePoolSettings.MaxStake),
			"num_delegates":      sn.StakePoolSettings.MaxNumDelegates,
			"service_charge":     sn.StakePoolSettings.ServiceChargeRatio,
			"saved_data":         sn.SavedData,
		},
	}
	if sp != nil {
		stake, err := sp.stake()
		if err != nil {
			return err
		}
		data.Updates["offers_total"] = sp.TotalOffers
		data.Updates["unstake_total"] = sp.TotalUnStake
		data.Updates["stake"] = stake
		data.Updates["reward"] = sp.Reward
	}
	balances.EmitEvent(event.TypeStats, event.TagUpdateBlobber, sn.ID, data)
	return nil
}<|MERGE_RESOLUTION|>--- conflicted
+++ resolved
@@ -60,17 +60,10 @@
 		NumDelegates:   sn.StakePoolSettings.MaxNumDelegates,
 		ServiceCharge:  sn.StakePoolSettings.ServiceChargeRatio,
 
-<<<<<<< HEAD
-		Name:        sn.Information.Name,
-		WebsiteUrl:  sn.Information.WebsiteUrl,
-		Description: sn.Information.Description,
-		LogoUrl:     sn.Information.LogoUrl,
-=======
 		OffersTotal:  sp.TotalOffers,
 		UnstakeTotal: sp.TotalUnStake,
 		Reward:       sp.Reward,
 		TotalStake:   staked,
->>>>>>> 5bb85ffc
 	}
 	balances.EmitEvent(event.TypeStats, event.TagAddOrOverwriteBlobber, sn.ID, data)
 }

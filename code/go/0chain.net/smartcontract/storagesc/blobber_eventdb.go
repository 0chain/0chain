--- conflicted
+++ resolved
@@ -39,16 +39,7 @@
 		UnstakeTotal: sp.TotalUnStake,
 		Reward:       sp.Reward,
 		TotalStake:   staked,
-<<<<<<< HEAD
-
-		Name:        sn.Information.Name,
-		WebsiteUrl:  sn.Information.WebsiteUrl,
-		Description: sn.Information.Description,
-		LogoUrl:     sn.Information.LogoUrl,
-
 		CreationRound: balances.GetBlock().Round,
-=======
->>>>>>> bbcd5dc1
 	}
 
 	balances.EmitEvent(event.TypeSmartContract, event.TagAddBlobber, sn.ID, data)

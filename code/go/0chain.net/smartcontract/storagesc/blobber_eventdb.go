package storagesc

import (
	cstate "0chain.net/chaincore/chain/state"
	"0chain.net/smartcontract/dbs/event"
)

func emitAddOrOverwriteBlobber(sn *StorageNode, sp *stakePool, balances cstate.StateContextI) error {
	staked, err := sp.stake()
	if err != nil {
		return err
	}
	data := &event.Blobber{
		BlobberID:        sn.ID,
		BaseURL:          sn.BaseURL,
		Latitude:         sn.Geolocation.Latitude,
		Longitude:        sn.Geolocation.Longitude,
		ReadPrice:        sn.Terms.ReadPrice,
		WritePrice:       sn.Terms.WritePrice,
		MinLockDemand:    sn.Terms.MinLockDemand,
		MaxOfferDuration: sn.Terms.MaxOfferDuration.Nanoseconds(),

		Capacity:        sn.Capacity,
		Allocated:       sn.Allocated,
		SavedData:       sn.SavedData,
		LastHealthCheck: int64(sn.LastHealthCheck),

		Provider: &event.Provider{
			DelegateWallet: sn.StakePoolSettings.DelegateWallet,
			MinStake:       sn.StakePoolSettings.MinStake,
			MaxStake:       sn.StakePoolSettings.MaxStake,
			NumDelegates:   sn.StakePoolSettings.MaxNumDelegates,
			ServiceCharge:  sn.StakePoolSettings.ServiceChargeRatio,

			UnstakeTotal: sp.TotalUnStake,
			TotalStake:   staked,
		},
		OffersTotal: sp.TotalOffers,
	}

	balances.EmitEvent(event.TypeStats, event.TagUpdateBlobber, sn.ID, data)
	return nil
}

func emitAddBlobber(sn *StorageNode, sp *stakePool, balances cstate.StateContextI) error {
	staked, err := sp.stake()
	if err != nil {
		return err
	}

	data := &event.Blobber{
		BlobberID:        sn.ID,
		BaseURL:          sn.BaseURL,
		Latitude:         sn.Geolocation.Latitude,
		Longitude:        sn.Geolocation.Longitude,
		ReadPrice:        sn.Terms.ReadPrice,
		WritePrice:       sn.Terms.WritePrice,
		MinLockDemand:    sn.Terms.MinLockDemand,
		MaxOfferDuration: sn.Terms.MaxOfferDuration.Nanoseconds(),

		Capacity:        sn.Capacity,
		Allocated:       sn.Allocated,
		SavedData:       sn.SavedData,
		LastHealthCheck: int64(sn.LastHealthCheck),

		Provider: &event.Provider{
			DelegateWallet: sn.StakePoolSettings.DelegateWallet,
			MinStake:       sn.StakePoolSettings.MinStake,
			MaxStake:       sn.StakePoolSettings.MaxStake,
			NumDelegates:   sn.StakePoolSettings.MaxNumDelegates,
			ServiceCharge:  sn.StakePoolSettings.ServiceChargeRatio,
			TotalStake:     staked,
			UnstakeTotal:   sp.TotalUnStake,
		},

		OffersTotal: sp.TotalOffers,
		Rewards: event.ProviderRewards{
			ProviderID:   sn.ID,
			Rewards:      sp.Reward,
			TotalRewards: sp.Reward,
		},
<<<<<<< HEAD
=======
		TotalStake:    staked,
		CreationRound: balances.GetBlock().Round,
>>>>>>> 9b5e165e
	}

	balances.EmitEvent(event.TypeStats, event.TagAddBlobber, sn.ID, data)
	return nil
}

func emitUpdateBlobber(sn *StorageNode, balances cstate.StateContextI) error {
	balances.EmitEvent(event.TypeStats, event.TagUpdateBlobberAllocatedHealth, sn.ID, event.Blobber{
		BlobberID:       sn.ID,
		Allocated:       sn.Allocated,
		LastHealthCheck: int64(sn.LastHealthCheck),
	})
	return nil
}<|MERGE_RESOLUTION|>--- conflicted
+++ resolved
@@ -79,11 +79,7 @@
 			Rewards:      sp.Reward,
 			TotalRewards: sp.Reward,
 		},
-<<<<<<< HEAD
-=======
-		TotalStake:    staked,
 		CreationRound: balances.GetBlock().Round,
->>>>>>> 9b5e165e
 	}
 
 	balances.EmitEvent(event.TypeStats, event.TagAddBlobber, sn.ID, data)

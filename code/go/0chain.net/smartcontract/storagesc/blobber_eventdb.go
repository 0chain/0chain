package storagesc

import (
	cstate "0chain.net/chaincore/chain/state"
	"0chain.net/smartcontract/dbs"
	"0chain.net/smartcontract/dbs/event"
)

func emitUpdateBlobber(sn *StorageNode, sp *stakePool, balances cstate.StateContextI) error {
	staked, err := sp.stake()
	if err != nil {
		return err
	}
	b := sn.mustBase()
	data := &event.Blobber{
		BaseURL:    b.BaseURL,
		ReadPrice:  b.Terms.ReadPrice,
		WritePrice: b.Terms.WritePrice,

		Capacity:     b.Capacity,
		Allocated:    b.Allocated,
		SavedData:    b.SavedData,
		NotAvailable: b.NotAvailable,
		// IsRestricted: *sn.IsRestricted,
		Provider: event.Provider{
			ID:              b.ID,
			DelegateWallet:  b.StakePoolSettings.DelegateWallet,
			NumDelegates:    b.StakePoolSettings.MaxNumDelegates,
			ServiceCharge:   b.StakePoolSettings.ServiceChargeRatio,
			LastHealthCheck: b.LastHealthCheck,
			TotalStake:      staked,
		},
		OffersTotal:  sp.TotalOffers,
		IsRestricted: b.IsRestricted != nil && *b.IsRestricted,
	}

<<<<<<< HEAD
	_ = cstate.WithActivation(balances, "electra", func() error {
=======
	if err = cstate.WithActivation(balances, "electra", func() error {
>>>>>>> fc7e5e19
		return nil
	}, func() error {
		if v3, ok := sn.Entity().(*storageNodeV3); ok && v3.IsEnterprise != nil {
			data.IsEnterprise = *v3.IsEnterprise
		}
		return nil
<<<<<<< HEAD
	})
=======
	}); err != nil {
		return err
	}
>>>>>>> fc7e5e19

	balances.EmitEvent(event.TypeStats, event.TagUpdateBlobber, b.ID, data)
	return nil
}

func emitAddBlobber(sn *StorageNode, sp *stakePool, balances cstate.StateContextI) error {
	staked, err := sp.stake()
	if err != nil {
		return err
	}
	b := sn.mustBase()

	data := &event.Blobber{
		BaseURL:    b.BaseURL,
		ReadPrice:  b.Terms.ReadPrice,
		WritePrice: b.Terms.WritePrice,

		Capacity:     b.Capacity,
		Allocated:    b.Allocated,
		SavedData:    b.SavedData,
		NotAvailable: false,
		IsRestricted: b.IsRestricted != nil && *b.IsRestricted,
		Provider: event.Provider{
			ID:              b.ID,
			DelegateWallet:  b.StakePoolSettings.DelegateWallet,
			NumDelegates:    b.StakePoolSettings.MaxNumDelegates,
			ServiceCharge:   b.StakePoolSettings.ServiceChargeRatio,
			LastHealthCheck: b.LastHealthCheck,
			TotalStake:      staked,
			Rewards: event.ProviderRewards{
				ProviderID:   b.ID,
				Rewards:      sp.Reward,
				TotalRewards: sp.Reward,
			},
		},

		OffersTotal: sp.TotalOffers,

		CreationRound: balances.GetBlock().Round,
	}

<<<<<<< HEAD
	_ = cstate.WithActivation(balances, "electra", func() error {
=======
	if err = cstate.WithActivation(balances, "electra", func() error {
>>>>>>> fc7e5e19
		return nil
	}, func() error {
		if v3, ok := sn.Entity().(*storageNodeV3); ok && v3.IsEnterprise != nil {
			data.IsEnterprise = *v3.IsEnterprise
		}
		return nil
<<<<<<< HEAD
	})
=======
	}); err != nil {
		return err
	}
>>>>>>> fc7e5e19

	balances.EmitEvent(event.TypeStats, event.TagAddBlobber, b.ID, data)
	return nil
}

func emitUpdateBlobberAllocatedSavedHealth(sn *StorageNode, balances cstate.StateContextI) {
	b := sn.mustBase()
	balances.EmitEvent(event.TypeStats, event.TagUpdateBlobberAllocatedSavedHealth, b.ID, event.Blobber{
		Provider: event.Provider{
			ID:              b.ID,
			LastHealthCheck: b.LastHealthCheck,
		},
		Allocated: b.Allocated,
		SavedData: b.SavedData,
	})
}

func emitBlobberHealthCheck(sn *StorageNode, downtime uint64, balances cstate.StateContextI) {
	b := sn.mustBase()
	data := dbs.DbHealthCheck{
		ID:              b.ID,
		LastHealthCheck: b.LastHealthCheck,
		Downtime:        downtime,
	}

	balances.EmitEvent(event.TypeStats, event.TagBlobberHealthCheck, b.ID, data)
}<|MERGE_RESOLUTION|>--- conflicted
+++ resolved
@@ -34,24 +34,16 @@
 		IsRestricted: b.IsRestricted != nil && *b.IsRestricted,
 	}
 
-<<<<<<< HEAD
-	_ = cstate.WithActivation(balances, "electra", func() error {
-=======
 	if err = cstate.WithActivation(balances, "electra", func() error {
->>>>>>> fc7e5e19
 		return nil
 	}, func() error {
 		if v3, ok := sn.Entity().(*storageNodeV3); ok && v3.IsEnterprise != nil {
 			data.IsEnterprise = *v3.IsEnterprise
 		}
 		return nil
-<<<<<<< HEAD
-	})
-=======
 	}); err != nil {
 		return err
 	}
->>>>>>> fc7e5e19
 
 	balances.EmitEvent(event.TypeStats, event.TagUpdateBlobber, b.ID, data)
 	return nil
@@ -93,24 +85,16 @@
 		CreationRound: balances.GetBlock().Round,
 	}
 
-<<<<<<< HEAD
-	_ = cstate.WithActivation(balances, "electra", func() error {
-=======
 	if err = cstate.WithActivation(balances, "electra", func() error {
->>>>>>> fc7e5e19
 		return nil
 	}, func() error {
 		if v3, ok := sn.Entity().(*storageNodeV3); ok && v3.IsEnterprise != nil {
 			data.IsEnterprise = *v3.IsEnterprise
 		}
 		return nil
-<<<<<<< HEAD
-	})
-=======
 	}); err != nil {
 		return err
 	}
->>>>>>> fc7e5e19
 
 	balances.EmitEvent(event.TypeStats, event.TagAddBlobber, b.ID, data)
 	return nil

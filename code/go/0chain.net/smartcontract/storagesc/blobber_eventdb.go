--- conflicted
+++ resolved
@@ -5,13 +5,7 @@
 	"0chain.net/smartcontract/dbs/event"
 )
 
-<<<<<<< HEAD
-func emitAddBlobber(
-	sn *StorageNode, sp *stakePool, balances cstate.StateContextI,
-) error {
-=======
-func emitAddOrOverwriteBlobber(sn *StorageNode, sp *stakePool, balances cstate.StateContextI) error {
->>>>>>> 243b2323
+func emitAddBlobber(sn *StorageNode, sp *stakePool, balances cstate.StateContextI) error {
 	staked, err := sp.stake()
 	if err != nil {
 		return err
@@ -40,35 +34,8 @@
 		OffersTotal:  sp.TotalOffers,
 		UnstakeTotal: sp.TotalUnStake,
 		TotalStake:   staked,
-		CreationRound: balances.GetBlock().Round,
 	}
 
-<<<<<<< HEAD
-	balances.EmitEvent(event.TypeSmartContract, event.TagAddBlobber, sn.ID, data)
-	return nil
-}
-
-func emitUpdateBlobber(sn *StorageNode, balances cstate.StateContextI) {
-	data := &dbs.DbUpdates{
-		Id: sn.ID,
-		Updates: map[string]interface{}{
-			"base_url":           sn.BaseURL,
-			"latitude":           sn.Geolocation.Latitude,
-			"longitude":          sn.Geolocation.Longitude,
-			"read_price":         int64(sn.Terms.ReadPrice),
-			"write_price":        int64(sn.Terms.WritePrice),
-			"min_lock_demand":    sn.Terms.MinLockDemand,
-			"max_offer_duration": sn.Terms.MaxOfferDuration.Nanoseconds(),
-			"capacity":           sn.Capacity,
-			"allocated":          sn.Allocated,
-			"last_health_check":  int64(sn.LastHealthCheck),
-			"delegate_wallet":    sn.StakePoolSettings.DelegateWallet,
-			"min_stake":          int64(sn.StakePoolSettings.MinStake),
-			"max_stake":          int64(sn.StakePoolSettings.MaxStake),
-			"num_delegates":      sn.StakePoolSettings.MaxNumDelegates,
-			"service_charge":     sn.StakePoolSettings.ServiceChargeRatio,
-			"saved_data":         sn.SavedData,
-=======
 	balances.EmitEvent(event.TypeStats, event.TagUpdateBlobber, sn.ID, data)
 	return nil
 }
@@ -106,15 +73,12 @@
 			ProviderID:   sn.ID,
 			Rewards:      sp.Reward,
 			TotalRewards: sp.Reward,
->>>>>>> 243b2323
 		},
 		TotalStake: staked,
+		CreationRound: balances.GetBlock().Round,
 	}
 
-<<<<<<< HEAD
-	balances.EmitEvent(event.TypeSmartContract, event.TagUpdateBlobber, sn.ID, data)
-=======
-	balances.EmitEvent(event.TypeStats, event.TagAddBlobber, sn.ID, data)
+	balances.EmitEvent(event.TypeSmartContract, event.TagAddBlobber, sn.ID, data)
 	return nil
 }
 
@@ -125,5 +89,4 @@
 		LastHealthCheck: int64(sn.LastHealthCheck),
 	})
 	return nil
->>>>>>> 243b2323
 }
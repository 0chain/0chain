package storagesc

import (
	"encoding/json"
	"strconv"
	"strings"
	"testing"
	"time"

<<<<<<< HEAD
=======
	"0chain.net/smartcontract/stakepool/spenum"

>>>>>>> ee3f7707
	"0chain.net/smartcontract/stakepool"

	cstate "0chain.net/chaincore/chain/state"
	sci "0chain.net/chaincore/smartcontractinterface"
	"0chain.net/core/datastore"
	"0chain.net/core/util"

	"0chain.net/chaincore/state"
	"0chain.net/chaincore/transaction"
	"0chain.net/core/common"

	"github.com/stretchr/testify/assert"
	"github.com/stretchr/testify/require"
)

func Test_newStakePool(t *testing.T) {
	var sp = newStakePool()
	assert.NotNil(t, sp.Pools)
}

func Test_stakePoolKey(t *testing.T) {
	assert.NotZero(t, stakePoolKey("scKey", "blobberID"))
}

func Test_stakePool_Encode_Decode(t *testing.T) {
	var spe, spd = newStakePool(), new(stakePool)
	require.NoError(t, spd.Decode(spe.Encode()))
	assert.EqualValues(t, spe, spd)
}

func Test_stakePool_save(t *testing.T) {
	const blobID = "blob_id"
	var (
		sp       = newStakePool()
		balances = newTestBalances(t, false)
	)
	require.NoError(t, sp.save(ADDRESS, blobID, balances))
	assert.NotZero(t, balances.tree[stakePoolKey(ADDRESS, blobID)])
}

type mockStakePool struct {
	zcnAmount float64
	MintAt    int64
}

const (
	blobberId        = "bob"
	transactionHash  = "12345678"
	clientId         = "sally"
	errDelta         = 6 // for testing values with rounding errors
	offerId          = "offer"
	errStakePoolLock = "stake_pool_lock_failed: "
	errStakeTooSmall = "too small stake to lock"
)

type splResponse struct {
	Txn_hash    string
	To_pool     string
	Value       float64
	From_client string
	To_client   string
}

func TestStakePoolLock(t *testing.T) {
	var err error
	scYaml = &scConfig{
		MaxDelegates: 200,
		Minted:       zcnToBalance(0),
		MaxMint:      zcnToBalance(4000000.0),

		StakePool: &stakePoolConfig{
			MinLock: int64(zcnToBalance(0.1)),
		},
	}

	t.Run(errStakeTooSmall, func(t *testing.T) {
		var value = scYaml.StakePool.MinLock - 1
		creationDate = common.Timestamp(time.Second * 120)
		var delegates = []mockStakePool{{5, 0}}
		err = testStakePoolLock(t, value, value+1, delegates)
		require.Error(t, err)
		require.EqualValues(t, err.Error(), errStakePoolLock+errStakeTooSmall)
	})

	t.Run(errStakeTooSmall, func(t *testing.T) {
		scYaml.Minted = scYaml.MaxMint
		var value = scYaml.StakePool.MinLock - 1
		creationDate = common.Timestamp(time.Second * 120)
		var delegates = []mockStakePool{{5, 0}}
		err = testStakePoolLock(t, value, value+1, delegates)
		require.Error(t, err)
		require.True(t, strings.Contains(err.Error(), errStakePoolLock))
	})
}

func testStakePoolLock(t *testing.T, value, clientBalance int64, delegates []mockStakePool) error {
	var f = formulaeStakePoolLock{
		value:         value,
		clientBalance: clientBalance,
		delegates:     delegates,
		scYaml:        *scYaml,
		now:           creationDate,
	}

	var txn = &transaction.Transaction{
		HashIDField: datastore.HashIDField{
			Hash: datastore.Key(transactionHash),
		},

		ClientID:     clientId,
		ToClientID:   storageScId,
		Value:        value,
		CreationDate: creationDate,
	}
	var ctx = &mockStateContext{
		ctx: *cstate.NewStateContext(
			nil,
			&util.MerklePatriciaTrie{},
			&state.Deserializer{},
			txn,
			nil,
			nil,
			nil,
			nil,
			nil,
		),
		clientBalance: state.Balance(clientBalance),
		store:         make(map[datastore.Key]util.Serializable),
	}
	var ssc = &StorageSmartContract{
		&sci.SmartContract{
			ID: storageScId,
		},
	}
	_, err := ctx.InsertTrieNode(scConfigKey(ssc.ID), scYaml)
	require.NoError(t, err)
	var spr = &stakePoolRequest{
		BlobberID: blobberId,
		PoolID:    "paula",
	}
	input, err := json.Marshal(spr)
	require.NoError(t, err)
	var stakePool = newStakePool()
	for i, stake := range delegates {
		var id = strconv.Itoa(i)
		stakePool.Pools["pool"+id] = &stakepool.DelegatePool{
			Balance:      zcnToBalance(stake.zcnAmount),
			RoundCreated: stake.MintAt,
		}
	}
	var usp = stakepool.NewUserStakePools()
<<<<<<< HEAD
	require.NoError(t, usp.Save(stakepool.Blobber, txn.ClientID, ctx))
=======
	require.NoError(t, usp.Save(spenum.Blobber, txn.ClientID, ctx))
>>>>>>> ee3f7707
	require.NoError(t, stakePool.save(ssc.ID, blobberId, ctx))

	resp, err := ssc.stakePoolLock(txn, input, ctx)
	if err != nil {
		return err
	}

	newStakePool, err := ssc.getStakePool(blobberId, ctx)
	require.NoError(t, err)
	var newUsp *stakepool.UserStakePools
<<<<<<< HEAD
	newUsp, err = stakepool.GetUserStakePool(stakepool.Blobber, txn.ClientID, ctx)
=======
	newUsp, err = stakepool.GetUserStakePool(spenum.Blobber, txn.ClientID, ctx)
>>>>>>> ee3f7707
	require.NoError(t, err)

	confirmPoolLockResult(t, f, resp, *newStakePool, *newUsp, ctx)

	return nil
}

func confirmPoolLockResult(t *testing.T, f formulaeStakePoolLock, resp string, newStakePool stakePool,
	newUsp stakepool.UserStakePools, ctx cstate.StateContextI) {
	for _, transfer := range ctx.GetTransfers() {
		require.EqualValues(t, f.value, int64(transfer.Amount))
		require.EqualValues(t, storageScId, transfer.ToClientID)
		require.EqualValues(t, clientId, transfer.ClientID)
		txPool, ok := newStakePool.Pools[transactionHash]
		require.True(t, ok)
		require.EqualValues(t, f.now, txPool.RoundCreated)
	}

	pools, ok := newUsp.Pools[blobberId]
	require.True(t, ok)
	require.Len(t, pools, 1)
	require.EqualValues(t, transactionHash, pools[0])

	var respObj = &splResponse{}
	require.NoError(t, json.Unmarshal([]byte(resp), respObj))
	require.EqualValues(t, transactionHash, respObj.Txn_hash)
	require.EqualValues(t, transactionHash, respObj.To_pool)
	require.EqualValues(t, f.value, respObj.Value)
	require.EqualValues(t, storageScId, respObj.To_client)
}

type formulaeStakePoolLock struct {
	value         int64
	clientBalance int64
	delegates     []mockStakePool
	scYaml        scConfig
	now           common.Timestamp
}<|MERGE_RESOLUTION|>--- conflicted
+++ resolved
@@ -7,11 +7,8 @@
 	"testing"
 	"time"
 
-<<<<<<< HEAD
-=======
 	"0chain.net/smartcontract/stakepool/spenum"
 
->>>>>>> ee3f7707
 	"0chain.net/smartcontract/stakepool"
 
 	cstate "0chain.net/chaincore/chain/state"
@@ -163,11 +160,7 @@
 		}
 	}
 	var usp = stakepool.NewUserStakePools()
-<<<<<<< HEAD
-	require.NoError(t, usp.Save(stakepool.Blobber, txn.ClientID, ctx))
-=======
 	require.NoError(t, usp.Save(spenum.Blobber, txn.ClientID, ctx))
->>>>>>> ee3f7707
 	require.NoError(t, stakePool.save(ssc.ID, blobberId, ctx))
 
 	resp, err := ssc.stakePoolLock(txn, input, ctx)
@@ -178,11 +171,7 @@
 	newStakePool, err := ssc.getStakePool(blobberId, ctx)
 	require.NoError(t, err)
 	var newUsp *stakepool.UserStakePools
-<<<<<<< HEAD
-	newUsp, err = stakepool.GetUserStakePool(stakepool.Blobber, txn.ClientID, ctx)
-=======
 	newUsp, err = stakepool.GetUserStakePool(spenum.Blobber, txn.ClientID, ctx)
->>>>>>> ee3f7707
 	require.NoError(t, err)
 
 	confirmPoolLockResult(t, f, resp, *newStakePool, *newUsp, ctx)

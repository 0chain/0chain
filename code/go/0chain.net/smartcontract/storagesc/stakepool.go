--- conflicted
+++ resolved
@@ -199,14 +199,8 @@
 	// stake should be moved;
 	var ratio = float64(slash) / float64(staked)
 	edbSlash := stakepool.NewStakePoolReward(blobID, spenum.Blobber, spenum.ChallengeSlashPenalty)
-<<<<<<< HEAD
 	edbSlash.AllocationID = allocationID
-	orderedPoolIds := sp.OrderedPoolIds()
-	for _, id := range orderedPoolIds {
-		dp := sp.Pools[id]
-=======
 	for _, dp := range sp.GetOrderedPools() {
->>>>>>> d2cbcd04
 		dpSlash, err := currency.MultFloat64(dp.Balance, ratio)
 		if err != nil {
 			return 0, err

--- conflicted
+++ resolved
@@ -380,7 +380,6 @@
 // getStakePool of given blobber
 func (_ *StorageSmartContract) getStakePool(providerType spenum.Provider, providerID string,
 	balances chainstate.CommonStateContextI) (sp *stakePool, err error) {
-<<<<<<< HEAD
 	return getProviderStakePool(providerType, providerID, balances)
 }
 
@@ -391,20 +390,6 @@
 ) (sp *stakePool, err error) {
 	sp = newStakePool()
 	err = balances.GetTrieNode(stakePoolKey(pType, id), sp)
-	if err != nil {
-		return nil, err
-	}
-
-	return sp, nil
-=======
-	return getStakePool(providerType, providerID, balances)
->>>>>>> bf862f27
-}
-
-func getStakePool(providerType spenum.Provider, providerID datastore.Key, balances chainstate.CommonStateContextI) (
-	sp *stakePool, err error) {
-	sp = newStakePool()
-	err = balances.GetTrieNode(stakePoolKey(providerType, providerID), sp)
 	if err != nil {
 		return nil, err
 	}
@@ -448,10 +433,7 @@
 type stakePoolRequest struct {
 	ProviderType spenum.Provider `json:"provider_type,omitempty"`
 	ProviderID   string          `json:"provider_id,omitempty"`
-<<<<<<< HEAD
 	PoolID       string          `json:"pool_id,omitempty"`
-=======
->>>>>>> bf862f27
 }
 
 func (spr *stakePoolRequest) decode(p []byte) (err error) {

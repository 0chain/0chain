package storagesc

import (
	"encoding/json"
	"errors"
	"fmt"

	"0chain.net/smartcontract/stakepool/spenum"

	"0chain.net/smartcontract/dbs/event"

	"0chain.net/smartcontract/stakepool"

	chainstate "0chain.net/chaincore/chain/state"
	"0chain.net/chaincore/state"
	"0chain.net/chaincore/transaction"
	"0chain.net/core/common"
	"0chain.net/core/datastore"
	"0chain.net/core/encryption"
	"0chain.net/core/util"
)

<<<<<<< HEAD
// A userStakePools collects stake pools references for a user.
type userStakePools struct {
	// Pools is map blobber_id -> []pool_id.
	Pools map[datastore.Key][]datastore.Key `json:"pools"`
}

func newUserStakePools() (usp *userStakePools) {
	usp = new(userStakePools)
	usp.Pools = make(map[datastore.Key][]datastore.Key)
	return
}

// add or overwrite
func (usp *userStakePools) add(blobberID, poolID datastore.Key) {
	usp.Pools[blobberID] = append(usp.Pools[blobberID], poolID)
}

// delete by id
func (usp *userStakePools) del(blobberID, poolID datastore.Key) (empty bool) {
	var (
		list = usp.Pools[blobberID]
		i    int
	)
	for _, id := range list {
		if id == poolID {
			continue
		}
		list[i], i = id, i+1
	}
	list = list[:i]
	if len(list) == 0 {
		delete(usp.Pools, blobberID) // delete empty
	} else {
		usp.Pools[blobberID] = list // update
	}
	return len(usp.Pools) == 0
}

func (usp *userStakePools) Encode() []byte {
	var p, err = json.Marshal(usp)
	if err != nil {
		panic(err) // must never happen
	}
	return p
}

func (usp *userStakePools) Decode(p []byte) error {
	return json.Unmarshal(p, usp)
}

// save the user stake pools
func (usp *userStakePools) save(scKey, clientID datastore.Key,
	balances chainstate.StateContextI) (err error) {

	err = balances.InsertTrieNode(userStakePoolsKey(scKey, clientID), usp)
	return
}

// remove the entire user stake pools node
func (usp *userStakePools) remove(scKey, clientID datastore.Key,
	balances chainstate.StateContextI) (err error) {

	err = balances.DeleteTrieNode(userStakePoolsKey(scKey, clientID))
	return
}

func userStakePoolsKey(scKey, clientID datastore.Key) datastore.Key {
	return datastore.Key(scKey + ":stakepool:userpools:" + clientID)
}

// offerPool represents stake tokens of a blobber locked
// for an allocation, it required for cases where blobber
// changes terms or changes its capacity including reducing
// the capacity to zero; it implemented not as a token
// pool, but as set or values
type offerPool struct {
	Lock   state.Balance    `json:"lock"`   // offer stake
	Expire common.Timestamp `json:"expire"` // offer expiration
}

// stake pool internal rewards information
type stakePoolRewards struct {
	Charge    state.Balance `json:"charge"`    // blobber charge
	Blobber   state.Balance `json:"blobber"`   // blobber stake holders reward
	Validator state.Balance `json:"validator"` // validator stake holders reward
}

// delegate pool
type delegatePool struct {
	tokenpool.ZcnPool `json:"pool"`    // the pool
	MintAt            common.Timestamp `json:"mint_at"`     // last mint time
	DelegateID        datastore.Key    `json:"delegate_id"` // user
	Rewards           state.Balance    `json:"rewards"`     // total
	Penalty           state.Balance    `json:"penalty"`     // total
	UnStake           bool             `json:"unstake"`     // want to unstake
}

// stake pool settings

type stakePoolSettings struct {
	// DelegateWallet for pool owner.
	DelegateWallet string `json:"delegate_wallet"`
	// MinStake allowed.
	MinStake state.Balance `json:"min_stake"`
	// MaxStake allowed.
	MaxStake state.Balance `json:"max_stake"`
	// NumDelegates maximum allowed.
	NumDelegates int `json:"num_delegates"`
	// ServiceCharge of the blobber. The blobber gets this % (actually, value in
	// [0; 1) range). If the ServiceCharge greater than max_charge of the SC
	// then the blobber can't be registered / updated.
	ServiceCharge float64 `json:"service_charge"`
}
=======
//msgp:ignore unlockResponse stakePoolStat stakePoolRequest delegatePoolStat rewardsStat
//go:generate msgp -io=false -tests=false -unexported=true -v
>>>>>>> 7b3de616

func validateStakePoolSettings(
	sps stakepool.StakePoolSettings,
	conf *Config,
) error {
	err := conf.validateStakeRange(sps.MinStake, sps.MaxStake)
	if err != nil {
		return err
	}
	if sps.ServiceCharge < 0.0 {
		return errors.New("negative service charge")
	}
	if sps.ServiceCharge > conf.MaxCharge {
		return fmt.Errorf("service_charge (%f) is greater than"+
			" max allowed by SC (%f)", sps.ServiceCharge, conf.MaxCharge)
	}
	if sps.MaxNumDelegates <= 0 {
		return errors.New("num_delegates <= 0")
	}
	return nil
}

// stake pool of a blobber

type stakePool struct {
	stakepool.StakePool
	// TotalOffers represents tokens required by currently
	// open offers of the blobber. It's allocation_id -> {lock, expire}
	TotalOffers state.Balance `json:"total_offers"`
	// Total amount to be un staked
	TotalUnStake state.Balance `json:"total_un_stake"`
}

func newStakePool() *stakePool {
	bsp := stakepool.NewStakePool()
	return &stakePool{
		StakePool: *bsp,
	}
}

// stake pool key for the storage SC and  blobber
func stakePoolKey(scKey, blobberID string) datastore.Key {
	return datastore.Key(scKey + ":stakepool:" + blobberID)
}

func stakePoolID(scKey, blobberID string) datastore.Key {
	return encryption.Hash(stakePoolKey(scKey, blobberID))
}

// Encode to []byte
func (sp *stakePool) Encode() (b []byte) {
	var err error
	if b, err = json.Marshal(sp); err != nil {
		panic(err) // must never happens
	}
	return
}

// Decode from []byte
func (sp *stakePool) Decode(input []byte) error {
	return json.Unmarshal(input, sp)
}

// save the stake pool
func (sp *stakePool) save(sscKey, blobberID string,
	balances chainstate.StateContextI) (err error) {

	err = balances.InsertTrieNode(stakePoolKey(sscKey, blobberID), sp)
	return
}

// The cleanStake() is stake amount without delegate pools want to unstake.
func (sp *stakePool) cleanStake() (stake state.Balance) {
	return sp.stake() - sp.TotalUnStake
}

// The stake() returns total stake size including delegate pools want to unstake.
func (sp *stakePool) stake() (stake state.Balance) {
	for _, dp := range sp.Pools {
		stake += dp.Balance
	}
	return
}

// empty a delegate pool if possible, call update before the empty
func (sp *stakePool) empty(
	sscID,
	poolID,
	clientID string,
	balances chainstate.StateContextI,
) (bool, error) {
	var dp, ok = sp.Pools[poolID]
	if !ok {
		return false, fmt.Errorf("no such delegate pool: %q", poolID)
	}

	if dp.DelegateID != clientID {
		return false, errors.New("trying to unlock not by delegate pool owner")
	}

	// If insufficient funds in stake pool left after unlock,
	// we can't do an immediate unlock.
	// Instead we mark as unstake to prevent being used for further allocations.
	if sp.stake()-sp.TotalOffers-dp.Balance < 0 {
		if dp.Status != spenum.Unstaking {
			sp.TotalUnStake += dp.Balance
			dp.Status = spenum.Unstaking
		}
		return true, nil
	}

	if dp.Status == spenum.Unstaking {
		sp.TotalUnStake -= dp.Balance
	}

	transfer := state.NewTransfer(sscID, clientID, dp.Balance)
	if err := balances.AddTransfer(transfer); err != nil {
		return false, err
	}

	sp.Pools[poolID].Balance = 0
	sp.Pools[poolID].Status = spenum.Deleting

	return true, nil
}

// add offer of an allocation related to blobber owns this stake pool
func (sp *stakePool) addOffer(amount state.Balance) {
	sp.TotalOffers += amount
}

// extendOffer changes offer lock and expiration on update allocations
func (sp *stakePool) extendOffer(delta state.Balance) (err error) {
	sp.TotalOffers += delta
	return
}

// slash represents blobber penalty; it returns number of tokens moved in
// reality, with regards to division errors
func (sp *stakePool) slash(
	alloc *StorageAllocation,
	blobID string,
	until common.Timestamp,
	wp *writePool,
	offer, slash state.Balance,
	balances chainstate.StateContextI,
) (move state.Balance, err error) {
	if offer == 0 || slash == 0 {
		return // nothing to move
	}

	if slash > offer {
		slash = offer // can't move the offer left
	}

	// the move is total movements, but it should be divided by all
	// related stake holders, that can loose some tokens due to
	// division error;
	var ap = wp.allocPool(alloc.ID, until)
	if ap == nil {
		ap = new(allocationPool)
		ap.AllocationID = alloc.ID
		ap.ExpireAt = 0
		alloc.addWritePoolOwner(alloc.Owner)
		wp.Pools.add(ap)
	}

	// offer ratio of entire stake; we are slashing only part of the offer
	// moving the tokens to allocation user; the ratio is part of entire
	// stake should be moved;
	var ratio = (float64(slash) / float64(sp.stake()))
	edbSlash := stakepool.NewStakePoolReward(blobID, spenum.Blobber)
	for id, dp := range sp.Pools {
		var dpSlash = state.Balance(float64(dp.Balance) * ratio)
		if dpSlash == 0 {
			continue
		}
		dp.Balance -= dpSlash
		ap.Balance += dpSlash

		move += dpSlash
		edbSlash.DelegateRewards[id] = -1 * int64(dpSlash)
	}
	if err := edbSlash.Emit(event.TagStakePoolReward, balances); err != nil {
		return 0, err
	}

	// move
	if blobID != "" {
		var bp, ok = ap.Blobbers.get(blobID)
		if !ok {
			ap.Blobbers.add(&blobberPool{
				BlobberID: blobID,
				Balance:   move,
			})
		} else {
			bp.Balance += move
		}
	}

	return
}

// free staked capacity of related blobber, excluding delegate pools want to
// unstake.
func (sp *stakePool) cleanCapacity(now common.Timestamp,
	writePrice state.Balance) (free int64) {

	const dryRun = true // don't update the stake pool state, just calculate
	var total, offers = sp.cleanStake(), sp.TotalOffers
	if total <= offers {
		// zero, since the offer stake (not updated) can be greater
		// then the clean stake
		return
	}
	free = int64((float64(total-offers) / float64(writePrice)) * GB)
	return
}

// free staked capacity of related blobber
func (sp *stakePool) capacity(now common.Timestamp,
	writePrice state.Balance) (free int64) {

	const dryRun = true // don't update the stake pool state, just calculate
	var total, offers = sp.stake(), sp.TotalOffers
	free = int64((float64(total-offers) / float64(writePrice)) * GB)
	return
}

// update the pool to get the stat
func (sp *stakePool) stat(_ *Config, _ string,
	now common.Timestamp, blobber *StorageNode) (stat *stakePoolStat) {

	stat = new(stakePoolStat)
	stat.ID = blobber.ID
	// Balance is full balance including all.
	stat.Balance = sp.stake()
	// Unstake is total balance of delegate pools want to unsake. But
	// can't for now. Total stake for new offers (new allocations) can
	// be calculated as (Balance - Unstake).
	stat.UnstakeTotal = sp.TotalUnStake
	// Free is free space, excluding delegate pools want to unstake.
	stat.Free = sp.cleanCapacity(now, blobber.Terms.WritePrice)
	stat.Capacity = blobber.Capacity
	stat.WritePrice = blobber.Terms.WritePrice

	stat.OffersTotal = sp.TotalOffers

	// delegate pools
	stat.Delegate = make([]delegatePoolStat, 0, len(sp.Pools))
	for poolId, dp := range sp.Pools {
		var dps = delegatePoolStat{
			ID:         poolId,
			Balance:    dp.Balance,
			DelegateID: dp.DelegateID,
			Rewards:    dp.Reward,
			//Penalty:    dp.Penalty,
			UnStake: dp.Status == spenum.Unstaking,
		}
		//stat.Penalty += dp.Penalty
		stat.Delegate = append(stat.Delegate, dps)
	}

	// rewards
	//	stat.Rewards.Charge = sp.Reward // total for all time
	//stat.Rewards.Blobber = sp.Rewards.Blobber     // total for all time
	//stat.Rewards.Validator = sp.Rewards.Validator // total for all time

	stat.Settings = sp.Settings
	return
}

// stat
type rewardsStat struct {
	Charge    state.Balance `json:"charge"`    // total for all time
	Blobber   state.Balance `json:"blobber"`   // total for all time
	Validator state.Balance `json:"validator"` // total for all time
}

type delegatePoolStat struct {
	ID         string        `json:"id"`          // blobber ID
	Balance    state.Balance `json:"balance"`     // current balance
	DelegateID string        `json:"delegate_id"` // wallet
	Rewards    state.Balance `json:"rewards"`     // total for all time
	UnStake    bool          `json:"unstake"`     // want to unstake

	TotalReward  state.Balance `json:"total_reward"`
	TotalPenalty state.Balance `json:"total_penalty"`
	Status       string        `json:"status"`
	RoundCreated int64         `json:"round_created"`
}

type stakePoolStat struct {
	ID      string        `json:"pool_id"` // pool ID
	Balance state.Balance `json:"balance"` // total balance
	Unstake state.Balance `json:"unstake"` // total unstake amount

	Free       int64         `json:"free"`        // free staked space
	Capacity   int64         `json:"capacity"`    // blobber bid
	WritePrice state.Balance `json:"write_price"` // its write price

	OffersTotal  state.Balance `json:"offers_total"` //
	UnstakeTotal state.Balance `json:"unstake_total"`
	// delegate pools
	Delegate []delegatePoolStat `json:"delegate"`
	Penalty  state.Balance      `json:"penalty"` // total for all
	// rewards
	Rewards state.Balance `json:"rewards"`

	// Settings of the stake pool
	Settings stakepool.StakePoolSettings `json:"settings"`
}

func (stat *stakePoolStat) encode() (b []byte) {
	var err error
	if b, err = json.Marshal(stat); err != nil {
		panic(err) // must never happen
	}
	return
}

func (stat *stakePoolStat) decode(input []byte) error {
	return json.Unmarshal(input, stat)
}

//
// smart contract methods
//

<<<<<<< HEAD
// user stake pools (e.g. user delegate pools)
//
// getUserStakePool of given client
func (ssc *StorageSmartContract) getUserStakePool(clientID datastore.Key,
	balances chainstate.StateContextI) (usp *userStakePools, err error) {

	var raw util.Serializable
	usp = newUserStakePools()
	raw, err = balances.GetTrieNode(userStakePoolsKey(ssc.ID, clientID), usp)
	if err != nil {
		return
	}

	var ok bool
	if usp, ok = raw.(*userStakePools); !ok {
		return nil, fmt.Errorf("unexpected node type")
	}
	return
}

// getOrCreateUserStakePool of given client
func (ssc *StorageSmartContract) getOrCreateUserStakePool(
	clientID datastore.Key, balances chainstate.StateContextI) (
	usp *userStakePools, err error) {

	usp, err = ssc.getUserStakePool(clientID, balances)
	if err != nil && err != util.ErrValueNotPresent {
		return
	}

	if err == util.ErrValueNotPresent {
		return newUserStakePools(), nil
	}

	return
}

// blobber's and validator's stake pool
//

=======
>>>>>>> 7b3de616
// getStakePool of given blobber
func (ssc *StorageSmartContract) getStakePool(blobberID datastore.Key,
	balances chainstate.StateContextI) (sp *stakePool, err error) {

<<<<<<< HEAD
	var raw util.Serializable
	sp = newStakePool()
	raw, err = balances.GetTrieNode(stakePoolKey(ssc.ID, blobberID), sp)
	if err != nil {
		return
	}

	var ok bool
	if sp, ok = raw.(*stakePool); !ok {
		return nil, fmt.Errorf("unexpected node type")
=======
	sp = newStakePool()
	err = balances.GetTrieNode(stakePoolKey(ssc.ID, blobberID), sp)
	if err != nil {
		return nil, err
>>>>>>> 7b3de616
	}

	return sp, nil
}

// initial or successive method should be used by add_blobber/add_validator
// SC functions

// get existing stake pool or create new one not saving it
func (ssc *StorageSmartContract) getOrUpdateStakePool(
	conf *Config,
	providerId datastore.Key,
	providerType spenum.Provider,
	settings stakepool.StakePoolSettings,
	balances chainstate.StateContextI,
) (*stakePool, error) {
	if err := validateStakePoolSettings(settings, conf); err != nil {
		return nil, fmt.Errorf("invalid stake_pool settings: %v", err)
	}

	// the stake pool can be created by related validator
	sp, err := ssc.getStakePool(providerId, balances)
	if err != nil {
		if err != util.ErrValueNotPresent {
			return nil, fmt.Errorf("unexpected error: %v", err)
		}
		sp = newStakePool()
		sp.Settings.DelegateWallet = settings.DelegateWallet
		sp.Minter = chainstate.MinterStorage
	}

	sp.Settings.MinStake = settings.MinStake
	sp.Settings.MaxStake = settings.MaxStake
	sp.Settings.ServiceCharge = settings.ServiceCharge
	sp.Settings.MaxNumDelegates = settings.MaxNumDelegates
	return sp, nil
}

type stakePoolRequest struct {
	BlobberID string `json:"blobber_id,omitempty"`
	PoolID    string `json:"pool_id,omitempty"`
}

func (spr *stakePoolRequest) decode(p []byte) (err error) {
	if err = json.Unmarshal(p, spr); err != nil {
		return
	}
	return // ok
}

// unlock response
type unlockResponse struct {
	// one of the fields is set in a response, the Unstake if can't unstake
	// for now and the TokenPoolTransferResponse if has a pool had unlocked
	Unstake bool          `json:"unstake"` // max time to wait to unstake
	Balance state.Balance `json:"balance"`
}

// add delegated stake pool
func (ssc *StorageSmartContract) stakePoolLock(t *transaction.Transaction,
	input []byte, balances chainstate.StateContextI) (resp string, err error) {

	var conf *Config
	if conf, err = ssc.getConfig(balances, true); err != nil {
		return "", common.NewErrorf("stake_pool_lock_failed",
			"can't get SC configurations: %v", err)
	}

	if t.Value < conf.StakePool.MinLock {
		return "", common.NewError("stake_pool_lock_failed",
			"too small stake to lock")
	}

	var spr stakePoolRequest
	if err = spr.decode(input); err != nil {
		return "", common.NewErrorf("stake_pool_lock_failed",
			"invalid request: %v", err)
	}

	var sp *stakePool
	if sp, err = ssc.getStakePool(spr.BlobberID, balances); err != nil {
		return "", common.NewErrorf("stake_pool_lock_failed",
			"can't get stake pool: %v", err)
	}

	if len(sp.Pools) >= conf.MaxDelegates {
		return "", common.NewErrorf("stake_pool_lock_failed",
			"max_delegates reached: %v, no more stake pools allowed",
			conf.MaxDelegates)
	}

	err = sp.LockPool(t, spenum.Blobber, spr.BlobberID, spenum.Active, balances)
	if err != nil {
		return "", common.NewErrorf("stake_pool_lock_failed",
			"stake pool digging error: %v", err)
	}

	if err = sp.save(ssc.ID, spr.BlobberID, balances); err != nil {
		return "", common.NewErrorf("stake_pool_lock_failed",
			"saving stake pool: %v", err)
	}

	// TO-DO: Update stake in eventDB

	return
}

// stake pool can return excess tokens from stake pool
func (ssc *StorageSmartContract) stakePoolUnlock(
	t *transaction.Transaction,
	input []byte,
	balances chainstate.StateContextI,
) (resp string, err error) {
	var spr stakePoolRequest
	if err = spr.decode(input); err != nil {
		return "", common.NewErrorf("stake_pool_unlock_failed",
			"can't decode request: %v", err)
	}
	var sp *stakePool
	if sp, err = ssc.getStakePool(spr.BlobberID, balances); err != nil {
		return "", common.NewErrorf("stake_pool_unlock_failed",
			"can't get related stake pool: %v", err)
	}

	unstake, err := sp.empty(ssc.ID, spr.PoolID, t.ClientID, balances)
	if err != nil {
		return "", common.NewErrorf("stake_pool_unlock_failed",
			"unlocking tokens: %v", err)
	}

	// the tokens can't be unlocked due to opened offers, but we mark it
	// as 'unstake' and returns maximal time to wait to unlock the pool
	if !unstake {
		// save the pool and return special result
		if err = sp.save(ssc.ID, spr.BlobberID, balances); err != nil {
			return "", common.NewErrorf("stake_pool_unlock_failed",
				"saving stake pool: %v", err)
		}
		return toJson(&unlockResponse{Unstake: false}), nil
	}

	amount, err := sp.UnlockPool(t.ClientID, spenum.Blobber, spr.BlobberID, spr.PoolID, balances)
	if err != nil {
		return "", common.NewErrorf("stake_pool_unlock_failed", "%v", err)
	}

	// save the pool
	if err = sp.save(ssc.ID, spr.BlobberID, balances); err != nil {
		return "", common.NewErrorf("stake_pool_unlock_failed",
			"saving stake pool: %v", err)
	}

	return toJson(&unlockResponse{Unstake: true, Balance: amount}), nil
}<|MERGE_RESOLUTION|>--- conflicted
+++ resolved
@@ -20,124 +20,8 @@
 	"0chain.net/core/util"
 )
 
-<<<<<<< HEAD
-// A userStakePools collects stake pools references for a user.
-type userStakePools struct {
-	// Pools is map blobber_id -> []pool_id.
-	Pools map[datastore.Key][]datastore.Key `json:"pools"`
-}
-
-func newUserStakePools() (usp *userStakePools) {
-	usp = new(userStakePools)
-	usp.Pools = make(map[datastore.Key][]datastore.Key)
-	return
-}
-
-// add or overwrite
-func (usp *userStakePools) add(blobberID, poolID datastore.Key) {
-	usp.Pools[blobberID] = append(usp.Pools[blobberID], poolID)
-}
-
-// delete by id
-func (usp *userStakePools) del(blobberID, poolID datastore.Key) (empty bool) {
-	var (
-		list = usp.Pools[blobberID]
-		i    int
-	)
-	for _, id := range list {
-		if id == poolID {
-			continue
-		}
-		list[i], i = id, i+1
-	}
-	list = list[:i]
-	if len(list) == 0 {
-		delete(usp.Pools, blobberID) // delete empty
-	} else {
-		usp.Pools[blobberID] = list // update
-	}
-	return len(usp.Pools) == 0
-}
-
-func (usp *userStakePools) Encode() []byte {
-	var p, err = json.Marshal(usp)
-	if err != nil {
-		panic(err) // must never happen
-	}
-	return p
-}
-
-func (usp *userStakePools) Decode(p []byte) error {
-	return json.Unmarshal(p, usp)
-}
-
-// save the user stake pools
-func (usp *userStakePools) save(scKey, clientID datastore.Key,
-	balances chainstate.StateContextI) (err error) {
-
-	err = balances.InsertTrieNode(userStakePoolsKey(scKey, clientID), usp)
-	return
-}
-
-// remove the entire user stake pools node
-func (usp *userStakePools) remove(scKey, clientID datastore.Key,
-	balances chainstate.StateContextI) (err error) {
-
-	err = balances.DeleteTrieNode(userStakePoolsKey(scKey, clientID))
-	return
-}
-
-func userStakePoolsKey(scKey, clientID datastore.Key) datastore.Key {
-	return datastore.Key(scKey + ":stakepool:userpools:" + clientID)
-}
-
-// offerPool represents stake tokens of a blobber locked
-// for an allocation, it required for cases where blobber
-// changes terms or changes its capacity including reducing
-// the capacity to zero; it implemented not as a token
-// pool, but as set or values
-type offerPool struct {
-	Lock   state.Balance    `json:"lock"`   // offer stake
-	Expire common.Timestamp `json:"expire"` // offer expiration
-}
-
-// stake pool internal rewards information
-type stakePoolRewards struct {
-	Charge    state.Balance `json:"charge"`    // blobber charge
-	Blobber   state.Balance `json:"blobber"`   // blobber stake holders reward
-	Validator state.Balance `json:"validator"` // validator stake holders reward
-}
-
-// delegate pool
-type delegatePool struct {
-	tokenpool.ZcnPool `json:"pool"`    // the pool
-	MintAt            common.Timestamp `json:"mint_at"`     // last mint time
-	DelegateID        datastore.Key    `json:"delegate_id"` // user
-	Rewards           state.Balance    `json:"rewards"`     // total
-	Penalty           state.Balance    `json:"penalty"`     // total
-	UnStake           bool             `json:"unstake"`     // want to unstake
-}
-
-// stake pool settings
-
-type stakePoolSettings struct {
-	// DelegateWallet for pool owner.
-	DelegateWallet string `json:"delegate_wallet"`
-	// MinStake allowed.
-	MinStake state.Balance `json:"min_stake"`
-	// MaxStake allowed.
-	MaxStake state.Balance `json:"max_stake"`
-	// NumDelegates maximum allowed.
-	NumDelegates int `json:"num_delegates"`
-	// ServiceCharge of the blobber. The blobber gets this % (actually, value in
-	// [0; 1) range). If the ServiceCharge greater than max_charge of the SC
-	// then the blobber can't be registered / updated.
-	ServiceCharge float64 `json:"service_charge"`
-}
-=======
 //msgp:ignore unlockResponse stakePoolStat stakePoolRequest delegatePoolStat rewardsStat
 //go:generate msgp -io=false -tests=false -unexported=true -v
->>>>>>> 7b3de616
 
 func validateStakePoolSettings(
 	sps stakepool.StakePoolSettings,
@@ -467,70 +351,14 @@
 // smart contract methods
 //
 
-<<<<<<< HEAD
-// user stake pools (e.g. user delegate pools)
-//
-// getUserStakePool of given client
-func (ssc *StorageSmartContract) getUserStakePool(clientID datastore.Key,
-	balances chainstate.StateContextI) (usp *userStakePools, err error) {
-
-	var raw util.Serializable
-	usp = newUserStakePools()
-	raw, err = balances.GetTrieNode(userStakePoolsKey(ssc.ID, clientID), usp)
-	if err != nil {
-		return
-	}
-
-	var ok bool
-	if usp, ok = raw.(*userStakePools); !ok {
-		return nil, fmt.Errorf("unexpected node type")
-	}
-	return
-}
-
-// getOrCreateUserStakePool of given client
-func (ssc *StorageSmartContract) getOrCreateUserStakePool(
-	clientID datastore.Key, balances chainstate.StateContextI) (
-	usp *userStakePools, err error) {
-
-	usp, err = ssc.getUserStakePool(clientID, balances)
-	if err != nil && err != util.ErrValueNotPresent {
-		return
-	}
-
-	if err == util.ErrValueNotPresent {
-		return newUserStakePools(), nil
-	}
-
-	return
-}
-
-// blobber's and validator's stake pool
-//
-
-=======
->>>>>>> 7b3de616
 // getStakePool of given blobber
 func (ssc *StorageSmartContract) getStakePool(blobberID datastore.Key,
 	balances chainstate.StateContextI) (sp *stakePool, err error) {
 
-<<<<<<< HEAD
-	var raw util.Serializable
 	sp = newStakePool()
-	raw, err = balances.GetTrieNode(stakePoolKey(ssc.ID, blobberID), sp)
-	if err != nil {
-		return
-	}
-
-	var ok bool
-	if sp, ok = raw.(*stakePool); !ok {
-		return nil, fmt.Errorf("unexpected node type")
-=======
-	sp = newStakePool()
-	err = balances.GetTrieNode(stakePoolKey(ssc.ID, blobberID), sp)
+	_, err = balances.GetTrieNode(stakePoolKey(ssc.ID, blobberID), sp)
 	if err != nil {
 		return nil, err
->>>>>>> 7b3de616
 	}
 
 	return sp, nil

package storagesc

import (
	"encoding/json"
	"errors"
	"fmt"
	"time"

	"0chain.net/chaincore/config"
	"0chain.net/chaincore/currency"

	"0chain.net/smartcontract/dbs"
	"0chain.net/smartcontract/stakepool/spenum"
	"github.com/0chain/common/core/logging"

	"0chain.net/smartcontract/dbs/event"

	"0chain.net/smartcontract/stakepool"

	chainstate "0chain.net/chaincore/chain/state"
	"0chain.net/chaincore/state"
	"0chain.net/chaincore/transaction"
	"0chain.net/core/common"
	"0chain.net/core/datastore"
	"github.com/0chain/common/core/util"
)

//msgp:ignore unlockResponse stakePoolStat stakePoolRequest delegatePoolStat rewardsStat
//go:generate msgp -io=false -tests=false -unexported=true -v

func validateStakePoolSettings(
	sps stakepool.Settings,
	conf *Config,
) error {
	err := conf.validateStakeRange(sps.MinStake, sps.MaxStake)
	if err != nil {
		return err
	}
	if sps.ServiceChargeRatio < 0.0 {
		return errors.New("negative service charge")
	}
	if sps.ServiceChargeRatio > conf.MaxCharge {
		return fmt.Errorf("service_charge (%f) is greater than"+
			" max allowed by SC (%f)", sps.ServiceChargeRatio, conf.MaxCharge)
	}
	if sps.MaxNumDelegates <= 0 {
		return errors.New("num_delegates <= 0")
	}
	return nil
}

// stake pool of a blobber

type stakePool struct {
	stakepool.StakePool
	// TotalOffers represents tokens required by currently
	// open offers of the blobber. It's allocation_id -> {lock, expire}
	TotalOffers currency.Coin `json:"total_offers"`
	// Total amount to be un staked
	TotalUnStake currency.Coin `json:"total_un_stake"`
}

func newStakePool() *stakePool {
	bsp := stakepool.NewStakePool()
	return &stakePool{
		StakePool: *bsp,
	}
}

// stake pool key for the storage SC and  blobber
func stakePoolKey(providerType spenum.Provider, providerID string) datastore.Key {
	return providerType.String() + ":stakepool:" + providerID
}

// Encode to []byte
func (sp *stakePool) Encode() (b []byte) {
	var err error
	if b, err = json.Marshal(sp); err != nil {
		panic(err) // must never happens
	}
	return
}

// Decode from []byte
func (sp *stakePool) Decode(input []byte) error {
	return json.Unmarshal(input, sp)
}

// save the stake pool
func (sp *stakePool) save(providerType spenum.Provider, providerID string,
	balances chainstate.StateContextI) error {
	_, err := balances.InsertTrieNode(stakePoolKey(providerType, providerID), sp)
	if err != nil {
		return err
	}

	sp.emitSaveEvent(providerType, providerID, balances)
	return nil
}

func (sp *stakePool) emitSaveEvent(providerType spenum.Provider, providerID string, balances chainstate.StateContextI) {
	data := dbs.DbUpdates{
		Id:      providerID,
		Updates: map[string]interface{}{},
	}
	switch providerType {
	case spenum.Blobber:
		data.Updates["offers_total"] = int64(sp.TotalOffers)
		balances.EmitEvent(event.TypeSmartContract, event.TagUpdateBlobber, providerID, data)
	case spenum.Validator:
		//todo: emit validator event
	default:
		logging.Logger.Error("invalid providerType in stakepool SaveEvent")
	}
}

// The cleanStake() is stake amount without delegate pools want to unstake.
func (sp *stakePool) cleanStake() (stake currency.Coin, err error) {
	staked, err := sp.stake()
	if err != nil {
		return 0, err
	}

	return staked - sp.TotalUnStake, nil
}

func (sp *stakePool) stakeByProvider(providerType spenum.Provider, providerID string, balances chainstate.StateContextI) error {
	staked, err := sp.stake()
	if err != nil {
		return err
	}
	sp.emitStakeEvent(providerType, providerID, staked, balances)

	return nil
}

// The stake() returns total stake size including delegate pools want to unstake.
func (sp *stakePool) stake() (stake currency.Coin, err error) {
	var newStake currency.Coin
	for _, dp := range sp.Pools {
		newStake, err = currency.AddCoin(stake, dp.Balance)
		if err != nil {
			return
		}
		stake = newStake
	}
	return
}

func (sp *stakePool) emitStakeEvent(providerType spenum.Provider, providerID string, staked currency.Coin, balances chainstate.StateContextI) {
	logging.Logger.Info("emitting stake event")
	data := dbs.DbUpdates{
		Id:      providerID,
		Updates: map[string]interface{}{},
	}
	switch providerType {
	case spenum.Blobber:
		data.Updates["total_stake"] = int64(staked)
		balances.EmitEvent(event.TypeSmartContract, event.TagUpdateBlobber, providerID, data)
	case spenum.Validator:
		data.Updates["stake"] = int64(staked)
		balances.EmitEvent(event.TypeSmartContract, event.TagUpdateValidator, providerID, data)
	default:
		logging.Logger.Error("invalid providerType in stakepool StakeEvent")
	}
}

// empty a delegate pool if possible, call update before the empty
func (sp *stakePool) empty(
	sscID,
	poolID,
	clientID string,
	balances chainstate.StateContextI,
) (bool, error) {
	var dp, ok = sp.Pools[poolID]
	if !ok {
		return false, fmt.Errorf("no such delegate pool: %q", poolID)
	}

	if dp.DelegateID != clientID {
		return false, errors.New("trying to unlock not by delegate pool owner")
	}

	// If insufficient funds in stake pool left after unlock,
	// we can't do an immediate unlock.
	// Instead we mark as unstake to prevent being used for further allocations.

	totalBalance, err := currency.AddCoin(sp.TotalOffers, dp.Balance)
	if err != nil {
		return false, err
	}

	staked, err := sp.stake()
	if err != nil {
		return false, err
	}
	if staked < totalBalance {
		if dp.Status != spenum.Unstaking {
			totalUnStake, err := currency.AddCoin(sp.TotalUnStake, dp.Balance)
			if err != nil {
				return false, err
			}
			sp.TotalUnStake = totalUnStake

			dp.Status = spenum.Unstaking
		}
		return true, nil
	}

	if dp.Status == spenum.Unstaking {
		totalUnstake, err := currency.MinusCoin(sp.TotalUnStake, dp.Balance)
		if err != nil {
			return false, err
		}
		sp.TotalUnStake = totalUnstake
	}

	transfer := state.NewTransfer(sscID, clientID, dp.Balance)
	if err := balances.AddTransfer(transfer); err != nil {
		return false, err
	}

	sp.Pools[poolID].Balance = 0
	sp.Pools[poolID].Status = spenum.Deleting

	return true, nil
}

// add offer of an allocation related to blobber owns this stake pool
func (sp *stakePool) addOffer(amount currency.Coin) error {
	newTotalOffers, err := currency.AddCoin(sp.TotalOffers, amount)
	if err != nil {
		return err
	}
	sp.TotalOffers = newTotalOffers
	return nil
}

// add offer of an allocation related to blobber owns this stake pool
func (sp *stakePool) reduceOffer(amount currency.Coin) error {
	newTotalOffers, err := currency.MinusCoin(sp.TotalOffers, amount)
	if err != nil {
		return err
	}
	sp.TotalOffers = newTotalOffers
	return nil
}

// remove offer of an allocation related to blobber owns this stake pool
func (sp *stakePool) removeOffer(amount currency.Coin) error {
	if amount > sp.TotalOffers {
		return fmt.Errorf("amount to be removed %v > total offer present %v", amount, sp.TotalOffers)
	}
	sp.TotalOffers -= amount
	return nil
}

// slash represents blobber penalty; it returns number of tokens moved in
// reality, in regard to division errors
func (sp *stakePool) slash(
	blobID string,
	offer, slash currency.Coin,
	balances chainstate.StateContextI,
) (move currency.Coin, err error) {
	if offer == 0 || slash == 0 {
		return // nothing to move
	}

	if slash > offer {
		slash = offer // can't move the offer left
	}

	staked, err := sp.stake()
	if err != nil {
		return 0, err
	}

	// offer ratio of entire stake; we are slashing only part of the offer
	// moving the tokens to allocation user; the ratio is part of entire
	// stake should be moved;
	var ratio = float64(slash) / float64(staked)
	edbSlash := stakepool.NewStakePoolReward(blobID, spenum.Blobber)
	for id, dp := range sp.Pools {
		dpSlash, err := currency.MultFloat64(dp.Balance, ratio)
		if err != nil {
			return 0, err
		}

		if dpSlash == 0 {
			continue
		}

		if balance, err := currency.MinusCoin(dp.Balance, dpSlash); err != nil {
			return 0, err
		} else {
			dp.Balance = balance
		}
		move, err = currency.AddCoin(move, dpSlash)
		if err != nil {
			return 0, err
		}
		edbSlash.DelegateRewards[id] = -1 * int64(dpSlash)
	}
	// todo we should slash from stake pools not rewards. 0chain issue 1495
	if err := edbSlash.Emit(event.TagStakePoolReward, balances); err != nil {
		return 0, err
	}

	return
}

func unallocatedCapacity(writePrice, total, offers currency.Coin) (free int64, err error) {
	if total <= offers {
		// zero, since the offer stake (not updated) can be greater than the clean stake
		return
	}
	free = int64((float64(total-offers) / float64(writePrice)) * GB)
	return
}

func (sp *stakePool) stakedCapacity(writePrice currency.Coin) (int64, error) {

	cleanStake, err := sp.cleanStake()
	if err != nil {
		return 0, err
	}

	fcleanStake, err := cleanStake.Float64()
	if err != nil {
		return 0, err
	}

	fWritePrice, err := writePrice.Float64()
	if err != nil {
		return 0, err
	}

	return int64((fcleanStake / fWritePrice) * GB), nil
}

type delegatePoolStat struct {
	ID         string        `json:"id"`          // blobber ID
	Balance    currency.Coin `json:"balance"`     // current balance
	DelegateID string        `json:"delegate_id"` // wallet
	Rewards    currency.Coin `json:"rewards"`     // total for all time
	UnStake    bool          `json:"unstake"`     // want to unstake

	TotalReward  currency.Coin `json:"total_reward"`
	TotalPenalty currency.Coin `json:"total_penalty"`
	Status       string        `json:"status"`
	RoundCreated int64         `json:"round_created"`
}

// swagger:model stakePoolStat
type stakePoolStat struct {
	ID      string        `json:"pool_id"` // pool ID
	Balance currency.Coin `json:"balance"` // total balance
	Unstake currency.Coin `json:"unstake"` // total unstake amount

	Free       int64         `json:"free"`        // free staked space
	Capacity   int64         `json:"capacity"`    // blobber bid
	WritePrice currency.Coin `json:"write_price"` // its write price

	OffersTotal  currency.Coin `json:"offers_total"` //
	UnstakeTotal currency.Coin `json:"unstake_total"`
	// delegate pools
	Delegate []delegatePoolStat `json:"delegate"`
	Penalty  currency.Coin      `json:"penalty"` // total for all
	// rewards
	Rewards currency.Coin `json:"rewards"`

	// Settings of the stake pool
	Settings stakepool.Settings `json:"settings"`
}

//
// smart contract methods
//

// getStakePool of given blobber
func (ssc *StorageSmartContract) getStakePool(providerType spenum.Provider, providerID string,
	balances chainstate.CommonStateContextI) (sp *stakePool, err error) {
	return getStakePool(providerType, providerID, balances)
}

func getStakePool(providerType spenum.Provider, providerID datastore.Key, balances chainstate.CommonStateContextI) (
	sp *stakePool, err error) {
	sp = newStakePool()
	err = balances.GetTrieNode(stakePoolKey(providerType, providerID), sp)
	if err != nil {
		return nil, err
	}

	return sp, nil
}

// initial or successive method should be used by add_blobber/add_validator
// SC functions

// get existing stake pool or create new one not saving it
func (ssc *StorageSmartContract) getOrCreateStakePool(
	conf *Config,
	providerType spenum.Provider,
	providerId datastore.Key,
	settings stakepool.Settings,
	balances chainstate.StateContextI,
) (*stakePool, error) {
	if err := validateStakePoolSettings(settings, conf); err != nil {
		return nil, fmt.Errorf("invalid stake_pool settings: %v", err)
	}

	// the stake pool can be created by related validator
	sp, err := ssc.getStakePool(providerType, providerId, balances)
	if err != nil {
		if err != util.ErrValueNotPresent {
			return nil, fmt.Errorf("unexpected error: %v", err)
		}
		sp = newStakePool()
		sp.Settings.DelegateWallet = settings.DelegateWallet
		sp.Minter = chainstate.MinterStorage
	}

	sp.Settings.MinStake = settings.MinStake
	sp.Settings.MaxStake = settings.MaxStake
	sp.Settings.ServiceChargeRatio = settings.ServiceChargeRatio
	sp.Settings.MaxNumDelegates = settings.MaxNumDelegates
	return sp, nil
}

type stakePoolRequest struct {
	ProviderType spenum.Provider `json:"provider_type,omitempty"`
	ProviderID   string          `json:"provider_id,omitempty"`
<<<<<<< HEAD
	PoolID       string          `json:"pool_id,omitempty"`
=======
>>>>>>> bbcd5dc1
}

func (spr *stakePoolRequest) decode(p []byte) (err error) {
	if err = json.Unmarshal(p, spr); err != nil {
		return
	}
	return // ok
}

// unlock response
type unlockResponse struct {
	// one of the fields is set in a response, the Unstake if can't unstake
	// for now and the TokenPoolTransferResponse if has a pool had unlocked
	Unstake bool          `json:"unstake"` // max time to wait to unstake
	Balance currency.Coin `json:"balance"`
}

// add delegated stake pool
func (ssc *StorageSmartContract) stakePoolLock(t *transaction.Transaction,
	input []byte, balances chainstate.StateContextI) (resp string, err error) {

	var conf *Config
	if conf, err = ssc.getConfig(balances, true); err != nil {
		return "", common.NewErrorf("stake_pool_lock_failed",
			"can't get SC configurations: %v", err)
	}

	if t.Value < conf.StakePool.MinLock {
		return "", common.NewError("stake_pool_lock_failed",
			"too small stake to lock")
	}

	var spr stakePoolRequest
	if err = spr.decode(input); err != nil {
		return "", common.NewErrorf("stake_pool_lock_failed",
			"invalid request: %v", err)
	}

	var sp *stakePool
	if sp, err = ssc.getStakePool(spr.ProviderType, spr.ProviderID, balances); err != nil {
		return "", common.NewErrorf("stake_pool_lock_failed",
			"can't get stake pool: %v", err)
	}
	_, err = sp.stake()
	if err != nil {
		return "", err
	}

	if len(sp.Pools) >= conf.MaxDelegates {
		return "", common.NewErrorf("stake_pool_lock_failed",
			"max_delegates reached: %v, no more stake pools allowed",
			conf.MaxDelegates)
	}

	err = sp.LockPool(t, spr.ProviderType, spr.ProviderID, spenum.Active, balances)
	if err != nil {
		return "", common.NewErrorf("stake_pool_lock_failed",
			"stake pool digging error: %v", err)
	}

	if err = sp.save(spr.ProviderType, spr.ProviderID, balances); err != nil {
		return "", common.NewErrorf("stake_pool_lock_failed",
			"saving stake pool: %v", err)
	}

	err = sp.stakeByProvider(spr.ProviderType, spr.ProviderID, balances)
	if err != nil {
		return "", common.NewErrorf("stake_pool_lock_failed",
			"stake pool staking error: %v", err)
	}

	sp.emitSaveEvent(spr.ProviderType, spr.ProviderID, balances)

	return
}

// stake pool can return excess tokens from stake pool
func (ssc *StorageSmartContract) stakePoolUnlock(
	t *transaction.Transaction,
	input []byte,
	balances chainstate.StateContextI,
) (resp string, err error) {
	var spr stakePoolRequest
	if err = spr.decode(input); err != nil {
		return "", common.NewErrorf("stake_pool_unlock_failed",
			"can't decode request: %v", err)
	}
	var sp *stakePool
	if sp, err = ssc.getStakePool(spr.ProviderType, spr.ProviderID, balances); err != nil {
		return "", common.NewErrorf("stake_pool_unlock_failed",
			"can't get related stake pool: %v", err)
	}
<<<<<<< HEAD
	_, err = sp.stake()
	if err != nil {
		return "", err
	}
	dp, ok := sp.Pools[spr.PoolID]
=======

	dp, ok := sp.Pools[t.ClientID]
>>>>>>> bbcd5dc1
	if !ok {
		return "", common.NewErrorf("stake_pool_unlock_failed", "no such delegate pool: %v ", t.ClientID)
	}

	// if StakeAt has valid value and lock period is less than MinLockPeriod
	if dp.StakedAt > 0 {
		stakedAt := common.ToTime(dp.StakedAt)
		minLockPeriod := config.SmartContractConfig.GetDuration("stakepool.min_lock_period")
		if !stakedAt.Add(minLockPeriod).Before(time.Now()) {
			return "", common.NewErrorf("stake_pool_unlock_failed", "token can only be unstaked till: %s", stakedAt.Add(minLockPeriod))
		}
	}

	unstake, err := sp.empty(ssc.ID, t.ClientID, t.ClientID, balances)
	if err != nil {
		return "", common.NewErrorf("stake_pool_unlock_failed",
			"unlocking tokens: %v", err)
	}

	// the tokens can't be unlocked due to opened offers, but we mark it
	// as 'unstake' and returns maximal time to wait to unlock the pool
	if !unstake {
		// save the pool and return special result
		if err = sp.save(spr.ProviderType, spr.ProviderID, balances); err != nil {
			return "", common.NewErrorf("stake_pool_unlock_failed",
				"saving stake pool: %v", err)
		}
		err = sp.stakeByProvider(spr.ProviderType, spr.ProviderID, balances)
		if err != nil {
			return "", common.NewErrorf("stake_pool_unlock_failed",
				"stake pool staking error: %v", err)
		}
		sp.emitSaveEvent(spr.ProviderType, spr.ProviderID, balances)
		return toJson(&unlockResponse{Unstake: false}), nil
	}

	amount, err := sp.UnlockClientStakePool(t.ClientID, spr.ProviderType, spr.ProviderID, balances)
	if err != nil {
		return "", common.NewErrorf("stake_pool_unlock_failed", "%v", err)
	}

	// save the pool
	if err = sp.save(spr.ProviderType, spr.ProviderID, balances); err != nil {
		return "", common.NewErrorf("stake_pool_unlock_failed",
			"saving stake pool: %v", err)
	}

	err = sp.stakeByProvider(spr.ProviderType, spr.ProviderID, balances)
	if err != nil {
		return "", common.NewErrorf("stake_pool_unlock_failed",
			"stake pool staking error: %v", err)
	}
	sp.emitSaveEvent(spr.ProviderType, spr.ProviderID, balances)

	return toJson(&unlockResponse{Unstake: true, Balance: amount}), nil
}<|MERGE_RESOLUTION|>--- conflicted
+++ resolved
@@ -430,10 +430,7 @@
 type stakePoolRequest struct {
 	ProviderType spenum.Provider `json:"provider_type,omitempty"`
 	ProviderID   string          `json:"provider_id,omitempty"`
-<<<<<<< HEAD
-	PoolID       string          `json:"pool_id,omitempty"`
-=======
->>>>>>> bbcd5dc1
+
 }
 
 func (spr *stakePoolRequest) decode(p []byte) (err error) {
@@ -526,16 +523,11 @@
 		return "", common.NewErrorf("stake_pool_unlock_failed",
 			"can't get related stake pool: %v", err)
 	}
-<<<<<<< HEAD
 	_, err = sp.stake()
 	if err != nil {
 		return "", err
 	}
-	dp, ok := sp.Pools[spr.PoolID]
-=======
-
 	dp, ok := sp.Pools[t.ClientID]
->>>>>>> bbcd5dc1
 	if !ok {
 		return "", common.NewErrorf("stake_pool_unlock_failed", "no such delegate pool: %v ", t.ClientID)
 	}

package storagesc

import (
	"encoding/json"
	"errors"
	"fmt"

	"0chain.net/chaincore/state"
	"0chain.net/smartcontract/dbs/event"
	"0chain.net/smartcontract/stakepool/spenum"
	"github.com/0chain/common/core/currency"

	"0chain.net/smartcontract/stakepool"

	chainstate "0chain.net/chaincore/chain/state"
	"0chain.net/chaincore/transaction"
	"0chain.net/core/datastore"
	"github.com/0chain/common/core/util"
)

//msgp:ignore unlockResponse stakePoolStat stakePoolRequest delegatePoolStat rewardsStat
//go:generate msgp -io=false -tests=false -unexported=true -v

func validateStakePoolSettings(
	sps stakepool.Settings,
	conf *Config,
) error {
	err := conf.validateStakeRange(sps.MinStake, sps.MaxStake)
	if err != nil {
		return err
	}
	if sps.ServiceChargeRatio < 0.0 {
		return errors.New("negative service charge")
	}
	if sps.ServiceChargeRatio > conf.MaxCharge {
		return fmt.Errorf("service_charge (%f) is greater than"+
			" max allowed by SC (%f)", sps.ServiceChargeRatio, conf.MaxCharge)
	}
	if sps.MaxNumDelegates <= 0 {
		return errors.New("num_delegates <= 0")
	}
	return nil
}

// stake pool of a blobber

type stakePool struct {
	*stakepool.StakePool
	// TotalOffers represents tokens required by currently
	// open offers of the blobber. It's allocation_id -> {lock, expire}
	TotalOffers    currency.Coin `json:"total_offers"`
	isOfferChanged bool          `json:"-" msg:"-"`
	TotalUnStake   currency.Coin `json:"total_un_stake"` // Total amount to be un staked
}

func newStakePool() *stakePool {
	bsp := stakepool.NewStakePool()
	return &stakePool{
		StakePool: bsp,
	}
}

// stake pool key for the storage SC and  blobber
func stakePoolKey(providerType spenum.Provider, providerID string) datastore.Key {
	return providerType.String() + ":stakepool:" + providerID
}

// Encode to []byte
func (sp *stakePool) Encode() (b []byte) {
	var err error
	if b, err = json.Marshal(sp); err != nil {
		panic(err) // must never happens
	}
	return
}

// Decode from []byte
func (sp *stakePool) Decode(input []byte) error {
	return json.Unmarshal(input, sp)
}

// Save the stake pool
func (sp *stakePool) Save(providerType spenum.Provider, providerID string,
	balances chainstate.StateContextI) error {
	_, err := balances.InsertTrieNode(stakePoolKey(providerType, providerID), sp)
	if err != nil {
		return err
	}

	if sp.isOfferChanged {
		switch providerType {
		case spenum.Blobber:
			tag, data := event.NewUpdateBlobberTotalOffersEvent(providerID, sp.TotalOffers)
			balances.EmitEvent(event.TypeStats, tag, providerID, data)
			sp.isOfferChanged = false
		case spenum.Validator:
			// TODO: perhaps implement validator stake update events
		}
	}

	return nil
}

// The cleanStake() is stake amount without delegate pools want to unstake.
func (sp *stakePool) cleanStake() (stake currency.Coin, err error) {
	staked, err := sp.stake()
	if err != nil {
		return 0, err
	}

	return staked - sp.TotalUnStake, nil
}

// The stake() returns total stake size including delegate pools want to unstake.
func (sp *stakePool) stake() (stake currency.Coin, err error) {
	var newStake currency.Coin
<<<<<<< HEAD
	for _, dp := range sp.GetOrderedPools() {
=======
	orderedPoolIds := sp.OrderedPoolIds()
	for _, id := range orderedPoolIds {
		dp := sp.Pools[id]
>>>>>>> 2ef7f86c
		newStake, err = currency.AddCoin(stake, dp.Balance)
		if err != nil {
			return
		}
		stake = newStake
	}
	return
}

// empty a delegate pool if possible, call update before the empty
func (sp *stakePool) Empty(
	sscID,
	poolID,
	clientID string,
	balances chainstate.StateContextI,
) error {
	var dp, ok = sp.Pools[poolID]
	if !ok {
		return fmt.Errorf("no such delegate pool: %q", poolID)
	}

	if dp.DelegateID != clientID {
		return errors.New("trying to unlock not by delegate pool owner")
	}

	// If insufficient funds in stake pool left after unlock,
	// we can't do an immediate unlock.
	// Instead we mark as unstake to prevent being used for further allocations.

	requiredBalance, err := currency.AddCoin(sp.TotalOffers, dp.Balance)
	if err != nil {
		return err
	}

	staked, err := sp.stake()
	if err != nil {
		return err
	}
	if staked < requiredBalance {
		if dp.Status != spenum.Unstaking {
			totalUnStake, err := currency.AddCoin(sp.TotalUnStake, dp.Balance)
			if err != nil {
				return err
			}
			//we are locking current pool and hold the tokens, they won't be counted in clean stake after that
			sp.TotalUnStake = totalUnStake

			dp.Status = spenum.Unstaking
		}
		return nil
	}

	//clean up unstaking lock
	if dp.Status == spenum.Unstaking {
		totalUnstake := currency.Coin(0)
		if sp.TotalUnStake > dp.Balance {
			totalUnstake, err = currency.MinusCoin(sp.TotalUnStake, dp.Balance)
			if err != nil {
				return err
			}
		}
		//we can release these tokens now so UnStake hold can now be released
		sp.TotalUnStake = totalUnstake
	}

	transfer := state.NewTransfer(sscID, clientID, dp.Balance)
	if err := balances.AddTransfer(transfer); err != nil {
		return err
	}

	sp.Pools[poolID].Balance = 0
	sp.Pools[poolID].Status = spenum.Deleted

	return nil
}

// add offer of an allocation related to blobber owns this stake pool
func (sp *stakePool) addOffer(amount currency.Coin) error {
	newTotalOffers, err := currency.AddCoin(sp.TotalOffers, amount)
	if err != nil {
		return err
	}
	sp.TotalOffers = newTotalOffers
	sp.isOfferChanged = true
	return nil
}

// add offer of an allocation related to blobber owns this stake pool
func (sp *stakePool) reduceOffer(amount currency.Coin) error {
	newTotalOffers, err := currency.MinusCoin(sp.TotalOffers, amount)
	if err != nil {
		return err
	}
	sp.TotalOffers = newTotalOffers
	sp.isOfferChanged = true
	return nil
}

// slash represents blobber penalty; it returns number of tokens moved in
// reality, in regard to division errors
func (sp *stakePool) slash(
	blobID string,
	offer, slash currency.Coin,
	balances chainstate.StateContextI,
) (move currency.Coin, err error) {
	if offer == 0 || slash == 0 {
		return // nothing to move
	}

	if slash > offer {
		slash = offer // can't move the offer left
	}

	staked, err := sp.stake()
	if err != nil {
		return 0, err
	}

	// offer ratio of entire stake; we are slashing only part of the offer
	// moving the tokens to allocation user; the ratio is part of entire
	// stake should be moved;
	var ratio = float64(slash) / float64(staked)
	edbSlash := stakepool.NewStakePoolReward(blobID, spenum.Blobber, spenum.ChallengeSlashPenalty)
<<<<<<< HEAD
	for _, dp := range sp.GetOrderedPools() {
=======
	orderedPoolIds := sp.OrderedPoolIds()
	for _, id := range orderedPoolIds {
		dp := sp.Pools[id]
>>>>>>> 2ef7f86c
		dpSlash, err := currency.MultFloat64(dp.Balance, ratio)
		if err != nil {
			return 0, err
		}

		if dpSlash == 0 {
			continue
		}

		if balance, err := currency.MinusCoin(dp.Balance, dpSlash); err != nil {
			return 0, err
		} else {
			dp.Balance = balance
		}
		move, err = currency.AddCoin(move, dpSlash)
		if err != nil {
			return 0, err
		}
		edbSlash.DelegatePenalties[dp.DelegateID] = dpSlash
	}
	//Added New Tag for StakePoolPenalty
	if err := edbSlash.Emit(event.TagStakePoolPenalty, balances); err != nil {
		return 0, err
	}

	return
}

func unallocatedCapacity(writePrice, total, offers currency.Coin) (free int64, err error) {
	if total <= offers {
		// zero, since the offer stake (not updated) can be greater than the clean stake
		return
	}
	free = int64((float64(total-offers) / float64(writePrice)) * GB)
	return
}

func (sp *stakePool) stakedCapacity(writePrice currency.Coin) (int64, error) {

	cleanStake, err := sp.cleanStake()
	if err != nil {
		return 0, err
	}

	fcleanStake, err := cleanStake.Float64()
	if err != nil {
		return 0, err
	}

	fWritePrice, err := writePrice.Float64()
	if err != nil {
		return 0, err
	}

	return int64((fcleanStake / fWritePrice) * GB), nil
}

//
// smart contract methods
//

// getStakePool of given blobber
func (_ *StorageSmartContract) getStakePool(providerType spenum.Provider, providerID string,
	balances chainstate.CommonStateContextI) (sp *stakePool, err error) {
	return getStakePool(providerType, providerID, balances)
}

func getStakePoolAdapter(
	providerType spenum.Provider, providerID string, balances chainstate.CommonStateContextI,
) (sp stakepool.AbstractStakePool, err error) {
	pool, err := getStakePool(providerType, providerID, balances)
	if err != nil {
		return nil, err
	}

	return pool, nil
}

// getStakePool of given blobber
func (_ *StorageSmartContract) getStakePoolAdapter(
	providerType spenum.Provider, providerID string, balances chainstate.CommonStateContextI,
) (sp stakepool.AbstractStakePool, err error) {
	return getStakePoolAdapter(providerType, providerID, balances)
}

func getStakePool(providerType spenum.Provider, providerID datastore.Key, balances chainstate.CommonStateContextI) (
	sp *stakePool, err error) {
	sp = newStakePool()
	err = balances.GetTrieNode(stakePoolKey(providerType, providerID), sp)
	if err != nil {
		return nil, err
	}

	return sp, nil
}

// initial or successive method should be used by add_blobber/add_validator
// SC functions

// get existing stake pool or create new one not saving it
func (ssc *StorageSmartContract) getOrCreateStakePool(
	conf *Config,
	providerType spenum.Provider,
	providerId datastore.Key,
	settings stakepool.Settings,
	balances chainstate.StateContextI,
) (*stakePool, error) {
	if err := validateStakePoolSettings(settings, conf); err != nil {
		return nil, fmt.Errorf("invalid stake_pool settings: %v", err)
	}

	// the stake pool can be created by related validator
	sp, err := ssc.getStakePool(providerType, providerId, balances)
	if err != nil {
		if err != util.ErrValueNotPresent {
			return nil, fmt.Errorf("unexpected error: %v", err)
		}
		sp = newStakePool()
		sp.Settings.DelegateWallet = settings.DelegateWallet
		sp.Minter = chainstate.MinterStorage
	}

	sp.Settings.MinStake = settings.MinStake
	sp.Settings.MaxStake = settings.MaxStake
	sp.Settings.ServiceChargeRatio = settings.ServiceChargeRatio
	sp.Settings.MaxNumDelegates = settings.MaxNumDelegates
	return sp, nil
}

func (ssc *StorageSmartContract) createStakePool(
	conf *Config,
	settings stakepool.Settings,
) (*stakePool, error) {
	if err := validateStakePoolSettings(settings, conf); err != nil {
		return nil, fmt.Errorf("invalid stake_pool settings: %v", err)
	}

	sp := newStakePool()
	sp.Settings.DelegateWallet = settings.DelegateWallet
	sp.Minter = chainstate.MinterStorage
	sp.Settings.MinStake = settings.MinStake
	sp.Settings.MaxStake = settings.MaxStake
	sp.Settings.ServiceChargeRatio = settings.ServiceChargeRatio
	sp.Settings.MaxNumDelegates = settings.MaxNumDelegates

	return sp, nil
}

type stakePoolRequest struct {
	ProviderType spenum.Provider `json:"provider_type,omitempty"`
	ProviderID   string          `json:"provider_id,omitempty"`
}

func (spr *stakePoolRequest) decode(p []byte) (err error) {
	if err = json.Unmarshal(p, spr); err != nil {
		return
	}
	return // ok
}

// add delegated stake pool
func (ssc *StorageSmartContract) stakePoolLock(t *transaction.Transaction,
	input []byte, balances chainstate.StateContextI) (resp string, err error) {
	return stakepool.StakePoolLock(t, input, balances, ssc.getStakePoolAdapter)
}

// stake pool can return excess tokens from stake pool
func (ssc *StorageSmartContract) stakePoolUnlock(
	t *transaction.Transaction,
	input []byte,
	balances chainstate.StateContextI,
) (resp string, err error) {
	return stakepool.StakePoolUnlock(t, input, balances, ssc.getStakePoolAdapter)
}<|MERGE_RESOLUTION|>--- conflicted
+++ resolved
@@ -114,13 +114,7 @@
 // The stake() returns total stake size including delegate pools want to unstake.
 func (sp *stakePool) stake() (stake currency.Coin, err error) {
 	var newStake currency.Coin
-<<<<<<< HEAD
 	for _, dp := range sp.GetOrderedPools() {
-=======
-	orderedPoolIds := sp.OrderedPoolIds()
-	for _, id := range orderedPoolIds {
-		dp := sp.Pools[id]
->>>>>>> 2ef7f86c
 		newStake, err = currency.AddCoin(stake, dp.Balance)
 		if err != nil {
 			return
@@ -244,13 +238,7 @@
 	// stake should be moved;
 	var ratio = float64(slash) / float64(staked)
 	edbSlash := stakepool.NewStakePoolReward(blobID, spenum.Blobber, spenum.ChallengeSlashPenalty)
-<<<<<<< HEAD
 	for _, dp := range sp.GetOrderedPools() {
-=======
-	orderedPoolIds := sp.OrderedPoolIds()
-	for _, id := range orderedPoolIds {
-		dp := sp.Pools[id]
->>>>>>> 2ef7f86c
 		dpSlash, err := currency.MultFloat64(dp.Balance, ratio)
 		if err != nil {
 			return 0, err

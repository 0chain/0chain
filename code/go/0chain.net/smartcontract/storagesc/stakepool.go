--- conflicted
+++ resolved
@@ -148,8 +148,6 @@
 		sp.TotalUnStake -= dp.Balance
 	}
 
-<<<<<<< HEAD
-=======
 	transfer := state.NewTransfer(sscID, clientID, dp.Balance)
 	if err := balances.AddTransfer(transfer); err != nil {
 		return false, err
@@ -158,7 +156,6 @@
 	sp.Pools[poolID].Balance = 0
 	sp.Pools[poolID].Status = stakepool.Deleting
 
->>>>>>> 0c0e7894
 	return true, nil
 }
 
@@ -542,11 +539,7 @@
 		return toJson(&unlockResponse{Unstake: false}), nil
 	}
 
-<<<<<<< HEAD
-	amount, err := sp.UnlockPool(t.ClientID, stakepool.Blobber, spr.BlobberID, spr.PoolID, balances)
-=======
 	amount, err := sp.UnlockPool(t, stakepool.Blobber, spr.BlobberID, spr.PoolID, balances)
->>>>>>> 0c0e7894
 	if err != nil {
 		return "", common.NewErrorf("stake_pool_unlock_failed", "%v", err)
 	}

package storagesc

import (
	"fmt"
	"math/rand"
	"sort"
	"strconv"
	"testing"
	"time"

	chainState "0chain.net/chaincore/chain/state"
	"0chain.net/chaincore/state"
	"0chain.net/core/common"
	"0chain.net/core/encryption"

	"github.com/stretchr/testify/assert"
	"github.com/stretchr/testify/require"
)

func TestStorageSmartContract_addBlobber(t *testing.T) {
	var (
		ssc      = newTestStorageSC()
		balances = newTestBalances(t, false)

		tp int64 = 100
	)

	setConfig(t, balances)

	var (
		blob   = addBlobber(t, ssc, 2*GB, tp, avgTerms, 50*x10, balances)
		b, err = ssc.getBlobber(blob.id, balances)
	)
	require.NoError(t, err)

	// remove
	b.Capacity = 0
	tp += 100
	_, err = updateBlobber(t, b, 0, tp, ssc, balances)
	require.NoError(t, err)

	var all *StorageNodes
	all, err = ssc.getBlobbersList(balances)
	require.NoError(t, err)
	require.Len(t, all.Nodes, 0)

	// reborn
	b.Capacity = 2 * GB
	tp += 100
	_, err = updateBlobber(t, b, 10*x10, tp, ssc, balances)
	require.NoError(t, err)

	all, err = ssc.getBlobbersList(balances)
	require.NoError(t, err)
	require.Len(t, all.Nodes, 1)
	var ab, ok = all.Nodes.get(b.ID)
	require.True(t, ok)
	require.NotNil(t, ab)

	// update (incl. url)
	const NEW_BASE_URL = "https://new-base-url.com"
	b.BaseURL = NEW_BASE_URL
	b.Capacity = b.Capacity * 2
	tp += 100
	_, err = updateBlobber(t, b, 0, tp, ssc, balances)
	require.NoError(t, err)

	all, err = ssc.getBlobbersList(balances)
	require.NoError(t, err)
	require.Len(t, all.Nodes, 1)

	ab, ok = all.Nodes.get(b.ID)
	require.True(t, ok)
	require.Equal(t, ab.BaseURL, NEW_BASE_URL)
	require.Equal(t, ab.Capacity, b.Capacity)
}

func TestStorageSmartContract_addBlobber_invalidParams(t *testing.T) {
	var (
		ssc            = newTestStorageSC()        //
		balances       = newTestBalances(t, false) //
		terms          = avgTerms                  // copy
		tp       int64 = 100                       //
	)

	var add = func(t *testing.T, ssc *StorageSmartContract, cap, now int64,
		terms Terms, balacne state.Balance, balances chainState.StateContextI) (
		err error) {

		var blob = newClient(0, balances)
		blob.terms = terms
		blob.cap = cap

		_, err = blob.callAddBlobber(t, ssc, now, balances)
		return
	}

	setConfig(t, balances)

	var conf, err = ssc.getConfig(balances, false)
	require.NoError(t, err)

	terms.ChallengeCompletionTime = conf.MaxChallengeCompletionTime +
		1*time.Second

	err = add(t, ssc, 2*GB, tp, terms, 0, balances)
	require.Error(t, err)

	terms.ChallengeCompletionTime = conf.MaxChallengeCompletionTime -
		1*time.Second
	terms.MaxOfferDuration = conf.MinOfferDuration - 1*time.Second
	err = add(t, ssc, 2*GB, tp, terms, 0, balances)
	require.Error(t, err)
}

func TestStorageSmartContract_addBlobber_preventDuplicates(t *testing.T) {
	var (
		ssc            = newTestStorageSC()
		balances       = newTestBalances(t, false)
		tp       int64 = 100
		blobbers *StorageNodes
		err      error
	)

	setConfig(t, balances)

	var blob = newClient(0, balances)
	blob.terms = avgTerms
	blob.cap = 2 * GB

	_, err = blob.callAddBlobber(t, ssc, tp, balances)
	require.NoError(t, err)

	_, err = blob.callAddBlobber(t, ssc, tp, balances)
	require.NoError(t, err)

	blobbers, err = ssc.getBlobbersList(balances)
	require.NoError(t, err)
	require.Equal(t, 1, len(blobbers.Nodes))
}

func TestStorageSmartContract_addBlobber_updateSettings(t *testing.T) {
	var (
		ssc            = newTestStorageSC()
		balances       = newTestBalances(t, false)
		tp       int64 = 100
		blobbers *StorageNodes
		err      error
	)

	setConfig(t, balances)

	var blob = newClient(0, balances)
	blob.terms = avgTerms
	blob.cap = 2 * GB

	_, err = blob.callAddBlobber(t, ssc, tp, balances)
	require.NoError(t, err)

	_, err = blob.callAddBlobber(t, ssc, tp, balances)
	require.NoError(t, err)

	blobbers, err = ssc.getBlobbersList(balances)
	require.NoError(t, err)
	require.Equal(t, 1, len(blobbers.Nodes))
}

// - create allocation
// - write
// - read as owner
// - read as not an owner
// - delete
// - challenge passed
func Test_flow_reward(t *testing.T) {

	var (
		ssc            = newTestStorageSC()
		balances       = newTestBalances(t, false)
		client         = newClient(100*x10, balances)
		tp, exp  int64 = 0, int64(toSeconds(time.Hour))

		// no owner
		reader = newClient(100*x10, balances)
		err    error
	)

	setConfig(t, balances)

	tp += 100
	var allocID, blobs = addAllocation(t, ssc, client, tp, exp, 0, balances)

	// blobbers: stake 10k, balance 40k

	var alloc *StorageAllocation
	alloc, err = ssc.getAllocation(allocID, balances)
	require.NoError(t, err)

	var b1 *Client
	for _, b := range blobs {
		if b.id == alloc.BlobberDetails[0].BlobberID {
			b1 = b
			break
		}
	}
	require.NotNil(t, b1)

	require.EqualValues(t, 202546280, alloc.restMinLockDemand())

	t.Run("read as owner", func(t *testing.T) {
		tp += 100
		var rm ReadConnection
		rm.ReadMarker = &ReadMarker{
			ClientID:        client.id,
			ClientPublicKey: client.pk,
			BlobberID:       b1.id,
			AllocationID:    allocID,
			OwnerID:         client.id,
			Timestamp:       common.Timestamp(tp),
			ReadSize:        1 * GB,
			PayerID:         client.id,
		}
		rm.ReadMarker.Signature, err = client.scheme.Sign(
			encryption.Hash(rm.ReadMarker.GetHashData()))
		require.NoError(t, err)

		tp += 100
		var tx = newTransaction(b1.id, ssc.ID, 0, tp)
		balances.setTransaction(t, tx)
		_, err = ssc.commitBlobberRead(tx, mustEncode(t, &rm), balances)
		require.Error(t, err)

		// create read pool
		tp += 100
		tx = newTransaction(client.id, ssc.ID, 0, tp)
		balances.setTransaction(t, tx)
		_, err = ssc.newReadPool(tx, nil, balances)
		require.NoError(t, err)

		// read pool lock
		tp += 100
		var readPoolFund = int64(len(alloc.BlobberDetails)) * 2 * 1e10
		tx = newTransaction(client.id, ssc.ID, readPoolFund, tp)
		balances.setTransaction(t, tx)
		_, err = ssc.readPoolLock(tx, mustEncode(t, &lockRequest{
			Duration:     20 * time.Minute,
			AllocationID: allocID,
		}), balances)
		require.NoError(t, err)

		var rp *readPool
		rp, err = ssc.getReadPool(client.id, balances)
		require.NoError(t, err)
		require.EqualValues(t, 2e10, rp.allocBlobberTotal(allocID, b1.id, tp))

		// read
		tp += 100
		tx = newTransaction(b1.id, ssc.ID, 0, tp)
		balances.setTransaction(t, tx)
		_, err = ssc.commitBlobberRead(tx, mustEncode(t, &rm), balances)
		require.NoError(t, err)

		// check out balances
		require.NoError(t, err)
		rp, err = ssc.getReadPool(client.id, balances)
		require.NoError(t, err)
		require.EqualValues(t, readPoolFund-1e10, rp.allocTotal(allocID, tp))
		require.EqualValues(t, 1e10, rp.allocBlobberTotal(allocID, b1.id, tp))

		// min lock demand reducing
		alloc, err = ssc.getAllocation(allocID, balances)
		require.NoError(t, err)
		require.EqualValues(t, 192418966, alloc.restMinLockDemand())
	})

	t.Run("read as separate user", func(t *testing.T) {
		tp += 100
		var at = AuthTicket{
			ClientID:     reader.id,
			OwnerID:      client.id,
			AllocationID: alloc.ID,
			Expiration:   common.Timestamp(tp + 1000),
			Timestamp:    common.Timestamp(tp - 10),
		}
		at.Signature, err = client.scheme.Sign(
			encryption.Hash(at.getHashData()),
		)
		require.NoError(t, err)
		var rm ReadConnection
		rm.ReadMarker = &ReadMarker{
			ClientID:        reader.id,
			ClientPublicKey: reader.pk,
			BlobberID:       b1.id,
			AllocationID:    allocID,
			OwnerID:         client.id,
			Timestamp:       common.Timestamp(tp),
			ReadSize:        1 * GB,
			PayerID:         reader.id,
			AuthTicket:      &at,
		}
		rm.ReadMarker.Signature, err = reader.scheme.Sign(
			encryption.Hash(rm.ReadMarker.GetHashData()))
		require.NoError(t, err)

		tp += 100
		var tx = newTransaction(b1.id, ssc.ID, 0, tp)
		balances.setTransaction(t, tx)
		_, err = ssc.commitBlobberRead(tx, mustEncode(t, &rm), balances)
		require.Error(t, err)

		// create read pool
		tp += 100
		tx = newTransaction(reader.id, ssc.ID, 0, tp)
		balances.setTransaction(t, tx)
		_, err = ssc.newReadPool(tx, nil, balances)
		require.NoError(t, err)

		// read pool lock
		tp += 100
		tx = newTransaction(reader.id, ssc.ID,
			int64(len(alloc.BlobberDetails))*2*x10, tp)
		balances.setTransaction(t, tx)
		_, err = ssc.readPoolLock(tx, mustEncode(t, &lockRequest{
			Duration:     20 * time.Minute,
			AllocationID: allocID,
		}), balances)
		require.NoError(t, err)

		// read
		tp += 100
		tx = newTransaction(b1.id, ssc.ID, 0, tp)
		balances.setTransaction(t, tx)
		_, err = ssc.commitBlobberRead(tx, mustEncode(t, &rm), balances)
		require.NoError(t, err)

		// check out balances
		var sp *stakePool
		sp, err = ssc.getStakePool(b1.id, balances)
		require.NoError(t, err)

		assert.EqualValues(t, 6e9, sp.Reward)

		var rp *readPool
		rp, err = ssc.getReadPool(reader.id, balances)
		require.NoError(t, err)

		require.EqualValues(t, 10000000000,
			rp.allocBlobberTotal(allocID, b1.id, tp))

		// min lock demand reducing
		alloc, err = ssc.getAllocation(allocID, balances)
		require.NoError(t, err)
		require.EqualValues(t, 192418966, alloc.restMinLockDemand())
	})

	var b2 *Client
	for _, b := range blobs {
		if b.id == alloc.BlobberDetails[1].BlobberID {
			b2 = b
			break
		}
	}
	require.NotNil(t, b2)

	var until = int64(alloc.Until())

	// balances.balances[client.id] += 200e10
	// addTokensToWritePool(t, ssc, allocID, client.id, 200e10, tp,
	// 	20*time.Minute, balances)

	t.Run("write", func(t *testing.T) {

		var cp *challengePool
		cp, err = ssc.getChallengePool(allocID, balances)
		require.NoError(t, err)

		var wp *writePool
		wp, err = ssc.getWritePool(client.id, balances)
		require.NoError(t, err)

		var wpb, cpb = wp.allocTotal(allocID, until), cp.Balance
		require.EqualValues(t, 15*x10, wpb)
		require.EqualValues(t, 0, cpb)

		tp += 100
		var cc = &BlobberCloseConnection{
			AllocationRoot:     "root-1",
			PrevAllocationRoot: "",
			WriteMarker: &WriteMarker{
				AllocationRoot:         "root-1",
				PreviousAllocationRoot: "",
				AllocationID:           allocID,
				Size:                   100 * 1024 * 1024, // 100 MB
				BlobberID:              b2.id,
				Timestamp:              common.Timestamp(tp),
				ClientID:               client.id,
			},
		}
		cc.WriteMarker.Signature, err = client.scheme.Sign(
			encryption.Hash(cc.WriteMarker.GetHashData()))
		require.NoError(t, err)

		// write
		tp += 100
		var tx = newTransaction(b2.id, ssc.ID, 0, tp)
		balances.setTransaction(t, tx)
		var resp string
		resp, err = ssc.commitBlobberConnection(tx, mustEncode(t, &cc),
			balances)
		require.NoError(t, err)
		require.NotZero(t, resp)

		// check out
		cp, err = ssc.getChallengePool(allocID, balances)
		require.NoError(t, err)

		var moved = int64(sizeInGB(cc.WriteMarker.Size) *
			float64(avgTerms.WritePrice) *
			alloc.restDurationInTimeUnits(cc.WriteMarker.Timestamp))

		require.EqualValues(t, moved, cp.Balance)

		wp, err = ssc.getWritePool(client.id, balances)
		require.NoError(t, err)

		require.EqualValues(t, 15*x10-moved,
			wp.allocTotal(allocID, tp))

		// min lock demand reducing
		alloc, err = ssc.getAllocation(allocID, balances)
		require.NoError(t, err)
		require.EqualValues(t, 182291652, alloc.restMinLockDemand()) // -read above
	})

	t.Run("delete", func(t *testing.T) {

		var cp *challengePool
		cp, err = ssc.getChallengePool(allocID, balances)
		require.NoError(t, err)

		var wp *writePool
		wp, err = ssc.getWritePool(client.id, balances)
		require.NoError(t, err)

		var wpb, cpb = wp.allocTotal(allocID, tp), cp.Balance
		require.EqualValues(t, 149932183160, wpb)
		require.EqualValues(t, 67816840, cpb)

		tp += 100
		var cc = &BlobberCloseConnection{
			AllocationRoot:     "root-2",
			PrevAllocationRoot: "root-1",
			WriteMarker: &WriteMarker{
				AllocationRoot:         "root-2",
				PreviousAllocationRoot: "root-1",
				AllocationID:           allocID,
				Size:                   -50 * 1024 * 1024, // 50 MB
				BlobberID:              b2.id,
				Timestamp:              common.Timestamp(tp),
				ClientID:               client.id,
			},
		}
		cc.WriteMarker.Signature, err = client.scheme.Sign(
			encryption.Hash(cc.WriteMarker.GetHashData()))
		require.NoError(t, err)

		// write
		tp += 100
		var tx = newTransaction(b2.id, ssc.ID, 0, tp)
		balances.setTransaction(t, tx)
		var resp string
		resp, err = ssc.commitBlobberConnection(tx, mustEncode(t, &cc),
			balances)
		require.NoError(t, err)
		require.NotZero(t, resp)

		// check out
		cp, err = ssc.getChallengePool(allocID, balances)
		require.NoError(t, err)

		require.EqualValues(t, 36734122, cp.Balance)

		wp, err = ssc.getWritePool(client.id, balances)
		require.NoError(t, err)

		require.EqualValues(t, 149963265878, wp.allocTotal(allocID, tp))

		alloc, err = ssc.getAllocation(allocID, balances)
		require.NoError(t, err)
		require.EqualValues(t, 182291652, alloc.restMinLockDemand()) // -read above
	})

	var b3 *Client
	for _, b := range blobs {
		if b.id == alloc.BlobberDetails[2].BlobberID {
			b3 = b
			break
		}
	}
	require.NotNil(t, b3)

	// add 10 validators
	var valids []*Client
	tp += 100
	for i := 0; i < 10; i++ {
		valids = append(valids, addValidator(t, ssc, tp, balances))
	}

	t.Run("challenge pass", func(t *testing.T) {

		var cp *challengePool
		cp, err = ssc.getChallengePool(allocID, balances)
		require.NoError(t, err)

		var wp *writePool
		wp, err = ssc.getWritePool(client.id, balances)
		require.NoError(t, err)

		var blobb1 = balances.balances[b3.id]

		var wpb1, cpb1 = wp.allocTotal(allocID, tp), cp.Balance
		require.EqualValues(t, 149963265878, wpb1)
		require.EqualValues(t, 36734122, cpb1)
		require.EqualValues(t, 40*x10, blobb1)

		const allocRoot = "alloc-root-1"

		// write 100 MB
		tp += 100
		var cc = &BlobberCloseConnection{
			AllocationRoot:     allocRoot,
			PrevAllocationRoot: "",
			WriteMarker: &WriteMarker{
				AllocationRoot:         allocRoot,
				PreviousAllocationRoot: "",
				AllocationID:           allocID,
				Size:                   100 * 1024 * 1024, // 100 MB
				BlobberID:              b3.id,
				Timestamp:              common.Timestamp(tp),
				ClientID:               client.id,
			},
		}
		cc.WriteMarker.Signature, err = client.scheme.Sign(
			encryption.Hash(cc.WriteMarker.GetHashData()))
		require.NoError(t, err)

		// write
		tp += 100
		var tx = newTransaction(b3.id, ssc.ID, 0, tp)
		balances.setTransaction(t, tx)
		var resp string
		resp, err = ssc.commitBlobberConnection(tx, mustEncode(t, &cc),
			balances)
		require.NoError(t, err)
		require.NotZero(t, resp)

		// balances
		cp, err = ssc.getChallengePool(allocID, balances)
		require.NoError(t, err)

		wp, err = ssc.getWritePool(client.id, balances)
		require.NoError(t, err)

		var blobb2 = balances.balances[b3.id]

		var wpb2, cpb2 = wp.allocTotal(allocID, tp), cp.Balance
		require.EqualValues(t, 149909577547, wpb2)
		require.EqualValues(t, 90422453, cpb2)
		require.EqualValues(t, 40*x10, blobb2)

		// until the end
		alloc, err = ssc.getAllocation(allocID, balances)
		require.NoError(t, err)

		// load validators
		validators, err := getValidatorsList(balances)
		require.NoError(t, err)

		// load blobber
		var blobber *StorageNode
		blobber, err = ssc.getBlobber(b3.id, balances)
		require.NoError(t, err)
		//
		var (
			step            = (int64(alloc.Expiration) - tp) / 10
			challID, prevID string
		)
		// expire the allocation challenging it (+ last challenge)
		for i := int64(0); i < 10+1; i++ {
			if i < 10 {
				tp += step / 2
			} else {
				tp += 10 // last challenge, before challenge_completion expired
			}

			challID = fmt.Sprintf("chall-%d", i)
			genChall(t, ssc, b3.id, tp, prevID, challID, i, validators,
				alloc.ID, blobber, allocRoot, balances)

			var chall = new(ChallengeResponse)
			chall.ID = challID

			for _, val := range valids {
				chall.ValidationTickets = append(chall.ValidationTickets,
					val.validTicket(t, chall.ID, b3.id, true, tp))
			}

			tp += step / 2
			tx = newTransaction(b3.id, ssc.ID, 0, tp)
			balances.setTransaction(t, tx)
			var resp string
			resp, err = ssc.verifyChallenge(tx, mustEncode(t, chall), balances)
<<<<<<< HEAD
			require.NoError(t, err)
			require.EqualValues(t, "challenge passed by blobber", resp)
=======
			// todo fix validator delegates so that this does not error
			require.Error(t, err)
			if i == 0 {
				require.True(t, strings.Contains(err.Error(), "no stake pools to move tokens to"))
			} else {
				require.True(t, strings.Contains(err.Error(), "can't add to ongoing partition list"))
			}
			require.Zero(t, resp)
>>>>>>> 6769a3ad
		}

	})

}

func inspectCPIV(t *testing.T, ssc *StorageSmartContract, allocID string, balances *testBalances) {

	t.Helper()

	var _, err = ssc.getAllocation(allocID, balances)
	require.NoError(t, err)
}

// challenge failed
func Test_flow_penalty(t *testing.T) {

	var (
		ssc            = newTestStorageSC()
		balances       = newTestBalances(t, false)
		client         = newClient(100*x10, balances)
		tp, exp  int64 = 0, int64(toSeconds(time.Hour))

		err error
	)

	setConfig(t, balances)

	tp += 100
	var allocID, blobs = addAllocation(t, ssc, client, tp, exp, 0, balances)

	// blobbers: stake 10k, balance 40k

	var alloc *StorageAllocation
	alloc, err = ssc.getAllocation(allocID, balances)
	require.NoError(t, err)

	var b1 *Client
	for _, b := range blobs {
		if b.id == alloc.BlobberDetails[0].BlobberID {
			b1 = b
			break
		}
	}
	require.NotNil(t, b1)

	require.EqualValues(t, 202546280, alloc.restMinLockDemand())

	// add 10 validators
	var valids []*Client
	tp += 100
	for i := 0; i < 10; i++ {
		valids = append(valids, addValidator(t, ssc, tp, balances))
	}

	var b4 *Client
	for _, b := range blobs {
		if b.id == alloc.BlobberDetails[3].BlobberID {
			b4 = b
			break
		}
	}
	require.NotNil(t, b4)

	t.Run("challenge penalty", func(t *testing.T) {

		const allocRoot = "alloc-root-1"

		// write 100 MB
		tp += 100
		var cc = &BlobberCloseConnection{
			AllocationRoot:     allocRoot,
			PrevAllocationRoot: "",
			WriteMarker: &WriteMarker{
				AllocationRoot:         allocRoot,
				PreviousAllocationRoot: "",
				AllocationID:           allocID,
				Size:                   100 * 1024 * 1024, // 100 MB
				BlobberID:              b4.id,
				Timestamp:              common.Timestamp(tp),
				ClientID:               client.id,
			},
		}
		cc.WriteMarker.Signature, err = client.scheme.Sign(
			encryption.Hash(cc.WriteMarker.GetHashData()))
		require.NoError(t, err)

		inspectCPIV(t, ssc, allocID, balances)

		// write
		tp += 100
		var tx = newTransaction(b4.id, ssc.ID, 0, tp)
		balances.setTransaction(t, tx)
		var resp string
		resp, err = ssc.commitBlobberConnection(tx, mustEncode(t, &cc),
			balances)
		require.NoError(t, err)
		require.NotZero(t, resp)

		inspectCPIV(t, ssc, allocID, balances)

		// balances
		//var cp *challengePool
		_, err := ssc.getChallengePool(allocID, balances)
		require.NoError(t, err)

		//var wp *writePool
		_, err = ssc.getWritePool(client.id, balances)
		require.NoError(t, err)

		//var sp *stakePool
		_, err = ssc.getStakePool(b4.id, balances)
		require.NoError(t, err)

		// until the end
		alloc, err = ssc.getAllocation(allocID, balances)
		require.NoError(t, err)

		// load validators
		validators, err := getValidatorsList(balances)
		require.NoError(t, err)

		// load blobber
		var blobber *StorageNode
		blobber, err = ssc.getBlobber(b4.id, balances)
		require.NoError(t, err)

		//
		var (
			step            = (int64(alloc.Expiration) - tp) / 10
			challID, prevID string

			//until = alloc.Until()
			// last loop balances (previous balance)
			//spl = sp.stake()
			//wpl = wp.allocUntil(allocID, until)
			//cpl = cp.Balance
			//b4l = balances.balances[b4.id]
		)
		// expire the allocation challenging it (+ last challenge)
		for i := int64(0); i < 10+1; i++ {
			if i < 10 {
				tp += step / 2
			} else {
				tp += 10 // last challenge, before challenge_completion expired
			}

			challID = fmt.Sprintf("chall-%d", i)
			genChall(t, ssc, b4.id, tp, prevID, challID, i, validators,
				alloc.ID, blobber, allocRoot, balances)

			var chall = new(ChallengeResponse)
			chall.ID = challID

			// failure tickets
			for _, val := range valids {
				chall.ValidationTickets = append(chall.ValidationTickets,
					val.validTicket(t, chall.ID, b4.id, false, tp))
			}

			tp += step / 2
			tx = newTransaction(b4.id, ssc.ID, 0, tp)
			balances.setTransaction(t, tx)
			var resp string
			resp, err = ssc.verifyChallenge(tx, mustEncode(t, chall), balances)
			require.NoError(t, err)
			require.EqualValues(t, "Challenge Failed by Blobber", resp)
			continue

			//TODO: unreachable code below
			//
			//inspectCPIV(t, ssc, allocID, balances)
			//
			//// check out pools, blobbers, validators balances
			//wp, err = ssc.getWritePool(client.id, balances)
			//require.NoError(t, err)
			//
			//// write pool balance should grow (stake -> write_pool)
			//require.True(t, wpl < wp.allocUntil(allocID, until))
			//wpl = wp.allocUntil(allocID, until)
			//
			//// challenge pool should be reduced (validators reward)
			//cp, err = ssc.getChallengePool(allocID, balances)
			//require.NoError(t, err)
			//
			//// challenge pool tokens should be moved to blobber and validators
			//assert.True(t, cp.Balance < cpl)
			//cpl = cp.Balance
			//
			//// offer pool should be reduced (blobber slash)
			//sp, err = ssc.getStakePool(b4.id, balances)
			//require.NoError(t, err)
			//assert.True(t, sp.stake() < spl)
			//spl = sp.stake()
			//
			//// no rewards for the blobber
			//assert.True(t, b4l == balances.balances[b4.id])
			//b4l = balances.balances[b4.id]
			//
			//// validators reward
			//for _, val := range valids {
			//	_, err = ssc.getStakePool(val.id, balances)
			//	require.NoError(t, err)
			//}
			//
			//// next stage
			//prevID = challID
		}

	})

}

func isAllocBlobber(id string, alloc *StorageAllocation) bool {
	for _, d := range alloc.BlobberDetails {
		if d.BlobberID == id {
			return true
		}
	}
	return false
}

// no challenge responses, finalize
func Test_flow_no_challenge_responses_finalize(t *testing.T) {
	t.Skip("Assumes blobbers do not get a reward form finilizeAllocation")
	var (
		ssc      = newTestStorageSC()
		balances = newTestBalances(t, false)
		client   = newClient(100*x10, balances)
		tp, exp  = int64(0), int64(toSeconds(time.Hour))
		conf     = setConfig(t, balances)

		err error
	)

	conf.FailedChallengesToCancel = 100
	conf.FailedChallengesToRevokeMinLock = 50
	_, err = balances.InsertTrieNode(scConfigKey(ssc.ID), conf)
	require.NoError(t, err)

	tp += 100
	var allocID, blobs = addAllocation(t, ssc, client, tp, exp, 0, balances)

	var alloc *StorageAllocation
	alloc, err = ssc.getAllocation(allocID, balances)
	require.NoError(t, err)

	require.EqualValues(t, 202546280, alloc.restMinLockDemand())

	// add 10 validators
	var valids []*Client
	tp += 100
	for i := 0; i < 10; i++ {
		var valid = addValidator(t, ssc, tp, balances)
		valids = append(valids, valid)
		balances.balances[valid.id] = 0 // reset the balance
	}

	// reset all blobbers balances (blobber stakes itself)
	for _, b := range blobs {
		balances.balances[b.id] = 0 // reset the balance
	}

	var wp *writePool
	wp, err = ssc.getWritePool(client.id, balances)
	require.NoError(t, err)
	var wps = wp.allocUntil(alloc.ID, alloc.Until())

	t.Run("challenges without a response", func(t *testing.T) {

		const allocRoot = "alloc-root-1"

		tp += 10

		for _, b := range blobs {
			if !isAllocBlobber(b.id, alloc) {
				continue
			}
			// write 100 MB
			var cc = &BlobberCloseConnection{
				AllocationRoot:     allocRoot,
				PrevAllocationRoot: "",
				WriteMarker: &WriteMarker{
					AllocationRoot:         allocRoot,
					PreviousAllocationRoot: "",
					AllocationID:           allocID,
					Size:                   100 * 1024 * 1024, // 100 MB
					BlobberID:              b.id,
					Timestamp:              common.Timestamp(tp),
					ClientID:               client.id,
				},
			}
			cc.WriteMarker.Signature, err = client.scheme.Sign(
				encryption.Hash(cc.WriteMarker.GetHashData()))
			require.NoError(t, err)
			// write
			var tx = newTransaction(b.id, ssc.ID, 0, tp)
			balances.setTransaction(t, tx)
			var resp string
			resp, err = ssc.commitBlobberConnection(tx, mustEncode(t, &cc),
				balances)
			require.NoError(t, err)
			require.NotZero(t, resp)
		}

		// balances
		var cp *challengePool
		cp, err = ssc.getChallengePool(allocID, balances)
		require.NoError(t, err)

		var wp *writePool
		wp, err = ssc.getWritePool(client.id, balances)
		require.NoError(t, err)

		// offer balance, stake pool total balance
		for _, b := range blobs {
			if !isAllocBlobber(b.id, alloc) {
				continue
			}
		}

		// values before
		var (
			wpb = wp.allocUntil(alloc.ID, alloc.Until())
			cpb = cp.Balance
		)

		require.EqualValues(t, wps, wpb+cpb)

		// until the end
		alloc, err = ssc.getAllocation(allocID, balances)
		require.NoError(t, err)

		// load validators
		validators, err := getValidatorsList(balances)
		require.NoError(t, err)

		// ---------------

		tp += 10

		var gfc int

		// generate challenges leaving them without a response
		// (don't got the 'failed challenges to revoke min lock')
		for i := int64(0); i < 2; i++ {
			for _, b := range blobs {
				if !isAllocBlobber(b.id, alloc) {
					continue
				}
				// load blobber
				var blobber *StorageNode
				blobber, err = ssc.getBlobber(b.id, balances)
				require.NoError(t, err)

				var challID, prevID string
				challID = fmt.Sprintf("chall-%s-%d", b.id, i)
				if i > 0 {
					prevID = fmt.Sprintf("chall-%s-%d", b.id, i-1)
				}
				genChall(t, ssc, b.id, tp, prevID, challID, i,
					validators, alloc.ID, blobber, allocRoot, balances)
				gfc++
			}
		}

		// let expire all the challenges
		tp += int64(toSeconds(avgTerms.ChallengeCompletionTime))

		// add open challenges to allocation stats
		alloc, err = ssc.getAllocation(allocID, balances)
		require.NoError(t, err)
		if alloc.Stats == nil {
			alloc.Stats = new(StorageAllocationStats)
		}
		alloc.Stats.OpenChallenges = 50 // just a non-zero number
		_, err = balances.InsertTrieNode(alloc.GetKey(ssc.ID), alloc)
		require.NoError(t, err)

		tp += exp // expire the allocation

		var req lockRequest
		req.AllocationID = allocID

		var tx = newTransaction(client.id, ssc.ID, 0, tp)
		balances.setTransaction(t, tx)
		_, err = ssc.finalizeAllocation(tx, mustEncode(t, &req), balances)
		require.NoError(t, err)

		alloc, err = ssc.getAllocation(allocID, balances)
		require.NoError(t, err)

		// check out pools, blobbers, validators balances
		wp, err = ssc.getWritePool(client.id, balances)
		require.NoError(t, err)

		// challenge pool should be empty
		cp, err = ssc.getChallengePool(allocID, balances)
		require.NoError(t, err)
		assert.Zero(t, cp.Balance)

		// offer balance, stake pool total balance
		for _, b := range blobs {
			if !isAllocBlobber(b.id, alloc) {
				continue
			}
			var sp *stakePool
			sp, err = ssc.getStakePool(b.id, balances)
			require.NoError(t, err)
			require.EqualValues(t, 10e10, stakePoolTotal(sp))
		}

		// values before
		var (
			wpa = wp.allocUntil(alloc.ID, alloc.Until())
			cpa = cp.Balance
		)

		require.Zero(t, cpa)
		require.EqualValues(t, wpa, wps)
		require.EqualValues(t, wps, wp.Pools.gimmeAll())

		require.Equal(t, alloc.MovedBack, cpb)

		// no rewards for the blobber
		for _, b := range blobs {
			if !isAllocBlobber(b.id, alloc) {
				continue
			}
			assert.Zero(t, balances.balances[b.id])
		}

		// no rewards for validators
		for _, val := range valids {
			var vsp *stakePool
			vsp, err = ssc.getStakePool(val.id, balances)
			require.NoError(t, err)
			assert.Zero(t, vsp.Reward)
			assert.Zero(t, balances.balances[val.id])
		}

	})

}

// no challenge responses, cancel
func Test_flow_no_challenge_responses_cancel(t *testing.T) {

	var (
		ssc      = newTestStorageSC()
		balances = newTestBalances(t, false)
		client   = newClient(100*x10, balances)
		tp, exp  = int64(0), int64(toSeconds(time.Hour))
		conf     = setConfig(t, balances)

		err error
	)

	conf.FailedChallengesToCancel = 10
	conf.FailedChallengesToRevokeMinLock = 5
	_, err = balances.InsertTrieNode(scConfigKey(ssc.ID), conf)
	require.NoError(t, err)

	tp += 100
	var allocID, blobs = addAllocation(t, ssc, client, tp, exp, 0, balances)

	var alloc *StorageAllocation
	alloc, err = ssc.getAllocation(allocID, balances)
	require.NoError(t, err)

	require.EqualValues(t, 202546280, alloc.restMinLockDemand())

	// add 10 validators
	var valids []*Client
	tp += 100
	for i := 0; i < 10; i++ {
		var valid = addValidator(t, ssc, tp, balances)
		valids = append(valids, valid)
		balances.balances[valid.id] = 0 // reset the balance
	}

	// reset all blobbers balances (blobber stakes itself)
	for _, b := range blobs {
		balances.balances[b.id] = 0 // reset the balance
	}

	var wp *writePool
	wp, err = ssc.getWritePool(client.id, balances)
	require.NoError(t, err)
	var wps = wp.allocUntil(alloc.ID, alloc.Until())

	t.Run("challenges without a response", func(t *testing.T) {

		const allocRoot = "alloc-root-1"

		tp += 10

		for _, b := range blobs {
			if !isAllocBlobber(b.id, alloc) {
				continue
			}
			// write 100 MB
			var cc = &BlobberCloseConnection{
				AllocationRoot:     allocRoot,
				PrevAllocationRoot: "",
				WriteMarker: &WriteMarker{
					AllocationRoot:         allocRoot,
					PreviousAllocationRoot: "",
					AllocationID:           allocID,
					Size:                   100 * 1024 * 1024, // 100 MB
					BlobberID:              b.id,
					Timestamp:              common.Timestamp(tp),
					ClientID:               client.id,
				},
			}
			cc.WriteMarker.Signature, err = client.scheme.Sign(
				encryption.Hash(cc.WriteMarker.GetHashData()))
			require.NoError(t, err)
			// write
			var tx = newTransaction(b.id, ssc.ID, 0, tp)
			balances.setTransaction(t, tx)
			var resp string
			resp, err = ssc.commitBlobberConnection(tx, mustEncode(t, &cc),
				balances)
			require.NoError(t, err)
			require.NotZero(t, resp)
		}

		// balances
		var cp *challengePool
		cp, err = ssc.getChallengePool(allocID, balances)
		require.NoError(t, err)

		var wp *writePool
		wp, err = ssc.getWritePool(client.id, balances)
		require.NoError(t, err)

		// offer balance, stake pool total balance
		for _, b := range blobs {
			if !isAllocBlobber(b.id, alloc) {
				continue
			}
			var sp *stakePool
			sp, err = ssc.getStakePool(b.id, balances)
			require.NoError(t, err)
			require.EqualValues(t, 10e10, stakePoolTotal(sp))
		}

		// values before
		var (
			wpb = wp.allocUntil(alloc.ID, alloc.Until())
			cpb = cp.Balance
		)

		require.EqualValues(t, wps, wpb+cpb)

		// until the end
		alloc, err = ssc.getAllocation(allocID, balances)
		require.NoError(t, err)

		// load validators
		validators, err := getValidatorsList(balances)
		require.NoError(t, err)

		// ---------------

		var fc = int64(maxInt(conf.FailedChallengesToCancel,
			conf.FailedChallengesToRevokeMinLock))

		tp += 10

		// generate challenges leaving them without a response
		for i := int64(0); i < fc; i++ {
			for _, b := range blobs {
				if !isAllocBlobber(b.id, alloc) {
					continue
				}
				// load blobber
				var blobber *StorageNode
				blobber, err = ssc.getBlobber(b.id, balances)
				require.NoError(t, err)

				var challID, prevID string
				challID = fmt.Sprintf("chall-%s-%d", b.id, i)
				if i > 0 {
					prevID = fmt.Sprintf("chall-%s-%d", b.id, i-1)
				}
				genChall(t, ssc, b.id, tp, prevID, challID, i,
					validators, alloc.ID, blobber, allocRoot, balances)
			}
		}

		// let expire all the challenges
		tp += int64(toSeconds(avgTerms.ChallengeCompletionTime))

		// add open challenges to allocation stats
		alloc, err = ssc.getAllocation(allocID, balances)
		require.NoError(t, err)
		if alloc.Stats == nil {
			alloc.Stats = new(StorageAllocationStats)
		}
		alloc.Stats.OpenChallenges = 50 // just a non-zero number
		_, err = balances.InsertTrieNode(alloc.GetKey(ssc.ID), alloc)
		require.NoError(t, err)

		tp += 10 // a not expired allocation to cancel

		var req lockRequest
		req.AllocationID = allocID

		var tx = newTransaction(client.id, ssc.ID, 0, tp)
		balances.setTransaction(t, tx)
		_, err = ssc.cancelAllocationRequest(tx, mustEncode(t, &req), balances)
		require.NoError(t, err)

		alloc, err = ssc.getAllocation(allocID, balances)
		require.NoError(t, err)

		// check out pools, blobbers, validators balances
		wp, err = ssc.getWritePool(client.id, balances)
		require.NoError(t, err)

		// challenge pool should be empty
		cp, err = ssc.getChallengePool(allocID, balances)
		require.NoError(t, err)
		assert.Zero(t, cp.Balance)

		// offer balance, stake pool total balance
		for _, b := range blobs {
			if !isAllocBlobber(b.id, alloc) {
				continue
			}
			var sp *stakePool
			sp, err = ssc.getStakePool(b.id, balances)
			require.NoError(t, err)
			require.EqualValues(t, 10e10, stakePoolTotal(sp))
		}

		// values before
		var (
			wpa = wp.allocUntil(alloc.ID, alloc.Until())
			cpa = cp.Balance
		)

		require.Zero(t, cpa)
		require.EqualValues(t, wpb, wpa)
		require.EqualValues(t, wps, wp.Pools.gimmeAll())

		require.Equal(t, alloc.MovedBack, cpb)

		// no rewards for the blobber
		for _, b := range blobs {
			if !isAllocBlobber(b.id, alloc) {
				continue
			}
			assert.Zero(t, balances.balances[b.id])
		}

		// no rewards for validators
		for _, val := range valids {
			var vsp *stakePool
			vsp, err = ssc.getStakePool(val.id, balances)
			require.NoError(t, err)
			assert.Zero(t, vsp.Reward)
			assert.Zero(t, balances.balances[val.id])
		}

	})

}

// Client cancels a transaction before the blobber has written a
// transaction to the blockchain confirming storage.
//
// The storage SC doesn't care about this confirmation. If a
// blobber chosen, then it should be rewarded by the SC regardless
// any its side confirmation. A blobber can loose it rewards only
// by the challenges mechanism.

// Blobber makes an agreement with itself for a huge amount of
// very cheap storage, in the hopes of starving other blobbers.
func Test_blobber_choose_randomization(t *testing.T) {

	var (
		ssc      = newTestStorageSC()
		balances = newTestBalances(t, false)
		client   = newClient(10000*x10, balances)
		tp, exp  = int64(0), int64(toSeconds(time.Hour))
		conf     = setConfig(t, balances)

		blobs = make([]*Client, 0, 30)
		err   error
	)

	conf.StakePool.MinLock = 1
	conf.MinAllocSize = 10 * MB
	_, err = balances.InsertTrieNode(scConfigKey(ssc.ID), conf)
	require.NoError(t, err)

	// terms, capacity ranges
	//
	// read price      [1; 31]
	// write price     [1; 31]
	// min_lock_demand [0.0; 0.03]
	// capacity        [20 GB; 620 GB]

	var terms = avgTerms      // copy
	terms.ReadPrice = 1       // cheapest greater than zero
	terms.WritePrice = 1      // cheapest greater than zero
	terms.MinLockDemand = 0.0 // no min lock demand
	var bcap int64 = 20 * GB  // capacity, starting from 2 GB

	for i := 0; i < 30; i++ {
		tp += 1
		var b = addBlobber(t, ssc, bcap, tp, terms,
			state.Balance(float64(terms.WritePrice)*sizeInGB(bcap)), balances)
		blobs = append(blobs, b)

		terms.ReadPrice++
		terms.WritePrice++
		terms.MinLockDemand += 0.001
		bcap += 20 * GB
	}

	// add few allocations

	// add allocation without adding new 30 blobbers and without setting
	// configurations
	var addAlloc = func(t *testing.T, ssc *StorageSmartContract, client *Client,
		now, exp int64, balances chainState.StateContextI) (allocID string) {

		var nar = new(newAllocationRequest)
		nar.DataShards = 10
		nar.ParityShards = 10
		nar.Expiration = common.Timestamp(exp)
		nar.Owner = client.id
		nar.OwnerPublicKey = client.pk
		nar.ReadPriceRange = PriceRange{0, 10 * x10}
		nar.WritePriceRange = PriceRange{0, 20 * x10}
		nar.Size = 100 * MB // 100 MB
		nar.MaxChallengeCompletionTime = 200 * time.Hour

		var resp, err = nar.callNewAllocReq(t, client.id, 15*x10, ssc, now,
			balances)
		require.NoError(t, err)

		var deco StorageAllocation
		require.NoError(t, deco.Decode([]byte(resp)))

		return deco.ID
	}

	// sort blobs, since all blobbers list is sorted
	sort.Slice(blobs, func(i, j int) bool {
		return blobs[i].id < blobs[j].id
	})

	const n = 10 + 10 // n is blobbers required for an allocation (data+parity)

	for i := 0; i < 100; i++ {
		tp += 1

		var (
			allocID = addAlloc(t, ssc, client, tp, tp+exp, balances)

			seed     int64
			rnd      *rand.Rand
			expected []string
		)

		// just make sure that blobbers selected pseudo-random transaction
		// hash-based, regardless a price or size
		seed, err = strconv.ParseInt(allocID[0:8], 16, 64)
		require.NoError(t, err)
		rnd = rand.New(rand.NewSource(seed))
	Outer:
		for i := 0; len(expected) < n; i++ {
			var x = rnd.Intn(len(blobs))
			for _, id := range expected {
				if blobs[x].id == id {
					continue Outer // already have the blobber in the list
				}
			}
			expected = append(expected, blobs[x].id)
		}

		var (
			alloc *StorageAllocation
			got   []string
		)
		alloc, err = ssc.getAllocation(allocID, balances)
		require.NoError(t, err)
		for _, d := range alloc.BlobberDetails {
			got = append(got, d.BlobberID)
		}

		require.Equal(t, expected, got)
	}

}<|MERGE_RESOLUTION|>--- conflicted
+++ resolved
@@ -609,10 +609,6 @@
 			balances.setTransaction(t, tx)
 			var resp string
 			resp, err = ssc.verifyChallenge(tx, mustEncode(t, chall), balances)
-<<<<<<< HEAD
-			require.NoError(t, err)
-			require.EqualValues(t, "challenge passed by blobber", resp)
-=======
 			// todo fix validator delegates so that this does not error
 			require.Error(t, err)
 			if i == 0 {
@@ -621,7 +617,6 @@
 				require.True(t, strings.Contains(err.Error(), "can't add to ongoing partition list"))
 			}
 			require.Zero(t, resp)
->>>>>>> 6769a3ad
 		}
 
 	})

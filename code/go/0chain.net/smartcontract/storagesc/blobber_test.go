--- conflicted
+++ resolved
@@ -806,12 +806,7 @@
 	}
 
 	require.NoError(t, err)
-<<<<<<< HEAD
-	wps, err := wp.allocUntil(alloc.ID, alloc.Until())
-	require.NoError(t, err)
-=======
 	var wps = alloc.WritePool
->>>>>>> ce69b9be
 
 	t.Run("challenges without a response", func(t *testing.T) {
 
@@ -866,13 +861,8 @@
 
 		// values before
 		var (
-<<<<<<< HEAD
-			wpb, err = wp.allocUntil(alloc.ID, alloc.Until())
-			cpb      = cp.Balance
-=======
 			wpb = alloc.WritePool
 			cpb = cp.Balance
->>>>>>> ce69b9be
 		)
 
 		require.NoError(t, err)
@@ -961,15 +951,10 @@
 		}
 
 		// values before
-<<<<<<< HEAD
-		wpa, err := wp.allocUntil(alloc.ID, alloc.Until())
-		var cpa = cp.Balance
-=======
 		var (
 			apa = alloc.WritePool
 			cpa = cp.Balance
 		)
->>>>>>> ce69b9be
 
 		require.NoError(t, err)
 		require.Zero(t, cpa)
@@ -1042,12 +1027,7 @@
 	}
 
 	require.NoError(t, err)
-<<<<<<< HEAD
-	wps, err := wp.allocUntil(alloc.ID, alloc.Until())
-	require.NoError(t, err)
-=======
 	var wps = alloc.WritePool
->>>>>>> ce69b9be
 
 	t.Run("challenges without a response", func(t *testing.T) {
 
@@ -1106,23 +1086,13 @@
 
 		// values before
 		var (
-<<<<<<< HEAD
-			wpb, err = wp.allocUntil(alloc.ID, alloc.Until())
-			cpb      = cp.Balance
-=======
 			wpb = alloc.WritePool
 			cpb = cp.Balance
->>>>>>> ce69b9be
 		)
 		afterAlloc, err := ssc.getAllocation(allocID, balances)
 		require.NoError(t, err)
 
-<<<<<<< HEAD
-		require.NoError(t, err)
-		require.EqualValues(t, wps, wpb+cpb)
-=======
 		require.EqualValues(t, wps, afterAlloc.WritePool+cp.Balance)
->>>>>>> ce69b9be
 
 		// until the end
 		alloc, err = ssc.getAllocation(allocID, balances)
@@ -1205,15 +1175,10 @@
 		}
 
 		// values before
-<<<<<<< HEAD
-		wpa, err := wp.allocUntil(alloc.ID, alloc.Until())
-		var cpa = cp.Balance
-=======
 		var (
 			wpa = alloc.WritePool
 			cpa = cp.Balance
 		)
->>>>>>> ce69b9be
 
 		require.NoError(t, err)
 		require.Zero(t, cpa)

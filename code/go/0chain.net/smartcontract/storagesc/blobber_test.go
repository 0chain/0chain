package storagesc

import (
	"fmt"
	"strings"
	"testing"
	"time"

	chainState "0chain.net/chaincore/chain/state"
	"0chain.net/chaincore/state"
	"0chain.net/core/common"
	"0chain.net/core/encryption"

	"github.com/stretchr/testify/assert"
	"github.com/stretchr/testify/require"
)

func TestStorageSmartContract_addBlobber(t *testing.T) {
	var (
		ssc      = newTestStorageSC()
		balances = newTestBalances(t, false)

		tp int64 = 100
	)

	setConfig(t, balances)

	var (
		blob   = addBlobber(t, ssc, 2*GB, tp, avgTerms, 50*x10, balances)
		b, err = ssc.getBlobber(blob.id, balances)
	)
	require.NoError(t, err)

	// remove
	b.Capacity = 0
	tp += 100
	_, err = updateBlobber(t, b, 0, tp, ssc, balances)
	require.NoError(t, err)

	var all *StorageNodes
	all, err = ssc.getBlobbersList(balances)
	require.NoError(t, err)
	require.Len(t, all.Nodes, 0)

	// reborn
	b.Capacity = 2 * GB
	tp += 100
	_, err = updateBlobber(t, b, 10*x10, tp, ssc, balances)
	require.NoError(t, err)

	all, err = ssc.getBlobbersList(balances)
	require.NoError(t, err)
	require.Len(t, all.Nodes, 1)
	var ab, ok = all.Nodes.get(b.ID)
	require.True(t, ok)
	require.NotNil(t, ab)

	// update (incl. url)
	const NEW_BASE_URL = "https://new-base-url.com"
	b.BaseURL = NEW_BASE_URL
	b.Capacity = b.Capacity * 2
	tp += 100
	_, err = updateBlobber(t, b, 0, tp, ssc, balances)
	require.NoError(t, err)

	all, err = ssc.getBlobbersList(balances)
	require.NoError(t, err)
	require.Len(t, all.Nodes, 1)

	ab, ok = all.Nodes.get(b.ID)
	require.True(t, ok)
	require.Equal(t, ab.BaseURL, NEW_BASE_URL)
	require.Equal(t, ab.Capacity, b.Capacity)
}

func TestStorageSmartContract_addBlobber_invalidParams(t *testing.T) {
	var (
		ssc            = newTestStorageSC()        //
		balances       = newTestBalances(t, false) //
		terms          = avgTerms                  // copy
		tp       int64 = 100                       //
	)

	var add = func(t *testing.T, ssc *StorageSmartContract, cap, now int64,
		terms Terms, balacne state.Balance, balances chainState.StateContextI) (
		err error) {

		var blob = newClient(0, balances)
		blob.terms = terms
		blob.cap = cap

		_, err = blob.callAddBlobber(t, ssc, now, balances)
		return
	}

	setConfig(t, balances)

	var conf, err = ssc.getConfig(balances, false)
	require.NoError(t, err)

	terms.ChallengeCompletionTime = conf.MaxChallengeCompletionTime +
		1*time.Second

	err = add(t, ssc, 2*GB, tp, terms, 0, balances)
	require.Error(t, err)

	terms.ChallengeCompletionTime = conf.MaxChallengeCompletionTime -
		1*time.Second
	terms.MaxOfferDuration = conf.MinOfferDuration - 1*time.Second
	err = add(t, ssc, 2*GB, tp, terms, 0, balances)
	require.Error(t, err)
}

func TestStorageSmartContract_addBlobber_preventDuplicates(t *testing.T) {
	var (
		ssc            = newTestStorageSC()
		balances       = newTestBalances(t, false)
		tp       int64 = 100
		blobbers *StorageNodes
		err      error
	)

	setConfig(t, balances)

	var blob = newClient(0, balances)
	blob.terms = avgTerms
	blob.cap = 2 * GB

	_, err = blob.callAddBlobber(t, ssc, tp, balances)
	require.NoError(t, err)

	_, err = blob.callAddBlobber(t, ssc, tp, balances)
	require.NoError(t, err)

	blobbers, err = ssc.getBlobbersList(balances)
	require.NoError(t, err)
	require.Equal(t, 1, len(blobbers.Nodes))
}

func TestStorageSmartContract_addBlobber_updateSettings(t *testing.T) {
	var (
		ssc            = newTestStorageSC()
		balances       = newTestBalances(t, false)
		tp       int64 = 100
		blobbers *StorageNodes
		err      error
	)

	setConfig(t, balances)

	var blob = newClient(0, balances)
	blob.terms = avgTerms
	blob.cap = 2 * GB

	_, err = blob.callAddBlobber(t, ssc, tp, balances)
	require.NoError(t, err)

	_, err = blob.callAddBlobber(t, ssc, tp, balances)
	require.NoError(t, err)

	blobbers, err = ssc.getBlobbersList(balances)
	require.NoError(t, err)
	require.Equal(t, 1, len(blobbers.Nodes))
}

// - create allocation
// - write
// - read as owner
// - read as not an owner
// - delete
// - challenge passed
func Test_flow_reward(t *testing.T) {

	var (
		ssc            = newTestStorageSC()
		balances       = newTestBalances(t, false)
		client         = newClient(100*x10, balances)
		tp, exp  int64 = 0, int64(toSeconds(time.Hour))

		// no owner
		reader = newClient(100*x10, balances)
		err    error
	)

	setConfig(t, balances)

	tp += 100
	var allocID, blobs = addAllocation(t, ssc, client, tp, exp, 0, balances)

	// blobbers: stake 10k, balance 40k

	var alloc *StorageAllocation
	alloc, err = ssc.getAllocation(allocID, balances)
	require.NoError(t, err)

	var b1 *Client
	for _, b := range blobs {
		if b.id == alloc.BlobberAllocs[0].BlobberID {
			b1 = b
			break
		}
	}
	require.NotNil(t, b1)

	require.EqualValues(t, 202546280, alloc.restMinLockDemand())

	t.Run("read as owner", func(t *testing.T) {
		tp += 100
		var rm ReadConnection
		rm.ReadMarker = &ReadMarker{
			ClientID:        client.id,
			ClientPublicKey: client.pk,
			BlobberID:       b1.id,
			AllocationID:    allocID,
			OwnerID:         client.id,
			Timestamp:       common.Timestamp(tp),
			ReadCounter:     1 * GB / (64 * KB),
			PayerID:         client.id,
		}
		rm.ReadMarker.Signature, err = client.scheme.Sign(
			encryption.Hash(rm.ReadMarker.GetHashData()))
		require.NoError(t, err)

		tp += 100
		var tx = newTransaction(b1.id, ssc.ID, 0, tp)
		balances.setTransaction(t, tx)
		_, err = ssc.commitBlobberRead(tx, mustEncode(t, &rm), balances)
		require.Error(t, err)

		// create read pool
		tp += 100
		tx = newTransaction(client.id, ssc.ID, 0, tp)
		balances.setTransaction(t, tx)
		_, err = ssc.newReadPool(tx, nil, balances)
		require.NoError(t, err)

		// read pool lock
		tp += 100
		var readPoolFund = int64(len(alloc.BlobberAllocs)) * 2 * 1e10
		tx = newTransaction(client.id, ssc.ID, readPoolFund, tp)
		balances.setTransaction(t, tx)
		_, err = ssc.readPoolLock(tx, mustEncode(t, &lockRequest{
			Duration:     20 * time.Minute,
			AllocationID: allocID,
		}), balances)
		require.NoError(t, err)

		var rp *readPool
		rp, err = ssc.getReadPool(client.id, balances)
		require.NoError(t, err)
		require.EqualValues(t, 2e10, rp.allocBlobberTotal(allocID, b1.id, tp))

		// read
		tp += 100
		tx = newTransaction(b1.id, ssc.ID, 0, tp)
		balances.setTransaction(t, tx)
		_, err = ssc.commitBlobberRead(tx, mustEncode(t, &rm), balances)
		require.NoError(t, err)

		// check out balances
		require.NoError(t, err)
		rp, err = ssc.getReadPool(client.id, balances)
		require.NoError(t, err)
		require.EqualValues(t, readPoolFund-1e10, rp.allocTotal(allocID, tp))
		require.EqualValues(t, 1e10, rp.allocBlobberTotal(allocID, b1.id, tp))

		// min lock demand reducing
		alloc, err = ssc.getAllocation(allocID, balances)
		require.NoError(t, err)
		require.EqualValues(t, 192418966, alloc.restMinLockDemand())
	})

	t.Run("read as separate user", func(t *testing.T) {
		tp += 100
		var at = AuthTicket{
			ClientID:     reader.id,
			OwnerID:      client.id,
			AllocationID: alloc.ID,
			Expiration:   common.Timestamp(tp + 1000),
			Timestamp:    common.Timestamp(tp - 10),
		}
		at.Signature, err = client.scheme.Sign(
			encryption.Hash(at.getHashData()),
		)
		require.NoError(t, err)
		var rm ReadConnection
		rm.ReadMarker = &ReadMarker{
			ClientID:        reader.id,
			ClientPublicKey: reader.pk,
			BlobberID:       b1.id,
			AllocationID:    allocID,
			OwnerID:         client.id,
			Timestamp:       common.Timestamp(tp),
			ReadCounter:     1 * GB / (64 * KB),
			PayerID:         reader.id,
			AuthTicket:      &at,
		}
		rm.ReadMarker.Signature, err = reader.scheme.Sign(
			encryption.Hash(rm.ReadMarker.GetHashData()))
		require.NoError(t, err)

		tp += 100
		var tx = newTransaction(b1.id, ssc.ID, 0, tp)
		balances.setTransaction(t, tx)
		_, err = ssc.commitBlobberRead(tx, mustEncode(t, &rm), balances)
		require.Error(t, err)

		// create read pool
		tp += 100
		tx = newTransaction(reader.id, ssc.ID, 0, tp)
		balances.setTransaction(t, tx)
		_, err = ssc.newReadPool(tx, nil, balances)
		require.NoError(t, err)

		// read pool lock
		tp += 100
		tx = newTransaction(reader.id, ssc.ID,
			int64(len(alloc.BlobberAllocs))*2*x10, tp)
		balances.setTransaction(t, tx)
		_, err = ssc.readPoolLock(tx, mustEncode(t, &lockRequest{
			Duration:     20 * time.Minute,
			AllocationID: allocID,
		}), balances)
		require.NoError(t, err)

		// read
		tp += 100
		tx = newTransaction(b1.id, ssc.ID, 0, tp)
		balances.setTransaction(t, tx)
		_, err = ssc.commitBlobberRead(tx, mustEncode(t, &rm), balances)
		require.NoError(t, err)

		// check out balances
		var sp *stakePool
		sp, err = ssc.getStakePool(b1.id, balances)
		require.NoError(t, err)

		assert.EqualValues(t, 6e9, sp.Reward)

		var rp *readPool
		rp, err = ssc.getReadPool(reader.id, balances)
		require.NoError(t, err)

		require.EqualValues(t, 10000000000,
			rp.allocBlobberTotal(allocID, b1.id, tp))

		// min lock demand reducing
		alloc, err = ssc.getAllocation(allocID, balances)
		require.NoError(t, err)
		require.EqualValues(t, 192418966, alloc.restMinLockDemand())
	})

	var b2 *Client
	for _, b := range blobs {
		if b.id == alloc.BlobberAllocs[1].BlobberID {
			b2 = b
			break
		}
	}
	require.NotNil(t, b2)

	var until = int64(alloc.Until())

	// balances.balances[client.id] += 200e10
	// addTokensToWritePool(t, ssc, allocID, client.id, 200e10, tp,
	// 	20*time.Minute, balances)

	t.Run("write", func(t *testing.T) {

		var cp *challengePool
		cp, err = ssc.getChallengePool(allocID, balances)
		require.NoError(t, err)

		var wp *writePool
		wp, err = ssc.getWritePool(client.id, balances)
		require.NoError(t, err)

		var wpb, cpb = wp.allocTotal(allocID, until), cp.Balance
		require.EqualValues(t, 15*x10, wpb)
		require.EqualValues(t, 0, cpb)

		tp += 100
		var cc = &BlobberCloseConnection{
			AllocationRoot:     "root-1",
			PrevAllocationRoot: "",
			WriteMarker: &WriteMarker{
				AllocationRoot:         "root-1",
				PreviousAllocationRoot: "",
				AllocationID:           allocID,
				Size:                   100 * 1024 * 1024, // 100 MB
				BlobberID:              b2.id,
				Timestamp:              common.Timestamp(tp),
				ClientID:               client.id,
			},
		}
		cc.WriteMarker.Signature, err = client.scheme.Sign(
			encryption.Hash(cc.WriteMarker.GetHashData()))
		require.NoError(t, err)

		// write
		tp += 100
		var tx = newTransaction(b2.id, ssc.ID, 0, tp)
		balances.setTransaction(t, tx)
		var resp string
		resp, err = ssc.commitBlobberConnection(tx, mustEncode(t, &cc),
			balances)
		require.NoError(t, err)
		require.NotZero(t, resp)

		// check out
		cp, err = ssc.getChallengePool(allocID, balances)
		require.NoError(t, err)

		var moved = int64(sizeInGB(cc.WriteMarker.Size) *
			float64(avgTerms.WritePrice) *
			alloc.restDurationInTimeUnits(cc.WriteMarker.Timestamp))

		require.EqualValues(t, moved, cp.Balance)

		wp, err = ssc.getWritePool(client.id, balances)
		require.NoError(t, err)

		require.EqualValues(t, 15*x10-moved,
			wp.allocTotal(allocID, tp))

		// min lock demand reducing
		alloc, err = ssc.getAllocation(allocID, balances)
		require.NoError(t, err)
		require.EqualValues(t, 182291652, alloc.restMinLockDemand()) // -read above
	})

	t.Run("delete", func(t *testing.T) {

		var cp *challengePool
		cp, err = ssc.getChallengePool(allocID, balances)
		require.NoError(t, err)

		var wp *writePool
		wp, err = ssc.getWritePool(client.id, balances)
		require.NoError(t, err)

		var wpb, cpb = wp.allocTotal(allocID, tp), cp.Balance
		require.EqualValues(t, 149932183160, wpb)
		require.EqualValues(t, 67816840, cpb)

		tp += 100
		var cc = &BlobberCloseConnection{
			AllocationRoot:     "root-2",
			PrevAllocationRoot: "root-1",
			WriteMarker: &WriteMarker{
				AllocationRoot:         "root-2",
				PreviousAllocationRoot: "root-1",
				AllocationID:           allocID,
				Size:                   -50 * 1024 * 1024, // 50 MB
				BlobberID:              b2.id,
				Timestamp:              common.Timestamp(tp),
				ClientID:               client.id,
			},
		}
		cc.WriteMarker.Signature, err = client.scheme.Sign(
			encryption.Hash(cc.WriteMarker.GetHashData()))
		require.NoError(t, err)

		// write
		tp += 100
		var tx = newTransaction(b2.id, ssc.ID, 0, tp)
		balances.setTransaction(t, tx)
		var resp string
		resp, err = ssc.commitBlobberConnection(tx, mustEncode(t, &cc),
			balances)
		require.NoError(t, err)
		require.NotZero(t, resp)

		// check out
		cp, err = ssc.getChallengePool(allocID, balances)
		require.NoError(t, err)

		require.EqualValues(t, 36734122, cp.Balance)

		wp, err = ssc.getWritePool(client.id, balances)
		require.NoError(t, err)

		require.EqualValues(t, 149963265878, wp.allocTotal(allocID, tp))

		alloc, err = ssc.getAllocation(allocID, balances)
		require.NoError(t, err)
		require.EqualValues(t, 182291652, alloc.restMinLockDemand()) // -read above
	})

	var b3 *Client
	for _, b := range blobs {
		if b.id == alloc.BlobberAllocs[2].BlobberID {
			b3 = b
			break
		}
	}
	require.NotNil(t, b3)

	// add 10 validators
	var valids []*Client
	tp += 100
	for i := 0; i < 10; i++ {
		valids = append(valids, addValidator(t, ssc, tp, balances))
	}

	t.Run("challenge pass", func(t *testing.T) {

		var cp *challengePool
		cp, err = ssc.getChallengePool(allocID, balances)
		require.NoError(t, err)

		var wp *writePool
		wp, err = ssc.getWritePool(client.id, balances)
		require.NoError(t, err)

		var blobb1 = balances.balances[b3.id]

		var wpb1, cpb1 = wp.allocTotal(allocID, tp), cp.Balance
		require.EqualValues(t, 149963265878, wpb1)
		require.EqualValues(t, 36734122, cpb1)
		require.EqualValues(t, 40*x10, blobb1)

		const allocRoot = "alloc-root-1"

		// write 100 MB
		tp += 100
		var cc = &BlobberCloseConnection{
			AllocationRoot:     allocRoot,
			PrevAllocationRoot: "",
			WriteMarker: &WriteMarker{
				AllocationRoot:         allocRoot,
				PreviousAllocationRoot: "",
				AllocationID:           allocID,
				Size:                   100 * 1024 * 1024, // 100 MB
				BlobberID:              b3.id,
				Timestamp:              common.Timestamp(tp),
				ClientID:               client.id,
			},
		}
		cc.WriteMarker.Signature, err = client.scheme.Sign(
			encryption.Hash(cc.WriteMarker.GetHashData()))
		require.NoError(t, err)

		// write
		tp += 100
		var tx = newTransaction(b3.id, ssc.ID, 0, tp)
		balances.setTransaction(t, tx)
		var resp string
		resp, err = ssc.commitBlobberConnection(tx, mustEncode(t, &cc),
			balances)
		require.NoError(t, err)
		require.NotZero(t, resp)

		// balances
		cp, err = ssc.getChallengePool(allocID, balances)
		require.NoError(t, err)

		wp, err = ssc.getWritePool(client.id, balances)
		require.NoError(t, err)

		var blobb2 = balances.balances[b3.id]

		var wpb2, cpb2 = wp.allocTotal(allocID, tp), cp.Balance
		require.EqualValues(t, 149909577547, wpb2)
		require.EqualValues(t, 90422453, cpb2)
		require.EqualValues(t, 40*x10, blobb2)

		// until the end
		alloc, err = ssc.getAllocation(allocID, balances)
		require.NoError(t, err)

		// load validators
		validators, err := getValidatorsList(balances)
		require.NoError(t, err)

		// load blobber
		var blobber *StorageNode
		blobber, err = ssc.getBlobber(b3.id, balances)
		require.NoError(t, err)
		//
		var (
			step            = (int64(alloc.Expiration) - tp) / 10
			challID, prevID string
		)
		// expire the allocation challenging it (+ last challenge)
		for i := int64(0); i < 10+1; i++ {
			if i < 10 {
				tp += step / 2
			} else {
				tp += 10 // last challenge, before challenge_completion expired
			}

			challID = fmt.Sprintf("chall-%d", i)
			genChall(t, ssc, b3.id, tp, prevID, challID, i, validators,
				alloc.ID, blobber, allocRoot, balances)

			var chall = new(ChallengeResponse)
			chall.ID = challID

			for _, val := range valids {
				chall.ValidationTickets = append(chall.ValidationTickets,
					val.validTicket(t, chall.ID, b3.id, true, tp))
			}

			tp += step / 2
			tx = newTransaction(b3.id, ssc.ID, 0, tp)
			balances.setTransaction(t, tx)
			var resp string
			resp, err = ssc.verifyChallenge(tx, mustEncode(t, chall), balances)
			// todo fix validator delegates so that this does not error
			require.Error(t, err)
			if i == 0 {
				require.True(t, strings.Contains(err.Error(), "no stake pools to move tokens to"))
			} else {
				require.True(t, strings.Contains(err.Error(), "can't add to ongoing partition list"))
			}
			require.Zero(t, resp)
		}

	})

}

func inspectCPIV(t *testing.T, ssc *StorageSmartContract, allocID string, balances *testBalances) {

	t.Helper()

	var _, err = ssc.getAllocation(allocID, balances)
	require.NoError(t, err)
}

// challenge failed
func Test_flow_penalty(t *testing.T) {

	var (
		ssc            = newTestStorageSC()
		balances       = newTestBalances(t, false)
		client         = newClient(100*x10, balances)
		tp, exp  int64 = 0, int64(toSeconds(time.Hour))

		err error
	)

	setConfig(t, balances)

	tp += 100
	var allocID, blobs = addAllocation(t, ssc, client, tp, exp, 0, balances)

	// blobbers: stake 10k, balance 40k

	var alloc *StorageAllocation
	alloc, err = ssc.getAllocation(allocID, balances)
	require.NoError(t, err)

	var b1 *Client
	for _, b := range blobs {
		if b.id == alloc.BlobberAllocs[0].BlobberID {
			b1 = b
			break
		}
	}
	require.NotNil(t, b1)

	require.EqualValues(t, 202546280, alloc.restMinLockDemand())

	// add 10 validators
	var valids []*Client
	tp += 100
	for i := 0; i < 10; i++ {
		valids = append(valids, addValidator(t, ssc, tp, balances))
	}

	var b4 *Client
	for _, b := range blobs {
		if b.id == alloc.BlobberAllocs[3].BlobberID {
			b4 = b
			break
		}
	}
	require.NotNil(t, b4)

	t.Run("challenge penalty", func(t *testing.T) {

		const allocRoot = "alloc-root-1"

		// write 100 MB
		tp += 100
		var cc = &BlobberCloseConnection{
			AllocationRoot:     allocRoot,
			PrevAllocationRoot: "",
			WriteMarker: &WriteMarker{
				AllocationRoot:         allocRoot,
				PreviousAllocationRoot: "",
				AllocationID:           allocID,
				Size:                   100 * 1024 * 1024, // 100 MB
				BlobberID:              b4.id,
				Timestamp:              common.Timestamp(tp),
				ClientID:               client.id,
			},
		}
		cc.WriteMarker.Signature, err = client.scheme.Sign(
			encryption.Hash(cc.WriteMarker.GetHashData()))
		require.NoError(t, err)

		inspectCPIV(t, ssc, allocID, balances)

		// write
		tp += 100
		var tx = newTransaction(b4.id, ssc.ID, 0, tp)
		balances.setTransaction(t, tx)
		var resp string
		resp, err = ssc.commitBlobberConnection(tx, mustEncode(t, &cc),
			balances)
		require.NoError(t, err)
		require.NotZero(t, resp)

		inspectCPIV(t, ssc, allocID, balances)

		// balances
		//var cp *challengePool
		_, err := ssc.getChallengePool(allocID, balances)
		require.NoError(t, err)

		//var wp *writePool
		_, err = ssc.getWritePool(client.id, balances)
		require.NoError(t, err)

		//var sp *stakePool
		_, err = ssc.getStakePool(b4.id, balances)
		require.NoError(t, err)

		// until the end
		alloc, err = ssc.getAllocation(allocID, balances)
		require.NoError(t, err)

		// load validators
		validators, err := getValidatorsList(balances)
		require.NoError(t, err)

		// load blobber
		var blobber *StorageNode
		blobber, err = ssc.getBlobber(b4.id, balances)
		require.NoError(t, err)

		//
		var (
			step            = (int64(alloc.Expiration) - tp) / 10
			challID, prevID string

			//until = alloc.Until()
			// last loop balances (previous balance)
			//spl = sp.stake()
			//wpl = wp.allocUntil(allocID, until)
			//cpl = cp.Balance
			//b4l = balances.balances[b4.id]
		)
		// expire the allocation challenging it (+ last challenge)
		for i := int64(0); i < 10+1; i++ {
			if i < 10 {
				tp += step / 2
			} else {
				tp += 10 // last challenge, before challenge_completion expired
			}

			challID = fmt.Sprintf("chall-%d", i)
			genChall(t, ssc, b4.id, tp, prevID, challID, i, validators,
				alloc.ID, blobber, allocRoot, balances)

			var chall = new(ChallengeResponse)
			chall.ID = challID

			// failure tickets
			for _, val := range valids {
				chall.ValidationTickets = append(chall.ValidationTickets,
					val.validTicket(t, chall.ID, b4.id, false, tp))
			}

			tp += step / 2
			tx = newTransaction(b4.id, ssc.ID, 0, tp)
			balances.setTransaction(t, tx)
			var resp string
			resp, err = ssc.verifyChallenge(tx, mustEncode(t, chall), balances)
			// todo fix validator delegates so that this does not error
			require.Error(t, err)
			require.True(t, strings.Contains(err.Error(), "no stake pools to move tokens to"))
			require.Zero(t, resp)
			continue

			//TODO: unreachable code below
			//
			//inspectCPIV(t, ssc, allocID, balances)
			//
			//// check out pools, blobbers, validators balances
			//wp, err = ssc.getWritePool(client.id, balances)
			//require.NoError(t, err)
			//
			//// write pool balance should grow (stake -> write_pool)
			//require.True(t, wpl < wp.allocUntil(allocID, until))
			//wpl = wp.allocUntil(allocID, until)
			//
			//// challenge pool should be reduced (validators reward)
			//cp, err = ssc.getChallengePool(allocID, balances)
			//require.NoError(t, err)
			//
			//// challenge pool tokens should be moved to blobber and validators
			//assert.True(t, cp.Balance < cpl)
			//cpl = cp.Balance
			//
			//// offer pool should be reduced (blobber slash)
			//sp, err = ssc.getStakePool(b4.id, balances)
			//require.NoError(t, err)
			//assert.True(t, sp.stake() < spl)
			//spl = sp.stake()
			//
			//// no rewards for the blobber
			//assert.True(t, b4l == balances.balances[b4.id])
			//b4l = balances.balances[b4.id]
			//
			//// validators reward
			//for _, val := range valids {
			//	_, err = ssc.getStakePool(val.id, balances)
			//	require.NoError(t, err)
			//}
			//
			//// next stage
			//prevID = challID
		}

	})

}

func isAllocBlobber(id string, alloc *StorageAllocation) bool {
	for _, d := range alloc.BlobberAllocs {
		if d.BlobberID == id {
			return true
		}
	}
	return false
}

// no challenge responses, finalize
func Test_flow_no_challenge_responses_finalize(t *testing.T) {
	t.Skip("Assumes blobbers do not get a reward form finilizeAllocation")
	var (
		ssc      = newTestStorageSC()
		balances = newTestBalances(t, false)
		client   = newClient(100*x10, balances)
		tp, exp  = int64(0), int64(toSeconds(time.Hour))
		conf     = setConfig(t, balances)

		err error
	)

	conf.FailedChallengesToCancel = 100
	conf.FailedChallengesToRevokeMinLock = 50
	_, err = balances.InsertTrieNode(scConfigKey(ssc.ID), conf)
	require.NoError(t, err)

	tp += 100
	var allocID, blobs = addAllocation(t, ssc, client, tp, exp, 0, balances)

	var alloc *StorageAllocation
	alloc, err = ssc.getAllocation(allocID, balances)
	require.NoError(t, err)

	require.EqualValues(t, 202546280, alloc.restMinLockDemand())

	// add 10 validators
	var valids []*Client
	tp += 100
	for i := 0; i < 10; i++ {
		var valid = addValidator(t, ssc, tp, balances)
		valids = append(valids, valid)
		balances.balances[valid.id] = 0 // reset the balance
	}

	// reset all blobbers balances (blobber stakes itself)
	for _, b := range blobs {
		balances.balances[b.id] = 0 // reset the balance
	}

	var wp *writePool
	wp, err = ssc.getWritePool(client.id, balances)
	require.NoError(t, err)
	var wps = wp.allocUntil(alloc.ID, alloc.Until())

	t.Run("challenges without a response", func(t *testing.T) {

		const allocRoot = "alloc-root-1"

		tp += 10

		for _, b := range blobs {
			if !isAllocBlobber(b.id, alloc) {
				continue
			}
			// write 100 MB
			var cc = &BlobberCloseConnection{
				AllocationRoot:     allocRoot,
				PrevAllocationRoot: "",
				WriteMarker: &WriteMarker{
					AllocationRoot:         allocRoot,
					PreviousAllocationRoot: "",
					AllocationID:           allocID,
					Size:                   100 * 1024 * 1024, // 100 MB
					BlobberID:              b.id,
					Timestamp:              common.Timestamp(tp),
					ClientID:               client.id,
				},
			}
			cc.WriteMarker.Signature, err = client.scheme.Sign(
				encryption.Hash(cc.WriteMarker.GetHashData()))
			require.NoError(t, err)
			// write
			var tx = newTransaction(b.id, ssc.ID, 0, tp)
			balances.setTransaction(t, tx)
			var resp string
			resp, err = ssc.commitBlobberConnection(tx, mustEncode(t, &cc),
				balances)
			require.NoError(t, err)
			require.NotZero(t, resp)
		}

		// balances
		var cp *challengePool
		cp, err = ssc.getChallengePool(allocID, balances)
		require.NoError(t, err)

		var wp *writePool
		wp, err = ssc.getWritePool(client.id, balances)
		require.NoError(t, err)

		// offer balance, stake pool total balance
		for _, b := range blobs {
			if !isAllocBlobber(b.id, alloc) {
				continue
			}
		}

		// values before
		var (
			wpb = wp.allocUntil(alloc.ID, alloc.Until())
			cpb = cp.Balance
		)

		require.EqualValues(t, wps, wpb+cpb)

		// until the end
		alloc, err = ssc.getAllocation(allocID, balances)
		require.NoError(t, err)

		// load validators
		validators, err := getValidatorsList(balances)
		require.NoError(t, err)

		// ---------------

		tp += 10

		var gfc int

		// generate challenges leaving them without a response
		// (don't got the 'failed challenges to revoke min lock')
		for i := int64(0); i < 2; i++ {
			for _, b := range blobs {
				if !isAllocBlobber(b.id, alloc) {
					continue
				}
				// load blobber
				var blobber *StorageNode
				blobber, err = ssc.getBlobber(b.id, balances)
				require.NoError(t, err)

				var challID, prevID string
				challID = fmt.Sprintf("chall-%s-%d", b.id, i)
				if i > 0 {
					prevID = fmt.Sprintf("chall-%s-%d", b.id, i-1)
				}
				genChall(t, ssc, b.id, tp, prevID, challID, i,
					validators, alloc.ID, blobber, allocRoot, balances)
				gfc++
			}
		}

		// let expire all the challenges
		tp += int64(toSeconds(avgTerms.ChallengeCompletionTime))

		// add open challenges to allocation stats
		alloc, err = ssc.getAllocation(allocID, balances)
		require.NoError(t, err)
		if alloc.Stats == nil {
			alloc.Stats = new(StorageAllocationStats)
		}
		alloc.Stats.OpenChallenges = 50 // just a non-zero number
		_, err = balances.InsertTrieNode(alloc.GetKey(ssc.ID), alloc)
		require.NoError(t, err)

		tp += exp // expire the allocation

		var req lockRequest
		req.AllocationID = allocID

		var tx = newTransaction(client.id, ssc.ID, 0, tp)
		balances.setTransaction(t, tx)
		_, err = ssc.finalizeAllocation(tx, mustEncode(t, &req), balances)
		require.NoError(t, err)

		alloc, err = ssc.getAllocation(allocID, balances)
		require.NoError(t, err)

		// check out pools, blobbers, validators balances
		wp, err = ssc.getWritePool(client.id, balances)
		require.NoError(t, err)

		// challenge pool should be empty
		cp, err = ssc.getChallengePool(allocID, balances)
		require.NoError(t, err)
		assert.Zero(t, cp.Balance)

		// offer balance, stake pool total balance
		for _, b := range blobs {
			if !isAllocBlobber(b.id, alloc) {
				continue
			}
			var sp *stakePool
			sp, err = ssc.getStakePool(b.id, balances)
			require.NoError(t, err)
			require.EqualValues(t, 10e10, stakePoolTotal(sp))
		}

		// values before
		var (
			wpa = wp.allocUntil(alloc.ID, alloc.Until())
			cpa = cp.Balance
		)

		require.Zero(t, cpa)
		require.EqualValues(t, wpa, wps)
		require.EqualValues(t, wps, wp.Pools.gimmeAll())

		require.Equal(t, alloc.MovedBack, cpb)

		// no rewards for the blobber
		for _, b := range blobs {
			if !isAllocBlobber(b.id, alloc) {
				continue
			}
			assert.Zero(t, balances.balances[b.id])
		}

		// no rewards for validators
		for _, val := range valids {
			var vsp *stakePool
			vsp, err = ssc.getStakePool(val.id, balances)
			require.NoError(t, err)
			assert.Zero(t, vsp.Reward)
			assert.Zero(t, balances.balances[val.id])
		}

	})

}

// no challenge responses, cancel
func Test_flow_no_challenge_responses_cancel(t *testing.T) {

	var (
		ssc      = newTestStorageSC()
		balances = newTestBalances(t, false)
		client   = newClient(100*x10, balances)
		tp, exp  = int64(0), int64(toSeconds(time.Hour))
		conf     = setConfig(t, balances)

		err error
	)

	conf.FailedChallengesToCancel = 10
	conf.FailedChallengesToRevokeMinLock = 5
	_, err = balances.InsertTrieNode(scConfigKey(ssc.ID), conf)
	require.NoError(t, err)

	tp += 100
	var allocID, blobs = addAllocation(t, ssc, client, tp, exp, 0, balances)

	var alloc *StorageAllocation
	alloc, err = ssc.getAllocation(allocID, balances)
	require.NoError(t, err)

	require.EqualValues(t, 202546280, alloc.restMinLockDemand())

	// add 10 validators
	var valids []*Client
	tp += 100
	for i := 0; i < 10; i++ {
		var valid = addValidator(t, ssc, tp, balances)
		valids = append(valids, valid)
		balances.balances[valid.id] = 0 // reset the balance
	}

	// reset all blobbers balances (blobber stakes itself)
	for _, b := range blobs {
		balances.balances[b.id] = 0 // reset the balance
	}

	var wp *writePool
	wp, err = ssc.getWritePool(client.id, balances)
	require.NoError(t, err)
	var wps = wp.allocUntil(alloc.ID, alloc.Until())

	t.Run("challenges without a response", func(t *testing.T) {

		const allocRoot = "alloc-root-1"

		tp += 10

		for _, b := range blobs {
			if !isAllocBlobber(b.id, alloc) {
				continue
			}
			// write 100 MB
			var cc = &BlobberCloseConnection{
				AllocationRoot:     allocRoot,
				PrevAllocationRoot: "",
				WriteMarker: &WriteMarker{
					AllocationRoot:         allocRoot,
					PreviousAllocationRoot: "",
					AllocationID:           allocID,
					Size:                   100 * 1024 * 1024, // 100 MB
					BlobberID:              b.id,
					Timestamp:              common.Timestamp(tp),
					ClientID:               client.id,
				},
			}
			cc.WriteMarker.Signature, err = client.scheme.Sign(
				encryption.Hash(cc.WriteMarker.GetHashData()))
			require.NoError(t, err)
			// write
			var tx = newTransaction(b.id, ssc.ID, 0, tp)
			balances.setTransaction(t, tx)
			var resp string
			resp, err = ssc.commitBlobberConnection(tx, mustEncode(t, &cc),
				balances)
			require.NoError(t, err)
			require.NotZero(t, resp)
		}

		// balances
		var cp *challengePool
		cp, err = ssc.getChallengePool(allocID, balances)
		require.NoError(t, err)

		var wp *writePool
		wp, err = ssc.getWritePool(client.id, balances)
		require.NoError(t, err)

		// offer balance, stake pool total balance
		for _, b := range blobs {
			if !isAllocBlobber(b.id, alloc) {
				continue
			}
			var sp *stakePool
			sp, err = ssc.getStakePool(b.id, balances)
			require.NoError(t, err)
			require.EqualValues(t, 10e10, stakePoolTotal(sp))
		}

		// values before
		var (
			wpb = wp.allocUntil(alloc.ID, alloc.Until())
			cpb = cp.Balance
		)

		require.EqualValues(t, wps, wpb+cpb)

		// until the end
		alloc, err = ssc.getAllocation(allocID, balances)
		require.NoError(t, err)

		// load validators
		validators, err := getValidatorsList(balances)
		require.NoError(t, err)

		// ---------------

		var fc = int64(maxInt(conf.FailedChallengesToCancel,
			conf.FailedChallengesToRevokeMinLock))

		tp += 10

		// generate challenges leaving them without a response
		for i := int64(0); i < fc; i++ {
			for _, b := range blobs {
				if !isAllocBlobber(b.id, alloc) {
					continue
				}
				// load blobber
				var blobber *StorageNode
				blobber, err = ssc.getBlobber(b.id, balances)
				require.NoError(t, err)

				var challID, prevID string
				challID = fmt.Sprintf("chall-%s-%d", b.id, i)
				if i > 0 {
					prevID = fmt.Sprintf("chall-%s-%d", b.id, i-1)
				}
				genChall(t, ssc, b.id, tp, prevID, challID, i,
					validators, alloc.ID, blobber, allocRoot, balances)
			}
		}

		// let expire all the challenges
		tp += int64(toSeconds(avgTerms.ChallengeCompletionTime))

		// add open challenges to allocation stats
		alloc, err = ssc.getAllocation(allocID, balances)
		require.NoError(t, err)
		if alloc.Stats == nil {
			alloc.Stats = new(StorageAllocationStats)
		}
		alloc.Stats.OpenChallenges = 50 // just a non-zero number
		_, err = balances.InsertTrieNode(alloc.GetKey(ssc.ID), alloc)
		require.NoError(t, err)

		tp += 10 // a not expired allocation to cancel

		var req lockRequest
		req.AllocationID = allocID

		var tx = newTransaction(client.id, ssc.ID, 0, tp)
		balances.setTransaction(t, tx)
		_, err = ssc.cancelAllocationRequest(tx, mustEncode(t, &req), balances)
		require.NoError(t, err)

		alloc, err = ssc.getAllocation(allocID, balances)
		require.NoError(t, err)

		// check out pools, blobbers, validators balances
		wp, err = ssc.getWritePool(client.id, balances)
		require.NoError(t, err)

		// challenge pool should be empty
		cp, err = ssc.getChallengePool(allocID, balances)
		require.NoError(t, err)
		assert.Zero(t, cp.Balance)

		// offer balance, stake pool total balance
		for _, b := range blobs {
			if !isAllocBlobber(b.id, alloc) {
				continue
			}
			var sp *stakePool
			sp, err = ssc.getStakePool(b.id, balances)
			require.NoError(t, err)
			require.EqualValues(t, 10e10, stakePoolTotal(sp))
		}

		// values before
		var (
			wpa = wp.allocUntil(alloc.ID, alloc.Until())
			cpa = cp.Balance
		)

		require.Zero(t, cpa)
		require.EqualValues(t, wpb, wpa)
		require.EqualValues(t, wps, wp.Pools.gimmeAll())

		require.Equal(t, alloc.MovedBack, cpb)

		// no rewards for the blobber
		for _, b := range blobs {
			if !isAllocBlobber(b.id, alloc) {
				continue
			}
			assert.Zero(t, balances.balances[b.id])
		}

		// no rewards for validators
		for _, val := range valids {
			var vsp *stakePool
			vsp, err = ssc.getStakePool(val.id, balances)
			require.NoError(t, err)
			assert.Zero(t, vsp.Reward)
			assert.Zero(t, balances.balances[val.id])
		}

	})

<<<<<<< HEAD
=======
}

// Client cancels a transaction before the blobber has written a
// transaction to the blockchain confirming storage.
//
// The storage SC doesn't care about this confirmation. If a
// blobber chosen, then it should be rewarded by the SC regardless
// any its side confirmation. A blobber can loose it rewards only
// by the challenges mechanism.

// Blobber makes an agreement with itself for a huge amount of
// very cheap storage, in the hopes of starving other blobbers.
func Test_blobber_choose_randomization(t *testing.T) {

	var (
		ssc      = newTestStorageSC()
		balances = newTestBalances(t, false)
		client   = newClient(10000*x10, balances)
		tp, exp  = int64(0), int64(toSeconds(time.Hour))
		conf     = setConfig(t, balances)

		blobs = make([]*Client, 0, 30)
		err   error
	)

	conf.StakePool.MinLock = 1
	conf.MinAllocSize = 10 * MB
	_, err = balances.InsertTrieNode(scConfigKey(ssc.ID), conf)
	require.NoError(t, err)

	// terms, capacity ranges
	//
	// read price      [1; 31]
	// write price     [1; 31]
	// min_lock_demand [0.0; 0.03]
	// capacity        [20 GB; 620 GB]

	var terms = avgTerms      // copy
	terms.ReadPrice = 1       // cheapest greater than zero
	terms.WritePrice = 1      // cheapest greater than zero
	terms.MinLockDemand = 0.0 // no min lock demand
	var bcap int64 = 20 * GB  // capacity, starting from 2 GB

	for i := 0; i < 30; i++ {
		tp += 1
		var b = addBlobber(t, ssc, bcap, tp, terms,
			state.Balance(float64(terms.WritePrice)*sizeInGB(bcap)), balances)
		blobs = append(blobs, b)

		terms.ReadPrice++
		terms.WritePrice++
		terms.MinLockDemand += 0.001
		bcap += 20 * GB
	}

	// add few allocations

	// add allocation without adding new 30 blobbers and without setting
	// configurations
	var addAlloc = func(t *testing.T, ssc *StorageSmartContract, client *Client,
		now, exp int64, balances chainState.StateContextI) (allocID string) {

		var nar = new(newAllocationRequest)
		nar.DataShards = 10
		nar.ParityShards = 10
		nar.Expiration = common.Timestamp(exp)
		nar.Owner = client.id
		nar.OwnerPublicKey = client.pk
		nar.ReadPriceRange = PriceRange{0, 10 * x10}
		nar.WritePriceRange = PriceRange{0, 20 * x10}
		nar.Size = 100 * MB // 100 MB
		nar.MaxChallengeCompletionTime = 200 * time.Hour

		var resp, err = nar.callNewAllocReq(t, client.id, 15*x10, ssc, now,
			balances)
		require.NoError(t, err)

		var deco StorageAllocation
		require.NoError(t, deco.Decode([]byte(resp)))

		return deco.ID
	}

	// sort blobs, since all blobbers list is sorted
	sort.Slice(blobs, func(i, j int) bool {
		return blobs[i].id < blobs[j].id
	})

	const n = 10 + 10 // n is blobbers required for an allocation (data+parity)

	for i := 0; i < 100; i++ {
		tp += 1

		var (
			allocID = addAlloc(t, ssc, client, tp, tp+exp, balances)

			seed     int64
			rnd      *rand.Rand
			expected []string
		)

		// just make sure that blobbers selected pseudo-random transaction
		// hash-based, regardless a price or size
		seed, err = strconv.ParseInt(allocID[0:8], 16, 64)
		require.NoError(t, err)
		rnd = rand.New(rand.NewSource(seed))
	Outer:
		for i := 0; len(expected) < n; i++ {
			var x = rnd.Intn(len(blobs))
			for _, id := range expected {
				if blobs[x].id == id {
					continue Outer // already have the blobber in the list
				}
			}
			expected = append(expected, blobs[x].id)
		}

		var (
			alloc *StorageAllocation
			got   []string
		)
		alloc, err = ssc.getAllocation(allocID, balances)
		require.NoError(t, err)
		for _, d := range alloc.BlobberAllocs {
			got = append(got, d.BlobberID)
		}

		require.Equal(t, expected, got)
	}

>>>>>>> fc632bc2
}<|MERGE_RESOLUTION|>--- conflicted
+++ resolved
@@ -1286,137 +1286,4 @@
 
 	})
 
-<<<<<<< HEAD
-=======
-}
-
-// Client cancels a transaction before the blobber has written a
-// transaction to the blockchain confirming storage.
-//
-// The storage SC doesn't care about this confirmation. If a
-// blobber chosen, then it should be rewarded by the SC regardless
-// any its side confirmation. A blobber can loose it rewards only
-// by the challenges mechanism.
-
-// Blobber makes an agreement with itself for a huge amount of
-// very cheap storage, in the hopes of starving other blobbers.
-func Test_blobber_choose_randomization(t *testing.T) {
-
-	var (
-		ssc      = newTestStorageSC()
-		balances = newTestBalances(t, false)
-		client   = newClient(10000*x10, balances)
-		tp, exp  = int64(0), int64(toSeconds(time.Hour))
-		conf     = setConfig(t, balances)
-
-		blobs = make([]*Client, 0, 30)
-		err   error
-	)
-
-	conf.StakePool.MinLock = 1
-	conf.MinAllocSize = 10 * MB
-	_, err = balances.InsertTrieNode(scConfigKey(ssc.ID), conf)
-	require.NoError(t, err)
-
-	// terms, capacity ranges
-	//
-	// read price      [1; 31]
-	// write price     [1; 31]
-	// min_lock_demand [0.0; 0.03]
-	// capacity        [20 GB; 620 GB]
-
-	var terms = avgTerms      // copy
-	terms.ReadPrice = 1       // cheapest greater than zero
-	terms.WritePrice = 1      // cheapest greater than zero
-	terms.MinLockDemand = 0.0 // no min lock demand
-	var bcap int64 = 20 * GB  // capacity, starting from 2 GB
-
-	for i := 0; i < 30; i++ {
-		tp += 1
-		var b = addBlobber(t, ssc, bcap, tp, terms,
-			state.Balance(float64(terms.WritePrice)*sizeInGB(bcap)), balances)
-		blobs = append(blobs, b)
-
-		terms.ReadPrice++
-		terms.WritePrice++
-		terms.MinLockDemand += 0.001
-		bcap += 20 * GB
-	}
-
-	// add few allocations
-
-	// add allocation without adding new 30 blobbers and without setting
-	// configurations
-	var addAlloc = func(t *testing.T, ssc *StorageSmartContract, client *Client,
-		now, exp int64, balances chainState.StateContextI) (allocID string) {
-
-		var nar = new(newAllocationRequest)
-		nar.DataShards = 10
-		nar.ParityShards = 10
-		nar.Expiration = common.Timestamp(exp)
-		nar.Owner = client.id
-		nar.OwnerPublicKey = client.pk
-		nar.ReadPriceRange = PriceRange{0, 10 * x10}
-		nar.WritePriceRange = PriceRange{0, 20 * x10}
-		nar.Size = 100 * MB // 100 MB
-		nar.MaxChallengeCompletionTime = 200 * time.Hour
-
-		var resp, err = nar.callNewAllocReq(t, client.id, 15*x10, ssc, now,
-			balances)
-		require.NoError(t, err)
-
-		var deco StorageAllocation
-		require.NoError(t, deco.Decode([]byte(resp)))
-
-		return deco.ID
-	}
-
-	// sort blobs, since all blobbers list is sorted
-	sort.Slice(blobs, func(i, j int) bool {
-		return blobs[i].id < blobs[j].id
-	})
-
-	const n = 10 + 10 // n is blobbers required for an allocation (data+parity)
-
-	for i := 0; i < 100; i++ {
-		tp += 1
-
-		var (
-			allocID = addAlloc(t, ssc, client, tp, tp+exp, balances)
-
-			seed     int64
-			rnd      *rand.Rand
-			expected []string
-		)
-
-		// just make sure that blobbers selected pseudo-random transaction
-		// hash-based, regardless a price or size
-		seed, err = strconv.ParseInt(allocID[0:8], 16, 64)
-		require.NoError(t, err)
-		rnd = rand.New(rand.NewSource(seed))
-	Outer:
-		for i := 0; len(expected) < n; i++ {
-			var x = rnd.Intn(len(blobs))
-			for _, id := range expected {
-				if blobs[x].id == id {
-					continue Outer // already have the blobber in the list
-				}
-			}
-			expected = append(expected, blobs[x].id)
-		}
-
-		var (
-			alloc *StorageAllocation
-			got   []string
-		)
-		alloc, err = ssc.getAllocation(allocID, balances)
-		require.NoError(t, err)
-		for _, d := range alloc.BlobberAllocs {
-			got = append(got, d.BlobberID)
-		}
-
-		require.Equal(t, expected, got)
-	}
-
->>>>>>> fc632bc2
 }
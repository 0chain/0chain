--- conflicted
+++ resolved
@@ -115,8 +115,6 @@
 	require.Error(t, err)
 }
 
-<<<<<<< HEAD
-=======
 func TestStorageSmartContract_addBlobber_preventDuplicates(t *testing.T) {
 	var (
 		ssc            = newTestStorageSC()
@@ -167,7 +165,6 @@
 	require.Equal(t, 1, len(blobbers.Nodes))
 }
 
->>>>>>> c1464af7
 func addTokensToWritePool(t *testing.T, ssc *StorageSmartContract,
 	allocID, clientID string, toks int64, tp int64, dur time.Duration,
 	balances *testBalances) {

--- conflicted
+++ resolved
@@ -2,10 +2,6 @@
 
 import (
 	"fmt"
-<<<<<<< HEAD
-	"strings"
-=======
->>>>>>> 881ad07d
 	"testing"
 	"time"
 

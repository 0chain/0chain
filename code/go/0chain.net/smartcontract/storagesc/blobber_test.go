package storagesc

import (
	"fmt"
	"math/rand"
	"sort"
	"strconv"
	"testing"
	"time"

	chainState "0chain.net/chaincore/chain/state"
	"0chain.net/chaincore/state"
	"0chain.net/core/common"
	"0chain.net/core/encryption"

	"github.com/stretchr/testify/assert"
	"github.com/stretchr/testify/require"
)

const CHUNK_SIZE = 64 * KB // hardcoded in blobber.go

type mockBlobberYml struct {
	ReadPrice               float64 //token / GB for reading
	WritePrice              float64 //token / GB / time_unit for writing
	Capacity                int64   // 1 GB bytes total blobber capacity
	MinLockDemand           float64
	MaxOfferDuration        time.Duration
	ChallengeCompletionTime time.Duration
	MinStake                float64
	MaxStake                float64
	NumDelegates            int
	ServiceCharge           float64
}

var (
	blobberYaml = mockBlobberYml{
		Capacity:                2 * GB,
		ReadPrice:               1,
		WritePrice:              5,   // ---- restMinLockDemand -----
		MinLockDemand:           0.1, // ---- restMinLockDemand -----
		MaxOfferDuration:        1 * time.Hour,
		ChallengeCompletionTime: 200 * time.Second,
		MinStake:                0,
		MaxStake:                1000 * x10,
		NumDelegates:            100,
		ServiceCharge:           0.3,
	}
)

func TestStorageSmartContract_addBlobber(t *testing.T) {
	var (
		ssc      = newTestStorageSC()
		balances = newTestBalances(t, false)

		tp int64 = 100
	)

	setConfig(t, balances)

	var (
		blob   = addBlobber(t, ssc, 2*GB, tp, avgTerms, 50*x10, balances)
		b, err = ssc.getBlobber(blob.id, balances)
	)
	require.NoError(t, err)

	// remove
	b.Capacity = 0
	tp += 100
	_, err = updateBlobber(t, b, 0, tp, ssc, balances)
	require.NoError(t, err)

	var all *StorageNodes
	all, err = ssc.getBlobbersList(balances)
	require.NoError(t, err)
	require.Len(t, all.Nodes, 0)

	// reborn
	b.Capacity = 2 * GB
	tp += 100
	_, err = updateBlobber(t, b, 10*x10, tp, ssc, balances)
	require.NoError(t, err)

	all, err = ssc.getBlobbersList(balances)
	require.NoError(t, err)
	require.Len(t, all.Nodes, 1)
	var ab, ok = all.Nodes.get(b.ID)
	require.True(t, ok)
	require.NotNil(t, ab)
}

func TestStorageSmartContract_addBlobber_invalidParams(t *testing.T) {
	var (
		ssc            = newTestStorageSC()        //
		balances       = newTestBalances(t, false) //
		terms          = avgTerms                  // copy
		tp       int64 = 100                       //
	)

	var add = func(t *testing.T, ssc *StorageSmartContract, cap, now int64,
		terms Terms, balacne state.Balance, balances chainState.StateContextI) (
		err error) {

		var blob = newClient(0, balances)
		blob.terms = terms
		blob.cap = cap

		_, err = blob.callAddBlobber(t, ssc, now, balances)
		return
	}

	setConfig(t, balances)

	var conf, err = ssc.getConfig(balances, false)
	require.NoError(t, err)

	terms.ChallengeCompletionTime = conf.MaxChallengeCompletionTime +
		1*time.Second

	err = add(t, ssc, 2*GB, tp, terms, 0, balances)
	require.Error(t, err)

	terms.ChallengeCompletionTime = conf.MaxChallengeCompletionTime -
		1*time.Second
	terms.MaxOfferDuration = conf.MinOfferDuration - 1*time.Second
	err = add(t, ssc, 2*GB, tp, terms, 0, balances)
	require.Error(t, err)
}

<<<<<<< HEAD
func addTokensToWritePool(t *testing.T, ssc *StorageSmartContract,
	allocID, clientID string, toks int64, tp int64, dur time.Duration,
	balances *testBalances) {

	var tx = transaction.Transaction{
		Value:        toks,
		ClientID:     clientID,
		CreationDate: common.Timestamp(tp),
	}

	var keep = balances.txn // back up

	balances.txn = &tx
	var _, err = ssc.writePoolLock(&tx, mustEncode(t, &lockRequest{
		AllocationID: allocID,
		Duration:     dur,
	}), balances)
	require.NoError(t, err)

	balances.txn = keep // restore
=======
// Test payments for some simple cases
// read - Checks service charge, payment to the blobber and increment to read pool
// write - Checks read lock added to challenge pool for later blobber payment and
//         subtracted from locked allocation amount.
func TestFeesPayments(t *testing.T) {
	const (
		numBlobbers                  = 30
		blobberBalance state.Balance = 50 * x10
		clientBalance  state.Balance = 100 * x10

		readSize        = 1 * GB
		readCount int64 = readSize / CHUNK_SIZE

		// allocation setup constants
		aValue                state.Balance = 15 * x10
		aMaxReadPrice                       = 10 * x10
		aMinReadPrice                       = 1 * x10
		aMinWritePrice                      = 2 * x10
		aMaxWritePrice                      = 20 * x10
		aMaxChallengeCompTime               = 200 * time.Hour
		aRequestSize                        = 2 * GB
		aDataShards                         = 10
		aParityShards                       = 10
>>>>>>> cf6d7181

		// write
		allocationRoot        = "root-1"
		writeSize             = 100 * 1024 * 1024 // 100 MB
		lockedFundsPerBlobber = 2 * 1e10
	)
	var (
		aExpiration int64 = int64(toSeconds(time.Hour))
		terms             = Terms{
			ReadPrice:               zcnToBalance(blobberYaml.ReadPrice),
			WritePrice:              zcnToBalance(blobberYaml.WritePrice),
			MinLockDemand:           blobberYaml.MinLockDemand,
			MaxOfferDuration:        blobberYaml.MaxOfferDuration,
			ChallengeCompletionTime: blobberYaml.ChallengeCompletionTime,
		}
<<<<<<< HEAD
		rm.ReadMarker.Signature, err = client.scheme.Sign(
			encryption.Hash(rm.ReadMarker.GetHashData()))
		require.NoError(t, err)

		tp += 100
		var tx = newTransaction(b1.id, ssc.ID, 0, tp)
		balances.setTransaction(t, tx)
		_, err = ssc.commitBlobberRead(tx, mustEncode(t, &rm), balances)
		require.Error(t, err)

		// create read pool
		tp += 100
		tx = newTransaction(client.id, ssc.ID, 0, tp)
		balances.setTransaction(t, tx)
		_, err = ssc.newReadPool(tx, nil, balances)
		require.NoError(t, err)

		// read pool lock
		tp += 100
		var readPoolFund = int64(len(alloc.BlobberDetails)) * 2 * 1e10
		tx = newTransaction(client.id, ssc.ID, readPoolFund, tp)
		balances.setTransaction(t, tx)
		_, err = ssc.readPoolLock(tx, mustEncode(t, &lockRequest{
			Duration:     20 * time.Minute,
			AllocationID: allocID,
		}), balances)
		require.NoError(t, err)

		var rp *readPool
		rp, err = ssc.getReadPool(client.id, balances)
		require.NoError(t, err)
		require.EqualValues(t, 2e10, rp.allocBlobberTotal(allocID, b1.id, tp))

		// read
		tp += 100
		tx = newTransaction(b1.id, ssc.ID, 0, tp)
		balances.setTransaction(t, tx)
		_, err = ssc.commitBlobberRead(tx, mustEncode(t, &rm), balances)
		require.NoError(t, err)

		// check out balances
		var sp *stakePool
		sp, err = ssc.getStakePool(b1.id, balances)
		require.NoError(t, err)
		require.EqualValues(t, 1e10,
			sp.Rewards.Blobber+sp.Rewards.Validator+sp.Rewards.Charge)

		rp, err = ssc.getReadPool(client.id, balances)
		require.NoError(t, err)
		require.EqualValues(t, readPoolFund-1e10, rp.allocTotal(allocID, tp))
		require.EqualValues(t, 1e10, rp.allocBlobberTotal(allocID, b1.id, tp))

		// min lock demand reducing
		alloc, err = ssc.getAllocation(allocID, balances)
		require.NoError(t, err)
		require.EqualValues(t, 192418966, alloc.restMinLockDemand())
	})

	t.Run("read as separate user", func(t *testing.T) {
		tp += 100
		var at = AuthTicket{
			ClientID:     reader.id,
			OwnerID:      client.id,
			AllocationID: alloc.ID,
			Expiration:   common.Timestamp(tp + 1000),
			Timestamp:    common.Timestamp(tp - 10),
=======
		allocationRequest = newAllocationRequest{ // input to ./zbox --newallocation
			DataShards:   aDataShards,                   // --data
			ParityShards: aParityShards,                 // -parity
			Expiration:   common.Timestamp(aExpiration), // --expire
			ReadPriceRange: PriceRange{
				aMinReadPrice,
				aMaxReadPrice,
			}, // --lock
			WritePriceRange: PriceRange{
				aMinWritePrice,
				aMaxWritePrice,
			}, // --lock
			Size:                       aRequestSize,          // --size
			MaxChallengeCompletionTime: aMaxChallengeCompTime, // --mcct
>>>>>>> cf6d7181
		}
		f formulae = formulae{
			blobber: blobberYaml,
			ar:      allocationRequest,
		}
<<<<<<< HEAD
		rm.ReadMarker.Signature, err = reader.scheme.Sign(
			encryption.Hash(rm.ReadMarker.GetHashData()))
		require.NoError(t, err)

		tp += 100
		var tx = newTransaction(b1.id, ssc.ID, 0, tp)
		balances.setTransaction(t, tx)
		_, err = ssc.commitBlobberRead(tx, mustEncode(t, &rm), balances)
		require.Error(t, err)

		// create read pool
		tp += 100
		tx = newTransaction(reader.id, ssc.ID, 0, tp)
		balances.setTransaction(t, tx)
		_, err = ssc.newReadPool(tx, nil, balances)
		require.NoError(t, err)

		// read pool lock
		tp += 100
		tx = newTransaction(reader.id, ssc.ID,
			int64(len(alloc.BlobberDetails))*2*x10, tp)
		balances.setTransaction(t, tx)
		_, err = ssc.readPoolLock(tx, mustEncode(t, &lockRequest{
			Duration:     20 * time.Minute,
			AllocationID: allocID,
		}), balances)
		require.NoError(t, err)

		// read
		tp += 100
		tx = newTransaction(b1.id, ssc.ID, 0, tp)
		balances.setTransaction(t, tx)
		_, err = ssc.commitBlobberRead(tx, mustEncode(t, &rm), balances)
		require.NoError(t, err)

		// check out balances
		var sp *stakePool
		sp, err = ssc.getStakePool(b1.id, balances)
		require.NoError(t, err)
		require.EqualValues(t, 2e10,
			sp.Rewards.Blobber+sp.Rewards.Validator+sp.Rewards.Charge)

		assert.EqualValues(t, 6e9, sp.Rewards.Charge)

		var rp *readPool
		rp, err = ssc.getReadPool(reader.id, balances)
		require.NoError(t, err)
=======
	)
>>>>>>> cf6d7181

	t.Run("new allocation", func(t *testing.T) {
		ssc, ctx, _, _, allocationId, _, _ := attachBlobbersAndNewAllocation(
			t, terms, allocationRequest, blobberYaml.Capacity, clientBalance,
			blobberBalance, aValue, numBlobbers)

		_, err := ssc.getAllocation(allocationId, ctx)
		require.NoError(t, err)
	})

	t.Run("read", func(t *testing.T) {
		ssc, ctx, _, now, allocationId, client, testBlobber :=
			attachBlobbersAndNewAllocation(t, terms, allocationRequest,
				blobberYaml.Capacity, clientBalance, blobberBalance, aValue, numBlobbers)
		require.NotNil(t, testBlobber)
		var readMarker = ReadConnection{
			ReadMarker: &ReadMarker{
				ClientID:        client.id,
				ClientPublicKey: client.pk,
				BlobberID:       testBlobber.id,
				AllocationID:    allocationId, // --alocation
				OwnerID:         client.id,
				Timestamp:       common.Timestamp(now),
				ReadCounter:     readCount,
				PayerID:         client.id,
			},
		}
		var err error
		readMarker.ReadMarker.Signature, err = client.scheme.Sign(
			encryption.Hash(readMarker.ReadMarker.GetHashData()))
		require.NoError(t, err)

		// create read pool
		now += 100
		var tx = newTransaction(client.id, ssc.ID, 0, now)
		ctx.setTransaction(t, tx)
		_, err = ssc.newReadPool(tx, nil, ctx)
		require.NoError(t, err)

		// read pool lock
		now += 100
		_, err = ssc.getAllocation(allocationId, ctx)
		require.NoError(t, err)
		var readPoolFund = state.Balance(
			allocationRequest.DataShards+allocationRequest.ParityShards) *
			lockedFundsPerBlobber

		tx = newTransaction(client.id, ssc.ID, readPoolFund, now)
		ctx.setTransaction(t, tx)
		_, err = ssc.readPoolLock(tx, mustEncode(t, &lockRequest{
			Duration:     20 * time.Minute,
			AllocationID: allocationId,
		}), ctx)
		require.NoError(t, err)

		rPool, err := ssc.getReadPool(client.id, ctx)
		require.NoError(t, err)
		require.EqualValues(t, lockedFundsPerBlobber,
			rPool.Pools.allocBlobberTotal(allocationId, testBlobber.id, now))

		// read
		now += 100
		tx = newTransaction(testBlobber.id, ssc.ID, 0, now)
		ctx.setTransaction(t, tx)
		_, err = ssc.commitBlobberRead(tx, mustEncode(t, &readMarker), ctx)
		require.NoError(t, err)

		// check out ctx
		sPool, err := ssc.getStakePool(testBlobber.id, ctx)
		require.NoError(t, err)

		f.readMarker = *readMarker.ReadMarker
		f.sc = *setConfig(t, ctx)
		require.EqualValues(t, f.readServiceCharge(), sPool.Rewards.Charge)
		require.EqualValues(t, f.readRewardsBlobber(), sPool.Rewards.Blobber)

		rPool, err = ssc.getReadPool(client.id, ctx)
		require.NoError(t, err)
		require.EqualValues(t, readPoolFund-f.readCost(),
			rPool.Pools.allocTotal(allocationId, now))
		require.EqualValues(t, f.readCost(),
			rPool.Pools.allocBlobberTotal(allocationId, testBlobber.id, now))

		_, err = ssc.getAllocation(allocationId, ctx)
		require.NoError(t, err)
	})

	t.Run("write", func(t *testing.T) {
		ssc, ctx, blobbers, now, allocationId, client, testBlobber1 :=
			attachBlobbersAndNewAllocation(t, terms, allocationRequest,
				blobberYaml.Capacity, clientBalance, blobberBalance, aValue, numBlobbers)

		var allocation, err = ssc.getAllocation(allocationId, ctx)
		require.NoError(t, err)
		require.NotNil(t, allocation)
		var until = int64(allocation.Until())
		var testBlobber2 *Client
		for _, b := range blobbers {
			if b.id == allocation.BlobberDetails[1].BlobberID {
				testBlobber2 = b
				break
			}
		}
		require.NotNil(t, testBlobber2)

		challengePool, err := ssc.getChallengePool(allocationId, ctx)
		require.NoError(t, err)

		writePool, err := ssc.getWritePool(client.id, ctx)
		require.NoError(t, err)

		var writePoolTotal = writePool.Pools.allocTotal(allocationId, until)
		require.EqualValues(t, aValue, writePoolTotal)
		require.EqualValues(t, 0, challengePool.Balance)

		var cc = &BlobberCloseConnection{
			AllocationRoot:     allocationRoot,
			PrevAllocationRoot: "",
			WriteMarker: &WriteMarker{
				AllocationRoot:         allocationRoot,
				PreviousAllocationRoot: "",
				AllocationID:           allocationId,
				Size:                   writeSize,
				BlobberID:              testBlobber2.id,
				Timestamp:              common.Timestamp(now),
				ClientID:               client.id,
			},
		}
		f.writeMarker = *cc.WriteMarker
		f.sc = *setConfig(t, ctx)
		cc.WriteMarker.Signature, err = client.scheme.Sign(
			encryption.Hash(cc.WriteMarker.GetHashData()))
		require.NoError(t, err)

		// write
		now += 100
		var tx = newTransaction(testBlobber2.id, ssc.ID, 0, now)
		ctx.setTransaction(t, tx)
		resp, err := ssc.commitBlobberConnection(tx, mustEncode(t, &cc), ctx)
		require.NoError(t, err)
		require.NotZero(t, resp)

		stakePool, err := ssc.getStakePool(testBlobber1.id, ctx)
		require.NoError(t, err)
		require.EqualValues(t, 0,
			stakePool.Rewards.Blobber+stakePool.Rewards.Charge)

		challengePool, err = ssc.getChallengePool(allocationId, ctx)
		require.NoError(t, err)
		require.EqualValues(t, f.lockCostForWrite(), challengePool.Balance)

		writePool, err = ssc.getWritePool(client.id, ctx)
		require.NoError(t, err)
		require.EqualValues(t, state.Balance(aValue)-f.lockCostForWrite(),
			writePool.Pools.allocTotal(allocationId, now))
	})
}

func inspectCPIV(t *testing.T, name string, ssc *StorageSmartContract,
	allocID string, balances *testBalances) {

	t.Helper()

	var alloc, err = ssc.getAllocation(allocID, balances)
	require.NoError(t, err)
	for _, d := range alloc.BlobberDetails {
		if d.ChallengePoolIntegralValue == 0 {
			continue
		}
		t.Log(name, "CPIV", d.BlobberID, d.ChallengePoolIntegralValue)
	}
}

// challenge failed
func Test_flow_penalty(t *testing.T) {

	var (
		ssc            = newTestStorageSC()
		balances       = newTestBalances(t, false)
		client         = newClient(100*x10, balances)
		tp, exp  int64 = 0, int64(toSeconds(time.Hour))

		err error
	)

	setConfig(t, balances)

	tp += 100
	var allocID, blobs = addAllocation(t, ssc, client, tp, exp, 0, balances)

	// blobbers: stake 10k, balance 40k

	var alloc *StorageAllocation
	alloc, err = ssc.getAllocation(allocID, balances)
	require.NoError(t, err)

	var b1 *Client
	for _, b := range blobs {
		if b.id == alloc.BlobberDetails[0].BlobberID {
			b1 = b
			break
		}
	}
	require.NotNil(t, b1)

	require.EqualValues(t, 202546280, alloc.restMinLockDemand())

	// add 10 validators
	var valids []*Client
	tp += 100
	for i := 0; i < 10; i++ {
		valids = append(valids, addValidator(t, ssc, tp, balances))
	}

	var b4 *Client
	for _, b := range blobs {
		if b.id == alloc.BlobberDetails[3].BlobberID {
			b4 = b
			break
		}
	}
	require.NotNil(t, b4)

	t.Run("challenge penalty", func(t *testing.T) {

		const allocRoot = "alloc-root-1"

		// write 100 MB
		tp += 100
		var cc = &BlobberCloseConnection{
			AllocationRoot:     allocRoot,
			PrevAllocationRoot: "",
			WriteMarker: &WriteMarker{
				AllocationRoot:         allocRoot,
				PreviousAllocationRoot: "",
				AllocationID:           allocID,
				Size:                   100 * 1024 * 1024, // 100 MB
				BlobberID:              b4.id,
				Timestamp:              common.Timestamp(tp),
				ClientID:               client.id,
			},
		}
		cc.WriteMarker.Signature, err = client.scheme.Sign(
			encryption.Hash(cc.WriteMarker.GetHashData()))
		require.NoError(t, err)

		inspectCPIV(t, "before", ssc, allocID, balances)

		// write
		tp += 100
		var tx = newTransaction(b4.id, ssc.ID, 0, tp)
		balances.setTransaction(t, tx)
		var resp string
		resp, err = ssc.commitBlobberConnection(tx, mustEncode(t, &cc),
			balances)
		require.NoError(t, err)
		require.NotZero(t, resp)

		inspectCPIV(t, "after commit", ssc, allocID, balances)

		// balances
		var cp *challengePool
		cp, err = ssc.getChallengePool(allocID, balances)
		require.NoError(t, err)

		var wp *writePool
		wp, err = ssc.getWritePool(client.id, balances)
		require.NoError(t, err)

		var sp *stakePool
		sp, err = ssc.getStakePool(b4.id, balances)
		require.NoError(t, err)

		var offer = sp.findOffer(allocID)
		require.NotNil(t, offer)

		// until the end
		alloc, err = ssc.getAllocation(allocID, balances)
		require.NoError(t, err)

		// load validators
		var validators *ValidatorNodes
		validators, err = ssc.getValidatorsList(balances)
		require.NoError(t, err)

		// load blobber
		var blobber *StorageNode
		blobber, err = ssc.getBlobber(b4.id, balances)
		require.NoError(t, err)

		//
		var (
			step            = (int64(alloc.Expiration) - tp) / 10
			challID, prevID string

			until = alloc.Until()
			// last loop balances (previous balance)
			spl     = sp.stake()
			wpl     = wp.allocUntil(allocID, until)
			opl     = offer.Lock
			cpl     = cp.Balance
			b4l     = balances.balances[b4.id]
			validsl []state.Balance
		)
		// validators balances
		for _, val := range valids {
			validsl = append(validsl, balances.balances[val.id])
		}
		// expire the allocation challenging it (+ last challenge)
		for i := int64(0); i < 10+1; i++ {
			if i < 10 {
				tp += step / 2
			} else {
				tp += 10 // last challenge, before challenge_completion expired
			}

			challID = fmt.Sprintf("chall-%d", i)
			genChall(t, ssc, b4.id, tp, prevID, challID, i, validators.Nodes,
				alloc.ID, blobber, allocRoot, balances)

			var chall = new(ChallengeResponse)
			chall.ID = challID

			// failure tickets
			for _, val := range valids {
				chall.ValidationTickets = append(chall.ValidationTickets,
					val.validTicket(t, chall.ID, b4.id, false, tp))
			}

			tp += step / 2
			tx = newTransaction(b4.id, ssc.ID, 0, tp)
			balances.setTransaction(t, tx)
			var resp string
			resp, err = ssc.verifyChallenge(tx, mustEncode(t, chall), balances)
			require.NoError(t, err)
			require.NotZero(t, resp)

			inspectCPIV(t, fmt.Sprintf("after challenge %d", i), ssc, allocID,
				balances)

			// check out pools, blobbers, validators balances
			wp, err = ssc.getWritePool(client.id, balances)
			require.NoError(t, err)

			// write pool balance should grow (stake -> write_pool)
			require.True(t, wpl < wp.allocUntil(allocID, until))
			wpl = wp.allocUntil(allocID, until)

			// challenge pool should be reduced (validators reward)
			cp, err = ssc.getChallengePool(allocID, balances)
			require.NoError(t, err)

			// challenge pool tokens should be moved to blobber and validators
			assert.True(t, cp.Balance < cpl)
			cpl = cp.Balance

			// offer pool should be reduced (blobber slash)
			sp, err = ssc.getStakePool(b4.id, balances)
			require.NoError(t, err)
			assert.True(t, sp.stake() < spl)
			spl = sp.stake()

			offer = sp.findOffer(allocID)
			require.NotNil(t, offer)
			assert.True(t, opl > offer.Lock)
			opl = offer.Lock

			// no rewards for the blobber
			assert.True(t, b4l == balances.balances[b4.id])
			b4l = balances.balances[b4.id]

			// validators reward
			for i, val := range valids {
				var vsp *stakePool
				vsp, err = ssc.getStakePool(val.id, balances)
				require.NoError(t, err)
				require.NotNil(t, vsp)
				require.NotNil(t, vsp.Rewards)
				// assert.True(t, validsl[i] < vsp.Rewards.Validator)
				validsl[i] = vsp.Rewards.Validator
			}

			// next stage
			prevID = challID
		}

	})

}

func isAllocBlobber(id string, alloc *StorageAllocation) bool {
	for _, d := range alloc.BlobberDetails {
		if d.BlobberID == id {
			return true
		}
	}
	return false
}

// no challenge responses, finalize
func Test_flow_no_challenge_responses_finalize(t *testing.T) {

	var (
		ssc      = newTestStorageSC()
		balances = newTestBalances(t, false)
		client   = newClient(100*x10, balances)
		tp, exp  = int64(0), int64(toSeconds(time.Hour))
		conf     = setConfig(t, balances)

		err error
	)

	conf.FailedChallengesToCancel = 100
	conf.FailedChallengesToRevokeMinLock = 50
	_, err = balances.InsertTrieNode(scConfigKey(ssc.ID), conf)
	require.NoError(t, err)

	tp += 100
	var allocID, blobs = addAllocation(t, ssc, client, tp, exp, 0, balances)

	var alloc *StorageAllocation
	alloc, err = ssc.getAllocation(allocID, balances)
	require.NoError(t, err)

	require.EqualValues(t, 202546280, alloc.restMinLockDemand())

	// add 10 validators
	var valids []*Client
	tp += 100
	for i := 0; i < 10; i++ {
		var valid = addValidator(t, ssc, tp, balances)
		valids = append(valids, valid)
		balances.balances[valid.id] = 0 // reset the balance
	}

	// reset all blobbers balances (blobber stakes itself)
	for _, b := range blobs {
		balances.balances[b.id] = 0 // reset the balance
	}

	var wp *writePool
	wp, err = ssc.getWritePool(client.id, balances)
	require.NoError(t, err)
	var wps = wp.allocUntil(alloc.ID, alloc.Until())

	t.Run("challenges without a response", func(t *testing.T) {

		const allocRoot = "alloc-root-1"

		tp += 10

		for _, b := range blobs {
			if !isAllocBlobber(b.id, alloc) {
				continue
			}
			// write 100 MB
			var cc = &BlobberCloseConnection{
				AllocationRoot:     allocRoot,
				PrevAllocationRoot: "",
				WriteMarker: &WriteMarker{
					AllocationRoot:         allocRoot,
					PreviousAllocationRoot: "",
					AllocationID:           allocID,
					Size:                   100 * 1024 * 1024, // 100 MB
					BlobberID:              b.id,
					Timestamp:              common.Timestamp(tp),
					ClientID:               client.id,
				},
			}
			cc.WriteMarker.Signature, err = client.scheme.Sign(
				encryption.Hash(cc.WriteMarker.GetHashData()))
			require.NoError(t, err)
			// write
			var tx = newTransaction(b.id, ssc.ID, 0, tp)
			balances.setTransaction(t, tx)
			var resp string
			resp, err = ssc.commitBlobberConnection(tx, mustEncode(t, &cc),
				balances)
			require.NoError(t, err)
			require.NotZero(t, resp)
		}

		// balances
		var cp *challengePool
		cp, err = ssc.getChallengePool(allocID, balances)
		require.NoError(t, err)

		var wp *writePool
		wp, err = ssc.getWritePool(client.id, balances)
		require.NoError(t, err)

		// offer balance, stake pool total balance
		for _, b := range blobs {
			if !isAllocBlobber(b.id, alloc) {
				continue
			}
			var sp *stakePool
			sp, err = ssc.getStakePool(b.id, balances)
			require.NoError(t, err)

			var offer = sp.findOffer(allocID)
			require.NotNil(t, offer)
			require.EqualValues(t, 10e10, stakePoolTotal(sp))
			require.EqualValues(t, 5000000027, offer.Lock)
		}

		// values before
		var (
			wpb = wp.allocUntil(alloc.ID, alloc.Until())
			cpb = cp.Balance
		)

		require.EqualValues(t, wps, wpb+cpb)

		// until the end
		alloc, err = ssc.getAllocation(allocID, balances)
		require.NoError(t, err)

		// load validators
		var validators *ValidatorNodes
		validators, err = ssc.getValidatorsList(balances)
		require.NoError(t, err)

		// ---------------

		tp += 10

		var gfc int

		// generate challenges leaving them without a response
		// (don't got the 'failed challenges to revoke min lock')
		for i := int64(0); i < 2; i++ {
			for _, b := range blobs {
				if !isAllocBlobber(b.id, alloc) {
					continue
				}
				// load blobber
				var blobber *StorageNode
				blobber, err = ssc.getBlobber(b.id, balances)
				require.NoError(t, err)

				var challID, prevID string
				challID = fmt.Sprintf("chall-%s-%d", b.id, i)
				if i > 0 {
					prevID = fmt.Sprintf("chall-%s-%d", b.id, i-1)
				}
				genChall(t, ssc, b.id, tp, prevID, challID, i,
					validators.Nodes, alloc.ID, blobber, allocRoot, balances)
				gfc++
			}
		}

		// let expire all the challenges
		tp += int64(toSeconds(avgTerms.ChallengeCompletionTime))

		// add open challenges to allocation stats
		alloc, err = ssc.getAllocation(allocID, balances)
		require.NoError(t, err)
		if alloc.Stats == nil {
			alloc.Stats = new(StorageAllocationStats)
		}
		alloc.Stats.OpenChallenges = 50 // just a non-zero number
		_, err = balances.InsertTrieNode(alloc.GetKey(ssc.ID), alloc)
		require.NoError(t, err)

		tp += exp // expire the allocation

		var req lockRequest
		req.AllocationID = allocID

		var tx = newTransaction(client.id, ssc.ID, 0, tp)
		balances.setTransaction(t, tx)
		_, err = ssc.finalizeAllocation(tx, mustEncode(t, &req), balances)
		require.NoError(t, err)

		alloc, err = ssc.getAllocation(allocID, balances)
		require.NoError(t, err)

		// check out pools, blobbers, validators balances
		wp, err = ssc.getWritePool(client.id, balances)
		require.NoError(t, err)

		// challenge pool should be empty
		cp, err = ssc.getChallengePool(allocID, balances)
		require.NoError(t, err)
		assert.Zero(t, cp.Balance)

		// offer balance, stake pool total balance
		for _, b := range blobs {
			if !isAllocBlobber(b.id, alloc) {
				continue
			}
			var sp *stakePool
			sp, err = ssc.getStakePool(b.id, balances)
			require.NoError(t, err)
			require.Nil(t, sp.findOffer(allocID)) // no offers expected
			require.EqualValues(t, 10e10, stakePoolTotal(sp))
		}

		// values before
		var (
			wpa = wp.allocUntil(alloc.ID, alloc.Until())
			cpa = cp.Balance
		)

		require.Zero(t, cpa)
		require.EqualValues(t, wpa, wps)
		require.EqualValues(t, wps, wp.Pools.gimmeAll())

		require.Equal(t, alloc.MovedBack, cpb)

		// no rewards for the blobber
		for _, b := range blobs {
			if !isAllocBlobber(b.id, alloc) {
				continue
			}
			assert.Zero(t, balances.balances[b.id])
		}

		// no rewards for validators
		for _, val := range valids {
			var vsp *stakePool
			vsp, err = ssc.getStakePool(val.id, balances)
			require.NoError(t, err)
			assert.Zero(t, vsp.Rewards.Validator)
			assert.Zero(t, balances.balances[val.id])
		}

	})

}

// no challenge responses, cancel
func Test_flow_no_challenge_responses_cancel(t *testing.T) {

	var (
		ssc      = newTestStorageSC()
		balances = newTestBalances(t, false)
		client   = newClient(100*x10, balances)
		tp, exp  = int64(0), int64(toSeconds(time.Hour))
		conf     = setConfig(t, balances)

		err error
	)

	conf.FailedChallengesToCancel = 10
	conf.FailedChallengesToRevokeMinLock = 5
	_, err = balances.InsertTrieNode(scConfigKey(ssc.ID), conf)
	require.NoError(t, err)

	tp += 100
	var allocID, blobs = addAllocation(t, ssc, client, tp, exp, 0, balances)

	var alloc *StorageAllocation
	alloc, err = ssc.getAllocation(allocID, balances)
	require.NoError(t, err)

	require.EqualValues(t, 202546280, alloc.restMinLockDemand())

	// add 10 validators
	var valids []*Client
	tp += 100
	for i := 0; i < 10; i++ {
		var valid = addValidator(t, ssc, tp, balances)
		valids = append(valids, valid)
		balances.balances[valid.id] = 0 // reset the balance
	}

	// reset all blobbers balances (blobber stakes itself)
	for _, b := range blobs {
		balances.balances[b.id] = 0 // reset the balance
	}

	var wp *writePool
	wp, err = ssc.getWritePool(client.id, balances)
	require.NoError(t, err)
	var wps = wp.allocUntil(alloc.ID, alloc.Until())

	t.Run("challenges without a response", func(t *testing.T) {

		const allocRoot = "alloc-root-1"

		tp += 10

		for _, b := range blobs {
			if !isAllocBlobber(b.id, alloc) {
				continue
			}
			// write 100 MB
			var cc = &BlobberCloseConnection{
				AllocationRoot:     allocRoot,
				PrevAllocationRoot: "",
				WriteMarker: &WriteMarker{
					AllocationRoot:         allocRoot,
					PreviousAllocationRoot: "",
					AllocationID:           allocID,
					Size:                   100 * 1024 * 1024, // 100 MB
					BlobberID:              b.id,
					Timestamp:              common.Timestamp(tp),
					ClientID:               client.id,
				},
			}
			cc.WriteMarker.Signature, err = client.scheme.Sign(
				encryption.Hash(cc.WriteMarker.GetHashData()))
			require.NoError(t, err)
			// write
			var tx = newTransaction(b.id, ssc.ID, 0, tp)
			balances.setTransaction(t, tx)
			var resp string
			resp, err = ssc.commitBlobberConnection(tx, mustEncode(t, &cc),
				balances)
			require.NoError(t, err)
			require.NotZero(t, resp)
		}

		// balances
		var cp *challengePool
		cp, err = ssc.getChallengePool(allocID, balances)
		require.NoError(t, err)

		var wp *writePool
		wp, err = ssc.getWritePool(client.id, balances)
		require.NoError(t, err)

		// offer balance, stake pool total balance
		for _, b := range blobs {
			if !isAllocBlobber(b.id, alloc) {
				continue
			}
			var sp *stakePool
			sp, err = ssc.getStakePool(b.id, balances)
			require.NoError(t, err)

			var offer = sp.findOffer(allocID)
			require.NotNil(t, offer)
			require.EqualValues(t, 10e10, stakePoolTotal(sp))
			require.EqualValues(t, 5000000027, offer.Lock)
		}

		// values before
		var (
			wpb = wp.allocUntil(alloc.ID, alloc.Until())
			cpb = cp.Balance
		)

		require.EqualValues(t, wps, wpb+cpb)

		// until the end
		alloc, err = ssc.getAllocation(allocID, balances)
		require.NoError(t, err)

		// load validators
		var validators *ValidatorNodes
		validators, err = ssc.getValidatorsList(balances)
		require.NoError(t, err)

		// ---------------

		var fc = int64(maxInt(conf.FailedChallengesToCancel,
			conf.FailedChallengesToRevokeMinLock))

		tp += 10

		// generate challenges leaving them without a response
		for i := int64(0); i < fc; i++ {
			for _, b := range blobs {
				if !isAllocBlobber(b.id, alloc) {
					continue
				}
				// load blobber
				var blobber *StorageNode
				blobber, err = ssc.getBlobber(b.id, balances)
				require.NoError(t, err)

				var challID, prevID string
				challID = fmt.Sprintf("chall-%s-%d", b.id, i)
				if i > 0 {
					prevID = fmt.Sprintf("chall-%s-%d", b.id, i-1)
				}
				genChall(t, ssc, b.id, tp, prevID, challID, i,
					validators.Nodes, alloc.ID, blobber, allocRoot, balances)
			}
		}

		// let expire all the challenges
		tp += int64(toSeconds(avgTerms.ChallengeCompletionTime))

		// add open challenges to allocation stats
		alloc, err = ssc.getAllocation(allocID, balances)
		require.NoError(t, err)
		if alloc.Stats == nil {
			alloc.Stats = new(StorageAllocationStats)
		}
		alloc.Stats.OpenChallenges = 50 // just a non-zero number
		_, err = balances.InsertTrieNode(alloc.GetKey(ssc.ID), alloc)
		require.NoError(t, err)

		tp += 10 // a not expired allocation to cancel

		var req lockRequest
		req.AllocationID = allocID

		var tx = newTransaction(client.id, ssc.ID, 0, tp)
		balances.setTransaction(t, tx)
		_, err = ssc.cacnelAllocationRequest(tx, mustEncode(t, &req), balances)
		require.NoError(t, err)

		alloc, err = ssc.getAllocation(allocID, balances)
		require.NoError(t, err)

		// check out pools, blobbers, validators balances
		wp, err = ssc.getWritePool(client.id, balances)
		require.NoError(t, err)

		// challenge pool should be empty
		cp, err = ssc.getChallengePool(allocID, balances)
		require.NoError(t, err)
		assert.Zero(t, cp.Balance)

		// offer balance, stake pool total balance
		for _, b := range blobs {
			if !isAllocBlobber(b.id, alloc) {
				continue
			}
			var sp *stakePool
			sp, err = ssc.getStakePool(b.id, balances)
			require.NoError(t, err)
			require.Nil(t, sp.findOffer(allocID)) // no offers expected
			require.EqualValues(t, 10e10, stakePoolTotal(sp))
		}

		// values before
		var (
			wpa = wp.allocUntil(alloc.ID, alloc.Until())
			cpa = cp.Balance
		)

		require.Zero(t, cpa)
		require.EqualValues(t, wpb, wpa)
		require.EqualValues(t, wps, wp.Pools.gimmeAll())

		require.Equal(t, alloc.MovedBack, cpb)

		// no rewards for the blobber
		for _, b := range blobs {
			if !isAllocBlobber(b.id, alloc) {
				continue
			}
			assert.Zero(t, balances.balances[b.id])
		}

		// no rewards for validators
		for _, val := range valids {
			var vsp *stakePool
			vsp, err = ssc.getStakePool(val.id, balances)
			require.NoError(t, err)
			assert.Zero(t, vsp.Rewards.Validator)
			assert.Zero(t, balances.balances[val.id])
		}

	})

}

// Client cancels a transaction before the blobber has written a
// transaction to the blockchain confirming storage.
//
// The storage SC doesn't care about this confirmation. If a
// blobber chosen, then it should be rewarded by the SC regardless
// any its side confirmation. A blobber can loose it rewards only
// by the challenges mechanism.

// Blobber makes an agreement with itself for a huge amount of
// very cheap storage, in the hopes of starving other blobbers.
func Test_blobber_choose_randomization(t *testing.T) {

	var (
		ssc      = newTestStorageSC()
		balances = newTestBalances(t, false)
		client   = newClient(10000*x10, balances)
		tp, exp  = int64(0), int64(toSeconds(time.Hour))
		conf     = setConfig(t, balances)

		blobs = make([]*Client, 0, 30)
		err   error
	)

	conf.StakePool.MinLock = 1
	conf.MinAllocSize = 10 * MB
	_, err = balances.InsertTrieNode(scConfigKey(ssc.ID), conf)
	require.NoError(t, err)

	// terms, capacity ranges
	//
	// read price      [1; 31]
	// write price     [1; 31]
	// min_lock_demand [0.0; 0.03]
	// capacity        [20 GB; 620 GB]

	var terms = avgTerms      // copy
	terms.ReadPrice = 1       // cheapest greater than zero
	terms.WritePrice = 1      // cheapest greater than zero
	terms.MinLockDemand = 0.0 // no min lock demand
	var bcap int64 = 20 * GB  // capacity, starting from 2 GB

	for i := 0; i < 30; i++ {
		tp += 1
		var b = addBlobber(t, ssc, bcap, tp, terms,
			state.Balance(float64(terms.WritePrice)*sizeInGB(bcap)), balances)
		blobs = append(blobs, b)

		terms.ReadPrice++
		terms.WritePrice++
		terms.MinLockDemand += 0.001
		bcap += 20 * GB
	}

	// add few allocations

	// add allocation without adding new 30 blobbers and without setting
	// configurations
	var addAlloc = func(t *testing.T, ssc *StorageSmartContract, client *Client,
		now, exp int64, balances chainState.StateContextI) (allocID string) {

		var nar = new(newAllocationRequest)
		nar.DataShards = 10
		nar.ParityShards = 10
		nar.Expiration = common.Timestamp(exp)
		nar.Owner = client.id
		nar.OwnerPublicKey = client.pk
		nar.ReadPriceRange = PriceRange{0, 10 * x10}
		nar.WritePriceRange = PriceRange{0, 20 * x10}
		nar.Size = 100 * MB // 100 MB
		nar.MaxChallengeCompletionTime = 200 * time.Hour

		var resp, err = nar.callNewAllocReq(t, client.id, 15*x10, ssc, now,
			balances)
		require.NoError(t, err)

		var deco StorageAllocation
		require.NoError(t, deco.Decode([]byte(resp)))

		return deco.ID
	}

	// sort blobs, since all blobbers list is sorted
	sort.Slice(blobs, func(i, j int) bool {
		return blobs[i].id < blobs[j].id
	})

	const n = 10 + 10 // n is blobbers required for an allocation (data+parity)

	for i := 0; i < 100; i++ {
		tp += 1

		var (
			allocID = addAlloc(t, ssc, client, tp, tp+exp, balances)

			seed     int64
			rnd      *rand.Rand
			expected []string
		)

		// just make sure that blobbers selected pseudo-random transaction
		// hash-based, regardless a price or size
		seed, err = strconv.ParseInt(allocID[0:8], 16, 64)
		require.NoError(t, err)
		rnd = rand.New(rand.NewSource(seed))
	Outer:
		for i := 0; len(expected) < n; i++ {
			var x = rnd.Intn(len(blobs))
			for _, id := range expected {
				if blobs[x].id == id {
					continue Outer // already have the blobber in the list
				}
			}
			expected = append(expected, blobs[x].id)
		}

		var (
			alloc *StorageAllocation
			got   []string
		)
		alloc, err = ssc.getAllocation(allocID, balances)
		require.NoError(t, err)
		for _, d := range alloc.BlobberDetails {
			got = append(got, d.BlobberID)
		}

		require.Equal(t, expected, got)
	}

}

func zcnToBalance(token float64) state.Balance {
	return state.Balance(token * float64(x10))
}

func attachBlobbersAndNewAllocation(t *testing.T, terms Terms, aRequest newAllocationRequest, capacity int64,
	clientBalance, blobberBalance, value state.Balance, numBlobbers int,
) (ssc *StorageSmartContract, ctx *testBalances,
	blobbers []*Client, now int64, allocationId string, client *Client, testBlobber *Client,
) {
	ssc = newTestStorageSC()
	ctx = newTestBalances(t, false)
	_ = setConfig(t, ctx)
	client = newClient(clientBalance, ctx)
	now += 100
	for i := 0; i < numBlobbers; i++ {
		var blobber = addBlobber(t, ssc, capacity, now, terms, blobberBalance, ctx)
		blobbers = append(blobbers, blobber)
	}

	now += 100

	aRequest.Owner = client.id
	aRequest.OwnerPublicKey = client.pk

	resp, err := aRequest.callNewAllocReq(t, client.id, value, ssc, now, ctx)
	require.NoError(t, err)
	var decodeResp StorageAllocation
	require.NoError(t, decodeResp.Decode([]byte(resp)))
	allocationId = decodeResp.ID

	allocation, err := ssc.getAllocation(allocationId, ctx)
	require.NoError(t, err)
	for _, b := range blobbers {
		if b.id == allocation.BlobberDetails[0].BlobberID {
			testBlobber = b
			break
		}
	}
	return
}<|MERGE_RESOLUTION|>--- conflicted
+++ resolved
@@ -126,28 +126,6 @@
 	require.Error(t, err)
 }
 
-<<<<<<< HEAD
-func addTokensToWritePool(t *testing.T, ssc *StorageSmartContract,
-	allocID, clientID string, toks int64, tp int64, dur time.Duration,
-	balances *testBalances) {
-
-	var tx = transaction.Transaction{
-		Value:        toks,
-		ClientID:     clientID,
-		CreationDate: common.Timestamp(tp),
-	}
-
-	var keep = balances.txn // back up
-
-	balances.txn = &tx
-	var _, err = ssc.writePoolLock(&tx, mustEncode(t, &lockRequest{
-		AllocationID: allocID,
-		Duration:     dur,
-	}), balances)
-	require.NoError(t, err)
-
-	balances.txn = keep // restore
-=======
 // Test payments for some simple cases
 // read - Checks service charge, payment to the blobber and increment to read pool
 // write - Checks read lock added to challenge pool for later blobber payment and
@@ -171,7 +149,6 @@
 		aRequestSize                        = 2 * GB
 		aDataShards                         = 10
 		aParityShards                       = 10
->>>>>>> cf6d7181
 
 		// write
 		allocationRoot        = "root-1"
@@ -187,74 +164,6 @@
 			MaxOfferDuration:        blobberYaml.MaxOfferDuration,
 			ChallengeCompletionTime: blobberYaml.ChallengeCompletionTime,
 		}
-<<<<<<< HEAD
-		rm.ReadMarker.Signature, err = client.scheme.Sign(
-			encryption.Hash(rm.ReadMarker.GetHashData()))
-		require.NoError(t, err)
-
-		tp += 100
-		var tx = newTransaction(b1.id, ssc.ID, 0, tp)
-		balances.setTransaction(t, tx)
-		_, err = ssc.commitBlobberRead(tx, mustEncode(t, &rm), balances)
-		require.Error(t, err)
-
-		// create read pool
-		tp += 100
-		tx = newTransaction(client.id, ssc.ID, 0, tp)
-		balances.setTransaction(t, tx)
-		_, err = ssc.newReadPool(tx, nil, balances)
-		require.NoError(t, err)
-
-		// read pool lock
-		tp += 100
-		var readPoolFund = int64(len(alloc.BlobberDetails)) * 2 * 1e10
-		tx = newTransaction(client.id, ssc.ID, readPoolFund, tp)
-		balances.setTransaction(t, tx)
-		_, err = ssc.readPoolLock(tx, mustEncode(t, &lockRequest{
-			Duration:     20 * time.Minute,
-			AllocationID: allocID,
-		}), balances)
-		require.NoError(t, err)
-
-		var rp *readPool
-		rp, err = ssc.getReadPool(client.id, balances)
-		require.NoError(t, err)
-		require.EqualValues(t, 2e10, rp.allocBlobberTotal(allocID, b1.id, tp))
-
-		// read
-		tp += 100
-		tx = newTransaction(b1.id, ssc.ID, 0, tp)
-		balances.setTransaction(t, tx)
-		_, err = ssc.commitBlobberRead(tx, mustEncode(t, &rm), balances)
-		require.NoError(t, err)
-
-		// check out balances
-		var sp *stakePool
-		sp, err = ssc.getStakePool(b1.id, balances)
-		require.NoError(t, err)
-		require.EqualValues(t, 1e10,
-			sp.Rewards.Blobber+sp.Rewards.Validator+sp.Rewards.Charge)
-
-		rp, err = ssc.getReadPool(client.id, balances)
-		require.NoError(t, err)
-		require.EqualValues(t, readPoolFund-1e10, rp.allocTotal(allocID, tp))
-		require.EqualValues(t, 1e10, rp.allocBlobberTotal(allocID, b1.id, tp))
-
-		// min lock demand reducing
-		alloc, err = ssc.getAllocation(allocID, balances)
-		require.NoError(t, err)
-		require.EqualValues(t, 192418966, alloc.restMinLockDemand())
-	})
-
-	t.Run("read as separate user", func(t *testing.T) {
-		tp += 100
-		var at = AuthTicket{
-			ClientID:     reader.id,
-			OwnerID:      client.id,
-			AllocationID: alloc.ID,
-			Expiration:   common.Timestamp(tp + 1000),
-			Timestamp:    common.Timestamp(tp - 10),
-=======
 		allocationRequest = newAllocationRequest{ // input to ./zbox --newallocation
 			DataShards:   aDataShards,                   // --data
 			ParityShards: aParityShards,                 // -parity
@@ -269,63 +178,12 @@
 			}, // --lock
 			Size:                       aRequestSize,          // --size
 			MaxChallengeCompletionTime: aMaxChallengeCompTime, // --mcct
->>>>>>> cf6d7181
 		}
 		f formulae = formulae{
 			blobber: blobberYaml,
 			ar:      allocationRequest,
 		}
-<<<<<<< HEAD
-		rm.ReadMarker.Signature, err = reader.scheme.Sign(
-			encryption.Hash(rm.ReadMarker.GetHashData()))
-		require.NoError(t, err)
-
-		tp += 100
-		var tx = newTransaction(b1.id, ssc.ID, 0, tp)
-		balances.setTransaction(t, tx)
-		_, err = ssc.commitBlobberRead(tx, mustEncode(t, &rm), balances)
-		require.Error(t, err)
-
-		// create read pool
-		tp += 100
-		tx = newTransaction(reader.id, ssc.ID, 0, tp)
-		balances.setTransaction(t, tx)
-		_, err = ssc.newReadPool(tx, nil, balances)
-		require.NoError(t, err)
-
-		// read pool lock
-		tp += 100
-		tx = newTransaction(reader.id, ssc.ID,
-			int64(len(alloc.BlobberDetails))*2*x10, tp)
-		balances.setTransaction(t, tx)
-		_, err = ssc.readPoolLock(tx, mustEncode(t, &lockRequest{
-			Duration:     20 * time.Minute,
-			AllocationID: allocID,
-		}), balances)
-		require.NoError(t, err)
-
-		// read
-		tp += 100
-		tx = newTransaction(b1.id, ssc.ID, 0, tp)
-		balances.setTransaction(t, tx)
-		_, err = ssc.commitBlobberRead(tx, mustEncode(t, &rm), balances)
-		require.NoError(t, err)
-
-		// check out balances
-		var sp *stakePool
-		sp, err = ssc.getStakePool(b1.id, balances)
-		require.NoError(t, err)
-		require.EqualValues(t, 2e10,
-			sp.Rewards.Blobber+sp.Rewards.Validator+sp.Rewards.Charge)
-
-		assert.EqualValues(t, 6e9, sp.Rewards.Charge)
-
-		var rp *readPool
-		rp, err = ssc.getReadPool(reader.id, balances)
-		require.NoError(t, err)
-=======
 	)
->>>>>>> cf6d7181
 
 	t.Run("new allocation", func(t *testing.T) {
 		ssc, ctx, _, _, allocationId, _, _ := attachBlobbersAndNewAllocation(

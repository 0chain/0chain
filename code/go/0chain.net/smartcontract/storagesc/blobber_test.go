--- conflicted
+++ resolved
@@ -437,12 +437,7 @@
 		var blobb1 = balances.balances[b3.id]
 
 		var wpb1, cpb1 = alloc.WritePool, cp.Balance
-<<<<<<< HEAD
-		//require.EqualValues(t, 149963265878, wpb1)
-		//require.EqualValues(t, 36734122, cpb1)
-=======
-
->>>>>>> 97705b1f
+
 		require.EqualValues(t, 149960440177, wpb1)
 		require.EqualValues(t, 39559823, cpb1)
 		require.EqualValues(t, 40*x10, blobb1)
@@ -485,12 +480,7 @@
 		var blobb2 = balances.balances[b3.id]
 
 		var apb2, cpb2 = alloc.WritePool, cp.Balance
-<<<<<<< HEAD
-		//require.EqualValues(t, 149861540619, wpb2)
-		//require.EqualValues(t, 90422453, cpb2)
-=======
-
->>>>>>> 97705b1f
+
 		require.EqualValues(t, 149960440177, apb2)
 		require.EqualValues(t, 98899558, cpb2)
 		require.EqualValues(t, 40*x10, blobb2)

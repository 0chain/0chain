package storagesc

import (
	"fmt"
<<<<<<< HEAD
	"strings"
=======
	"math/rand"
	"sort"
	"strconv"
>>>>>>> e9df79fe
	"testing"
	"time"

	chainState "0chain.net/chaincore/chain/state"
	"0chain.net/chaincore/state"
	"0chain.net/core/common"
	"0chain.net/core/encryption"

	"github.com/stretchr/testify/assert"
	"github.com/stretchr/testify/require"
)

func TestStorageSmartContract_addBlobber(t *testing.T) {
	var (
		ssc      = newTestStorageSC()
		balances = newTestBalances(t, false)

		tp int64 = 100
	)

	setConfig(t, balances)

	var (
		blob   = addBlobber(t, ssc, 2*GB, tp, avgTerms, 50*x10, balances)
		b, err = ssc.getBlobber(blob.id, balances)
	)
	require.NoError(t, err)

	// remove
	b.Capacity = 0
	tp += 100
	_, err = updateBlobber(t, b, 0, tp, ssc, balances)
	require.NoError(t, err)

	var all *StorageNodes
	all, err = ssc.getBlobbersList(balances)
	require.NoError(t, err)
	require.Len(t, all.Nodes, 0)

	// reborn
	b.Capacity = 2 * GB
	tp += 100
	_, err = updateBlobber(t, b, 10*x10, tp, ssc, balances)
	require.NoError(t, err)

	all, err = ssc.getBlobbersList(balances)
	require.NoError(t, err)
	require.Len(t, all.Nodes, 1)
	var ab, ok = all.Nodes.get(b.ID)
	require.True(t, ok)
	require.NotNil(t, ab)

	// update (incl. url)
	const NEW_BASE_URL = "https://new-base-url.com"
	b.BaseURL = NEW_BASE_URL
	b.Capacity = b.Capacity * 2
	tp += 100
	_, err = updateBlobber(t, b, 0, tp, ssc, balances)
	require.NoError(t, err)

	all, err = ssc.getBlobbersList(balances)
	require.NoError(t, err)
	require.Len(t, all.Nodes, 1)

	ab, ok = all.Nodes.get(b.ID)
	require.True(t, ok)
	require.Equal(t, ab.BaseURL, NEW_BASE_URL)
	require.Equal(t, ab.Capacity, b.Capacity)
}

func TestStorageSmartContract_addBlobber_invalidParams(t *testing.T) {
	var (
		ssc            = newTestStorageSC()        //
		balances       = newTestBalances(t, false) //
		terms          = avgTerms                  // copy
		tp       int64 = 100                       //
	)

	var add = func(t *testing.T, ssc *StorageSmartContract, cap, now int64,
		terms Terms, balacne state.Balance, balances chainState.StateContextI) (
		err error) {

		var blob = newClient(0, balances)
		blob.terms = terms
		blob.cap = cap

		_, err = blob.callAddBlobber(t, ssc, now, balances)
		return
	}

	setConfig(t, balances)

	var conf, err = ssc.getConfig(balances, false)
	require.NoError(t, err)

	terms.ChallengeCompletionTime = conf.MaxChallengeCompletionTime +
		1*time.Second

	err = add(t, ssc, 2*GB, tp, terms, 0, balances)
	require.Error(t, err)

	terms.ChallengeCompletionTime = conf.MaxChallengeCompletionTime -
		1*time.Second
	terms.MaxOfferDuration = conf.MinOfferDuration - 1*time.Second
	err = add(t, ssc, 2*GB, tp, terms, 0, balances)
	require.Error(t, err)
}

func TestStorageSmartContract_addBlobber_preventDuplicates(t *testing.T) {
	var (
		ssc            = newTestStorageSC()
		balances       = newTestBalances(t, false)
		tp       int64 = 100
		blobbers *StorageNodes
		err      error
	)

	setConfig(t, balances)

	var blob = newClient(0, balances)
	blob.terms = avgTerms
	blob.cap = 2 * GB

	_, err = blob.callAddBlobber(t, ssc, tp, balances)
	require.NoError(t, err)

	_, err = blob.callAddBlobber(t, ssc, tp, balances)
	require.NoError(t, err)

	blobbers, err = ssc.getBlobbersList(balances)
	require.NoError(t, err)
	require.Equal(t, 1, len(blobbers.Nodes))
}

func TestStorageSmartContract_addBlobber_updateSettings(t *testing.T) {
	var (
		ssc            = newTestStorageSC()
		balances       = newTestBalances(t, false)
		tp       int64 = 100
		blobbers *StorageNodes
		err      error
	)

	setConfig(t, balances)

	var blob = newClient(0, balances)
	blob.terms = avgTerms
	blob.cap = 2 * GB

	_, err = blob.callAddBlobber(t, ssc, tp, balances)
	require.NoError(t, err)

	_, err = blob.callAddBlobber(t, ssc, tp, balances)
	require.NoError(t, err)

	blobbers, err = ssc.getBlobbersList(balances)
	require.NoError(t, err)
	require.Equal(t, 1, len(blobbers.Nodes))
}

// - create allocation
// - write
// - read as owner
// - read as not an owner
// - delete
// - challenge passed
func Test_flow_reward(t *testing.T) {

	var (
		ssc            = newTestStorageSC()
		balances       = newTestBalances(t, false)
		client         = newClient(100*x10, balances)
		tp, exp  int64 = 0, int64(toSeconds(time.Hour))

		// no owner
		reader = newClient(100*x10, balances)
		err    error
	)

	setConfig(t, balances)

	tp += 100
	var allocID, blobs = addAllocation(t, ssc, client, tp, exp, 0, balances)

	// blobbers: stake 10k, balance 40k

	var alloc *StorageAllocation
	alloc, err = ssc.getAllocation(allocID, balances)
	require.NoError(t, err)

	var b1 *Client
	for _, b := range blobs {
		if b.id == alloc.BlobberAllocs[0].BlobberID {
			b1 = b
			break
		}
	}
	require.NotNil(t, b1)

	require.EqualValues(t, 202546280, alloc.restMinLockDemand())

	t.Run("read as owner", func(t *testing.T) {
		tp += 100
		var rm ReadConnection
		rm.ReadMarker = &ReadMarker{
			ClientID:        client.id,
			ClientPublicKey: client.pk,
			BlobberID:       b1.id,
			AllocationID:    allocID,
			OwnerID:         client.id,
			Timestamp:       common.Timestamp(tp),
			ReadCounter:     1 * GB / (64 * KB),
			PayerID:         client.id,
		}
		rm.ReadMarker.Signature, err = client.scheme.Sign(
			encryption.Hash(rm.ReadMarker.GetHashData()))
		require.NoError(t, err)

		tp += 100
		var tx = newTransaction(b1.id, ssc.ID, 0, tp)
		balances.setTransaction(t, tx)
		_, err = ssc.commitBlobberRead(tx, mustEncode(t, &rm), balances)
		require.Error(t, err)

		// create read pool
		tp += 100
		tx = newTransaction(client.id, ssc.ID, 0, tp)
		balances.setTransaction(t, tx)
		_, err = ssc.newReadPool(tx, nil, balances)
		require.NoError(t, err)

		// read pool lock
		tp += 100
		var readPoolFund = int64(len(alloc.BlobberAllocs)) * 2 * 1e10
		tx = newTransaction(client.id, ssc.ID, readPoolFund, tp)
		balances.setTransaction(t, tx)
		_, err = ssc.readPoolLock(tx, mustEncode(t, &lockRequest{
			Duration:     20 * time.Minute,
			AllocationID: allocID,
		}), balances)
		require.NoError(t, err)

		var rp *readPool
		rp, err = ssc.getReadPool(client.id, balances)
		require.NoError(t, err)
		require.EqualValues(t, 2e10, rp.allocBlobberTotal(allocID, b1.id, tp))

		// read
		tp += 100
		tx = newTransaction(b1.id, ssc.ID, 0, tp)
		balances.setTransaction(t, tx)
		_, err = ssc.commitBlobberRead(tx, mustEncode(t, &rm), balances)
		require.NoError(t, err)

		// check out balances
		require.NoError(t, err)
		rp, err = ssc.getReadPool(client.id, balances)
		require.NoError(t, err)
		require.EqualValues(t, readPoolFund-1e10, rp.allocTotal(allocID, tp))
		require.EqualValues(t, 1e10, rp.allocBlobberTotal(allocID, b1.id, tp))

		// min lock demand reducing
		alloc, err = ssc.getAllocation(allocID, balances)
		require.NoError(t, err)
		require.EqualValues(t, 192418966, alloc.restMinLockDemand())
	})

	t.Run("read as separate user", func(t *testing.T) {
		tp += 100
		var at = AuthTicket{
			ClientID:     reader.id,
			OwnerID:      client.id,
			AllocationID: alloc.ID,
			Expiration:   common.Timestamp(tp + 1000),
			Timestamp:    common.Timestamp(tp - 10),
		}
		at.Signature, err = client.scheme.Sign(
			encryption.Hash(at.getHashData()),
		)
		require.NoError(t, err)
		var rm ReadConnection
		rm.ReadMarker = &ReadMarker{
			ClientID:        reader.id,
			ClientPublicKey: reader.pk,
			BlobberID:       b1.id,
			AllocationID:    allocID,
			OwnerID:         client.id,
			Timestamp:       common.Timestamp(tp),
			ReadCounter:     1 * GB / (64 * KB),
			PayerID:         reader.id,
			AuthTicket:      &at,
		}
		rm.ReadMarker.Signature, err = reader.scheme.Sign(
			encryption.Hash(rm.ReadMarker.GetHashData()))
		require.NoError(t, err)

		tp += 100
		var tx = newTransaction(b1.id, ssc.ID, 0, tp)
		balances.setTransaction(t, tx)
		_, err = ssc.commitBlobberRead(tx, mustEncode(t, &rm), balances)
		require.Error(t, err)

		// create read pool
		tp += 100
		tx = newTransaction(reader.id, ssc.ID, 0, tp)
		balances.setTransaction(t, tx)
		_, err = ssc.newReadPool(tx, nil, balances)
		require.NoError(t, err)

		// read pool lock
		tp += 100
		tx = newTransaction(reader.id, ssc.ID,
			int64(len(alloc.BlobberAllocs))*2*x10, tp)
		balances.setTransaction(t, tx)
		_, err = ssc.readPoolLock(tx, mustEncode(t, &lockRequest{
			Duration:     20 * time.Minute,
			AllocationID: allocID,
		}), balances)
		require.NoError(t, err)

		// read
		tp += 100
		tx = newTransaction(b1.id, ssc.ID, 0, tp)
		balances.setTransaction(t, tx)
		_, err = ssc.commitBlobberRead(tx, mustEncode(t, &rm), balances)
		require.NoError(t, err)

		// check out balances
		var sp *stakePool
		sp, err = ssc.getStakePool(b1.id, balances)
		require.NoError(t, err)

		assert.EqualValues(t, 6e9, sp.Reward)

		var rp *readPool
		rp, err = ssc.getReadPool(reader.id, balances)
		require.NoError(t, err)

		require.EqualValues(t, 10000000000,
			rp.allocBlobberTotal(allocID, b1.id, tp))

		// min lock demand reducing
		alloc, err = ssc.getAllocation(allocID, balances)
		require.NoError(t, err)
		require.EqualValues(t, 192418966, alloc.restMinLockDemand())
	})

	var b2 *Client
	for _, b := range blobs {
		if b.id == alloc.BlobberAllocs[1].BlobberID {
			b2 = b
			break
		}
	}
	require.NotNil(t, b2)

	var until = int64(alloc.Until())

	// balances.balances[client.id] += 200e10
	// addTokensToWritePool(t, ssc, allocID, client.id, 200e10, tp,
	// 	20*time.Minute, balances)

	t.Run("write", func(t *testing.T) {

		var cp *challengePool
		cp, err = ssc.getChallengePool(allocID, balances)
		require.NoError(t, err)

		var wp *writePool
		wp, err = ssc.getWritePool(client.id, balances)
		require.NoError(t, err)

		var wpb, cpb = wp.allocTotal(allocID, until), cp.Balance
		require.EqualValues(t, 15*x10, wpb)
		require.EqualValues(t, 0, cpb)

		tp += 100
		var cc = &BlobberCloseConnection{
			AllocationRoot:     "root-1",
			PrevAllocationRoot: "",
			WriteMarker: &WriteMarker{
				AllocationRoot:         "root-1",
				PreviousAllocationRoot: "",
				AllocationID:           allocID,
				Size:                   100 * 1024 * 1024, // 100 MB
				BlobberID:              b2.id,
				Timestamp:              common.Timestamp(tp),
				ClientID:               client.id,
			},
		}
		cc.WriteMarker.Signature, err = client.scheme.Sign(
			encryption.Hash(cc.WriteMarker.GetHashData()))
		require.NoError(t, err)

		// write
		tp += 100
		var tx = newTransaction(b2.id, ssc.ID, 0, tp)
		balances.setTransaction(t, tx)
		var resp string
		resp, err = ssc.commitBlobberConnection(tx, mustEncode(t, &cc),
			balances)
		require.NoError(t, err)
		require.NotZero(t, resp)

		// check out
		cp, err = ssc.getChallengePool(allocID, balances)
		require.NoError(t, err)

		var moved = int64(sizeInGB(cc.WriteMarker.Size) *
			float64(avgTerms.WritePrice) *
			alloc.restDurationInTimeUnits(cc.WriteMarker.Timestamp))

		require.EqualValues(t, moved, cp.Balance)

		wp, err = ssc.getWritePool(client.id, balances)
		require.NoError(t, err)

		require.EqualValues(t, 15*x10-moved,
			wp.allocTotal(allocID, tp))

		// min lock demand reducing
		alloc, err = ssc.getAllocation(allocID, balances)
		require.NoError(t, err)
		require.EqualValues(t, 182291652, alloc.restMinLockDemand()) // -read above
	})

	t.Run("delete", func(t *testing.T) {

		var cp *challengePool
		cp, err = ssc.getChallengePool(allocID, balances)
		require.NoError(t, err)

		var wp *writePool
		wp, err = ssc.getWritePool(client.id, balances)
		require.NoError(t, err)

		var wpb, cpb = wp.allocTotal(allocID, tp), cp.Balance
		require.EqualValues(t, 149932183160, wpb)
		require.EqualValues(t, 67816840, cpb)

		tp += 100
		var cc = &BlobberCloseConnection{
			AllocationRoot:     "root-2",
			PrevAllocationRoot: "root-1",
			WriteMarker: &WriteMarker{
				AllocationRoot:         "root-2",
				PreviousAllocationRoot: "root-1",
				AllocationID:           allocID,
				Size:                   -50 * 1024 * 1024, // 50 MB
				BlobberID:              b2.id,
				Timestamp:              common.Timestamp(tp),
				ClientID:               client.id,
			},
		}
		cc.WriteMarker.Signature, err = client.scheme.Sign(
			encryption.Hash(cc.WriteMarker.GetHashData()))
		require.NoError(t, err)

		// write
		tp += 100
		var tx = newTransaction(b2.id, ssc.ID, 0, tp)
		balances.setTransaction(t, tx)
		var resp string
		resp, err = ssc.commitBlobberConnection(tx, mustEncode(t, &cc),
			balances)
		require.NoError(t, err)
		require.NotZero(t, resp)

		// check out
		cp, err = ssc.getChallengePool(allocID, balances)
		require.NoError(t, err)

		require.EqualValues(t, 36734122, cp.Balance)

		wp, err = ssc.getWritePool(client.id, balances)
		require.NoError(t, err)

		require.EqualValues(t, 149963265878, wp.allocTotal(allocID, tp))

		alloc, err = ssc.getAllocation(allocID, balances)
		require.NoError(t, err)
		require.EqualValues(t, 182291652, alloc.restMinLockDemand()) // -read above
	})

	var b3 *Client
	for _, b := range blobs {
		if b.id == alloc.BlobberAllocs[2].BlobberID {
			b3 = b
			break
		}
	}
	require.NotNil(t, b3)

	// add 10 validators
	var valids []*Client
	tp += 100
	for i := 0; i < 10; i++ {
		valids = append(valids, addValidator(t, ssc, tp, balances))
	}

	t.Run("challenge pass", func(t *testing.T) {

		var cp *challengePool
		cp, err = ssc.getChallengePool(allocID, balances)
		require.NoError(t, err)

		var wp *writePool
		wp, err = ssc.getWritePool(client.id, balances)
		require.NoError(t, err)

		var blobb1 = balances.balances[b3.id]

		var wpb1, cpb1 = wp.allocTotal(allocID, tp), cp.Balance
		require.EqualValues(t, 149963265878, wpb1)
		require.EqualValues(t, 36734122, cpb1)
		require.EqualValues(t, 40*x10, blobb1)

		const allocRoot = "alloc-root-1"

		// write 100 MB
		tp += 100
		var cc = &BlobberCloseConnection{
			AllocationRoot:     allocRoot,
			PrevAllocationRoot: "",
			WriteMarker: &WriteMarker{
				AllocationRoot:         allocRoot,
				PreviousAllocationRoot: "",
				AllocationID:           allocID,
				Size:                   100 * 1024 * 1024, // 100 MB
				BlobberID:              b3.id,
				Timestamp:              common.Timestamp(tp),
				ClientID:               client.id,
			},
		}
		cc.WriteMarker.Signature, err = client.scheme.Sign(
			encryption.Hash(cc.WriteMarker.GetHashData()))
		require.NoError(t, err)

		// write
		tp += 100
		var tx = newTransaction(b3.id, ssc.ID, 0, tp)
		balances.setTransaction(t, tx)
		var resp string
		resp, err = ssc.commitBlobberConnection(tx, mustEncode(t, &cc),
			balances)
		require.NoError(t, err)
		require.NotZero(t, resp)

		// balances
		cp, err = ssc.getChallengePool(allocID, balances)
		require.NoError(t, err)

		wp, err = ssc.getWritePool(client.id, balances)
		require.NoError(t, err)

		var blobb2 = balances.balances[b3.id]

		var wpb2, cpb2 = wp.allocTotal(allocID, tp), cp.Balance
		require.EqualValues(t, 149909577547, wpb2)
		require.EqualValues(t, 90422453, cpb2)
		require.EqualValues(t, 40*x10, blobb2)

		// until the end
		alloc, err = ssc.getAllocation(allocID, balances)
		require.NoError(t, err)

		// load validators
		validators, err := getValidatorsList(balances)
		require.NoError(t, err)

		// load blobber
		var blobber *StorageNode
		blobber, err = ssc.getBlobber(b3.id, balances)
		require.NoError(t, err)
		//
		var (
			step            = (int64(alloc.Expiration) - tp) / 10
			challID, prevID string
		)
		// expire the allocation challenging it (+ last challenge)
		for i := int64(0); i < 10+1; i++ {
			if i < 10 {
				tp += step / 2
			} else {
				tp += 10 // last challenge, before challenge_completion expired
			}

			challID = fmt.Sprintf("chall-%d", i)
			genChall(t, ssc, b3.id, tp, prevID, challID, i, validators,
				alloc.ID, blobber, allocRoot, balances)

			var chall = new(ChallengeResponse)
			chall.ID = challID

			for _, val := range valids {
				chall.ValidationTickets = append(chall.ValidationTickets,
					val.validTicket(t, chall.ID, b3.id, true, tp))
			}

			tp += step / 2
			tx = newTransaction(b3.id, ssc.ID, 0, tp)
			balances.setTransaction(t, tx)
			var resp string
			resp, err = ssc.verifyChallenge(tx, mustEncode(t, chall), balances)
			if i == 0 {
				require.NoError(t, err)
				require.Equal(t, resp, "challenge passed by blobber")
			} else {
				require.Error(t, err)
				require.Zero(t, resp)
			}
		}

	})

}

func inspectCPIV(t *testing.T, ssc *StorageSmartContract, allocID string, balances *testBalances) {

	t.Helper()

	var _, err = ssc.getAllocation(allocID, balances)
	require.NoError(t, err)
}

// challenge failed
func Test_flow_penalty(t *testing.T) {

	var (
		ssc            = newTestStorageSC()
		balances       = newTestBalances(t, false)
		client         = newClient(100*x10, balances)
		tp, exp  int64 = 0, int64(toSeconds(time.Hour))

		err error
	)

	setConfig(t, balances)

	tp += 100
	var allocID, blobs = addAllocation(t, ssc, client, tp, exp, 0, balances)

	// blobbers: stake 10k, balance 40k

	var alloc *StorageAllocation
	alloc, err = ssc.getAllocation(allocID, balances)
	require.NoError(t, err)

	var b1 *Client
	for _, b := range blobs {
		if b.id == alloc.BlobberAllocs[0].BlobberID {
			b1 = b
			break
		}
	}
	require.NotNil(t, b1)

	require.EqualValues(t, 202546280, alloc.restMinLockDemand())

	// add 10 validators
	var valids []*Client
	tp += 100
	for i := 0; i < 10; i++ {
		valids = append(valids, addValidator(t, ssc, tp, balances))
	}

	var b4 *Client
	for _, b := range blobs {
		if b.id == alloc.BlobberAllocs[3].BlobberID {
			b4 = b
			break
		}
	}
	require.NotNil(t, b4)

	t.Run("challenge penalty", func(t *testing.T) {

		const allocRoot = "alloc-root-1"

		// write 100 MB
		tp += 100
		var cc = &BlobberCloseConnection{
			AllocationRoot:     allocRoot,
			PrevAllocationRoot: "",
			WriteMarker: &WriteMarker{
				AllocationRoot:         allocRoot,
				PreviousAllocationRoot: "",
				AllocationID:           allocID,
				Size:                   100 * 1024 * 1024, // 100 MB
				BlobberID:              b4.id,
				Timestamp:              common.Timestamp(tp),
				ClientID:               client.id,
			},
		}
		cc.WriteMarker.Signature, err = client.scheme.Sign(
			encryption.Hash(cc.WriteMarker.GetHashData()))
		require.NoError(t, err)

		inspectCPIV(t, ssc, allocID, balances)

		// write
		tp += 100
		var tx = newTransaction(b4.id, ssc.ID, 0, tp)
		balances.setTransaction(t, tx)
		var resp string
		resp, err = ssc.commitBlobberConnection(tx, mustEncode(t, &cc),
			balances)
		require.NoError(t, err)
		require.NotZero(t, resp)

		inspectCPIV(t, ssc, allocID, balances)

		// balances
		//var cp *challengePool
		_, err := ssc.getChallengePool(allocID, balances)
		require.NoError(t, err)

		//var wp *writePool
		_, err = ssc.getWritePool(client.id, balances)
		require.NoError(t, err)

		//var sp *stakePool
		_, err = ssc.getStakePool(b4.id, balances)
		require.NoError(t, err)

		// until the end
		alloc, err = ssc.getAllocation(allocID, balances)
		require.NoError(t, err)

		// load validators
		validators, err := getValidatorsList(balances)
		require.NoError(t, err)

		// load blobber
		var blobber *StorageNode
		blobber, err = ssc.getBlobber(b4.id, balances)
		require.NoError(t, err)

		//
		var (
			step            = (int64(alloc.Expiration) - tp) / 10
			challID, prevID string

			//until = alloc.Until()
			// last loop balances (previous balance)
			//spl = sp.stake()
			//wpl = wp.allocUntil(allocID, until)
			//cpl = cp.Balance
			//b4l = balances.balances[b4.id]
		)
		// expire the allocation challenging it (+ last challenge)
		for i := int64(0); i < 10+1; i++ {
			if i < 10 {
				tp += step / 2
			} else {
				tp += 10 // last challenge, before challenge_completion expired
			}

			challID = fmt.Sprintf("chall-%d", i)
			genChall(t, ssc, b4.id, tp, prevID, challID, i, validators,
				alloc.ID, blobber, allocRoot, balances)

			var chall = new(ChallengeResponse)
			chall.ID = challID

			// failure tickets
			for _, val := range valids {
				chall.ValidationTickets = append(chall.ValidationTickets,
					val.validTicket(t, chall.ID, b4.id, false, tp))
			}

			tp += step / 2
			tx = newTransaction(b4.id, ssc.ID, 0, tp)
			balances.setTransaction(t, tx)
			var resp string
			resp, err = ssc.verifyChallenge(tx, mustEncode(t, chall), balances)
			require.NoError(t, err)
			require.EqualValues(t, "Challenge Failed by Blobber", resp)
			continue

			//TODO: unreachable code below
			//
			//inspectCPIV(t, ssc, allocID, balances)
			//
			//// check out pools, blobbers, validators balances
			//wp, err = ssc.getWritePool(client.id, balances)
			//require.NoError(t, err)
			//
			//// write pool balance should grow (stake -> write_pool)
			//require.True(t, wpl < wp.allocUntil(allocID, until))
			//wpl = wp.allocUntil(allocID, until)
			//
			//// challenge pool should be reduced (validators reward)
			//cp, err = ssc.getChallengePool(allocID, balances)
			//require.NoError(t, err)
			//
			//// challenge pool tokens should be moved to blobber and validators
			//assert.True(t, cp.Balance < cpl)
			//cpl = cp.Balance
			//
			//// offer pool should be reduced (blobber slash)
			//sp, err = ssc.getStakePool(b4.id, balances)
			//require.NoError(t, err)
			//assert.True(t, sp.stake() < spl)
			//spl = sp.stake()
			//
			//// no rewards for the blobber
			//assert.True(t, b4l == balances.balances[b4.id])
			//b4l = balances.balances[b4.id]
			//
			//// validators reward
			//for _, val := range valids {
			//	_, err = ssc.getStakePool(val.id, balances)
			//	require.NoError(t, err)
			//}
			//
			//// next stage
			//prevID = challID
		}

	})

}

func isAllocBlobber(id string, alloc *StorageAllocation) bool {
	for _, d := range alloc.BlobberAllocs {
		if d.BlobberID == id {
			return true
		}
	}
	return false
}

// no challenge responses, finalize
func Test_flow_no_challenge_responses_finalize(t *testing.T) {
	t.Skip("Assumes blobbers do not get a reward form finilizeAllocation")
	var (
		ssc      = newTestStorageSC()
		balances = newTestBalances(t, false)
		client   = newClient(100*x10, balances)
		tp, exp  = int64(0), int64(toSeconds(time.Hour))
		conf     = setConfig(t, balances)

		err error
	)

	conf.FailedChallengesToCancel = 100
	conf.FailedChallengesToRevokeMinLock = 50
	_, err = balances.InsertTrieNode(scConfigKey(ssc.ID), conf)
	require.NoError(t, err)

	tp += 100
	var allocID, blobs = addAllocation(t, ssc, client, tp, exp, 0, balances)

	var alloc *StorageAllocation
	alloc, err = ssc.getAllocation(allocID, balances)
	require.NoError(t, err)

	require.EqualValues(t, 202546280, alloc.restMinLockDemand())

	// add 10 validators
	var valids []*Client
	tp += 100
	for i := 0; i < 10; i++ {
		var valid = addValidator(t, ssc, tp, balances)
		valids = append(valids, valid)
		balances.balances[valid.id] = 0 // reset the balance
	}

	// reset all blobbers balances (blobber stakes itself)
	for _, b := range blobs {
		balances.balances[b.id] = 0 // reset the balance
	}

	var wp *writePool
	wp, err = ssc.getWritePool(client.id, balances)
	require.NoError(t, err)
	var wps = wp.allocUntil(alloc.ID, alloc.Until())

	t.Run("challenges without a response", func(t *testing.T) {

		const allocRoot = "alloc-root-1"

		tp += 10

		for _, b := range blobs {
			if !isAllocBlobber(b.id, alloc) {
				continue
			}
			// write 100 MB
			var cc = &BlobberCloseConnection{
				AllocationRoot:     allocRoot,
				PrevAllocationRoot: "",
				WriteMarker: &WriteMarker{
					AllocationRoot:         allocRoot,
					PreviousAllocationRoot: "",
					AllocationID:           allocID,
					Size:                   100 * 1024 * 1024, // 100 MB
					BlobberID:              b.id,
					Timestamp:              common.Timestamp(tp),
					ClientID:               client.id,
				},
			}
			cc.WriteMarker.Signature, err = client.scheme.Sign(
				encryption.Hash(cc.WriteMarker.GetHashData()))
			require.NoError(t, err)
			// write
			var tx = newTransaction(b.id, ssc.ID, 0, tp)
			balances.setTransaction(t, tx)
			var resp string
			resp, err = ssc.commitBlobberConnection(tx, mustEncode(t, &cc),
				balances)
			require.NoError(t, err)
			require.NotZero(t, resp)
		}

		// balances
		var cp *challengePool
		cp, err = ssc.getChallengePool(allocID, balances)
		require.NoError(t, err)

		var wp *writePool
		wp, err = ssc.getWritePool(client.id, balances)
		require.NoError(t, err)

		// offer balance, stake pool total balance
		for _, b := range blobs {
			if !isAllocBlobber(b.id, alloc) {
				continue
			}
		}

		// values before
		var (
			wpb = wp.allocUntil(alloc.ID, alloc.Until())
			cpb = cp.Balance
		)

		require.EqualValues(t, wps, wpb+cpb)

		// until the end
		alloc, err = ssc.getAllocation(allocID, balances)
		require.NoError(t, err)

		// load validators
		validators, err := getValidatorsList(balances)
		require.NoError(t, err)

		// ---------------

		tp += 10

		var gfc int

		// generate challenges leaving them without a response
		// (don't got the 'failed challenges to revoke min lock')
		for i := int64(0); i < 2; i++ {
			for _, b := range blobs {
				if !isAllocBlobber(b.id, alloc) {
					continue
				}
				// load blobber
				var blobber *StorageNode
				blobber, err = ssc.getBlobber(b.id, balances)
				require.NoError(t, err)

				var challID, prevID string
				challID = fmt.Sprintf("chall-%s-%d", b.id, i)
				if i > 0 {
					prevID = fmt.Sprintf("chall-%s-%d", b.id, i-1)
				}
				genChall(t, ssc, b.id, tp, prevID, challID, i,
					validators, alloc.ID, blobber, allocRoot, balances)
				gfc++
			}
		}

		// let expire all the challenges
		tp += int64(toSeconds(avgTerms.ChallengeCompletionTime))

		// add open challenges to allocation stats
		alloc, err = ssc.getAllocation(allocID, balances)
		require.NoError(t, err)
		if alloc.Stats == nil {
			alloc.Stats = new(StorageAllocationStats)
		}
		alloc.Stats.OpenChallenges = 50 // just a non-zero number
		_, err = balances.InsertTrieNode(alloc.GetKey(ssc.ID), alloc)
		require.NoError(t, err)

		tp += exp // expire the allocation

		var req lockRequest
		req.AllocationID = allocID

		var tx = newTransaction(client.id, ssc.ID, 0, tp)
		balances.setTransaction(t, tx)
		_, err = ssc.finalizeAllocation(tx, mustEncode(t, &req), balances)
		require.NoError(t, err)

		alloc, err = ssc.getAllocation(allocID, balances)
		require.NoError(t, err)

		// check out pools, blobbers, validators balances
		wp, err = ssc.getWritePool(client.id, balances)
		require.NoError(t, err)

		// challenge pool should be empty
		cp, err = ssc.getChallengePool(allocID, balances)
		require.NoError(t, err)
		assert.Zero(t, cp.Balance)

		// offer balance, stake pool total balance
		for _, b := range blobs {
			if !isAllocBlobber(b.id, alloc) {
				continue
			}
			var sp *stakePool
			sp, err = ssc.getStakePool(b.id, balances)
			require.NoError(t, err)
			require.EqualValues(t, 10e10, stakePoolTotal(sp))
		}

		// values before
		var (
			wpa = wp.allocUntil(alloc.ID, alloc.Until())
			cpa = cp.Balance
		)

		require.Zero(t, cpa)
		require.EqualValues(t, wpa, wps)
		require.EqualValues(t, wps, wp.Pools.gimmeAll())

		require.Equal(t, alloc.MovedBack, cpb)

		// no rewards for the blobber
		for _, b := range blobs {
			if !isAllocBlobber(b.id, alloc) {
				continue
			}
			assert.Zero(t, balances.balances[b.id])
		}

		// no rewards for validators
		for _, val := range valids {
			var vsp *stakePool
			vsp, err = ssc.getStakePool(val.id, balances)
			require.NoError(t, err)
			assert.Zero(t, vsp.Reward)
			assert.Zero(t, balances.balances[val.id])
		}

	})

}

// no challenge responses, cancel
func Test_flow_no_challenge_responses_cancel(t *testing.T) {

	var (
		ssc      = newTestStorageSC()
		balances = newTestBalances(t, false)
		client   = newClient(100*x10, balances)
		tp, exp  = int64(0), int64(toSeconds(time.Hour))
		conf     = setConfig(t, balances)

		err error
	)

	conf.FailedChallengesToCancel = 10
	conf.FailedChallengesToRevokeMinLock = 5
	_, err = balances.InsertTrieNode(scConfigKey(ssc.ID), conf)
	require.NoError(t, err)

	tp += 100
	var allocID, blobs = addAllocation(t, ssc, client, tp, exp, 0, balances)

	var alloc *StorageAllocation
	alloc, err = ssc.getAllocation(allocID, balances)
	require.NoError(t, err)

	require.EqualValues(t, 202546280, alloc.restMinLockDemand())

	// add 10 validators
	var valids []*Client
	tp += 100
	for i := 0; i < 10; i++ {
		var valid = addValidator(t, ssc, tp, balances)
		valids = append(valids, valid)
		balances.balances[valid.id] = 0 // reset the balance
	}

	// reset all blobbers balances (blobber stakes itself)
	for _, b := range blobs {
		balances.balances[b.id] = 0 // reset the balance
	}

	var wp *writePool
	wp, err = ssc.getWritePool(client.id, balances)
	require.NoError(t, err)
	var wps = wp.allocUntil(alloc.ID, alloc.Until())

	t.Run("challenges without a response", func(t *testing.T) {

		const allocRoot = "alloc-root-1"

		tp += 10

		for _, b := range blobs {
			if !isAllocBlobber(b.id, alloc) {
				continue
			}
			// write 100 MB
			var cc = &BlobberCloseConnection{
				AllocationRoot:     allocRoot,
				PrevAllocationRoot: "",
				WriteMarker: &WriteMarker{
					AllocationRoot:         allocRoot,
					PreviousAllocationRoot: "",
					AllocationID:           allocID,
					Size:                   100 * 1024 * 1024, // 100 MB
					BlobberID:              b.id,
					Timestamp:              common.Timestamp(tp),
					ClientID:               client.id,
				},
			}
			cc.WriteMarker.Signature, err = client.scheme.Sign(
				encryption.Hash(cc.WriteMarker.GetHashData()))
			require.NoError(t, err)
			// write
			var tx = newTransaction(b.id, ssc.ID, 0, tp)
			balances.setTransaction(t, tx)
			var resp string
			resp, err = ssc.commitBlobberConnection(tx, mustEncode(t, &cc),
				balances)
			require.NoError(t, err)
			require.NotZero(t, resp)
		}

		// balances
		var cp *challengePool
		cp, err = ssc.getChallengePool(allocID, balances)
		require.NoError(t, err)

		var wp *writePool
		wp, err = ssc.getWritePool(client.id, balances)
		require.NoError(t, err)

		// offer balance, stake pool total balance
		for _, b := range blobs {
			if !isAllocBlobber(b.id, alloc) {
				continue
			}
			var sp *stakePool
			sp, err = ssc.getStakePool(b.id, balances)
			require.NoError(t, err)
			require.EqualValues(t, 10e10, stakePoolTotal(sp))
		}

		// values before
		var (
			wpb = wp.allocUntil(alloc.ID, alloc.Until())
			cpb = cp.Balance
		)

		require.EqualValues(t, wps, wpb+cpb)

		// until the end
		alloc, err = ssc.getAllocation(allocID, balances)
		require.NoError(t, err)

		// load validators
		validators, err := getValidatorsList(balances)
		require.NoError(t, err)

		// ---------------

		var fc = int64(maxInt(conf.FailedChallengesToCancel,
			conf.FailedChallengesToRevokeMinLock))

		tp += 10

		// generate challenges leaving them without a response
		for i := int64(0); i < fc; i++ {
			for _, b := range blobs {
				if !isAllocBlobber(b.id, alloc) {
					continue
				}
				// load blobber
				var blobber *StorageNode
				blobber, err = ssc.getBlobber(b.id, balances)
				require.NoError(t, err)

				var challID, prevID string
				challID = fmt.Sprintf("chall-%s-%d", b.id, i)
				if i > 0 {
					prevID = fmt.Sprintf("chall-%s-%d", b.id, i-1)
				}
				genChall(t, ssc, b.id, tp, prevID, challID, i,
					validators, alloc.ID, blobber, allocRoot, balances)
			}
		}

		// let expire all the challenges
		tp += int64(toSeconds(avgTerms.ChallengeCompletionTime))

		// add open challenges to allocation stats
		alloc, err = ssc.getAllocation(allocID, balances)
		require.NoError(t, err)
		if alloc.Stats == nil {
			alloc.Stats = new(StorageAllocationStats)
		}
		alloc.Stats.OpenChallenges = 50 // just a non-zero number
		_, err = balances.InsertTrieNode(alloc.GetKey(ssc.ID), alloc)
		require.NoError(t, err)

		tp += 10 // a not expired allocation to cancel

		var req lockRequest
		req.AllocationID = allocID

		var tx = newTransaction(client.id, ssc.ID, 0, tp)
		balances.setTransaction(t, tx)
		_, err = ssc.cancelAllocationRequest(tx, mustEncode(t, &req), balances)
		require.NoError(t, err)

		alloc, err = ssc.getAllocation(allocID, balances)
		require.NoError(t, err)

		// check out pools, blobbers, validators balances
		wp, err = ssc.getWritePool(client.id, balances)
		require.NoError(t, err)

		// challenge pool should be empty
		cp, err = ssc.getChallengePool(allocID, balances)
		require.NoError(t, err)
		assert.Zero(t, cp.Balance)

		// offer balance, stake pool total balance
		for _, b := range blobs {
			if !isAllocBlobber(b.id, alloc) {
				continue
			}
			var sp *stakePool
			sp, err = ssc.getStakePool(b.id, balances)
			require.NoError(t, err)
			require.EqualValues(t, 10e10, stakePoolTotal(sp))
		}

		// values before
		var (
			wpa = wp.allocUntil(alloc.ID, alloc.Until())
			cpa = cp.Balance
		)

		require.Zero(t, cpa)
		require.EqualValues(t, wpb, wpa)
		require.EqualValues(t, wps, wp.Pools.gimmeAll())

		require.Equal(t, alloc.MovedBack, cpb)

		// no rewards for the blobber
		for _, b := range blobs {
			if !isAllocBlobber(b.id, alloc) {
				continue
			}
			assert.Zero(t, balances.balances[b.id])
		}

		// no rewards for validators
		for _, val := range valids {
			var vsp *stakePool
			vsp, err = ssc.getStakePool(val.id, balances)
			require.NoError(t, err)
			assert.Zero(t, vsp.Reward)
			assert.Zero(t, balances.balances[val.id])
		}

	})

}<|MERGE_RESOLUTION|>--- conflicted
+++ resolved
@@ -2,13 +2,10 @@
 
 import (
 	"fmt"
-<<<<<<< HEAD
-	"strings"
-=======
 	"math/rand"
 	"sort"
 	"strconv"
->>>>>>> e9df79fe
+	"strings"
 	"testing"
 	"time"
 

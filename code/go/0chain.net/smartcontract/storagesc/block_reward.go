package storagesc

import (
	cstate "0chain.net/chaincore/chain/state"
)

func (ssc *StorageSmartContract) payBlobberBlockRewards(
	balances cstate.StateContextI,
) (err error) {
<<<<<<< HEAD
	var conf *scConfig
	if conf, err = ssc.getConfig(balances, true); err != nil {
		return common.NewError("blobber_block_rewards_failed",
			"cannot get smart contract configurations: "+err.Error())
	}

	if conf.BlockReward.BlobberCapacityWeight+conf.BlockReward.BlobberUsageWeight == 0 ||
		conf.BlockReward.BlockReward == 0 {
		return nil
	}

	allBlobbers, err := ssc.getBlobbersList(balances)
	if err != nil {
		return common.NewError("blobber_block_rewards_failed",
			"cannot get all blobbers list: "+err.Error())
	}

	// filter out blobbers with stake too low to qualify for rewards
	var qualifyingBlobberIds []string
	var stakePools []*stakePool
	var stakeTotals []float64
	var totalQStake float64
	for _, blobber := range allBlobbers.Nodes {
		var sp *stakePool
		if sp, err = ssc.getStakePool(blobber.ID, balances); err != nil {
			return common.NewError("blobber_block_rewards_failed",
				"can't get related stake pool: "+err.Error())
		}
		var stake float64
		for _, delegate := range sp.Pools {
			stake += float64(delegate.Balance)
		}
		if state.Balance(stake) >= conf.BlockReward.QualifyingStake {
			qualifyingBlobberIds = append(qualifyingBlobberIds, blobber.ID)
			stakePools = append(stakePools, sp)
			stakeTotals = append(stakeTotals, stake)
			totalQStake += stake
		}
	}

	for i, qsp := range stakePools {
		var ratio float64
		if totalQStake > 0 {
			ratio = stakeTotals[i] / totalQStake
		} else {
			ratio = 1.0 / float64(len(stakePools))
		}

		capacityReward := float64(conf.BlockReward.BlockReward) * conf.BlockReward.BlobberCapacityWeight * ratio
		if err := mintReward(qsp, capacityReward, balances); err != nil {
			return common.NewError("blobber_block_rewards_failed", "minting capacity reward"+err.Error())
		}
		usageReward := float64(conf.BlockReward.BlockReward) * conf.BlockReward.BlobberUsageWeight * ratio
		if err := mintReward(qsp, usageReward, balances); err != nil {
			return common.NewError("blobber_block_rewards_failed", "minting usage reward"+err.Error())
		}
		qsp.Rewards.Blobber += state.Balance(capacityReward + usageReward)
	}

	for i, qsp := range stakePools {
		if err = qsp.save(ssc.ID, qualifyingBlobberIds[i], balances); err != nil {
			return common.NewError("blobber_block_rewards_failed",
				"saving stake pool: "+err.Error())
		}
	}

	// save configuration (minted tokens)
	err = balances.InsertTrieNode(scConfigKey(ssc.ID), conf)
	if err != nil {
		return common.NewError("blobber_block_rewards_failed",
			"saving configurations: "+err.Error())
	}

=======
>>>>>>> 7b3de616
	return nil
}<|MERGE_RESOLUTION|>--- conflicted
+++ resolved
@@ -7,81 +7,5 @@
 func (ssc *StorageSmartContract) payBlobberBlockRewards(
 	balances cstate.StateContextI,
 ) (err error) {
-<<<<<<< HEAD
-	var conf *scConfig
-	if conf, err = ssc.getConfig(balances, true); err != nil {
-		return common.NewError("blobber_block_rewards_failed",
-			"cannot get smart contract configurations: "+err.Error())
-	}
-
-	if conf.BlockReward.BlobberCapacityWeight+conf.BlockReward.BlobberUsageWeight == 0 ||
-		conf.BlockReward.BlockReward == 0 {
-		return nil
-	}
-
-	allBlobbers, err := ssc.getBlobbersList(balances)
-	if err != nil {
-		return common.NewError("blobber_block_rewards_failed",
-			"cannot get all blobbers list: "+err.Error())
-	}
-
-	// filter out blobbers with stake too low to qualify for rewards
-	var qualifyingBlobberIds []string
-	var stakePools []*stakePool
-	var stakeTotals []float64
-	var totalQStake float64
-	for _, blobber := range allBlobbers.Nodes {
-		var sp *stakePool
-		if sp, err = ssc.getStakePool(blobber.ID, balances); err != nil {
-			return common.NewError("blobber_block_rewards_failed",
-				"can't get related stake pool: "+err.Error())
-		}
-		var stake float64
-		for _, delegate := range sp.Pools {
-			stake += float64(delegate.Balance)
-		}
-		if state.Balance(stake) >= conf.BlockReward.QualifyingStake {
-			qualifyingBlobberIds = append(qualifyingBlobberIds, blobber.ID)
-			stakePools = append(stakePools, sp)
-			stakeTotals = append(stakeTotals, stake)
-			totalQStake += stake
-		}
-	}
-
-	for i, qsp := range stakePools {
-		var ratio float64
-		if totalQStake > 0 {
-			ratio = stakeTotals[i] / totalQStake
-		} else {
-			ratio = 1.0 / float64(len(stakePools))
-		}
-
-		capacityReward := float64(conf.BlockReward.BlockReward) * conf.BlockReward.BlobberCapacityWeight * ratio
-		if err := mintReward(qsp, capacityReward, balances); err != nil {
-			return common.NewError("blobber_block_rewards_failed", "minting capacity reward"+err.Error())
-		}
-		usageReward := float64(conf.BlockReward.BlockReward) * conf.BlockReward.BlobberUsageWeight * ratio
-		if err := mintReward(qsp, usageReward, balances); err != nil {
-			return common.NewError("blobber_block_rewards_failed", "minting usage reward"+err.Error())
-		}
-		qsp.Rewards.Blobber += state.Balance(capacityReward + usageReward)
-	}
-
-	for i, qsp := range stakePools {
-		if err = qsp.save(ssc.ID, qualifyingBlobberIds[i], balances); err != nil {
-			return common.NewError("blobber_block_rewards_failed",
-				"saving stake pool: "+err.Error())
-		}
-	}
-
-	// save configuration (minted tokens)
-	err = balances.InsertTrieNode(scConfigKey(ssc.ID), conf)
-	if err != nil {
-		return common.NewError("blobber_block_rewards_failed",
-			"saving configurations: "+err.Error())
-	}
-
-=======
->>>>>>> 7b3de616
 	return nil
 }
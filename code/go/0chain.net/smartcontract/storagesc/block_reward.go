--- conflicted
+++ resolved
@@ -228,14 +228,9 @@
 				"getting stake pool stake: "+err.Error())
 		}
 
-<<<<<<< HEAD
-		data := dbs.DbUpdates{
-			Id: qualifyingBlobberIds[i],
-			Updates: map[string]interface{}{
-				"total_stake": int64(staked),
-			},
-		}
-		balances.EmitEvent(event.TypeSmartContract, event.TagUpdateBlobber, qualifyingBlobberIds[i], data)
+		bid := qualifyingBlobberIds[i]
+		tag, data := event.NewUpdateBlobberTotalStakeEvent(bid, staked)
+		balances.EmitEvent(event.TypeSmartContract, tag, bid, data)
 		if blobberRewards[i].WritePrice > 0 {
 			stake, err := qsp.stake()
 			if err != nil {
@@ -248,12 +243,6 @@
 				Delta:        int64((stake - before[i]) / blobberRewards[i].WritePrice),
 			})
 		}
-=======
-		bid := qualifyingBlobberIds[i]
-		tag, data := event.NewUpdateBlobberTotalStakeEvent(bid, staked)
-		balances.EmitEvent(event.TypeStats, tag, bid, data)
-
->>>>>>> 243b2323
 	}
 
 	return nil

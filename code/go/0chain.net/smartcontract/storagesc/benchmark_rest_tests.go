package storagesc

import (
	"strconv"
	"time"

	"0chain.net/smartcontract/stakepool/spenum"

	"0chain.net/smartcontract/dbs/benchmark"

	"github.com/0chain/common/core/currency"

	"encoding/hex"
	"encoding/json"
	"log"

	"0chain.net/core/common"
	bk "0chain.net/smartcontract/benchmark"
	"0chain.net/smartcontract/rest"
	"github.com/spf13/viper"
)

func BenchmarkRestTests(
	data bk.BenchData, sigScheme bk.SignatureScheme,
) bk.TestSuite {
	rh := rest.NewRestHandler(&rest.TestQueryChainer{})
	srh := NewStorageRestHandler(rh)
	maxReadPrice, err := currency.ParseZCN(viper.GetFloat64(bk.StorageMaxReadPrice))
	if err != nil {
		panic(err)
	}
	maxWritePrice, err := currency.ParseZCN(viper.GetFloat64(bk.StorageMaxWritePrice))
	if err != nil {
		panic(err)
	}
	return bk.GetRestTests(
		[]bk.TestParameters{
			{
				FuncName: "get_blobber_count",
				Endpoint: srh.getBlobberCount,
			},
			{
				FuncName: "get_blobber_total_stakes",
				Endpoint: srh.getBlobberTotalStakes,
			},
			{
				FuncName: "blobbers-by-geolocation",
				Params: map[string]string{
					"max_latitude":  "40",
					"min_latitude":  "-40",
					"max_longitude": "40",
					"min_longitude": "-40",
				},
				Endpoint: srh.getBlobbersByGeoLocation,
			},
			{
				FuncName: "storage-config",
				Endpoint: srh.getConfig,
			},
			{
				FuncName: "get_blocks",
				Params: map[string]string{
					"start":   "1",
					"end":     "50",
					"content": "full",
				},
				Endpoint: srh.getBlocks,
			},
			{
				FuncName: "transaction",
				Params: map[string]string{
					"transaction_hash": benchmark.GetMockTransactionHash(1, 1),
				},
				Endpoint: srh.getTransactionByHash,
			},
			{
				FuncName: "transactions",
				Params: map[string]string{
					"client_id":    data.Clients[1],
					"to_client_id": data.Clients[2],
					"block_hash":   benchmark.GetMockBlockHash(1),
					"block-start":  "1",
					"block-end":    "10",
				},
				Endpoint: srh.getTransactionByFilter,
			},
			{
				FuncName: "transaction-hashes",
				Params: map[string]string{
					"look-up-hash": benchmark.GetMockWriteMarkerLookUpHash(1, 1),
					"name":         benchmark.GetMockWriteMarkerContentHash(1, 1),
					"content-hash": benchmark.GetMockWriteMarkerFileName(1),
				},
				Endpoint: srh.getTransactionHashesByFilter,
			},
			{
				FuncName: "errors",
				Params: map[string]string{
					"transaction_hash": benchmark.GetMockTransactionHash(3, 3),
				},
				Endpoint: srh.getErrors,
			},
			{
				FuncName: "get_block",
				Params: map[string]string{
					"block_hash": benchmark.GetMockBlockHash(1),
					"date":       strconv.FormatInt(int64(data.Now.Duration()), 10),
					"round":      "1",
				},
				Endpoint: srh.getBlock,
			},
			{
				FuncName: "total-saved-data",
				Endpoint: srh.getTotalData,
			},
			{
				FuncName: "latestreadmarker",
				Params: map[string]string{
					"client":  data.Clients[0],
					"blobber": getMockBlobberId(0),
				},
				Endpoint: srh.getLatestReadMarker,
			},

			{
				FuncName: "readmarkers",
				Params: map[string]string{
					"allocation_id": getMockAllocationId(0),
				},
				Endpoint: srh.getReadMarkers,
			},
			{
				FuncName: "count_readmarkers",
				Params: map[string]string{
					"allocation_id": getMockAllocationId(0),
				},
				Endpoint: srh.getReadMarkersCount,
			},
			{
				FuncName: "allocation",
				Params: map[string]string{
					"allocation": getMockAllocationId(0),
				},
				Endpoint: srh.getAllocation,
			},
			{
				FuncName: "allocations",
				Params: map[string]string{
					"client": data.Clients[0],
					"limit":  "20",
					"offset": "1",
				},
				Endpoint: srh.getAllocations,
			},
			{
				FuncName: "allocation-min-lock",
				Params: map[string]string{
					"allocation_data": func() string {
						var blobbers []string
						for i := 0; i < viper.GetInt(bk.NumBlobbersPerAllocation); i++ {
							blobbers = append(blobbers, getMockBlobberId(i))
						}
						creationTimeRaw := viper.GetInt64(bk.MptCreationTime)
						creationTime := common.Now()
						if creationTimeRaw != 0 {
							creationTime = common.Timestamp(creationTimeRaw)
						}
						nar, _ := (&newAllocationRequest{
							DataShards:      len(blobbers) / 2,
							ParityShards:    len(blobbers) / 2,
							Size:            10 * viper.GetInt64(bk.StorageMinAllocSize),
							Expiration:      common.Timestamp(viper.GetDuration(bk.StorageMinAllocDuration).Seconds()) + creationTime,
							Blobbers:        blobbers,
							ReadPriceRange:  PriceRange{0, currency.Coin(viper.GetInt64(bk.StorageMaxReadPrice) * 1e10)},
							WritePriceRange: PriceRange{0, currency.Coin(viper.GetInt64(bk.StorageMaxWritePrice) * 1e10)},
						}).encode()
						return string(nar)
					}(),
				},
				Endpoint: srh.getAllocationMinLock,
			},
			{
				FuncName: "openchallenges",
				Params: map[string]string{
					"blobber": getMockBlobberId(0),
				},
				Endpoint: srh.getOpenChallenges,
			},
			{
				FuncName: "getchallenge",
				Params: map[string]string{
<<<<<<< HEAD
					"challenge": getMockChallengeId(encryption.Hash("0"), encryption.Hash("0")),
=======
					"blobber":   getMockBlobberId(0),
					"challenge": getMockChallengeId(getMockBlobberId(0), getMockAllocationId(0)),
>>>>>>> b4ff5dcc
				},
				Endpoint: srh.getChallenge,
			},
			{
				FuncName: "getblobbers",
				Endpoint: srh.getBlobbers,
			},
			{
				FuncName: "blobbers-by-rank",
				Endpoint: srh.getBlobbersByRank,
			},
			{
				FuncName: "getBlobber",
				Params: map[string]string{
					"blobber_id": getMockBlobberId(0),
				},
				Endpoint: srh.getBlobber,
			},
			{
				FuncName: "getReadPoolStat",
				Params: map[string]string{
					"client_id": data.Clients[0],
				},
				Endpoint: srh.getReadPoolStat,
			},
			{
				FuncName: "writemarkers",
				Params: map[string]string{
					"offset":        "",
					"limit":         "",
					"is_descending": "true",
				},
				Endpoint: srh.getWriteMarker,
			},
			{
				FuncName: "getWriteMarkers",
				Params: map[string]string{
					"allocation_id": getMockAllocationId(0),
					"filename":      "",
				},
				Endpoint: srh.getWriteMarkers,
			},
			{
				FuncName: "getStakePoolStat",
				Params: map[string]string{
					"provider_id":   getMockBlobberId(0),
					"provider_type": strconv.Itoa(int(spenum.Blobber)),
				},
				Endpoint: srh.getStakePoolStat,
			},
			{
				FuncName: "getUserStakePoolStat",
				Params: map[string]string{
					"client_id": data.Clients[0],
				},
				Endpoint: srh.getUserStakePoolStat,
			},
			{
				FuncName: "getChallengePoolStat",
				Params: map[string]string{
					"allocation_id": getMockAllocationId(0),
				},
				Endpoint: srh.getChallengePoolStat,
			},
			{
				FuncName: "get_validator",
				Params: map[string]string{
					"validator_id": getMockValidatorId(0),
				},
				Endpoint: srh.getValidator,
			},
			{
				FuncName: "validators",
				Endpoint: srh.validators,
			},
			{
				FuncName: "alloc_written_size",
				Params: map[string]string{
					"allocation_id": getMockAllocationId(0),
					"block_number":  "1",
				},
				Endpoint: srh.getWrittenAmount,
			},
			{
				FuncName: "allocWrittenSizePerPeriod",
				Params: map[string]string{
					"block-start": "1",
					"block-end":   "100",
				},
				Endpoint: srh.getWrittenAmountPerPeriod,
			},
			{
				FuncName: "alloc_read_size",
				Params: map[string]string{
					"allocation_id": getMockAllocationId(0),
					"block_number":  "1",
				},
				Endpoint: srh.getReadAmount,
			},
			{
				FuncName: "alloc_write_marker_count",
				Params: map[string]string{
					"allocation_id": getMockAllocationId(0),
				},
				Endpoint: srh.getWriteMarkerCount,
			},
			{
				FuncName: "collected_reward",
				Params: map[string]string{
					"start-block": "1",
					"end-block":   "100",
					"start-date":  "0",
					"end-date":    strconv.FormatInt(time.Now().AddDate(1, 0, 0).Unix(), 10),
					"client-id":   data.Clients[1],
				},
				Endpoint: srh.getCollectedReward,
			},
			{
				FuncName: "alloc-blobbers",
				Params: map[string]string{
					"allocation_data": func() string {
						//now := common.Timestamp(time.Now().Unix())
						nar, _ := (&newAllocationRequest{
							DataShards:      viper.GetInt(bk.NumBlobbersPerAllocation) / 2,
							ParityShards:    viper.GetInt(bk.NumBlobbersPerAllocation) / 2,
							Size:            100 * viper.GetInt64(bk.StorageMinAllocSize),
							Expiration:      2 * common.Timestamp(viper.GetDuration(bk.StorageMinAllocDuration).Seconds()),
							ReadPriceRange:  PriceRange{0, maxReadPrice},
							WritePriceRange: PriceRange{0, maxWritePrice},
						}).encode()
						return string(nar)
					}(),
				},
				Endpoint: srh.getAllocationBlobbers,
			},
			{
				FuncName: "blobber_ids",
				Params: map[string]string{
					"blobber_urls": func() string {
						var urls []string
						for i := 0; i < viper.GetInt(bk.NumBlobbersPerAllocation); i++ {
							urls = append(urls, getMockBlobberUrl(i))
						}
						urlBytes, err := json.Marshal(urls)
						if err != nil {
							log.Fatal(err)
						}
						return string(urlBytes)
					}(),
				},
				Endpoint: srh.getBlobberIdsByUrls,
			},
			{
				FuncName: "free-alloc-blobbers",
				Params: map[string]string{
					"free_allocation_data": func() string {
						var request = struct {
							Recipient  string           `json:"recipient"`
							FreeTokens float64          `json:"free_tokens"`
							Timestamp  common.Timestamp `json:"timestamp"`
						}{
							data.Clients[0],
							viper.GetFloat64(bk.StorageMaxIndividualFreeAllocation),
							1,
						}
						responseBytes, err := json.Marshal(&request)
						if err != nil {
							panic(err)
						}
						err = sigScheme.SetPublicKey(data.PublicKeys[0])
						if err != nil {
							panic(err)
						}
						sigScheme.SetPrivateKey(data.PrivateKeys[0])
						signature, err := sigScheme.Sign(hex.EncodeToString(responseBytes))
						if err != nil {
							panic(err)
						}
						fsmBytes, _ := json.Marshal(&freeStorageMarker{
							Assigner:   data.Clients[0],
							Recipient:  request.Recipient,
							FreeTokens: request.FreeTokens,
							Timestamp:  request.Timestamp,
							Signature:  signature,
						})
						var freeBlobbers []string
						for i := 0; i < viper.GetInt(bk.StorageFasDataShards)+viper.GetInt(bk.StorageFasParityShards); i++ {
							freeBlobbers = append(freeBlobbers, getMockBlobberId(i))
						}
						bytes, _ := json.Marshal(&freeStorageAllocationInput{
							RecipientPublicKey: data.PublicKeys[1],
							Marker:             string(fsmBytes),
							Blobbers:           freeBlobbers,
						})
						return string(bytes)
					}(),
				},
				Endpoint: srh.getFreeAllocationBlobbers,
			},
			{
				FuncName: "blobber-challenges",
				Params: map[string]string{
					"id":   getMockBlobberId(0),
					"from": "0",
					"to":   strconv.FormatInt(time.Now().AddDate(1, 0, 0).Unix(), 10),
				},
				Endpoint: srh.getBlobberChallenges,
			},
			{
				FuncName: "search",
				Params: map[string]string{
					"query": benchmark.GetMockTransactionHash(3, 3),
				},
				Endpoint: srh.getSearchHandler,
			},
			{
				FuncName: "alloc-blobber-term",
				Params: map[string]string{
					"allocation_id": getMockAllocationId(0),
					"blobber_id":    getMockBlobberId(0),
				},
				Endpoint: srh.getAllocBlobberTerms,
			},
		},
		ADDRESS,
		srh,
		bk.StorageRest,
	)
}<|MERGE_RESOLUTION|>--- conflicted
+++ resolved
@@ -189,12 +189,7 @@
 			{
 				FuncName: "getchallenge",
 				Params: map[string]string{
-<<<<<<< HEAD
-					"challenge": getMockChallengeId(encryption.Hash("0"), encryption.Hash("0")),
-=======
-					"blobber":   getMockBlobberId(0),
-					"challenge": getMockChallengeId(getMockBlobberId(0), getMockAllocationId(0)),
->>>>>>> b4ff5dcc
+					"challenge":  getMockChallengeId(getMockBlobberId(0), getMockAllocationId(0)),
 				},
 				Endpoint: srh.getChallenge,
 			},

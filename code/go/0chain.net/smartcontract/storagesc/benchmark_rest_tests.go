package storagesc

import (
<<<<<<< HEAD
	"0chain.net/core/encryption"
=======
	"time"

	"0chain.net/core/encryption"

>>>>>>> 0a77a606
	"0chain.net/smartcontract/dbs/benchmark"

	"0chain.net/chaincore/currency"

	"encoding/hex"
	"encoding/json"
	"log"

	"0chain.net/core/common"
	bk "0chain.net/smartcontract/benchmark"
	"0chain.net/smartcontract/rest"
	"github.com/spf13/viper"
)

func BenchmarkRestTests(
	data bk.BenchData, sigScheme bk.SignatureScheme,
) bk.TestSuite {
	rh := rest.NewRestHandler(&rest.TestQueryChainer{})
	srh := NewStorageRestHandler(rh)
	maxReadPrice, err := currency.ParseZCN(viper.GetFloat64(bk.StorageMaxReadPrice))
	if err != nil {
		panic(err)
	}
	maxWritePrice, err := currency.ParseZCN(viper.GetFloat64(bk.StorageMaxWritePrice))
	if err != nil {
		panic(err)
	}
	return bk.GetRestTests(
		[]bk.TestParameters{
			{
				FuncName: "get_blobber_count",
				Endpoint: srh.getBlobberCount,
			},
			{
				FuncName: "get_blobber_total_stakes",
				Endpoint: srh.getBlobberTotalStakes,
			},
			{
				FuncName: "total-blobber-capacity",
				Endpoint: srh.getTotalBlobberCapacity,
			},
			{
				FuncName: "blobbers-by-geolocation",
				Params: map[string]string{
					"max_latitude":  "40",
					"min_latitude":  "-40",
					"max_longitude": "40",
					"min_longitude": "-40",
				},
				Endpoint: srh.getBlobbersByGeoLocation,
			},
			{
				FuncName: "storage_config",
				Endpoint: srh.getConfig,
			},
			{
				FuncName: "get_blocks",
				Endpoint: srh.getBlocks,
			},
			{
				FuncName: "transaction",
				Params: map[string]string{
					"transaction_hash": benchmark.GetMockTransactionHash(1, 1),
				},
				Endpoint: srh.getTransactionByHash,
			},
			{
				FuncName: "transactions",
				Params: map[string]string{
					"client_id":  data.Clients[1],
					"offset":     "",
					"limit":      "",
					"block_hash": benchmark.GetMockBlockHash(1),
				},
				Endpoint: srh.getTransactionByFilter,
			},
			{
				FuncName: "errors",
				Params: map[string]string{
					"transaction_hash": benchmark.GetMockTransactionHash(3, 3),
				},
				Endpoint: srh.getErrors,
			},
			{
				FuncName: "get_block_by_hash",
				Params: map[string]string{
					"block_hash": benchmark.GetMockBlockHash(1),
				},
				Endpoint: srh.getBlockByHash,
			},
			{
				FuncName: "total-saved-data",
				Endpoint: srh.getTotalData,
			},
			{
				FuncName: "average-write-price",
				Endpoint: srh.getAverageWritePrice,
			},
			{
				FuncName: "latestreadmarker",
				Params: map[string]string{
					"client":  data.Clients[0],
					"blobber": getMockBlobberId(0),
				},
				Endpoint: srh.getLatestReadMarker,
			},

			{
				FuncName: "readmarkers",
				Params: map[string]string{
					"allocation_id": getMockAllocationId(0),
				},
				Endpoint: srh.getReadMarkers,
			},
			{
				FuncName: "count_readmarkers",
				Params: map[string]string{
					"allocation_id": getMockAllocationId(0),
				},
				Endpoint: srh.getReadMarkersCount,
			},
			{
				FuncName: "allocation",
				Params: map[string]string{
					"allocation": getMockAllocationId(0),
				},
				Endpoint: srh.getAllocation,
			},
			{
				FuncName: "allocations",
				Params: map[string]string{
					"client": data.Clients[0],
					"limit":  "20",
					"offset": "1",
				},
				Endpoint: srh.getAllocations,
			},
			{
				FuncName: "allocation_min_lock",
				Params: map[string]string{
					"allocation_data": func() string {
						nar, _ := (&newAllocationRequest{
<<<<<<< HEAD
							DataShards:                 viper.GetInt(bk.NumBlobbersPerAllocation) / 2,
							ParityShards:               viper.GetInt(bk.NumBlobbersPerAllocation) / 2,
							Size:                       100 * viper.GetInt64(bk.StorageMinAllocSize),
							Expiration:                 2 * common.Timestamp(viper.GetDuration(bk.StorageMinAllocDuration).Seconds()),
							Owner:                      data.Clients[0],
							OwnerPublicKey:             data.PublicKeys[0],
							Blobbers:                   []string{},
							ReadPriceRange:             PriceRange{0, maxReadPrice},
							WritePriceRange:            PriceRange{0, maxWritePrice},
							MaxChallengeCompletionTime: viper.GetDuration(bk.StorageMaxChallengeCompletionTime),
=======
							DataShards:      viper.GetInt(bk.NumBlobbersPerAllocation) / 2,
							ParityShards:    viper.GetInt(bk.NumBlobbersPerAllocation) / 2,
							Size:            100 * viper.GetInt64(bk.StorageMinAllocSize),
							Expiration:      2*common.Timestamp(viper.GetDuration(bk.StorageMinAllocDuration).Seconds()) + now,
							Owner:           data.Clients[0],
							OwnerPublicKey:  data.PublicKeys[0],
							Blobbers:        []string{},
							ReadPriceRange:  PriceRange{0, maxReadPrice},
							WritePriceRange: PriceRange{0, maxWritePrice},
>>>>>>> 0a77a606
						}).encode()
						return string(nar)
					}(),
				},
				Endpoint: srh.getAllocationMinLock,
			},
			{
				FuncName: "openchallenges",
				Params: map[string]string{
					"blobber": getMockBlobberId(0),
				},
				Endpoint: srh.getOpenChallenges,
			},
			{
				FuncName: "getchallenge",
				Params: map[string]string{
					"blobber":   getMockBlobberId(0),
					"challenge": getMockChallengeId(encryption.Hash("0"), encryption.Hash("0")),
				},
				Endpoint: srh.getChallenge,
			},
			{
				FuncName: "getblobbers",
				Endpoint: srh.getBlobbers,
			},
			{
				FuncName: "getBlobber",
				Params: map[string]string{
					"blobber_id": getMockBlobberId(0),
				},
				Endpoint: srh.getBlobber,
			},
			{
				FuncName: "getReadPoolStat",
				Params: map[string]string{
					"client_id": data.Clients[0],
				},
				Endpoint: srh.getReadPoolStat,
			},
			{
				FuncName: "getReadPoolAllocBlobberStat",
				Params: map[string]string{
					"client_id":     data.Clients[0],
					"allocation_id": getMockAllocationId(0),
					"blobber_id":    getMockBlobberId(0),
				},
				Endpoint: srh.getReadPoolAllocBlobberStat,
			},
			{
				FuncName: "writemarkers",
				Params: map[string]string{
					"offset":        "",
					"limit":         "",
					"is_descending": "true",
				},
				Endpoint: srh.getWriteMarker,
			},
			{
				FuncName: "getWriteMarkers",
				Params: map[string]string{
					"allocation_id": getMockAllocationId(0),
					"filename":      "",
				},
				Endpoint: srh.getWriteMarkers,
			},
			{
				FuncName: "getWritePoolStat",
				Params: map[string]string{
					"client_id": data.Clients[0],
				},
				Endpoint: srh.getWritePoolStat,
			},
			{
				FuncName: "getWritePoolAllocBlobberStat",
				Params: map[string]string{
					"client_id":     data.Clients[0],
					"allocation_id": getMockAllocationId(0),
					"blobber_id":    getMockBlobberId(0),
				},
				Endpoint: srh.getWritePoolAllocBlobberStat,
			},
			{
				FuncName: "getStakePoolStat",
				Params: map[string]string{
					"blobber_id": getMockBlobberId(0),
				},
				Endpoint: srh.getStakePoolStat,
			},
			{
				FuncName: "getUserStakePoolStat",
				Params: map[string]string{
					"client_id": data.Clients[0],
				},
				Endpoint: srh.getUserStakePoolStat,
			},
			{
				FuncName: "getChallengePoolStat",
				Params: map[string]string{
					"allocation_id": getMockAllocationId(0),
				},
				Endpoint: srh.getChallengePoolStat,
			},
			{
				FuncName: "get_validator",
				Params: map[string]string{
					"validator_id": getMockValidatorId(0),
				},
				Endpoint: srh.getValidator,
			},
			{
				FuncName: "alloc_written_size",
				Params: map[string]string{
					"allocation_id": getMockAllocationId(0),
					"block_number":  "1",
				},
				Endpoint: srh.getWrittenAmount,
			},
			{
				FuncName: "alloc_read_size",
				Params: map[string]string{
					"allocation_id": getMockAllocationId(0),
					"block_number":  "1",
				},
				Endpoint: srh.getReadAmount,
			},
			{
				FuncName: "alloc_write_marker_count",
				Params: map[string]string{
					"allocation_id": getMockAllocationId(0),
				},
				Endpoint: srh.getWriteMarkerCount,
			},
			{
				FuncName: "collected_reward",
				Params: map[string]string{
					"start_block": "1",
					"end_block":   "100",
					"client_id":   data.Clients[1],
				},
				Endpoint: srh.getCollectedReward,
			},
			{
				FuncName: "alloc_blobbers",
				Params: map[string]string{
					"allocation_data": func() string {
						//now := common.Timestamp(time.Now().Unix())
						nar, _ := (&newAllocationRequest{
<<<<<<< HEAD
							DataShards:                 viper.GetInt(bk.NumBlobbersPerAllocation) / 2,
							ParityShards:               viper.GetInt(bk.NumBlobbersPerAllocation) / 2,
							Size:                       100 * viper.GetInt64(bk.StorageMinAllocSize),
							Expiration:                 2 * common.Timestamp(viper.GetDuration(bk.StorageMinAllocDuration).Seconds()),
							Owner:                      data.Clients[0],
							OwnerPublicKey:             data.PublicKeys[0],
							Blobbers:                   []string{},
							ReadPriceRange:             PriceRange{0, maxReadPrice},
							WritePriceRange:            PriceRange{0, maxWritePrice},
							MaxChallengeCompletionTime: viper.GetDuration(bk.StorageMaxChallengeCompletionTime),
=======
							DataShards:      viper.GetInt(bk.NumBlobbersPerAllocation) / 2,
							ParityShards:    viper.GetInt(bk.NumBlobbersPerAllocation) / 2,
							Size:            100 * viper.GetInt64(bk.StorageMinAllocSize),
							Expiration:      2*common.Timestamp(viper.GetDuration(bk.StorageMinAllocDuration).Seconds()) + now,
							Owner:           data.Clients[0],
							OwnerPublicKey:  data.PublicKeys[0],
							Blobbers:        []string{},
							ReadPriceRange:  PriceRange{0, maxReadPrice},
							WritePriceRange: PriceRange{0, maxWritePrice},
>>>>>>> 0a77a606
						}).encode()
						return string(nar)
					}(),
				},
				Endpoint: srh.getAllocationBlobbers,
			},
			{
				FuncName: "blobber_ids",
				Params: map[string]string{
					"blobber_urls": func() string {
						var urls []string
						for i := 0; i < viper.GetInt(bk.NumBlobbersPerAllocation); i++ {
							urls = append(urls, getMockBlobberUrl(i))
						}
						urlBytes, err := json.Marshal(urls)
						if err != nil {
							log.Fatal(err)
						}
						return string(urlBytes)
					}(),
				},
				Endpoint: srh.getBlobberIdsByUrls,
			},
			{
				FuncName: "free_alloc_blobbers",
				Params: map[string]string{
					"free_allocation_data": func() string {
						var request = struct {
							Recipient  string           `json:"recipient"`
							FreeTokens float64          `json:"free_tokens"`
							Timestamp  common.Timestamp `json:"timestamp"`
						}{
							data.Clients[0],
							viper.GetFloat64(bk.StorageMaxIndividualFreeAllocation),
							1,
						}
						responseBytes, err := json.Marshal(&request)
						if err != nil {
							panic(err)
						}
						err = sigScheme.SetPublicKey(data.PublicKeys[0])
						if err != nil {
							panic(err)
						}
						sigScheme.SetPrivateKey(data.PrivateKeys[0])
						signature, err := sigScheme.Sign(hex.EncodeToString(responseBytes))
						if err != nil {
							panic(err)
						}
						fsmBytes, _ := json.Marshal(&freeStorageMarker{
							Assigner:   data.Clients[0],
							Recipient:  request.Recipient,
							FreeTokens: request.FreeTokens,
							Timestamp:  request.Timestamp,
							Signature:  signature,
						})
						var freeBlobbers []string
						for i := 0; i < viper.GetInt(bk.StorageFasDataShards)+viper.GetInt(bk.StorageFasParityShards); i++ {
							freeBlobbers = append(freeBlobbers, getMockBlobberId(i))
						}
						bytes, _ := json.Marshal(&freeStorageAllocationInput{
							RecipientPublicKey: data.PublicKeys[1],
							Marker:             string(fsmBytes),
							Blobbers:           freeBlobbers,
						})
						return string(bytes)
					}(),
				},
				Endpoint: srh.getFreeAllocationBlobbers,
			},
		},
		ADDRESS,
		srh,
		bk.StorageRest,
	)
}<|MERGE_RESOLUTION|>--- conflicted
+++ resolved
@@ -1,14 +1,10 @@
 package storagesc
 
 import (
-<<<<<<< HEAD
+	"time"
+
 	"0chain.net/core/encryption"
-=======
-	"time"
-
-	"0chain.net/core/encryption"
-
->>>>>>> 0a77a606
+
 	"0chain.net/smartcontract/dbs/benchmark"
 
 	"0chain.net/chaincore/currency"
@@ -151,28 +147,15 @@
 				Params: map[string]string{
 					"allocation_data": func() string {
 						nar, _ := (&newAllocationRequest{
-<<<<<<< HEAD
 							DataShards:                 viper.GetInt(bk.NumBlobbersPerAllocation) / 2,
 							ParityShards:               viper.GetInt(bk.NumBlobbersPerAllocation) / 2,
 							Size:                       100 * viper.GetInt64(bk.StorageMinAllocSize),
-							Expiration:                 2 * common.Timestamp(viper.GetDuration(bk.StorageMinAllocDuration).Seconds()),
+							Expiration:                 2*common.Timestamp(viper.GetDuration(bk.StorageMinAllocDuration).Seconds()) + now,
 							Owner:                      data.Clients[0],
 							OwnerPublicKey:             data.PublicKeys[0],
 							Blobbers:                   []string{},
 							ReadPriceRange:             PriceRange{0, maxReadPrice},
 							WritePriceRange:            PriceRange{0, maxWritePrice},
-							MaxChallengeCompletionTime: viper.GetDuration(bk.StorageMaxChallengeCompletionTime),
-=======
-							DataShards:      viper.GetInt(bk.NumBlobbersPerAllocation) / 2,
-							ParityShards:    viper.GetInt(bk.NumBlobbersPerAllocation) / 2,
-							Size:            100 * viper.GetInt64(bk.StorageMinAllocSize),
-							Expiration:      2*common.Timestamp(viper.GetDuration(bk.StorageMinAllocDuration).Seconds()) + now,
-							Owner:           data.Clients[0],
-							OwnerPublicKey:  data.PublicKeys[0],
-							Blobbers:        []string{},
-							ReadPriceRange:  PriceRange{0, maxReadPrice},
-							WritePriceRange: PriceRange{0, maxWritePrice},
->>>>>>> 0a77a606
 						}).encode()
 						return string(nar)
 					}(),
@@ -320,28 +303,15 @@
 					"allocation_data": func() string {
 						//now := common.Timestamp(time.Now().Unix())
 						nar, _ := (&newAllocationRequest{
-<<<<<<< HEAD
 							DataShards:                 viper.GetInt(bk.NumBlobbersPerAllocation) / 2,
 							ParityShards:               viper.GetInt(bk.NumBlobbersPerAllocation) / 2,
 							Size:                       100 * viper.GetInt64(bk.StorageMinAllocSize),
-							Expiration:                 2 * common.Timestamp(viper.GetDuration(bk.StorageMinAllocDuration).Seconds()),
+							Expiration:                 2*common.Timestamp(viper.GetDuration(bk.StorageMinAllocDuration).Seconds()) + now,
 							Owner:                      data.Clients[0],
 							OwnerPublicKey:             data.PublicKeys[0],
 							Blobbers:                   []string{},
 							ReadPriceRange:             PriceRange{0, maxReadPrice},
 							WritePriceRange:            PriceRange{0, maxWritePrice},
-							MaxChallengeCompletionTime: viper.GetDuration(bk.StorageMaxChallengeCompletionTime),
-=======
-							DataShards:      viper.GetInt(bk.NumBlobbersPerAllocation) / 2,
-							ParityShards:    viper.GetInt(bk.NumBlobbersPerAllocation) / 2,
-							Size:            100 * viper.GetInt64(bk.StorageMinAllocSize),
-							Expiration:      2*common.Timestamp(viper.GetDuration(bk.StorageMinAllocDuration).Seconds()) + now,
-							Owner:           data.Clients[0],
-							OwnerPublicKey:  data.PublicKeys[0],
-							Blobbers:        []string{},
-							ReadPriceRange:  PriceRange{0, maxReadPrice},
-							WritePriceRange: PriceRange{0, maxWritePrice},
->>>>>>> 0a77a606
 						}).encode()
 						return string(nar)
 					}(),

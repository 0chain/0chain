--- conflicted
+++ resolved
@@ -398,7 +398,6 @@
 				Endpoint: srh.getFreeAllocationBlobbers,
 			},
 			{
-<<<<<<< HEAD
 				FuncName: "graph-blobber-write-price",
 				Params: map[string]string{
 					"id":          getMockBlobberId(0),
@@ -581,7 +580,7 @@
 				Endpoint: srh.graphAllocatedStorage,
 			},
 			{
-				FuncName: "graph-used-storag",
+				FuncName: "graph-used-storage",
 				Params: map[string]string{
 					"from":        "0",
 					"to":          strconv.FormatInt(time.Now().AddDate(1, 0, 0).Unix(), 10),
@@ -603,20 +602,10 @@
 				Params: map[string]string{
 					"from":        "0",
 					"to":          strconv.FormatInt(time.Now().AddDate(1, 0, 0).Unix(), 10),
-					"data-points": "17",
+					"data-points": "120",
 				},
 				Endpoint: srh.graphTotalMinted,
 			},
-
-			{
-				FuncName: "graph-total-minted",
-				Params: map[string]string{
-					"from":        "0",
-					"to":          strconv.FormatInt(time.Now().AddDate(1, 0, 0).Unix(), 10),
-					"data-points": "120",
-				},
-				Endpoint: srh.graphTotalMinted,
-			},
 			{
 				FuncName: "graph-total-staked",
 				Params: map[string]string{
@@ -643,8 +632,9 @@
 					"data-points": "120",
 				},
 				Endpoint: srh.graphTokenSupply,
-=======
-				FuncName: "getSearchHandler",
+			},
+			{
+				FuncName: "search",
 				Params: map[string]string{
 					"query": benchmark.GetMockTransactionHash(3, 3),
 				},
@@ -657,7 +647,6 @@
 					"blobber_id":    getMockBlobberId(0),
 				},
 				Endpoint: srh.getAllocBlobberTerms,
->>>>>>> 01e10918
 			},
 		},
 		ADDRESS,

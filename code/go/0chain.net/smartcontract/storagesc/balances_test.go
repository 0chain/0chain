--- conflicted
+++ resolved
@@ -108,18 +108,15 @@
 		t.Fatal(err)
 	}
 
-<<<<<<< HEAD
 	h = cstate.NewHardFork("athena", 1)
 	if _, err := tb.InsertTrieNode(h.GetKey(), h); err != nil {
 		t.Fatal(err)
 	}
-=======
 	h = cstate.NewHardFork("demeter", 1)
 	if _, err := tb.InsertTrieNode(h.GetKey(), h); err != nil {
 		t.Fatal(err)
 	}
 
->>>>>>> 43817f33
 	bk := &block.Block{}
 	bk.Round = 2
 	tb.setBlock(t, bk)

--- conflicted
+++ resolved
@@ -40,7 +40,6 @@
 	}
 
 	type args struct {
-<<<<<<< HEAD
 		alloc               *StorageAllocation
 		storageChallenge    *StorageChallenge
 		blobberChallengeObj *BlobberChallenge
@@ -50,16 +49,6 @@
 		r                   *rand.Rand
 		blobberID           string
 		balances            cstate.StateContextI
-=======
-		alloc                  *StorageAllocation
-		validators             partitions.RandPartition
-		challengeID            string
-		creationDate           common.Timestamp
-		r                      *rand.Rand
-		challengeSeed          int64
-		validatorsPerChallenge int
-		balances               cstate.StateContextI
->>>>>>> f7019807
 	}
 
 	type want struct {
@@ -165,7 +154,6 @@
 				BlobberMap: blobberMap,
 				Stats:      &StorageAllocationStats{},
 			},
-<<<<<<< HEAD
 			allocChallengeObj:   allocChall,
 			storageChallenge:    storageChallenge,
 			blobberAllocation:   blobberMap[bID],
@@ -173,11 +161,7 @@
 			validators:          validators,
 			r:                   r,
 			blobberID:           bID,
-=======
-			validators:             validators,
-			r:                      rand.New(rand.NewSource(int64(p.randomSeed))),
-			validatorsPerChallenge: p.validatorsPerChallenge,
->>>>>>> f7019807
+
 			balances: &mockStateContext{
 				store: make(map[datastore.Key]util.MPTSerializable),
 			},
@@ -192,13 +176,10 @@
 		}
 		challenge := &StorageChallenge{}
 		require.NoError(t, json.Unmarshal([]byte(resp), challenge))
-<<<<<<< HEAD
-		if p.numValidators > p.dataShards {
-			require.EqualValues(t, challenge.TotalValidators, p.dataShards)
-=======
+
 		if p.numValidators > p.validatorsPerChallenge {
-			require.EqualValues(t, len(challenge.Validators), p.validatorsPerChallenge)
->>>>>>> f7019807
+			require.EqualValues(t, challenge.TotalValidators, p.validatorsPerChallenge)
+
 		} else {
 			require.EqualValues(t, challenge.TotalValidators, p.numValidators-1)
 		}
@@ -207,7 +188,8 @@
 
 	tests := []struct {
 		name       string
-		parameters parameters
+		
+    parameters
 		want       want
 	}{
 		{
@@ -234,21 +216,6 @@
 				validators: []int{3, 0, 1, 4, 2},
 			},
 		},
-<<<<<<< HEAD
-		//{
-		//	name: "Error no blobbers",
-		//	parameters: parameters{
-		//		numBlobbers:   0,
-		//		numValidators: 6,
-		//		dataShards:    10,
-		//		randomSeed:    1,
-		//	},
-		//	want: want{
-		//		error:    true,
-		//		errorMsg: "add_challenges: empty blobber id",
-		//	},
-		//},
-=======
 		{
 			name: "Error no blobbers",
 			parameters: parameters{
@@ -262,7 +229,6 @@
 				errorMsg: "no_blobber_writes: no blobber writes, challenge generation not possible, allocation , blobber: ",
 			},
 		},
->>>>>>> f7019807
 	}
 	for _, tt := range tests {
 		t.Run(tt.name, func(t *testing.T) {
@@ -270,7 +236,7 @@
 			var ssc = &StorageSmartContract{
 				SmartContract: sci.NewSC(ADDRESS),
 			}
-<<<<<<< HEAD
+
 			args := parametersToArgs(tt.parameters, ssc)
 
 			resp, err := ssc.addChallenge(args.alloc,
@@ -279,11 +245,7 @@
 				args.allocChallengeObj,
 				args.blobberAllocation,
 				args.balances)
-=======
-
-			resp, err := ssc.addChallenge(args.alloc, args.validators, args.challengeID,
-				args.creationDate, args.r, args.challengeSeed, args.validatorsPerChallenge, args.balances)
->>>>>>> f7019807
+
 			validate(t, resp, err, tt.parameters, tt.want)
 		})
 	}

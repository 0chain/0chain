--- conflicted
+++ resolved
@@ -7,6 +7,7 @@
 	"0chain.net/core/util"
 	"0chain.net/smartcontract/partitions"
 	"0chain.net/smartcontract/stakepool/spenum"
+	"fmt"
 )
 
 const allValidatorsPartitionSize = 50
@@ -36,21 +37,19 @@
 	}
 	newValidator.ID = t.ClientID
 	newValidator.PublicKey = t.PublicKey
-<<<<<<< HEAD
-	_, err = balances.GetTrieNode(newValidator.GetKey(sc.ID), nil)
-	if err != nil {
-		if err != util.ErrValueNotPresent {
-=======
 
 	tmp := &ValidationNode{}
-	err = balances.GetTrieNode(newValidator.GetKey(sc.ID), tmp)
+	raw, err := balances.GetTrieNode(newValidator.GetKey(sc.ID), tmp)
 	switch err {
 	case nil:
+		var ok bool
+		if tmp, ok = raw.(*ValidationNode); !ok {
+			return "", fmt.Errorf("unexpected node type")
+		}
 		sc.statIncr(statUpdateValidator)
 	case util.ErrValueNotPresent:
 		_, err = sc.getBlobber(newValidator.ID, balances)
 		if err != nil {
->>>>>>> 7b3de616
 			return "", common.NewError("add_validator_failed",
 				"new validator id does not match a registered blobber: "+err.Error())
 		}

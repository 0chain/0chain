package storagesc

import (
	"fmt"

	"0chain.net/smartcontract/provider"

	state "0chain.net/chaincore/chain/state"
	"0chain.net/chaincore/transaction"
	"0chain.net/core/common"
	"0chain.net/core/datastore"
	"0chain.net/smartcontract/stakepool/spenum"
	"github.com/0chain/common/core/util"
)

func (sc *StorageSmartContract) addValidator(t *transaction.Transaction, input []byte, balances state.StateContextI) (string, error) {
	newValidator := &ValidationNode{}
	err := newValidator.Decode(input) //json.Unmarshal(input, &newValidator)
	if err != nil {
		return "", err
	}
	newValidator.ID = t.ClientID
	newValidator.PublicKey = t.PublicKey
	newValidator.Type = spenum.Validator

	_, err = getValidator(t.ClientID, balances)
	switch err {
	case nil:
		return "", common.NewError("add_validator_failed",
			"provider already exist at id:"+t.ClientID)
	case util.ErrValueNotPresent:
		validatorPartitions, err := getValidatorsList(balances)
		if err != nil {
			return "", common.NewError("add_validator_failed",
				"Failed to get validator list."+err.Error())
		}

		newValidator.PartitionPosition, err = validatorPartitions.AddItem(
			balances,
			&ValidationPartitionNode{
				Id:  t.ClientID,
				Url: newValidator.BaseURL,
			})
		if err != nil {
			return "", err
		}

		if err := validatorPartitions.Save(balances); err != nil {
			return "", err
		}

		_, err = balances.InsertTrieNode(newValidator.GetKey(sc.ID), newValidator)
		if err != nil {
			return "", err
		}

		sc.statIncr(statAddValidator)
		sc.statIncr(statNumberOfValidators)
	default:
		return "", common.NewError("add_validator_failed",
			"Failed to get validator. "+err.Error())
	}

	var conf *Config
	if conf, err = sc.getConfig(balances, true); err != nil {
		return "", common.NewErrorf("add_vaidator",
			"can't get SC configurations: %v", err)
	}

	// create stake pool for the validator to count its rewards
	var sp *stakePool
	sp, err = sc.getOrCreateStakePool(conf, spenum.Validator, t.ClientID,
		newValidator.StakePoolSettings, balances)
	if err != nil {
		return "", common.NewError("add_validator_failed",
			"get or create stake pool error: "+err.Error())
	}
	if err = sp.Save(spenum.Validator, t.ClientID, balances); err != nil {
		return "", common.NewError("add_validator_failed",
			"saving stake pool error: "+err.Error())
	}

	if err = newValidator.emitAddOrOverwrite(sp, balances); err != nil {
		return "", common.NewErrorf("add_validator_failed", "emmiting Validation node failed: %v", err.Error())
	}

	buff := newValidator.Encode()
	return string(buff), nil
}

<<<<<<< HEAD
func getValidator(
	validatorID string,
	balances state.CommonStateContextI,
) (*ValidationNode, error) {
	validator := newValidatorNode(validatorID)
	err := balances.GetTrieNode(validator.GetKey(ADDRESS), validator)
=======
func getValidator(id string, balances state.StateContextI) (*ValidationNode, error) {
	newNode := &ValidationNode{}
	err := balances.GetTrieNode(provider.GetKey(id), newNode)
>>>>>>> d2a91ed1
	if err != nil {
		return nil, err
	}
	if newNode.Type != spenum.Validator {
		return nil, fmt.Errorf("provider is %s should be %s", newNode.Type, spenum.Validator)
	}
	return newNode, nil
}

func (_ *StorageSmartContract) getValidator(
	validatorID string,
	balances state.StateContextI,
) (validator *ValidationNode, err error) {
	return getValidator(validatorID, balances)
}

func (sc *StorageSmartContract) updateValidatorSettings(t *transaction.Transaction, input []byte, balances state.StateContextI) (string, error) {
	// get smart contract configuration
	conf, err := sc.getConfig(balances, true)
	if err != nil {
		return "", common.NewError("update_validator_settings_failed",
			"can't get config: "+err.Error())
	}

	var updatedValidator = new(ValidationNode)
	if err = updatedValidator.Decode(input); err != nil {
		return "", common.NewError("update_validator_settings_failed",
			"malformed request: "+err.Error())
	}

	var validator *ValidationNode
	if validator, err = sc.getValidator(updatedValidator.ID, balances); err != nil {
		return "", common.NewError("update_validator_settings_failed",
			"can't get the validator: "+err.Error())
	}

	var sp *stakePool
	if sp, err = sc.getStakePool(spenum.Validator, updatedValidator.ID, balances); err != nil {
		return "", common.NewError("update_validator_settings_failed",
			"can't get related stake pool: "+err.Error())
	}

	if sp.Settings.DelegateWallet == "" {
		return "", common.NewError("update_validator_settings_failed",
			"validator's delegate_wallet is not set")
	}

	if t.ClientID != sp.Settings.DelegateWallet {
		return "", common.NewError("update_validator_settings_failed",
			"access denied, allowed for delegate_wallet owner only")
	}

	if err = sc.updateValidator(t, conf, updatedValidator, validator, balances); err != nil {
		return "", common.NewError("update_validator_settings_failed", err.Error())
	}

	// Save validator
	_, err = balances.InsertTrieNode(validator.GetKey(sc.ID), validator)
	if err != nil {
		return "", common.NewError("update_validator_settings_failed",
			"saving validator: "+err.Error())
	}

	return string(validator.Encode()), nil
}

func (sc *StorageSmartContract) hasValidatorUrl(validatorURL string,
	balances state.StateContextI) (bool, error) {
	validator := new(ValidationNode)
	validator.BaseURL = validatorURL
	err := balances.GetTrieNode(validator.GetUrlKey(sc.ID), &datastore.NOIDField{})
	switch err {
	case nil:
		return true, nil
	case util.ErrValueNotPresent:
		return false, nil
	default:
		return false, err
	}
}

// update existing validator, or reborn a deleted one
func (sc *StorageSmartContract) updateValidator(t *transaction.Transaction,
	conf *Config, inputValidator *ValidationNode, savedValidator *ValidationNode,
	balances state.StateContextI,
) (err error) {
	// check params
	if err = inputValidator.validate(conf); err != nil {
		return fmt.Errorf("invalid validator params: %v", err)
	}

	if savedValidator.BaseURL != inputValidator.BaseURL {
		//if updating url
		has, err := sc.hasValidatorUrl(inputValidator.BaseURL, balances)
		if err != nil {
			return fmt.Errorf("could not get validator of url: %s : %v", inputValidator.BaseURL, err)
		}

		if has {
			return fmt.Errorf("invalid validator url update, already used")
		}
		// Save url
		if inputValidator.BaseURL != "" {
			_, err = balances.InsertTrieNode(inputValidator.GetUrlKey(sc.ID), &datastore.NOIDField{})
			if err != nil {
				return fmt.Errorf("saving validator url: " + err.Error())
			}
		}
		// remove old url
		if savedValidator.BaseURL != "" {
			_, err = balances.DeleteTrieNode(savedValidator.GetUrlKey(sc.ID))
			if err != nil {
				return fmt.Errorf("deleting validator old url: " + err.Error())
			}
		}
	}

	savedValidator.StakePoolSettings = inputValidator.StakePoolSettings

	// update statistics
	sc.statIncr(statUpdateValidator)

	// update stake pool settings
	var sp *stakePool
	if sp, err = sc.getStakePool(spenum.Validator, inputValidator.ID, balances); err != nil {
		return fmt.Errorf("can't get stake pool:  %v", err)
	}

	if err = validateStakePoolSettings(inputValidator.StakePoolSettings, conf); err != nil {
		return fmt.Errorf("invalid new stake pool settings:  %v", err)
	}

	sp.Settings.MinStake = inputValidator.StakePoolSettings.MinStake
	sp.Settings.MaxStake = inputValidator.StakePoolSettings.MaxStake
	sp.Settings.ServiceChargeRatio = inputValidator.StakePoolSettings.ServiceChargeRatio
	sp.Settings.MaxNumDelegates = inputValidator.StakePoolSettings.MaxNumDelegates

	// Save stake pool
	if err = sp.Save(spenum.Validator, inputValidator.ID, balances); err != nil {
		return fmt.Errorf("saving stake pool: %v", err)
	}

	if err := inputValidator.emitUpdate(sp, balances); err != nil {
		return fmt.Errorf("emmiting validator %v: %v", inputValidator, err)
	}

	return
}<|MERGE_RESOLUTION|>--- conflicted
+++ resolved
@@ -88,25 +88,19 @@
 	return string(buff), nil
 }
 
-<<<<<<< HEAD
 func getValidator(
 	validatorID string,
 	balances state.CommonStateContextI,
 ) (*ValidationNode, error) {
 	validator := newValidatorNode(validatorID)
-	err := balances.GetTrieNode(validator.GetKey(ADDRESS), validator)
-=======
-func getValidator(id string, balances state.StateContextI) (*ValidationNode, error) {
-	newNode := &ValidationNode{}
-	err := balances.GetTrieNode(provider.GetKey(id), newNode)
->>>>>>> d2a91ed1
+	err := balances.GetTrieNode(provider.GetKey(id), validator)
 	if err != nil {
 		return nil, err
 	}
-	if newNode.Type != spenum.Validator {
-		return nil, fmt.Errorf("provider is %s should be %s", newNode.Type, spenum.Validator)
-	}
-	return newNode, nil
+	if validator.Type != spenum.Validator {
+		return nil, fmt.Errorf("provider is %s should be %s", validator.Type, spenum.Validator)
+	}
+	return validator, nil
 }
 
 func (_ *StorageSmartContract) getValidator(

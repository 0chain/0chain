--- conflicted
+++ resolved
@@ -6,11 +6,8 @@
 	"0chain.net/core/common"
 	"0chain.net/core/util"
 	"0chain.net/smartcontract/partitions"
-<<<<<<< HEAD
 	"0chain.net/smartcontract/stakepool"
-=======
 	"0chain.net/smartcontract/stakepool/spenum"
->>>>>>> ee3f7707
 )
 
 const allValidatorsPartitionSize = 50
@@ -88,11 +85,7 @@
 
 	// create stake pool for the validator to count its rewards
 	var sp *stakePool
-<<<<<<< HEAD
-	sp, err = sc.getOrUpdateStakePool(conf, t.ClientID, stakepool.Validator,
-=======
 	sp, err = sc.getOrUpdateStakePool(conf, t.ClientID, spenum.Validator,
->>>>>>> ee3f7707
 		newValidator.StakePoolSettings, balances)
 	if err != nil {
 		return "", common.NewError("add_validator_failed",

--- conflicted
+++ resolved
@@ -1137,11 +1137,7 @@
 
 	if len(request.AddBlobberId) > 0 {
 		blobbers, err = alloc.changeBlobbers(
-<<<<<<< HEAD
 			blobbers, request.AddBlobberId, request.RemoveBlobberId, sc, t.CreationDate, conf, balances,
-=======
-			conf, blobbers, request.AddBlobberId, request.RemoveBlobberId, sc, t.CreationDate, balances,
->>>>>>> 1b0fb33f
 		)
 		if err != nil {
 			return "", common.NewError("allocation_updating_failed", err.Error())

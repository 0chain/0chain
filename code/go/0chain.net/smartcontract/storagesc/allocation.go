package storagesc

import (
	"encoding/json"
	"errors"
	"fmt"
	"math"
	"math/rand"
	"strings"
	"time"

	"0chain.net/smartcontract/dbs/event"
	"0chain.net/smartcontract/stakepool/spenum"
	"github.com/0chain/common/core/currency"
	"github.com/0chain/common/core/logging"
	"github.com/0chain/common/core/util"
	"go.uber.org/zap"

	chainstate "0chain.net/chaincore/chain/state"
	"0chain.net/chaincore/transaction"
	"0chain.net/core/common"
)

type NewAllocationTxnOutput struct {
	ID          string   `json:"id"`
	Blobber_ids []string `json:"blobber_ids"`
}

func (sn *NewAllocationTxnOutput) Decode(input []byte) error {
	return json.Unmarshal(input, sn)
}

// getAllocation by ID
func (sc *StorageSmartContract) getAllocation(allocID string,
	balances chainstate.StateContextI) (alloc *StorageAllocation, err error) {

	alloc = new(StorageAllocation)
	alloc.ID = allocID
	err = balances.GetTrieNode(alloc.GetKey(sc.ID), alloc)
	if err != nil {
		return nil, err
	}

	return
}

func (sc *StorageSmartContract) addAllocation(alloc *StorageAllocation,
	balances chainstate.StateContextI) (string, error) {
	ta := &StorageAllocation{}
	err := balances.GetTrieNode(alloc.GetKey(sc.ID), ta)
	if err == nil {
		return "", common.NewErrorf("add_allocation_failed",
			"allocation id already used in trie: %v", alloc.GetKey(sc.ID))
	}
	if err != util.ErrValueNotPresent {
		return "", common.NewErrorf("add_allocation_failed",
			"unexpected error: %v", err)
	}

	_, err = balances.InsertTrieNode(alloc.GetKey(sc.ID), alloc)
	if err != nil {
		return "", common.NewErrorf("add_allocation_failed",
			"saving new allocation: %v", err)
	}

	err = alloc.emitAdd(balances)
	if err != nil {
		return "", common.NewErrorf("add_allocation_failed",
			"saving new allocation in db: %v", err)
	}

	blobber_ids := make([]string, len(alloc.BlobberAllocs))
	for _, v := range alloc.BlobberAllocs {
		blobber_ids = append(blobber_ids, v.BlobberID)
	}

	transaction_output := NewAllocationTxnOutput{alloc.ID, blobber_ids}
	buff, _ := json.Marshal(transaction_output)
	return string(buff), nil
}

type newAllocationRequest struct {
	Name                 string     `json:"name"`
	DataShards           int        `json:"data_shards"`
	ParityShards         int        `json:"parity_shards"`
	Size                 int64      `json:"size"`
	Owner                string     `json:"owner_id"`
	OwnerPublicKey       string     `json:"owner_public_key"`
	Blobbers             []string   `json:"blobbers"`
	ReadPriceRange       PriceRange `json:"read_price_range"`
	WritePriceRange      PriceRange `json:"write_price_range"`
	ThirdPartyExtendable bool       `json:"third_party_extendable"`
	FileOptionsChanged   bool       `json:"file_options_changed"`
	FileOptions          uint16     `json:"file_options"`
}

// storageAllocation from the request
func (nar *newAllocationRequest) storageAllocation(conf *Config, now common.Timestamp) (sa *StorageAllocation) {
	sa = new(StorageAllocation)
	sa.DataShards = nar.DataShards
	sa.ParityShards = nar.ParityShards
	sa.Size = nar.Size
	sa.Expiration = common.Timestamp(common.ToTime(now).Add(conf.TimeUnit).Unix())
	sa.Owner = nar.Owner
	sa.OwnerPublicKey = nar.OwnerPublicKey
	sa.PreferredBlobbers = nar.Blobbers
	sa.ReadPriceRange = nar.ReadPriceRange
	sa.WritePriceRange = nar.WritePriceRange
	sa.ThirdPartyExtendable = nar.ThirdPartyExtendable
	sa.FileOptions = nar.FileOptions

	return
}

func (nar *newAllocationRequest) validate(conf *Config) error {
	if nar.DataShards <= 0 {
		return errors.New("invalid number of data shards")
	}

	if len(nar.Blobbers) < (nar.DataShards + nar.ParityShards) {
		return errors.New("blobbers provided are not enough to honour the allocation")
	}

	if !nar.ReadPriceRange.isValid() {
		return errors.New("invalid read_price range")
	}

	if !nar.WritePriceRange.isValid() {
		return errors.New("invalid write_price range")
	}

	if nar.Size < conf.MinAllocSize {
		return errors.New("insufficient allocation size")
	}

	return nil
}

func (nar *newAllocationRequest) decode(b []byte) error {
	return json.Unmarshal(b, nar)
}

func (nar *newAllocationRequest) encode() ([]byte, error) {
	return json.Marshal(nar)
}

// convert time.Duration to common.Timestamp truncating to seconds
func toSeconds(dur time.Duration) common.Timestamp {
	return common.Timestamp(dur / time.Second)
}

// size in gigabytes
func sizeInGB(size int64) float64 {
	return float64(size) / GB
}

// exclude blobbers with not enough token in stake pool to fit the size
func (sc *StorageSmartContract) filterBlobbersByFreeSpace(now common.Timestamp,
	size int64, balances chainstate.CommonStateContextI) (filter filterBlobberFunc) {

	return filterBlobberFunc(func(b *StorageNode) (kick bool, err error) {
		var sp *stakePool
		sp, err = sc.getStakePool(spenum.Blobber, b.ID, balances)
		switch err {
		case nil:
		case util.ErrValueNotPresent:
			return true, nil // kick off
		default:
			return false, err
		}

		if b.Terms.WritePrice == 0 {
			return false, nil // keep, ok or already filtered by bid
		}
		staked, err := sp.stake()
		if err != nil {
			logging.Logger.Error("filter blobber for stake, cannot total stake",
				zap.String("blobber id", b.ID))
			return true, nil
		}
		// clean capacity (without delegate pools want to 'unstake')
		free, err := unallocatedCapacity(b.Terms.WritePrice, staked, sp.TotalOffers)
		if err != nil {
			logging.Logger.Warn("could not get unallocated capacity when filtering blobbers by free space",
				zap.String("blobber id", b.ID),
				zap.Error(err))
			return true, nil // kick off
		}
		return free < size, nil // kick off if it hasn't enough free space
	})
}

// newAllocationRequest creates new allocation
func (sc *StorageSmartContract) newAllocationRequest(
	t *transaction.Transaction,
	input []byte,
	balances chainstate.StateContextI,
	timings map[string]time.Duration,
) (string, error) {
	var conf *Config
	var err error
	if conf, err = sc.getConfig(balances, true); err != nil {
		return "", common.NewErrorf("allocation_creation_failed",
			"can't get config: %v", err)
	}

	resp, err := sc.newAllocationRequestInternal(t, input, conf, 0, balances, timings)
	if err != nil {
		return "", err
	}

	return resp, err
}

// newAllocationRequest creates new allocation
func (sc *StorageSmartContract) newAllocationRequestInternal(
	txn *transaction.Transaction,
	input []byte,
	conf *Config,
	mintNewTokens currency.Coin,
	balances chainstate.StateContextI,
	timings map[string]time.Duration,
) (resp string, err error) {
	m := Timings{timings: timings, start: common.ToTime(txn.CreationDate)}
	var request newAllocationRequest
	if err = request.decode(input); err != nil {
		logging.Logger.Error("new_allocation_request_failed: error decoding input",
			zap.String("txn", txn.Hash),
			zap.Error(err))
		return "", common.NewErrorf("allocation_creation_failed",
			"malformed request: %v", err)
	}
	if err := request.validate(conf); err != nil {
		return "", common.NewErrorf("allocation_creation_failed", "invalid request: "+err.Error())
	}

	if request.Owner == "" {
		request.Owner = txn.ClientID
		request.OwnerPublicKey = txn.PublicKey
	}

	blobbers, err := getBlobbersByIDs(request.Blobbers, balances)
	if err != nil {
		return "", common.NewErrorf("allocation_creation_failed", "get blobbers failed: %v", err)
	}

	if len(blobbers) < (request.DataShards + request.ParityShards) {
		logging.Logger.Error("new_allocation_request_failed: blobbers fetched are less than requested blobbers",
			zap.String("txn", txn.Hash),
			zap.Int("fetched blobbers", len(blobbers)),
			zap.Int("data shards", request.DataShards),
			zap.Int("parity_shards", request.ParityShards))
		return "", common.NewErrorf("allocation_creation_failed",
			"Not enough provided blobbers found in mpt")
	}

	if request.Owner == "" {
		request.Owner = txn.ClientID
		request.OwnerPublicKey = txn.PublicKey
	}

	logging.Logger.Debug("new_allocation_request", zap.String("t_hash", txn.Hash), zap.Strings("blobbers", request.Blobbers), zap.Any("amount", txn.Value))
	sa := request.storageAllocation(conf, txn.CreationDate) // (set fields, ignore expiration)
	spMap, err := getStakePoolsByIDs(request.Blobbers, spenum.Blobber, balances)
	if err != nil {
		return "", common.NewErrorf("allocation_creation_failed", "getting stake pools: %v", err)
	}
	if len(spMap) != len(blobbers) {
		return "", common.NewErrorf("allocation_creation_failed", "missing blobber's stake pool: %v", err)
	}
	var sns []*storageNodeResponse
	for i := 0; i < len(blobbers); i++ {
		stake, err := spMap[blobbers[i].ID].stake()
		if err != nil {
			return "", common.NewErrorf("allocation_creation_failed", "cannot total stake pool for blobber %s: %v", blobbers[i].ID, err)
		}
		snr := StoragNodeToStorageNodeResponse(*blobbers[i])
		snr.TotalOffers = spMap[blobbers[i].ID].TotalOffers
		snr.TotalStake = stake
		sns = append(sns, &snr)
	}

	sa, blobberNodes, err := setupNewAllocation(request, sns, m, txn.CreationDate, conf, txn.Hash)
	if err != nil {
		return "", err
	}

	for _, b := range blobberNodes {
		_, err = balances.InsertTrieNode(b.GetKey(), b)
		if err != nil {
			logging.Logger.Error("new_allocation_request_failed: error inserting blobber",
				zap.String("txn", txn.Hash),
				zap.String("blobber", b.ID),
				zap.Error(err))
			return "", fmt.Errorf("can't Save blobber: %v", err)
		}

		if err := spMap[b.ID].addOffer(sa.BlobberAllocsMap[b.ID].Offer()); err != nil {
			logging.Logger.Error("new_allocation_request_failed: error adding offer to blobber",
				zap.String("txn", txn.Hash),
				zap.String("blobber", b.ID),
				zap.Error(err))
			return "", fmt.Errorf("ading offer: %v", err)
		}

		if err = spMap[b.ID].Save(spenum.Blobber, b.ID, balances); err != nil {
			logging.Logger.Error("new_allocation_request_failed: error saving blobber pool",
				zap.String("txn", txn.Hash),
				zap.String("blobber", b.ID),
				zap.Error(err))
			return "", fmt.Errorf("can't Save blobber's stake pool: %v", err)
		}

		emitUpdateBlobberAllocatedSavedHealth(b, balances)
	}

	var options []WithOption
	if mintNewTokens > 0 {
		options = []WithOption{WithTokenMint(mintNewTokens)}
	}
	// create write pool and lock tokens
	if err := sa.addToWritePool(txn, balances, options...); err != nil {
		logging.Logger.Error("new_allocation_request_failed: error adding to allocation write pool",
			zap.String("txn", txn.Hash),
			zap.Error(err))
		return "", common.NewError("allocation_creation_failed", err.Error())
	}

	cost, err := sa.cost()
	if err != nil {
		return "", err
	}
	if sa.WritePool < cost {
		return "", common.NewError("allocation_creation_failed",
			fmt.Sprintf("not enough tokens to cover the allocation cost"+" (%d < %d)", sa.WritePool, cost))
	}

	if err := sa.checkFunding(conf.CancellationCharge); err != nil {
		return "", common.NewError("allocation_creation_failed", err.Error())
	}
	m.tick("create_write_pool")

	if err = sc.createChallengePool(txn, sa, balances, conf); err != nil {
		logging.Logger.Error("new_allocation_request_failed: error creating challenge pool",
			zap.String("txn", txn.Hash),
			zap.Error(err))
		return "", common.NewError("allocation_creation_failed", err.Error())
	}
	m.tick("create_challenge_pool")

	if resp, err = sc.addAllocation(sa, balances); err != nil {
		logging.Logger.Error("new_allocation_request_failed: error adding allocation",
			zap.String("txn", txn.Hash),
			zap.Error(err))
		return "", common.NewErrorf("allocation_creation_failed", "%v", err)
	}
	m.tick("add_allocation")

	// emit event to eventDB
	emitAddOrOverwriteAllocationBlobberTerms(sa, balances, txn)

	return resp, err
}

func setupNewAllocation(
	request newAllocationRequest,
	blobbers []*storageNodeResponse,
	m Timings,
	now common.Timestamp,
	conf *Config,
	allocId string,
) (*StorageAllocation, []*StorageNode, error) {
	var err error
	m.tick("decode")
	if len(request.Blobbers) < (request.DataShards + request.ParityShards) {
		logging.Logger.Error("new_allocation_request_failed: input blobbers less than requirement",
			zap.Int("request blobbers", len(request.Blobbers)),
			zap.Int("data shards", request.DataShards),
			zap.Int("parity_shards", request.ParityShards))
		return nil, nil, common.NewErrorf("allocation_creation_failed",
			"Blobbers provided are not enough to honour the allocation")
	}

	//if more than limit blobbers sent, just cut them
	if len(request.Blobbers) > conf.MaxBlobbersPerAllocation {
		logging.Logger.Error("new_allocation_request_failed: request blobbers more than max_blobbers_per_allocation",
			zap.Int("requested blobbers", len(request.Blobbers)),
			zap.Int("max blobbers per allocation", conf.MaxBlobbersPerAllocation))
		logging.Logger.Info("Too many blobbers selected, max available", zap.Int("max_blobber_size", conf.MaxBlobbersPerAllocation))
		request.Blobbers = request.Blobbers[:conf.MaxBlobbersPerAllocation]
	}

	logging.Logger.Debug("new_allocation_request", zap.Strings("blobbers", request.Blobbers))
	sa := request.storageAllocation(conf, now) // (set fields, ignore expiration)
	m.tick("fetch_pools")
	sa.TimeUnit = conf.TimeUnit
	sa.MinLockDemand = conf.MinLockDemand
	sa.ID = allocId
	sa.Tx = allocId

	blobberNodes, bSize, err := validateBlobbers(common.ToTime(now), sa, blobbers, conf)
	if err != nil {
		logging.Logger.Error("new_allocation_request_failed: error validating blobbers",
			zap.Error(err))
		return nil, nil, common.NewErrorf("allocation_creation_failed", "%v", err)
	}
	bi := make([]string, 0, len(blobberNodes))
	for _, b := range blobberNodes {
		bi = append(bi, b.ID)
	}
	logging.Logger.Debug("new_allocation_request", zap.Int64("size", bSize), zap.Strings("blobbers", bi))
	m.tick("validate_blobbers")

	sa.BlobberAllocsMap = make(map[string]*BlobberAllocation, len(blobberNodes))
	for _, b := range blobberNodes {
		balloc, err := newBlobberAllocation(bSize, sa, b, now, conf.TimeUnit)
		if err != nil {
			return nil, nil, common.NewErrorf("allocation_creation_failed",
				"can't create blobber allocation: %v", err)
		}
		sa.BlobberAllocs = append(sa.BlobberAllocs, balloc)
		sa.BlobberAllocsMap[b.ID] = balloc
		b.Allocated += bSize
	}
	m.tick("add_offer")

	if request.FileOptionsChanged {
		sa.FileOptions = request.FileOptions
	} else {
		sa.FileOptions = 63
	}

	sa.StartTime = now
	return sa, blobberNodes, nil
}

type Timings struct {
	timings map[string]time.Duration
	start   time.Time
}

func (t *Timings) tick(name string) {
	if t.timings == nil {
		return
	}
	t.timings[name] = time.Since(t.start)
}

func validateBlobbers(
	creationDate time.Time,
	sa *StorageAllocation,
	blobbers []*storageNodeResponse,
	conf *Config,
) ([]*StorageNode, int64, error) {
	sa.TimeUnit = conf.TimeUnit // keep the initial time unit

	// number of blobbers required
	var size = sa.DataShards + sa.ParityShards
	// size of allocation for a blobber
	var bSize = sa.bSize()
	var list, errs = sa.validateEachBlobber(blobbers, common.Timestamp(creationDate.Unix()), conf)

	if len(list) < size {
		return nil, 0, errors.New("Not enough blobbers to honor the allocation: " + strings.Join(errs, ", "))
	}

	sa.BlobberAllocs = make([]*BlobberAllocation, 0)
	sa.Stats = &StorageAllocationStats{}

	return list[:size], bSize, nil
}

type updateAllocationRequest struct {
	ID                      string `json:"id"`               // allocation id
	Name                    string `json:"name"`             // allocation name
	OwnerID                 string `json:"owner_id"`         // Owner of the allocation
	OwnerPublicKey          string `json:"owner_public_key"` // Owner Public Key of the allocation
	Size                    int64  `json:"size"`             // difference
	Extend                  bool   `json:"extend"`
	UpdateTerms             bool   `json:"update_terms"`
	AddBlobberId            string `json:"add_blobber_id"`
	RemoveBlobberId         string `json:"remove_blobber_id"`
	SetThirdPartyExtendable bool   `json:"set_third_party_extendable"`
	FileOptionsChanged      bool   `json:"file_options_changed"`
	FileOptions             uint16 `json:"file_options"`
}

func (uar *updateAllocationRequest) decode(b []byte) error {
	return json.Unmarshal(b, uar)
}

// validate request
func (uar *updateAllocationRequest) validate(
	conf *Config,
	alloc *StorageAllocation,
) error {
	if uar.Size == 0 &&
		uar.Extend == false &&
		len(uar.AddBlobberId) == 0 &&
		len(uar.Name) == 0 &&
		(!uar.SetThirdPartyExtendable || (uar.SetThirdPartyExtendable && alloc.ThirdPartyExtendable)) &&
		(!uar.FileOptionsChanged || uar.FileOptions == alloc.FileOptions) &&
		(alloc.Owner == uar.OwnerID) {
		return errors.New("update allocation changes nothing")
	} else {
		if ns := alloc.Size + uar.Size; ns < conf.MinAllocSize {
			return fmt.Errorf("new allocation size is too small: %d < %d",
				ns, conf.MinAllocSize)
		}
	}

	if len(alloc.BlobberAllocs) == 0 {
		return errors.New("invalid allocation for updating: no blobbers")
	}

	if len(uar.AddBlobberId) > 0 {
		if _, found := alloc.BlobberAllocsMap[uar.AddBlobberId]; found {
			return fmt.Errorf("cannot add blobber %s, already in allocation", uar.AddBlobberId)
		}
	} else {
		if len(uar.RemoveBlobberId) > 0 {
			return errors.New("cannot remove a blobber without adding one")
		}
	}

	if len(uar.RemoveBlobberId) > 0 {
		if _, found := alloc.BlobberAllocsMap[uar.RemoveBlobberId]; !found {
			return fmt.Errorf("cannot remove blobber %s, not in allocation", uar.RemoveBlobberId)
		}
	}

	if uar.FileOptions > 63 {
		return fmt.Errorf("FileOptions %d incorrect", uar.FileOptions)
	}

	return nil
}

// calculate size difference for every blobber of the allocations
func (uar *updateAllocationRequest) getBlobbersSizeDiff(
	alloc *StorageAllocation) (diff int64) {
	return int64(math.Ceil(float64(uar.Size) / float64(alloc.DataShards)))
}

// new size of blobbers' allocation
func (uar *updateAllocationRequest) getNewBlobbersSize(
	alloc *StorageAllocation) (newSize int64) {

	return alloc.BlobberAllocs[0].Size + uar.getBlobbersSizeDiff(alloc)
}

// get blobbers by IDs concurrently, return error if any of them could not be acquired.
func getBlobbersByIDs(ids []string, balances chainstate.CommonStateContextI) ([]*StorageNode, error) {
	return chainstate.GetItemsByIDs(ids,
		func(id string, balances chainstate.CommonStateContextI) (*StorageNode, error) {
			return getBlobber(id, balances)
		},
		balances)
}

func getStakePoolsByIDs(ids []string, providerType spenum.Provider, balances chainstate.CommonStateContextI) (map[string]*stakePool, error) {
	type stakePoolPID struct {
		pid  string
		pool *stakePool
	}

	stakePools, err := chainstate.GetItemsByIDs(ids,
		func(id string, balances chainstate.CommonStateContextI) (*stakePoolPID, error) {
			sp, err := getStakePool(providerType, id, balances)
			if err != nil {
				return nil, err
			}

			return &stakePoolPID{
				pid:  id,
				pool: sp,
			}, nil
		},
		balances)
	if err != nil {
		return nil, err
	}

	stakePoolMap := make(map[string]*stakePool, len(ids))
	for _, sp := range stakePools {
		stakePoolMap[sp.pid] = sp.pool
	}

	return stakePoolMap, nil
}

// getAllocationBlobbers loads blobbers of an allocation from store
func (sc *StorageSmartContract) getAllocationBlobbers(alloc *StorageAllocation,
	balances chainstate.StateContextI) (blobbers []*StorageNode, err error) {
	ids := make([]string, 0, len(alloc.BlobberAllocs))
	for _, ba := range alloc.BlobberAllocs {
		ids = append(ids, ba.BlobberID)
	}

	return chainstate.GetItemsByIDs(ids,
		func(id string, balances chainstate.CommonStateContextI) (*StorageNode, error) {
			return sc.getBlobber(id, balances)
		},
		balances)
}

// closeAllocation making it expired; the allocation will be alive the
// challenge_completion_time and be closed then
func (sc *StorageSmartContract) closeAllocation(
	t *transaction.Transaction,
	alloc *StorageAllocation,
	maxChallengeCompletionTime time.Duration,
	balances chainstate.StateContextI,
) (resp string, err error) {
	if alloc.Expiration-t.CreationDate <
		toSeconds(maxChallengeCompletionTime) {
		return "", common.NewError("allocation_closing_failed",
			"doesn't need to close allocation is about to expire")
	}

	// mark as expired, but it will be alive at least chellenge_competion_time
	alloc.Expiration = t.CreationDate

	for _, ba := range alloc.BlobberAllocs {
		sp, err := sc.getStakePool(spenum.Blobber, ba.BlobberID, balances)
		if err != nil {
			return "", fmt.Errorf("can't get stake pool of %s: %v", ba.BlobberID,
				err)
		}
		if err := sp.reduceOffer(ba.Offer()); err != nil {
			return "", common.NewError("fini_alloc_failed",
				"error removing offer: "+err.Error())
		}
		if err = sp.Save(spenum.Blobber, ba.BlobberID, balances); err != nil {
			return "", fmt.Errorf("can't save stake pool of %s: %v", ba.BlobberID,
				err)
		}
	}

	// Save allocation

	_, err = balances.InsertTrieNode(alloc.GetKey(sc.ID), alloc)
	if err != nil {
		return "", common.NewError("allocation_closing_failed",
			"can't save allocation: "+err.Error())
	}

	balances.EmitEvent(event.TypeStats, event.TagUpdateAllocation, alloc.ID, alloc.buildDbUpdates())

	return string(alloc.Encode()), nil // closing
}

func (sa *StorageAllocation) saveUpdatedAllocation(
	blobbers []*StorageNode,
	balances chainstate.StateContextI,
) (err error) {
	for _, b := range blobbers {
		if _, err = balances.InsertTrieNode(b.GetKey(), b); err != nil {
			return
		}
		emitUpdateBlobberAllocatedSavedHealth(b, balances)
	}
	// Save allocation
	_, err = balances.InsertTrieNode(sa.GetKey(ADDRESS), sa)
	if err != nil {
		return
	}

	balances.EmitEvent(event.TypeStats, event.TagUpdateAllocation, sa.ID, sa.buildDbUpdates())
	return
}

func (sa *StorageAllocation) saveUpdatedStakes(balances chainstate.StateContextI) (err error) {
	// Save allocation
	_, err = balances.InsertTrieNode(sa.GetKey(ADDRESS), sa)
	if err != nil {
		return
	}

	balances.EmitEvent(event.TypeStats, event.TagUpdateAllocationStakes, sa.ID, sa.buildStakeUpdateEvent())
	return
}

// allocation period used to calculate weighted average prices
type allocPeriod struct {
	read   currency.Coin    // read price
	write  currency.Coin    // write price
	period common.Timestamp // period (duration)
	size   int64            // size for period
}

func (ap *allocPeriod) weight() float64 {
	return float64(ap.period) * float64(ap.size)
}

// returns weighted average read and write prices
func (ap *allocPeriod) join(np *allocPeriod) (avgRead, avgWrite currency.Coin, err error) {
	var (
		apw, npw = ap.weight(), np.weight() // weights
		ws       = apw + npw                // weights sum
		rp, wp   float64                    // read sum, write sum (weighted)
	)

	apReadF, err := ap.read.Float64()
	if err != nil {
		return 0, 0, err
	}

	apWriteF, err := ap.write.Float64()
	if err != nil {
		return 0, 0, err
	}

	npReadF, err := np.read.Float64()
	if err != nil {
		return 0, 0, err
	}

	npWriteF, err := np.write.Float64()
	if err != nil {
		return 0, 0, err
	}

	rp = (apReadF * apw) + (npReadF * npw)
	wp = (apWriteF * apw) + (npWriteF * npw)

	avgRead, err = currency.Float64ToCoin(rp / ws)
	if err != nil {
		return 0, 0, err
	}
	avgWrite, err = currency.Float64ToCoin(wp / ws)
	if err != nil {
		return 0, 0, err
	}
	return
}

func weightedAverage(prev, next *Terms, tx, pexp, expDiff common.Timestamp,
	psize, sizeDiff int64) (avg Terms, err error) {

	// allocation periods
	var left, added allocPeriod
	left.read, left.write = prev.ReadPrice, prev.WritePrice   // } prices
	added.read, added.write = next.ReadPrice, next.WritePrice // }
	left.size, added.size = psize, psize+sizeDiff             // sizes
	left.period, added.period = pexp-tx, pexp+expDiff-tx      // periods
	// join
	avg.ReadPrice, avg.WritePrice, err = left.join(&added)
	if err != nil {
		return
	}
	return
}

// The adjustChallengePool moves more or moves some tokens back from or to
// challenge pool during allocation extending or reducing.
func (sc *StorageSmartContract) adjustChallengePool(
	alloc *StorageAllocation,
	odr, ndr common.Timestamp,
	oterms []Terms,
	timeUnit time.Duration,
	balances chainstate.StateContextI,
) error {
	changes, err := alloc.challengePoolChanges(odr, ndr, timeUnit, oterms)
	if err != nil {
		return fmt.Errorf("adjust_challenge_pool: %v", err)
	}

	cp, err := sc.getChallengePool(alloc.ID, balances)
	if err != nil {
		return fmt.Errorf("adjust_challenge_pool: %v", err)
	}

	var changed bool
	sum := currency.Coin(0)
	for _, ch := range changes {
		_, err = ch.Int64()
		if err != nil {
			return err
		}
		switch {
		case ch > 0:
			err = alloc.moveToChallengePool(cp, ch)
			sum += ch
			changed = true
		default:
			// no changes for the blobber
		}
		if err != nil {
			return fmt.Errorf("adjust_challenge_pool: %v", err)
		}
	}

	if changed {
		err = cp.save(sc.ID, alloc, balances)
		if err != nil {
			i := int64(0)
			i, err = sum.Int64()
			if err != nil {
				return err
			}
			balances.EmitEvent(event.TypeStats, event.TagToChallengePool, cp.ID, event.ChallengePoolLock{
				Client:       alloc.Owner,
				AllocationId: alloc.ID,
				Amount:       i,
			})
		}
	}

	return nil
}

// extendAllocation extends size or/and expiration (one of them can be reduced);
// here we use new terms of blobbers
func (sc *StorageSmartContract) extendAllocation(
	txn *transaction.Transaction,
	conf *Config,
	alloc *StorageAllocation,
	blobbers []*StorageNode,
	req *updateAllocationRequest,
	balances chainstate.StateContextI,
) (err error) {
	var (
		diff   = req.getBlobbersSizeDiff(alloc) // size difference
		size   = req.getNewBlobbersSize(alloc)  // blobber size
		gbSize = sizeInGB(size)                 // blobber size in GB

		// keep original terms to adjust challenge pool value
		originalTerms = make([]Terms, 0, len(alloc.BlobberAllocs))
		// original allocation duration remains
		originalRemainingDuration = alloc.Expiration - txn.CreationDate
	)

	// adjust the expiration if changed, boundaries has already checked
	var prevExpiration = alloc.Expiration

	if req.Extend {
		alloc.Expiration = common.Timestamp(common.ToTime(txn.CreationDate).Add(conf.TimeUnit).Unix()) // new expiration
	}

	alloc.Size += req.Size // new size

	// 1. update terms
	for i, details := range alloc.BlobberAllocs {
		originalTerms = append(originalTerms, details.Terms) // keep original terms will be changed
		oldOffer := details.Offer()
		var b = blobbers[i]
		if b.ID != details.BlobberID {
			return common.NewErrorf("allocation_extending_failed",
				"blobber %s and %s don't match", b.ID, details.BlobberID)
		}

		if b.Capacity == 0 {
			return common.NewErrorf("allocation_extending_failed",
				"blobber %s no longer provides its service", b.ID)
		}
		if req.Size > 0 {
			if b.Capacity-b.Allocated-diff < 0 {
				return common.NewErrorf("allocation_extending_failed",
					"blobber %s doesn't have enough free space", b.ID)
			}
		}

		b.Allocated += diff // new capacity used

		// update terms using weighted average
		details.Terms, err = weightedAverage(&details.Terms, &b.Terms,
			txn.CreationDate, prevExpiration, alloc.Expiration, details.Size,
			diff)
		if err != nil {
			return err
		}

		details.Size = size // new size

		// since, new terms is weighted average based on previous terms and
		// past allocation time and new terms and new allocation time; then
		// we can easily recalculate new min_lock_demand value from allocation
		// start to its new end using the new weighted average terms; but, we
		// can't reduce the min_lock_demand_value; that's all;

		// new blobber's min lock demand (alloc.Expiration is already updated
		// and we can use restDurationInTimeUnits method here)
		rdtu, err := alloc.restDurationInTimeUnits(alloc.StartTime, conf.TimeUnit)
		if err != nil {
			return common.NewError("allocation_extending_failed", err.Error())
		}

		nbmld, err := details.Terms.minLockDemand(gbSize, rdtu, alloc.MinLockDemand)
		if err != nil {
			return err
		}

		// min_lock_demand can be increased only
		if nbmld > details.MinLockDemand {
			details.MinLockDemand = nbmld
		}

		newOffer := details.Offer()
		if newOffer != oldOffer {
			var sp *stakePool
			if sp, err = sc.getStakePool(spenum.Blobber, details.BlobberID, balances); err != nil {
				return fmt.Errorf("can't get stake pool of %s: %v", details.BlobberID, err)
			}
			if newOffer > oldOffer {
				coin, err := currency.MinusCoin(newOffer, oldOffer)
				if err != nil {
					return err
				}
				if err := sp.addOffer(coin); err != nil {
					return fmt.Errorf("adding offer: %v", err)
				}
			} else {
				coin, err := currency.MinusCoin(oldOffer, newOffer)
				if err != nil {
					return err
				}
				if err := sp.reduceOffer(coin); err != nil {
					return fmt.Errorf("reduce offer: %v", err)
				}
			}
			if err = sp.Save(spenum.Blobber, details.BlobberID, balances); err != nil {
				return fmt.Errorf("can't save stake pool of %s: %v", details.BlobberID,
					err)
			}

		}
	}

	// lock tokens if this transaction provides them
	if txn.Value > 0 {
		if err = alloc.addToWritePool(txn, balances); err != nil {
			return common.NewErrorf("allocation_extending_failed", "%v", err)
		}
	}

	// add more tokens to related challenge pool, or move some tokens back
	var remainingDuration = alloc.Expiration - txn.CreationDate
	err = sc.adjustChallengePool(alloc, originalRemainingDuration, remainingDuration, originalTerms, conf.TimeUnit, balances)
	if err != nil {
		return common.NewErrorf("allocation_extending_failed", "%v", err)
	}
	return nil
}

// reduceAllocation reduces size or/and expiration (no one can be increased);
// here we use the same terms of related blobbers
func (sc *StorageSmartContract) reduceAllocation(
	txn *transaction.Transaction,
	conf *Config,
	alloc *StorageAllocation,
	blobbers []*StorageNode,
	req *updateAllocationRequest,
	balances chainstate.StateContextI,
) (err error) {
	var (
		diff = req.getBlobbersSizeDiff(alloc) // size difference
		size = req.getNewBlobbersSize(alloc)  // blobber size

		// original allocation duration remains
		originalRemainingDuration = alloc.Expiration - txn.CreationDate
	)

	// adjust the expiration if changed, boundaries has already checked
	if req.Extend {
		alloc.Expiration = common.Timestamp(common.ToTime(txn.CreationDate).Add(conf.TimeUnit).Unix()) // new expiration // new expiration
	}

	alloc.Size += req.Size

	// 1. update terms
	for i, ba := range alloc.BlobberAllocs {
		var b = blobbers[i]
		oldOffer := ba.Offer()
		b.Allocated += diff // new capacity used

		ba.Size = size // new size
		// update stake pool
		newOffer := ba.Offer()
		if newOffer != oldOffer {
			var sp *stakePool
			if sp, err = sc.getStakePool(spenum.Blobber, ba.BlobberID, balances); err != nil {
				return fmt.Errorf("can't get stake pool of %s: %v", ba.BlobberID,
					err)
			}
			if newOffer < oldOffer {
				if err := sp.reduceOffer(oldOffer - newOffer); err != nil {
					return fmt.Errorf("removing offer: %v", err)
				}
			} else {
				// if we are adding a blobber then we will want to add a new offer for that blobber
				if err := sp.addOffer(newOffer - oldOffer); err != nil {
					return fmt.Errorf("adding offer: %v", err)
				}
			}

			if err = sp.Save(spenum.Blobber, ba.BlobberID, balances); err != nil {
				return fmt.Errorf("can't Save stake pool of %s: %v", ba.BlobberID,
					err)
			}
			emitUpdateBlobberAllocatedSavedHealth(b, balances)
		}
	}

	// lock tokens if this transaction provides them
	if txn.Value > 0 {
		if err = alloc.addToWritePool(txn, balances); err != nil {
			return common.NewErrorf("allocation_reducing_failed", "%v", err)
		}
	}

	// new allocation duration remains
	var remainingDuration = alloc.Expiration - txn.CreationDate
	err = sc.adjustChallengePool(alloc, originalRemainingDuration, remainingDuration, nil, conf.TimeUnit,
		balances)
	if err != nil {
		return common.NewErrorf("allocation_reducing_failed", "%v", err)
	}
	return nil

}

// update allocation allows to change allocation size or expiration;
// if expiration reduced or unchanged, then existing terms of blobbers used,
// otherwise new terms used; also, it locks additional tokens if size is
// extended and it checks blobbers for required stake;
func (sc *StorageSmartContract) updateAllocationRequest(
	txn *transaction.Transaction,
	input []byte,
	balances chainstate.StateContextI,
) (resp string, err error) {
	var conf *Config
	if conf, err = sc.getConfig(balances, false); err != nil {
		return "", common.NewError("allocation_updating_failed",
			"can't get SC configurations: "+err.Error())
	}
	return sc.updateAllocationRequestInternal(txn, input, conf, balances)
}

func (sc *StorageSmartContract) updateAllocationRequestInternal(
	t *transaction.Transaction,
	input []byte,
	conf *Config,
	balances chainstate.StateContextI,
) (resp string, err error) {
	if t.ClientID == "" {
		return "", common.NewError("allocation_updating_failed",
			"missing client_id in transaction")
	}

	var request updateAllocationRequest
	if err = request.decode(input); err != nil {
		return "", common.NewError("allocation_updating_failed",
			"invalid request: "+err.Error())
	}

	if request.OwnerID == "" {
		request.OwnerID = t.ClientID
	}

	var alloc *StorageAllocation
	if alloc, err = sc.getAllocation(request.ID, balances); err != nil {
		return "", common.NewError("allocation_updating_failed",
			"can't get existing allocation: "+err.Error())
	}

	if err != nil {
		return "", err
	}

	if t.ClientID != alloc.Owner {
		if !alloc.ThirdPartyExtendable || (request.Size <= 0 && request.Extend == false) {
			return "", common.NewError("allocation_updating_failed",
				"only owner can update the allocation")
		}
	}

	if err = request.validate(conf, alloc); err != nil {
		return "", common.NewError("allocation_updating_failed", err.Error())
	}

	// can't update expired allocation
	if alloc.Expiration < t.CreationDate {
		return "", common.NewError("allocation_updating_failed",
			"can't update expired allocation")
	}

	// update allocation transaction hash
	alloc.Tx = t.Hash

	var blobbers []*StorageNode
	if blobbers, err = sc.getAllocationBlobbers(alloc, balances); err != nil {
		return "", common.NewError("allocation_updating_failed",
			err.Error())
	}

	// If the txn client_id is not the owner of the allocation, should just be able to extend the allocation if permissible
	// This way, even if an atttacker of an innocent user incorrectly tries to modify any other part of the allocation, it will not have any effect
	if t.ClientID != alloc.Owner /* Third-party actions */ {
		if request.Size <= 0 && request.Extend == false {
			return "", common.NewError("allocation_updating_failed", "third party can only extend the allocation")
		}

		err = sc.extendAllocation(t, conf, alloc, blobbers, &request, balances)
		if err != nil {
			return "", err
		}
	} else /* Owner Actions */ {

		// update allocation transaction hash
		alloc.Tx = t.Hash

		var newSize = request.Size + alloc.Size
		if newSize < conf.MinAllocSize || newSize < alloc.Stats.UsedSize {
			return "", common.NewError("allocation_updating_failed",
				"allocation size becomes too small")
		}

		if len(request.AddBlobberId) > 0 {
			blobbers, err = alloc.changeBlobbers(
				conf, blobbers, request.AddBlobberId, request.RemoveBlobberId, t.CreationDate, balances, sc, t.ClientID,
			)
			if err != nil {
				return "", common.NewError("allocation_updating_failed", err.Error())
			}
		}

		if len(blobbers) != len(alloc.BlobberAllocs) {
			return "", common.NewError("allocation_updating_failed",
				"error allocation blobber size mismatch")
		}

		if request.UpdateTerms {
			for i, bd := range alloc.BlobberAllocs {
				if bd.Terms.WritePrice >= blobbers[i].Terms.WritePrice {
					bd.Terms.WritePrice = blobbers[i].Terms.WritePrice
				}
				if bd.Terms.ReadPrice >= blobbers[i].Terms.ReadPrice {
					bd.Terms.ReadPrice = blobbers[i].Terms.ReadPrice
				}
			}
		}

		// if size or expiration increased, then we use new terms
		// otherwise, we use the same terms
		if request.Size > 0 || request.Extend {
			err = sc.extendAllocation(t, conf, alloc, blobbers, &request, balances)
		} else if request.Size < 0 {
			err = sc.reduceAllocation(t, conf, alloc, blobbers, &request, balances)
		} else if len(request.AddBlobberId) > 0 {
			err = sc.extendAllocation(t, conf, alloc, blobbers, &request, balances)
		}
		if err != nil {
			return "", err
		}

		if err := alloc.checkFunding(conf.CancellationCharge); err != nil {
			return "", common.NewError("allocation_updating_failed", err.Error())
		}

		if request.SetThirdPartyExtendable {
			alloc.ThirdPartyExtendable = true
		}

		if request.FileOptionsChanged {
			alloc.FileOptions = request.FileOptions
		}

		if len(request.RemoveBlobberId) > 0 {
			balances.EmitEvent(event.TypeStats, event.TagDeleteAllocationBlobberTerm, t.Hash, []event.AllocationBlobberTerm{
				{
					AllocationID: alloc.ID,
					BlobberID:    request.RemoveBlobberId,
				},
			})
		}

		if request.OwnerID != alloc.Owner {
			alloc.Owner = request.OwnerID
			if request.OwnerPublicKey == "" {
				return "", common.NewError("allocation_updating_failed", "owner public key is required when updating owner id")
			}
			alloc.OwnerPublicKey = request.OwnerPublicKey
		}
	}

	err = alloc.saveUpdatedAllocation(blobbers, balances)
	if err != nil {
		return "", common.NewErrorf("allocation_reducing_failed", "%v", err)
	}

	emitAddOrOverwriteAllocationBlobberTerms(alloc, balances, t)

	return string(alloc.Encode()), nil
}

func getPreferredBlobbers(preferredBlobbers []string, allBlobbers []*StorageNode) (selectedBlobbers []*StorageNode, err error) {
	blobberMap := make(map[string]*StorageNode)
	for _, storageNode := range allBlobbers {
		blobberMap[storageNode.BaseURL] = storageNode
	}
	for _, blobberURL := range preferredBlobbers {
		selectedBlobber, ok := blobberMap[blobberURL]
		if !ok {
			err = errors.New("invalid preferred blobber URL")
			return
		}
		selectedBlobbers = append(selectedBlobbers, selectedBlobber)
	}
	return
}

func randomizeNodes(in []*StorageNode, out []*StorageNode, n int, seed int64) []*StorageNode {
	nOut := minInt(len(in), n)
	nOut = maxInt(1, nOut)
	randGen := rand.New(rand.NewSource(seed))
	for {
		i := randGen.Intn(len(in))
		if !checkExists(in[i], out) {
			out = append(out, in[i])
		}
		if len(out) >= nOut {
			break
		}
	}
	return out
}

func minInt(x, y int) int {
	if x < y {
		return x
	}
	return y
}

func maxInt(x, y int) int {
	if x > y {
		return x
	}
	return y
}

func checkExists(c *StorageNode, sl []*StorageNode) bool {
	for _, s := range sl {
		if s.ID == c.ID {
			return true
		}
	}
	return false
}

func (sc *StorageSmartContract) finalizedPassRates(alloc *StorageAllocation, balances chainstate.StateContextI) ([]float64, error) {
	if alloc.Stats == nil {
		alloc.Stats = &StorageAllocationStats{}
	}
	var failed, succesful int64 = 0, 0
	var passRates = make([]float64, 0, len(alloc.BlobberAllocs))
	for _, ba := range alloc.BlobberAllocs {
		if ba.Stats == nil {
			ba.Stats = new(StorageAllocationStats)
			passRates = append(passRates, 1.0)
			continue
		}
		ba.Stats.SuccessChallenges += ba.Stats.OpenChallenges
		ba.Stats.OpenChallenges = 0

		baTotal := ba.Stats.FailedChallenges + ba.Stats.SuccessChallenges
		if baTotal == 0 {
			passRates = append(passRates, 1.0)
			continue
		}

		if ba.Stats.TotalChallenges == 0 {
			logging.Logger.Warn("empty total challenges on finalizedPassRates",
				zap.Int64("OpenChallenges", ba.Stats.OpenChallenges),
				zap.Int64("FailedChallenges", ba.Stats.FailedChallenges),
				zap.Int64("SuccessChallenges", ba.Stats.SuccessChallenges))
			return nil, errors.New("empty total challenges")
		}

		passRates = append(passRates, float64(ba.Stats.SuccessChallenges)/float64(ba.Stats.TotalChallenges))
		succesful += ba.Stats.SuccessChallenges
		failed += ba.Stats.FailedChallenges
	}
	alloc.Stats.SuccessChallenges = succesful
	alloc.Stats.FailedChallenges = failed
	alloc.Stats.OpenChallenges = 0

	emitUpdateAllocationAndBlobberStats(alloc, balances)

	return passRates, nil
}

// a blobber can not send a challenge response, thus we have to check out
// challenge requests and their expiration
func (sc *StorageSmartContract) canceledPassRates(
	alloc *StorageAllocation,
	now common.Timestamp,
	maxChallengeCompletionTime time.Duration,
	balances chainstate.StateContextI,
) (
	passRates []float64, err error) {

	if alloc.Stats == nil {
		alloc.Stats = &StorageAllocationStats{}
	}
	passRates = make([]float64, 0, len(alloc.BlobberAllocs))

	allocChallenges, err := sc.getAllocationChallenges(alloc.ID, balances)
	switch err {
	case util.ErrValueNotPresent:
	case nil:
		for _, oc := range allocChallenges.OpenChallenges {
			ba, ok := alloc.BlobberAllocsMap[oc.BlobberID]
			if !ok {
				continue
			}

			if ba.Stats == nil {
				ba.Stats = new(StorageAllocationStats) // make sure
			}

			var expire = oc.CreatedAt + toSeconds(maxChallengeCompletionTime)
			if expire < now {
				ba.Stats.FailedChallenges++
				alloc.Stats.FailedChallenges++
			} else {
				ba.Stats.SuccessChallenges++
				alloc.Stats.SuccessChallenges++
			}
			ba.Stats.OpenChallenges--
			alloc.Stats.OpenChallenges--

			err := emitUpdateChallenge(&StorageChallenge{
				ID:           oc.ID,
				AllocationID: alloc.ID,
				BlobberID:    oc.BlobberID,
			}, true, balances, alloc.Stats, ba.Stats)
			if err != nil {
				return nil, err
			}

		}

	default:
		return nil, fmt.Errorf("getting allocation challenge: %v", err)
	}

	for _, ba := range alloc.BlobberAllocs {
		if ba.Stats.OpenChallenges > 0 {
			logging.Logger.Warn("not all challenges canceled", zap.Int64("remaining", ba.Stats.OpenChallenges))

			ba.Stats.SuccessChallenges += ba.Stats.OpenChallenges
			alloc.Stats.SuccessChallenges += ba.Stats.OpenChallenges

			ba.Stats.OpenChallenges = 0
		}

		if ba.Stats.TotalChallenges == 0 {
			passRates = append(passRates, 1.0)
			continue
		}
		// success rate for the blobber allocation
		passRates = append(passRates, float64(ba.Stats.SuccessChallenges)/float64(ba.Stats.TotalChallenges))
	}

	alloc.Stats.OpenChallenges = 0

	emitUpdateAllocationAndBlobberStats(alloc, balances)

	return passRates, nil
}

// If blobbers doesn't provide their services, then user can use this
// cancel_allocation transaction to close allocation and unlock all tokens
// of write pool back to himself. The  cancel_allocation doesn't pay min_lock
// demand to blobbers.
func (sc *StorageSmartContract) cancelAllocationRequest(
	t *transaction.Transaction, input []byte,
	balances chainstate.StateContextI) (resp string, err error) {
	var req lockRequest
	if err = req.decode(input); err != nil {
		return "", common.NewError("alloc_cancel_failed", err.Error())
	}
	var alloc *StorageAllocation
	alloc, err = sc.getAllocation(req.AllocationID, balances)

	if err != nil {
		return "", common.NewError("alloc_cancel_failed", err.Error())
	}

	if alloc.Owner != t.ClientID {
		return "", common.NewError("alloc_cancel_failed",
			"only owner can cancel an allocation")
	}

	if alloc.Expiration < t.CreationDate {
		return "", common.NewError("alloc_cancel_failed",
			"trying to cancel expired allocation")
	}

	conf, err := getConfig(balances)
	if err != nil {
		return "", common.NewError("can't get config", err.Error())
	}
	var passRates []float64
	passRates, err = sc.canceledPassRates(alloc, t.CreationDate, conf.MaxChallengeCompletionTime, balances)
	if err != nil {
		return "", common.NewError("alloc_cancel_failed",
			"calculating rest challenges success/fail rates: "+err.Error())
	}

	// can cancel
	// new values
	alloc.Expiration = t.CreationDate

	sps := make([]*stakePool, 0, len(alloc.BlobberAllocs))
	for _, d := range alloc.BlobberAllocs {
		var sp *stakePool
		if sp, err = sc.getStakePool(spenum.Blobber, d.BlobberID, balances); err != nil {
			return "", common.NewError("fini_alloc_failed",
				"can't get stake pool of "+d.BlobberID+": "+err.Error())
		}
		if err := sp.reduceOffer(d.Offer()); err != nil {
			return "", common.NewError("fini_alloc_failed",
				"error removing offer: "+err.Error())
		}
		sps = append(sps, sp)
	}

	err = sc.finishAllocation(t, alloc, passRates, sps, balances, conf)
	if err != nil {
		return "", common.NewError("alloc_cancel_failed", err.Error())
	}

	alloc.Finalized, alloc.Canceled = true, true
	_, err = balances.InsertTrieNode(alloc.GetKey(sc.ID), alloc)
	if err != nil {
		return "", common.NewError("alloc_cancel_failed",
			"saving allocation: "+err.Error())
	}

	for _, d := range alloc.BlobberAllocs {
		// get blobber allocations partitions
		blobberAllocParts, err := partitionsBlobberAllocations(d.BlobberID, balances)
		logging.Logger.Info("1.2 cancelAllocation", zap.Any("blobberID", d.BlobberID), zap.Any("allocID", d.AllocationID), zap.Any("blobberAllocParts", blobberAllocParts), zap.Any("err", err))
	}

	balances.EmitEvent(event.TypeStats, event.TagUpdateAllocation, alloc.ID, alloc.buildDbUpdates())

	emitDeleteAllocationBlobberTerms(alloc, balances, t)

	return "canceled", nil
}

//
// finalize an allocation (after expire + challenge completion time)
//

// 1. challenge pool                  -> blobbers or write pool
// 2. write pool min_lock_demand left -> blobbers
// 3. remove offer from blobber (stake pool)
// 4. update blobbers used and in all blobbers list too
// 5. write pool                      -> client
func (sc *StorageSmartContract) finalizeAllocation(
	t *transaction.Transaction, input []byte,
	balances chainstate.StateContextI) (resp string, err error) {

	var req lockRequest
	if err = req.decode(input); err != nil {
		return "", common.NewError("fini_alloc_failed", err.Error())
	}

	var alloc *StorageAllocation
	alloc, err = sc.getAllocation(req.AllocationID, balances)
	if err != nil {
		return "", common.NewError("fini_alloc_failed", err.Error())
	}

	// should be owner or one of blobbers of the allocation
	if !alloc.IsValidFinalizer(t.ClientID) {
		return "", common.NewError("fini_alloc_failed",
			"not allowed, unknown finalization initiator")
	}

	// should not be finalized
	if alloc.Finalized {
		return "", common.NewError("fini_alloc_failed",
			"allocation already finalized")
	}

	conf, err := getConfig(balances)
	if err != nil {
		return "", common.NewError("can't get config", err.Error())
	}

	// should be expired
	if alloc.Until(conf.MaxChallengeCompletionTime) > t.CreationDate {
		return "", common.NewError("fini_alloc_failed",
			"allocation is not expired yet")
	}

	var passRates []float64
	passRates, err = sc.finalizedPassRates(alloc, balances)
	if err != nil {
		return "", common.NewError("fini_alloc_failed",
			"calculating rest challenges success/fail rates: "+err.Error())
	}

	var sps []*stakePool
	for _, d := range alloc.BlobberAllocs {
		var sp *stakePool
		if sp, err = sc.getStakePool(spenum.Blobber, d.BlobberID, balances); err != nil {
			return "", common.NewError("fini_alloc_failed",
				"can't get stake pool of "+d.BlobberID+": "+err.Error())
		}
		if err := sp.reduceOffer(d.Offer()); err != nil {
			return "", common.NewError("fini_alloc_failed",
				"error removing offer: "+err.Error())
		}
		sps = append(sps, sp)
	}

	err = sc.finishAllocation(t, alloc, passRates, sps, balances, conf)
	if err != nil {
		return "", common.NewError("fini_alloc_failed", err.Error())
	}

	alloc.Finalized = true
	_, err = balances.InsertTrieNode(alloc.GetKey(sc.ID), alloc)
	if err != nil {
		return "", common.NewError("alloc_cancel_failed",
			"saving allocation: "+err.Error())
	}

	balances.EmitEvent(event.TypeStats, event.TagUpdateAllocation, alloc.ID, alloc.buildDbUpdates())

	emitUpdateAllocationBlobberTerms(alloc, balances, t)

	return "finalized", nil
}

func (sc *StorageSmartContract) finishAllocation(
	t *transaction.Transaction,
	alloc *StorageAllocation,
	passRates []float64,
	sps []*stakePool,
	balances chainstate.StateContextI,
	conf *Config,
) (err error) {

	if err = alloc.payMinLockDemand(sps, balances, t); err != nil {
		return fmt.Errorf("error paying min lock demand: %v", err)
	}

	var cp *challengePool
	if cp, err = sc.getChallengePool(alloc.ID, balances); err != nil {
		return fmt.Errorf("could not get challenge pool of alloc: %s, err: %v", alloc.ID, err)
	}

	if err = alloc.payChallengePoolPassPayments(sps, balances, cp, passRates, conf, sc); err != nil {
		return fmt.Errorf("error paying challenge pool pass payments: %v", err)
	}

	if err = alloc.payCancellationCharge(sps, balances, passRates, conf, sc, t); err != nil {
		return fmt.Errorf("4 error paying cancellation charge: %v", err)
	}

	for _, d := range alloc.BlobberAllocs {
		if d.Stats.UsedSize > 0 {
<<<<<<< HEAD
			logging.Logger.Info("1 finishAllocation", zap.Any("blobberID", d.BlobberID), zap.Any("allocID", d.AllocationID))

			// get blobber allocations partitions
			blobberAllocParts, err := partitionsBlobberAllocations(d.BlobberID, balances)

			logging.Logger.Info("2 finishAllocation", zap.Any("blobberID", d.BlobberID), zap.Any("allocID", d.AllocationID), zap.Any("blobberAllocParts", blobberAllocParts), zap.Any("err", err))
			if err != nil {
				return common.NewErrorf("fini_alloc_failed",
					"error getting blobber_challenge_allocation list: %v", err)
			}

			logging.Logger.Info("3 finishAllocation", zap.Any("blobberID", d.BlobberID), zap.Any("allocID", d.AllocationID), zap.Any("blobberAllocParts", blobberAllocParts), zap.Any("err", err))
			if err := partitionsBlobberAllocationsRemove(balances, d.BlobberID, d.AllocationID, blobberAllocParts); err != nil {
				logging.Logger.Info("3.1 finishAllocation", zap.Any("blobberID", d.BlobberID), zap.Any("allocID", d.AllocationID), zap.Any("blobberAllocParts", blobberAllocParts), zap.Any("err", err))
				return err
			}

			logging.Logger.Info("4 finishAllocation", zap.Any("blobberID", d.BlobberID), zap.Any("allocID", d.AllocationID), zap.Any("blobberAllocParts", blobberAllocParts), zap.Any("err", err))
			if err := blobberAllocParts.Save(balances); err != nil {

				logging.Logger.Info("5 finishAllocation", zap.Any("blobberID", d.BlobberID), zap.Any("allocID", d.AllocationID), zap.Any("blobberAllocParts", blobberAllocParts), zap.Any("err", err))

				return common.NewErrorf("fini_alloc_failed",
					"error saving blobber allocation partitions: %v", err)
			}

			logging.Logger.Info("6 finishAllocation", zap.Any("blobberID", d.BlobberID), zap.Any("allocID", d.AllocationID), zap.Any("blobberAllocParts", blobberAllocParts), zap.Any("err", err))

			// get blobber allocations partitions
			blobberAllocParts, err = partitionsBlobberAllocations(d.BlobberID, balances)

			logging.Logger.Info("7 finishAllocation", zap.Any("blobberID", d.BlobberID), zap.Any("allocID", d.AllocationID), zap.Any("blobberAllocParts", blobberAllocParts), zap.Any("err", err))
			if err != nil {
				return common.NewErrorf("fini_alloc_failed",
					"error getting blobber_challenge_allocation list: %v", err)
			}
		}
	}

	for _, d := range alloc.BlobberAllocs {
		// get blobber allocations partitions
		blobberAllocParts, err := partitionsBlobberAllocations(d.BlobberID, balances)

		logging.Logger.Info("1.2 finishAllocation", zap.Any("blobberID", d.BlobberID), zap.Any("allocID", d.AllocationID), zap.Any("blobberAllocParts", blobberAllocParts), zap.Any("err", err))
		if err != nil {
			return common.NewErrorf("fini_alloc_failed",
				"error getting blobber_challenge_allocation list: %v", err)
=======
			if err := removeAllocationFromBlobberPartitions(balances, d.BlobberID, d.AllocationID); err != nil {
				return err
			}
>>>>>>> 8ef8ede2
		}
	}

	alloc.Finalized = true
	return nil
}

func emitUpdateAllocationStatEvent(allocation *StorageAllocation, balances chainstate.StateContextI) {
	alloc := event.Allocation{
		AllocationID:     allocation.ID,
		UsedSize:         allocation.Stats.UsedSize,
		NumWrites:        allocation.Stats.NumWrites,
		MovedToChallenge: allocation.MovedToChallenge,
		MovedBack:        allocation.MovedBack,
		WritePool:        allocation.WritePool,
	}

	balances.EmitEvent(event.TypeStats, event.TagUpdateAllocationStat, alloc.AllocationID, &alloc)
}<|MERGE_RESOLUTION|>--- conflicted
+++ resolved
@@ -1440,12 +1440,6 @@
 			"saving allocation: "+err.Error())
 	}
 
-	for _, d := range alloc.BlobberAllocs {
-		// get blobber allocations partitions
-		blobberAllocParts, err := partitionsBlobberAllocations(d.BlobberID, balances)
-		logging.Logger.Info("1.2 cancelAllocation", zap.Any("blobberID", d.BlobberID), zap.Any("allocID", d.AllocationID), zap.Any("blobberAllocParts", blobberAllocParts), zap.Any("err", err))
-	}
-
 	balances.EmitEvent(event.TypeStats, event.TagUpdateAllocation, alloc.ID, alloc.buildDbUpdates())
 
 	emitDeleteAllocationBlobberTerms(alloc, balances, t)
@@ -1568,59 +1562,9 @@
 
 	for _, d := range alloc.BlobberAllocs {
 		if d.Stats.UsedSize > 0 {
-<<<<<<< HEAD
-			logging.Logger.Info("1 finishAllocation", zap.Any("blobberID", d.BlobberID), zap.Any("allocID", d.AllocationID))
-
-			// get blobber allocations partitions
-			blobberAllocParts, err := partitionsBlobberAllocations(d.BlobberID, balances)
-
-			logging.Logger.Info("2 finishAllocation", zap.Any("blobberID", d.BlobberID), zap.Any("allocID", d.AllocationID), zap.Any("blobberAllocParts", blobberAllocParts), zap.Any("err", err))
-			if err != nil {
-				return common.NewErrorf("fini_alloc_failed",
-					"error getting blobber_challenge_allocation list: %v", err)
-			}
-
-			logging.Logger.Info("3 finishAllocation", zap.Any("blobberID", d.BlobberID), zap.Any("allocID", d.AllocationID), zap.Any("blobberAllocParts", blobberAllocParts), zap.Any("err", err))
-			if err := partitionsBlobberAllocationsRemove(balances, d.BlobberID, d.AllocationID, blobberAllocParts); err != nil {
-				logging.Logger.Info("3.1 finishAllocation", zap.Any("blobberID", d.BlobberID), zap.Any("allocID", d.AllocationID), zap.Any("blobberAllocParts", blobberAllocParts), zap.Any("err", err))
-				return err
-			}
-
-			logging.Logger.Info("4 finishAllocation", zap.Any("blobberID", d.BlobberID), zap.Any("allocID", d.AllocationID), zap.Any("blobberAllocParts", blobberAllocParts), zap.Any("err", err))
-			if err := blobberAllocParts.Save(balances); err != nil {
-
-				logging.Logger.Info("5 finishAllocation", zap.Any("blobberID", d.BlobberID), zap.Any("allocID", d.AllocationID), zap.Any("blobberAllocParts", blobberAllocParts), zap.Any("err", err))
-
-				return common.NewErrorf("fini_alloc_failed",
-					"error saving blobber allocation partitions: %v", err)
-			}
-
-			logging.Logger.Info("6 finishAllocation", zap.Any("blobberID", d.BlobberID), zap.Any("allocID", d.AllocationID), zap.Any("blobberAllocParts", blobberAllocParts), zap.Any("err", err))
-
-			// get blobber allocations partitions
-			blobberAllocParts, err = partitionsBlobberAllocations(d.BlobberID, balances)
-
-			logging.Logger.Info("7 finishAllocation", zap.Any("blobberID", d.BlobberID), zap.Any("allocID", d.AllocationID), zap.Any("blobberAllocParts", blobberAllocParts), zap.Any("err", err))
-			if err != nil {
-				return common.NewErrorf("fini_alloc_failed",
-					"error getting blobber_challenge_allocation list: %v", err)
-			}
-		}
-	}
-
-	for _, d := range alloc.BlobberAllocs {
-		// get blobber allocations partitions
-		blobberAllocParts, err := partitionsBlobberAllocations(d.BlobberID, balances)
-
-		logging.Logger.Info("1.2 finishAllocation", zap.Any("blobberID", d.BlobberID), zap.Any("allocID", d.AllocationID), zap.Any("blobberAllocParts", blobberAllocParts), zap.Any("err", err))
-		if err != nil {
-			return common.NewErrorf("fini_alloc_failed",
-				"error getting blobber_challenge_allocation list: %v", err)
-=======
 			if err := removeAllocationFromBlobberPartitions(balances, d.BlobberID, d.AllocationID); err != nil {
 				return err
 			}
->>>>>>> 8ef8ede2
 		}
 	}
 

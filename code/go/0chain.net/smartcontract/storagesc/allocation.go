--- conflicted
+++ resolved
@@ -300,23 +300,11 @@
 			return nil, fmt.Errorf("ading offer: %v", err)
 		}
 
-<<<<<<< HEAD
 		emitUpdateBlobberAllocatedSavedHealth(b.ID, b.LastHealthCheck, bil[b.Index].Allocated, bil[b.Index].SavedData, balances)
 	}
 
 	if err := bil.Save(balances); err != nil {
 		return nil, err
-=======
-		if err = spMap[b.ID].Save(spenum.Blobber, b.ID, balances); err != nil {
-			logging.Logger.Error("new_allocation_request_failed: error saving blobber pool",
-				zap.String("txn", txn.Hash),
-				zap.String("blobber", b.ID),
-				zap.Error(err))
-			return "", fmt.Errorf("can't Save blobber's stake pool: %v", err)
-		}
-
-		emitUpdateBlobberAllocatedSavedHealth(b, balances)
->>>>>>> fd7b712a
 	}
 
 	//if _, err := partitionsAllocBlobbersAdd(balances, sa.ID); err != nil {
@@ -669,17 +657,13 @@
 
 // closeAllocation making it expired; the allocation will be alive the
 // challenge_completion_time and be closed then
-<<<<<<< HEAD
-func (sc *StorageSmartContract) closeAllocation(t *transaction.Transaction,
-	alloc *StorageAllocation, blobbers []*StorageNode, bil BlobberOfferStakeList, balances chainstate.StateContextI) (
-=======
 func (sc *StorageSmartContract) closeAllocation(
 	t *transaction.Transaction,
 	alloc *StorageAllocation,
+	blobbers []*StorageNode,
+	bil BlobberOfferStakeList,
 	maxChallengeCompletionTime time.Duration,
-	balances chainstate.StateContextI,
-) (
->>>>>>> fd7b712a
+	balances chainstate.StateContextI) (
 	resp string, err error) {
 
 	if alloc.Expiration-t.CreationDate <
@@ -692,20 +676,11 @@
 	alloc.Expiration = t.CreationDate
 
 	for i := range alloc.BlobberAllocs {
-		//var sp *stakePool
-		//if sp, err = sc.getStakePool(spenum.Blobber, ba.BlobberID, balances); err != nil {
-		//	return "", fmt.Errorf("can't get stake pool of %s: %v", ba.BlobberID,
-		//		err)
-		//}
 		b := blobbers[i]
 		if err := bil[b.Index].reduceOffer(getOffer(alloc.BSize, alloc.bTerms(i))); err != nil {
 			return "", common.NewError("fini_alloc_failed",
 				"error removing offer: "+err.Error())
 		}
-		//if err = sp.Save(spenum.Blobber, ba.BlobberID, balances); err != nil {
-		//	return "", fmt.Errorf("can't Save stake pool of %s: %v", ba.BlobberID,
-		//		err)
-		//}
 	}
 
 	// Save allocation
@@ -730,9 +705,6 @@
 	balances chainstate.StateContextI,
 ) (err error) {
 	for _, b := range blobbers {
-		//if _, err = balances.InsertTrieNode(b.GetKey(), b); err != nil {
-		//	return
-		//}
 		emitUpdateBlobberAllocatedSavedHealth(b.ID, b.LastHealthCheck, bil[b.Index].Allocated, bil[b.Index].SavedData, balances)
 	}
 	// Save allocation
@@ -1240,11 +1212,7 @@
 		// close allocation now
 
 		if newExpiration <= t.CreationDate {
-<<<<<<< HEAD
-			return sc.closeAllocation(t, alloc, blobbers, bil, balances) // update alloc tx, expir
-=======
-			return sc.closeAllocation(t, alloc, conf.MaxChallengeCompletionTime, balances) // update alloc tx, expir
->>>>>>> fd7b712a
+			return sc.closeAllocation(t, alloc, blobbers, bil, conf.MaxChallengeCompletionTime, balances) // update alloc tx, expir
 		}
 
 		// an allocation can't be shorter than configured in SC
@@ -1582,17 +1550,8 @@
 			return "", common.NewError("fini_alloc_failed",
 				"error removing offer: "+err.Error())
 		}
-<<<<<<< HEAD
 		//sps = append(sps, sp)
 	}
-	//conf, err := getConfig(balances)
-	//if err != nil {
-	//	return "", common.NewError("can't get config", err.Error())
-	//}
-=======
-		sps = append(sps, sp)
-	}
->>>>>>> fd7b712a
 
 	err = sc.finishAllocation(t, alloc, blobbers, bil, passRates, balances)
 	if err != nil {
@@ -1756,7 +1715,6 @@
 			if err != nil {
 				return err
 			}
-<<<<<<< HEAD
 			//before[i] = bil[blobbers[i].Index].TotalStake
 			//if err != nil {
 			//	return err
@@ -1769,14 +1727,6 @@
 			//		delta, d.BlobberID, alloc.WritePool, mld, d.Spent, err.Error())
 			//}
 			bReward, err := currency.AddCoin(bil[blobbers[i].Index].Rewards, delta)
-=======
-			before[i], err = sps[i].stake()
-			if err != nil {
-				return err
-			}
-
-			err = sps[i].DistributeRewards(delta, d.BlobberID, spenum.Blobber, spenum.MinLockDemandReward, balances, alloc.ID)
->>>>>>> fd7b712a
 			if err != nil {
 				return fmt.Errorf("pay min lock demand failed: %v", err.Error())
 			}
@@ -1802,15 +1752,11 @@
 				return err
 			}
 
-<<<<<<< HEAD
 			//err = sps[i].DistributeRewards(reward, d.BlobberID, spenum.Blobber, spenum.ChallengePassReward, balances)
 			//if err != nil {
 			//	return fmt.Errorf("failed to distribute rewards blobber: %s, err: %v", d.BlobberID, err)
 			//}
 			bReward, err := currency.AddCoin(bil[blobbers[i].Index].Rewards, reward)
-=======
-			err = sps[i].DistributeRewards(reward, d.BlobberID, spenum.Blobber, spenum.ChallengePassReward, balances, alloc.ID)
->>>>>>> fd7b712a
 			if err != nil {
 				return fmt.Errorf("pass payments failed: %v", err)
 			}
@@ -1876,11 +1822,7 @@
 	}
 
 	for i, ba := range alloc.BlobberAllocs {
-<<<<<<< HEAD
 		dReward, err := currency.AddCoin(bil[blobbers[i].Index].Rewards, reward)
-=======
-		err = sps[i].DistributeRewards(reward, ba.BlobberID, spenum.Blobber, spenum.CancellationChargeReward, balances, alloc.ID)
->>>>>>> fd7b712a
 		if err != nil {
 			return fmt.Errorf("cancel charge reward failed: %v", err)
 		}

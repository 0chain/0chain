--- conflicted
+++ resolved
@@ -306,6 +306,7 @@
 	}
 
 	var request newAllocationRequest
+	logging.Logger.Debug("new_allocation_request", zap.String("request", string(input)))
 	if err = request.decode(input); err != nil {
 		return "", common.NewErrorf("allocation_creation_failed",
 			"malformed request: %v", err)
@@ -354,11 +355,7 @@
 			return "", fmt.Errorf("can't save blobber: %v", err)
 		}
 		logging.Logger.Debug("after blobber save", zap.String("root", r))
-<<<<<<< HEAD
 		logging.Logger.Debug("blobber", zap.String("blobber", string(b.Encode())))
-=======
-
->>>>>>> 5b8891b7
 		var sp *stakePool
 		if sp, err = sc.getStakePool(b.ID, balances); err != nil {
 			return "", fmt.Errorf("can't get blobber's stake pool: %v", err)

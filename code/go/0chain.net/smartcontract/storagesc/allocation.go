--- conflicted
+++ resolved
@@ -237,16 +237,12 @@
 
 	sa.ID = txn.Hash
 	for _, b := range blobberNodes {
-<<<<<<< HEAD
-		balloc, err := newBlobberAllocation(bSize, sa, b.StorageNode, t.CreationDate)
+		balloc, err := newBlobberAllocation(bSize, sa, b.StorageNode, txn.CreationDate)
 		if err != nil {
 			return "", common.NewErrorf("allocation_creation_failed",
 				"can't create blobber allocation: %v", err)
 		}
 
-=======
-		balloc := newBlobberAllocation(bSize, sa, b.StorageNode, txn.CreationDate)
->>>>>>> ce69b9be
 		sa.BlobberAllocs = append(sa.BlobberAllocs, balloc)
 
 		b.Allocated += bSize
@@ -894,22 +890,12 @@
 	// is it about size increasing? if so, we should make sure the write
 	// pool has enough tokens
 	if diff > 0 {
-<<<<<<< HEAD
 		if mldLeft, err := alloc.restMinLockDemand(); mldLeft > 0 {
 			if err != nil {
 				return common.NewErrorf("allocation_extending_failed",
 					"can't get min lock demand: %v", err)
 			}
-			allocated, err := wps.allocUntil(alloc.ID, until)
-			if err != nil {
-				return common.NewErrorf("allocation_extending_failed",
-					"can't allocate tokens: %v", err)
-			}
-			if allocated < mldLeft {
-=======
-		if mldLeft := alloc.restMinLockDemand(); mldLeft > 0 {
 			if alloc.WritePool < mldLeft {
->>>>>>> ce69b9be
 				return common.NewError("allocation_extending_failed",
 					"not enough tokens in write pool to extend allocation")
 			}
@@ -1486,23 +1472,6 @@
 				return err
 			}
 		}
-<<<<<<< HEAD
-		d.Spent, err = currency.AddCoin(d.Spent, paid)
-		if err != nil {
-			return err
-		}
-
-		d.FinalReward, err = currency.AddCoin(d.FinalReward, paid)
-		if err != nil {
-			return err
-		}
-	}
-
-	if err := wps.saveWritePools(sc.ID, balances); err != nil {
-		return common.NewError("fini_alloc_failed",
-			"saving allocation write pools: "+err.Error())
-=======
->>>>>>> ce69b9be
 	}
 
 	var blobbers []*StorageNode

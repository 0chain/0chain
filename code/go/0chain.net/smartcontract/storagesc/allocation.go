--- conflicted
+++ resolved
@@ -266,11 +266,7 @@
 type blobberWithPool struct {
 	*StorageNode
 	Pool *stakePool
-<<<<<<< HEAD
-	ind  int
-=======
 	idx  int
->>>>>>> 881ad07d
 }
 
 // newAllocationRequest creates new allocation
@@ -282,10 +278,7 @@
 	balances chainstate.StateContextI,
 	timings map[string]time.Duration,
 ) (resp string, err error) {
-<<<<<<< HEAD
 	m := Timings{timings: timings, start: time.Now()}
-=======
->>>>>>> 881ad07d
 	if err != nil {
 		return "", common.NewErrorf("allocation_creation_failed",
 			"getting blobber list: %v", err)
@@ -308,7 +301,6 @@
 			"Blobbers provided are not enough to honour the allocation")
 	}
 
-<<<<<<< HEAD
 	//if more than limit blobbers sent, just cut them
 	if len(request.Blobbers) > conf.MaxBlobbersPerAllocation {
 		logging.Logger.Info("Too many blobbers selected, max available", zap.Int("max_blobber_size", conf.MaxBlobbersPerAllocation))
@@ -338,48 +330,10 @@
 	bi := make([]string, 0, len(blobberNodes))
 	for _, b := range blobberNodes {
 		bi = append(bi, b.ID)
-=======
-	if len(request.Blobbers) < (request.DataShards + request.ParityShards) {
-		return "", common.NewErrorf("allocation_creation_failed",
-			"Blobbers provided are not enough to honour the allocation")
-	}
-
-	//if more than limit blobbers sent, just cut them
-	if len(request.Blobbers) > conf.MaxBlobbersPerAllocation {
-		logging.Logger.Info("Too many blobbers selected, max available", zap.Int("max_blobber_size", conf.MaxBlobbersPerAllocation))
-		request.Blobbers = request.Blobbers[:conf.MaxBlobbersPerAllocation]
-	}
-
-	inputBlobbers := sc.getBlobbers(request.Blobbers, balances)
-	if len(inputBlobbers.Nodes) < (request.DataShards + request.ParityShards) {
-		return "", common.NewErrorf("allocation_creation_failed",
-			"Not enough provided blobbers found in mpt")
->>>>>>> 881ad07d
 	}
 	logging.Logger.Debug("new_allocation_request", zap.Int64("size", bSize), zap.Strings("blobbers", bi))
 	m.tick("validate_blobbers")
 
-<<<<<<< HEAD
-=======
-	if request.Owner == "" {
-		request.Owner = t.ClientID
-		request.OwnerPublicKey = t.PublicKey
-	}
-
-	logging.Logger.Debug("new_allocation_request", zap.String("t_hash", t.Hash), zap.Strings("blobbers", request.Blobbers))
-	var sa = request.storageAllocation() // (set fields, including expiration)
-	blobbers, err := sc.fetchPools(inputBlobbers, balances)
-	if err != nil {
-		return "", err
-	}
-	blobberNodes, bSize, err := sc.validateBlobbers(common.ToTime(t.CreationDate), sa, balances, blobbers)
-	bi := make([]string, 0, len(blobberNodes))
-	for _, b := range blobberNodes {
-		bi = append(bi, b.ID)
-	}
-	logging.Logger.Debug("new_allocation_request", zap.Int64("size", bSize), zap.Strings("blobbers", bi))
-
->>>>>>> 881ad07d
 	if err != nil {
 		return "", common.NewErrorf("allocation_creation_failed", "%v", err)
 	}
@@ -430,7 +384,6 @@
 	return resp, err
 }
 
-<<<<<<< HEAD
 type Timings struct {
 	timings map[string]time.Duration
 	start   time.Time
@@ -443,8 +396,6 @@
 	t.timings[name] = time.Since(t.start)
 }
 
-=======
->>>>>>> 881ad07d
 func (sc *StorageSmartContract) fetchPools(inputBlobbers *StorageNodes, balances chainstate.StateContextI) ([]*blobberWithPool, error) {
 	blobbers := make([]*blobberWithPool, 0, len(inputBlobbers.Nodes))
 	pools := make(chan *blobberWithPool, len(inputBlobbers.Nodes))
@@ -466,11 +417,7 @@
 		if len(blobbers) == len(inputBlobbers.Nodes) {
 			//ensure ordering
 			sort.Slice(blobbers, func(i, j int) bool {
-<<<<<<< HEAD
-				return blobbers[i].ind < blobbers[j].ind
-=======
 				return blobbers[i].idx < blobbers[j].idx
->>>>>>> 881ad07d
 			})
 
 			return blobbers, nil

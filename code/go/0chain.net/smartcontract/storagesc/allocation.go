package storagesc

import (
	"encoding/json"
	"errors"
	"fmt"
	"math/rand"
	"sort"
	"strings"
	"sync"
	"time"

	"0chain.net/chaincore/currency"

	"0chain.net/core/logging"
	"0chain.net/smartcontract/dbs"
	"0chain.net/smartcontract/dbs/event"
	"0chain.net/smartcontract/stakepool/spenum"
	"go.uber.org/zap"

	chainstate "0chain.net/chaincore/chain/state"
	"0chain.net/chaincore/transaction"
	"0chain.net/core/common"
	"0chain.net/core/util"
)

// getAllocation by ID
func (sc *StorageSmartContract) getAllocation(allocID string,
	balances chainstate.StateContextI) (alloc *StorageAllocation, err error) {

	alloc = new(StorageAllocation)
	alloc.ID = allocID
	err = balances.GetTrieNode(alloc.GetKey(sc.ID), alloc)
	if err != nil {
		return nil, err
	}

	return
}

func (sc *StorageSmartContract) getAllocationsList(clientID string,
	balances chainstate.StateContextI) (*Allocations, error) {

	allocationList := &Allocations{}
	var clientAlloc ClientAllocation
	clientAlloc.ClientID = clientID
	err := balances.GetTrieNode(clientAlloc.GetKey(sc.ID), &clientAlloc)
	if err != nil {
		if err != util.ErrValueNotPresent {
			return nil, err
		}

		return allocationList, nil
	}

	return clientAlloc.Allocations, nil
}

func (sc *StorageSmartContract) removeUserAllocation(
	oldUser string,
	alloc *StorageAllocation,
	balances chainstate.StateContextI,
) error {
	var err error

	clientAllocation := &ClientAllocation{}
	clientAllocation.ClientID = oldUser
	clientAllocation.Allocations, err = sc.getAllocationsList(alloc.Owner, balances)
	if err != nil {
		return fmt.Errorf("Failed to get allocation list: %v", err)
	}

	ok := clientAllocation.Allocations.List.remove(alloc.ID)
	if !ok {
		return fmt.Errorf("failed to remove allocation %s from client %s list", alloc.ID, oldUser)
	}

	_, err = balances.InsertTrieNode(clientAllocation.GetKey(sc.ID), clientAllocation)
	if err != nil {
		return fmt.Errorf("saving client allocations list (client: %s): %v", oldUser, err)
	}

	return nil
}

func (sc *StorageSmartContract) addUserAllocation(
	newUser string,
	alloc *StorageAllocation,
	balances chainstate.StateContextI,
) error {
	var err error

	clientAllocation := &ClientAllocation{}
	clientAllocation.ClientID = newUser
	clientAllocation.Allocations, err = sc.getAllocationsList(alloc.Owner, balances)
	if err != nil {
		return fmt.Errorf("Failed to get allocation list: %v", err)
	}

	ok := clientAllocation.Allocations.List.add(alloc.ID)
	if !ok {
		return fmt.Errorf("failed to add allocation %s to client %s list", alloc.ID, newUser)
	}

	r, err := balances.InsertTrieNode(clientAllocation.GetKey(sc.ID), clientAllocation)
	if err != nil {
		return fmt.Errorf("saving client allocations list (client: %s): %v", newUser, err)
	}
	logging.Logger.Debug("after client allocation save", zap.String("root", r))

	return nil
}

func (sc *StorageSmartContract) addAllocation(alloc *StorageAllocation,
	balances chainstate.StateContextI) (string, error) {
	ta := &StorageAllocation{}
	err := balances.GetTrieNode(alloc.GetKey(sc.ID), ta)
	if err == nil {
		return "", common.NewErrorf("add_allocation_failed",
			"allocation id already used in trie: %v", alloc.GetKey(sc.ID))
	}
	if err != util.ErrValueNotPresent {
		return "", common.NewErrorf("add_allocation_failed",
			"unexpected error: %v", err)
	}

	if err := sc.addUserAllocation(alloc.Owner, alloc, balances); err != nil {
		return "", common.NewError("add_allocation_failed", err.Error())
	}

	_, err = balances.InsertTrieNode(alloc.GetKey(sc.ID), alloc)
	if err != nil {
		return "", common.NewErrorf("add_allocation_failed",
			"saving new allocation: %v", err)
	}

	err = alloc.emitAdd(balances)
	if err != nil {
		return "", common.NewErrorf("add_allocation_failed",
			"saving new allocation in db: %v", err)
	}

	buff := alloc.Encode()
	return string(buff), nil
}

type newAllocationRequest struct {
	Name            string           `json:"name"`
	DataShards      int              `json:"data_shards"`
	ParityShards    int              `json:"parity_shards"`
	Size            int64            `json:"size"`
	Expiration      common.Timestamp `json:"expiration_date"`
	Owner           string           `json:"owner_id"`
	OwnerPublicKey  string           `json:"owner_public_key"`
	Blobbers        []string         `json:"blobbers"`
	ReadPriceRange  PriceRange       `json:"read_price_range"`
	WritePriceRange PriceRange       `json:"write_price_range"`
}

// storageAllocation from the request
func (nar *newAllocationRequest) storageAllocation() (sa *StorageAllocation) {
	sa = new(StorageAllocation)
	sa.Name = nar.Name
	sa.DataShards = nar.DataShards
	sa.ParityShards = nar.ParityShards
	sa.Size = nar.Size
	sa.Expiration = nar.Expiration
	sa.Owner = nar.Owner
	sa.OwnerPublicKey = nar.OwnerPublicKey
	sa.PreferredBlobbers = nar.Blobbers
	sa.ReadPriceRange = nar.ReadPriceRange
	sa.WritePriceRange = nar.WritePriceRange
	return
}

func (nar *newAllocationRequest) decode(b []byte) error {
	return json.Unmarshal(b, nar)
}

func (nar *newAllocationRequest) encode() ([]byte, error) {
	return json.Marshal(nar)
}

// convert time.Duration to common.Timestamp truncating to seconds
func toSeconds(dur time.Duration) common.Timestamp {
	return common.Timestamp(dur / time.Second)
}

// size in gigabytes
func sizeInGB(size int64) float64 {
	return float64(size) / GB
}

// exclude blobbers with not enough token in stake pool to fit the size
func (sc *StorageSmartContract) filterBlobbersByFreeSpace(now common.Timestamp,
	size int64, balances chainstate.CommonStateContextI) (filter filterBlobberFunc) {

	return filterBlobberFunc(func(b *StorageNode) (kick bool) {
		var sp, err = sc.getStakePool(b.ID, balances)
		if err != nil {
			return true // kick off
		}
		if b.Terms.WritePrice == 0 {
			return false // keep, ok or already filtered by bid
		}
		// clean capacity (without delegate pools want to 'unstake')
		var free = sp.cleanCapacity(now, b.Terms.WritePrice)
		return free < size // kick off if it hasn't enough free space
	})
}

// newAllocationRequest creates new allocation
func (sc *StorageSmartContract) newAllocationRequest(
	t *transaction.Transaction,
	input []byte,
	balances chainstate.StateContextI,
	timings map[string]time.Duration,
) (string, error) {
	var conf *Config
	var err error
	if conf, err = sc.getConfig(balances, true); err != nil {
		return "", common.NewErrorf("allocation_creation_failed",
			"can't get config: %v", err)
	}

	resp, err := sc.newAllocationRequestInternal(t, input, conf, false, balances, timings)
	if err != nil {
		return "", err
	}

	return resp, err
}

type blobberWithPool struct {
	*StorageNode
	Pool *stakePool
	idx  int
}

// newAllocationRequest creates new allocation
func (sc *StorageSmartContract) newAllocationRequestInternal(
	txn *transaction.Transaction,
	input []byte,
	conf *Config,
	mintNewTokens bool,
	balances chainstate.StateContextI,
	timings map[string]time.Duration,
) (resp string, err error) {
	m := Timings{timings: timings, start: time.Now()}
	if err != nil {
		return "", common.NewErrorf("allocation_creation_failed",
			"getting blobber list: %v", err)
	}

	if txn.ClientID == "" {
		return "", common.NewError("allocation_creation_failed",
			"Invalid client in the transaction. No client id in transaction")
	}

	var request newAllocationRequest
	logging.Logger.Debug("new_allocation_request", zap.String("request", string(input)))
	if err = request.decode(input); err != nil {
		return "", common.NewErrorf("allocation_creation_failed",
			"malformed request: %v", err)
	}

	m.tick("decode")
	if len(request.Blobbers) < (request.DataShards + request.ParityShards) {
		return "", common.NewErrorf("allocation_creation_failed",
			"Blobbers provided are not enough to honour the allocation")
	}

	//if more than limit blobbers sent, just cut them
	if len(request.Blobbers) > conf.MaxBlobbersPerAllocation {
		logging.Logger.Info("Too many blobbers selected, max available", zap.Int("max_blobber_size", conf.MaxBlobbersPerAllocation))
		request.Blobbers = request.Blobbers[:conf.MaxBlobbersPerAllocation]
	}

	inputBlobbers := sc.getBlobbers(request.Blobbers, balances)
	if len(inputBlobbers.Nodes) < (request.DataShards + request.ParityShards) {
		return "", common.NewErrorf("allocation_creation_failed",
			"Not enough provided blobbers found in mpt")
	}

	if request.Owner == "" {
		request.Owner = txn.ClientID
		request.OwnerPublicKey = txn.PublicKey
	}

	logging.Logger.Debug("new_allocation_request", zap.String("t_hash", txn.Hash), zap.Strings("blobbers", request.Blobbers))
	var sa = request.storageAllocation() // (set fields, including expiration)
	blobbers, err := sc.fetchPools(inputBlobbers, balances)
	if err != nil {
		return "", err
	}
	m.tick("fetch_pools")
	sa.TimeUnit = conf.TimeUnit

	blobberNodes, bSize, err := sc.validateBlobbers(common.ToTime(txn.CreationDate), sa, balances, blobbers)
	bi := make([]string, 0, len(blobberNodes))
	for _, b := range blobberNodes {
		bi = append(bi, b.ID)
	}
	logging.Logger.Debug("new_allocation_request", zap.Int64("size", bSize), zap.Strings("blobbers", bi))
	m.tick("validate_blobbers")

	if err != nil {
		return "", common.NewErrorf("allocation_creation_failed", "%v", err)
	}

	sa.ID = txn.Hash
	for _, b := range blobberNodes {
		balloc := newBlobberAllocation(bSize, sa, b.StorageNode, txn.CreationDate)
		sa.BlobberAllocs = append(sa.BlobberAllocs, balloc)

		b.Allocated += bSize
		_, err := balances.InsertTrieNode(b.GetKey(sc.ID), b)
		if err != nil {
			return "", fmt.Errorf("can't save blobber: %v", err)
		}

		if err := b.Pool.addOffer(balloc.Offer()); err != nil {
			return "", fmt.Errorf("ading offer: %v", err)
		}
		if err = b.Pool.save(sc.ID, b.ID, balances); err != nil {
			return "", fmt.Errorf("can't save blobber's stake pool: %v", err)
		}
	}
	m.tick("add_offer")

	sa.StartTime = txn.CreationDate
	sa.Tx = txn.Hash

	// create write pool and lock tokens
	if err := sa.addToWritePool(txn, mintNewTokens, balances); err != nil {
		return "", common.NewError("allocation_creation_failed", err.Error())
	}

	var mld = sa.restMinLockDemand()
	if sa.WritePool < mld {
		return "", common.NewError("allocation_creation_failed",
			fmt.Sprintf("not enough tokens to honor the min lock demand"+" (%d < %d)", txn.Value, mld))
	}

	m.tick("create_write_pool")

	if err = sc.createChallengePool(txn, sa, balances); err != nil {
		return "", common.NewError("allocation_creation_failed", err.Error())
	}
	m.tick("create_challenge_pool")

	if resp, err = sc.addAllocation(sa, balances); err != nil {
		return "", common.NewErrorf("allocation_creation_failed", "%v", err)
	}
	m.tick("add_allocation")

	return resp, err
}

type Timings struct {
	timings map[string]time.Duration
	start   time.Time
}

func (t *Timings) tick(name string) {
	if t.timings == nil {
		return
	}
	t.timings[name] = time.Since(t.start)
}

func (sc *StorageSmartContract) fetchPools(inputBlobbers *StorageNodes, balances chainstate.StateContextI) ([]*blobberWithPool, error) {
	blobbers := make([]*blobberWithPool, 0, len(inputBlobbers.Nodes))
	pools := make(chan *blobberWithPool, len(inputBlobbers.Nodes))
	errs := make(chan error, len(inputBlobbers.Nodes))

	for i, b := range inputBlobbers.Nodes {
		go func(blob *StorageNode, ind int) {
			var sp *stakePool
			var err error
			if sp, err = sc.getStakePool(blob.ID, balances); err != nil {
				errs <- common.NewErrorf("allocation_creation_failed", "can't get blobber's stake pool: %v", err)
				return
			}
			pools <- &blobberWithPool{blob, sp, ind}
		}(b, i)
	}

	for {
		if len(blobbers) == len(inputBlobbers.Nodes) {
			//ensure ordering
			sort.Slice(blobbers, func(i, j int) bool {
				return blobbers[i].idx < blobbers[j].idx
			})

			return blobbers, nil
		}

		select {
		case err := <-errs:
			return nil, err
		case p := <-pools:
			blobbers = append(blobbers, p)
		}
	}
}

func (sc *StorageSmartContract) selectBlobbers(
	creationDate time.Time,
	allBlobbersList StorageNodes,
	sa *StorageAllocation,
	randomSeed int64,
	balances chainstate.CommonStateContextI,
) ([]*StorageNode, int64, error) {
	var err error
	var conf *Config
	if conf, err = getConfig(balances); err != nil {
		return nil, 0, fmt.Errorf("can't get config: %v", err)
	}

	sa.TimeUnit = conf.TimeUnit // keep the initial time unit

	// number of blobbers required
	var size = sa.DataShards + sa.ParityShards
	// size of allocation for a blobber
	var bSize = sa.bSize()
	timestamp := common.Timestamp(creationDate.Unix())
	var list = sa.filterBlobbers(allBlobbersList.Nodes.copy(), timestamp,
		bSize, filterHealthyBlobbers(timestamp),
		sc.filterBlobbersByFreeSpace(timestamp, bSize, balances))

	if len(list) < size {
		return nil, 0, errors.New("Not enough blobbers to honor the allocation")
	}

	sa.BlobberAllocs = make([]*BlobberAllocation, 0)
	sa.Stats = &StorageAllocationStats{}

	var blobberNodes []*StorageNode
	if len(sa.PreferredBlobbers) > 0 {
		blobberNodes, err = getPreferredBlobbers(sa.PreferredBlobbers, list)
		if err != nil {
			return nil, 0, common.NewError("allocation_creation_failed",
				err.Error())
		}
	}

	if len(blobberNodes) < size {
		blobberNodes = randomizeNodes(list, blobberNodes, size, randomSeed)
	}

	return blobberNodes[:size], bSize, nil
}

func getBlobbers(
	blobberIDs []string,
	balances chainstate.CommonStateContextI,
) *StorageNodes {
	blobbers := getBlobbersByIDs(blobberIDs, balances)
	return &StorageNodes{
		Nodes: blobbers,
	}
}

// getBlobbers get blobbers from MPT concurrently based on input blobber ids (TODO: We need to remove as much pointers as much to reduce load on garbage collector, this function was made to keep things simple and backward code compatible)
func (_ *StorageSmartContract) getBlobbers(
	blobberIDs []string,
	balances chainstate.CommonStateContextI,
) *StorageNodes {
	return getBlobbers(blobberIDs, balances)
}

func (sc *StorageSmartContract) validateBlobbers(
	creationDate time.Time,
	sa *StorageAllocation,
	balances chainstate.StateContextI,
	blobbers []*blobberWithPool,
) ([]*blobberWithPool, int64, error) {
	var err error
	var conf *Config
	if conf, err = sc.getConfig(balances, true); err != nil {
		return nil, 0, fmt.Errorf("can't get config: %v", err)
	}

	sa.TimeUnit = conf.TimeUnit // keep the initial time unit

	if err = sa.validate(creationDate, conf); err != nil {
		return nil, 0, fmt.Errorf("invalid request: %v", err)
	}

	// number of blobbers required
	var size = sa.DataShards + sa.ParityShards
	// size of allocation for a blobber
	var bSize = sa.bSize()
	var list, errs = sa.validateEachBlobber(sc, blobbers, common.Timestamp(creationDate.Unix()),
		balances)

	if len(list) < size {
		return nil, 0, errors.New("Not enough blobbers to honor the allocation: " + strings.Join(errs, ", "))
	}

	sa.BlobberAllocs = make([]*BlobberAllocation, 0)
	sa.Stats = &StorageAllocationStats{}

	return list[:size], bSize, nil
}

type updateAllocationRequest struct {
	ID              string           `json:"id"`              // allocation id
	Name            string           `json:"name"`            // allocation name
	OwnerID         string           `json:"owner_id"`        // Owner of the allocation
	Size            int64            `json:"size"`            // difference
	Expiration      common.Timestamp `json:"expiration_date"` // difference
	SetImmutable    bool             `json:"set_immutable"`
	UpdateTerms     bool             `json:"update_terms"`
	AddBlobberId    string           `json:"add_blobber_id"`
	RemoveBlobberId string           `json:"remove_blobber_id"`
}

func (uar *updateAllocationRequest) decode(b []byte) error {
	return json.Unmarshal(b, uar)
}

// validate request
func (uar *updateAllocationRequest) validate(
	conf *Config,
	alloc *StorageAllocation,
) error {
	if uar.SetImmutable && alloc.IsImmutable {
		return errors.New("allocation is already immutable")
	}
	if uar.Size == 0 && uar.Expiration == 0 && len(uar.AddBlobberId) == 0 && len(uar.Name) == 0 {
		if !uar.SetImmutable {
			return errors.New("update allocation changes nothing")
		}
	} else {
		if ns := alloc.Size + uar.Size; ns < conf.MinAllocSize {
			return fmt.Errorf("new allocation size is too small: %d < %d",
				ns, conf.MinAllocSize)
		}
	}

	if len(alloc.BlobberAllocs) == 0 {
		return errors.New("invalid allocation for updating: no blobbers")
	}

	if len(uar.AddBlobberId) > 0 {
		if _, found := alloc.BlobberAllocsMap[uar.AddBlobberId]; found {
			return fmt.Errorf("cannot add blobber %s, already in allocation", uar.AddBlobberId)
		}
	} else {
		if len(uar.RemoveBlobberId) > 0 {
			return errors.New("cannot remove a blobber without adding one")
		}
	}

	if len(uar.RemoveBlobberId) > 0 {
		if _, found := alloc.BlobberAllocsMap[uar.RemoveBlobberId]; !found {
			return fmt.Errorf("cannot remove blobber %s, not in allocation", uar.RemoveBlobberId)
		}
	}

	return nil
}

// calculate size difference for every blobber of the allocations
func (uar *updateAllocationRequest) getBlobbersSizeDiff(
	alloc *StorageAllocation) (diff int64) {

	var size = alloc.DataShards + alloc.ParityShards
	if uar.Size > 0 {
		diff = (uar.Size + int64(size-1)) / int64(size)
	} else if uar.Size < 0 {
		diff = (uar.Size - int64(size-1)) / int64(size)
	}
	// else -> (0), no changes, avoid unnecessary calculation

	return
}

// new size of blobbers' allocation
func (uar *updateAllocationRequest) getNewBlobbersSize(
	alloc *StorageAllocation) (newSize int64) {

	return alloc.BlobberAllocs[0].Size + uar.getBlobbersSizeDiff(alloc)
}

func getBlobbersByIDs(ids []string, balances chainstate.CommonStateContextI) []*StorageNode {
	type blobberResp struct {
		index   int
		blobber *StorageNode
	}

	blobberCh := make(chan blobberResp, len(ids))
	var wg sync.WaitGroup
	for i, details := range ids {
		wg.Add(1)
		go func(index int, blobberId string) {
			defer wg.Done()
			blobber, err := getBlobber(blobberId, balances)
			if err != nil || blobber == nil {
				logging.Logger.Debug("can't get blobber", zap.String("blobberId", blobberId), zap.Error(err))
				return
			}
			blobberCh <- blobberResp{
				index:   index,
				blobber: blobber,
			}
		}(i, details)
	}
	wg.Wait()
	close(blobberCh)

	//ensure original ordering
	blobbers := make([]*StorageNode, len(ids))
	for resp := range blobberCh {
		blobbers[resp.index] = resp.blobber
	}
	filtered := make([]*StorageNode, 0, len(ids))
	for _, b := range blobbers {
		if b != nil {
			filtered = append(filtered, b)
		}
	}

	return filtered
}

// getAllocationBlobbers loads blobbers of an allocation from store
func (sc *StorageSmartContract) getAllocationBlobbers(alloc *StorageAllocation,
	balances chainstate.StateContextI) (blobbers []*StorageNode, err error) {

	blobbers = make([]*StorageNode, len(alloc.BlobberAllocs))
	type blobberResp struct {
		index   int
		blobber *StorageNode
	}

	blobberCh := make(chan blobberResp, len(alloc.BlobberAllocs))
	errorCh := make(chan error, len(alloc.BlobberAllocs))
	var wg sync.WaitGroup
	for i, details := range alloc.BlobberAllocs {
		wg.Add(1)
		go func(index int, blobberId string) {
			defer wg.Done()
			var blobber *StorageNode
			blobber, err = sc.getBlobber(blobberId, balances)
			if err != nil {
				errorCh <- fmt.Errorf("can't get blobber %q: %v", blobberId, err)
			}
			blobberCh <- blobberResp{
				index:   index,
				blobber: blobber,
			}
		}(i, details.BlobberID)
	}
	wg.Wait()
	close(errorCh)
	close(blobberCh)
	for err := range errorCh {
		if err != nil {
			return nil, err
		}
	}

	for resp := range blobberCh {
		blobbers[resp.index] = resp.blobber
	}

	return
}

// closeAllocation making it expired; the allocation will be alive the
// challenge_completion_time and be closed then
func (sc *StorageSmartContract) closeAllocation(t *transaction.Transaction,
	alloc *StorageAllocation, balances chainstate.StateContextI) (
	resp string, err error) {

	if alloc.Expiration-t.CreationDate <
		toSeconds(alloc.ChallengeCompletionTime) {
		return "", common.NewError("allocation_closing_failed",
			"doesn't need to close allocation is about to expire")
	}

	// mark as expired, but it will be alive at least chellenge_competion_time
	alloc.Expiration = t.CreationDate

	for _, ba := range alloc.BlobberAllocs {
		var sp *stakePool
		if sp, err = sc.getStakePool(ba.BlobberID, balances); err != nil {
			return "", fmt.Errorf("can't get stake pool of %s: %v", ba.BlobberID,
				err)
		}
		if err := sp.removeOffer(ba.Offer()); err != nil {
			return "", common.NewError("fini_alloc_failed",
				"error removing offer: "+err.Error())
		}
		if err = sp.save(sc.ID, ba.BlobberID, balances); err != nil {
			return "", fmt.Errorf("can't save stake pool of %s: %v", ba.BlobberID,
				err)
		}
	}

	// save allocation

	_, err = balances.InsertTrieNode(alloc.GetKey(sc.ID), alloc)
	if err != nil {
		return "", common.NewError("allocation_closing_failed",
			"can't save allocation: "+err.Error())
	}

	balances.EmitEvent(event.TypeStats, event.TagUpdateAllocation, alloc.ID, alloc.buildDbUpdates(balances))

	return string(alloc.Encode()), nil // closing
}

func (sa *StorageAllocation) saveUpdatedAllocation(
	blobbers []*StorageNode,
	balances chainstate.StateContextI,
) (err error) {
	for _, b := range blobbers {
		if _, err = balances.InsertTrieNode(b.GetKey(ADDRESS), b); err != nil {
			return
		}
		if err := emitUpdateBlobber(b, balances); err != nil {
			return fmt.Errorf("emmiting blobber %v: %v", b, err)
		}
	}

	// save allocation
	_, err = balances.InsertTrieNode(sa.GetKey(ADDRESS), sa)
	if err != nil {
		return
	}

<<<<<<< HEAD
	updates, err := sa.marshalUpdates(balances)
	if err != nil {
		return
	}
	balances.EmitEvent(event.TypeStats, event.TagUpdateAllocation, sa.ID, string(updates))
=======
	balances.EmitEvent(event.TypeStats, event.TagUpdateAllocation, alloc.ID, alloc.buildDbUpdates(balances))
>>>>>>> ddc025e8
	return
}

// allocation period used to calculate weighted average prices
type allocPeriod struct {
	read   currency.Coin    // read price
	write  currency.Coin    // write price
	period common.Timestamp // period (duration)
	size   int64            // size for period
}

func (ap *allocPeriod) weight() float64 {
	return float64(ap.period) * float64(ap.size)
}

// returns weighted average read and write prices
func (ap *allocPeriod) join(np *allocPeriod) (avgRead, avgWrite currency.Coin, err error) {
	var (
		apw, npw = ap.weight(), np.weight() // weights
		ws       = apw + npw                // weights sum
		rp, wp   float64                    // read sum, write sum (weighted)
	)

	apReadF, err := ap.read.Float64()
	if err != nil {
		return 0, 0, err
	}

	apWriteF, err := ap.write.Float64()
	if err != nil {
		return 0, 0, err
	}

	npReadF, err := np.read.Float64()
	if err != nil {
		return 0, 0, err
	}

	npWriteF, err := np.write.Float64()
	if err != nil {
		return 0, 0, err
	}

	rp = (apReadF * apw) + (npReadF * npw)
	wp = (apWriteF * apw) + (npWriteF * npw)

	avgRead, err = currency.Float64ToCoin(rp / ws)
	if err != nil {
		return 0, 0, err
	}
	avgWrite, err = currency.Float64ToCoin(wp / ws)
	if err != nil {
		return 0, 0, err
	}
	return
}

func weightedAverage(prev, next *Terms, tx, pexp, expDiff common.Timestamp,
	psize, sizeDiff int64) (avg Terms, err error) {

	// allocation periods
	var left, added allocPeriod
	left.read, left.write = prev.ReadPrice, prev.WritePrice   // } prices
	added.read, added.write = next.ReadPrice, next.WritePrice // }
	left.size, added.size = psize, psize+sizeDiff             // sizes
	left.period, added.period = pexp-tx, pexp+expDiff-tx      // periods
	// join
	avg.ReadPrice, avg.WritePrice, err = left.join(&added)
	if err != nil {
		return
	}

	// just copy from next
	avg.MinLockDemand = next.MinLockDemand
	avg.MaxOfferDuration = next.MaxOfferDuration
	return
}

// The adjustChallengePool moves more or moves some tokens back from or to
// challenge pool during allocation extending or reducing.
func (sc *StorageSmartContract) adjustChallengePool(
	alloc *StorageAllocation,
	odr, ndr common.Timestamp,
	oterms []Terms,
	now common.Timestamp,
	balances chainstate.StateContextI,
) (err error) {

	var (
		changes = alloc.challengePoolChanges(odr, ndr, oterms)
		cp      *challengePool
	)

	if cp, err = sc.getChallengePool(alloc.ID, balances); err != nil {
		return fmt.Errorf("adjust_challenge_pool: %v", err)
	}

	var changed bool

	for _, ch := range changes {
		_, err = ch.Int64()
		if err != nil {
			return err
		}
		switch {
		case ch > 0:
			err = alloc.moveToChallengePool(cp, ch)
			changed = true
		default:
			// no changes for the blobber
		}
		if err != nil {
			return fmt.Errorf("adjust_challenge_pool: %v", err)
		}
	}

	if changed {
		err = cp.save(sc.ID, alloc.ID, balances)
	}

	return
}

// extendAllocation extends size or/and expiration (one of them can be reduced);
// here we use new terms of blobbers
func (sc *StorageSmartContract) extendAllocation(
	txn *transaction.Transaction,
	alloc *StorageAllocation,
	blobbers []*StorageNode,
	req *updateAllocationRequest,
	mintTokens bool,
	balances chainstate.StateContextI,
) (err error) {
	var (
		diff   = req.getBlobbersSizeDiff(alloc) // size difference
		size   = req.getNewBlobbersSize(alloc)  // blobber size
		gbSize = sizeInGB(size)                 // blobber size in GB

		// keep original terms to adjust challenge pool value
		originalTerms = make([]Terms, 0, len(alloc.BlobberAllocs))
		// original allocation duration remains
		originalRemainingDuration = alloc.Expiration - txn.CreationDate
	)

	// adjust the expiration if changed, boundaries has already checked
	var prevExpiration = alloc.Expiration
	alloc.Expiration += req.Expiration // new expiration
	alloc.Size += req.Size             // new size

	// 1. update terms
	for i, details := range alloc.BlobberAllocs {
		originalTerms = append(originalTerms, details.Terms) // keep original terms will be changed
		oldOffer := details.Offer()
		var b = blobbers[i]
		if b.ID != details.BlobberID {
			return common.NewErrorf("allocation_extending_failed",
				"blobber %s and %s don't match", b.ID, details.BlobberID)
		}

		if b.Capacity == 0 {
			return common.NewErrorf("allocation_extending_failed",
				"blobber %s no longer provides its service", b.ID)
		}
		if req.Size > 0 {
			if b.Capacity-b.Allocated-diff < 0 {
				return common.NewErrorf("allocation_extending_failed",
					"blobber %s doesn't have enough free space", b.ID)
			}
		}

		b.Allocated += diff // new capacity used

		// update terms using weighted average
		details.Terms, err = weightedAverage(&details.Terms, &b.Terms,
			txn.CreationDate, prevExpiration, alloc.Expiration, details.Size,
			diff)
		if err != nil {
			return err
		}

		details.Size = size // new size

		if req.Expiration > toSeconds(b.Terms.MaxOfferDuration) {
			return common.NewErrorf("allocation_extending_failed",
				"blobber %s doesn't allow so long offers", b.ID)
		}

		// since, new terms is weighted average based on previous terms and
		// past allocation time and new terms and new allocation time; then
		// we can easily recalculate new min_lock_demand value from allocation
		// start to its new end using the new weighted average terms; but, we
		// can't reduce the min_lock_demand_value; that's all;

		// new blobber's min lock demand (alloc.Expiration is already updated
		// and we can use restDurationInTimeUnits method here)
		var nbmld = details.Terms.minLockDemand(gbSize,
			alloc.restDurationInTimeUnits(alloc.StartTime))

		// min_lock_demand can be increased only
		if nbmld > details.MinLockDemand {
			details.MinLockDemand = nbmld
		}

		newOffer := details.Offer()
		if newOffer != oldOffer {
			var sp *stakePool
			if sp, err = sc.getStakePool(details.BlobberID, balances); err != nil {
				return fmt.Errorf("can't get stake pool of %s: %v", details.BlobberID, err)
			}
			if err := sp.addOffer(newOffer - oldOffer); err != nil {
				return fmt.Errorf("adding offer: %v", err)
			}
			if err = sp.save(sc.ID, details.BlobberID, balances); err != nil {
				return fmt.Errorf("can't save stake pool of %s: %v", details.BlobberID,
					err)
			}

		}
	}

	// lock tokens if this transaction provides them
	if txn.Value > 0 {
		if err = alloc.addToWritePool(txn, mintTokens, balances); err != nil {
			return common.NewErrorf("allocation_extending_failed", "%v", err)
		}
	}

	// is it about size increasing? if so, we should make sure the write
	// pool has enough tokens
	if diff > 0 {
		if mldLeft := alloc.restMinLockDemand(); mldLeft > 0 {
			if alloc.WritePool < mldLeft {
				return common.NewError("allocation_extending_failed",
					"not enough tokens in write pool to extend allocation")
			}
		}
	}

	// add more tokens to related challenge pool, or move some tokens back
	var remainingDuration = alloc.Expiration - txn.CreationDate
	err = sc.adjustChallengePool(alloc, originalRemainingDuration, remainingDuration, originalTerms, txn.CreationDate, balances)
	if err != nil {
		return common.NewErrorf("allocation_extending_failed", "%v", err)
	}
	return nil
}

// reduceAllocation reduces size or/and expiration (no one can be increased);
// here we use the same terms of related blobbers
func (sc *StorageSmartContract) reduceAllocation(
	txn *transaction.Transaction,
	alloc *StorageAllocation,
	blobbers []*StorageNode,
	req *updateAllocationRequest,
	balances chainstate.StateContextI,
) (err error) {
	var (
		diff = req.getBlobbersSizeDiff(alloc) // size difference
		size = req.getNewBlobbersSize(alloc)  // blobber size

		// original allocation duration remains
		originalRemainingDuration = alloc.Expiration - txn.CreationDate
	)

	// adjust the expiration if changed, boundaries has already checked
	alloc.Expiration += req.Expiration
	alloc.Size += req.Size

	// 1. update terms
	for i, ba := range alloc.BlobberAllocs {
		var b = blobbers[i]
		oldOffer := ba.Offer()
		b.Allocated += diff // new capacity used
		ba.Size = size      // new size
		// update stake pool
		newOffer := ba.Offer()
		if newOffer != oldOffer {
			var sp *stakePool
			if sp, err = sc.getStakePool(ba.BlobberID, balances); err != nil {
				return fmt.Errorf("can't get stake pool of %s: %v", ba.BlobberID,
					err)
			}
			if newOffer < oldOffer {
				if err := sp.removeOffer(oldOffer - newOffer); err != nil {
					return fmt.Errorf("removing offer: %v", err)
				}
			} else {
				// if we are adding a blobber then we will want to add a new offer for that blobber
				if err := sp.addOffer(newOffer - oldOffer); err != nil {
					return fmt.Errorf("adding offer: %v", err)
				}
			}

			if err = sp.save(sc.ID, ba.BlobberID, balances); err != nil {
				return fmt.Errorf("can't save stake pool of %s: %v", ba.BlobberID,
					err)
			}
			if err := emitUpdateBlobber(b, balances); err != nil {
				return fmt.Errorf("emitting blobber %s, error:%v", b.ID, err)
			}
		}
	}

	// lock tokens if this transaction provides them
	if txn.Value > 0 {
		if err = alloc.addToWritePool(txn, false, balances); err != nil {
			return common.NewErrorf("allocation_reducing_failed", "%v", err)
		}
	}

	// new allocation duration remains
	var remainingDuration = alloc.Expiration - txn.CreationDate
	err = sc.adjustChallengePool(alloc, originalRemainingDuration, remainingDuration, nil, txn.CreationDate,
		balances)
	if err != nil {
		return common.NewErrorf("allocation_reducing_failed", "%v", err)
	}
	return nil

}

// update allocation allows to change allocation size or expiration;
// if expiration reduced or unchanged, then existing terms of blobbers used,
// otherwise new terms used; also, it locks additional tokens if size is
// extended and it checks blobbers for required stake;
func (sc *StorageSmartContract) updateAllocationRequest(
	txn *transaction.Transaction,
	input []byte,
	balances chainstate.StateContextI,
) (resp string, err error) {
	var conf *Config
	if conf, err = sc.getConfig(balances, false); err != nil {
		return "", common.NewError("allocation_updating_failed",
			"can't get SC configurations: "+err.Error())
	}
	return sc.updateAllocationRequestInternal(txn, input, conf, false, balances)
}

func (sc *StorageSmartContract) updateAllocationRequestInternal(
	t *transaction.Transaction,
	input []byte,
	conf *Config,
	mintTokens bool,
	balances chainstate.StateContextI,
) (resp string, err error) {
	if t.ClientID == "" {
		return "", common.NewError("allocation_updating_failed",
			"missing client_id in transaction")
	}

	var request updateAllocationRequest
	if err = request.decode(input); err != nil {
		return "", common.NewError("allocation_updating_failed",
			"invalid request: "+err.Error())
	}

	if request.OwnerID == "" {
		request.OwnerID = t.ClientID
	}

	var clist *Allocations // client allocations list
	if clist, err = sc.getAllocationsList(request.OwnerID, balances); err != nil {
		return "", common.NewError("allocation_updating_failed",
			"can't get client's allocations list: "+err.Error())
	}

	if !clist.has(request.ID) {
		return "", common.NewErrorf("allocation_updating_failed",
			"can't find allocation in client's allocations list: %s (%d)",
			request.ID, len(clist.List))
	}

	var alloc *StorageAllocation
	if alloc, err = sc.getAllocation(request.ID, balances); err != nil {
		return "", common.NewError("allocation_updating_failed",
			"can't get existing allocation: "+err.Error())
	}

	if err = request.validate(conf, alloc); err != nil {
		return "", common.NewError("allocation_updating_failed", err.Error())
	}

	// can't update expired allocation
	if alloc.Expiration < t.CreationDate {
		return "", common.NewError("allocation_updating_failed",
			"can't update expired allocation")
	}
	// adjust expiration
	var newExpiration = alloc.Expiration + request.Expiration
	var newSize = request.Size + alloc.Size

	// get blobber of the allocation to update them
	var blobbers []*StorageNode
	if blobbers, err = sc.getAllocationBlobbers(alloc, balances); err != nil {
		return "", common.NewError("allocation_updating_failed",
			err.Error())
	}

	if len(request.AddBlobberId) > 0 {
		blobbers, err = alloc.changeBlobbers(
			blobbers, request.AddBlobberId, request.RemoveBlobberId, sc, t.CreationDate, balances,
		)
		if err != nil {
			return "", common.NewError("allocation_updating_failed", err.Error())
		}
	}

	if len(blobbers) != len(alloc.BlobberAllocs) {
		return "", common.NewError("allocation_updating_failed",
			"error allocation blobber size mismatch")
	}
	if request.UpdateTerms {
		for i, bd := range alloc.BlobberAllocs {
			if bd.Terms.WritePrice >= blobbers[i].Terms.WritePrice {
				bd.Terms.WritePrice = blobbers[i].Terms.WritePrice
			}
			if bd.Terms.ReadPrice >= blobbers[i].Terms.ReadPrice {
				bd.Terms.ReadPrice = blobbers[i].Terms.ReadPrice
			}
			bd.Terms.MinLockDemand = blobbers[i].Terms.MinLockDemand
			bd.Terms.MaxOfferDuration = blobbers[i].Terms.MaxOfferDuration
		}
	}

	// update allocation transaction hash
	alloc.Tx = t.Hash
	if len(request.Name) > 0 {
		alloc.Name = request.Name
	}

	// close allocation now
	if newExpiration <= t.CreationDate {
		return sc.closeAllocation(t, alloc, balances)
	}

	// an allocation can't be shorter than configured in SC
	// (prevent allocation shortening for entire period)
	if newExpiration < 0 ||
		newExpiration-t.CreationDate < toSeconds(conf.MinAllocDuration) {

		return "", common.NewError("allocation_updating_failed",
			"allocation duration becomes too short")
	}

	if newSize < conf.MinAllocSize || newSize < alloc.UsedSize {
		return "", common.NewError("allocation_updating_failed",
			"allocation size becomes too small")
	}

	// if size or expiration increased, then we use new terms
	// otherwise, we use the same terms
	if request.Size > 0 || request.Expiration > 0 {
		err = sc.extendAllocation(t, alloc, blobbers, &request, mintTokens, balances)
	} else if request.Size != 0 || request.Expiration != 0 {
		if mintTokens {
			return "", common.NewError("allocation_updating_failed",
				"cannot reduce when minting tokens")
		}
		err = sc.reduceAllocation(t, alloc, blobbers, &request, balances)
	} else if len(request.AddBlobberId) > 0 {
		err = sc.extendAllocation(t, alloc, blobbers, &request, mintTokens, balances)
	}
	if err != nil {
		return "", err
	}

	if request.SetImmutable {
		alloc.IsImmutable = true
	}

	err = alloc.saveUpdatedAllocation(blobbers, balances)
	if err != nil {
		return "", common.NewErrorf("allocation_reducing_failed", "%v", err)
	}

	return string(alloc.Encode()), nil
}

func getPreferredBlobbers(preferredBlobbers []string, allBlobbers []*StorageNode) (selectedBlobbers []*StorageNode, err error) {
	blobberMap := make(map[string]*StorageNode)
	for _, storageNode := range allBlobbers {
		blobberMap[storageNode.BaseURL] = storageNode
	}
	for _, blobberURL := range preferredBlobbers {
		selectedBlobber, ok := blobberMap[blobberURL]
		if !ok {
			err = errors.New("invalid preferred blobber URL")
			return
		}
		selectedBlobbers = append(selectedBlobbers, selectedBlobber)
	}
	return
}

func randomizeNodes(in []*StorageNode, out []*StorageNode, n int, seed int64) []*StorageNode {
	nOut := minInt(len(in), n)
	nOut = maxInt(1, nOut)
	randGen := rand.New(rand.NewSource(seed))
	for {
		i := randGen.Intn(len(in))
		if !checkExists(in[i], out) {
			out = append(out, in[i])
		}
		if len(out) >= nOut {
			break
		}
	}
	return out
}

func minInt(x, y int) int {
	if x < y {
		return x
	}
	return y
}

func maxInt(x, y int) int {
	if x > y {
		return x
	}
	return y
}

func checkExists(c *StorageNode, sl []*StorageNode) bool {
	for _, s := range sl {
		if s.ID == c.ID {
			return true
		}
	}
	return false
}

func (sc *StorageSmartContract) finalizedPassRates(alloc *StorageAllocation) ([]float64, error) {
	if alloc.Stats == nil {
		alloc.Stats = &StorageAllocationStats{}
	}
	var failed, succesful int64 = 0, 0
	var passRates = make([]float64, 0, len(alloc.BlobberAllocs))
	for _, ba := range alloc.BlobberAllocs {
		if ba.Stats == nil {
			ba.Stats = new(StorageAllocationStats)
		}
		ba.Stats.FailedChallenges += ba.Stats.OpenChallenges
		ba.Stats.OpenChallenges = 0
		ba.Stats.TotalChallenges = ba.Stats.FailedChallenges + ba.Stats.SuccessChallenges
		if ba.Stats.TotalChallenges == 0 {
			passRates = append(passRates, 1.0)
			continue
		}
		passRates = append(passRates, float64(ba.Stats.SuccessChallenges)/float64(ba.Stats.TotalChallenges))
		succesful += ba.Stats.SuccessChallenges
		failed += ba.Stats.FailedChallenges
	}
	alloc.Stats.SuccessChallenges = succesful
	alloc.Stats.FailedChallenges = failed
	alloc.Stats.TotalChallenges = alloc.Stats.FailedChallenges + alloc.Stats.FailedChallenges
	alloc.Stats.OpenChallenges = 0
	return passRates, nil
}

// a blobber can not send a challenge response, thus we have to check out
// challenge requests and their expiration
func (sc *StorageSmartContract) canceledPassRates(alloc *StorageAllocation,
	now common.Timestamp, balances chainstate.StateContextI) (
	passRates []float64, err error) {

	if alloc.Stats == nil {
		alloc.Stats = &StorageAllocationStats{}
	}
	passRates = make([]float64, 0, len(alloc.BlobberAllocs))
	var failed, successful int64 = 0, 0

	allocChallenges, err := sc.getAllocationChallenges(alloc.ID, balances)
	switch err {
	case util.ErrValueNotPresent:
	case nil:
		for _, oc := range allocChallenges.OpenChallenges {
			ba, ok := alloc.BlobberAllocsMap[oc.BlobberID]
			if !ok {
				continue
			}

			if ba.Stats == nil {
				ba.Stats = new(StorageAllocationStats) // make sure
			}

			//if c.Responded || c.AllocationID != alloc.ID {
			//	continue // already accepted, already rewarded/penalized
			//}
			var expire = oc.CreatedAt + toSeconds(getMaxChallengeCompletionTime())
			if expire < now {
				ba.Stats.FailedChallenges++
				alloc.Stats.FailedChallenges++
			} else {
				ba.Stats.SuccessChallenges++
				alloc.Stats.SuccessChallenges++
			}
		}

	default:
		return nil, fmt.Errorf("getting allocation challenge: %v", err)
	}

	for _, ba := range alloc.BlobberAllocs {

		ba.Stats.OpenChallenges = 0
		ba.Stats.TotalChallenges = ba.Stats.SuccessChallenges + ba.Stats.FailedChallenges
		if ba.Stats.TotalChallenges == 0 {
			passRates = append(passRates, 1.0)
			continue
		}
		// success rate for the blobber allocation
		//fmt.Println("pass rate i", i, "successful", d.Stats.SuccessChallenges, "failed", d.Stats.FailedChallenges)
		passRates = append(passRates, float64(ba.Stats.SuccessChallenges)/float64(ba.Stats.TotalChallenges))
		successful += ba.Stats.SuccessChallenges
		failed += ba.Stats.FailedChallenges
	}

	alloc.Stats.SuccessChallenges = successful
	alloc.Stats.FailedChallenges = failed
	alloc.Stats.TotalChallenges = alloc.Stats.SuccessChallenges + alloc.Stats.FailedChallenges
	alloc.Stats.OpenChallenges = 0
	return passRates, nil
}

// If blobbers doesn't provide their services, then user can use this
// cancel_allocation transaction to close allocation and unlock all tokens
// of write pool back to himself. The cancel_allocation doesn't pay min_lock
// demand to blobbers.
func (sc *StorageSmartContract) cancelAllocationRequest(
	t *transaction.Transaction, input []byte,
	balances chainstate.StateContextI) (resp string, err error) {
	var req lockRequest
	if err = req.decode(input); err != nil {
		return "", common.NewError("alloc_cancel_failed", err.Error())
	}
	var alloc *StorageAllocation
	alloc, err = sc.getAllocation(req.AllocationID, balances)
	if err != nil {
		return "", common.NewError("alloc_cancel_failed", err.Error())
	}

	if alloc.Owner != t.ClientID {
		return "", common.NewError("alloc_cancel_failed",
			"only owner can cancel an allocation")
	}

	if alloc.Expiration < t.CreationDate {
		return "", common.NewError("alloc_cancel_failed",
			"trying to cancel expired allocation")
	}

	var passRates []float64
	passRates, err = sc.canceledPassRates(alloc, t.CreationDate, balances)
	if err != nil {
		return "", common.NewError("alloc_cancel_failed",
			"calculating rest challenges success/fail rates: "+err.Error())
	}

	// can cancel
	// new values
	alloc.Expiration, alloc.ChallengeCompletionTime = t.CreationDate, 0

	sps := make([]*stakePool, 0, len(alloc.BlobberAllocs))
	for _, d := range alloc.BlobberAllocs {
		var sp *stakePool
		if sp, err = sc.getStakePool(d.BlobberID, balances); err != nil {
			return "", common.NewError("fini_alloc_failed",
				"can't get stake pool of "+d.BlobberID+": "+err.Error())
		}
		if err := sp.removeOffer(d.Offer()); err != nil {
			return "", common.NewError("fini_alloc_failed",
				"error removing offer: "+err.Error())
		}
		sps = append(sps, sp)
	}

	err = sc.finishAllocation(t, alloc, passRates, sps, balances)
	if err != nil {
		return "", common.NewError("alloc_cancel_failed", err.Error())
	}

	alloc.Finalized, alloc.Canceled = true, true
	_, err = balances.InsertTrieNode(alloc.GetKey(sc.ID), alloc)
	if err != nil {
		return "", common.NewError("alloc_cancel_failed",
			"saving allocation: "+err.Error())
	}

	balances.EmitEvent(event.TypeStats, event.TagUpdateAllocation, alloc.ID, alloc.buildDbUpdates(balances))

	return "canceled", nil
}

//
// finalize an allocation (after expire + challenge completion time)
//

// 1. challenge pool                  -> blobbers or write pool
// 2. write pool min_lock_demand left -> blobbers
// 3. remove offer from blobber (stake pool)
// 4. update blobbers used and in all blobbers list too
// 5. write pool                      -> client
func (sc *StorageSmartContract) finalizeAllocation(
	t *transaction.Transaction, input []byte,
	balances chainstate.StateContextI) (resp string, err error) {

	var req lockRequest
	if err = req.decode(input); err != nil {
		return "", common.NewError("fini_alloc_failed", err.Error())
	}

	var alloc *StorageAllocation
	alloc, err = sc.getAllocation(req.AllocationID, balances)
	if err != nil {
		return "", common.NewError("fini_alloc_failed", err.Error())
	}

	// should be owner or one of blobbers of the allocation
	if !alloc.IsValidFinalizer(t.ClientID) {
		return "", common.NewError("fini_alloc_failed",
			"not allowed, unknown finalization initiator")
	}

	// should not be finalized
	if alloc.Finalized {
		return "", common.NewError("fini_alloc_failed",
			"allocation already finalized")
	}

	// should be expired
	if alloc.Until() > t.CreationDate {
		return "", common.NewError("fini_alloc_failed",
			"allocation is not expired yet, or waiting a challenge completion")
	}

	var passRates []float64
	passRates, err = sc.finalizedPassRates(alloc)
	if err != nil {
		return "", common.NewError("fini_alloc_failed",
			"calculating rest challenges success/fail rates: "+err.Error())
	}

	var sps = []*stakePool{}
	for _, d := range alloc.BlobberAllocs {
		var sp *stakePool
		if sp, err = sc.getStakePool(d.BlobberID, balances); err != nil {
			return "", common.NewError("fini_alloc_failed",
				"can't get stake pool of "+d.BlobberID+": "+err.Error())
		}
		sps = append(sps, sp)
	}

	err = sc.finishAllocation(t, alloc, passRates, sps, balances)
	if err != nil {
		return "", common.NewError("fini_alloc_failed", err.Error())
	}

	alloc.Finalized = true
	_, err = balances.InsertTrieNode(alloc.GetKey(sc.ID), alloc)
	if err != nil {
		return "", common.NewError("alloc_cancel_failed",
			"saving allocation: "+err.Error())
	}

	balances.EmitEvent(event.TypeStats, event.TagUpdateAllocation, alloc.ID, alloc.buildDbUpdates(balances))

	return "finalized", nil
}

func (sc *StorageSmartContract) finishAllocation(
	t *transaction.Transaction,
	alloc *StorageAllocation,
	passRates []float64,
	sps []*stakePool,
	balances chainstate.StateContextI,
) (err error) {
	if err != nil {
		return common.NewErrorf("fini_alloc_failed", "%v", err)
	}

	// we can use the i for the blobbers list above because of algorithm
	// of the getAllocationBlobbers method; also, we can use the i in the
	// passRates list above because of algorithm of the adjustChallenges
	for i, d := range alloc.BlobberAllocs {
		// min lock demand rest
		if d.MinLockDemand > d.Spent {
			delta, err := currency.MinusCoin(d.MinLockDemand, d.Spent)
			if err != nil {
				return err
			}
			if alloc.WritePool < delta {
				return fmt.Errorf("alloc_cancel_failed, paying min_lock for blobber %v"+
					"ammount was short by %v", d.BlobberID, d.MinLockDemand-d.Spent)
			}
			alloc.WritePool, err = currency.MinusCoin(alloc.WritePool, delta)
			if err != nil {
				return err
			}
			err = sps[i].DistributeRewards(delta, d.BlobberID, spenum.Blobber, balances)
			if err != nil {
				return fmt.Errorf("alloc_cancel_failed, paying min_lock %v for blobber "+
					"%v from write pool %v, minlock demand %v spent %v error %v",
					d.MinLockDemand-d.Spent, d.BlobberID, alloc.WritePool, d.MinLockDemand, d.Spent, err.Error())
			}
			d.Spent, err = currency.AddCoin(d.Spent, delta)
			if err != nil {
				return err
			}
			d.FinalReward, err = currency.AddCoin(d.FinalReward, delta)
			if err != nil {
				return err
			}
		}
	}

	var blobbers []*StorageNode
	if blobbers, err = sc.getAllocationBlobbers(alloc, balances); err != nil {
		return common.NewError("fini_alloc_failed",
			"invalid state: can't get related blobbers: "+err.Error())
	}

	var cp *challengePool
	if cp, err = sc.getChallengePool(alloc.ID, balances); err != nil {
		return common.NewError("fini_alloc_failed",
			"can't get related challenge pool: "+err.Error())
	}

	var passPayments currency.Coin
	for i, d := range alloc.BlobberAllocs {
		var b = blobbers[i]
		if b.ID != d.BlobberID {
			return common.NewErrorf("fini_alloc_failed",
				"blobber %s and %s don't match", b.ID, d.BlobberID)
		}
		if alloc.UsedSize > 0 && cp.Balance > 0 && passRates[i] > 0 && d.Stats != nil {
			ratio := float64(d.Stats.UsedSize) / float64(alloc.UsedSize)
			cpBalance, err := cp.Balance.Float64()
			if err != nil {
				return err
			}
			reward, err := currency.Float64ToCoin(cpBalance * ratio * passRates[i])
			if err != nil {
				return err
			}

			err = sps[i].DistributeRewards(reward, b.ID, spenum.Blobber, balances)
			if err != nil {
				return common.NewError("fini_alloc_failed",
					"paying reward to stake pool of "+d.BlobberID+": "+err.Error())
			}
			d.Spent, err = currency.AddCoin(d.Spent, reward)
			if err != nil {
				return fmt.Errorf("blobber alloc spent: %v", err)
			}
			d.FinalReward, err = currency.AddCoin(d.FinalReward, reward)
			if err != nil {
				return fmt.Errorf("blobber alloc final reward: %v", err)
			}
			passPayments, err = currency.AddCoin(passPayments, reward)
			if err != nil {
				return fmt.Errorf("pass payments: %v", err)
			}
		}

		if err = sps[i].save(sc.ID, d.BlobberID, balances); err != nil {
			return common.NewError("fini_alloc_failed",
				"saving stake pool of "+d.BlobberID+": "+err.Error())
		}

		data := dbs.DbUpdates{
			Id: d.BlobberID,
			Updates: map[string]interface{}{
				"total_stake": int64(sps[i].stake()),
			},
		}
		balances.EmitEvent(event.TypeStats, event.TagUpdateBlobber, d.BlobberID, data)

		// update the blobber
		b.Allocated -= d.Size
		if _, err = balances.InsertTrieNode(b.GetKey(sc.ID), b); err != nil {
			return common.NewError("fini_alloc_failed",
				"saving blobber "+d.BlobberID+": "+err.Error())
		}
		// update the blobber in all (replace with existing one)
		if err := emitUpdateBlobber(b, balances); err != nil {
			return common.NewError("fini_alloc_failed",
				"emitting blobber "+b.ID+": "+err.Error())
		}
		err = removeAllocationFromBlobber(sc, d, alloc.ID, balances)
		if err != nil {
			return common.NewError("fini_alloc_failed",
				"removing allocation from blobber challenge partition "+b.ID+": "+err.Error())
		}
	}
	cp.Balance, err = currency.MinusCoin(cp.Balance, passPayments)
	if err != nil {
		return err
	}

	if cp.Balance > 0 {
		alloc.MovedBack, err = currency.AddCoin(alloc.MovedBack, cp.Balance)
		if err != nil {
			return err
		}

		err = alloc.moveFromChallengePool(cp, cp.Balance)
		if err != nil {
			return common.NewError("fini_alloc_failed",
				"moving challenge pool rest back to write pool: "+err.Error())
		}
	}

	if err = cp.save(sc.ID, alloc.ID, balances); err != nil {
		return common.NewError("fini_alloc_failed",
			"saving challenge pool: "+err.Error())
	}

	alloc.Finalized = true

	return nil
}

type transferAllocationInput struct {
	AllocationId      string `json:"allocation_id"`
	NewOwnerId        string `json:"new_owner_id"`
	NewOwnerPublicKey string `json:"new_owner_public_key"`
}

func (aci *transferAllocationInput) decode(input []byte) error {
	return json.Unmarshal(input, aci)
}

func (sc *StorageSmartContract) curatorTransferAllocation(
	txn *transaction.Transaction,
	input []byte,
	balances chainstate.StateContextI,
) (string, error) {
	var tai transferAllocationInput
	if err := tai.decode(input); err != nil {
		return "", common.NewError("curator_transfer_allocation_failed",
			"error unmarshalling input: "+err.Error())
	}

	alloc, err := sc.getAllocation(tai.AllocationId, balances)
	if err != nil {
		return "", common.NewError("curator_transfer_allocation_failed", err.Error())
	}

	if !alloc.isCurator(txn.ClientID) && alloc.Owner != txn.ClientID {
		return "", common.NewError("curator_transfer_allocation_failed",
			"only curators or the owner can transfer allocations; "+txn.ClientID+" is neither")
	}

	if err := sc.removeUserAllocation(alloc.Owner, alloc, balances); err != nil {
		return "", common.NewError("curator_transfer_allocation_failed", err.Error())
	}

	alloc.Owner = tai.NewOwnerId
	alloc.OwnerPublicKey = tai.NewOwnerPublicKey

	if err := sc.addUserAllocation(alloc.Owner, alloc, balances); err != nil {
		return "", common.NewError("curator_transfer_allocation_failed", err.Error())
	}

	_, err = balances.InsertTrieNode(alloc.GetKey(sc.ID), alloc)
	if err != nil {
		return "", common.NewErrorf("curator_transfer_allocation_failed",
			"saving new allocation: %v", err)
	}

	balances.EmitEvent(event.TypeStats, event.TagUpdateAllocation, alloc.ID, alloc.buildDbUpdates(balances))

	// txn.Hash is the id of the new token pool
	return txn.Hash, nil
}<|MERGE_RESOLUTION|>--- conflicted
+++ resolved
@@ -733,15 +733,7 @@
 		return
 	}
 
-<<<<<<< HEAD
-	updates, err := sa.marshalUpdates(balances)
-	if err != nil {
-		return
-	}
-	balances.EmitEvent(event.TypeStats, event.TagUpdateAllocation, sa.ID, string(updates))
-=======
-	balances.EmitEvent(event.TypeStats, event.TagUpdateAllocation, alloc.ID, alloc.buildDbUpdates(balances))
->>>>>>> ddc025e8
+	balances.EmitEvent(event.TypeStats, event.TagUpdateAllocation, sa.ID, sa.buildDbUpdates(balances))
 	return
 }
 

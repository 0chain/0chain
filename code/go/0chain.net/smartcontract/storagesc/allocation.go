--- conflicted
+++ resolved
@@ -1608,18 +1608,6 @@
 	alloc.Owner = tai.NewOwnerId
 	alloc.OwnerPublicKey = tai.NewOwnerPublicKey
 
-<<<<<<< HEAD
-	if err := sc.addUserAllocation(alloc.Owner, alloc, balances); err != nil {
-		return "", common.NewError("curator_transfer_allocation_failed", err.Error())
-=======
-	if !alloc.hasWritePool(sc, tai.NewOwnerId, balances) {
-		if err = sc.createEmptyWritePool(txn, alloc, balances); err != nil {
-			return "", common.NewError("curator_transfer_allocation_failed",
-				"error creating write pool: "+err.Error())
-		}
->>>>>>> f75a04c0
-	}
-
 	_, err = balances.InsertTrieNode(alloc.GetKey(sc.ID), alloc)
 	if err != nil {
 		return "", common.NewErrorf("curator_transfer_allocation_failed",

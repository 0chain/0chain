package storagesc

import (
	"encoding/json"
	"errors"
	"fmt"
	"math"
	"math/rand"
	"strings"
	"time"

	"0chain.net/smartcontract/dbs/event"
	"0chain.net/smartcontract/stakepool/spenum"
	"github.com/0chain/common/core/currency"
	"github.com/0chain/common/core/logging"
	"github.com/0chain/common/core/util"
	"go.uber.org/zap"

	chainstate "0chain.net/chaincore/chain/state"
	"0chain.net/chaincore/state"
	"0chain.net/chaincore/transaction"
	"0chain.net/core/common"
)

type NewAllocationTxnOutput struct {
	ID          string   `json:"id"`
	Blobber_ids []string `json:"blobber_ids"`
}

func (sn *NewAllocationTxnOutput) Decode(input []byte) error {
	return json.Unmarshal(input, sn)
}

// getAllocation by ID
func (sc *StorageSmartContract) getAllocation(allocID string,
	balances chainstate.StateContextI) (alloc *StorageAllocation, err error) {

	alloc = new(StorageAllocation)
	alloc.ID = allocID
	err = balances.GetTrieNode(alloc.GetKey(sc.ID), alloc)
	if err != nil {
		return nil, err
	}

	return
}

func (sc *StorageSmartContract) addAllocation(alloc *StorageAllocation,
	balances chainstate.StateContextI) (string, error) {
	ta := &StorageAllocation{}
	err := balances.GetTrieNode(alloc.GetKey(sc.ID), ta)
	if err == nil {
		return "", common.NewErrorf("add_allocation_failed",
			"allocation id already used in trie: %v", alloc.GetKey(sc.ID))
	}
	if err != util.ErrValueNotPresent {
		return "", common.NewErrorf("add_allocation_failed",
			"unexpected error: %v", err)
	}

	_, err = balances.InsertTrieNode(alloc.GetKey(sc.ID), alloc)
	if err != nil {
		return "", common.NewErrorf("add_allocation_failed",
			"saving new allocation: %v", err)
	}

	err = alloc.emitAdd(balances)
	if err != nil {
		return "", common.NewErrorf("add_allocation_failed",
			"saving new allocation in db: %v", err)
	}

	blobber_ids := make([]string, len(alloc.BlobberAllocs))
	for _, v := range alloc.BlobberAllocs {
		blobber_ids = append(blobber_ids, v.BlobberID)
	}

	transaction_output := NewAllocationTxnOutput{alloc.ID, blobber_ids}
	buff, _ := json.Marshal(transaction_output)
	return string(buff), nil
}

type newAllocationRequest struct {
	Name                 string     `json:"name"`
	DataShards           int        `json:"data_shards"`
	ParityShards         int        `json:"parity_shards"`
	Size                 int64      `json:"size"`
	Owner                string     `json:"owner_id"`
	OwnerPublicKey       string     `json:"owner_public_key"`
	Blobbers             []string   `json:"blobbers"`
	ReadPriceRange       PriceRange `json:"read_price_range"`
	WritePriceRange      PriceRange `json:"write_price_range"`
	ThirdPartyExtendable bool       `json:"third_party_extendable"`
	FileOptionsChanged   bool       `json:"file_options_changed"`
	FileOptions          uint16     `json:"file_options"`
}

// storageAllocation from the request
func (nar *newAllocationRequest) storageAllocation(conf *Config, now common.Timestamp) (sa *StorageAllocation) {
	sa = new(StorageAllocation)
	sa.DataShards = nar.DataShards
	sa.ParityShards = nar.ParityShards
	sa.Size = nar.Size
	sa.Expiration = common.Timestamp(common.ToTime(now).Add(conf.TimeUnit).Unix())
	sa.Owner = nar.Owner
	sa.OwnerPublicKey = nar.OwnerPublicKey
	sa.PreferredBlobbers = nar.Blobbers
	sa.ReadPriceRange = nar.ReadPriceRange
	sa.WritePriceRange = nar.WritePriceRange
	sa.ThirdPartyExtendable = nar.ThirdPartyExtendable
	sa.FileOptions = nar.FileOptions

	return
}

func (nar *newAllocationRequest) validate(conf *Config) error {
	if nar.DataShards <= 0 {
		return errors.New("invalid number of data shards")
	}

	if len(nar.Blobbers) < (nar.DataShards + nar.ParityShards) {
		return errors.New("blobbers provided are not enough to honour the allocation")
	}

	if !nar.ReadPriceRange.isValid() {
		return errors.New("invalid read_price range")
	}

	if !nar.WritePriceRange.isValid() {
		return errors.New("invalid write_price range")
	}

	if nar.Size < conf.MinAllocSize {
		return errors.New("insufficient allocation size")
	}

	return nil
}

func (nar *newAllocationRequest) decode(b []byte) error {
	return json.Unmarshal(b, nar)
}

func (nar *newAllocationRequest) encode() ([]byte, error) {
	return json.Marshal(nar)
}

// convert time.Duration to common.Timestamp truncating to seconds
func toSeconds(dur time.Duration) common.Timestamp {
	return common.Timestamp(dur / time.Second)
}

// size in gigabytes
func sizeInGB(size int64) float64 {
	return float64(size) / GB
}

// exclude blobbers with not enough token in stake pool to fit the size
func (sc *StorageSmartContract) filterBlobbersByFreeSpace(now common.Timestamp,
	size int64, balances chainstate.CommonStateContextI) (filter filterBlobberFunc) {

	return filterBlobberFunc(func(b *StorageNode) (kick bool, err error) {
		var sp *stakePool
		sp, err = sc.getStakePool(spenum.Blobber, b.ID, balances)
		switch err {
		case nil:
		case util.ErrValueNotPresent:
			return true, nil // kick off
		default:
			return false, err
		}

		if b.Terms.WritePrice == 0 {
			return false, nil // keep, ok or already filtered by bid
		}
		staked, err := sp.stake()
		if err != nil {
			logging.Logger.Error("filter blobber for stake, cannot total stake",
				zap.String("blobber id", b.ID))
			return true, nil
		}
		// clean capacity (without delegate pools want to 'unstake')
		free, err := unallocatedCapacity(b.Terms.WritePrice, staked, sp.TotalOffers)
		if err != nil {
			logging.Logger.Warn("could not get unallocated capacity when filtering blobbers by free space",
				zap.String("blobber id", b.ID),
				zap.Error(err))
			return true, nil // kick off
		}
		return free < size, nil // kick off if it hasn't enough free space
	})
}

// newAllocationRequest creates new allocation
func (sc *StorageSmartContract) newAllocationRequest(
	t *transaction.Transaction,
	input []byte,
	balances chainstate.StateContextI,
	timings map[string]time.Duration,
) (string, error) {
	var conf *Config
	var err error
	if conf, err = sc.getConfig(balances, true); err != nil {
		return "", common.NewErrorf("allocation_creation_failed",
			"can't get config: %v", err)
	}

	resp, err := sc.newAllocationRequestInternal(t, input, conf, 0, balances, timings)
	if err != nil {
		return "", err
	}

	return resp, err
}

// newAllocationRequest creates new allocation
func (sc *StorageSmartContract) newAllocationRequestInternal(
	txn *transaction.Transaction,
	input []byte,
	conf *Config,
	mintNewTokens currency.Coin,
	balances chainstate.StateContextI,
	timings map[string]time.Duration,
) (resp string, err error) {
	m := Timings{timings: timings, start: common.ToTime(txn.CreationDate)}
	var request newAllocationRequest
	if err = request.decode(input); err != nil {
		logging.Logger.Error("new_allocation_request_failed: error decoding input",
			zap.String("txn", txn.Hash),
			zap.Error(err))
		return "", common.NewErrorf("allocation_creation_failed",
			"malformed request: %v", err)
	}
	if err := request.validate(conf); err != nil {
		return "", common.NewErrorf("allocation_creation_failed", "invalid request: "+err.Error())
	}

	if request.Owner == "" {
		request.Owner = txn.ClientID
		request.OwnerPublicKey = txn.PublicKey
	}

	blobbers, err := getBlobbersByIDs(request.Blobbers, balances)
	if err != nil {
		return "", common.NewErrorf("allocation_creation_failed", "get blobbers failed: %v", err)
	}

	if len(blobbers) < (request.DataShards + request.ParityShards) {
		logging.Logger.Error("new_allocation_request_failed: blobbers fetched are less than requested blobbers",
			zap.String("txn", txn.Hash),
			zap.Int("fetched blobbers", len(blobbers)),
			zap.Int("data shards", request.DataShards),
			zap.Int("parity_shards", request.ParityShards))
		return "", common.NewErrorf("allocation_creation_failed",
			"Not enough provided blobbers found in mpt")
	}

	if request.Owner == "" {
		request.Owner = txn.ClientID
		request.OwnerPublicKey = txn.PublicKey
	}

	logging.Logger.Debug("new_allocation_request", zap.String("t_hash", txn.Hash), zap.Strings("blobbers", request.Blobbers), zap.Any("amount", txn.Value))
	sa := request.storageAllocation(conf, txn.CreationDate) // (set fields, ignore expiration)
	spMap, err := getStakePoolsByIDs(request.Blobbers, spenum.Blobber, balances)
	if err != nil {
		return "", common.NewErrorf("allocation_creation_failed", "getting stake pools: %v", err)
	}
	if len(spMap) != len(blobbers) {
		return "", common.NewErrorf("allocation_creation_failed", "missing blobber's stake pool: %v", err)
	}
	var sns []*storageNodeResponse
	for i := 0; i < len(blobbers); i++ {
		stake, err := spMap[blobbers[i].ID].stake()
		if err != nil {
			return "", common.NewErrorf("allocation_creation_failed", "cannot total stake pool for blobber %s: %v", blobbers[i].ID, err)
		}
		snr := StoragNodeToStorageNodeResponse(*blobbers[i])
		snr.TotalOffers = spMap[blobbers[i].ID].TotalOffers
		snr.TotalStake = stake
		sns = append(sns, &snr)
	}

	sa, blobberNodes, err := setupNewAllocation(request, sns, m, txn.CreationDate, conf, txn.Hash)
	if err != nil {
		return "", err
	}

	for _, b := range blobberNodes {
		_, err = balances.InsertTrieNode(b.GetKey(), b)
		if err != nil {
			logging.Logger.Error("new_allocation_request_failed: error inserting blobber",
				zap.String("txn", txn.Hash),
				zap.String("blobber", b.ID),
				zap.Error(err))
			return "", fmt.Errorf("can't Save blobber: %v", err)
		}

		if err := spMap[b.ID].addOffer(sa.BlobberAllocsMap[b.ID].Offer()); err != nil {
			logging.Logger.Error("new_allocation_request_failed: error adding offer to blobber",
				zap.String("txn", txn.Hash),
				zap.String("blobber", b.ID),
				zap.Error(err))
			return "", fmt.Errorf("ading offer: %v", err)
		}

		if err = spMap[b.ID].Save(spenum.Blobber, b.ID, balances); err != nil {
			logging.Logger.Error("new_allocation_request_failed: error saving blobber pool",
				zap.String("txn", txn.Hash),
				zap.String("blobber", b.ID),
				zap.Error(err))
			return "", fmt.Errorf("can't Save blobber's stake pool: %v", err)
		}

		emitUpdateBlobberAllocatedSavedHealth(b, balances)
	}

	var options []WithOption
	if mintNewTokens > 0 {
		options = []WithOption{WithTokenMint(mintNewTokens)}
	}
	// create write pool and lock tokens
	if err := sa.addToWritePool(txn, balances, options...); err != nil {
		logging.Logger.Error("new_allocation_request_failed: error adding to allocation write pool",
			zap.String("txn", txn.Hash),
			zap.Error(err))
		return "", common.NewError("allocation_creation_failed", err.Error())
	}

	cost, err := sa.cost()
	if err != nil {
		return "", err
	}
	if sa.WritePool < cost {
		return "", common.NewError("allocation_creation_failed",
			fmt.Sprintf("not enough tokens to cover the allocation cost"+" (%d < %d)", sa.WritePool, cost))
	}

	if err := sa.checkFunding(conf.CancellationCharge); err != nil {
		return "", common.NewError("allocation_creation_failed", err.Error())
	}
	m.tick("create_write_pool")

	if err = sc.createChallengePool(txn, sa, balances, conf); err != nil {
		logging.Logger.Error("new_allocation_request_failed: error creating challenge pool",
			zap.String("txn", txn.Hash),
			zap.Error(err))
		return "", common.NewError("allocation_creation_failed", err.Error())
	}
	m.tick("create_challenge_pool")

	if resp, err = sc.addAllocation(sa, balances); err != nil {
		logging.Logger.Error("new_allocation_request_failed: error adding allocation",
			zap.String("txn", txn.Hash),
			zap.Error(err))
		return "", common.NewErrorf("allocation_creation_failed", "%v", err)
	}
	m.tick("add_allocation")

	// emit event to eventDB
	emitAddOrOverwriteAllocationBlobberTerms(sa, balances, txn)

	return resp, err
}

func setupNewAllocation(
	request newAllocationRequest,
	blobbers []*storageNodeResponse,
	m Timings,
	now common.Timestamp,
	conf *Config,
	allocId string,
) (*StorageAllocation, []*StorageNode, error) {
	var err error
	m.tick("decode")
	if len(request.Blobbers) < (request.DataShards + request.ParityShards) {
		logging.Logger.Error("new_allocation_request_failed: input blobbers less than requirement",
			zap.Int("request blobbers", len(request.Blobbers)),
			zap.Int("data shards", request.DataShards),
			zap.Int("parity_shards", request.ParityShards))
		return nil, nil, common.NewErrorf("allocation_creation_failed",
			"Blobbers provided are not enough to honour the allocation")
	}

	//if more than limit blobbers sent, just cut them
	if len(request.Blobbers) > conf.MaxBlobbersPerAllocation {
		logging.Logger.Error("new_allocation_request_failed: request blobbers more than max_blobbers_per_allocation",
			zap.Int("requested blobbers", len(request.Blobbers)),
			zap.Int("max blobbers per allocation", conf.MaxBlobbersPerAllocation))
		logging.Logger.Info("Too many blobbers selected, max available", zap.Int("max_blobber_size", conf.MaxBlobbersPerAllocation))
		request.Blobbers = request.Blobbers[:conf.MaxBlobbersPerAllocation]
	}

	logging.Logger.Debug("new_allocation_request", zap.Strings("blobbers", request.Blobbers))
	sa := request.storageAllocation(conf, now) // (set fields, ignore expiration)
	m.tick("fetch_pools")
	sa.TimeUnit = conf.TimeUnit
	sa.MinLockDemand = conf.MinLockDemand
	sa.ID = allocId
	sa.Tx = allocId

	blobberNodes, bSize, err := validateBlobbers(common.ToTime(now), sa, blobbers, conf)
	if err != nil {
		logging.Logger.Error("new_allocation_request_failed: error validating blobbers",
			zap.Error(err))
		return nil, nil, common.NewErrorf("allocation_creation_failed", "%v", err)
	}
	bi := make([]string, 0, len(blobberNodes))
	for _, b := range blobberNodes {
		bi = append(bi, b.ID)
	}
	logging.Logger.Debug("new_allocation_request", zap.Int64("size", bSize), zap.Strings("blobbers", bi))
	m.tick("validate_blobbers")

	sa.BlobberAllocsMap = make(map[string]*BlobberAllocation, len(blobberNodes))
	for _, b := range blobberNodes {
		balloc, err := newBlobberAllocation(bSize, sa, b, now, conf.TimeUnit)
		if err != nil {
			return nil, nil, common.NewErrorf("allocation_creation_failed",
				"can't create blobber allocation: %v", err)
		}
		sa.BlobberAllocs = append(sa.BlobberAllocs, balloc)
		sa.BlobberAllocsMap[b.ID] = balloc
		b.Allocated += bSize
	}
	m.tick("add_offer")

	if request.FileOptionsChanged {
		sa.FileOptions = request.FileOptions
	} else {
		sa.FileOptions = 63
	}

	sa.StartTime = now
	return sa, blobberNodes, nil
}

type Timings struct {
	timings map[string]time.Duration
	start   time.Time
}

func (t *Timings) tick(name string) {
	if t.timings == nil {
		return
	}
	t.timings[name] = time.Since(t.start)
}

func validateBlobbers(
	creationDate time.Time,
	sa *StorageAllocation,
	blobbers []*storageNodeResponse,
	conf *Config,
) ([]*StorageNode, int64, error) {
	sa.TimeUnit = conf.TimeUnit // keep the initial time unit

	// number of blobbers required
	var size = sa.DataShards + sa.ParityShards
	// size of allocation for a blobber
	var bSize = sa.bSize()
	var list, errs = sa.validateEachBlobber(blobbers, common.Timestamp(creationDate.Unix()), conf)

	if len(list) < size {
		return nil, 0, errors.New("Not enough blobbers to honor the allocation: " + strings.Join(errs, ", "))
	}

	sa.BlobberAllocs = make([]*BlobberAllocation, 0)
	sa.Stats = &StorageAllocationStats{}

	return list[:size], bSize, nil
}

type updateAllocationRequest struct {
	ID                      string `json:"id"`               // allocation id
	Name                    string `json:"name"`             // allocation name
	OwnerID                 string `json:"owner_id"`         // Owner of the allocation
	OwnerPublicKey          string `json:"owner_public_key"` // Owner Public Key of the allocation
	Size                    int64  `json:"size"`             // difference
	Extend                  bool   `json:"extend"`
	AddBlobberId            string `json:"add_blobber_id"`
	RemoveBlobberId         string `json:"remove_blobber_id"`
	SetThirdPartyExtendable bool   `json:"set_third_party_extendable"`
	FileOptionsChanged      bool   `json:"file_options_changed"`
	FileOptions             uint16 `json:"file_options"`
}

func (uar *updateAllocationRequest) decode(b []byte) error {
	return json.Unmarshal(b, uar)
}

// validate request
func (uar *updateAllocationRequest) validate(
	conf *Config,
	alloc *StorageAllocation,
) error {
	if uar.Size == 0 &&
		uar.Extend == false &&
		len(uar.AddBlobberId) == 0 &&
		len(uar.Name) == 0 &&
		(!uar.SetThirdPartyExtendable || (uar.SetThirdPartyExtendable && alloc.ThirdPartyExtendable)) &&
		(!uar.FileOptionsChanged || uar.FileOptions == alloc.FileOptions) &&
		(alloc.Owner == uar.OwnerID) {
		return errors.New("update allocation changes nothing")
	} else {
		if uar.Size < 0 {
			return fmt.Errorf("allocation can't be reduced")
		}
	}

	if len(alloc.BlobberAllocs) == 0 {
		return errors.New("invalid allocation for updating: no blobbers")
	}

	if len(uar.AddBlobberId) > 0 {
		if _, found := alloc.BlobberAllocsMap[uar.AddBlobberId]; found {
			return fmt.Errorf("cannot add blobber %s, already in allocation", uar.AddBlobberId)
		}
	} else {
		if len(uar.RemoveBlobberId) > 0 {
			return errors.New("cannot remove a blobber without adding one")
		}
	}

	if len(uar.RemoveBlobberId) > 0 {
		if _, found := alloc.BlobberAllocsMap[uar.RemoveBlobberId]; !found {
			return fmt.Errorf("cannot remove blobber %s, not in allocation", uar.RemoveBlobberId)
		}
	}

	if uar.FileOptions > 63 {
		return fmt.Errorf("FileOptions %d incorrect", uar.FileOptions)
	}

	return nil
}

// calculate size difference for every blobber of the allocations
func (uar *updateAllocationRequest) getBlobbersSizeDiff(
	alloc *StorageAllocation) (diff int64) {
	return int64(math.Ceil(float64(uar.Size) / float64(alloc.DataShards)))
}

// new size of blobbers' allocation
func (uar *updateAllocationRequest) getNewBlobbersSize(
	alloc *StorageAllocation) (newSize int64) {

	return alloc.BlobberAllocs[0].Size + uar.getBlobbersSizeDiff(alloc)
}

// get blobbers by IDs concurrently, return error if any of them could not be acquired.
func getBlobbersByIDs(ids []string, balances chainstate.CommonStateContextI) ([]*StorageNode, error) {
	return chainstate.GetItemsByIDs(ids,
		func(id string, balances chainstate.CommonStateContextI) (*StorageNode, error) {
			return getBlobber(id, balances)
		},
		balances)
}

func getStakePoolsByIDs(ids []string, providerType spenum.Provider, balances chainstate.CommonStateContextI) (map[string]*stakePool, error) {
	type stakePoolPID struct {
		pid  string
		pool *stakePool
	}

	stakePools, err := chainstate.GetItemsByIDs(ids,
		func(id string, balances chainstate.CommonStateContextI) (*stakePoolPID, error) {
			sp, err := getStakePool(providerType, id, balances)
			if err != nil {
				return nil, err
			}

			return &stakePoolPID{
				pid:  id,
				pool: sp,
			}, nil
		},
		balances)
	if err != nil {
		return nil, err
	}

	stakePoolMap := make(map[string]*stakePool, len(ids))
	for _, sp := range stakePools {
		stakePoolMap[sp.pid] = sp.pool
	}

	return stakePoolMap, nil
}

// getAllocationBlobbers loads blobbers of an allocation from store
func (sc *StorageSmartContract) getAllocationBlobbers(alloc *StorageAllocation,
	balances chainstate.StateContextI) (blobbers []*StorageNode, err error) {
	ids := make([]string, 0, len(alloc.BlobberAllocs))
	for _, ba := range alloc.BlobberAllocs {
		ids = append(ids, ba.BlobberID)
	}

	return chainstate.GetItemsByIDs(ids,
		func(id string, balances chainstate.CommonStateContextI) (*StorageNode, error) {
			return sc.getBlobber(id, balances)
		},
		balances)
}

func (sa *StorageAllocation) saveUpdatedAllocation(
	blobbers []*StorageNode,
	balances chainstate.StateContextI,
) (err error) {
	for _, b := range blobbers {
		if _, err = balances.InsertTrieNode(b.GetKey(), b); err != nil {
			return
		}
		emitUpdateBlobberAllocatedSavedHealth(b, balances)
	}
	// Save allocation
	_, err = balances.InsertTrieNode(sa.GetKey(ADDRESS), sa)
	if err != nil {
		return
	}

	balances.EmitEvent(event.TypeStats, event.TagUpdateAllocation, sa.ID, sa.buildDbUpdates())
	return
}

func (sa *StorageAllocation) saveUpdatedStakes(balances chainstate.StateContextI) (err error) {
	// Save allocation
	_, err = balances.InsertTrieNode(sa.GetKey(ADDRESS), sa)
	if err != nil {
		return
	}

	balances.EmitEvent(event.TypeStats, event.TagUpdateAllocationStakes, sa.ID, sa.buildStakeUpdateEvent())
	return
}

// allocation period used to calculate weighted average prices
type allocPeriod struct {
	read   currency.Coin    // read price
	write  currency.Coin    // write price
	period common.Timestamp // period (duration)
	size   int64            // size for period
}

func (ap *allocPeriod) weight() float64 {
	return float64(ap.period) * float64(ap.size)
}

// returns weighted average read and write prices
func (ap *allocPeriod) join(np *allocPeriod) (avgRead, avgWrite currency.Coin, err error) {
	var (
		apw, npw = ap.weight(), np.weight() // weights
		ws       = apw + npw                // weights sum
		rp, wp   float64                    // read sum, write sum (weighted)
	)

	apReadF, err := ap.read.Float64()
	if err != nil {
		return 0, 0, err
	}

	apWriteF, err := ap.write.Float64()
	if err != nil {
		return 0, 0, err
	}

	npReadF, err := np.read.Float64()
	if err != nil {
		return 0, 0, err
	}

	npWriteF, err := np.write.Float64()
	if err != nil {
		return 0, 0, err
	}

	rp = (apReadF * apw) + (npReadF * npw)
	wp = (apWriteF * apw) + (npWriteF * npw)

	avgRead, err = currency.Float64ToCoin(rp / ws)
	if err != nil {
		return 0, 0, err
	}
	avgWrite, err = currency.Float64ToCoin(wp / ws)
	if err != nil {
		return 0, 0, err
	}
	return
}

func weightedAverage(prev, next *Terms, tx, pexp, expDiff common.Timestamp,
	psize, sizeDiff int64) (avg Terms, err error) {

	// allocation periods
	var left, added allocPeriod
	left.read, left.write = prev.ReadPrice, prev.WritePrice   // } prices
	added.read, added.write = next.ReadPrice, next.WritePrice // }
	left.size, added.size = psize, psize+sizeDiff             // sizes
	left.period, added.period = pexp-tx, pexp+expDiff-tx      // periods
	// join
	avg.ReadPrice, avg.WritePrice, err = left.join(&added)
	if err != nil {
		return
	}
	return
}

// The adjustChallengePool moves more or moves some tokens back from or to
// challenge pool during allocation extending.
func (sc *StorageSmartContract) adjustChallengePool(
	alloc *StorageAllocation,
	odr, ndr common.Timestamp,
	oterms []Terms,
	timeUnit time.Duration,
	balances chainstate.StateContextI,
) error {
	changes, err := alloc.challengePoolChanges(odr, ndr, timeUnit, oterms)
	if err != nil {
		return fmt.Errorf("adjust_challenge_pool: %v", err)
	}

	cp, err := sc.getChallengePool(alloc.ID, balances)
	if err != nil {
		return fmt.Errorf("adjust_challenge_pool: %v", err)
	}

	totalChanges := 0

	addedToCP, removedFromCP := currency.Coin(0), currency.Coin(0)
	for i, ch := range changes {
		changeValueInInt64, err := ch.Value.Int64()
		if err != nil {
			return err
		}

		switch {
		case !ch.isNegative && ch.Value > 0:
			err = alloc.moveToChallengePool(cp, ch.Value)
			addedToCP += ch.Value

			alloc.BlobberAllocs[i].ChallengePoolIntegralValue += ch.Value
			alloc.MovedToChallenge += ch.Value
			totalChanges += int(changeValueInInt64)
		case ch.isNegative && ch.Value > 0:
			err = alloc.moveFromChallengePool(cp, ch.Value)
			removedFromCP += ch.Value

			alloc.BlobberAllocs[i].ChallengePoolIntegralValue -= ch.Value
			alloc.MovedBack += ch.Value
			totalChanges -= int(changeValueInInt64)
		default:
			// no changes for the blobber
		}
		if err != nil {
			return fmt.Errorf("adjust_challenge_pool: %v", err)
		}
	}

	if totalChanges > 0 {
		err = cp.save(sc.ID, alloc, balances)
		if err != nil {
			return err
		}

		i := int64(0)
		i, err = addedToCP.Int64()
		if err != nil {
			return err
		}
		balances.EmitEvent(event.TypeStats, event.TagToChallengePool, cp.ID, event.ChallengePoolLock{
			Client:       alloc.Owner,
			AllocationId: alloc.ID,
			Amount:       i,
		})
	} else if totalChanges < 0 {
		err = cp.save(sc.ID, alloc, balances)
		if err != nil {
			return err
		}

		i := int64(0)
		i, err = removedFromCP.Int64()
		if err != nil {
			return err
		}
		balances.EmitEvent(event.TypeStats, event.TagFromChallengePool, cp.ID, event.ChallengePoolLock{
			Client:       alloc.Owner,
			AllocationId: alloc.ID,
			Amount:       i,
		})
	}

	return nil
}

// extendAllocation extends size or/and expiration (one of them can be reduced);
// here we use new terms of blobbers
func (sc *StorageSmartContract) extendAllocation(
	txn *transaction.Transaction,
	conf *Config,
	alloc *StorageAllocation,
	blobbers []*StorageNode,
	req *updateAllocationRequest,
	balances chainstate.StateContextI,
) (err error) {
	var (
		diff   = req.getBlobbersSizeDiff(alloc) // size difference
		size   = req.getNewBlobbersSize(alloc)  // blobber size
		gbSize = sizeInGB(size)                 // blobber size in GB

		// keep original terms to adjust challenge pool value
		originalTerms = make([]Terms, 0, len(alloc.BlobberAllocs))
		// original allocation duration remains
		originalRemainingDuration = alloc.Expiration - txn.CreationDate
	)

	if req.Extend {
		alloc.Expiration = common.Timestamp(common.ToTime(txn.CreationDate).Add(conf.TimeUnit).Unix()) // new expiration
	}

	alloc.Size += req.Size // new size

	// 1. update terms
	for i, details := range alloc.BlobberAllocs {
		originalTerms = append(originalTerms, details.Terms) // keep original terms will be changed
		oldOffer := details.Offer()
		var b = blobbers[i]
		if b.ID != details.BlobberID {
			return common.NewErrorf("allocation_extending_failed",
				"blobber %s and %s don't match", b.ID, details.BlobberID)
		}

		if b.Capacity == 0 {
			return common.NewErrorf("allocation_extending_failed",
				"blobber %s no longer provides its service", b.ID)
		}

		if req.Size > 0 {
			if b.IsShutDown() || b.IsKilled() {
				return common.NewErrorf("allocation_extending_failed",
					"blobber %s is not active", b.ID)
			}

			if b.Capacity-b.Allocated-diff < 0 {
				return common.NewErrorf("allocation_extending_failed",
					"blobber %s doesn't have enough free space", b.ID)
			}
		}

		b.Allocated += diff // new capacity used

		// update terms using weighted average
		details.Terms = b.Terms
		if err != nil {
			return err
		}

		details.Size = size // new size

		// new blobber's min lock demand (alloc.Expiration is already updated
		// and we can use restDurationInTimeUnits method here)
		rdtu, err := alloc.restDurationInTimeUnits(alloc.StartTime, conf.TimeUnit)
		if err != nil {
			return common.NewError("allocation_extending_failed", err.Error())
		}

		nbmld, err := details.Terms.minLockDemand(gbSize, rdtu, alloc.MinLockDemand)
		if err != nil {
			return err
		}

		// min_lock_demand can be increased only
		if nbmld > details.MinLockDemand {
			details.MinLockDemand = nbmld
		}

		// update blobber's offer
		newOffer := details.Offer()
		if newOffer != oldOffer {
			var sp *stakePool
			if sp, err = sc.getStakePool(spenum.Blobber, details.BlobberID, balances); err != nil {
				return fmt.Errorf("can't get stake pool of %s: %v", details.BlobberID, err)
			}
			if newOffer > oldOffer {
				coin, err := currency.MinusCoin(newOffer, oldOffer)
				if err != nil {
					return err
				}
				if err := sp.addOffer(coin); err != nil {
					return fmt.Errorf("adding offer: %v", err)
				}
			} else {
				coin, err := currency.MinusCoin(oldOffer, newOffer)
				if err != nil {
					return err
				}
				if err := sp.reduceOffer(coin); err != nil {
					return fmt.Errorf("reduce offer: %v", err)
				}
			}
			if err = sp.Save(spenum.Blobber, details.BlobberID, balances); err != nil {
				return fmt.Errorf("can't save stake pool of %s: %v", details.BlobberID,
					err)
			}

		}
	}

	// lock tokens if this transaction provides them
	if txn.Value > 0 {
		if err = alloc.addToWritePool(txn, balances); err != nil {
			return common.NewErrorf("allocation_extending_failed", "%v", err)
		}
	}

	// add more tokens to related challenge pool, or move some tokens back
	var remainingDuration = alloc.Expiration - txn.CreationDate
	err = sc.adjustChallengePool(alloc, originalRemainingDuration, remainingDuration, originalTerms, conf.TimeUnit, balances)
	if err != nil {
		return common.NewErrorf("allocation_extending_failed", "%v", err)
	}
	return nil
}

// update allocation allows to change allocation size or expiration;
// if expiration reduced or unchanged, then existing terms of blobbers used,
// otherwise new terms used; also, it locks additional tokens if size is
// extended and it checks blobbers for required stake;
func (sc *StorageSmartContract) updateAllocationRequest(
	txn *transaction.Transaction,
	input []byte,
	balances chainstate.StateContextI,
) (resp string, err error) {
	var conf *Config
	if conf, err = sc.getConfig(balances, false); err != nil {
		return "", common.NewError("allocation_updating_failed",
			"can't get SC configurations: "+err.Error())
	}
	return sc.updateAllocationRequestInternal(txn, input, conf, balances)
}

func (sc *StorageSmartContract) updateAllocationRequestInternal(
	t *transaction.Transaction,
	input []byte,
	conf *Config,
	balances chainstate.StateContextI,
) (resp string, err error) {
	if t.ClientID == "" {
		return "", common.NewError("allocation_updating_failed",
			"missing client_id in transaction")
	}

	var request updateAllocationRequest
	if err = request.decode(input); err != nil {
		return "", common.NewError("allocation_updating_failed",
			"invalid request: "+err.Error())
	}

	if request.OwnerID == "" {
		request.OwnerID = t.ClientID
	}

	var alloc *StorageAllocation
	if alloc, err = sc.getAllocation(request.ID, balances); err != nil {
		return "", common.NewError("allocation_updating_failed",
			"can't get existing allocation: "+err.Error())
	}

	if err != nil {
		return "", err
	}

	if t.ClientID != alloc.Owner {
		if !alloc.ThirdPartyExtendable || request.Extend == false {
			return "", common.NewError("allocation_updating_failed",
				"only owner can update the allocation")
		}
	}

	if err = request.validate(conf, alloc); err != nil {
		return "", common.NewError("allocation_updating_failed", err.Error())
	}

	// can't update expired allocation
	if alloc.Expiration < t.CreationDate {
		return "", common.NewError("allocation_updating_failed",
			"can't update expired allocation")
	}

	// update allocation transaction hash
	alloc.Tx = t.Hash

	var blobbers []*StorageNode
	if blobbers, err = sc.getAllocationBlobbers(alloc, balances); err != nil {
		return "", common.NewError("allocation_updating_failed",
			err.Error())
	}

	// If the txn client_id is not the owner of the allocation, should just be able to extend the allocation if permissible
	// This way, even if an atttacker of an innocent user incorrectly tries to modify any other part of the allocation, it will not have any effect
	if t.ClientID != alloc.Owner /* Third-party actions */ {
		err = sc.extendAllocation(t, conf, alloc, blobbers, &request, balances)
		if err != nil {
			return "", err
		}
	} else /* Owner Actions */ {

		// update allocation transaction hash
		alloc.Tx = t.Hash

		if len(request.AddBlobberId) > 0 {
			blobbers, err = alloc.changeBlobbers(
				conf, blobbers, request.AddBlobberId, request.RemoveBlobberId, t.CreationDate, balances, sc, t.ClientID,
			)
			if err != nil {
				return "", common.NewError("allocation_updating_failed", err.Error())
			}
		}

		if len(blobbers) != len(alloc.BlobberAllocs) {
			return "", common.NewError("allocation_updating_failed",
				"error allocation blobber size mismatch")
		}

		// if size or expiration increased, then we use new terms
		// otherwise, we use the same terms
		if request.Size > 0 || request.Extend || len(request.AddBlobberId) > 0 {
			err = sc.extendAllocation(t, conf, alloc, blobbers, &request, balances)
			if err != nil {
				return "", err
			}
		}

		if err := alloc.checkFunding(conf.CancellationCharge); err != nil {
			return "", common.NewError("allocation_updating_failed", err.Error())
		}

		if request.SetThirdPartyExtendable {
			alloc.ThirdPartyExtendable = true
		}

		if request.FileOptionsChanged {
			alloc.FileOptions = request.FileOptions
		}

		if len(request.RemoveBlobberId) > 0 {
			balances.EmitEvent(event.TypeStats, event.TagDeleteAllocationBlobberTerm, t.Hash, []event.AllocationBlobberTerm{
				{
					AllocationIdHash: alloc.ID,
					BlobberID:        request.RemoveBlobberId,
				},
			})
		}

		if request.OwnerID != alloc.Owner {
			alloc.Owner = request.OwnerID
			if request.OwnerPublicKey == "" {
				return "", common.NewError("allocation_updating_failed", "owner public key is required when updating owner id")
			}
			alloc.OwnerPublicKey = request.OwnerPublicKey
		}
	}

	err = alloc.saveUpdatedAllocation(blobbers, balances)
	if err != nil {
		return "", common.NewErrorf("allocation_reducing_failed", "%v", err)
	}

	emitAddOrOverwriteAllocationBlobberTerms(alloc, balances, t)

	return string(alloc.Encode()), nil
}

func getPreferredBlobbers(preferredBlobbers []string, allBlobbers []*StorageNode) (selectedBlobbers []*StorageNode, err error) {
	blobberMap := make(map[string]*StorageNode)
	for _, storageNode := range allBlobbers {
		blobberMap[storageNode.BaseURL] = storageNode
	}
	for _, blobberURL := range preferredBlobbers {
		selectedBlobber, ok := blobberMap[blobberURL]
		if !ok {
			err = errors.New("invalid preferred blobber URL")
			return
		}
		selectedBlobbers = append(selectedBlobbers, selectedBlobber)
	}
	return
}

func randomizeNodes(in []*StorageNode, out []*StorageNode, n int, seed int64) []*StorageNode {
	nOut := minInt(len(in), n)
	nOut = maxInt(1, nOut)
	randGen := rand.New(rand.NewSource(seed))
	for {
		i := randGen.Intn(len(in))
		if !checkExists(in[i], out) {
			out = append(out, in[i])
		}
		if len(out) >= nOut {
			break
		}
	}
	return out
}

func minInt(x, y int) int {
	if x < y {
		return x
	}
	return y
}

func maxInt(x, y int) int {
	if x > y {
		return x
	}
	return y
}

func checkExists(c *StorageNode, sl []*StorageNode) bool {
	for _, s := range sl {
		if s.ID == c.ID {
			return true
		}
	}
	return false
}

// a blobber can not send a challenge response, thus we have to check out
// challenge requests and their expiration
func (sc *StorageSmartContract) settleOpenChallengesAndGetPassRates(
	alloc *StorageAllocation,
	now,
	maxChallengeCompletionRounds int64,
	balances chainstate.StateContextI,
) (
	passRates []float64, err error) {

	if alloc.Stats == nil {
		alloc.Stats = &StorageAllocationStats{}
	}
	passRates = make([]float64, 0, len(alloc.BlobberAllocs))

	var removedChallengeIds []string
	allocChallenges, err := sc.getAllocationChallenges(alloc.ID, balances)
	switch err {
	case util.ErrValueNotPresent:
		for i := 0; i < len(alloc.BlobberAllocs); i++ {
			passRates = append(passRates, 1.0)
		}
		return passRates, nil
	case util.ErrNodeNotFound:
		return nil, err
	case nil:
		for _, oc := range allocChallenges.OpenChallenges {
			ba, ok := alloc.BlobberAllocsMap[oc.BlobberID]
			if !ok {
				continue
			}

			if ba.Stats == nil {
				ba.Stats = new(StorageAllocationStats) // make sure
			}

			var expire = oc.RoundCreatedAt + maxChallengeCompletionRounds

			ba.Stats.OpenChallenges--
			alloc.Stats.OpenChallenges--

			if expire < now {
				ba.Stats.FailedChallenges++
				alloc.Stats.FailedChallenges++

				err := emitUpdateChallenge(&StorageChallenge{
					ID:           oc.ID,
					AllocationID: alloc.ID,
					BlobberID:    oc.BlobberID,
				}, false, ChallengeRespondedLate, balances, alloc.Stats)
				if err != nil {
					return nil, err
				}

			} else {
				ba.Stats.SuccessChallenges++
				alloc.Stats.SuccessChallenges++

				err := emitUpdateChallenge(&StorageChallenge{
					ID:           oc.ID,
					AllocationID: alloc.ID,
					BlobberID:    oc.BlobberID,
				}, true, ChallengeResponded, balances, alloc.Stats)
				if err != nil {
					return nil, err
				}
			}

			removedChallengeIds = append(removedChallengeIds, oc.ID)
		}
	default:
		return nil, common.NewError("finish_allocation",
			"error fetching allocation challenge: "+err.Error())
	}

	allocChallenges.OpenChallenges = make([]*AllocOpenChallenge, 0)

	// Save the allocation challenges to MPT
	if err := allocChallenges.Save(balances, sc.ID); err != nil {
		return nil, common.NewErrorf("add_challenge",
			"error storing alloc challenge: %v", err)
	}

	for _, challengeID := range removedChallengeIds {
		_, err := balances.DeleteTrieNode(storageChallengeKey(sc.ID, challengeID))
		if err != nil {
			return nil, common.NewErrorf("remove_expired_challenges", "could not delete challenge node: %v", err)
		}
	}

	var blobbersSettledChallengesCount []int64

	for idx, ba := range alloc.BlobberAllocs {
		blobbersSettledChallengesCount = append(blobbersSettledChallengesCount, 0)
		if ba.Stats.OpenChallenges > 0 {
			logging.Logger.Warn("not all challenges canceled", zap.Int64("remaining", ba.Stats.OpenChallenges))

			blobbersSettledChallengesCount[idx] = ba.Stats.OpenChallenges

			ba.Stats.SuccessChallenges += ba.Stats.OpenChallenges
			alloc.Stats.SuccessChallenges += ba.Stats.OpenChallenges

			ba.Stats.OpenChallenges = 0
		}

		if ba.Stats.TotalChallenges == 0 {
			passRates = append(passRates, 1.0)
			continue
		}
		// success rate for the blobber allocation
		passRates = append(passRates, float64(ba.Stats.SuccessChallenges)/float64(ba.Stats.TotalChallenges))
	}

	alloc.Stats.OpenChallenges = 0

	emitUpdateAllocationAndBlobberStatsOnAllocFinalization(alloc, blobbersSettledChallengesCount, balances)

	return passRates, nil
}

// If blobbers doesn't provide their services, then user can use this
// cancel_allocation transaction to close allocation and unlock all tokens
// of write pool back to himself. The  cancel_allocation doesn't pay min_lock
// demand to blobbers.
func (sc *StorageSmartContract) cancelAllocationRequest(
	t *transaction.Transaction, input []byte,
	balances chainstate.StateContextI) (resp string, err error) {
	var req lockRequest
	if err = req.decode(input); err != nil {
		return "", common.NewError("alloc_cancel_failed", err.Error())
	}
	var alloc *StorageAllocation
	alloc, err = sc.getAllocation(req.AllocationID, balances)

	if err != nil {
		return "", common.NewError("alloc_cancel_failed", err.Error())
	}

	if alloc.Owner != t.ClientID {
		return "", common.NewError("alloc_cancel_failed",
			"only owner can cancel an allocation")
	}

	if alloc.Expiration < t.CreationDate {
		return "", common.NewError("alloc_cancel_failed",
			"trying to cancel expired allocation")
	}

	conf, err := getConfig(balances)
	if err != nil {
		return "", common.NewError("can't get config", err.Error())
	}
	var passRates []float64
	passRates, err = sc.settleOpenChallengesAndGetPassRates(alloc, balances.GetBlock().Round, conf.MaxChallengeCompletionRounds, balances)
	if err != nil {
		return "", common.NewError("alloc_cancel_failed",
			"calculating rest challenges success/fail rates: "+err.Error())
	}

	sps := make([]*stakePool, 0, len(alloc.BlobberAllocs))
	for _, d := range alloc.BlobberAllocs {
		var sp *stakePool
		if sp, err = sc.getStakePool(spenum.Blobber, d.BlobberID, balances); err != nil {
			return "", common.NewError("fini_alloc_failed",
				"can't get stake pool of "+d.BlobberID+": "+err.Error())
		}
		if err := sp.reduceOffer(d.Offer()); err != nil {
			return "", common.NewError("fini_alloc_failed",
				"error removing offer: "+err.Error())
		}
		sps = append(sps, sp)
	}

	err = sc.finishAllocation(t, alloc, passRates, sps, balances, conf)
	if err != nil {
		return "", common.NewError("alloc_cancel_failed", err.Error())
	}

	alloc.Expiration = t.CreationDate
	alloc.Finalized, alloc.Canceled = true, true

	_, err = balances.DeleteTrieNode(alloc.GetKey(sc.ID))
	if err != nil {
		return "", common.NewErrorf("alloc_cancel_failed", "could not delete allocation: %v", err)
	}

	balances.EmitEvent(event.TypeStats, event.TagUpdateAllocation, alloc.ID, alloc.buildDbUpdates())

	return "canceled", nil
}

//
// finalize an allocation (after expire + challenge completion time)
//

// 1. challenge pool                  -> blobbers or write pool
// 2. write pool min_lock_demand left -> blobbers
// 3. remove offer from blobber (stake pool)
// 4. update blobbers used and in all blobbers list too
// 5. write pool                      -> client
func (sc *StorageSmartContract) finalizeAllocation(
	t *transaction.Transaction, input []byte,
	balances chainstate.StateContextI) (resp string, err error) {

	var req lockRequest
	if err = req.decode(input); err != nil {
		return "", common.NewError("fini_alloc_failed", err.Error())
	}

	var alloc *StorageAllocation
	alloc, err = sc.getAllocation(req.AllocationID, balances)
	if err != nil {
		return "", common.NewError("fini_alloc_failed", err.Error())
	}

	// should be owner or one of blobbers of the allocation
	if !alloc.IsValidFinalizer(t.ClientID) {
		return "", common.NewError("fini_alloc_failed",
			"not allowed, unknown finalization initiator")
	}

	// should not be finalized
	if alloc.Finalized {
		return "", common.NewError("fini_alloc_failed",
			"allocation already finalized")
	}

	conf, err := getConfig(balances)
	if err != nil {
		return "", common.NewError("can't get config", err.Error())
	}

	// should be expired
	if alloc.Expiration > t.CreationDate {
		return "", common.NewError("fini_alloc_failed",
			"allocation is not expired yet")
	}

	var passRates []float64
	passRates, err = sc.settleOpenChallengesAndGetPassRates(alloc, balances.GetBlock().Round, conf.MaxChallengeCompletionRounds, balances)
	if err != nil {
		return "", common.NewError("fini_alloc_failed",
			"calculating rest challenges success/fail rates: "+err.Error())
	}

	var sps []*stakePool
	for _, d := range alloc.BlobberAllocs {
		var sp *stakePool
		if sp, err = sc.getStakePool(spenum.Blobber, d.BlobberID, balances); err != nil {
			return "", common.NewError("fini_alloc_failed",
				"can't get stake pool of "+d.BlobberID+": "+err.Error())
		}
		if err := sp.reduceOffer(d.Offer()); err != nil {
			return "", common.NewError("fini_alloc_failed",
				"error removing offer: "+err.Error())
		}
		sps = append(sps, sp)
	}

	err = sc.finishAllocation(t, alloc, passRates, sps, balances, conf)
	if err != nil {
		return "", common.NewError("fini_alloc_failed", err.Error())
	}

	alloc.Finalized = true
	_, err = balances.DeleteTrieNode(alloc.GetKey(sc.ID))
	if err != nil {
		return "", common.NewErrorf("fini_alloc_failed", "could not delete allocation: %v", err)
	}

	balances.EmitEvent(event.TypeStats, event.TagUpdateAllocation, alloc.ID, alloc.buildDbUpdates())

	return "finalized", nil
}

func (sc *StorageSmartContract) finishAllocation(
	t *transaction.Transaction,
	alloc *StorageAllocation,
	passRates []float64,
	sps []*stakePool,
	balances chainstate.StateContextI,
	conf *Config,
) (err error) {

	if err = alloc.payMinLockDemand(sps, balances, t); err != nil {
		return fmt.Errorf("error paying min lock demand: %v", err)
	}

	var cp *challengePool
	if cp, err = sc.getChallengePool(alloc.ID, balances); err != nil {
		return fmt.Errorf("could not get challenge pool of alloc: %s, err: %v", alloc.ID, err)
	}

	if err = alloc.payChallengePoolPassPayments(sps, balances, cp, passRates, conf, sc, t.CreationDate); err != nil {
		return fmt.Errorf("error paying challenge pool pass payments: %v", err)
	}

	if err = alloc.payCancellationCharge(sps, balances, passRates, conf, sc, t); err != nil {
		return fmt.Errorf("4 error paying cancellation charge: %v", err)
	}

	for _, d := range alloc.BlobberAllocs {
		if d.Stats.UsedSize > 0 {
			if err := removeAllocationFromBlobberPartitions(balances, d.BlobberID, d.AllocationID); err != nil {
				return err
			}
		}
	}

	for i, sp := range sps {
		blobberAlloc := alloc.BlobberAllocs[i]
		if err = sp.Save(spenum.Blobber, blobberAlloc.BlobberID, balances); err != nil {
			return fmt.Errorf("can't save stake pool of %s: %v", blobberAlloc.BlobberID, err)
		}
	}

<<<<<<< HEAD
	transfer := state.NewTransfer(sc.ID, alloc.Owner, alloc.WritePool)
	if err = balances.AddTransfer(transfer); err != nil {
		return fmt.Errorf("could not refund lock token: %v", err)
	}

	alloc.WritePool = 0

=======
	err = sc.deleteChallengePool(alloc, balances)
	if err != nil {
		return fmt.Errorf("could not delete challenge pool of alloc: %s, err: %v", alloc.ID, err)
	}

>>>>>>> d377fdc7
	return nil
}

func emitUpdateAllocationStatEvent(allocation *StorageAllocation, balances chainstate.StateContextI) {

	alloc := event.Allocation{
		AllocationID:     allocation.ID,
		UsedSize:         allocation.Stats.UsedSize,
		NumWrites:        allocation.Stats.NumWrites,
		MovedToChallenge: allocation.MovedToChallenge,
		MovedBack:        allocation.MovedBack,
		WritePool:        allocation.WritePool,
	}

	balances.EmitEvent(event.TypeStats, event.TagUpdateAllocationStat, alloc.AllocationID, &alloc)
}<|MERGE_RESOLUTION|>--- conflicted
+++ resolved
@@ -1441,22 +1441,18 @@
 			return fmt.Errorf("can't save stake pool of %s: %v", blobberAlloc.BlobberID, err)
 		}
 	}
-
-<<<<<<< HEAD
+  
+  err = sc.deleteChallengePool(alloc, balances)
+	if err != nil {
+		return fmt.Errorf("could not delete challenge pool of alloc: %s, err: %v", alloc.ID, err)
+	}
+
 	transfer := state.NewTransfer(sc.ID, alloc.Owner, alloc.WritePool)
 	if err = balances.AddTransfer(transfer); err != nil {
 		return fmt.Errorf("could not refund lock token: %v", err)
 	}
 
 	alloc.WritePool = 0
-
-=======
-	err = sc.deleteChallengePool(alloc, balances)
-	if err != nil {
-		return fmt.Errorf("could not delete challenge pool of alloc: %s, err: %v", alloc.ID, err)
-	}
-
->>>>>>> d377fdc7
 	return nil
 }
 

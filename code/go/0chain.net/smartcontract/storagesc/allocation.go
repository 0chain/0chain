package storagesc

import (
	"encoding/json"
	"errors"
	"fmt"
	"math"
	"math/rand"
	"sort"
	"strings"
	"sync"
	"time"

	"0chain.net/chaincore/currency"

	"0chain.net/smartcontract/dbs"
	"0chain.net/smartcontract/dbs/event"
	"0chain.net/smartcontract/stakepool/spenum"
	"github.com/0chain/common/core/logging"
	"go.uber.org/zap"

	chainstate "0chain.net/chaincore/chain/state"
	"0chain.net/chaincore/transaction"
	"0chain.net/core/common"
	"github.com/0chain/common/core/util"
)

// getAllocation by ID
func (sc *StorageSmartContract) getAllocation(allocID string,
	balances chainstate.StateContextI) (alloc *StorageAllocation, err error) {

	alloc = new(StorageAllocation)
	alloc.ID = allocID
	err = balances.GetTrieNode(alloc.GetKey(sc.ID), alloc)
	if err != nil {
		return nil, err
	}

	return
}

func (sc *StorageSmartContract) addAllocation(alloc *StorageAllocation,
	balances chainstate.StateContextI) (string, error) {
	ta := &StorageAllocation{}
	err := balances.GetTrieNode(alloc.GetKey(sc.ID), ta)
	if err == nil {
		return "", common.NewErrorf("add_allocation_failed",
			"allocation id already used in trie: %v", alloc.GetKey(sc.ID))
	}
	if err != util.ErrValueNotPresent {
		return "", common.NewErrorf("add_allocation_failed",
			"unexpected error: %v", err)
	}

	_, err = balances.InsertTrieNode(alloc.GetKey(sc.ID), alloc)
	if err != nil {
		return "", common.NewErrorf("add_allocation_failed",
			"saving new allocation: %v", err)
	}

	err = alloc.emitAdd(balances)
	balances.EmitEvent(event.TypeSmartContract, event.TagAllocValueChange, alloc.ID, event.AllocationValueChanged{
		FieldType:    event.Allocated,
		AllocationId: alloc.ID,
		Delta:        alloc.Size,
	})
	if err != nil {
		return "", common.NewErrorf("add_allocation_failed",
			"saving new allocation in db: %v", err)
	}

	buff := alloc.Encode()
	return string(buff), nil
}

type newAllocationRequest struct {
	Name                 string           `json:"name"`
	DataShards           int              `json:"data_shards"`
	ParityShards         int              `json:"parity_shards"`
	Size                 int64            `json:"size"`
	Expiration           common.Timestamp `json:"expiration_date"`
	Owner                string           `json:"owner_id"`
	OwnerPublicKey       string           `json:"owner_public_key"`
	Blobbers             []string         `json:"blobbers"`
	ReadPriceRange       PriceRange       `json:"read_price_range"`
	WritePriceRange      PriceRange       `json:"write_price_range"`
	IsImmutable          bool             `json:"is_immutable"`
	ThirdPartyExtendable bool             `json:"third_party_extendable"`
	FileOptions          uint8            `json:"file_options"`
}

// storageAllocation from the request
func (nar *newAllocationRequest) storageAllocation() (sa *StorageAllocation) {
	sa = new(StorageAllocation)
	sa.Name = nar.Name
	sa.DataShards = nar.DataShards
	sa.ParityShards = nar.ParityShards
	sa.Size = nar.Size
	sa.Expiration = nar.Expiration
	sa.Owner = nar.Owner
	sa.OwnerPublicKey = nar.OwnerPublicKey
	sa.PreferredBlobbers = nar.Blobbers
	sa.ReadPriceRange = nar.ReadPriceRange
	sa.WritePriceRange = nar.WritePriceRange
	sa.IsImmutable = nar.IsImmutable
	sa.ThirdPartyExtendable = nar.ThirdPartyExtendable
	sa.FileOptions = nar.FileOptions

	return
}

func (nar *newAllocationRequest) decode(b []byte) error {
	return json.Unmarshal(b, nar)
}

func (nar *newAllocationRequest) encode() ([]byte, error) {
	return json.Marshal(nar)
}

// convert time.Duration to common.Timestamp truncating to seconds
func toSeconds(dur time.Duration) common.Timestamp {
	return common.Timestamp(dur / time.Second)
}

// size in gigabytes
func sizeInGB(size int64) float64 {
	return float64(size) / GB
}

// exclude blobbers with not enough token in stake pool to fit the size
func (sc *StorageSmartContract) filterBlobbersByFreeSpace(now common.Timestamp,
	size int64, balances chainstate.CommonStateContextI) (filter filterBlobberFunc) {

	return filterBlobberFunc(func(b *StorageNode) (kick bool) {
		var sp, err = sc.getStakePool(spenum.Blobber, b.ID, balances)
		if err != nil {
			return true // kick off
		}
		if b.Terms.WritePrice == 0 {
			return false // keep, ok or already filtered by bid
		}
		// clean capacity (without delegate pools want to 'unstake')
		free, err := sp.unallocatedCapacity(b.Terms.WritePrice)
		if err != nil {
			return true // kick off
		}
		return free < size // kick off if it hasn't enough free space
	})
}

// newAllocationRequest creates new allocation
func (sc *StorageSmartContract) newAllocationRequest(
	t *transaction.Transaction,
	input []byte,
	balances chainstate.StateContextI,
	timings map[string]time.Duration,
) (string, error) {
	var conf *Config
	var err error
	if conf, err = sc.getConfig(balances, true); err != nil {
		return "", common.NewErrorf("allocation_creation_failed",
			"can't get config: %v", err)
	}

	resp, err := sc.newAllocationRequestInternal(t, input, conf, 0, balances, timings)
	if err != nil {
		return "", err
	}

	return resp, err
}

type blobberWithPool struct {
	*StorageNode
	Pool *stakePool
	idx  int
}

// newAllocationRequest creates new allocation
func (sc *StorageSmartContract) newAllocationRequestInternal(
	txn *transaction.Transaction,
	input []byte,
	conf *Config,
	mintNewTokens currency.Coin,
	balances chainstate.StateContextI,
	timings map[string]time.Duration,
) (resp string, err error) {
	m := Timings{timings: timings, start: time.Now()}

	var request newAllocationRequest
	logging.Logger.Debug("new_allocation_request", zap.String("request", string(input)))
	if err = request.decode(input); err != nil {
		logging.Logger.Error("new_allocation_request_failed: error decoding input",
			zap.String("txn", txn.Hash),
			zap.Error(err))
		return "", common.NewErrorf("allocation_creation_failed",
			"malformed request: %v", err)
	}

	m.tick("decode")
	if len(request.Blobbers) < (request.DataShards + request.ParityShards) {
		logging.Logger.Error("new_allocation_request_failed: input blobbers less than requirement",
			zap.String("txn", txn.Hash),
			zap.Int("request blobbers", len(request.Blobbers)),
			zap.Int("data shards", request.DataShards),
			zap.Int("parity_shards", request.ParityShards))
		return "", common.NewErrorf("allocation_creation_failed",
			"Blobbers provided are not enough to honour the allocation")
	}

	//if more than limit blobbers sent, just cut them
	if len(request.Blobbers) > conf.MaxBlobbersPerAllocation {
		logging.Logger.Error("new_allocation_request_failed: request blobbers more than max_blobbers_per_allocation",
			zap.String("txn", txn.Hash),
			zap.Int("requested blobbers", len(request.Blobbers)),
			zap.Int("max blobbers per allocation", conf.MaxBlobbersPerAllocation))
		logging.Logger.Info("Too many blobbers selected, max available", zap.Int("max_blobber_size", conf.MaxBlobbersPerAllocation))
		request.Blobbers = request.Blobbers[:conf.MaxBlobbersPerAllocation]
	}

	inputBlobbers := sc.getBlobbers(request.Blobbers, balances)
	if len(inputBlobbers.Nodes) < (request.DataShards + request.ParityShards) {
		logging.Logger.Error("new_allocation_request_failed: blobbers fetched are less than requested blobbers",
			zap.String("txn", txn.Hash),
			zap.Int("fetched blobbers", len(inputBlobbers.Nodes)),
			zap.Int("data shards", request.DataShards),
			zap.Int("parity_shards", request.ParityShards))
		return "", common.NewErrorf("allocation_creation_failed",
			"Not enough provided blobbers found in mpt")
	}

	if request.Owner == "" {
		request.Owner = txn.ClientID
		request.OwnerPublicKey = txn.PublicKey
	}

	logging.Logger.Debug("new_allocation_request", zap.String("t_hash", txn.Hash), zap.Strings("blobbers", request.Blobbers))
	var sa = request.storageAllocation() // (set fields, including expiration)
	blobbers, err := sc.fetchPools(inputBlobbers, balances)
	if err != nil {
		logging.Logger.Error("new_allocation_request_failed: error fetching blobber pools",
			zap.String("txn", txn.Hash),
			zap.Error(err))
		return "", err
	}
	m.tick("fetch_pools")
	sa.TimeUnit = conf.TimeUnit

	blobberNodes, bSize, err := sc.validateBlobbers(common.ToTime(txn.CreationDate), sa, balances, blobbers)
	if err != nil {
		logging.Logger.Error("new_allocation_request_failed: error validating blobbers",
			zap.String("txn", txn.Hash),
			zap.Error(err))
		return "", common.NewErrorf("allocation_creation_failed", "%v", err)
	}
	bi := make([]string, 0, len(blobberNodes))
	for _, b := range blobberNodes {
		bi = append(bi, b.ID)
	}
	logging.Logger.Debug("new_allocation_request", zap.Int64("size", bSize), zap.Strings("blobbers", bi))
	m.tick("validate_blobbers")

	sa.ID = txn.Hash
	for _, b := range blobberNodes {
		balloc, err := newBlobberAllocation(bSize, sa, b.StorageNode, txn.CreationDate)
		if err != nil {
			return "", common.NewErrorf("allocation_creation_failed",
				"can't create blobber allocation: %v", err)
		}

		sa.BlobberAllocs = append(sa.BlobberAllocs, balloc)

		b.Allocated += bSize
		balances.EmitEvent(event.TypeSmartContract, event.TagAllocValueChange, b.ID, event.AllocationValueChanged{
			FieldType:    event.Allocated,
			AllocationId: sa.ID,
			Delta:        bSize,
		})
		_, err = balances.InsertTrieNode(b.GetKey(sc.ID), b.StorageNode)
		if err != nil {
			logging.Logger.Error("new_allocation_request_failed: error inserting blobber",
				zap.String("txn", txn.Hash),
				zap.String("blobber", b.ID),
				zap.Error(err))
			return "", fmt.Errorf("can't save blobber: %v", err)
		}

		if err := b.Pool.addOffer(balloc.Offer()); err != nil {
			logging.Logger.Error("new_allocation_request_failed: error adding offer to blobber",
				zap.String("txn", txn.Hash),
				zap.String("blobber", b.ID),
				zap.Error(err))
			return "", fmt.Errorf("ading offer: %v", err)
		}
		if err = b.Pool.save(spenum.Blobber, b.ID, balances); err != nil {
			logging.Logger.Error("new_allocation_request_failed: error saving blobber pool",
				zap.String("txn", txn.Hash),
				zap.String("blobber", b.ID),
				zap.Error(err))
			return "", fmt.Errorf("can't save blobber's stake pool: %v", err)
		}
	}
	m.tick("add_offer")

	sa.StartTime = txn.CreationDate
	sa.Tx = txn.Hash

	var options []WithOption
	if mintNewTokens > 0 {
		options = []WithOption{WithTokenMint(mintNewTokens)}
	}
	// create write pool and lock tokens
	if err := sa.addToWritePool(txn, balances, options...); err != nil {
		logging.Logger.Error("new_allocation_request_failed: error adding to allocation write pool",
			zap.String("txn", txn.Hash),
			zap.Error(err))
		return "", common.NewError("allocation_creation_failed", err.Error())
	}

	mld, err := sa.restMinLockDemand()
	if err != nil {
		return "", common.NewError("allocation_creation_failed", "error in calculating min lock demand: "+err.Error())
	}
	if sa.WritePool < mld {
		logging.Logger.Error("new_allocation_request_failed: writepool balance less than min lock demand",
			zap.String("txn", txn.Hash),
			zap.Any("writepool", sa.WritePool),
			zap.Any("mld", mld))
		return "", common.NewError("allocation_creation_failed",
			fmt.Sprintf("not enough tokens to honor the min lock demand"+" (%d < %d)", txn.Value, mld))
	}

	m.tick("create_write_pool")

	if err = sc.createChallengePool(txn, sa, balances); err != nil {
		logging.Logger.Error("new_allocation_request_failed: error creating challenge pool",
			zap.String("txn", txn.Hash),
			zap.Error(err))
		return "", common.NewError("allocation_creation_failed", err.Error())
	}
	m.tick("create_challenge_pool")

	if resp, err = sc.addAllocation(sa, balances); err != nil {
		logging.Logger.Error("new_allocation_request_failed: error adding allocation",
			zap.String("txn", txn.Hash),
			zap.Error(err))
		return "", common.NewErrorf("allocation_creation_failed", "%v", err)
	}
	m.tick("add_allocation")

	// emit event to eventDB
	if err = emitAddOrOverwriteAllocationBlobberTerms(sa, balances, txn); err != nil {
		return "", common.NewErrorf("allocation_creation_failed", "%v", err)
	}

	return resp, err
}

type Timings struct {
	timings map[string]time.Duration
	start   time.Time
}

func (t *Timings) tick(name string) {
	if t.timings == nil {
		return
	}
	t.timings[name] = time.Since(t.start)
}

func (sc *StorageSmartContract) fetchPools(inputBlobbers *StorageNodes, balances chainstate.StateContextI) ([]*blobberWithPool, error) {
	blobbers := make([]*blobberWithPool, 0, len(inputBlobbers.Nodes))
	pools := make(chan *blobberWithPool, len(inputBlobbers.Nodes))
	errs := make(chan error, len(inputBlobbers.Nodes))

	for i, b := range inputBlobbers.Nodes {
		go func(blob *StorageNode, ind int) {
			var sp *stakePool
			var err error
			if sp, err = sc.getStakePool(spenum.Blobber, blob.ID, balances); err != nil {
				errs <- common.NewErrorf("allocation_creation_failed", "can't get blobber's stake pool: %v", err)
				return
			}
			pools <- &blobberWithPool{blob, sp, ind}
		}(b, i)
	}

	for {
		if len(blobbers) == len(inputBlobbers.Nodes) {
			//ensure ordering
			sort.Slice(blobbers, func(i, j int) bool {
				return blobbers[i].idx < blobbers[j].idx
			})

			return blobbers, nil
		}

		select {
		case err := <-errs:
			return nil, err
		case p := <-pools:
			blobbers = append(blobbers, p)
		}
	}
}

func (sc *StorageSmartContract) selectBlobbers(
	creationDate time.Time,
	allBlobbersList StorageNodes,
	sa *StorageAllocation,
	randomSeed int64,
	balances chainstate.CommonStateContextI,
) ([]*StorageNode, int64, error) {
	var err error
	var conf *Config
	if conf, err = getConfig(balances); err != nil {
		return nil, 0, fmt.Errorf("can't get config: %v", err)
	}

	sa.TimeUnit = conf.TimeUnit // keep the initial time unit

	// number of blobbers required
	var size = sa.DataShards + sa.ParityShards
	// size of allocation for a blobber
	var bSize = sa.bSize()
	timestamp := common.Timestamp(creationDate.Unix())
	var list = sa.filterBlobbers(allBlobbersList.Nodes.copy(), timestamp,
		bSize, filterHealthyBlobbers(timestamp),
		sc.filterBlobbersByFreeSpace(timestamp, bSize, balances))

	if len(list) < size {
		return nil, 0, errors.New("Not enough blobbers to honor the allocation")
	}

	sa.BlobberAllocs = make([]*BlobberAllocation, 0)
	sa.Stats = &StorageAllocationStats{}

	var blobberNodes []*StorageNode
	if len(sa.PreferredBlobbers) > 0 {
		blobberNodes, err = getPreferredBlobbers(sa.PreferredBlobbers, list)
		if err != nil {
			return nil, 0, common.NewError("allocation_creation_failed",
				err.Error())
		}
	}

	if len(blobberNodes) < size {
		blobberNodes = randomizeNodes(list, blobberNodes, size, randomSeed)
	}

	return blobberNodes[:size], bSize, nil
}

func getBlobbers(
	blobberIDs []string,
	balances chainstate.CommonStateContextI,
) *StorageNodes {
	blobbers := getBlobbersByIDs(blobberIDs, balances)
	return &StorageNodes{
		Nodes: blobbers,
	}
}

// getBlobbers get blobbers from MPT concurrently based on input blobber ids (TODO: We need to remove as much pointers as much to reduce load on garbage collector, this function was made to keep things simple and backward code compatible)
func (_ *StorageSmartContract) getBlobbers(
	blobberIDs []string,
	balances chainstate.CommonStateContextI,
) *StorageNodes {
	return getBlobbers(blobberIDs, balances)
}

func (sc *StorageSmartContract) validateBlobbers(
	creationDate time.Time,
	sa *StorageAllocation,
	balances chainstate.StateContextI,
	blobbers []*blobberWithPool,
) ([]*blobberWithPool, int64, error) {
	var err error
	var conf *Config
	if conf, err = sc.getConfig(balances, true); err != nil {
		return nil, 0, fmt.Errorf("can't get config: %v", err)
	}

	sa.TimeUnit = conf.TimeUnit // keep the initial time unit

	if err = sa.validate(creationDate, conf); err != nil {
		return nil, 0, fmt.Errorf("invalid request: %v", err)
	}

	// number of blobbers required
	var size = sa.DataShards + sa.ParityShards
	// size of allocation for a blobber
	var bSize = sa.bSize()
	var list, errs = sa.validateEachBlobber(sc, blobbers, common.Timestamp(creationDate.Unix()),
		balances)

	if len(list) < size {
		return nil, 0, errors.New("Not enough blobbers to honor the allocation: " + strings.Join(errs, ", "))
	}

	sa.BlobberAllocs = make([]*BlobberAllocation, 0)
	sa.Stats = &StorageAllocationStats{}

	return list[:size], bSize, nil
}

type updateAllocationRequest struct {
	ID                   string           `json:"id"`              // allocation id
	Name                 string           `json:"name"`            // allocation name
	OwnerID              string           `json:"owner_id"`        // Owner of the allocation
	Size                 int64            `json:"size"`            // difference
	Expiration           common.Timestamp `json:"expiration_date"` // difference
	SetImmutable         bool             `json:"set_immutable"`
	UpdateTerms          bool             `json:"update_terms"`
	AddBlobberId         string           `json:"add_blobber_id"`
	RemoveBlobberId      string           `json:"remove_blobber_id"`
	ThirdPartyExtendable bool             `json:"third_party_extendable"`
	FileOptions          uint8            `json:"file_options"`
}

func (uar *updateAllocationRequest) decode(b []byte) error {
	return json.Unmarshal(b, uar)
}

// validate request
func (uar *updateAllocationRequest) validate(
	conf *Config,
	alloc *StorageAllocation,
) error {
	if uar.SetImmutable && alloc.IsImmutable {
		return errors.New("allocation is already immutable")
	}
	if uar.Size == 0 && uar.Expiration == 0 && len(uar.AddBlobberId) == 0 && len(uar.Name) == 0 {
		if !uar.SetImmutable {
			return errors.New("update allocation changes nothing")
		}
	} else {
		if ns := alloc.Size + uar.Size; ns < conf.MinAllocSize {
			return fmt.Errorf("new allocation size is too small: %d < %d",
				ns, conf.MinAllocSize)
		}
	}

	//if uar.Expiration < 0 {
	//	return errors.New("duration of an allocation cannot be reduced")
	//}

	if len(alloc.BlobberAllocs) == 0 {
		return errors.New("invalid allocation for updating: no blobbers")
	}

	if len(uar.AddBlobberId) > 0 {
		if _, found := alloc.BlobberAllocsMap[uar.AddBlobberId]; found {
			return fmt.Errorf("cannot add blobber %s, already in allocation", uar.AddBlobberId)
		}
	} else {
		if len(uar.RemoveBlobberId) > 0 {
			return errors.New("cannot remove a blobber without adding one")
		}
	}

	if len(uar.RemoveBlobberId) > 0 {
		if _, found := alloc.BlobberAllocsMap[uar.RemoveBlobberId]; !found {
			return fmt.Errorf("cannot remove blobber %s, not in allocation", uar.RemoveBlobberId)
		}
	}

	if uar.FileOptions > 63 {
		return fmt.Errorf("FileOptions %d incorrect", uar.FileOptions)
	}

	return nil
}

// calculate size difference for every blobber of the allocations
func (uar *updateAllocationRequest) getBlobbersSizeDiff(
	alloc *StorageAllocation) (diff int64) {
	return int64(math.Ceil(float64(uar.Size) / float64(alloc.DataShards)))
}

// new size of blobbers' allocation
func (uar *updateAllocationRequest) getNewBlobbersSize(
	alloc *StorageAllocation) (newSize int64) {

	return alloc.BlobberAllocs[0].Size + uar.getBlobbersSizeDiff(alloc)
}

func getBlobbersByIDs(ids []string, balances chainstate.CommonStateContextI) []*StorageNode {
	type blobberResp struct {
		index   int
		blobber *StorageNode
	}

	blobberCh := make(chan blobberResp, len(ids))
	var wg sync.WaitGroup
	for i, details := range ids {
		wg.Add(1)
		go func(index int, blobberId string) {
			defer wg.Done()
			blobber, err := getBlobber(blobberId, balances)
			if err != nil || blobber == nil {
				logging.Logger.Debug("can't get blobber", zap.String("blobberId", blobberId), zap.Error(err))
				return
			}
			blobberCh <- blobberResp{
				index:   index,
				blobber: blobber,
			}
		}(i, details)
	}
	wg.Wait()
	close(blobberCh)

	//ensure original ordering
	blobbers := make([]*StorageNode, len(ids))
	for resp := range blobberCh {
		blobbers[resp.index] = resp.blobber
	}
	filtered := make([]*StorageNode, 0, len(ids))
	for _, b := range blobbers {
		if b != nil {
			filtered = append(filtered, b)
		}
	}

	return filtered
}

// getAllocationBlobbers loads blobbers of an allocation from store
func (sc *StorageSmartContract) getAllocationBlobbers(alloc *StorageAllocation,
	balances chainstate.StateContextI) (blobbers []*StorageNode, err error) {

	blobbers = make([]*StorageNode, len(alloc.BlobberAllocs))
	type blobberResp struct {
		index   int
		blobber *StorageNode
	}

	blobberCh := make(chan blobberResp, len(alloc.BlobberAllocs))
	errorCh := make(chan error, len(alloc.BlobberAllocs))
	var wg sync.WaitGroup
	for i, details := range alloc.BlobberAllocs {
		wg.Add(1)
		go func(index int, blobberId string) {
			defer wg.Done()
			var blobber *StorageNode
			blobber, err = sc.getBlobber(blobberId, balances)
			if err != nil {
				errorCh <- fmt.Errorf("can't get blobber %q: %v", blobberId, err)
			}
			blobberCh <- blobberResp{
				index:   index,
				blobber: blobber,
			}
		}(i, details.BlobberID)
	}
	wg.Wait()
	close(errorCh)
	close(blobberCh)
	for err := range errorCh {
		if err != nil {
			return nil, err
		}
	}

	for resp := range blobberCh {
		blobbers[resp.index] = resp.blobber
	}

	return
}

// closeAllocation making it expired; the allocation will be alive the
// challenge_completion_time and be closed then
func (sc *StorageSmartContract) closeAllocation(t *transaction.Transaction,
	alloc *StorageAllocation, table *event.Allocation, balances chainstate.StateContextI) (
	resp string, err error) {

	if alloc.Expiration-t.CreationDate <
		toSeconds(alloc.ChallengeCompletionTime) {
		return "", common.NewError("allocation_closing_failed",
			"doesn't need to close allocation is about to expire")
	}

	// mark as expired, but it will be alive at least chellenge_competion_time
	alloc.Expiration = t.CreationDate

	for _, ba := range alloc.BlobberAllocs {
		var sp *stakePool
		if sp, err = sc.getStakePool(spenum.Blobber, ba.BlobberID, balances); err != nil {
			return "", fmt.Errorf("can't get stake pool of %s: %v", ba.BlobberID,
				err)
		}
		if err := sp.removeOffer(ba.Offer()); err != nil {
			return "", common.NewError("fini_alloc_failed",
				"error removing offer: "+err.Error())
		}
		if err = sp.save(spenum.Blobber, ba.BlobberID, balances); err != nil {
			return "", fmt.Errorf("can't save stake pool of %s: %v", ba.BlobberID,
				err)
		}
	}

	// save allocation

	_, err = balances.InsertTrieNode(alloc.GetKey(sc.ID), alloc)
	if err != nil {
		return "", common.NewError("allocation_closing_failed",
			"can't save allocation: "+err.Error())
	}

	balances.EmitEvent(event.TypeSmartContract, event.TagUpdateAllocation, alloc.ID, alloc.buildDbUpdates())

	return string(alloc.Encode()), nil // closing
}

func (sa *StorageAllocation) saveUpdatedAllocation(
	blobbers []*StorageNode,
	balances chainstate.StateContextI,
) (err error) {
	for _, b := range blobbers {
		if _, err = balances.InsertTrieNode(b.GetKey(ADDRESS), b); err != nil {
			return
		}
		emitUpdateBlobber(b, balances)
	}
	// save allocation
	_, err = balances.InsertTrieNode(sa.GetKey(ADDRESS), sa)
	if err != nil {
		return
	}

	balances.EmitEvent(event.TypeSmartContract, event.TagUpdateAllocation, sa.ID, sa.buildDbUpdates())
	return
}

// allocation period used to calculate weighted average prices
type allocPeriod struct {
	read   currency.Coin    // read price
	write  currency.Coin    // write price
	period common.Timestamp // period (duration)
	size   int64            // size for period
}

func (ap *allocPeriod) weight() float64 {
	return float64(ap.period) * float64(ap.size)
}

// returns weighted average read and write prices
func (ap *allocPeriod) join(np *allocPeriod) (avgRead, avgWrite currency.Coin, err error) {
	var (
		apw, npw = ap.weight(), np.weight() // weights
		ws       = apw + npw                // weights sum
		rp, wp   float64                    // read sum, write sum (weighted)
	)

	apReadF, err := ap.read.Float64()
	if err != nil {
		return 0, 0, err
	}

	apWriteF, err := ap.write.Float64()
	if err != nil {
		return 0, 0, err
	}

	npReadF, err := np.read.Float64()
	if err != nil {
		return 0, 0, err
	}

	npWriteF, err := np.write.Float64()
	if err != nil {
		return 0, 0, err
	}

	rp = (apReadF * apw) + (npReadF * npw)
	wp = (apWriteF * apw) + (npWriteF * npw)

	avgRead, err = currency.Float64ToCoin(rp / ws)
	if err != nil {
		return 0, 0, err
	}
	avgWrite, err = currency.Float64ToCoin(wp / ws)
	if err != nil {
		return 0, 0, err
	}
	return
}

func weightedAverage(prev, next *Terms, tx, pexp, expDiff common.Timestamp,
	psize, sizeDiff int64) (avg Terms, err error) {

	// allocation periods
	var left, added allocPeriod
	left.read, left.write = prev.ReadPrice, prev.WritePrice   // } prices
	added.read, added.write = next.ReadPrice, next.WritePrice // }
	left.size, added.size = psize, psize+sizeDiff             // sizes
	left.period, added.period = pexp-tx, pexp+expDiff-tx      // periods
	// join
	avg.ReadPrice, avg.WritePrice, err = left.join(&added)
	if err != nil {
		return
	}

	// just copy from next
	avg.MinLockDemand = next.MinLockDemand
	avg.MaxOfferDuration = next.MaxOfferDuration
	return
}

// The adjustChallengePool moves more or moves some tokens back from or to
// challenge pool during allocation extending or reducing.
func (sc *StorageSmartContract) adjustChallengePool(
	alloc *StorageAllocation,
	odr, ndr common.Timestamp,
	oterms []Terms,
	now common.Timestamp,
	balances chainstate.StateContextI,
) (err error) {

	var (
		changes = alloc.challengePoolChanges(odr, ndr, oterms)
		cp      *challengePool
	)

	if cp, err = sc.getChallengePool(alloc.ID, balances); err != nil {
		return fmt.Errorf("adjust_challenge_pool: %v", err)
	}

	var changed bool
	sum := currency.Coin(0)
	for _, ch := range changes {
		_, err = ch.Int64()
		if err != nil {
			return err
		}
		switch {
		case ch > 0:
			err = alloc.moveToChallengePool(cp, ch)
			sum += ch
			changed = true
		default:
			// no changes for the blobber
		}
		if err != nil {
			return fmt.Errorf("adjust_challenge_pool: %v", err)
		}
	}

	if changed {
<<<<<<< HEAD
		err = cp.save(sc.ID, alloc.ID, balances)
		if err != nil {
			i := int64(0)
			i, err = sum.Int64()
			if err != nil {
				return
			}
			balances.EmitEvent(event.TypeSmartContract, event.TagToChallengePool, cp.ID, event.ChallengePoolLock{
				Client:       alloc.Owner,
				AllocationId: alloc.ID,
				Amount:       i,
			})
		}
=======
		err = cp.save(sc.ID, alloc, balances)
>>>>>>> e0f4108f
	}

	return
}

// extendAllocation extends size or/and expiration (one of them can be reduced);
// here we use new terms of blobbers
func (sc *StorageSmartContract) extendAllocation(
	txn *transaction.Transaction,
	alloc *StorageAllocation,
	blobbers []*StorageNode,
	req *updateAllocationRequest,
	balances chainstate.StateContextI,
) (err error) {
	var (
		diff   = req.getBlobbersSizeDiff(alloc) // size difference
		size   = req.getNewBlobbersSize(alloc)  // blobber size
		gbSize = sizeInGB(size)                 // blobber size in GB

		// keep original terms to adjust challenge pool value
		originalTerms = make([]Terms, 0, len(alloc.BlobberAllocs))
		// original allocation duration remains
		originalRemainingDuration = alloc.Expiration - txn.CreationDate
	)

	// adjust the expiration if changed, boundaries has already checked
	var prevExpiration = alloc.Expiration
	alloc.Expiration += req.Expiration // new expiration
	alloc.Size += req.Size             // new size
	balances.EmitEvent(event.TypeSmartContract, event.TagAllocValueChange, alloc.ID, event.AllocationValueChanged{
		FieldType:    event.Allocated,
		AllocationId: alloc.ID,
		Delta:        req.Size,
	})

	// 1. update terms
	for i, details := range alloc.BlobberAllocs {
		originalTerms = append(originalTerms, details.Terms) // keep original terms will be changed
		oldOffer := details.Offer()
		var b = blobbers[i]
		if b.ID != details.BlobberID {
			return common.NewErrorf("allocation_extending_failed",
				"blobber %s and %s don't match", b.ID, details.BlobberID)
		}

		if b.Capacity == 0 {
			return common.NewErrorf("allocation_extending_failed",
				"blobber %s no longer provides its service", b.ID)
		}
		if req.Size > 0 {
			if b.Capacity-b.Allocated-diff < 0 {
				return common.NewErrorf("allocation_extending_failed",
					"blobber %s doesn't have enough free space", b.ID)
			}
		}

		b.Allocated += diff // new capacity used
		balances.EmitEvent(event.TypeSmartContract, event.TagAllocBlobberValueChange, b.ID, event.AllocationBlobberValueChanged{
			FieldType:    event.Allocated,
			AllocationId: alloc.ID,
			BlobberId:    b.ID,
			Delta:        diff,
		})

		// update terms using weighted average
		details.Terms, err = weightedAverage(&details.Terms, &b.Terms,
			txn.CreationDate, prevExpiration, alloc.Expiration, details.Size,
			diff)
		if err != nil {
			return err
		}

		details.Size = size // new size

		if req.Expiration > toSeconds(b.Terms.MaxOfferDuration) {
			return common.NewErrorf("allocation_extending_failed",
				"blobber %s doesn't allow so long offers", b.ID)
		}

		// since, new terms is weighted average based on previous terms and
		// past allocation time and new terms and new allocation time; then
		// we can easily recalculate new min_lock_demand value from allocation
		// start to its new end using the new weighted average terms; but, we
		// can't reduce the min_lock_demand_value; that's all;

		// new blobber's min lock demand (alloc.Expiration is already updated
		// and we can use restDurationInTimeUnits method here)
		nbmld, err := details.Terms.minLockDemand(gbSize,
			alloc.restDurationInTimeUnits(alloc.StartTime))
		if err != nil {
			return err
		}

		// min_lock_demand can be increased only
		if nbmld > details.MinLockDemand {
			details.MinLockDemand = nbmld
		}

		newOffer := details.Offer()
		if newOffer != oldOffer {
			var sp *stakePool
			if sp, err = sc.getStakePool(spenum.Blobber, details.BlobberID, balances); err != nil {
				return fmt.Errorf("can't get stake pool of %s: %v", details.BlobberID, err)
			}
			if newOffer > oldOffer {
				coin, err := currency.MinusCoin(newOffer, oldOffer)
				if err != nil {
					return err
				}
				if err := sp.addOffer(coin); err != nil {
					return fmt.Errorf("adding offer: %v", err)
				}
			} else {
				coin, err := currency.MinusCoin(oldOffer, newOffer)
				if err != nil {
					return err
				}
				if err := sp.reduceOffer(coin); err != nil {
					return fmt.Errorf("adding offer: %v", err)
				}
			}
			if err = sp.save(spenum.Blobber, details.BlobberID, balances); err != nil {
				return fmt.Errorf("can't save stake pool of %s: %v", details.BlobberID,
					err)
			}

		}
	}

	// lock tokens if this transaction provides them
	if txn.Value > 0 {
		if err = alloc.addToWritePool(txn, balances); err != nil {
			return common.NewErrorf("allocation_extending_failed", "%v", err)
		}
	}

	// is it about size increasing? if so, we should make sure the write
	// pool has enough tokens
	if diff > 0 {
		if mldLeft, err := alloc.restMinLockDemand(); mldLeft > 0 {
			if err != nil {
				return common.NewErrorf("allocation_extending_failed",
					"can't get min lock demand: %v", err)
			}
			if alloc.WritePool < mldLeft {
				return common.NewError("allocation_extending_failed",
					"not enough tokens in write pool to extend allocation")
			}
		}
	}

	// add more tokens to related challenge pool, or move some tokens back
	var remainingDuration = alloc.Expiration - txn.CreationDate
	err = sc.adjustChallengePool(alloc, originalRemainingDuration, remainingDuration, originalTerms, txn.CreationDate, balances)
	if err != nil {
		return common.NewErrorf("allocation_extending_failed", "%v", err)
	}
	return nil
}

// reduceAllocation reduces size or/and expiration (no one can be increased);
// here we use the same terms of related blobbers
func (sc *StorageSmartContract) reduceAllocation(
	txn *transaction.Transaction,
	alloc *StorageAllocation,
	blobbers []*StorageNode,
	req *updateAllocationRequest,
	balances chainstate.StateContextI,
) (err error) {
	var (
		diff = req.getBlobbersSizeDiff(alloc) // size difference
		size = req.getNewBlobbersSize(alloc)  // blobber size

		// original allocation duration remains
		originalRemainingDuration = alloc.Expiration - txn.CreationDate
	)

	// adjust the expiration if changed, boundaries has already checked
	alloc.Expiration += req.Expiration
	alloc.Size += req.Size
	balances.EmitEvent(event.TypeSmartContract, event.TagAllocValueChange, alloc.ID, event.AllocationValueChanged{
		FieldType:    event.Allocated,
		AllocationId: alloc.ID,
		Delta:        req.Size,
	})

	// 1. update terms
	for i, ba := range alloc.BlobberAllocs {
		var b = blobbers[i]
		oldOffer := ba.Offer()
		b.Allocated += diff // new capacity used
		balances.EmitEvent(event.TypeSmartContract, event.TagAllocBlobberValueChange, b.ID, event.AllocationBlobberValueChanged{
			FieldType:    event.Allocated,
			AllocationId: alloc.ID,
			BlobberId:    b.ID,
			Delta:        diff,
		})
		ba.Size = size // new size
		// update stake pool
		newOffer := ba.Offer()
		if newOffer != oldOffer {
			var sp *stakePool
			if sp, err = sc.getStakePool(spenum.Blobber, ba.BlobberID, balances); err != nil {
				return fmt.Errorf("can't get stake pool of %s: %v", ba.BlobberID,
					err)
			}
			if newOffer < oldOffer {
				if err := sp.removeOffer(oldOffer - newOffer); err != nil {
					return fmt.Errorf("removing offer: %v", err)
				}
			} else {
				// if we are adding a blobber then we will want to add a new offer for that blobber
				if err := sp.addOffer(newOffer - oldOffer); err != nil {
					return fmt.Errorf("adding offer: %v", err)
				}
			}

			if err = sp.save(spenum.Blobber, ba.BlobberID, balances); err != nil {
				return fmt.Errorf("can't save stake pool of %s: %v", ba.BlobberID,
					err)
			}
			emitUpdateBlobber(b, balances)
		}
	}

	// lock tokens if this transaction provides them
	if txn.Value > 0 {
		if err = alloc.addToWritePool(txn, balances); err != nil {
			return common.NewErrorf("allocation_reducing_failed", "%v", err)
		}
	}

	// new allocation duration remains
	var remainingDuration = alloc.Expiration - txn.CreationDate
	err = sc.adjustChallengePool(alloc, originalRemainingDuration, remainingDuration, nil, txn.CreationDate,
		balances)
	if err != nil {
		return common.NewErrorf("allocation_reducing_failed", "%v", err)
	}
	return nil

}

// update allocation allows to change allocation size or expiration;
// if expiration reduced or unchanged, then existing terms of blobbers used,
// otherwise new terms used; also, it locks additional tokens if size is
// extended and it checks blobbers for required stake;
func (sc *StorageSmartContract) updateAllocationRequest(
	txn *transaction.Transaction,
	input []byte,
	balances chainstate.StateContextI,
) (resp string, err error) {
	var conf *Config
	if conf, err = sc.getConfig(balances, false); err != nil {
		return "", common.NewError("allocation_updating_failed",
			"can't get SC configurations: "+err.Error())
	}
	return sc.updateAllocationRequestInternal(txn, input, conf, balances)
}

func (sc *StorageSmartContract) updateAllocationRequestInternal(
	t *transaction.Transaction,
	input []byte,
	conf *Config,
	balances chainstate.StateContextI,
) (resp string, err error) {
	if t.ClientID == "" {
		return "", common.NewError("allocation_updating_failed",
			"missing client_id in transaction")
	}

	var request updateAllocationRequest
	if err = request.decode(input); err != nil {
		return "", common.NewError("allocation_updating_failed",
			"invalid request: "+err.Error())
	}

	if request.OwnerID == "" {
		request.OwnerID = t.ClientID
	}

	var alloc *StorageAllocation
	if alloc, err = sc.getAllocation(request.ID, balances); err != nil {
		return "", common.NewError("allocation_updating_failed",
			"can't get existing allocation: "+err.Error())
	}
	table, err := storageAllocationToAllocationTable(alloc)
	if err != nil {
		return "", err
	}

	if t.ClientID != alloc.Owner || request.OwnerID != alloc.Owner {
		return "", common.NewError("allocation_updating_failed",
			"only owner can update the allocation")
	}

	if err = request.validate(conf, alloc); err != nil {
		return "", common.NewError("allocation_updating_failed", err.Error())
	}

	// can't update expired allocation
	if alloc.Expiration < t.CreationDate {
		return "", common.NewError("allocation_updating_failed",
			"can't update expired allocation")
	}
	// adjust expiration
	var newExpiration = alloc.Expiration + request.Expiration
	var newSize = request.Size + alloc.Size

	// get blobber of the allocation to update them
	var blobbers []*StorageNode
	if blobbers, err = sc.getAllocationBlobbers(alloc, balances); err != nil {
		return "", common.NewError("allocation_updating_failed",
			err.Error())
	}

	if len(request.AddBlobberId) > 0 {
		blobbers, err = alloc.changeBlobbers(
			blobbers, request.AddBlobberId, request.RemoveBlobberId, sc, t.CreationDate, balances,
		)
		if err != nil {
			return "", common.NewError("allocation_updating_failed", err.Error())
		}
	}

	if len(blobbers) != len(alloc.BlobberAllocs) {
		return "", common.NewError("allocation_updating_failed",
			"error allocation blobber size mismatch")
	}
	if request.UpdateTerms {
		for i, bd := range alloc.BlobberAllocs {
			if bd.Terms.WritePrice >= blobbers[i].Terms.WritePrice {
				bd.Terms.WritePrice = blobbers[i].Terms.WritePrice
			}
			if bd.Terms.ReadPrice >= blobbers[i].Terms.ReadPrice {
				bd.Terms.ReadPrice = blobbers[i].Terms.ReadPrice
			}
			bd.Terms.MinLockDemand = blobbers[i].Terms.MinLockDemand
			bd.Terms.MaxOfferDuration = blobbers[i].Terms.MaxOfferDuration
		}
	}

	// update allocation transaction hash
	alloc.Tx = t.Hash
	if len(request.Name) > 0 {
		alloc.Name = request.Name
	}

	// close allocation now
	if newExpiration <= t.CreationDate {
		return sc.closeAllocation(t, alloc, table, balances)
	}

	// an allocation can't be shorter than configured in SC
	// (prevent allocation shortening for entire period)
	if newExpiration < 0 ||
		newExpiration-t.CreationDate < toSeconds(conf.MinAllocDuration) {

		return "", common.NewError("allocation_updating_failed",
			"allocation duration becomes too short")
	}

	if newSize < conf.MinAllocSize || newSize < alloc.UsedSize {
		return "", common.NewError("allocation_updating_failed",
			"allocation size becomes too small")
	}

	// if size or expiration increased, then we use new terms
	// otherwise, we use the same terms
	if request.Size > 0 || request.Expiration > 0 {
		err = sc.extendAllocation(t, alloc, blobbers, &request, balances)
	} else if request.Size != 0 || request.Expiration != 0 {
		err = sc.reduceAllocation(t, alloc, blobbers, &request, balances)
	} else if len(request.AddBlobberId) > 0 {
		err = sc.extendAllocation(t, alloc, blobbers, &request, balances)
	}
	if err != nil {
		return "", err
	}

	if request.SetImmutable {
		alloc.IsImmutable = true
	}

	err = alloc.saveUpdatedAllocation(blobbers, balances)
	if err != nil {
		return "", common.NewErrorf("allocation_reducing_failed", "%v", err)
	}

	err = emitUpdateAllocationBlobberTerms(alloc, balances, t)
	if err != nil {
		return "", common.NewErrorf("allocation_updating_failed", "%V", err)
	}

	return string(alloc.Encode()), nil
}

func getPreferredBlobbers(preferredBlobbers []string, allBlobbers []*StorageNode) (selectedBlobbers []*StorageNode, err error) {
	blobberMap := make(map[string]*StorageNode)
	for _, storageNode := range allBlobbers {
		blobberMap[storageNode.BaseURL] = storageNode
	}
	for _, blobberURL := range preferredBlobbers {
		selectedBlobber, ok := blobberMap[blobberURL]
		if !ok {
			err = errors.New("invalid preferred blobber URL")
			return
		}
		selectedBlobbers = append(selectedBlobbers, selectedBlobber)
	}
	return
}

func randomizeNodes(in []*StorageNode, out []*StorageNode, n int, seed int64) []*StorageNode {
	nOut := minInt(len(in), n)
	nOut = maxInt(1, nOut)
	randGen := rand.New(rand.NewSource(seed))
	for {
		i := randGen.Intn(len(in))
		if !checkExists(in[i], out) {
			out = append(out, in[i])
		}
		if len(out) >= nOut {
			break
		}
	}
	return out
}

func minInt(x, y int) int {
	if x < y {
		return x
	}
	return y
}

func maxInt(x, y int) int {
	if x > y {
		return x
	}
	return y
}

func checkExists(c *StorageNode, sl []*StorageNode) bool {
	for _, s := range sl {
		if s.ID == c.ID {
			return true
		}
	}
	return false
}

func (sc *StorageSmartContract) finalizedPassRates(alloc *StorageAllocation) ([]float64, error) {
	if alloc.Stats == nil {
		alloc.Stats = &StorageAllocationStats{}
	}
	var failed, succesful int64 = 0, 0
	var passRates = make([]float64, 0, len(alloc.BlobberAllocs))
	for _, ba := range alloc.BlobberAllocs {
		if ba.Stats == nil {
			ba.Stats = new(StorageAllocationStats)
		}
		ba.Stats.FailedChallenges += ba.Stats.OpenChallenges
		ba.Stats.OpenChallenges = 0
		ba.Stats.TotalChallenges = ba.Stats.FailedChallenges + ba.Stats.SuccessChallenges
		if ba.Stats.TotalChallenges == 0 {
			passRates = append(passRates, 1.0)
			continue
		}
		passRates = append(passRates, float64(ba.Stats.SuccessChallenges)/float64(ba.Stats.TotalChallenges))
		succesful += ba.Stats.SuccessChallenges
		failed += ba.Stats.FailedChallenges
	}
	alloc.Stats.SuccessChallenges = succesful
	alloc.Stats.FailedChallenges = failed
	alloc.Stats.TotalChallenges = alloc.Stats.FailedChallenges + alloc.Stats.FailedChallenges
	alloc.Stats.OpenChallenges = 0
	return passRates, nil
}

// a blobber can not send a challenge response, thus we have to check out
// challenge requests and their expiration
func (sc *StorageSmartContract) canceledPassRates(alloc *StorageAllocation,
	now common.Timestamp, balances chainstate.StateContextI) (
	passRates []float64, err error) {

	if alloc.Stats == nil {
		alloc.Stats = &StorageAllocationStats{}
	}
	passRates = make([]float64, 0, len(alloc.BlobberAllocs))
	var failed, successful int64 = 0, 0

	allocChallenges, err := sc.getAllocationChallenges(alloc.ID, balances)
	switch err {
	case util.ErrValueNotPresent:
	case nil:
		for _, oc := range allocChallenges.OpenChallenges {
			ba, ok := alloc.BlobberAllocsMap[oc.BlobberID]
			if !ok {
				continue
			}

			if ba.Stats == nil {
				ba.Stats = new(StorageAllocationStats) // make sure
			}

			//if c.Responded || c.AllocationID != alloc.ID {
			//	continue // already accepted, already rewarded/penalized
			//}
			var expire = oc.CreatedAt + toSeconds(getMaxChallengeCompletionTime())
			if expire < now {
				ba.Stats.FailedChallenges++
				alloc.Stats.FailedChallenges++
			} else {
				ba.Stats.SuccessChallenges++
				alloc.Stats.SuccessChallenges++
			}
		}

	default:
		return nil, fmt.Errorf("getting allocation challenge: %v", err)
	}

	for _, ba := range alloc.BlobberAllocs {

		ba.Stats.OpenChallenges = 0
		ba.Stats.TotalChallenges = ba.Stats.SuccessChallenges + ba.Stats.FailedChallenges
		if ba.Stats.TotalChallenges == 0 {
			passRates = append(passRates, 1.0)
			continue
		}
		// success rate for the blobber allocation
		//fmt.Println("pass rate i", i, "successful", d.Stats.SuccessChallenges, "failed", d.Stats.FailedChallenges)
		passRates = append(passRates, float64(ba.Stats.SuccessChallenges)/float64(ba.Stats.TotalChallenges))
		successful += ba.Stats.SuccessChallenges
		failed += ba.Stats.FailedChallenges
	}

	alloc.Stats.SuccessChallenges = successful
	alloc.Stats.FailedChallenges = failed
	alloc.Stats.TotalChallenges = alloc.Stats.SuccessChallenges + alloc.Stats.FailedChallenges
	alloc.Stats.OpenChallenges = 0
	return passRates, nil
}

// If blobbers doesn't provide their services, then user can use this
// cancel_allocation transaction to close allocation and unlock all tokens
// of write pool back to himself. The cancel_allocation doesn't pay min_lock
// demand to blobbers.
func (sc *StorageSmartContract) cancelAllocationRequest(
	t *transaction.Transaction, input []byte,
	balances chainstate.StateContextI) (resp string, err error) {
	var req lockRequest
	if err = req.decode(input); err != nil {
		return "", common.NewError("alloc_cancel_failed", err.Error())
	}
	var alloc *StorageAllocation
	alloc, err = sc.getAllocation(req.AllocationID, balances)

	if err != nil {
		return "", common.NewError("alloc_cancel_failed", err.Error())
	}

	if alloc.Owner != t.ClientID {
		return "", common.NewError("alloc_cancel_failed",
			"only owner can cancel an allocation")
	}

	if alloc.Expiration < t.CreationDate {
		return "", common.NewError("alloc_cancel_failed",
			"trying to cancel expired allocation")
	}

	var passRates []float64
	passRates, err = sc.canceledPassRates(alloc, t.CreationDate, balances)
	if err != nil {
		return "", common.NewError("alloc_cancel_failed",
			"calculating rest challenges success/fail rates: "+err.Error())
	}

	// can cancel
	// new values
	alloc.Expiration, alloc.ChallengeCompletionTime = t.CreationDate, 0

	sps := make([]*stakePool, 0, len(alloc.BlobberAllocs))
	for _, d := range alloc.BlobberAllocs {
		var sp *stakePool
		if sp, err = sc.getStakePool(spenum.Blobber, d.BlobberID, balances); err != nil {
			return "", common.NewError("fini_alloc_failed",
				"can't get stake pool of "+d.BlobberID+": "+err.Error())
		}
		if err := sp.removeOffer(d.Offer()); err != nil {
			return "", common.NewError("fini_alloc_failed",
				"error removing offer: "+err.Error())
		}
		sps = append(sps, sp)
	}

	err = sc.finishAllocation(t, alloc, passRates, sps, balances)
	if err != nil {
		return "", common.NewError("alloc_cancel_failed", err.Error())
	}

	alloc.Finalized, alloc.Canceled = true, true
	_, err = balances.InsertTrieNode(alloc.GetKey(sc.ID), alloc)
	if err != nil {
		return "", common.NewError("alloc_cancel_failed",
			"saving allocation: "+err.Error())
	}

	balances.EmitEvent(event.TypeSmartContract, event.TagUpdateAllocation, alloc.ID, alloc.buildDbUpdates())

	err = emitDeleteAllocationBlobberTerms(alloc, balances, t)
	if err != nil {
		return "", common.NewError("alloc_cancel_failed", err.Error())
	}

	return "canceled", nil
}

//
// finalize an allocation (after expire + challenge completion time)
//

// 1. challenge pool                  -> blobbers or write pool
// 2. write pool min_lock_demand left -> blobbers
// 3. remove offer from blobber (stake pool)
// 4. update blobbers used and in all blobbers list too
// 5. write pool                      -> client
func (sc *StorageSmartContract) finalizeAllocation(
	t *transaction.Transaction, input []byte,
	balances chainstate.StateContextI) (resp string, err error) {

	var req lockRequest
	if err = req.decode(input); err != nil {
		return "", common.NewError("fini_alloc_failed", err.Error())
	}

	var alloc *StorageAllocation
	alloc, err = sc.getAllocation(req.AllocationID, balances)
	if err != nil {
		return "", common.NewError("fini_alloc_failed", err.Error())
	}

	// should be owner or one of blobbers of the allocation
	if !alloc.IsValidFinalizer(t.ClientID) {
		return "", common.NewError("fini_alloc_failed",
			"not allowed, unknown finalization initiator")
	}

	// should not be finalized
	if alloc.Finalized {
		return "", common.NewError("fini_alloc_failed",
			"allocation already finalized")
	}

	// should be expired
	if alloc.Until() > t.CreationDate {
		return "", common.NewError("fini_alloc_failed",
			"allocation is not expired yet, or waiting a challenge completion")
	}

	var passRates []float64
	passRates, err = sc.finalizedPassRates(alloc)
	if err != nil {
		return "", common.NewError("fini_alloc_failed",
			"calculating rest challenges success/fail rates: "+err.Error())
	}

	var sps = []*stakePool{}
	for _, d := range alloc.BlobberAllocs {
		var sp *stakePool
		if sp, err = sc.getStakePool(spenum.Blobber, d.BlobberID, balances); err != nil {
			return "", common.NewError("fini_alloc_failed",
				"can't get stake pool of "+d.BlobberID+": "+err.Error())
		}
		sps = append(sps, sp)
	}

	err = sc.finishAllocation(t, alloc, passRates, sps, balances)
	if err != nil {
		return "", common.NewError("fini_alloc_failed", err.Error())
	}

	alloc.Finalized = true
	_, err = balances.InsertTrieNode(alloc.GetKey(sc.ID), alloc)
	if err != nil {
		return "", common.NewError("alloc_cancel_failed",
			"saving allocation: "+err.Error())
	}

	balances.EmitEvent(event.TypeSmartContract, event.TagUpdateAllocation, alloc.ID, alloc.buildDbUpdates())

	err = emitUpdateAllocationBlobberTerms(alloc, balances, t)
	if err != nil {
		return "", common.NewError("alloc_cancel_failed", err.Error())
	}

	return "finalized", nil
}

func (sc *StorageSmartContract) finishAllocation(
	t *transaction.Transaction,
	alloc *StorageAllocation,
	passRates []float64,
	sps []*stakePool,
	balances chainstate.StateContextI,
) (err error) {
	if err != nil {
		return common.NewErrorf("fini_alloc_failed", "%v", err)
	}

	before := make([]currency.Coin, len(sps))

	// we can use the i for the blobbers list above because of algorithm
	// of the getAllocationBlobbers method; also, we can use the i in the
	// passRates list above because of algorithm of the adjustChallenges
	for i, d := range alloc.BlobberAllocs {
		// min lock demand rest
		if d.MinLockDemand > d.Spent {
			delta, err := currency.MinusCoin(d.MinLockDemand, d.Spent)
			if err != nil {
				return err
			}
			if alloc.WritePool < delta {
				return fmt.Errorf("alloc_cancel_failed, paying min_lock for blobber %v"+
					"ammount was short by %v", d.BlobberID, d.MinLockDemand-d.Spent)
			}
			alloc.WritePool, err = currency.MinusCoin(alloc.WritePool, delta)
			if err != nil {
				return err
			}
			before[i], err = sps[i].stake()
			if err != nil {
				return err
			}

			err = sps[i].DistributeRewards(delta, d.BlobberID, spenum.Blobber, balances)
			if err != nil {
				return fmt.Errorf("alloc_cancel_failed, paying min_lock %v for blobber "+
					"%v from write pool %v, minlock demand %v spent %v error %v",
					d.MinLockDemand-d.Spent, d.BlobberID, alloc.WritePool, d.MinLockDemand, d.Spent, err.Error())
			}
			d.Spent, err = currency.AddCoin(d.Spent, delta)
			if err != nil {
				return err
			}
			d.FinalReward, err = currency.AddCoin(d.FinalReward, delta)
			if err != nil {
				return err
			}
		}
	}

	var blobbers []*StorageNode
	if blobbers, err = sc.getAllocationBlobbers(alloc, balances); err != nil {
		return common.NewError("fini_alloc_failed",
			"invalid state: can't get related blobbers: "+err.Error())
	}

	var cp *challengePool
	if cp, err = sc.getChallengePool(alloc.ID, balances); err != nil {
		return common.NewError("fini_alloc_failed",
			"can't get related challenge pool: "+err.Error())
	}

	var passPayments currency.Coin
	for i, d := range alloc.BlobberAllocs {
		var b = blobbers[i]
		if b.ID != d.BlobberID {
			return common.NewErrorf("fini_alloc_failed",
				"blobber %s and %s don't match", b.ID, d.BlobberID)
		}
		if alloc.UsedSize > 0 && cp.Balance > 0 && passRates[i] > 0 && d.Stats != nil {
			ratio := float64(d.Stats.UsedSize) / float64(alloc.UsedSize)
			cpBalance, err := cp.Balance.Float64()
			if err != nil {
				return err
			}

			reward, err := currency.Float64ToCoin(cpBalance * ratio * passRates[i])
			if err != nil {
				return err
			}

			err = sps[i].DistributeRewards(reward, b.ID, spenum.Blobber, balances)
			if err != nil {
				return common.NewError("fini_alloc_failed",
					"paying reward to stake pool of "+d.BlobberID+": "+err.Error())
			}
			d.Spent, err = currency.AddCoin(d.Spent, reward)
			if err != nil {
				return fmt.Errorf("blobber alloc spent: %v", err)
			}
			d.FinalReward, err = currency.AddCoin(d.FinalReward, reward)
			if err != nil {
				return fmt.Errorf("blobber alloc final reward: %v", err)
			}
			passPayments, err = currency.AddCoin(passPayments, reward)
			if err != nil {
				return fmt.Errorf("pass payments: %v", err)
			}
		}

		if err = sps[i].save(spenum.Blobber, d.BlobberID, balances); err != nil {
			return common.NewError("fini_alloc_failed",
				"saving stake pool of "+d.BlobberID+": "+err.Error())
		}

		staked, err := sps[i].stake()
		if err != nil {
			return common.NewError("fini_alloc_failed",
				"getting stake of "+d.BlobberID+": "+err.Error())
		}

		data := dbs.DbUpdates{
			Id: d.BlobberID,
			Updates: map[string]interface{}{
				"total_stake": int64(staked),
			},
		}
		balances.EmitEvent(event.TypeSmartContract, event.TagUpdateBlobber, d.BlobberID, data)
		if d.Terms.WritePrice > 0 {
			stake, err := sps[i].stake()
			if err != nil {
				return err
			}
			balances.EmitEvent(event.TypeSmartContract, event.TagAllocBlobberValueChange, d.BlobberID, event.AllocationBlobberValueChanged{
				FieldType:    event.Staked,
				AllocationId: "",
				BlobberId:    d.BlobberID,
				Delta:        int64((stake - before[i]) / d.Terms.WritePrice),
			})
		}
		// update the blobber
		if _, err = balances.InsertTrieNode(b.GetKey(sc.ID), b); err != nil {
			return common.NewError("fini_alloc_failed",
				"saving blobber "+d.BlobberID+": "+err.Error())
		}
		// update the blobber in all (replace with existing one)
		emitUpdateBlobber(b, balances)
		err = removeAllocationFromBlobber(sc, d, alloc.ID, balances)
		if err != nil {
			return common.NewError("fini_alloc_failed",
				"removing allocation from blobber challenge partition "+b.ID+": "+err.Error())
		}
	}
	prevBal := cp.Balance
	cp.Balance, err = currency.MinusCoin(cp.Balance, passPayments)
	if err != nil {
		return err
	}

	if cp.Balance > 0 {
		alloc.MovedBack, err = currency.AddCoin(alloc.MovedBack, cp.Balance)
		if err != nil {
			return err
		}

		err = alloc.moveFromChallengePool(cp, cp.Balance)
		if err != nil {
			return common.NewError("fini_alloc_failed",
				"moving challenge pool rest back to write pool: "+err.Error())
		}
	}

	if err = cp.save(sc.ID, alloc, balances); err != nil {
		return common.NewError("fini_alloc_failed",
			"saving challenge pool: "+err.Error())
	}
	i, err := prevBal.Int64()
	if err != nil {
		return common.NewError("fini_alloc_failed",
			"emitting pool change "+err.Error())
	}
	balances.EmitEvent(event.TypeSmartContract, event.TagFromChallengePool, cp.ID, event.ChallengePoolLock{
		Client:       alloc.Owner,
		AllocationId: alloc.ID,
		Amount:       i,
	})

	alloc.Finalized = true

	return nil
}

type transferAllocationInput struct {
	AllocationId      string `json:"allocation_id"`
	NewOwnerId        string `json:"new_owner_id"`
	NewOwnerPublicKey string `json:"new_owner_public_key"`
}

func (aci *transferAllocationInput) decode(input []byte) error {
	return json.Unmarshal(input, aci)
}

func (sc *StorageSmartContract) curatorTransferAllocation(
	txn *transaction.Transaction,
	input []byte,
	balances chainstate.StateContextI,
) (string, error) {
	var tai transferAllocationInput
	if err := tai.decode(input); err != nil {
		return "", common.NewError("curator_transfer_allocation_failed",
			"error unmarshalling input: "+err.Error())
	}

	alloc, err := sc.getAllocation(tai.AllocationId, balances)
	if err != nil {
		return "", common.NewError("curator_transfer_allocation_failed", err.Error())
	}

	if !alloc.isCurator(txn.ClientID) && alloc.Owner != txn.ClientID {
		return "", common.NewError("curator_transfer_allocation_failed",
			"only curators or the owner can transfer allocations; "+txn.ClientID+" is neither")
	}

	alloc.Owner = tai.NewOwnerId
	alloc.OwnerPublicKey = tai.NewOwnerPublicKey

	_, err = balances.InsertTrieNode(alloc.GetKey(sc.ID), alloc)
	if err != nil {
		return "", common.NewErrorf("curator_transfer_allocation_failed",
			"saving new allocation: %v", err)
	}

	balances.EmitEvent(event.TypeSmartContract, event.TagUpdateAllocation, alloc.ID, alloc.buildDbUpdates())

	// txn.Hash is the id of the new token pool
	return txn.Hash, nil
}<|MERGE_RESOLUTION|>--- conflicted
+++ resolved
@@ -849,8 +849,7 @@
 	}
 
 	if changed {
-<<<<<<< HEAD
-		err = cp.save(sc.ID, alloc.ID, balances)
+		err = cp.save(sc.ID, alloc, balances)
 		if err != nil {
 			i := int64(0)
 			i, err = sum.Int64()
@@ -863,9 +862,6 @@
 				Amount:       i,
 			})
 		}
-=======
-		err = cp.save(sc.ID, alloc, balances)
->>>>>>> e0f4108f
 	}
 
 	return

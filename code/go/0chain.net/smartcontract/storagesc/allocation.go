--- conflicted
+++ resolved
@@ -265,20 +265,7 @@
 	}
 
 	for _, b := range blobberNodes {
-<<<<<<< HEAD
 		_, err = balances.InsertTrieNode(b.GetKey(sc.ID), b)
-=======
-		balloc, err := newBlobberAllocation(bSize, sa, b.StorageNode, txn.CreationDate, conf.TimeUnit)
-		if err != nil {
-			return "", common.NewErrorf("allocation_creation_failed",
-				"can't create blobber allocation: %v", err)
-		}
-
-		sa.BlobberAllocs = append(sa.BlobberAllocs, balloc)
-
-		b.Allocated += bSize
-		_, err = balances.InsertTrieNode(b.GetKey(sc.ID), b.StorageNode)
->>>>>>> c0dad96a
 		if err != nil {
 			logging.Logger.Error("new_allocation_request_failed: error inserting blobber",
 				zap.String("txn", txn.Hash),
@@ -294,12 +281,8 @@
 				zap.Error(err))
 			return "", fmt.Errorf("ading offer: %v", err)
 		}
-<<<<<<< HEAD
 
 		if err = spMap[b.ID].save(sc.ID, b.ID, balances); err != nil {
-=======
-		if err = b.Pool.save(spenum.Blobber, b.ID, balances); err != nil {
->>>>>>> c0dad96a
 			logging.Logger.Error("new_allocation_request_failed: error saving blobber pool",
 				zap.String("txn", txn.Hash),
 				zap.String("blobber", b.ID),
@@ -1333,15 +1316,9 @@
 	// if size or expiration increased, then we use new terms
 	// otherwise, we use the same terms
 	if request.Size > 0 || request.Expiration > 0 {
-<<<<<<< HEAD
-		err = sc.extendAllocation(t, alloc, blobbers, &request, balances)
+		err = sc.extendAllocation(t, conf, alloc, blobbers, &request, balances)
 	} else if request.Size < 0 || request.Expiration < 0 {
-		err = sc.reduceAllocation(t, alloc, blobbers, &request, balances)
-=======
-		err = sc.extendAllocation(t, conf, alloc, blobbers, &request, balances)
-	} else if request.Size != 0 || request.Expiration != 0 {
 		err = sc.reduceAllocation(t, conf, alloc, blobbers, &request, balances)
->>>>>>> c0dad96a
 	} else if len(request.AddBlobberId) > 0 {
 		err = sc.extendAllocation(t, conf, alloc, blobbers, &request, balances)
 	}

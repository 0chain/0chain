--- conflicted
+++ resolved
@@ -1090,13 +1090,6 @@
 			bd.Terms.MaxOfferDuration = blobbers[i].Terms.MaxOfferDuration
 		}
 	}
-<<<<<<< HEAD
-
-	// adjust expiration
-	var newExpiration = alloc.Expiration + request.Expiration
-	var newSize = request.Size + alloc.Size
-=======
->>>>>>> ba8b1a57
 
 	// update allocation transaction hash
 	alloc.Tx = t.Hash

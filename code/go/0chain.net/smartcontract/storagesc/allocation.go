package storagesc

import (
	"encoding/json"
	"errors"
	"fmt"
	"math"
	"math/rand"
	"strings"
	"time"

	"0chain.net/smartcontract/dbs/event"
	"0chain.net/smartcontract/stakepool/spenum"
	"github.com/0chain/common/core/currency"
	"github.com/0chain/common/core/logging"
	"github.com/0chain/common/core/util"
	"go.uber.org/zap"

	chainstate "0chain.net/chaincore/chain/state"
	"0chain.net/chaincore/state"
	"0chain.net/chaincore/transaction"
	"0chain.net/core/common"
)

type NewAllocationTxnOutput struct {
	ID          string   `json:"id"`
	Blobber_ids []string `json:"blobber_ids"`
}

func (sn *NewAllocationTxnOutput) Decode(input []byte) error {
	return json.Unmarshal(input, sn)
}

// getAllocation by ID
func (sc *StorageSmartContract) getAllocation(allocID string,
	balances chainstate.StateContextI) (alloc *StorageAllocation, err error) {

	alloc = new(StorageAllocation)
	alloc.ID = allocID
	err = balances.GetTrieNode(alloc.GetKey(sc.ID), alloc)
	if err != nil {
		return nil, err
	}

	return
}

func (sc *StorageSmartContract) addAllocation(alloc *StorageAllocation,
	balances chainstate.StateContextI) (string, error) {
	ta := &StorageAllocation{}
	err := balances.GetTrieNode(alloc.GetKey(sc.ID), ta)
	if err == nil {
		return "", common.NewErrorf("add_allocation_failed",
			"allocation id already used in trie: %v", alloc.GetKey(sc.ID))
	}
	if err != util.ErrValueNotPresent {
		return "", common.NewErrorf("add_allocation_failed",
			"unexpected error: %v", err)
	}

	_, err = balances.InsertTrieNode(alloc.GetKey(sc.ID), alloc)
	if err != nil {
		return "", common.NewErrorf("add_allocation_failed",
			"saving new allocation: %v", err)
	}

	err = alloc.emitAdd(balances)
	if err != nil {
		return "", common.NewErrorf("add_allocation_failed",
			"saving new allocation in db: %v", err)
	}

	blobberIds := make([]string, 0, len(alloc.BlobberAllocs))
	for _, v := range alloc.BlobberAllocs {
		blobberIds = append(blobberIds, v.BlobberID)
	}

	transactionOutput := NewAllocationTxnOutput{alloc.ID, blobberIds}
	buff, _ := json.Marshal(transactionOutput)
	return string(buff), nil
}

type newAllocationRequest struct {
	Name                 string     `json:"name"`
	DataShards           int        `json:"data_shards"`
	ParityShards         int        `json:"parity_shards"`
	Size                 int64      `json:"size"`
	Owner                string     `json:"owner_id"`
	OwnerPublicKey       string     `json:"owner_public_key"`
	Blobbers             []string   `json:"blobbers"`
	ReadPriceRange       PriceRange `json:"read_price_range"`
	WritePriceRange      PriceRange `json:"write_price_range"`
	ThirdPartyExtendable bool       `json:"third_party_extendable"`
	FileOptionsChanged   bool       `json:"file_options_changed"`
	FileOptions          uint16     `json:"file_options"`
}

// storageAllocation from the request
func (nar *newAllocationRequest) storageAllocation(conf *Config, now common.Timestamp) (sa *StorageAllocation) {
	sa = new(StorageAllocation)
	sa.DataShards = nar.DataShards
	sa.ParityShards = nar.ParityShards
	sa.Size = nar.Size
	sa.Expiration = common.Timestamp(common.ToTime(now).Add(conf.TimeUnit).Unix())
	sa.Owner = nar.Owner
	sa.OwnerPublicKey = nar.OwnerPublicKey
	sa.PreferredBlobbers = nar.Blobbers
	sa.ReadPriceRange = nar.ReadPriceRange
	sa.WritePriceRange = nar.WritePriceRange
	sa.ThirdPartyExtendable = nar.ThirdPartyExtendable
	sa.FileOptions = nar.FileOptions

	return
}

func (nar *newAllocationRequest) validate(conf *Config) error {
	if nar.DataShards <= 0 {
		return errors.New("invalid number of data shards")
	}

	if len(nar.Blobbers) < (nar.DataShards + nar.ParityShards) {
		return errors.New("blobbers provided are not enough to honour the allocation")
	}

	if !nar.ReadPriceRange.isValid() {
		return errors.New("invalid read_price range")
	}

	if !nar.WritePriceRange.isValid() {
		return errors.New("invalid write_price range")
	}

	if nar.Size < conf.MinAllocSize {
		return errors.New("insufficient allocation size")
	}

	return nil
}

func (nar *newAllocationRequest) decode(b []byte) error {
	return json.Unmarshal(b, nar)
}

func (nar *newAllocationRequest) encode() ([]byte, error) {
	return json.Marshal(nar)
}

// convert time.Duration to common.Timestamp truncating to seconds
func toSeconds(dur time.Duration) common.Timestamp {
	return common.Timestamp(dur / time.Second)
}

// size in gigabytes
func sizeInGB(size int64) float64 {
	return float64(size) / GB
}

// exclude blobbers with not enough token in stake pool to fit the size
func (sc *StorageSmartContract) filterBlobbersByFreeSpace(now common.Timestamp,
	size int64, balances chainstate.CommonStateContextI) (filter filterBlobberFunc) {

	return filterBlobberFunc(func(b *StorageNode) (kick bool, err error) {
		var sp *stakePool
		sp, err = sc.getStakePool(spenum.Blobber, b.ID, balances)
		switch err {
		case nil:
		case util.ErrValueNotPresent:
			return true, nil // kick off
		default:
			return false, err
		}

		if b.Terms.WritePrice == 0 {
			return false, nil // keep, ok or already filtered by bid
		}
		staked, err := sp.stake()
		if err != nil {
			logging.Logger.Error("filter blobber for stake, cannot total stake",
				zap.String("blobber id", b.ID))
			return true, nil
		}
		// clean capacity (without delegate pools want to 'unstake')
		free, err := unallocatedCapacity(b.Terms.WritePrice, staked, sp.TotalOffers)
		if err != nil {
			logging.Logger.Warn("could not get unallocated capacity when filtering blobbers by free space",
				zap.String("blobber id", b.ID),
				zap.Error(err))
			return true, nil // kick off
		}
		return free < size, nil // kick off if it hasn't enough free space
	})
}

// newAllocationRequest creates new allocation
func (sc *StorageSmartContract) newAllocationRequest(
	t *transaction.Transaction,
	input []byte,
	balances chainstate.StateContextI,
	timings map[string]time.Duration,
) (string, error) {
	var conf *Config
	var err error
	if conf, err = sc.getConfig(balances, true); err != nil {
		return "", common.NewErrorf("allocation_creation_failed ",
			"can't get config: %v", err)
	}

	resp, err := sc.newAllocationRequestInternal(t, input, conf, 0, balances, timings)
	if err != nil {
		return "", err
	}

	return resp, err
}

// newAllocationRequest creates new allocation
func (sc *StorageSmartContract) newAllocationRequestInternal(
	txn *transaction.Transaction,
	input []byte,
	conf *Config,
	mintNewTokens currency.Coin,
	balances chainstate.StateContextI,
	timings map[string]time.Duration,
) (resp string, err error) {
	m := Timings{timings: timings, start: common.ToTime(txn.CreationDate)}
	var request newAllocationRequest
	if err = request.decode(input); err != nil {
		logging.Logger.Error("new_allocation_request_failed: error decoding input",
			zap.String("txn", txn.Hash),
			zap.Error(err))
		return "", common.NewErrorf("allocation_creation_failed",
			"malformed request: %v", err)
	}
	if err := request.validate(conf); err != nil {
		return "", common.NewErrorf("allocation_creation_failed", "invalid request: "+err.Error())
	}

	if request.Owner == "" {
		request.Owner = txn.ClientID
		request.OwnerPublicKey = txn.PublicKey
	}

	blobbers, err := getBlobbersByIDs(request.Blobbers, balances)
	if err != nil {
		return "", common.NewErrorf("allocation_creation_failed", "get blobbers failed: %v", err)
	}

	if len(blobbers) < (request.DataShards + request.ParityShards) {
		logging.Logger.Error("new_allocation_request_failed: blobbers fetched are less than requested blobbers",
			zap.String("txn", txn.Hash),
			zap.Int("fetched blobbers", len(blobbers)),
			zap.Int("data shards", request.DataShards),
			zap.Int("parity_shards", request.ParityShards))
		return "", common.NewErrorf("allocation_creation_failed",
			"Not enough provided blobbers found in mpt")
	}

	if request.Owner == "" {
		request.Owner = txn.ClientID
		request.OwnerPublicKey = txn.PublicKey
	}

	logging.Logger.Debug("new_allocation_request", zap.String("t_hash", txn.Hash), zap.Strings("blobbers", request.Blobbers), zap.Any("amount", txn.Value))
	sa := request.storageAllocation(conf, txn.CreationDate) // (set fields, ignore expiration)
	spMap, err := getStakePoolsByIDs(request.Blobbers, spenum.Blobber, balances)
	if err != nil {
		return "", common.NewErrorf("allocation_creation_failed", "getting stake pools: %v", err)
	}
	if len(spMap) != len(blobbers) {
		return "", common.NewErrorf("allocation_creation_failed", "missing blobber's stake pool: %v", err)
	}
	var sns []*storageNodeResponse
	for i := 0; i < len(blobbers); i++ {
		stake, err := spMap[blobbers[i].ID].stake()
		if err != nil {
			return "", common.NewErrorf("allocation_creation_failed", "cannot total stake pool for blobber %s: %v", blobbers[i].ID, err)
		}
		snr := StoragNodeToStorageNodeResponse(*blobbers[i])
		snr.TotalOffers = spMap[blobbers[i].ID].TotalOffers
		snr.TotalStake = stake
		stakedCapacity, err := spMap[blobbers[i].ID].stakedCapacity(blobbers[i].Terms.WritePrice)
		if err != nil {
			return "", common.NewErrorf("allocation_creation_failed", "can not get total staked capacity for blobber %s: %v", blobbers[i].ID, err)
		}
		snr.StakedCapacity = stakedCapacity

		sns = append(sns, &snr)
	}

	sa, blobberNodes, err := setupNewAllocation(request, sns, m, txn.CreationDate, conf, txn.Hash)
	if err != nil {
		return "", err
	}

	for _, b := range blobberNodes {
		_, err = balances.InsertTrieNode(b.GetKey(), b)
		if err != nil {
			logging.Logger.Error("new_allocation_request_failed: error inserting blobber",
				zap.String("txn", txn.Hash),
				zap.String("blobber", b.ID),
				zap.Error(err))
			return "", fmt.Errorf("can't Save blobber: %v", err)
		}

		if err := spMap[b.ID].addOffer(sa.BlobberAllocsMap[b.ID].Offer()); err != nil {
			logging.Logger.Error("new_allocation_request_failed: error adding offer to blobber",
				zap.String("txn", txn.Hash),
				zap.String("blobber", b.ID),
				zap.Error(err))
			return "", fmt.Errorf("ading offer: %v", err)
		}

		if err = spMap[b.ID].Save(spenum.Blobber, b.ID, balances); err != nil {
			logging.Logger.Error("new_allocation_request_failed: error saving blobber pool",
				zap.String("txn", txn.Hash),
				zap.String("blobber", b.ID),
				zap.Error(err))
			return "", fmt.Errorf("can't Save blobber's stake pool: %v", err)
		}

		emitUpdateBlobberAllocatedSavedHealth(b, balances)
	}

	var options []WithOption
	if mintNewTokens > 0 {
		options = []WithOption{WithTokenMint(mintNewTokens)}
	}
	// create write pool and lock tokens
	if err := sa.addToWritePool(txn, balances, options...); err != nil {
		logging.Logger.Error("new_allocation_request_failed: error adding to allocation write pool",
			zap.String("txn", txn.Hash),
			zap.Error(err))
		return "", common.NewError("allocation_creation_failed", err.Error())
	}

<<<<<<< HEAD
	if err := sa.checkFunding(conf.CancellationCharge); err != nil {
=======
	cost, err := sa.cost()
	if err != nil {
		return "", err
	}
	if sa.WritePool < cost {
		return "", common.NewError("allocation_creation_failed",
			fmt.Sprintf("not enough tokens to cover the allocation cost"+" (%d < %d)", sa.WritePool, cost))
	}

	if err := sa.checkFunding(); err != nil {
>>>>>>> c3cfc737
		return "", common.NewError("allocation_creation_failed", err.Error())
	}
	m.tick("create_write_pool")

	if err = sc.createChallengePool(txn, sa, balances, conf); err != nil {
		logging.Logger.Error("new_allocation_request_failed: error creating challenge pool",
			zap.String("txn", txn.Hash),
			zap.Error(err))
		return "", common.NewError("allocation_creation_failed", err.Error())
	}
	m.tick("create_challenge_pool")

	if resp, err = sc.addAllocation(sa, balances); err != nil {
		logging.Logger.Error("new_allocation_request_failed: error adding allocation",
			zap.String("txn", txn.Hash),
			zap.Error(err))
		return "", common.NewErrorf("allocation_creation_failed", "%v", err)
	}
	m.tick("add_allocation")

	// emit event to eventDB
	emitAddOrOverwriteAllocationBlobberTerms(sa, balances, txn)

	return resp, err
}

func setupNewAllocation(
	request newAllocationRequest,
	blobbers []*storageNodeResponse,
	m Timings,
	now common.Timestamp,
	conf *Config,
	allocId string,
) (*StorageAllocation, []*StorageNode, error) {
	var err error
	m.tick("decode")
	if len(request.Blobbers) < (request.DataShards + request.ParityShards) {
		logging.Logger.Error("new_allocation_request_failed: input blobbers less than requirement",
			zap.Int("request blobbers", len(request.Blobbers)),
			zap.Int("data shards", request.DataShards),
			zap.Int("parity_shards", request.ParityShards))
		return nil, nil, common.NewErrorf("allocation_creation_failed",
			"Blobbers provided are not enough to honour the allocation")
	}

	//if more than limit blobbers sent, just cut them
	if len(request.Blobbers) > conf.MaxBlobbersPerAllocation {
		logging.Logger.Error("new_allocation_request_failed: request blobbers more than max_blobbers_per_allocation",
			zap.Int("requested blobbers", len(request.Blobbers)),
			zap.Int("max blobbers per allocation", conf.MaxBlobbersPerAllocation))
		logging.Logger.Info("Too many blobbers selected, max available", zap.Int("max_blobber_size", conf.MaxBlobbersPerAllocation))
		request.Blobbers = request.Blobbers[:conf.MaxBlobbersPerAllocation]
	}

	logging.Logger.Debug("new_allocation_request", zap.Strings("blobbers", request.Blobbers))
	sa := request.storageAllocation(conf, now) // (set fields, ignore expiration)
	m.tick("fetch_pools")
	sa.TimeUnit = conf.TimeUnit
	sa.ID = allocId
	sa.Tx = allocId

	blobberNodes, bSize, err := validateBlobbers(common.ToTime(now), sa, blobbers, conf)
	if err != nil {
		logging.Logger.Error("new_allocation_request_failed: error validating blobbers",
			zap.Error(err))
		return nil, nil, common.NewErrorf("allocation_creation_failed", "%v", err)
	}
	bi := make([]string, 0, len(blobberNodes))
	for _, b := range blobberNodes {
		bi = append(bi, b.ID)
	}
	logging.Logger.Debug("new_allocation_request", zap.Int64("size", bSize), zap.Strings("blobbers", bi))
	m.tick("validate_blobbers")

	sa.BlobberAllocsMap = make(map[string]*BlobberAllocation, len(blobberNodes))
	for _, b := range blobberNodes {
		bAlloc := newBlobberAllocation(bSize, sa, b, conf, now)
		sa.BlobberAllocs = append(sa.BlobberAllocs, bAlloc)
		sa.BlobberAllocsMap[b.ID] = bAlloc
		b.Allocated += bSize
	}
	m.tick("add_offer")

	if request.FileOptionsChanged {
		sa.FileOptions = request.FileOptions
	} else {
		sa.FileOptions = 63
	}

	sa.StartTime = now
	return sa, blobberNodes, nil
}

type Timings struct {
	timings map[string]time.Duration
	start   time.Time
}

func (t *Timings) tick(name string) {
	if t.timings == nil {
		return
	}
	t.timings[name] = time.Since(t.start)
}

func validateBlobbers(
	creationDate time.Time,
	sa *StorageAllocation,
	blobbers []*storageNodeResponse,
	conf *Config,
) ([]*StorageNode, int64, error) {
	sa.TimeUnit = conf.TimeUnit // keep the initial time unit

	// number of blobbers required
	var size = sa.DataShards + sa.ParityShards
	// size of allocation for a blobber
	var bSize = sa.bSize()
	var list, errs = sa.validateEachBlobber(blobbers, common.Timestamp(creationDate.Unix()), conf)

	if len(list) < size {
		return nil, 0, errors.New("Not enough blobbers to honor the allocation: " + strings.Join(errs, ", "))
	}

	sa.BlobberAllocs = make([]*BlobberAllocation, 0)
	sa.Stats = &StorageAllocationStats{}

	return list[:size], bSize, nil
}

type updateAllocationRequest struct {
	ID                      string `json:"id"`               // allocation id
	Name                    string `json:"name"`             // allocation name
	OwnerID                 string `json:"owner_id"`         // Owner of the allocation
	OwnerPublicKey          string `json:"owner_public_key"` // Owner Public Key of the allocation
	Size                    int64  `json:"size"`             // difference
	Extend                  bool   `json:"extend"`
	AddBlobberId            string `json:"add_blobber_id"`
	RemoveBlobberId         string `json:"remove_blobber_id"`
	SetThirdPartyExtendable bool   `json:"set_third_party_extendable"`
	FileOptionsChanged      bool   `json:"file_options_changed"`
	FileOptions             uint16 `json:"file_options"`
}

func (uar *updateAllocationRequest) decode(b []byte) error {
	return json.Unmarshal(b, uar)
}

// validate request
func (uar *updateAllocationRequest) validate(
	blobbers []*StorageNode,
	alloc *StorageAllocation,
	sc *StorageSmartContract,
	balances chainstate.StateContextI,
) error {
	if uar.Size == 0 &&
		uar.Extend == false &&
		len(uar.AddBlobberId) == 0 &&
		len(uar.Name) == 0 &&
		(!uar.SetThirdPartyExtendable || (uar.SetThirdPartyExtendable && alloc.ThirdPartyExtendable)) &&
		(!uar.FileOptionsChanged || uar.FileOptions == alloc.FileOptions) &&
		(alloc.Owner == uar.OwnerID) {
		return errors.New("update allocation changes nothing")
	} else {
		if uar.Size < 0 {
			return fmt.Errorf("allocation can't be reduced")
		}
	}

	if len(alloc.BlobberAllocs) == 0 {
		return errors.New("invalid allocation for updating: no blobbers")
	}

	if len(uar.AddBlobberId) > 0 {
		if _, found := alloc.BlobberAllocsMap[uar.AddBlobberId]; found {
			return fmt.Errorf("cannot add blobber %s, already in allocation", uar.AddBlobberId)
		}
	} else {
		if len(uar.RemoveBlobberId) > 0 {
			return errors.New("cannot remove a blobber without adding one")
		}
	}

	if len(uar.RemoveBlobberId) > 0 {
		if _, found := alloc.BlobberAllocsMap[uar.RemoveBlobberId]; !found {
			return fmt.Errorf("cannot remove blobber %s, not in allocation", uar.RemoveBlobberId)
		}
	}

	if uar.FileOptions > 63 {
		return fmt.Errorf("FileOptions %d incorrect", uar.FileOptions)
	}

	updateBlobberSize := uar.getBlobbersSizeDiff(alloc)

	for _, blobber := range blobbers {
		sp, err := sc.getStakePool(spenum.Blobber, blobber.ID, balances)
		if err != nil {
			return common.NewError("update_blobber_settings_failed",
				"can't get related stake pool: "+err.Error())
		}

		stakedCapacity, err := sp.stakedCapacity(blobber.Terms.WritePrice)
		if err != nil {
			return common.NewError("update_blobber_settings_failed",
				"can't get staked capacity: "+err.Error())
		}

		if stakedCapacity-blobber.Allocated < updateBlobberSize {
			return fmt.Errorf("blobber %s has insufficient staked capacity to upgrade the allocation", blobber.ID)
		}

		if blobber.Capacity-blobber.Allocated < updateBlobberSize {
			return fmt.Errorf("blobber %s has insufficient physical capacity to upgrade the allocation", blobber.ID)
		}
	}

	return nil
}

// calculate size difference for every blobber of the allocations
func (uar *updateAllocationRequest) getBlobbersSizeDiff(
	alloc *StorageAllocation) (diff int64) {
	return int64(math.Ceil(float64(uar.Size) / float64(alloc.DataShards)))
}

// new size of blobbers' allocation
func (uar *updateAllocationRequest) getNewBlobbersSize(
	alloc *StorageAllocation) (newSize int64) {

	return alloc.BlobberAllocs[0].Size + uar.getBlobbersSizeDiff(alloc)
}

// get blobbers by IDs concurrently, return error if any of them could not be acquired.
func getBlobbersByIDs(ids []string, balances chainstate.CommonStateContextI) ([]*StorageNode, error) {
	return chainstate.GetItemsByIDs(ids,
		func(id string, balances chainstate.CommonStateContextI) (*StorageNode, error) {
			return getBlobber(id, balances)
		},
		balances)
}

func getStakePoolsByIDs(ids []string, providerType spenum.Provider, balances chainstate.CommonStateContextI) (map[string]*stakePool, error) {
	type stakePoolPID struct {
		pid  string
		pool *stakePool
	}

	stakePools, err := chainstate.GetItemsByIDs(ids,
		func(id string, balances chainstate.CommonStateContextI) (*stakePoolPID, error) {
			sp, err := getStakePool(providerType, id, balances)
			if err != nil {
				return nil, err
			}

			return &stakePoolPID{
				pid:  id,
				pool: sp,
			}, nil
		},
		balances)
	if err != nil {
		return nil, err
	}

	stakePoolMap := make(map[string]*stakePool, len(ids))
	for _, sp := range stakePools {
		stakePoolMap[sp.pid] = sp.pool
	}

	return stakePoolMap, nil
}

// getAllocationBlobbers loads blobbers of an allocation from store
func (sc *StorageSmartContract) getAllocationBlobbers(alloc *StorageAllocation,
	balances chainstate.StateContextI) (blobbers []*StorageNode, err error) {
	ids := make([]string, 0, len(alloc.BlobberAllocs))
	for _, ba := range alloc.BlobberAllocs {
		ids = append(ids, ba.BlobberID)
	}

	return chainstate.GetItemsByIDs(ids,
		func(id string, balances chainstate.CommonStateContextI) (*StorageNode, error) {
			return sc.getBlobber(id, balances)
		},
		balances)
}

func (sa *StorageAllocation) saveUpdatedAllocation(
	blobbers []*StorageNode,
	balances chainstate.StateContextI,
) (err error) {
	for _, b := range blobbers {
		if _, err = balances.InsertTrieNode(b.GetKey(), b); err != nil {
			return
		}
		emitUpdateBlobberAllocatedSavedHealth(b, balances)
	}
	// Save allocation
	_, err = balances.InsertTrieNode(sa.GetKey(ADDRESS), sa)
	if err != nil {
		return
	}

	balances.EmitEvent(event.TypeStats, event.TagUpdateAllocation, sa.ID, sa.buildDbUpdates())
	return
}

func (sa *StorageAllocation) saveUpdatedStakes(balances chainstate.StateContextI) (err error) {
	// Save allocation
	_, err = balances.InsertTrieNode(sa.GetKey(ADDRESS), sa)
	if err != nil {
		return
	}

	balances.EmitEvent(event.TypeStats, event.TagUpdateAllocationStakes, sa.ID, sa.buildStakeUpdateEvent())
	return
}

// allocation period used to calculate weighted average prices
type allocPeriod struct {
	read   currency.Coin    // read price
	write  currency.Coin    // write price
	period common.Timestamp // period (duration)
	size   int64            // size for period
}

func (ap *allocPeriod) weight() float64 {
	return float64(ap.period) * float64(ap.size)
}

// returns weighted average read and write prices
func (ap *allocPeriod) join(np *allocPeriod) (avgRead, avgWrite currency.Coin, err error) {
	var (
		apw, npw = ap.weight(), np.weight() // weights
		ws       = apw + npw                // weights sum
		rp, wp   float64                    // read sum, write sum (weighted)
	)

	apReadF, err := ap.read.Float64()
	if err != nil {
		return 0, 0, err
	}

	apWriteF, err := ap.write.Float64()
	if err != nil {
		return 0, 0, err
	}

	npReadF, err := np.read.Float64()
	if err != nil {
		return 0, 0, err
	}

	npWriteF, err := np.write.Float64()
	if err != nil {
		return 0, 0, err
	}

	rp = (apReadF * apw) + (npReadF * npw)
	wp = (apWriteF * apw) + (npWriteF * npw)

	avgRead, err = currency.Float64ToCoin(rp / ws)
	if err != nil {
		return 0, 0, err
	}
	avgWrite, err = currency.Float64ToCoin(wp / ws)
	if err != nil {
		return 0, 0, err
	}
	return
}

func weightedAverage(prev, next *Terms, tx, pexp, expDiff common.Timestamp,
	psize, sizeDiff int64) (avg Terms, err error) {

	// allocation periods
	var left, added allocPeriod
	left.read, left.write = prev.ReadPrice, prev.WritePrice   // } prices
	added.read, added.write = next.ReadPrice, next.WritePrice // }
	left.size, added.size = psize, psize+sizeDiff             // sizes
	left.period, added.period = pexp-tx, pexp+expDiff-tx      // periods
	// join
	avg.ReadPrice, avg.WritePrice, err = left.join(&added)
	if err != nil {
		return
	}
	return
}

// The adjustChallengePool moves more or moves some tokens back from or to
// challenge pool during allocation extending.
func (sc *StorageSmartContract) adjustChallengePool(
	alloc *StorageAllocation,
	odr, ndr common.Timestamp,
	oterms []Terms,
	timeUnit time.Duration,
	balances chainstate.StateContextI,
) error {
	changes, err := alloc.challengePoolChanges(odr, ndr, timeUnit, oterms)
	if err != nil {
		return fmt.Errorf("adjust_challenge_pool: %v", err)
	}

	cp, err := sc.getChallengePool(alloc.ID, balances)
	if err != nil {
		return fmt.Errorf("adjust_challenge_pool: %v", err)
	}

	totalChanges := 0

	addedToCP, removedFromCP := currency.Coin(0), currency.Coin(0)
	for i, ch := range changes {
		changeValueInInt64, err := ch.Value.Int64()
		if err != nil {
			return err
		}

		switch {
		case !ch.isNegative && ch.Value > 0:
			err = alloc.moveToChallengePool(cp, ch.Value)
			addedToCP += ch.Value

			alloc.BlobberAllocs[i].ChallengePoolIntegralValue += ch.Value
			alloc.MovedToChallenge += ch.Value
			totalChanges += int(changeValueInInt64)
		case ch.isNegative && ch.Value > 0:
			err = alloc.moveFromChallengePool(cp, ch.Value)
			removedFromCP += ch.Value

			alloc.BlobberAllocs[i].ChallengePoolIntegralValue -= ch.Value
			alloc.MovedBack += ch.Value
			totalChanges -= int(changeValueInInt64)
		default:
			// no changes for the blobber
		}
		if err != nil {
			return fmt.Errorf("adjust_challenge_pool: %v", err)
		}
	}

	if totalChanges > 0 {
		err = cp.save(sc.ID, alloc, balances)
		if err != nil {
			return err
		}

		i := int64(0)
		i, err = addedToCP.Int64()
		if err != nil {
			return err
		}
		balances.EmitEvent(event.TypeStats, event.TagToChallengePool, cp.ID, event.ChallengePoolLock{
			Client:       alloc.Owner,
			AllocationId: alloc.ID,
			Amount:       i,
		})
	} else if totalChanges < 0 {
		err = cp.save(sc.ID, alloc, balances)
		if err != nil {
			return err
		}

		i := int64(0)
		i, err = removedFromCP.Int64()
		if err != nil {
			return err
		}
		balances.EmitEvent(event.TypeStats, event.TagFromChallengePool, cp.ID, event.ChallengePoolLock{
			Client:       alloc.Owner,
			AllocationId: alloc.ID,
			Amount:       i,
		})
	}

	return nil
}

// extendAllocation extends size or/and expiration (one of them can be reduced);
// here we use new terms of blobbers
func (sc *StorageSmartContract) extendAllocation(
	txn *transaction.Transaction,
	conf *Config,
	alloc *StorageAllocation,
	blobbers []*StorageNode,
	req *updateAllocationRequest,
	balances chainstate.StateContextI,
) (err error) {
	var (
		diff = req.getBlobbersSizeDiff(alloc) // size difference
		size = req.getNewBlobbersSize(alloc)  // blobber size

		// keep original terms to adjust challenge pool value
		originalTerms = make([]Terms, 0, len(alloc.BlobberAllocs))
		// original allocation duration remains
		originalRemainingDuration = alloc.Expiration - txn.CreationDate
	)

	if req.Extend {
		alloc.Expiration = common.Timestamp(common.ToTime(txn.CreationDate).Add(conf.TimeUnit).Unix()) // new expiration
	}

	alloc.Size += req.Size // new size

	// 1. update terms
	for i, details := range alloc.BlobberAllocs {
		originalTerms = append(originalTerms, details.Terms) // keep original terms will be changed
		oldOffer := details.Offer()
		var b = blobbers[i]
		if b.ID != details.BlobberID {
			return common.NewErrorf("allocation_extending_failed",
				"blobber %s and %s don't match", b.ID, details.BlobberID)
		}

		if b.Capacity == 0 {
			return common.NewErrorf("allocation_extending_failed",
				"blobber %s no longer provides its service", b.ID)
		}

		if req.Size > 0 {
			if b.IsShutDown() || b.IsKilled() {
				return common.NewErrorf("allocation_extending_failed",
					"blobber %s is not active", b.ID)
			}

			if b.Capacity-b.Allocated-diff < 0 {
				return common.NewErrorf("allocation_extending_failed",
					"blobber %s doesn't have enough free space", b.ID)
			}
		}

		b.Allocated += diff // new capacity used

		// update terms using weighted average
		setCappedPrices(details, b, conf)

		if err != nil {
			return err
		}

		details.Size = size // new size

		// update blobber's offer
		newOffer := details.Offer()
		if newOffer != oldOffer {
			var sp *stakePool
			if sp, err = sc.getStakePool(spenum.Blobber, details.BlobberID, balances); err != nil {
				return fmt.Errorf("can't get stake pool of %s: %v", details.BlobberID, err)
			}
			if newOffer > oldOffer {
				coin, err := currency.MinusCoin(newOffer, oldOffer)
				if err != nil {
					return err
				}
				if err := sp.addOffer(coin); err != nil {
					return fmt.Errorf("adding offer: %v", err)
				}
			} else {
				coin, err := currency.MinusCoin(oldOffer, newOffer)
				if err != nil {
					return err
				}
				if err := sp.reduceOffer(coin); err != nil {
					return fmt.Errorf("reduce offer: %v", err)
				}
			}
			if err = sp.Save(spenum.Blobber, details.BlobberID, balances); err != nil {
				return fmt.Errorf("can't save stake pool of %s: %v", details.BlobberID,
					err)
			}

		}
	}

	// lock tokens if this transaction provides them
	if txn.Value > 0 {
		if err = alloc.addToWritePool(txn, balances); err != nil {
			return common.NewErrorf("allocation_extending_failed", "%v", err)
		}
	}

	// add more tokens to related challenge pool, or move some tokens back
	var remainingDuration = alloc.Expiration - txn.CreationDate
	err = sc.adjustChallengePool(alloc, originalRemainingDuration, remainingDuration, originalTerms, conf.TimeUnit, balances)
	if err != nil {
		return common.NewErrorf("allocation_extending_failed", "%v", err)
	}
	return nil
}

// update allocation allows to change allocation size or expiration;
// if expiration reduced or unchanged, then existing terms of blobbers used,
// otherwise new terms used; also, it locks additional tokens if size is
// extended and it checks blobbers for required stake;
func (sc *StorageSmartContract) updateAllocationRequest(
	txn *transaction.Transaction,
	input []byte,
	balances chainstate.StateContextI,
) (resp string, err error) {
	var conf *Config
	if conf, err = sc.getConfig(balances, false); err != nil {
		return "", common.NewError("allocation_updating_failed",
			"can't get SC configurations: "+err.Error())
	}
	return sc.updateAllocationRequestInternal(txn, input, conf, balances)
}

func (sc *StorageSmartContract) updateAllocationRequestInternal(
	t *transaction.Transaction,
	input []byte,
	conf *Config,
	balances chainstate.StateContextI,
) (resp string, err error) {
	if t.ClientID == "" {
		return "", common.NewError("allocation_updating_failed",
			"missing client_id in transaction")
	}

	var request updateAllocationRequest
	if err = request.decode(input); err != nil {
		return "", common.NewError("allocation_updating_failed",
			"invalid request: "+err.Error())
	}

	if request.Size > 0 {
		request.Extend = true
	}

	if request.OwnerID == "" {
		request.OwnerID = t.ClientID
	}

	var alloc *StorageAllocation
	if alloc, err = sc.getAllocation(request.ID, balances); err != nil {
		return "", common.NewError("allocation_updating_failed",
			"can't get existing allocation: "+err.Error())
	}

	if err != nil {
		return "", err
	}

	if t.ClientID != alloc.Owner {
		if !alloc.ThirdPartyExtendable || (request.Extend == false && request.Size <= 0) {
			return "", common.NewError("allocation_updating_failed",
				"only owner can update the allocation")
		}
	}

	// can't update expired allocation
	if alloc.Expiration < t.CreationDate {
		return "", common.NewError("allocation_updating_failed",
			"can't update expired allocation")
	}

	// update allocation transaction hash
	alloc.Tx = t.Hash

	var blobbers []*StorageNode
	if blobbers, err = sc.getAllocationBlobbers(alloc, balances); err != nil {
		return "", common.NewError("allocation_updating_failed",
			err.Error())
	}

	if err = request.validate(blobbers, alloc, sc, balances); err != nil {
		return "", common.NewError("allocation_updating_failed", err.Error())
	}

	// If the txn client_id is not the owner of the allocation, should just be able to extend the allocation if permissible
	// This way, even if an atttacker of an innocent user incorrectly tries to modify any other part of the allocation, it will not have any effect
	if t.ClientID != alloc.Owner /* Third-party actions */ {
		err = sc.extendAllocation(t, conf, alloc, blobbers, &request, balances)
		if err != nil {
			return "", err
		}
	} else /* Owner Actions */ {

		// update allocation transaction hash
		alloc.Tx = t.Hash

		if len(request.AddBlobberId) > 0 {
			blobbers, err = alloc.changeBlobbers(
				conf, blobbers, request.AddBlobberId, request.RemoveBlobberId, t.CreationDate, balances, sc, t.ClientID,
			)
			if err != nil {
				return "", common.NewError("allocation_updating_failed", err.Error())
			}
		}

		if len(blobbers) != len(alloc.BlobberAllocs) {
			return "", common.NewError("allocation_updating_failed",
				"error allocation blobber size mismatch")
		}

		// if size or expiration increased, then we use new terms
		// otherwise, we use the same terms
		if request.Size > 0 || request.Extend || len(request.AddBlobberId) > 0 {
			err = sc.extendAllocation(t, conf, alloc, blobbers, &request, balances)
			if err != nil {
				return "", err
			}
		}

		if request.SetThirdPartyExtendable {
			alloc.ThirdPartyExtendable = true
		}

		if request.FileOptionsChanged {
			alloc.FileOptions = request.FileOptions
		}

		if len(request.RemoveBlobberId) > 0 {
			balances.EmitEvent(event.TypeStats, event.TagDeleteAllocationBlobberTerm, t.Hash, []event.AllocationBlobberTerm{
				{
					AllocationIdHash: alloc.ID,
					BlobberID:        request.RemoveBlobberId,
				},
			})
		}

		if request.OwnerID != alloc.Owner {
			alloc.Owner = request.OwnerID
			if request.OwnerPublicKey == "" {
				return "", common.NewError("allocation_updating_failed", "owner public key is required when updating owner id")
			}
			alloc.OwnerPublicKey = request.OwnerPublicKey
		}
	}

	tokensRequiredToLock, err := alloc.requiredTokensForUpdateAllocation()
	if err != nil {
		return "", common.NewError("allocation_updating_failed", err.Error())
	}

	if t.Value < tokensRequiredToLock {
		return "", common.NewError("allocation_updating_failed",
			fmt.Sprintf("not enough tokens to cover update allocation cost (locked : %d < required : %d)", t.Value, tokensRequiredToLock))
	}

	err = alloc.saveUpdatedAllocation(blobbers, balances)
	if err != nil {
		return "", common.NewErrorf("allocation_reducing_failed", "%v", err)
	}

	emitAddOrOverwriteAllocationBlobberTerms(alloc, balances, t)

	return string(alloc.Encode()), nil
}

func getPreferredBlobbers(preferredBlobbers []string, allBlobbers []*StorageNode) (selectedBlobbers []*StorageNode, err error) {
	blobberMap := make(map[string]*StorageNode)
	for _, storageNode := range allBlobbers {
		blobberMap[storageNode.BaseURL] = storageNode
	}
	for _, blobberURL := range preferredBlobbers {
		selectedBlobber, ok := blobberMap[blobberURL]
		if !ok {
			err = errors.New("invalid preferred blobber URL")
			return
		}
		selectedBlobbers = append(selectedBlobbers, selectedBlobber)
	}
	return
}

func randomizeNodes(in []*StorageNode, out []*StorageNode, n int, seed int64) []*StorageNode {
	nOut := minInt(len(in), n)
	nOut = maxInt(1, nOut)
	randGen := rand.New(rand.NewSource(seed))
	for {
		i := randGen.Intn(len(in))
		if !checkExists(in[i], out) {
			out = append(out, in[i])
		}
		if len(out) >= nOut {
			break
		}
	}
	return out
}

func minInt(x, y int) int {
	if x < y {
		return x
	}
	return y
}

func maxInt(x, y int) int {
	if x > y {
		return x
	}
	return y
}

func checkExists(c *StorageNode, sl []*StorageNode) bool {
	for _, s := range sl {
		if s.ID == c.ID {
			return true
		}
	}
	return false
}

// a blobber can not send a challenge response, thus we have to check out
// challenge requests and their expiration
func (sc *StorageSmartContract) settleOpenChallengesAndGetPassRates(
	alloc *StorageAllocation,
	now,
	maxChallengeCompletionRounds int64,
	balances chainstate.StateContextI,
) (
	passRates []float64, err error) {

	if alloc.Stats == nil {
		alloc.Stats = &StorageAllocationStats{}
	}
	passRates = make([]float64, 0, len(alloc.BlobberAllocs))

	var removedChallengeIds []string
	allocChallenges, err := sc.getAllocationChallenges(alloc.ID, balances)
	switch err {
	case util.ErrValueNotPresent:
		for i := 0; i < len(alloc.BlobberAllocs); i++ {
			passRates = append(passRates, 1.0)
		}
		return passRates, nil
	case util.ErrNodeNotFound:
		return nil, err
	case nil:
		for _, oc := range allocChallenges.OpenChallenges {
			ba, ok := alloc.BlobberAllocsMap[oc.BlobberID]
			if !ok {
				continue
			}

			if ba.Stats == nil {
				ba.Stats = new(StorageAllocationStats) // make sure
			}

			var expire = oc.RoundCreatedAt + maxChallengeCompletionRounds

			ba.Stats.OpenChallenges--
			alloc.Stats.OpenChallenges--

			if expire < now {
				ba.Stats.FailedChallenges++
				alloc.Stats.FailedChallenges++

				err := emitUpdateChallenge(&StorageChallenge{
					ID:           oc.ID,
					AllocationID: alloc.ID,
					BlobberID:    oc.BlobberID,
				}, false, ChallengeRespondedLate, balances, alloc.Stats)
				if err != nil {
					return nil, err
				}

			} else {
				ba.Stats.SuccessChallenges++
				alloc.Stats.SuccessChallenges++

				err := emitUpdateChallenge(&StorageChallenge{
					ID:           oc.ID,
					AllocationID: alloc.ID,
					BlobberID:    oc.BlobberID,
				}, true, ChallengeResponded, balances, alloc.Stats)
				if err != nil {
					return nil, err
				}
			}

			removedChallengeIds = append(removedChallengeIds, oc.ID)
		}
	default:
		return nil, common.NewError("finish_allocation",
			"error fetching allocation challenge: "+err.Error())
	}

	allocChallenges.OpenChallenges = make([]*AllocOpenChallenge, 0)

	// Save the allocation challenges to MPT
	if err := allocChallenges.Save(balances, sc.ID); err != nil {
		return nil, common.NewErrorf("add_challenge",
			"error storing alloc challenge: %v", err)
	}

	for _, challengeID := range removedChallengeIds {
		_, err := balances.DeleteTrieNode(storageChallengeKey(sc.ID, challengeID))
		if err != nil {
			return nil, common.NewErrorf("remove_expired_challenges", "could not delete challenge node: %v", err)
		}
	}

	var blobbersSettledChallengesCount []int64

	for idx, ba := range alloc.BlobberAllocs {
		blobbersSettledChallengesCount = append(blobbersSettledChallengesCount, 0)
		if ba.Stats.OpenChallenges > 0 {
			logging.Logger.Warn("not all challenges canceled", zap.Int64("remaining", ba.Stats.OpenChallenges))

			blobbersSettledChallengesCount[idx] = ba.Stats.OpenChallenges

			ba.Stats.SuccessChallenges += ba.Stats.OpenChallenges
			alloc.Stats.SuccessChallenges += ba.Stats.OpenChallenges

			ba.Stats.OpenChallenges = 0
		}

		if ba.Stats.TotalChallenges == 0 {
			passRates = append(passRates, 1.0)
			continue
		}
		// success rate for the blobber allocation
		passRates = append(passRates, float64(ba.Stats.SuccessChallenges)/float64(ba.Stats.TotalChallenges))
	}

	alloc.Stats.OpenChallenges = 0

	emitUpdateAllocationAndBlobberStatsOnAllocFinalization(alloc, blobbersSettledChallengesCount, balances)

	return passRates, nil
}

// If blobbers doesn't provide their services, then user can use this
// cancel_allocation transaction to close allocation and unlock all tokens
// of write pool back to himself. The  cancel_allocation doesn't pay min_lock
// demand to blobbers.
func (sc *StorageSmartContract) cancelAllocationRequest(
	t *transaction.Transaction, input []byte,
	balances chainstate.StateContextI) (resp string, err error) {
	var req lockRequest
	if err = req.decode(input); err != nil {
		return "", common.NewError("alloc_cancel_failed", err.Error())
	}
	var alloc *StorageAllocation
	alloc, err = sc.getAllocation(req.AllocationID, balances)

	if err != nil {
		return "", common.NewError("alloc_cancel_failed", err.Error())
	}

	if alloc.Owner != t.ClientID {
		return "", common.NewError("alloc_cancel_failed",
			"only owner can cancel an allocation")
	}

	if alloc.Expiration < t.CreationDate {
		return "", common.NewError("alloc_cancel_failed",
			"trying to cancel expired allocation")
	}

	conf, err := getConfig(balances)
	if err != nil {
		return "", common.NewError("can't get config", err.Error())
	}
	var passRates []float64
	passRates, err = sc.settleOpenChallengesAndGetPassRates(alloc, balances.GetBlock().Round, conf.MaxChallengeCompletionRounds, balances)
	if err != nil {
		return "", common.NewError("alloc_cancel_failed",
			"calculating rest challenges success/fail rates: "+err.Error())
	}

	sps := make([]*stakePool, 0, len(alloc.BlobberAllocs))
	for _, d := range alloc.BlobberAllocs {
		var sp *stakePool
		if sp, err = sc.getStakePool(spenum.Blobber, d.BlobberID, balances); err != nil {
			return "", common.NewError("fini_alloc_failed",
				"can't get stake pool of "+d.BlobberID+": "+err.Error())
		}
		if err := sp.reduceOffer(d.Offer()); err != nil {
			return "", common.NewError("fini_alloc_failed",
				"error removing offer: "+err.Error())
		}
		sps = append(sps, sp)
	}

	err = sc.finishAllocation(t, alloc, passRates, sps, balances, conf)
	if err != nil {
		return "", common.NewError("alloc_cancel_failed", err.Error())
	}

	alloc.Expiration = t.CreationDate
	alloc.Finalized, alloc.Canceled = true, true

	_, err = balances.DeleteTrieNode(alloc.GetKey(sc.ID))
	if err != nil {
		return "", common.NewErrorf("alloc_cancel_failed", "could not delete allocation: %v", err)
	}

	balances.EmitEvent(event.TypeStats, event.TagUpdateAllocation, alloc.ID, alloc.buildDbUpdates())

	return "canceled", nil
}

//
// finalize an allocation (after expire + challenge completion time)
//

// 1. challenge pool                  -> blobbers or write pool
// 2. remove offer from blobber (stake pool)
// 3. update blobbers used and in all blobbers list too
// 4. write pool                      -> client
func (sc *StorageSmartContract) finalizeAllocation(
	t *transaction.Transaction, input []byte,
	balances chainstate.StateContextI) (resp string, err error) {

	alloc, err := sc.finalizeAllocationInternal(t, input, balances)
	if err != nil {
		return "", err
	}

	_, err = balances.DeleteTrieNode(alloc.GetKey(sc.ID))
	if err != nil {
		return "", common.NewErrorf("fini_alloc_failed", "could not delete allocation: %v", err)
	}

	return "finalized", nil
}

// finalizeAllocationInternal finalize allocation without deleting it, which
// could be used in unit test to verify the challenges pass rate, rewards, etc.
func (sc *StorageSmartContract) finalizeAllocationInternal(
	t *transaction.Transaction, input []byte,
	balances chainstate.StateContextI) (*StorageAllocation, error) {
	var (
		req lockRequest
		err error
	)
	if err = req.decode(input); err != nil {
		return nil, common.NewError("fini_alloc_failed", err.Error())
	}

	var alloc *StorageAllocation
	alloc, err = sc.getAllocation(req.AllocationID, balances)
	if err != nil {
		return nil, common.NewError("fini_alloc_failed", err.Error())
	}

	// should be owner or one of blobbers of the allocation
	if !alloc.IsValidFinalizer(t.ClientID) {
		return nil, common.NewError("fini_alloc_failed",
			"not allowed, unknown finalization initiator")
	}

	// should not be finalized
	if alloc.Finalized {
		return nil, common.NewError("fini_alloc_failed",
			"allocation already finalized")
	}

	conf, err := getConfig(balances)
	if err != nil {
		return nil, common.NewError("can't get config", err.Error())
	}

	// should be expired
	if alloc.Expiration > t.CreationDate {
		return nil, common.NewError("fini_alloc_failed",
			"allocation is not expired yet")
	}

	var passRates []float64
	passRates, err = sc.settleOpenChallengesAndGetPassRates(alloc, balances.GetBlock().Round, conf.MaxChallengeCompletionRounds, balances)
	if err != nil {
		return nil, common.NewError("fini_alloc_failed",
			"calculating rest challenges success/fail rates: "+err.Error())
	}

	var sps []*stakePool
	for _, d := range alloc.BlobberAllocs {
		var sp *stakePool
		if sp, err = sc.getStakePool(spenum.Blobber, d.BlobberID, balances); err != nil {
			return nil, common.NewError("fini_alloc_failed",
				"can't get stake pool of "+d.BlobberID+": "+err.Error())
		}
		if err := sp.reduceOffer(d.Offer()); err != nil {
			return nil, common.NewError("fini_alloc_failed",
				"error removing offer: "+err.Error())
		}
		sps = append(sps, sp)
	}

	err = sc.finishAllocation(t, alloc, passRates, sps, balances, conf)
	if err != nil {
		return nil, common.NewError("fini_alloc_failed", err.Error())
	}

	alloc.Finalized = true
	balances.EmitEvent(event.TypeStats, event.TagUpdateAllocation, alloc.ID, alloc.buildDbUpdates())

	return alloc, nil
}

func (sc *StorageSmartContract) finishAllocation(
	t *transaction.Transaction,
	alloc *StorageAllocation,
	passRates []float64,
	sps []*stakePool,
	balances chainstate.StateContextI,
	conf *Config,
) (err error) {

	var cp *challengePool
	if cp, err = sc.getChallengePool(alloc.ID, balances); err != nil {
		return fmt.Errorf("could not get challenge pool of alloc: %s, err: %v", alloc.ID, err)
	}

	if err = alloc.payChallengePoolPassPayments(sps, balances, cp, passRates, conf, sc, t.CreationDate); err != nil {
		return fmt.Errorf("error paying challenge pool pass payments: %v", err)
	}

	if err = alloc.payCancellationCharge(sps, balances, passRates, conf, sc, t); err != nil {
		return fmt.Errorf("4 error paying cancellation charge: %v", err)
	}

	for _, d := range alloc.BlobberAllocs {
		if d.Stats.UsedSize > 0 {
			if err := removeAllocationFromBlobberPartitions(balances, d.BlobberID, d.AllocationID); err != nil {
				return err
			}
		}
	}

	for i, sp := range sps {
		blobberAlloc := alloc.BlobberAllocs[i]
		if err = sp.Save(spenum.Blobber, blobberAlloc.BlobberID, balances); err != nil {
			return fmt.Errorf("can't save stake pool of %s: %v", blobberAlloc.BlobberID, err)
		}
	}

	err = sc.deleteChallengePool(alloc, balances)
	if err != nil {
		return fmt.Errorf("could not delete challenge pool of alloc: %s, err: %v", alloc.ID, err)
	}

	transfer := state.NewTransfer(sc.ID, alloc.Owner, alloc.WritePool)
	if err = balances.AddTransfer(transfer); err != nil {
		return fmt.Errorf("could not refund lock token: %v", err)
	}

	alloc.WritePool = 0
	return nil
}

func emitUpdateAllocationStatEvent(allocation *StorageAllocation, balances chainstate.StateContextI) {

	alloc := event.Allocation{
		AllocationID:     allocation.ID,
		UsedSize:         allocation.Stats.UsedSize,
		NumWrites:        allocation.Stats.NumWrites,
		MovedToChallenge: allocation.MovedToChallenge,
		MovedBack:        allocation.MovedBack,
		WritePool:        allocation.WritePool,
	}

	balances.EmitEvent(event.TypeStats, event.TagUpdateAllocationStat, alloc.AllocationID, &alloc)
}<|MERGE_RESOLUTION|>--- conflicted
+++ resolved
@@ -333,20 +333,7 @@
 		return "", common.NewError("allocation_creation_failed", err.Error())
 	}
 
-<<<<<<< HEAD
-	if err := sa.checkFunding(conf.CancellationCharge); err != nil {
-=======
-	cost, err := sa.cost()
-	if err != nil {
-		return "", err
-	}
-	if sa.WritePool < cost {
-		return "", common.NewError("allocation_creation_failed",
-			fmt.Sprintf("not enough tokens to cover the allocation cost"+" (%d < %d)", sa.WritePool, cost))
-	}
-
 	if err := sa.checkFunding(); err != nil {
->>>>>>> c3cfc737
 		return "", common.NewError("allocation_creation_failed", err.Error())
 	}
 	m.tick("create_write_pool")

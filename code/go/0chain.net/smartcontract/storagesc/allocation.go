--- conflicted
+++ resolved
@@ -235,10 +235,6 @@
 }
 
 // newAllocationRequest creates new allocation
-<<<<<<< HEAD
-func (sc *StorageSmartContract) newAllocationRequest(t *transaction.Transaction,
-	input []byte, balances chainstate.StateContextI) (resp string, err error) {
-=======
 func (sc *StorageSmartContract) newAllocationRequest(
 	t *transaction.Transaction,
 	input []byte,
@@ -267,7 +263,6 @@
 	mintNewTokens bool,
 	balances chainstate.StateContextI,
 ) (resp string, err error) {
->>>>>>> f528435c
 	var allBlobbersList *StorageNodes
 	allBlobbersList, err = sc.getBlobbersList(balances)
 	if err != nil {

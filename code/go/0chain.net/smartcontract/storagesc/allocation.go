--- conflicted
+++ resolved
@@ -9,11 +9,8 @@
 	"strconv"
 	"time"
 
-<<<<<<< HEAD
-=======
 	"0chain.net/smartcontract/stakepool/spenum"
 
->>>>>>> ee3f7707
 	"0chain.net/smartcontract/stakepool"
 
 	chainstate "0chain.net/chaincore/chain/state"
@@ -1446,11 +1443,7 @@
 					"ammount was short by %v", d.BlobberID, lack)
 			}
 
-<<<<<<< HEAD
-			err = sps[i].DistributeRewards(float64(paid), d.BlobberID, stakepool.Blobber, balances)
-=======
 			err = sps[i].DistributeRewards(float64(paid), d.BlobberID, spenum.Blobber, balances)
->>>>>>> ee3f7707
 			if err != nil {
 				return fmt.Errorf("alloc_cancel_failed, paying min_lock lack %v for blobber "+
 					"%v from alocation poosl %v, minlock demand %v spent %v error %v",
@@ -1492,11 +1485,7 @@
 				ratio  = float64(d.Stats.UsedSize) / float64(alloc.UsedSize)
 				reward = float64(cp.Balance) * ratio * passRates[i]
 			)
-<<<<<<< HEAD
-			err = sps[i].DistributeRewards(reward, b.ID, stakepool.Blobber, balances)
-=======
 			err = sps[i].DistributeRewards(reward, b.ID, spenum.Blobber, balances)
->>>>>>> ee3f7707
 			if err != nil {
 				return common.NewError("fini_alloc_failed",
 					"paying reward to stake pool of "+d.BlobberID+": "+err.Error())

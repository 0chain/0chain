package storagesc

import (
	"encoding/json"
	"errors"
	"fmt"
	"math"
	"math/rand"
	"strings"
	"time"

<<<<<<< HEAD
	"0chain.net/smartcontract/dbs"
=======
	"0chain.net/chaincore/currency"
>>>>>>> 243b2323
	"0chain.net/smartcontract/dbs/event"
	"0chain.net/smartcontract/stakepool/spenum"
	"github.com/0chain/common/core/currency"
	"github.com/0chain/common/core/logging"
	"github.com/0chain/common/core/util"
	"go.uber.org/zap"

	chainstate "0chain.net/chaincore/chain/state"
	"0chain.net/chaincore/transaction"
	"0chain.net/core/common"
)

// getAllocation by ID
func (sc *StorageSmartContract) getAllocation(allocID string,
	balances chainstate.StateContextI) (alloc *StorageAllocation, err error) {

	alloc = new(StorageAllocation)
	alloc.ID = allocID
	err = balances.GetTrieNode(alloc.GetKey(sc.ID), alloc)
	if err != nil {
		return nil, err
	}

	return
}

func (sc *StorageSmartContract) addAllocation(alloc *StorageAllocation,
	balances chainstate.StateContextI) (string, error) {
	ta := &StorageAllocation{}
	err := balances.GetTrieNode(alloc.GetKey(sc.ID), ta)
	if err == nil {
		return "", common.NewErrorf("add_allocation_failed",
			"allocation id already used in trie: %v", alloc.GetKey(sc.ID))
	}
	if err != util.ErrValueNotPresent {
		return "", common.NewErrorf("add_allocation_failed",
			"unexpected error: %v", err)
	}

	_, err = balances.InsertTrieNode(alloc.GetKey(sc.ID), alloc)
	if err != nil {
		return "", common.NewErrorf("add_allocation_failed",
			"saving new allocation: %v", err)
	}

	err = alloc.emitAdd(balances)
	balances.EmitEvent(event.TypeSmartContract, event.TagAllocValueChange, alloc.ID, event.AllocationValueChanged{
		FieldType:    event.Allocated,
		AllocationId: alloc.ID,
		Delta:        alloc.Size,
	})
	if err != nil {
		return "", common.NewErrorf("add_allocation_failed",
			"saving new allocation in db: %v", err)
	}

	buff := alloc.Encode()
	return string(buff), nil
}

type newAllocationRequest struct {
	Name                 string           `json:"name"`
	DataShards           int              `json:"data_shards"`
	ParityShards         int              `json:"parity_shards"`
	Size                 int64            `json:"size"`
	Expiration           common.Timestamp `json:"expiration_date"`
	Owner                string           `json:"owner_id"`
	OwnerPublicKey       string           `json:"owner_public_key"`
	Blobbers             []string         `json:"blobbers"`
	ReadPriceRange       PriceRange       `json:"read_price_range"`
	WritePriceRange      PriceRange       `json:"write_price_range"`
	IsImmutable          bool             `json:"is_immutable"`
	ThirdPartyExtendable bool             `json:"third_party_extendable"`
	FileOptions          uint8            `json:"file_options"`
}

// storageAllocation from the request
func (nar *newAllocationRequest) storageAllocation() (sa *StorageAllocation) {
	sa = new(StorageAllocation)
	sa.Name = nar.Name
	sa.DataShards = nar.DataShards
	sa.ParityShards = nar.ParityShards
	sa.Size = nar.Size
	sa.Expiration = nar.Expiration
	sa.Owner = nar.Owner
	sa.OwnerPublicKey = nar.OwnerPublicKey
	sa.PreferredBlobbers = nar.Blobbers
	sa.ReadPriceRange = nar.ReadPriceRange
	sa.WritePriceRange = nar.WritePriceRange
	sa.IsImmutable = nar.IsImmutable
	sa.ThirdPartyExtendable = nar.ThirdPartyExtendable
	sa.FileOptions = nar.FileOptions

	return
}

func (nar *newAllocationRequest) validate(now time.Time, conf *Config) error {
	if nar.DataShards <= 0 {
		return errors.New("invalid number of data shards")
	}

	if len(nar.Blobbers) < (nar.DataShards + nar.ParityShards) {
		return errors.New("blobbers provided are not enough to honour the allocation")
	}

	if !nar.ReadPriceRange.isValid() {
		return errors.New("invalid read_price range")
	}

	if !nar.WritePriceRange.isValid() {
		return errors.New("invalid write_price range")
	}

	if nar.Size < conf.MinAllocSize {
		return errors.New("insufficient allocation size")
	}

	dur := common.ToTime(nar.Expiration).Sub(now)
	if dur < conf.MinAllocDuration {
		return errors.New("insufficient allocation duration")
	}
	return nil
}

func (nar *newAllocationRequest) decode(b []byte) error {
	return json.Unmarshal(b, nar)
}

func (nar *newAllocationRequest) encode() ([]byte, error) {
	return json.Marshal(nar)
}

// convert time.Duration to common.Timestamp truncating to seconds
func toSeconds(dur time.Duration) common.Timestamp {
	return common.Timestamp(dur / time.Second)
}

// size in gigabytes
func sizeInGB(size int64) float64 {
	return float64(size) / GB
}

// exclude blobbers with not enough token in stake pool to fit the size
func (sc *StorageSmartContract) filterBlobbersByFreeSpace(now common.Timestamp,
	size int64, balances chainstate.CommonStateContextI) (filter filterBlobberFunc) {

	return filterBlobberFunc(func(b *StorageNode) (kick bool, err error) {
		var sp *stakePool
		sp, err = sc.getStakePool(spenum.Blobber, b.ID, balances)
		switch err {
		case nil:
		case util.ErrValueNotPresent:
			return true, nil // kick off
		default:
			return false, err
		}

		if b.Terms.WritePrice == 0 {
			return false, nil // keep, ok or already filtered by bid
		}
		staked, err := sp.stake()
		if err != nil {
			logging.Logger.Error("filter blobber for stake, cannot total stake",
				zap.String("blobber id", b.ID))
			return true, nil
		}
		// clean capacity (without delegate pools want to 'unstake')
		free, err := unallocatedCapacity(b.Terms.WritePrice, staked, sp.TotalOffers)
		if err != nil {
			logging.Logger.Warn("could not get unallocated capacity when filtering blobbers by free space",
				zap.String("blobber id", b.ID),
				zap.Error(err))
			return true, nil // kick off
		}
		return free < size, nil // kick off if it hasn't enough free space
	})
}

// newAllocationRequest creates new allocation
func (sc *StorageSmartContract) newAllocationRequest(
	t *transaction.Transaction,
	input []byte,
	balances chainstate.StateContextI,
	timings map[string]time.Duration,
) (string, error) {
	var conf *Config
	var err error
	if conf, err = sc.getConfig(balances, true); err != nil {
		return "", common.NewErrorf("allocation_creation_failed",
			"can't get config: %v", err)
	}

	resp, err := sc.newAllocationRequestInternal(t, input, conf, 0, balances, timings)
	if err != nil {
		return "", err
	}

	return resp, err
}

type blobberWithPool struct {
	*StorageNode
	Pool *stakePool
	idx  int
}

// newAllocationRequest creates new allocation
func (sc *StorageSmartContract) newAllocationRequestInternal(
	txn *transaction.Transaction,
	input []byte,
	conf *Config,
	mintNewTokens currency.Coin,
	balances chainstate.StateContextI,
	timings map[string]time.Duration,
) (resp string, err error) {
	m := Timings{timings: timings, start: common.ToTime(txn.CreationDate)}
	var request newAllocationRequest
	if err = request.decode(input); err != nil {
		logging.Logger.Error("new_allocation_request_failed: error decoding input",
			zap.String("txn", txn.Hash),
			zap.Error(err))
		return "", common.NewErrorf("allocation_creation_failed",
			"malformed request: %v", err)
	}
	if err := request.validate(common.ToTime(txn.CreationDate), conf); err != nil {
		return "", common.NewErrorf("allocation_creation_failed", "invalid request: "+err.Error())
	}

	if request.Owner == "" {
		request.Owner = txn.ClientID
		request.OwnerPublicKey = txn.PublicKey
	}

	blobbers, err := getBlobbersByIDs(request.Blobbers, balances)
	if err != nil {
		return "", common.NewErrorf("allocation_creation_failed", "get blobbers failed: %v", err)
	}

	if len(blobbers) < (request.DataShards + request.ParityShards) {
		logging.Logger.Error("new_allocation_request_failed: blobbers fetched are less than requested blobbers",
			zap.String("txn", txn.Hash),
			zap.Int("fetched blobbers", len(blobbers)),
			zap.Int("data shards", request.DataShards),
			zap.Int("parity_shards", request.ParityShards))
		return "", common.NewErrorf("allocation_creation_failed",
			"Not enough provided blobbers found in mpt")
	}

	if request.Owner == "" {
		request.Owner = txn.ClientID
		request.OwnerPublicKey = txn.PublicKey
	}

	logging.Logger.Debug("new_allocation_request", zap.String("t_hash", txn.Hash), zap.Strings("blobbers", request.Blobbers))
	var sa = request.storageAllocation() // (set fields, including expiration)
	spMap, err := getStakePoolsByIDs(request.Blobbers, spenum.Blobber, balances)
	if err != nil {
		return "", common.NewErrorf("allocation_creation_failed", "getting stake pools: %v", err)
	}
	if len(spMap) != len(blobbers) {
		return "", common.NewErrorf("allocation_creation_failed", "missing blobber's stake pool: %v", err)
	}
	var sns []*storageNodeResponse
	for i := 0; i < len(blobbers); i++ {
		stake, err := spMap[blobbers[i].ID].stake()
		if err != nil {
			return "", common.NewErrorf("allocation_creation_failed", "cannot total stake pool for blobber %s: %v", blobbers[i].ID, err)
		}
		sns = append(sns, &storageNodeResponse{
			StorageNode: blobbers[i],
			TotalOffers: spMap[blobbers[i].ID].TotalOffers,
			TotalStake:  stake,
		})
	}

	sa, blobberNodes, err := setupNewAllocation(request, sns, m, txn.CreationDate, conf, txn.Hash)
	if err != nil {
		return "", err
	}

	for _, b := range blobberNodes {
		_, err = balances.InsertTrieNode(b.GetKey(sc.ID), b)
		balances.EmitEvent(event.TypeSmartContract, event.TagAllocValueChange, b.ID, event.AllocationValueChanged{
			FieldType:    event.Allocated,
			AllocationId: sa.ID,
			Delta:        bSize(request.Size, request.DataShards),
		})
		if err != nil {
			logging.Logger.Error("new_allocation_request_failed: error inserting blobber",
				zap.String("txn", txn.Hash),
				zap.String("blobber", b.ID),
				zap.Error(err))
			return "", fmt.Errorf("can't save blobber: %v", err)
		}

		if err := spMap[b.ID].addOffer(sa.BlobberAllocsMap[b.ID].Offer()); err != nil {
			logging.Logger.Error("new_allocation_request_failed: error adding offer to blobber",
				zap.String("txn", txn.Hash),
				zap.String("blobber", b.ID),
				zap.Error(err))
			return "", fmt.Errorf("ading offer: %v", err)
		}

		if err = spMap[b.ID].save(spenum.Blobber, b.ID, balances); err != nil {
			logging.Logger.Error("new_allocation_request_failed: error saving blobber pool",
				zap.String("txn", txn.Hash),
				zap.String("blobber", b.ID),
				zap.Error(err))
			return "", fmt.Errorf("can't save blobber's stake pool: %v", err)
		}
	}

	var options []WithOption
	if mintNewTokens > 0 {
		options = []WithOption{WithTokenMint(mintNewTokens)}
	}
	// create write pool and lock tokens
	if err := sa.addToWritePool(txn, balances, options...); err != nil {
		logging.Logger.Error("new_allocation_request_failed: error adding to allocation write pool",
			zap.String("txn", txn.Hash),
			zap.Error(err))
		return "", common.NewError("allocation_creation_failed", err.Error())
	}

	cost, err := sa.cost()
	if err != nil {
		return "", err
	}
	if sa.WritePool < cost {
		return "", common.NewError("allocation_creation_failed",
			fmt.Sprintf("not enough tokens to cover the allocatin cost"+" (%d < %d)", sa.WritePool, cost))
	}

	if err := sa.checkFunding(conf.CancellationCharge); err != nil {
		return "", common.NewError("allocation_creation_failed", err.Error())
	}
	m.tick("create_write_pool")

	if err = sc.createChallengePool(txn, sa, balances, conf); err != nil {
		logging.Logger.Error("new_allocation_request_failed: error creating challenge pool",
			zap.String("txn", txn.Hash),
			zap.Error(err))
		return "", common.NewError("allocation_creation_failed", err.Error())
	}
	m.tick("create_challenge_pool")

	if resp, err = sc.addAllocation(sa, balances); err != nil {
		logging.Logger.Error("new_allocation_request_failed: error adding allocation",
			zap.String("txn", txn.Hash),
			zap.Error(err))
		return "", common.NewErrorf("allocation_creation_failed", "%v", err)
	}
	m.tick("add_allocation")

	// emit event to eventDB
	emitAddOrOverwriteAllocationBlobberTerms(sa, balances, txn)

	return resp, err
}

func setupNewAllocation(
	request newAllocationRequest,
	blobbers []*storageNodeResponse,
	m Timings,
	now common.Timestamp,
	conf *Config,
	allocId string,
) (*StorageAllocation, []*StorageNode, error) {
	var err error
	m.tick("decode")
	if len(request.Blobbers) < (request.DataShards + request.ParityShards) {
		logging.Logger.Error("new_allocation_request_failed: input blobbers less than requirement",
			zap.Int("request blobbers", len(request.Blobbers)),
			zap.Int("data shards", request.DataShards),
			zap.Int("parity_shards", request.ParityShards))
		return nil, nil, common.NewErrorf("allocation_creation_failed",
			"Blobbers provided are not enough to honour the allocation")
	}

	//if more than limit blobbers sent, just cut them
	if len(request.Blobbers) > conf.MaxBlobbersPerAllocation {
		logging.Logger.Error("new_allocation_request_failed: request blobbers more than max_blobbers_per_allocation",
			zap.Int("requested blobbers", len(request.Blobbers)),
			zap.Int("max blobbers per allocation", conf.MaxBlobbersPerAllocation))
		logging.Logger.Info("Too many blobbers selected, max available", zap.Int("max_blobber_size", conf.MaxBlobbersPerAllocation))
		request.Blobbers = request.Blobbers[:conf.MaxBlobbersPerAllocation]
	}

	logging.Logger.Debug("new_allocation_request", zap.Strings("blobbers", request.Blobbers))
	var sa = request.storageAllocation() // (set fields, including expiration)
	m.tick("fetch_pools")
	sa.TimeUnit = conf.TimeUnit
	sa.ID = allocId
	sa.Tx = allocId

	blobberNodes, bSize, err := validateBlobbers(common.ToTime(now), sa, blobbers, conf)
	if err != nil {
		logging.Logger.Error("new_allocation_request_failed: error validating blobbers",
			zap.Error(err))
		return nil, nil, common.NewErrorf("allocation_creation_failed", "%v", err)
	}
	bi := make([]string, 0, len(blobberNodes))
	for _, b := range blobberNodes {
		bi = append(bi, b.ID)
	}
	logging.Logger.Debug("new_allocation_request", zap.Int64("size", bSize), zap.Strings("blobbers", bi))
	m.tick("validate_blobbers")

	sa.BlobberAllocsMap = make(map[string]*BlobberAllocation, len(blobberNodes))
	for _, b := range blobberNodes {
		balloc, err := newBlobberAllocation(bSize, sa, b, now, conf.TimeUnit)
		if err != nil {
			return nil, nil, common.NewErrorf("allocation_creation_failed",
				"can't create blobber allocation: %v", err)
		}
		sa.BlobberAllocs = append(sa.BlobberAllocs, balloc)
		sa.BlobberAllocsMap[b.ID] = balloc
		b.Allocated += bSize
	}
	m.tick("add_offer")

	sa.StartTime = now
	return sa, blobberNodes, nil
}

type Timings struct {
	timings map[string]time.Duration
	start   time.Time
}

func (t *Timings) tick(name string) {
	if t.timings == nil {
		return
	}
	t.timings[name] = time.Since(t.start)
}

func (sc *StorageSmartContract) selectBlobbers(
	creationDate time.Time,
	allBlobbersList StorageNodes,
	sa *StorageAllocation,
	randomSeed int64,
	balances chainstate.CommonStateContextI,
) ([]*StorageNode, int64, error) {
	var err error
	var conf *Config
	if conf, err = getConfig(balances); err != nil {
		return nil, 0, fmt.Errorf("can't get config: %v", err)
	}

	sa.TimeUnit = conf.TimeUnit // keep the initial time unit

	// number of blobbers required
	var size = sa.DataShards + sa.ParityShards
	// size of allocation for a blobber
	var bSize = sa.bSize()
	timestamp := common.Timestamp(creationDate.Unix())

	list, err := sa.filterBlobbers(allBlobbersList.Nodes.copy(), timestamp,
		bSize, filterHealthyBlobbers(timestamp),
		sc.filterBlobbersByFreeSpace(timestamp, bSize, balances))
	if err != nil {
		return nil, 0, fmt.Errorf("could not filter blobbers: %v", err)
	}

	if len(list) < size {
		return nil, 0, errors.New("not enough blobbers to honor the allocation")
	}

	sa.BlobberAllocs = make([]*BlobberAllocation, 0)
	sa.Stats = &StorageAllocationStats{}

	var blobberNodes []*StorageNode
	if len(sa.PreferredBlobbers) > 0 {
		blobberNodes, err = getPreferredBlobbers(sa.PreferredBlobbers, list)
		if err != nil {
			return nil, 0, common.NewError("allocation_creation_failed",
				err.Error())
		}
	}

	if len(blobberNodes) < size {
		blobberNodes = randomizeNodes(list, blobberNodes, size, randomSeed)
	}

	return blobberNodes[:size], bSize, nil
}

func validateBlobbers(
	creationDate time.Time,
	sa *StorageAllocation,
	blobbers []*storageNodeResponse,
	conf *Config,
) ([]*StorageNode, int64, error) {
	sa.TimeUnit = conf.TimeUnit // keep the initial time unit

	// number of blobbers required
	var size = sa.DataShards + sa.ParityShards
	// size of allocation for a blobber
	var bSize = sa.bSize()
	var list, errs = sa.validateEachBlobber(blobbers, common.Timestamp(creationDate.Unix()))

	if len(list) < size {
		return nil, 0, errors.New("Not enough blobbers to honor the allocation: " + strings.Join(errs, ", "))
	}

	sa.BlobberAllocs = make([]*BlobberAllocation, 0)
	sa.Stats = &StorageAllocationStats{}

	return list[:size], bSize, nil
}

type updateAllocationRequest struct {
	ID                   string           `json:"id"`              // allocation id
	Name                 string           `json:"name"`            // allocation name
	OwnerID              string           `json:"owner_id"`        // Owner of the allocation
	Size                 int64            `json:"size"`            // difference
	Expiration           common.Timestamp `json:"expiration_date"` // difference
	SetImmutable         bool             `json:"set_immutable"`
	UpdateTerms          bool             `json:"update_terms"`
	AddBlobberId         string           `json:"add_blobber_id"`
	RemoveBlobberId      string           `json:"remove_blobber_id"`
	ThirdPartyExtendable bool             `json:"third_party_extendable"`
	FileOptions          uint8            `json:"file_options"`
}

func (uar *updateAllocationRequest) decode(b []byte) error {
	return json.Unmarshal(b, uar)
}

// validate request
func (uar *updateAllocationRequest) validate(
	conf *Config,
	alloc *StorageAllocation,
) error {
	if uar.SetImmutable && alloc.IsImmutable {
		return errors.New("allocation is already immutable")
	}
	if uar.Size == 0 && uar.Expiration == 0 && len(uar.AddBlobberId) == 0 && len(uar.Name) == 0 {
		if !uar.SetImmutable {
			return errors.New("update allocation changes nothing")
		}
	} else {
		if ns := alloc.Size + uar.Size; ns < conf.MinAllocSize {
			return fmt.Errorf("new allocation size is too small: %d < %d",
				ns, conf.MinAllocSize)
		}
	}

	//if uar.Expiration < 0 {
	//	return errors.New("duration of an allocation cannot be reduced")
	//}

	if len(alloc.BlobberAllocs) == 0 {
		return errors.New("invalid allocation for updating: no blobbers")
	}

	if len(uar.AddBlobberId) > 0 {
		if _, found := alloc.BlobberAllocsMap[uar.AddBlobberId]; found {
			return fmt.Errorf("cannot add blobber %s, already in allocation", uar.AddBlobberId)
		}
	} else {
		if len(uar.RemoveBlobberId) > 0 {
			return errors.New("cannot remove a blobber without adding one")
		}
	}

	if len(uar.RemoveBlobberId) > 0 {
		if _, found := alloc.BlobberAllocsMap[uar.RemoveBlobberId]; !found {
			return fmt.Errorf("cannot remove blobber %s, not in allocation", uar.RemoveBlobberId)
		}
	}

	if uar.FileOptions > 63 {
		return fmt.Errorf("FileOptions %d incorrect", uar.FileOptions)
	}

	return nil
}

// calculate size difference for every blobber of the allocations
func (uar *updateAllocationRequest) getBlobbersSizeDiff(
	alloc *StorageAllocation) (diff int64) {
	return int64(math.Ceil(float64(uar.Size) / float64(alloc.DataShards)))
}

// new size of blobbers' allocation
func (uar *updateAllocationRequest) getNewBlobbersSize(
	alloc *StorageAllocation) (newSize int64) {

	return alloc.BlobberAllocs[0].Size + uar.getBlobbersSizeDiff(alloc)
}

// get blobbers by IDs concurrently, return error if any of them could not be acquired.
func getBlobbersByIDs(ids []string, balances chainstate.CommonStateContextI) ([]*StorageNode, error) {
	return chainstate.GetItemsByIDs(ids,
		func(id string, balances chainstate.CommonStateContextI) (*StorageNode, error) {
			return getBlobber(id, balances)
		},
		balances)
}

func getStakePoolsByIDs(ids []string, providerType spenum.Provider, balances chainstate.CommonStateContextI) (map[string]*stakePool, error) {
	type stakePoolPID struct {
		pid  string
		pool *stakePool
	}

	stakePools, err := chainstate.GetItemsByIDs(ids,
		func(id string, balances chainstate.CommonStateContextI) (*stakePoolPID, error) {
			sp, err := getStakePool(providerType, id, balances)
			if err != nil {
				return nil, err
			}

			return &stakePoolPID{
				pid:  id,
				pool: sp,
			}, nil
		},
		balances)
	if err != nil {
		return nil, err
	}

	stakePoolMap := make(map[string]*stakePool, len(ids))
	for _, sp := range stakePools {
		stakePoolMap[sp.pid] = sp.pool
	}

	return stakePoolMap, nil
}

// getAllocationBlobbers loads blobbers of an allocation from store
func (sc *StorageSmartContract) getAllocationBlobbers(alloc *StorageAllocation,
	balances chainstate.StateContextI) (blobbers []*StorageNode, err error) {
<<<<<<< HEAD

	blobbers = make([]*StorageNode, len(alloc.BlobberAllocs))
	type blobberResp struct {
		index   int
		blobber *StorageNode
	}

	blobberCh := make(chan blobberResp, len(alloc.BlobberAllocs))
	errorCh := make(chan error, len(alloc.BlobberAllocs))
	var wg sync.WaitGroup
	for i, details := range alloc.BlobberAllocs {
		wg.Add(1)
		go func(index int, blobberId string) {
			defer wg.Done()
			var blobber *StorageNode
			blobber, err = getBlobber(blobberId, balances)
			if err != nil {
				errorCh <- fmt.Errorf("can't get blobber %q: %v", blobberId, err)
				return
			}
			blobberCh <- blobberResp{
				index:   index,
				blobber: blobber,
			}
		}(i, details.BlobberID)
	}
	wg.Wait()
	close(blobberCh)

	select {
	case err := <-errorCh:
		return nil, err
	default:
	}

	for resp := range blobberCh {
		blobbers[resp.index] = resp.blobber
=======
	ids := make([]string, 0, len(alloc.BlobberAllocs))
	for _, ba := range alloc.BlobberAllocs {
		ids = append(ids, ba.BlobberID)
>>>>>>> 243b2323
	}

	return chainstate.GetItemsByIDs(ids,
		func(id string, balances chainstate.CommonStateContextI) (*StorageNode, error) {
			return sc.getBlobber(id, balances)
		},
		balances)
}

// closeAllocation making it expired; the allocation will be alive the
// challenge_completion_time and be closed then
func (sc *StorageSmartContract) closeAllocation(t *transaction.Transaction,
	alloc *StorageAllocation, table *event.Allocation, balances chainstate.StateContextI) (
	resp string, err error) {

	if alloc.Expiration-t.CreationDate <
		toSeconds(getMaxChallengeCompletionTime()) {
		return "", common.NewError("allocation_closing_failed",
			"doesn't need to close allocation is about to expire")
	}

	// mark as expired, but it will be alive at least chellenge_competion_time
	alloc.Expiration = t.CreationDate

	for _, ba := range alloc.BlobberAllocs {
		var sp *stakePool
		if sp, err = sc.getStakePool(spenum.Blobber, ba.BlobberID, balances); err != nil {
			return "", fmt.Errorf("can't get stake pool of %s: %v", ba.BlobberID,
				err)
		}
		if err := sp.reduceOffer(ba.Offer()); err != nil {
			return "", common.NewError("fini_alloc_failed",
				"error removing offer: "+err.Error())
		}
		if err = sp.save(spenum.Blobber, ba.BlobberID, balances); err != nil {
			return "", fmt.Errorf("can't save stake pool of %s: %v", ba.BlobberID,
				err)
		}
	}

	// save allocation

	_, err = balances.InsertTrieNode(alloc.GetKey(sc.ID), alloc)
	if err != nil {
		return "", common.NewError("allocation_closing_failed",
			"can't save allocation: "+err.Error())
	}

	balances.EmitEvent(event.TypeSmartContract, event.TagUpdateAllocation, alloc.ID, alloc.buildDbUpdates())

	return string(alloc.Encode()), nil // closing
}

func (sa *StorageAllocation) saveUpdatedAllocation(
	blobbers []*StorageNode,
	balances chainstate.StateContextI,
) (err error) {
	for _, b := range blobbers {
		if _, err = balances.InsertTrieNode(b.GetKey(ADDRESS), b); err != nil {
			return
		}
		emitUpdateBlobber(b, balances)
	}
	// save allocation
	_, err = balances.InsertTrieNode(sa.GetKey(ADDRESS), sa)
	if err != nil {
		return
	}

	balances.EmitEvent(event.TypeSmartContract, event.TagUpdateAllocation, sa.ID, sa.buildDbUpdates())
	return
}

func (sa *StorageAllocation) saveUpdatedStakes(balances chainstate.StateContextI) (err error) {
	// save allocation
	_, err = balances.InsertTrieNode(sa.GetKey(ADDRESS), sa)
	if err != nil {
		return
	}

	balances.EmitEvent(event.TypeStats, event.TagUpdateAllocationStakes, sa.ID, sa.buildStakeUpdateEvent())
	return
}

// allocation period used to calculate weighted average prices
type allocPeriod struct {
	read   currency.Coin    // read price
	write  currency.Coin    // write price
	period common.Timestamp // period (duration)
	size   int64            // size for period
}

func (ap *allocPeriod) weight() float64 {
	return float64(ap.period) * float64(ap.size)
}

// returns weighted average read and write prices
func (ap *allocPeriod) join(np *allocPeriod) (avgRead, avgWrite currency.Coin, err error) {
	var (
		apw, npw = ap.weight(), np.weight() // weights
		ws       = apw + npw                // weights sum
		rp, wp   float64                    // read sum, write sum (weighted)
	)

	apReadF, err := ap.read.Float64()
	if err != nil {
		return 0, 0, err
	}

	apWriteF, err := ap.write.Float64()
	if err != nil {
		return 0, 0, err
	}

	npReadF, err := np.read.Float64()
	if err != nil {
		return 0, 0, err
	}

	npWriteF, err := np.write.Float64()
	if err != nil {
		return 0, 0, err
	}

	rp = (apReadF * apw) + (npReadF * npw)
	wp = (apWriteF * apw) + (npWriteF * npw)

	avgRead, err = currency.Float64ToCoin(rp / ws)
	if err != nil {
		return 0, 0, err
	}
	avgWrite, err = currency.Float64ToCoin(wp / ws)
	if err != nil {
		return 0, 0, err
	}
	return
}

func weightedAverage(prev, next *Terms, tx, pexp, expDiff common.Timestamp,
	psize, sizeDiff int64) (avg Terms, err error) {

	// allocation periods
	var left, added allocPeriod
	left.read, left.write = prev.ReadPrice, prev.WritePrice   // } prices
	added.read, added.write = next.ReadPrice, next.WritePrice // }
	left.size, added.size = psize, psize+sizeDiff             // sizes
	left.period, added.period = pexp-tx, pexp+expDiff-tx      // periods
	// join
	avg.ReadPrice, avg.WritePrice, err = left.join(&added)
	if err != nil {
		return
	}

	// just copy from next
	avg.MinLockDemand = next.MinLockDemand
	avg.MaxOfferDuration = next.MaxOfferDuration
	return
}

// The adjustChallengePool moves more or moves some tokens back from or to
// challenge pool during allocation extending or reducing.
func (sc *StorageSmartContract) adjustChallengePool(
	alloc *StorageAllocation,
	odr, ndr common.Timestamp,
	oterms []Terms,
	timeUnit time.Duration,
	balances chainstate.StateContextI,
) (err error) {

	var (
		changes = alloc.challengePoolChanges(odr, ndr, timeUnit, oterms)
		cp      *challengePool
	)

	if cp, err = sc.getChallengePool(alloc.ID, balances); err != nil {
		return fmt.Errorf("adjust_challenge_pool: %v", err)
	}

	var changed bool
	sum := currency.Coin(0)
	for _, ch := range changes {
		_, err = ch.Int64()
		if err != nil {
			return err
		}
		switch {
		case ch > 0:
			err = alloc.moveToChallengePool(cp, ch)
			sum += ch
			changed = true
		default:
			// no changes for the blobber
		}
		if err != nil {
			return fmt.Errorf("adjust_challenge_pool: %v", err)
		}
	}

	if changed {
		err = cp.save(sc.ID, alloc, balances)
		if err != nil {
			i := int64(0)
			i, err = sum.Int64()
			if err != nil {
				return
			}
			balances.EmitEvent(event.TypeSmartContract, event.TagToChallengePool, cp.ID, event.ChallengePoolLock{
				Client:       alloc.Owner,
				AllocationId: alloc.ID,
				Amount:       i,
			})
		}
	}

	return
}

// extendAllocation extends size or/and expiration (one of them can be reduced);
// here we use new terms of blobbers
func (sc *StorageSmartContract) extendAllocation(
	txn *transaction.Transaction,
	conf *Config,
	alloc *StorageAllocation,
	blobbers []*StorageNode,
	req *updateAllocationRequest,
	balances chainstate.StateContextI,
) (err error) {
	var (
		diff   = req.getBlobbersSizeDiff(alloc) // size difference
		size   = req.getNewBlobbersSize(alloc)  // blobber size
		gbSize = sizeInGB(size)                 // blobber size in GB

		// keep original terms to adjust challenge pool value
		originalTerms = make([]Terms, 0, len(alloc.BlobberAllocs))
		// original allocation duration remains
		originalRemainingDuration = alloc.Expiration - txn.CreationDate
	)

	// adjust the expiration if changed, boundaries has already checked
	var prevExpiration = alloc.Expiration
	alloc.Expiration += req.Expiration // new expiration
	alloc.Size += req.Size             // new size
	balances.EmitEvent(event.TypeSmartContract, event.TagAllocValueChange, alloc.ID, event.AllocationValueChanged{
		FieldType:    event.Allocated,
		AllocationId: alloc.ID,
		Delta:        req.Size,
	})

	// 1. update terms
	for i, details := range alloc.BlobberAllocs {
		originalTerms = append(originalTerms, details.Terms) // keep original terms will be changed
		oldOffer := details.Offer()
		var b = blobbers[i]
		if b.ID != details.BlobberID {
			return common.NewErrorf("allocation_extending_failed",
				"blobber %s and %s don't match", b.ID, details.BlobberID)
		}

		if b.Capacity == 0 {
			return common.NewErrorf("allocation_extending_failed",
				"blobber %s no longer provides its service", b.ID)
		}
		if req.Size > 0 {
			if b.Capacity-b.Allocated-diff < 0 {
				return common.NewErrorf("allocation_extending_failed",
					"blobber %s doesn't have enough free space", b.ID)
			}
		}

		b.Allocated += diff // new capacity used
		balances.EmitEvent(event.TypeSmartContract, event.TagAllocBlobberValueChange, b.ID, event.AllocationBlobberValueChanged{
			FieldType:    event.Allocated,
			AllocationId: alloc.ID,
			BlobberId:    b.ID,
			Delta:        diff,
		})

		// update terms using weighted average
		details.Terms, err = weightedAverage(&details.Terms, &b.Terms,
			txn.CreationDate, prevExpiration, alloc.Expiration, details.Size,
			diff)
		if err != nil {
			return err
		}

		details.Size = size // new size

		if req.Expiration > toSeconds(b.Terms.MaxOfferDuration) {
			return common.NewErrorf("allocation_extending_failed",
				"blobber %s doesn't allow so long offers", b.ID)
		}

		// since, new terms is weighted average based on previous terms and
		// past allocation time and new terms and new allocation time; then
		// we can easily recalculate new min_lock_demand value from allocation
		// start to its new end using the new weighted average terms; but, we
		// can't reduce the min_lock_demand_value; that's all;

		// new blobber's min lock demand (alloc.Expiration is already updated
		// and we can use restDurationInTimeUnits method here)
		nbmld, err := details.Terms.minLockDemand(gbSize,
			alloc.restDurationInTimeUnits(alloc.StartTime, conf.TimeUnit))
		if err != nil {
			return err
		}

		// min_lock_demand can be increased only
		if nbmld > details.MinLockDemand {
			details.MinLockDemand = nbmld
		}

		newOffer := details.Offer()
		if newOffer != oldOffer {
			var sp *stakePool
			if sp, err = sc.getStakePool(spenum.Blobber, details.BlobberID, balances); err != nil {
				return fmt.Errorf("can't get stake pool of %s: %v", details.BlobberID, err)
			}
			if newOffer > oldOffer {
				coin, err := currency.MinusCoin(newOffer, oldOffer)
				if err != nil {
					return err
				}
				if err := sp.addOffer(coin); err != nil {
					return fmt.Errorf("adding offer: %v", err)
				}
			} else {
				coin, err := currency.MinusCoin(oldOffer, newOffer)
				if err != nil {
					return err
				}
				if err := sp.reduceOffer(coin); err != nil {
					return fmt.Errorf("adding offer: %v", err)
				}
			}
			if err = sp.save(spenum.Blobber, details.BlobberID, balances); err != nil {
				return fmt.Errorf("can't save stake pool of %s: %v", details.BlobberID,
					err)
			}

		}
	}

	// lock tokens if this transaction provides them
	if txn.Value > 0 {
		if err = alloc.addToWritePool(txn, balances); err != nil {
			return common.NewErrorf("allocation_extending_failed", "%v", err)
		}
	}

	// add more tokens to related challenge pool, or move some tokens back
	var remainingDuration = alloc.Expiration - txn.CreationDate
	err = sc.adjustChallengePool(alloc, originalRemainingDuration, remainingDuration, originalTerms, conf.TimeUnit, balances)
	if err != nil {
		return common.NewErrorf("allocation_extending_failed", "%v", err)
	}
	return nil
}

// reduceAllocation reduces size or/and expiration (no one can be increased);
// here we use the same terms of related blobbers
func (sc *StorageSmartContract) reduceAllocation(
	txn *transaction.Transaction,
	conf *Config,
	alloc *StorageAllocation,
	blobbers []*StorageNode,
	req *updateAllocationRequest,
	balances chainstate.StateContextI,
) (err error) {
	var (
		diff = req.getBlobbersSizeDiff(alloc) // size difference
		size = req.getNewBlobbersSize(alloc)  // blobber size

		// original allocation duration remains
		originalRemainingDuration = alloc.Expiration - txn.CreationDate
	)

	// adjust the expiration if changed, boundaries has already checked
	alloc.Expiration += req.Expiration
	alloc.Size += req.Size
	balances.EmitEvent(event.TypeSmartContract, event.TagAllocValueChange, alloc.ID, event.AllocationValueChanged{
		FieldType:    event.Allocated,
		AllocationId: alloc.ID,
		Delta:        req.Size,
	})

	// 1. update terms
	for i, ba := range alloc.BlobberAllocs {
		var b = blobbers[i]
		oldOffer := ba.Offer()
		b.Allocated += diff // new capacity used
		balances.EmitEvent(event.TypeSmartContract, event.TagAllocBlobberValueChange, b.ID, event.AllocationBlobberValueChanged{
			FieldType:    event.Allocated,
			AllocationId: alloc.ID,
			BlobberId:    b.ID,
			Delta:        diff,
		})
		ba.Size = size // new size
		// update stake pool
		newOffer := ba.Offer()
		if newOffer != oldOffer {
			var sp *stakePool
			if sp, err = sc.getStakePool(spenum.Blobber, ba.BlobberID, balances); err != nil {
				return fmt.Errorf("can't get stake pool of %s: %v", ba.BlobberID,
					err)
			}
			if newOffer < oldOffer {
				if err := sp.reduceOffer(oldOffer - newOffer); err != nil {
					return fmt.Errorf("removing offer: %v", err)
				}
			} else {
				// if we are adding a blobber then we will want to add a new offer for that blobber
				if err := sp.addOffer(newOffer - oldOffer); err != nil {
					return fmt.Errorf("adding offer: %v", err)
				}
			}

			if err = sp.save(spenum.Blobber, ba.BlobberID, balances); err != nil {
				return fmt.Errorf("can't save stake pool of %s: %v", ba.BlobberID,
					err)
			}
			emitUpdateBlobber(b, balances)
		}
	}

	// lock tokens if this transaction provides them
	if txn.Value > 0 {
		if err = alloc.addToWritePool(txn, balances); err != nil {
			return common.NewErrorf("allocation_reducing_failed", "%v", err)
		}
	}

	// new allocation duration remains
	var remainingDuration = alloc.Expiration - txn.CreationDate
	err = sc.adjustChallengePool(alloc, originalRemainingDuration, remainingDuration, nil, conf.TimeUnit,
		balances)
	if err != nil {
		return common.NewErrorf("allocation_reducing_failed", "%v", err)
	}
	return nil

}

// update allocation allows to change allocation size or expiration;
// if expiration reduced or unchanged, then existing terms of blobbers used,
// otherwise new terms used; also, it locks additional tokens if size is
// extended and it checks blobbers for required stake;
func (sc *StorageSmartContract) updateAllocationRequest(
	txn *transaction.Transaction,
	input []byte,
	balances chainstate.StateContextI,
) (resp string, err error) {
	var conf *Config
	if conf, err = sc.getConfig(balances, false); err != nil {
		return "", common.NewError("allocation_updating_failed",
			"can't get SC configurations: "+err.Error())
	}
	return sc.updateAllocationRequestInternal(txn, input, conf, balances)
}

func (sc *StorageSmartContract) updateAllocationRequestInternal(
	t *transaction.Transaction,
	input []byte,
	conf *Config,
	balances chainstate.StateContextI,
) (resp string, err error) {
	if t.ClientID == "" {
		return "", common.NewError("allocation_updating_failed",
			"missing client_id in transaction")
	}

	var request updateAllocationRequest
	if err = request.decode(input); err != nil {
		return "", common.NewError("allocation_updating_failed",
			"invalid request: "+err.Error())
	}

	if request.OwnerID == "" {
		request.OwnerID = t.ClientID
	}

	var alloc *StorageAllocation
	if alloc, err = sc.getAllocation(request.ID, balances); err != nil {
		return "", common.NewError("allocation_updating_failed",
			"can't get existing allocation: "+err.Error())
	}
	table, err := storageAllocationToAllocationTable(alloc)
	if err != nil {
		return "", err
	}

	if t.ClientID != alloc.Owner || request.OwnerID != alloc.Owner {
		return "", common.NewError("allocation_updating_failed",
			"only owner can update the allocation")
	}

	if err = request.validate(conf, alloc); err != nil {
		return "", common.NewError("allocation_updating_failed", err.Error())
	}

	// can't update expired allocation
	if alloc.Expiration < t.CreationDate {
		return "", common.NewError("allocation_updating_failed",
			"can't update expired allocation")
	}
	// update allocation transaction hash
	alloc.Tx = t.Hash
	if len(request.Name) > 0 {
		alloc.Name = request.Name
	}

	// adjust expiration
	var newExpiration = alloc.Expiration + request.Expiration
	// close allocation now

	if newExpiration <= t.CreationDate {
		return sc.closeAllocation(t, alloc, balances) // update alloc tx, expir
	}

	// an allocation can't be shorter than configured in SC
	// (prevent allocation shortening for entire period)
	if newExpiration-t.CreationDate < toSeconds(conf.MinAllocDuration) {
		return "", common.NewError("allocation_updating_failed",
			"allocation duration becomes too short")
	}

	var newSize = request.Size + alloc.Size
	if newSize < conf.MinAllocSize || newSize < alloc.UsedSize {
		return "", common.NewError("allocation_updating_failed",
			"allocation size becomes too small")
	}

	// get blobber of the allocation to update them
	var blobbers []*StorageNode
	if blobbers, err = sc.getAllocationBlobbers(alloc, balances); err != nil {
		return "", common.NewError("allocation_updating_failed",
			err.Error())
	}

	if len(request.AddBlobberId) > 0 {
		blobbers, err = alloc.changeBlobbers(
			conf, blobbers, request.AddBlobberId, request.RemoveBlobberId, sc, t.CreationDate, balances,
		)
		if err != nil {
			return "", common.NewError("allocation_updating_failed", err.Error())
		}
	}

	if len(blobbers) != len(alloc.BlobberAllocs) {
		return "", common.NewError("allocation_updating_failed",
			"error allocation blobber size mismatch")
	}

	if request.UpdateTerms {
		for i, bd := range alloc.BlobberAllocs {
			if bd.Terms.WritePrice >= blobbers[i].Terms.WritePrice {
				bd.Terms.WritePrice = blobbers[i].Terms.WritePrice
			}
			if bd.Terms.ReadPrice >= blobbers[i].Terms.ReadPrice {
				bd.Terms.ReadPrice = blobbers[i].Terms.ReadPrice
			}
			bd.Terms.MinLockDemand = blobbers[i].Terms.MinLockDemand
			bd.Terms.MaxOfferDuration = blobbers[i].Terms.MaxOfferDuration
		}
	}

<<<<<<< HEAD
	// update allocation transaction hash
	alloc.Tx = t.Hash
	if len(request.Name) > 0 {
		alloc.Name = request.Name
	}

	// close allocation now
	if newExpiration <= t.CreationDate {
		return sc.closeAllocation(t, alloc, table, balances)
	}

	// an allocation can't be shorter than configured in SC
	// (prevent allocation shortening for entire period)
	if newExpiration < 0 ||
		newExpiration-t.CreationDate < toSeconds(conf.MinAllocDuration) {

		return "", common.NewError("allocation_updating_failed",
			"allocation duration becomes too short")
	}

	if newSize < conf.MinAllocSize || newSize < alloc.UsedSize {
		return "", common.NewError("allocation_updating_failed",
			"allocation size becomes too small")
	}

=======
>>>>>>> 243b2323
	// if size or expiration increased, then we use new terms
	// otherwise, we use the same terms
	if request.Size > 0 || request.Expiration > 0 {
		err = sc.extendAllocation(t, conf, alloc, blobbers, &request, balances)
	} else if request.Size < 0 || request.Expiration < 0 {
		err = sc.reduceAllocation(t, conf, alloc, blobbers, &request, balances)
	} else if len(request.AddBlobberId) > 0 {
		err = sc.extendAllocation(t, conf, alloc, blobbers, &request, balances)
	}
	if err != nil {
		return "", err
	}

	if err := alloc.checkFunding(conf.CancellationCharge); err != nil {
		return "", common.NewError("allocation_updating_failed", err.Error())
	}

	if request.SetImmutable {
		alloc.IsImmutable = true
	}

	err = alloc.saveUpdatedAllocation(blobbers, balances)
	if err != nil {
		return "", common.NewErrorf("allocation_reducing_failed", "%v", err)
	}

	emitUpdateAllocationBlobberTerms(alloc, balances, t)
	if len(request.RemoveBlobberId) > 0 {
		balances.EmitEvent(event.TypeStats, event.TagDeleteAllocationBlobberTerm, t.Hash, []event.AllocationBlobberTerm{
			{
				AllocationID: alloc.ID,
				BlobberID:    request.RemoveBlobberId,
			},
		})
	}

	return string(alloc.Encode()), nil
}

func getPreferredBlobbers(preferredBlobbers []string, allBlobbers []*StorageNode) (selectedBlobbers []*StorageNode, err error) {
	blobberMap := make(map[string]*StorageNode)
	for _, storageNode := range allBlobbers {
		blobberMap[storageNode.BaseURL] = storageNode
	}
	for _, blobberURL := range preferredBlobbers {
		selectedBlobber, ok := blobberMap[blobberURL]
		if !ok {
			err = errors.New("invalid preferred blobber URL")
			return
		}
		selectedBlobbers = append(selectedBlobbers, selectedBlobber)
	}
	return
}

func randomizeNodes(in []*StorageNode, out []*StorageNode, n int, seed int64) []*StorageNode {
	nOut := minInt(len(in), n)
	nOut = maxInt(1, nOut)
	randGen := rand.New(rand.NewSource(seed))
	for {
		i := randGen.Intn(len(in))
		if !checkExists(in[i], out) {
			out = append(out, in[i])
		}
		if len(out) >= nOut {
			break
		}
	}
	return out
}

func minInt(x, y int) int {
	if x < y {
		return x
	}
	return y
}

func maxInt(x, y int) int {
	if x > y {
		return x
	}
	return y
}

func checkExists(c *StorageNode, sl []*StorageNode) bool {
	for _, s := range sl {
		if s.ID == c.ID {
			return true
		}
	}
	return false
}

func (sc *StorageSmartContract) finalizedPassRates(alloc *StorageAllocation) ([]float64, error) {
	if alloc.Stats == nil {
		alloc.Stats = &StorageAllocationStats{}
	}
	var failed, succesful int64 = 0, 0
	var passRates = make([]float64, 0, len(alloc.BlobberAllocs))
	for _, ba := range alloc.BlobberAllocs {
		if ba.Stats == nil {
			ba.Stats = new(StorageAllocationStats)
			passRates = append(passRates, 1.0)
			continue
		}
		ba.Stats.FailedChallenges += ba.Stats.OpenChallenges
		ba.Stats.OpenChallenges = 0

		baTotal := ba.Stats.FailedChallenges + ba.Stats.SuccessChallenges
		if baTotal == 0 {
			passRates = append(passRates, 1.0)
			continue
		}

		if ba.Stats.TotalChallenges == 0 {
			logging.Logger.Warn("empty total challenges on finalizedPassRates",
				zap.Any("OpenChallenges", ba.Stats.OpenChallenges),
				zap.Any("FailedChallenges", ba.Stats.FailedChallenges),
				zap.Any("SuccessChallenges", ba.Stats.SuccessChallenges))
			return nil, errors.New("empty total challenges")
		}

		passRates = append(passRates, float64(ba.Stats.SuccessChallenges)/float64(ba.Stats.TotalChallenges))
		succesful += ba.Stats.SuccessChallenges
		failed += ba.Stats.FailedChallenges
	}
	alloc.Stats.SuccessChallenges = succesful
	alloc.Stats.FailedChallenges = failed
	alloc.Stats.OpenChallenges = 0
	return passRates, nil
}

// a blobber can not send a challenge response, thus we have to check out
// challenge requests and their expiration
func (sc *StorageSmartContract) canceledPassRates(alloc *StorageAllocation,
	now common.Timestamp, balances chainstate.StateContextI) (
	passRates []float64, err error) {

	if alloc.Stats == nil {
		alloc.Stats = &StorageAllocationStats{}
	}
	passRates = make([]float64, 0, len(alloc.BlobberAllocs))

	allocChallenges, err := sc.getAllocationChallenges(alloc.ID, balances)
	switch err {
	case util.ErrValueNotPresent:
	case nil:
		for _, oc := range allocChallenges.OpenChallenges {
			ba, ok := alloc.BlobberAllocsMap[oc.BlobberID]
			if !ok {
				continue
			}

			if ba.Stats == nil {
				ba.Stats = new(StorageAllocationStats) // make sure
			}

			var expire = oc.CreatedAt + toSeconds(getMaxChallengeCompletionTime())
			if expire < now {
				ba.Stats.FailedChallenges++
				alloc.Stats.FailedChallenges++
			} else {
				ba.Stats.SuccessChallenges++
				alloc.Stats.SuccessChallenges++
			}
			ba.Stats.OpenChallenges--
			alloc.Stats.OpenChallenges--
		}

	default:
		return nil, fmt.Errorf("getting allocation challenge: %v", err)
	}

	for _, ba := range alloc.BlobberAllocs {
		if ba.Stats.OpenChallenges > 0 {
			logging.Logger.Warn("not all challenges canceled", zap.Int64("remaining", ba.Stats.OpenChallenges))

			ba.Stats.FailedChallenges += ba.Stats.OpenChallenges
			alloc.Stats.FailedChallenges += ba.Stats.OpenChallenges

			ba.Stats.OpenChallenges = 0
		}

		if ba.Stats.TotalChallenges == 0 {
			passRates = append(passRates, 1.0)
			continue
		}
		// success rate for the blobber allocation
		//fmt.Println("pass rate i", i, "successful", d.Stats.SuccessChallenges, "failed", d.Stats.FailedChallenges)
		passRates = append(passRates, float64(ba.Stats.SuccessChallenges)/float64(ba.Stats.TotalChallenges))
	}

	alloc.Stats.OpenChallenges = 0
	return passRates, nil
}

// If blobbers doesn't provide their services, then user can use this
// cancel_allocation transaction to close allocation and unlock all tokens
// of write pool back to himself. The cancel_allocation doesn't pay min_lock
// demand to blobbers.
func (sc *StorageSmartContract) cancelAllocationRequest(
	t *transaction.Transaction, input []byte,
	balances chainstate.StateContextI) (resp string, err error) {
	var req lockRequest
	if err = req.decode(input); err != nil {
		return "", common.NewError("alloc_cancel_failed", err.Error())
	}
	var alloc *StorageAllocation
	alloc, err = sc.getAllocation(req.AllocationID, balances)

	if err != nil {
		return "", common.NewError("alloc_cancel_failed", err.Error())
	}

	if alloc.Owner != t.ClientID {
		return "", common.NewError("alloc_cancel_failed",
			"only owner can cancel an allocation")
	}

	if alloc.Expiration < t.CreationDate {
		return "", common.NewError("alloc_cancel_failed",
			"trying to cancel expired allocation")
	}

	var passRates []float64
	passRates, err = sc.canceledPassRates(alloc, t.CreationDate, balances)
	if err != nil {
		return "", common.NewError("alloc_cancel_failed",
			"calculating rest challenges success/fail rates: "+err.Error())
	}

	// can cancel
	// new values
	alloc.Expiration = t.CreationDate

	sps := make([]*stakePool, 0, len(alloc.BlobberAllocs))
	for _, d := range alloc.BlobberAllocs {
		var sp *stakePool
		if sp, err = sc.getStakePool(spenum.Blobber, d.BlobberID, balances); err != nil {
			return "", common.NewError("fini_alloc_failed",
				"can't get stake pool of "+d.BlobberID+": "+err.Error())
		}
		if err := sp.reduceOffer(d.Offer()); err != nil {
			return "", common.NewError("fini_alloc_failed",
				"error removing offer: "+err.Error())
		}
		sps = append(sps, sp)
	}
	conf, err := getConfig(balances)
	if err != nil {
		return "", common.NewError("can't get config", err.Error())
	}

	err = sc.finishAllocation(t, alloc, passRates, sps, balances, conf)
	if err != nil {
		return "", common.NewError("alloc_cancel_failed", err.Error())
	}

	alloc.Finalized, alloc.Canceled = true, true
	_, err = balances.InsertTrieNode(alloc.GetKey(sc.ID), alloc)
	if err != nil {
		return "", common.NewError("alloc_cancel_failed",
			"saving allocation: "+err.Error())
	}

	balances.EmitEvent(event.TypeSmartContract, event.TagUpdateAllocation, alloc.ID, alloc.buildDbUpdates())

	emitDeleteAllocationBlobberTerms(alloc, balances, t)

	return "canceled", nil
}

//
// finalize an allocation (after expire + challenge completion time)
//

// 1. challenge pool                  -> blobbers or write pool
// 2. write pool min_lock_demand left -> blobbers
// 3. remove offer from blobber (stake pool)
// 4. update blobbers used and in all blobbers list too
// 5. write pool                      -> client
func (sc *StorageSmartContract) finalizeAllocation(
	t *transaction.Transaction, input []byte,
	balances chainstate.StateContextI) (resp string, err error) {

	var req lockRequest
	if err = req.decode(input); err != nil {
		return "", common.NewError("fini_alloc_failed", err.Error())
	}

	var alloc *StorageAllocation
	alloc, err = sc.getAllocation(req.AllocationID, balances)
	if err != nil {
		return "", common.NewError("fini_alloc_failed", err.Error())
	}

	// should be owner or one of blobbers of the allocation
	if !alloc.IsValidFinalizer(t.ClientID) {
		return "", common.NewError("fini_alloc_failed",
			"not allowed, unknown finalization initiator")
	}

	// should not be finalized
	if alloc.Finalized {
		return "", common.NewError("fini_alloc_failed",
			"allocation already finalized")
	}

	conf, err := getConfig(balances)
	if err != nil {
		return "", common.NewError("can't get config", err.Error())
	}

	// should be expired
	if alloc.Until(conf.MaxChallengeCompletionTime) > t.CreationDate {
		return "", common.NewError("fini_alloc_failed",
			"allocation is not expired yet, or waiting a challenge completion")
	}

	var passRates []float64
	passRates, err = sc.finalizedPassRates(alloc)
	if err != nil {
		return "", common.NewError("fini_alloc_failed",
			"calculating rest challenges success/fail rates: "+err.Error())
	}

	var sps = []*stakePool{}
	for _, d := range alloc.BlobberAllocs {
		var sp *stakePool
		if sp, err = sc.getStakePool(spenum.Blobber, d.BlobberID, balances); err != nil {
			return "", common.NewError("fini_alloc_failed",
				"can't get stake pool of "+d.BlobberID+": "+err.Error())
		}
		sps = append(sps, sp)
	}

	err = sc.finishAllocation(t, alloc, passRates, sps, balances, conf)
	if err != nil {
		return "", common.NewError("fini_alloc_failed", err.Error())
	}

	alloc.Finalized = true
	_, err = balances.InsertTrieNode(alloc.GetKey(sc.ID), alloc)
	if err != nil {
		return "", common.NewError("alloc_cancel_failed",
			"saving allocation: "+err.Error())
	}

	balances.EmitEvent(event.TypeSmartContract, event.TagUpdateAllocation, alloc.ID, alloc.buildDbUpdates())

	emitUpdateAllocationBlobberTerms(alloc, balances, t)

	return "finalized", nil
}

func (sc *StorageSmartContract) finishAllocation(
	t *transaction.Transaction,
	alloc *StorageAllocation,
	passRates []float64,
	sps []*stakePool,
	balances chainstate.StateContextI,
	conf *Config,
) (err error) {
	before := make([]currency.Coin, len(sps))

	// we can use the i for the blobbers list above because of algorithm
	// of the getAllocationBlobbers method; also, we can use the i in the
	// passRates list above because of algorithm of the adjustChallenges
	for i, d := range alloc.BlobberAllocs {
		// min lock demand rest
		if d.MinLockDemand > d.Spent {
			delta, err := currency.MinusCoin(d.MinLockDemand, d.Spent)
			if err != nil {
				return err
			}
			if alloc.WritePool < delta {
				return fmt.Errorf("alloc_cancel_failed, paying min_lock for blobber %v"+
					"ammount was short by %v", d.BlobberID, d.MinLockDemand-d.Spent)
			}
			alloc.WritePool, err = currency.MinusCoin(alloc.WritePool, delta)
			if err != nil {
				return err
			}
			before[i], err = sps[i].stake()
			if err != nil {
				return err
			}

			err = sps[i].DistributeRewards(delta, d.BlobberID, spenum.Blobber, balances)
			if err != nil {
				return fmt.Errorf("alloc_cancel_failed, paying min_lock %v for blobber "+
					"%v from write pool %v, minlock demand %v spent %v error %v",
					d.MinLockDemand-d.Spent, d.BlobberID, alloc.WritePool, d.MinLockDemand, d.Spent, err.Error())
			}
			d.Spent, err = currency.AddCoin(d.Spent, delta)
			if err != nil {
				return err
			}
		}
	}

	var blobbers []*StorageNode
	if blobbers, err = sc.getAllocationBlobbers(alloc, balances); err != nil {
		return common.NewError("fini_alloc_failed",
			"invalid state: can't get related blobbers: "+err.Error())
	}

	var cp *challengePool
	if cp, err = sc.getChallengePool(alloc.ID, balances); err != nil {
		return common.NewError("fini_alloc_failed",
			"can't get related challenge pool: "+err.Error())
	}

	var passPayments currency.Coin
	for i, d := range alloc.BlobberAllocs {
		var b = blobbers[i]
		if b.ID != d.BlobberID {
			return common.NewErrorf("fini_alloc_failed",
				"blobber %s and %s don't match", b.ID, d.BlobberID)
		}
		if alloc.UsedSize > 0 && cp.Balance > 0 && passRates[i] > 0 && d.Stats != nil {
			ratio := float64(d.Stats.UsedSize) / float64(alloc.UsedSize)
			cpBalance, err := cp.Balance.Float64()
			if err != nil {
				return err
			}

			reward, err := currency.Float64ToCoin(cpBalance * ratio * passRates[i])
			if err != nil {
				return err
			}

			err = sps[i].DistributeRewards(reward, b.ID, spenum.Blobber, balances)
			if err != nil {
				return common.NewError("fini_alloc_failed",
					"paying reward to stake pool of "+d.BlobberID+": "+err.Error())
			}
			d.Spent, err = currency.AddCoin(d.Spent, reward)
			if err != nil {
				return fmt.Errorf("blobber alloc spent: %v", err)
			}
			passPayments, err = currency.AddCoin(passPayments, reward)
			if err != nil {
				return fmt.Errorf("pass payments: %v", err)
			}
		}

		if err = sps[i].save(spenum.Blobber, d.BlobberID, balances); err != nil {
			return common.NewError("fini_alloc_failed",
				"saving stake pool of "+d.BlobberID+": "+err.Error())
		}

		staked, err := sps[i].stake()
		if err != nil {
			return common.NewError("fini_alloc_failed",
				"getting stake of "+d.BlobberID+": "+err.Error())
		}

<<<<<<< HEAD
		data := dbs.DbUpdates{
			Id: d.BlobberID,
			Updates: map[string]interface{}{
				"total_stake": int64(staked),
			},
		}
		balances.EmitEvent(event.TypeSmartContract, event.TagUpdateBlobber, d.BlobberID, data)
		if d.Terms.WritePrice > 0 {
			stake, err := sps[i].stake()
			if err != nil {
				return err
			}
			balances.EmitEvent(event.TypeSmartContract, event.TagAllocBlobberValueChange, d.BlobberID, event.AllocationBlobberValueChanged{
				FieldType:    event.Staked,
				AllocationId: "",
				BlobberId:    d.BlobberID,
				Delta:        int64((stake - before[i]) / d.Terms.WritePrice),
			})
		}
=======
		tag, data := event.NewUpdateBlobberTotalStakeEvent(d.BlobberID, staked)
		balances.EmitEvent(event.TypeStats, tag, d.BlobberID, data)

>>>>>>> 243b2323
		// update the blobber
		if _, err = balances.InsertTrieNode(b.GetKey(sc.ID), b); err != nil {
			return common.NewError("fini_alloc_failed",
				"saving blobber "+d.BlobberID+": "+err.Error())
		}
		// update the blobber in all (replace with existing one)
		emitUpdateBlobber(b, balances)
		err = removeAllocationFromBlobber(sc, d, alloc.ID, balances)
		if err != nil {
			return common.NewError("fini_alloc_failed",
				"removing allocation from blobber challenge partition "+b.ID+": "+err.Error())
		}
	}
	prevBal := cp.Balance
	cp.Balance, err = currency.MinusCoin(cp.Balance, passPayments)
	if err != nil {
		return err
	}

	if cp.Balance > 0 {
		alloc.MovedBack, err = currency.AddCoin(alloc.MovedBack, cp.Balance)
		if err != nil {
			return err
		}

		err = alloc.moveFromChallengePool(cp, cp.Balance)
		if err != nil {
			return common.NewError("fini_alloc_failed",
				"moving challenge pool rest back to write pool: "+err.Error())
		}
	}

	cancellationCharge, err := alloc.cancellationCharge(conf.CancellationCharge)
	if err != nil {
		return common.NewErrorf("allocation_creation_failed", err.Error())
	}
	if alloc.WritePool < cancellationCharge {
		cancellationCharge = alloc.WritePool
		logging.Logger.Error("insufficient funds, %v, for cancellation charge, %v. distributing the remaining write pool.")
	}
	reward, _, err := currency.DistributeCoin(cancellationCharge, int64(len(alloc.BlobberAllocs)))
	if err != nil {
		return common.NewErrorf("allocation_creation_failed", err.Error())
	}

	for i, ba := range alloc.BlobberAllocs {
		err = sps[i].DistributeRewards(reward, ba.BlobberID, spenum.Blobber, balances)
		if err != nil {
			return common.NewError("fini_alloc_failed",
				"paying cancellation charge to stake pool of "+ba.BlobberID+": "+err.Error())
		}
	}

	if err = cp.save(sc.ID, alloc, balances); err != nil {
		return common.NewError("fini_alloc_failed",
			"saving challenge pool: "+err.Error())
	}
	i, err := prevBal.Int64()
	if err != nil {
		return common.NewError("fini_alloc_failed",
			"emitting pool change "+err.Error())
	}
	balances.EmitEvent(event.TypeSmartContract, event.TagFromChallengePool, cp.ID, event.ChallengePoolLock{
		Client:       alloc.Owner,
		AllocationId: alloc.ID,
		Amount:       i,
	})

	alloc.Finalized = true

	return nil
}

type transferAllocationInput struct {
	AllocationId      string `json:"allocation_id"`
	NewOwnerId        string `json:"new_owner_id"`
	NewOwnerPublicKey string `json:"new_owner_public_key"`
}

func (aci *transferAllocationInput) decode(input []byte) error {
	return json.Unmarshal(input, aci)
}

func (sc *StorageSmartContract) curatorTransferAllocation(
	txn *transaction.Transaction,
	input []byte,
	balances chainstate.StateContextI,
) (string, error) {
	var tai transferAllocationInput
	if err := tai.decode(input); err != nil {
		return "", common.NewError("curator_transfer_allocation_failed",
			"error unmarshalling input: "+err.Error())
	}

	alloc, err := sc.getAllocation(tai.AllocationId, balances)
	if err != nil {
		return "", common.NewError("curator_transfer_allocation_failed", err.Error())
	}

	if !alloc.isCurator(txn.ClientID) && alloc.Owner != txn.ClientID {
		return "", common.NewError("curator_transfer_allocation_failed",
			"only curators or the owner can transfer allocations; "+txn.ClientID+" is neither")
	}

	alloc.Owner = tai.NewOwnerId
	alloc.OwnerPublicKey = tai.NewOwnerPublicKey

	_, err = balances.InsertTrieNode(alloc.GetKey(sc.ID), alloc)
	if err != nil {
		return "", common.NewErrorf("curator_transfer_allocation_failed",
			"saving new allocation: %v", err)
	}

	balances.EmitEvent(event.TypeSmartContract, event.TagUpdateAllocation, alloc.ID, alloc.buildDbUpdates())

	// txn.Hash is the id of the new token pool
	return txn.Hash, nil
}

func emitUpdateAllocationStatEvent(w *WriteMarker, movedTokens currency.Coin, balances chainstate.StateContextI) {
	alloc := event.Allocation{
		AllocationID: w.AllocationID,
		UsedSize:     w.Size,
	}

	if w.Size > 0 {
		alloc.MovedToChallenge = movedTokens
	} else if w.Size < 0 {
		alloc.MovedBack = movedTokens
	}

	balances.EmitEvent(event.TypeStats, event.TagUpdateAllocationStat, alloc.AllocationID, &alloc)
}<|MERGE_RESOLUTION|>--- conflicted
+++ resolved
@@ -9,11 +9,7 @@
 	"strings"
 	"time"
 
-<<<<<<< HEAD
-	"0chain.net/smartcontract/dbs"
-=======
 	"0chain.net/chaincore/currency"
->>>>>>> 243b2323
 	"0chain.net/smartcontract/dbs/event"
 	"0chain.net/smartcontract/stakepool/spenum"
 	"github.com/0chain/common/core/currency"
@@ -650,49 +646,9 @@
 // getAllocationBlobbers loads blobbers of an allocation from store
 func (sc *StorageSmartContract) getAllocationBlobbers(alloc *StorageAllocation,
 	balances chainstate.StateContextI) (blobbers []*StorageNode, err error) {
-<<<<<<< HEAD
-
-	blobbers = make([]*StorageNode, len(alloc.BlobberAllocs))
-	type blobberResp struct {
-		index   int
-		blobber *StorageNode
-	}
-
-	blobberCh := make(chan blobberResp, len(alloc.BlobberAllocs))
-	errorCh := make(chan error, len(alloc.BlobberAllocs))
-	var wg sync.WaitGroup
-	for i, details := range alloc.BlobberAllocs {
-		wg.Add(1)
-		go func(index int, blobberId string) {
-			defer wg.Done()
-			var blobber *StorageNode
-			blobber, err = getBlobber(blobberId, balances)
-			if err != nil {
-				errorCh <- fmt.Errorf("can't get blobber %q: %v", blobberId, err)
-				return
-			}
-			blobberCh <- blobberResp{
-				index:   index,
-				blobber: blobber,
-			}
-		}(i, details.BlobberID)
-	}
-	wg.Wait()
-	close(blobberCh)
-
-	select {
-	case err := <-errorCh:
-		return nil, err
-	default:
-	}
-
-	for resp := range blobberCh {
-		blobbers[resp.index] = resp.blobber
-=======
 	ids := make([]string, 0, len(alloc.BlobberAllocs))
 	for _, ba := range alloc.BlobberAllocs {
 		ids = append(ids, ba.BlobberID)
->>>>>>> 243b2323
 	}
 
 	return chainstate.GetItemsByIDs(ids,
@@ -1258,34 +1214,6 @@
 		}
 	}
 
-<<<<<<< HEAD
-	// update allocation transaction hash
-	alloc.Tx = t.Hash
-	if len(request.Name) > 0 {
-		alloc.Name = request.Name
-	}
-
-	// close allocation now
-	if newExpiration <= t.CreationDate {
-		return sc.closeAllocation(t, alloc, table, balances)
-	}
-
-	// an allocation can't be shorter than configured in SC
-	// (prevent allocation shortening for entire period)
-	if newExpiration < 0 ||
-		newExpiration-t.CreationDate < toSeconds(conf.MinAllocDuration) {
-
-		return "", common.NewError("allocation_updating_failed",
-			"allocation duration becomes too short")
-	}
-
-	if newSize < conf.MinAllocSize || newSize < alloc.UsedSize {
-		return "", common.NewError("allocation_updating_failed",
-			"allocation size becomes too small")
-	}
-
-=======
->>>>>>> 243b2323
 	// if size or expiration increased, then we use new terms
 	// otherwise, we use the same terms
 	if request.Size > 0 || request.Expiration > 0 {
@@ -1745,14 +1673,8 @@
 				"getting stake of "+d.BlobberID+": "+err.Error())
 		}
 
-<<<<<<< HEAD
-		data := dbs.DbUpdates{
-			Id: d.BlobberID,
-			Updates: map[string]interface{}{
-				"total_stake": int64(staked),
-			},
-		}
-		balances.EmitEvent(event.TypeSmartContract, event.TagUpdateBlobber, d.BlobberID, data)
+		tag, data := event.NewUpdateBlobberTotalStakeEvent(d.BlobberID, staked)
+		balances.EmitEvent(event.TypeSmartContract, tag, d.BlobberID, data)
 		if d.Terms.WritePrice > 0 {
 			stake, err := sps[i].stake()
 			if err != nil {
@@ -1765,11 +1687,6 @@
 				Delta:        int64((stake - before[i]) / d.Terms.WritePrice),
 			})
 		}
-=======
-		tag, data := event.NewUpdateBlobberTotalStakeEvent(d.BlobberID, staked)
-		balances.EmitEvent(event.TypeStats, tag, d.BlobberID, data)
-
->>>>>>> 243b2323
 		// update the blobber
 		if _, err = balances.InsertTrieNode(b.GetKey(sc.ID), b); err != nil {
 			return common.NewError("fini_alloc_failed",

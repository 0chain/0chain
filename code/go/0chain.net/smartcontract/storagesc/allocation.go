package storagesc

import (
	"encoding/json"
	"errors"
	"fmt"
	"math"
	"math/rand"
	"sort"
	"strings"
	"sync"
	"time"

	"0chain.net/chaincore/currency"

	"0chain.net/smartcontract/dbs"
	"0chain.net/smartcontract/dbs/event"
	"0chain.net/smartcontract/stakepool/spenum"
	"github.com/0chain/common/core/logging"
	"go.uber.org/zap"

	chainstate "0chain.net/chaincore/chain/state"
	"0chain.net/chaincore/transaction"
	"0chain.net/core/common"
	"github.com/0chain/common/core/util"
)

// getAllocation by ID
func (sc *StorageSmartContract) getAllocation(allocID string,
	balances chainstate.StateContextI) (alloc *StorageAllocation, err error) {

	alloc = new(StorageAllocation)
	alloc.ID = allocID
	err = balances.GetTrieNode(alloc.GetKey(sc.ID), alloc)
	if err != nil {
		return nil, err
	}

	return
}

func (sc *StorageSmartContract) addAllocation(alloc *StorageAllocation,
	balances chainstate.StateContextI) (string, error) {
	ta := &StorageAllocation{}
	err := balances.GetTrieNode(alloc.GetKey(sc.ID), ta)
	if err == nil {
		return "", common.NewErrorf("add_allocation_failed",
			"allocation id already used in trie: %v", alloc.GetKey(sc.ID))
	}
	if err != util.ErrValueNotPresent {
		return "", common.NewErrorf("add_allocation_failed",
			"unexpected error: %v", err)
	}

	_, err = balances.InsertTrieNode(alloc.GetKey(sc.ID), alloc)
	if err != nil {
		return "", common.NewErrorf("add_allocation_failed",
			"saving new allocation: %v", err)
	}

	err = alloc.emitAdd(balances)
	if err != nil {
		return "", common.NewErrorf("add_allocation_failed",
			"saving new allocation in db: %v", err)
	}

	buff := alloc.Encode()
	return string(buff), nil
}

type newAllocationRequest struct {
	Name                 string           `json:"name"`
	DataShards           int              `json:"data_shards"`
	ParityShards         int              `json:"parity_shards"`
	Size                 int64            `json:"size"`
	Expiration           common.Timestamp `json:"expiration_date"`
	Owner                string           `json:"owner_id"`
	OwnerPublicKey       string           `json:"owner_public_key"`
	Blobbers             []string         `json:"blobbers"`
	ReadPriceRange       PriceRange       `json:"read_price_range"`
	WritePriceRange      PriceRange       `json:"write_price_range"`
	IsImmutable          bool             `json:"is_immutable"`
	ThirdPartyExtendable bool             `json:"third_party_extendable"`
	FileOptions          uint8            `json:"file_options"`
}

// storageAllocation from the request
func (nar *newAllocationRequest) storageAllocation() (sa *StorageAllocation) {
	sa = new(StorageAllocation)
	sa.Name = nar.Name
	sa.DataShards = nar.DataShards
	sa.ParityShards = nar.ParityShards
	sa.Size = nar.Size
	sa.Expiration = nar.Expiration
	sa.Owner = nar.Owner
	sa.OwnerPublicKey = nar.OwnerPublicKey
	sa.PreferredBlobbers = nar.Blobbers
	sa.ReadPriceRange = nar.ReadPriceRange
	sa.WritePriceRange = nar.WritePriceRange
	sa.IsImmutable = nar.IsImmutable
	sa.ThirdPartyExtendable = nar.ThirdPartyExtendable
	sa.FileOptions = nar.FileOptions

	return
}

func (nar *newAllocationRequest) validate(now time.Time, conf *Config) error {
	if nar.DataShards <= 0 {
		return errors.New("invalid number of data shards")
	}

	if len(nar.Blobbers) < (nar.DataShards + nar.ParityShards) {
		return errors.New("blobbers provided are not enough to honour the allocation")
	}

	if !nar.ReadPriceRange.isValid() {
		return errors.New("invalid read_price range")
	}

	if !nar.WritePriceRange.isValid() {
		return errors.New("invalid write_price range")
	}

	if nar.Size < conf.MinAllocSize {
		return errors.New("insufficient allocation size")
	}

	dur := common.ToTime(nar.Expiration).Sub(now)
	if dur < conf.MinAllocDuration {
		return errors.New("insufficient allocation duration")
	}
	return nil
}

func (nar *newAllocationRequest) decode(b []byte) error {
	return json.Unmarshal(b, nar)
}

func (nar *newAllocationRequest) encode() ([]byte, error) {
	return json.Marshal(nar)
}

// convert time.Duration to common.Timestamp truncating to seconds
func toSeconds(dur time.Duration) common.Timestamp {
	return common.Timestamp(dur / time.Second)
}

// size in gigabytes
func sizeInGB(size int64) float64 {
	return float64(size) / GB
}

// exclude blobbers with not enough token in stake pool to fit the size
func (sc *StorageSmartContract) filterBlobbersByFreeSpace(now common.Timestamp,
	size int64, balances chainstate.CommonStateContextI) (filter filterBlobberFunc) {

	return filterBlobberFunc(func(b *StorageNode) (kick bool) {
		var sp, err = sc.getStakePool(b.ID, balances)
		if err != nil {
			return true // kick off
		}
		if b.Terms.WritePrice == 0 {
			return false // keep, ok or already filtered by bid
		}
		staked, err := sp.stake()
		if err != nil {
			logging.Logger.Error("filter blobber for stake, cannot total stake",
				zap.String("blobber id", b.ID))
			return true
		}
		// clean capacity (without delegate pools want to 'unstake')
		free, err := unallocatedCapacity(b.Terms.WritePrice, staked, sp.TotalOffers)
		if err != nil {
			return true // kick off
		}
		return free < size // kick off if it hasn't enough free space
	})
}

// newAllocationRequest creates new allocation
func (sc *StorageSmartContract) newAllocationRequest(
	t *transaction.Transaction,
	input []byte,
	balances chainstate.StateContextI,
	timings map[string]time.Duration,
) (string, error) {
	var conf *Config
	var err error
	if conf, err = sc.getConfig(balances, true); err != nil {
		return "", common.NewErrorf("allocation_creation_failed",
			"can't get config: %v", err)
	}

	resp, err := sc.newAllocationRequestInternal(t, input, conf, 0, balances, timings)
	if err != nil {
		return "", err
	}

	return resp, err
}

type blobberWithPool struct {
	*StorageNode
	Pool *stakePool
	idx  int
}

// newAllocationRequest creates new allocation
func (sc *StorageSmartContract) newAllocationRequestInternal(
	txn *transaction.Transaction,
	input []byte,
	conf *Config,
	mintNewTokens currency.Coin,
	balances chainstate.StateContextI,
	timings map[string]time.Duration,
) (resp string, err error) {
	m := Timings{timings: timings, start: common.ToTime(txn.CreationDate)}
	var request newAllocationRequest
	if err = request.decode(input); err != nil {
		logging.Logger.Error("new_allocation_request_failed: error decoding input",
			zap.String("txn", txn.Hash),
			zap.Error(err))
		return "", common.NewErrorf("allocation_creation_failed",
			"malformed request: %v", err)
	}
	if err := request.validate(common.ToTime(txn.CreationDate), conf); err != nil {
		return "", common.NewErrorf("allocation_creation_failed", err.Error())
	}

	if request.Owner == "" {
		request.Owner = txn.ClientID
		request.OwnerPublicKey = txn.PublicKey
	}

	inputBlobbers := getBlobbersByIDs(request.Blobbers, balances)
	if len(inputBlobbers) < (request.DataShards + request.ParityShards) {
		logging.Logger.Error("new_allocation_request_failed: blobbers fetched are less than requested blobbers",
			zap.String("txn", txn.Hash),
			zap.Int("fetched blobbers", len(inputBlobbers)),
			zap.Int("data shards", request.DataShards),
			zap.Int("parity_shards", request.ParityShards))
		return "", common.NewErrorf("allocation_creation_failed",
			"Blobbers provided are not enough to honour the allocation")
	}
	spMap := getStakePoolsByIDs(request.Blobbers, balances)
	if len(spMap) != len(inputBlobbers) {
		return "", common.NewErrorf("allocation_creation_failed", "missing blobber's stake pool")
	}
	var sns []*storageNodeResponse
	for i := 0; i < len(inputBlobbers); i++ {
		stake, err := spMap[inputBlobbers[i].ID].stake()
		if err != nil {
			return "", common.NewErrorf("allocation_creation_failed", "cannot total stake pool for blobber: "+inputBlobbers[i].ID)
		}
		sns = append(sns, &storageNodeResponse{
			StorageNode: inputBlobbers[i],
			TotalOffers: spMap[inputBlobbers[i].ID].TotalOffers,
			TotalStake:  stake,
		})
	}

	sa, blobberNodes, err := setupNewAllocation(request, sns, m, txn.CreationDate, conf, txn.Hash)
	if err != nil {
		return "", err
	}

	for _, b := range blobberNodes {
		_, err = balances.InsertTrieNode(b.GetKey(sc.ID), b)
		if err != nil {
			logging.Logger.Error("new_allocation_request_failed: error inserting blobber",
				zap.String("txn", txn.Hash),
				zap.String("blobber", b.ID),
				zap.Error(err))
			return "", fmt.Errorf("can't save blobber: %v", err)
		}

		if err := spMap[b.ID].addOffer(sa.BlobberAllocsMap[b.ID].Offer()); err != nil {
			logging.Logger.Error("new_allocation_request_failed: error adding offer to blobber",
				zap.String("txn", txn.Hash),
				zap.String("blobber", b.ID),
				zap.Error(err))
			return "", fmt.Errorf("ading offer: %v", err)
		}

		if err = spMap[b.ID].save(sc.ID, b.ID, balances); err != nil {
			logging.Logger.Error("new_allocation_request_failed: error saving blobber pool",
				zap.String("txn", txn.Hash),
				zap.String("blobber", b.ID),
				zap.Error(err))
			return "", fmt.Errorf("can't save blobber's stake pool: %v", err)
		}
	}

	var options []WithOption
	if mintNewTokens > 0 {
		options = []WithOption{WithTokenMint(mintNewTokens)}
	}
	// create write pool and lock tokens
	if err := sa.addToWritePool(txn, balances, options...); err != nil {
		logging.Logger.Error("new_allocation_request_failed: error adding to allocation write pool",
			zap.String("txn", txn.Hash),
			zap.Error(err))
		return "", common.NewError("allocation_creation_failed", err.Error())
	}

	cost, err := sa.cost()
	if err != nil {
		return "", err
	}
	if sa.WritePool < cost {
		return "", common.NewError("allocation_creation_failed",
			fmt.Sprintf("not enough tokens to cover the allocatin cost"+" (%d < %d)", sa.WritePool, cost))
	}

	if err := sa.checkFunding(conf.CancellationCharge); err != nil {
		return "", common.NewError("allocation_creation_failed", err.Error())
	}
	m.tick("create_write_pool")

	if err = sc.createChallengePool(txn, sa, balances); err != nil {
		logging.Logger.Error("new_allocation_request_failed: error creating challenge pool",
			zap.String("txn", txn.Hash),
			zap.Error(err))
		return "", common.NewError("allocation_creation_failed", err.Error())
	}
	m.tick("create_challenge_pool")

	if resp, err = sc.addAllocation(sa, balances); err != nil {
		logging.Logger.Error("new_allocation_request_failed: error adding allocation",
			zap.String("txn", txn.Hash),
			zap.Error(err))
		return "", common.NewErrorf("allocation_creation_failed", "%v", err)
	}
	m.tick("add_allocation")

	// emit event to eventDB
	if err = emitAddOrOverwriteAllocationBlobberTerms(sa, balances, txn); err != nil {
		return "", common.NewErrorf("allocation_creation_failed", "%v", err)
	}

	return resp, err
}

func setupNewAllocation(
	request newAllocationRequest,
	blobbers []*storageNodeResponse,
	m Timings,
	now common.Timestamp,
	conf *Config,
	allocId string,
) (*StorageAllocation, []*StorageNode, error) {
	var err error
	m.tick("decode")
	if len(request.Blobbers) < (request.DataShards + request.ParityShards) {
		logging.Logger.Error("new_allocation_request_failed: input blobbers less than requirement",
			zap.Int("request blobbers", len(request.Blobbers)),
			zap.Int("data shards", request.DataShards),
			zap.Int("parity_shards", request.ParityShards))
		return nil, nil, common.NewErrorf("allocation_creation_failed",
			"Blobbers provided are not enough to honour the allocation")
	}

	//if more than limit blobbers sent, just cut them
	if len(request.Blobbers) > conf.MaxBlobbersPerAllocation {
		logging.Logger.Error("new_allocation_request_failed: request blobbers more than max_blobbers_per_allocation",
			zap.Int("requested blobbers", len(request.Blobbers)),
			zap.Int("max blobbers per allocation", conf.MaxBlobbersPerAllocation))
		logging.Logger.Info("Too many blobbers selected, max available", zap.Int("max_blobber_size", conf.MaxBlobbersPerAllocation))
		request.Blobbers = request.Blobbers[:conf.MaxBlobbersPerAllocation]
	}

	logging.Logger.Debug("new_allocation_request", zap.Strings("blobbers", request.Blobbers))
	var sa = request.storageAllocation() // (set fields, including expiration)
	m.tick("fetch_pools")
	sa.TimeUnit = conf.TimeUnit
	sa.ID = allocId
	sa.Tx = allocId

	blobberNodes, bSize, err := validateBlobbers(common.ToTime(now), sa, blobbers, conf)
	if err != nil {
		logging.Logger.Error("new_allocation_request_failed: error validating blobbers",
			zap.Error(err))
		return nil, nil, common.NewErrorf("allocation_creation_failed", "%v", err)
	}
	bi := make([]string, 0, len(blobberNodes))
	for _, b := range blobberNodes {
		bi = append(bi, b.ID)
	}
	logging.Logger.Debug("new_allocation_request", zap.Int64("size", bSize), zap.Strings("blobbers", bi))
	m.tick("validate_blobbers")

	sa.BlobberAllocsMap = make(map[string]*BlobberAllocation, len(blobberNodes))
	for _, b := range blobberNodes {
		balloc, err := newBlobberAllocation(bSize, sa, b, now)
		if err != nil {
			return nil, nil, common.NewErrorf("allocation_creation_failed",
				"can't create blobber allocation: %v", err)
		}
		sa.BlobberAllocs = append(sa.BlobberAllocs, balloc)
		sa.BlobberAllocsMap[b.ID] = balloc
		b.Allocated += bSize
	}
	m.tick("add_offer")

	sa.StartTime = now
	return sa, blobberNodes, nil
}

type Timings struct {
	timings map[string]time.Duration
	start   time.Time
}

func (t *Timings) tick(name string) {
	if t.timings == nil {
		return
	}
	t.timings[name] = time.Since(t.start)
}

func (sc *StorageSmartContract) fetchStorageNodePlusStake(blobberIds []string, balances chainstate.CommonStateContextI) ([]storageNodeResponse, error) {
	type indexedBlobber struct {
		index   int
		blobber storageNodeResponse
	}
	blobbers := make([]indexedBlobber, 0, len(blobberIds))
	pools := make(chan indexedBlobber, len(blobberIds))
	errs := make(chan error, len(blobberIds))

	for i, id := range blobberIds {
		go func(id string, i int) {
			var err error
			blobber, err := getBlobber(id, balances)
			if err != nil || blobber == nil {
				errs <- err
				return
			}
			sp, err := sc.getStakePool(id, balances)
			if err != nil {
				errs <- common.NewErrorf("allocation_creation_failed", "can't get blobber's stake pool: %v", err)
				return
			}
			stake, err := sp.stake()
			if err != nil {
				errs <- err
				return
			}
			sns := storageNodeResponse{
				StorageNode: blobber,
				TotalStake:  stake,
				TotalOffers: sp.TotalOffers,
			}
			pools <- indexedBlobber{i, sns}
		}(id, i)
	}

	for {
		if len(blobbers) == len(blobberIds) {
			//ensure ordering
			sort.Slice(blobbers, func(i, j int) bool {
				return blobbers[i].index < blobbers[j].index
			})
			retBlobbers := make([]storageNodeResponse, 0, len(blobberIds))
			for _, b := range blobbers {
				retBlobbers = append(retBlobbers, b.blobber)
			}
			return retBlobbers, nil
		}

		select {
		case err := <-errs:
			return nil, err
		case p := <-pools:
			blobbers = append(blobbers, p)
		}
	}
}

func (sc *StorageSmartContract) fetchPools(inputBlobbers *StorageNodes, balances chainstate.CommonStateContextI) ([]*blobberWithPool, error) {
	blobbers := make([]*blobberWithPool, 0, len(inputBlobbers.Nodes))
	pools := make(chan *blobberWithPool, len(inputBlobbers.Nodes))
	errs := make(chan error, len(inputBlobbers.Nodes))

	for i, b := range inputBlobbers.Nodes {
		go func(blob *StorageNode, ind int) {
			var sp *stakePool
			var err error
			if sp, err = sc.getStakePool(blob.ID, balances); err != nil {
				errs <- common.NewErrorf("allocation_creation_failed", "can't get blobber's stake pool: %v", err)
				return
			}
			pools <- &blobberWithPool{blob, sp, ind}
		}(b, i)
	}

	for {
		if len(blobbers) == len(inputBlobbers.Nodes) {
			//ensure ordering
			sort.Slice(blobbers, func(i, j int) bool {
				return blobbers[i].idx < blobbers[j].idx
			})

			return blobbers, nil
		}

		select {
		case err := <-errs:
			return nil, err
		case p := <-pools:
			blobbers = append(blobbers, p)
		}
	}
}

func (sc *StorageSmartContract) selectBlobbers(
	creationDate time.Time,
	allBlobbersList StorageNodes,
	sa *StorageAllocation,
	randomSeed int64,
	balances chainstate.CommonStateContextI,
) ([]*StorageNode, int64, error) {
	var err error
	var conf *Config
	if conf, err = getConfig(balances); err != nil {
		return nil, 0, fmt.Errorf("can't get config: %v", err)
	}

	sa.TimeUnit = conf.TimeUnit // keep the initial time unit

	// number of blobbers required
	var size = sa.DataShards + sa.ParityShards
	// size of allocation for a blobber
	var bSize = sa.bSize()
	timestamp := common.Timestamp(creationDate.Unix())
	var list = sa.filterBlobbers(allBlobbersList.Nodes.copy(), timestamp,
		bSize, filterHealthyBlobbers(timestamp),
		sc.filterBlobbersByFreeSpace(timestamp, bSize, balances))

	if len(list) < size {
		return nil, 0, errors.New("Not enough blobbers to honor the allocation")
	}

	sa.BlobberAllocs = make([]*BlobberAllocation, 0)
	sa.Stats = &StorageAllocationStats{}

	var blobberNodes []*StorageNode
	if len(sa.PreferredBlobbers) > 0 {
		blobberNodes, err = getPreferredBlobbers(sa.PreferredBlobbers, list)
		if err != nil {
			return nil, 0, common.NewError("allocation_creation_failed",
				err.Error())
		}
	}

	if len(blobberNodes) < size {
		blobberNodes = randomizeNodes(list, blobberNodes, size, randomSeed)
	}

	return blobberNodes[:size], bSize, nil
}

func getBlobbers(
	blobberIDs []string,
	balances chainstate.CommonStateContextI,
) *StorageNodes {
	blobbers := getBlobbersByIDs(blobberIDs, balances)
	return &StorageNodes{
		Nodes: blobbers,
	}
}

// getBlobbers get blobbers from MPT concurrently based on input blobber ids (TODO: We need to remove as much pointers as much to reduce load on garbage collector, this function was made to keep things simple and backward code compatible)
func (_ *StorageSmartContract) getBlobbers(
	blobberIDs []string,
	balances chainstate.CommonStateContextI,
) *StorageNodes {
	return getBlobbers(blobberIDs, balances)
}

func validateBlobbers(
	creationDate time.Time,
	sa *StorageAllocation,
	blobbers []*storageNodeResponse,
	conf *Config,
) ([]*StorageNode, int64, error) {
	sa.TimeUnit = conf.TimeUnit // keep the initial time unit

	// number of blobbers required
	var size = sa.DataShards + sa.ParityShards
	// size of allocation for a blobber
	var bSize = sa.bSize()
	var list, errs = sa.validateEachBlobber(blobbers, common.Timestamp(creationDate.Unix()))

	if len(list) < size {
		return nil, 0, errors.New("Not enough blobbers to honor the allocation: " + strings.Join(errs, ", "))
	}

	sa.BlobberAllocs = make([]*BlobberAllocation, 0)
	sa.Stats = &StorageAllocationStats{}

	return list[:size], bSize, nil
}

type updateAllocationRequest struct {
	ID                   string           `json:"id"`              // allocation id
	Name                 string           `json:"name"`            // allocation name
	OwnerID              string           `json:"owner_id"`        // Owner of the allocation
	Size                 int64            `json:"size"`            // difference
	Expiration           common.Timestamp `json:"expiration_date"` // difference
	SetImmutable         bool             `json:"set_immutable"`
	UpdateTerms          bool             `json:"update_terms"`
	AddBlobberId         string           `json:"add_blobber_id"`
	RemoveBlobberId      string           `json:"remove_blobber_id"`
	ThirdPartyExtendable bool             `json:"third_party_extendable"`
	FileOptions          uint8            `json:"file_options"`
}

func (uar *updateAllocationRequest) decode(b []byte) error {
	return json.Unmarshal(b, uar)
}

// validate request
func (uar *updateAllocationRequest) validate(
	conf *Config,
	alloc *StorageAllocation,
) error {
	if uar.SetImmutable && alloc.IsImmutable {
		return errors.New("allocation is already immutable")
	}
	if uar.Size == 0 && uar.Expiration == 0 && len(uar.AddBlobberId) == 0 && len(uar.Name) == 0 {
		if !uar.SetImmutable {
			return errors.New("update allocation changes nothing")
		}
	} else {
		if ns := alloc.Size + uar.Size; ns < conf.MinAllocSize {
			return fmt.Errorf("new allocation size is too small: %d < %d",
				ns, conf.MinAllocSize)
		}
	}

	//if uar.Expiration < 0 {
	//	return errors.New("duration of an allocation cannot be reduced")
	//}

	if len(alloc.BlobberAllocs) == 0 {
		return errors.New("invalid allocation for updating: no blobbers")
	}

	if len(uar.AddBlobberId) > 0 {
		if _, found := alloc.BlobberAllocsMap[uar.AddBlobberId]; found {
			return fmt.Errorf("cannot add blobber %s, already in allocation", uar.AddBlobberId)
		}
	} else {
		if len(uar.RemoveBlobberId) > 0 {
			return errors.New("cannot remove a blobber without adding one")
		}
	}

	if len(uar.RemoveBlobberId) > 0 {
		if _, found := alloc.BlobberAllocsMap[uar.RemoveBlobberId]; !found {
			return fmt.Errorf("cannot remove blobber %s, not in allocation", uar.RemoveBlobberId)
		}
	}

	if uar.FileOptions > 63 {
		return fmt.Errorf("FileOptions %d incorrect", uar.FileOptions)
	}

	return nil
}

// calculate size difference for every blobber of the allocations
func (uar *updateAllocationRequest) getBlobbersSizeDiff(
	alloc *StorageAllocation) (diff int64) {
	return int64(math.Ceil(float64(uar.Size) / float64(alloc.DataShards)))
}

// new size of blobbers' allocation
func (uar *updateAllocationRequest) getNewBlobbersSize(
	alloc *StorageAllocation) (newSize int64) {

	return alloc.BlobberAllocs[0].Size + uar.getBlobbersSizeDiff(alloc)
}

func getBlobbersByIDs(ids []string, balances chainstate.CommonStateContextI) []*StorageNode {
	type blobberResp struct {
		index   int
		blobber *StorageNode
	}

	blobberCh := make(chan blobberResp, len(ids))
	var wg sync.WaitGroup
	for i, details := range ids {
		wg.Add(1)
		go func(index int, blobberId string) {
			defer wg.Done()
			blobber, err := getBlobber(blobberId, balances)
			if err != nil || blobber == nil {
				logging.Logger.Debug("can't get blobber", zap.String("blobberId", blobberId), zap.Error(err))
				return
			}
			blobberCh <- blobberResp{
				index:   index,
				blobber: blobber,
			}
		}(i, details)
	}
	wg.Wait()
	close(blobberCh)

	//ensure original ordering
	blobbers := make([]*StorageNode, len(ids))
	for resp := range blobberCh {
		blobbers[resp.index] = resp.blobber
	}
	filtered := make([]*StorageNode, 0, len(ids))
	for _, b := range blobbers {
		if b != nil {
			filtered = append(filtered, b)
		}
	}

	return filtered
}

func getStakePoolsByIDs(ids []string, balances chainstate.CommonStateContextI) map[string]*stakePool {
	type spResp struct {
		blobberId string
		sp        *stakePool
	}

	stakePoolCh := make(chan spResp, len(ids))
	var wg sync.WaitGroup
	for i, details := range ids {
		wg.Add(1)
		go func(index int, blobberId string) {
			defer wg.Done()
			sp, err := getStakePool(blobberId, balances)
			if err != nil || sp == nil {
				logging.Logger.Debug("can't get blobber", zap.String("blobberId", blobberId), zap.Error(err))
				return
			}
			stakePoolCh <- spResp{
				blobberId: blobberId,
				sp:        sp,
			}
		}(i, details)
	}
	wg.Wait()
	close(stakePoolCh)

	//ensure original ordering
	stakePoolMap := make(map[string]*stakePool, len(ids))
	for resp := range stakePoolCh {
		stakePoolMap[resp.blobberId] = resp.sp
	}
	return stakePoolMap
}

// getAllocationBlobbers loads blobbers of an allocation from store
func (sc *StorageSmartContract) getAllocationBlobbers(alloc *StorageAllocation,
	balances chainstate.StateContextI) (blobbers []*StorageNode, err error) {

	blobbers = make([]*StorageNode, len(alloc.BlobberAllocs))
	type blobberResp struct {
		index   int
		blobber *StorageNode
	}

	blobberCh := make(chan blobberResp, len(alloc.BlobberAllocs))
	errorCh := make(chan error, len(alloc.BlobberAllocs))
	var wg sync.WaitGroup
	for i, details := range alloc.BlobberAllocs {
		wg.Add(1)
		go func(index int, blobberId string) {
			defer wg.Done()
			var blobber *StorageNode
			blobber, err = sc.getBlobber(blobberId, balances)
			if err != nil {
				errorCh <- fmt.Errorf("can't get blobber %q: %v", blobberId, err)
			}
			blobberCh <- blobberResp{
				index:   index,
				blobber: blobber,
			}
		}(i, details.BlobberID)
	}
	wg.Wait()
	close(errorCh)
	close(blobberCh)
	for err := range errorCh {
		if err != nil {
			return nil, err
		}
	}

	for resp := range blobberCh {
		blobbers[resp.index] = resp.blobber
	}

	return
}

// closeAllocation making it expired; the allocation will be alive the
// challenge_completion_time and be closed then
func (sc *StorageSmartContract) closeAllocation(t *transaction.Transaction,
	alloc *StorageAllocation, balances chainstate.StateContextI) (
	resp string, err error) {

	if alloc.Expiration-t.CreationDate <
		toSeconds(alloc.ChallengeCompletionTime) {
		return "", common.NewError("allocation_closing_failed",
			"doesn't need to close allocation is about to expire")
	}

	// mark as expired, but it will be alive at least chellenge_competion_time
	alloc.Expiration = t.CreationDate

	for _, ba := range alloc.BlobberAllocs {
		var sp *stakePool
		if sp, err = sc.getStakePool(ba.BlobberID, balances); err != nil {
			return "", fmt.Errorf("can't get stake pool of %s: %v", ba.BlobberID,
				err)
		}
		if err := sp.removeOffer(ba.Offer()); err != nil {
			return "", common.NewError("fini_alloc_failed",
				"error removing offer: "+err.Error())
		}
		if err = sp.save(sc.ID, ba.BlobberID, balances); err != nil {
			return "", fmt.Errorf("can't save stake pool of %s: %v", ba.BlobberID,
				err)
		}
	}

	// save allocation

	_, err = balances.InsertTrieNode(alloc.GetKey(sc.ID), alloc)
	if err != nil {
		return "", common.NewError("allocation_closing_failed",
			"can't save allocation: "+err.Error())
	}

	balances.EmitEvent(event.TypeStats, event.TagUpdateAllocation, alloc.ID, alloc.buildDbUpdates())

	return string(alloc.Encode()), nil // closing
}

func (sa *StorageAllocation) saveUpdatedAllocation(
	blobbers []*StorageNode,
	balances chainstate.StateContextI,
) (err error) {
	for _, b := range blobbers {
		if _, err = balances.InsertTrieNode(b.GetKey(ADDRESS), b); err != nil {
			return
		}
		if err := emitUpdateBlobber(b, balances); err != nil {
			return fmt.Errorf("emmiting blobber %v: %v", b, err)
		}
	}

	// save allocation
	_, err = balances.InsertTrieNode(sa.GetKey(ADDRESS), sa)
	if err != nil {
		return
	}

	balances.EmitEvent(event.TypeStats, event.TagUpdateAllocation, sa.ID, sa.buildDbUpdates())
	return
}

// allocation period used to calculate weighted average prices
type allocPeriod struct {
	read   currency.Coin    // read price
	write  currency.Coin    // write price
	period common.Timestamp // period (duration)
	size   int64            // size for period
}

func (ap *allocPeriod) weight() float64 {
	return float64(ap.period) * float64(ap.size)
}

// returns weighted average read and write prices
func (ap *allocPeriod) join(np *allocPeriod) (avgRead, avgWrite currency.Coin, err error) {
	var (
		apw, npw = ap.weight(), np.weight() // weights
		ws       = apw + npw                // weights sum
		rp, wp   float64                    // read sum, write sum (weighted)
	)

	apReadF, err := ap.read.Float64()
	if err != nil {
		return 0, 0, err
	}

	apWriteF, err := ap.write.Float64()
	if err != nil {
		return 0, 0, err
	}

	npReadF, err := np.read.Float64()
	if err != nil {
		return 0, 0, err
	}

	npWriteF, err := np.write.Float64()
	if err != nil {
		return 0, 0, err
	}

	rp = (apReadF * apw) + (npReadF * npw)
	wp = (apWriteF * apw) + (npWriteF * npw)

	avgRead, err = currency.Float64ToCoin(rp / ws)
	if err != nil {
		return 0, 0, err
	}
	avgWrite, err = currency.Float64ToCoin(wp / ws)
	if err != nil {
		return 0, 0, err
	}
	return
}

func weightedAverage(prev, next *Terms, tx, pexp, expDiff common.Timestamp,
	psize, sizeDiff int64) (avg Terms, err error) {

	// allocation periods
	var left, added allocPeriod
	left.read, left.write = prev.ReadPrice, prev.WritePrice   // } prices
	added.read, added.write = next.ReadPrice, next.WritePrice // }
	left.size, added.size = psize, psize+sizeDiff             // sizes
	left.period, added.period = pexp-tx, pexp+expDiff-tx      // periods
	// join
	avg.ReadPrice, avg.WritePrice, err = left.join(&added)
	if err != nil {
		return
	}

	// just copy from next
	avg.MinLockDemand = next.MinLockDemand
	avg.MaxOfferDuration = next.MaxOfferDuration
	return
}

// The adjustChallengePool moves more or moves some tokens back from or to
// challenge pool during allocation extending or reducing.
func (sc *StorageSmartContract) adjustChallengePool(
	alloc *StorageAllocation,
	odr, ndr common.Timestamp,
	oterms []Terms,
	now common.Timestamp,
	balances chainstate.StateContextI,
) (err error) {

	var (
		changes = alloc.challengePoolChanges(odr, ndr, oterms)
		cp      *challengePool
	)

	if cp, err = sc.getChallengePool(alloc.ID, balances); err != nil {
		return fmt.Errorf("adjust_challenge_pool: %v", err)
	}

	var changed bool

	for _, ch := range changes {
		_, err = ch.Int64()
		if err != nil {
			return err
		}
		switch {
		case ch > 0:
			err = alloc.moveToChallengePool(cp, ch)
			changed = true
		default:
			// no changes for the blobber
		}
		if err != nil {
			return fmt.Errorf("adjust_challenge_pool: %v", err)
		}
	}

	if changed {
		err = cp.save(sc.ID, alloc, balances)
	}

	return
}

// extendAllocation extends size or/and expiration (one of them can be reduced);
// here we use new terms of blobbers
func (sc *StorageSmartContract) extendAllocation(
	txn *transaction.Transaction,
	alloc *StorageAllocation,
	blobbers []*StorageNode,
	req *updateAllocationRequest,
	balances chainstate.StateContextI,
) (err error) {
	var (
		diff   = req.getBlobbersSizeDiff(alloc) // size difference
		size   = req.getNewBlobbersSize(alloc)  // blobber size
		gbSize = sizeInGB(size)                 // blobber size in GB

		// keep original terms to adjust challenge pool value
		originalTerms = make([]Terms, 0, len(alloc.BlobberAllocs))
		// original allocation duration remains
		originalRemainingDuration = alloc.Expiration - txn.CreationDate
	)

	// adjust the expiration if changed, boundaries has already checked
	var prevExpiration = alloc.Expiration
	alloc.Expiration += req.Expiration // new expiration
	alloc.Size += req.Size             // new size

	// 1. update terms
	for i, details := range alloc.BlobberAllocs {
		originalTerms = append(originalTerms, details.Terms) // keep original terms will be changed
		oldOffer := details.Offer()
		var b = blobbers[i]
		if b.ID != details.BlobberID {
			return common.NewErrorf("allocation_extending_failed",
				"blobber %s and %s don't match", b.ID, details.BlobberID)
		}

		if b.Capacity == 0 {
			return common.NewErrorf("allocation_extending_failed",
				"blobber %s no longer provides its service", b.ID)
		}
		if req.Size > 0 {
			if b.Capacity-b.Allocated-diff < 0 {
				return common.NewErrorf("allocation_extending_failed",
					"blobber %s doesn't have enough free space", b.ID)
			}
		}

		b.Allocated += diff // new capacity used

		// update terms using weighted average
		details.Terms, err = weightedAverage(&details.Terms, &b.Terms,
			txn.CreationDate, prevExpiration, alloc.Expiration, details.Size,
			diff)
		if err != nil {
			return err
		}

		details.Size = size // new size

		if req.Expiration > toSeconds(b.Terms.MaxOfferDuration) {
			return common.NewErrorf("allocation_extending_failed",
				"blobber %s doesn't allow so long offers", b.ID)
		}

		// since, new terms is weighted average based on previous terms and
		// past allocation time and new terms and new allocation time; then
		// we can easily recalculate new min_lock_demand value from allocation
		// start to its new end using the new weighted average terms; but, we
		// can't reduce the min_lock_demand_value; that's all;

		// new blobber's min lock demand (alloc.Expiration is already updated
		// and we can use restDurationInTimeUnits method here)
		nbmld, err := details.Terms.minLockDemand(gbSize,
			alloc.restDurationInTimeUnits(alloc.StartTime))
		if err != nil {
			return err
		}

		// min_lock_demand can be increased only
		if nbmld > details.MinLockDemand {
			details.MinLockDemand = nbmld
		}

		newOffer := details.Offer()
		if newOffer != oldOffer {
			var sp *stakePool
			if sp, err = sc.getStakePool(details.BlobberID, balances); err != nil {
				return fmt.Errorf("can't get stake pool of %s: %v", details.BlobberID, err)
			}
			if newOffer > oldOffer {
				coin, err := currency.MinusCoin(newOffer, oldOffer)
				if err != nil {
					return err
				}
				if err := sp.addOffer(coin); err != nil {
					return fmt.Errorf("adding offer: %v", err)
				}
			} else {
				coin, err := currency.MinusCoin(oldOffer, newOffer)
				if err != nil {
					return err
				}
				if err := sp.reduceOffer(coin); err != nil {
					return fmt.Errorf("adding offer: %v", err)
				}
			}
			if err = sp.save(sc.ID, details.BlobberID, balances); err != nil {
				return fmt.Errorf("can't save stake pool of %s: %v", details.BlobberID,
					err)
			}

		}
	}

	// lock tokens if this transaction provides them
	if txn.Value > 0 {
		if err = alloc.addToWritePool(txn, balances); err != nil {
			return common.NewErrorf("allocation_extending_failed", "%v", err)
		}
	}

	// add more tokens to related challenge pool, or move some tokens back
	var remainingDuration = alloc.Expiration - txn.CreationDate
	err = sc.adjustChallengePool(alloc, originalRemainingDuration, remainingDuration, originalTerms, txn.CreationDate, balances)
	if err != nil {
		return common.NewErrorf("allocation_extending_failed", "%v", err)
	}
	return nil
}

// reduceAllocation reduces size or/and expiration (no one can be increased);
// here we use the same terms of related blobbers
func (sc *StorageSmartContract) reduceAllocation(
	txn *transaction.Transaction,
	alloc *StorageAllocation,
	blobbers []*StorageNode,
	req *updateAllocationRequest,
	balances chainstate.StateContextI,
) (err error) {
	var (
		diff = req.getBlobbersSizeDiff(alloc) // size difference
		size = req.getNewBlobbersSize(alloc)  // blobber size

		// original allocation duration remains
		originalRemainingDuration = alloc.Expiration - txn.CreationDate
	)

	// adjust the expiration if changed, boundaries has already checked
	alloc.Expiration += req.Expiration
	alloc.Size += req.Size

	// 1. update terms
	for i, ba := range alloc.BlobberAllocs {
		var b = blobbers[i]
		oldOffer := ba.Offer()
		b.Allocated += diff // new capacity used
		ba.Size = size      // new size
		// update stake pool
		newOffer := ba.Offer()
		if newOffer != oldOffer {
			var sp *stakePool
			if sp, err = sc.getStakePool(ba.BlobberID, balances); err != nil {
				return fmt.Errorf("can't get stake pool of %s: %v", ba.BlobberID,
					err)
			}
			if newOffer < oldOffer {
				if err := sp.removeOffer(oldOffer - newOffer); err != nil {
					return fmt.Errorf("removing offer: %v", err)
				}
			} else {
				// if we are adding a blobber then we will want to add a new offer for that blobber
				if err := sp.addOffer(newOffer - oldOffer); err != nil {
					return fmt.Errorf("adding offer: %v", err)
				}
			}

			if err = sp.save(sc.ID, ba.BlobberID, balances); err != nil {
				return fmt.Errorf("can't save stake pool of %s: %v", ba.BlobberID,
					err)
			}
			if err := emitUpdateBlobber(b, balances); err != nil {
				return fmt.Errorf("emitting blobber %s, error:%v", b.ID, err)
			}
		}
	}

	// lock tokens if this transaction provides them
	if txn.Value > 0 {
		if err = alloc.addToWritePool(txn, balances); err != nil {
			return common.NewErrorf("allocation_reducing_failed", "%v", err)
		}
	}

	// new allocation duration remains
	var remainingDuration = alloc.Expiration - txn.CreationDate
	err = sc.adjustChallengePool(alloc, originalRemainingDuration, remainingDuration, nil, txn.CreationDate,
		balances)
	if err != nil {
		return common.NewErrorf("allocation_reducing_failed", "%v", err)
	}
	return nil

}

// update allocation allows to change allocation size or expiration;
// if expiration reduced or unchanged, then existing terms of blobbers used,
// otherwise new terms used; also, it locks additional tokens if size is
// extended and it checks blobbers for required stake;
func (sc *StorageSmartContract) updateAllocationRequest(
	txn *transaction.Transaction,
	input []byte,
	balances chainstate.StateContextI,
) (resp string, err error) {
	var conf *Config
	if conf, err = sc.getConfig(balances, false); err != nil {
		return "", common.NewError("allocation_updating_failed",
			"can't get SC configurations: "+err.Error())
	}
	return sc.updateAllocationRequestInternal(txn, input, conf, balances)
}

func (sc *StorageSmartContract) updateAllocationRequestInternal(
	t *transaction.Transaction,
	input []byte,
	conf *Config,
	balances chainstate.StateContextI,
) (resp string, err error) {
	if t.ClientID == "" {
		return "", common.NewError("allocation_updating_failed",
			"missing client_id in transaction")
	}

	var request updateAllocationRequest
	if err = request.decode(input); err != nil {
		return "", common.NewError("allocation_updating_failed",
			"invalid request: "+err.Error())
	}

	if request.OwnerID == "" {
		request.OwnerID = t.ClientID
	}

	var alloc *StorageAllocation
	if alloc, err = sc.getAllocation(request.ID, balances); err != nil {
		return "", common.NewError("allocation_updating_failed",
			"can't get existing allocation: "+err.Error())
	}

	if t.ClientID != alloc.Owner || request.OwnerID != alloc.Owner {
		return "", common.NewError("allocation_updating_failed",
			"only owner can update the allocation")
	}

	if err = request.validate(conf, alloc); err != nil {
		return "", common.NewError("allocation_updating_failed", err.Error())
	}

	// can't update expired allocation
	if alloc.Expiration < t.CreationDate {
		return "", common.NewError("allocation_updating_failed",
			"can't update expired allocation")
	}
	// adjust expiration
	var newExpiration = alloc.Expiration + request.Expiration
	var newSize = request.Size + alloc.Size

	// get blobber of the allocation to update them
	var blobbers []*StorageNode
	if blobbers, err = sc.getAllocationBlobbers(alloc, balances); err != nil {
		return "", common.NewError("allocation_updating_failed",
			err.Error())
	}

	if len(request.AddBlobberId) > 0 {
		blobbers, err = alloc.changeBlobbers(
			blobbers, request.AddBlobberId, request.RemoveBlobberId, sc, t.CreationDate, balances,
		)
		if err != nil {
			return "", common.NewError("allocation_updating_failed", err.Error())
		}
	}

	if len(blobbers) != len(alloc.BlobberAllocs) {
		return "", common.NewError("allocation_updating_failed",
			"error allocation blobber size mismatch")
	}
	if request.UpdateTerms {
		for i, bd := range alloc.BlobberAllocs {
			if bd.Terms.WritePrice >= blobbers[i].Terms.WritePrice {
				bd.Terms.WritePrice = blobbers[i].Terms.WritePrice
			}
			if bd.Terms.ReadPrice >= blobbers[i].Terms.ReadPrice {
				bd.Terms.ReadPrice = blobbers[i].Terms.ReadPrice
			}
			bd.Terms.MinLockDemand = blobbers[i].Terms.MinLockDemand
			bd.Terms.MaxOfferDuration = blobbers[i].Terms.MaxOfferDuration
		}
	}

	// update allocation transaction hash
	alloc.Tx = t.Hash
	if len(request.Name) > 0 {
		alloc.Name = request.Name
	}

	// close allocation now
	if newExpiration <= t.CreationDate {
		return sc.closeAllocation(t, alloc, balances)
	}

	// an allocation can't be shorter than configured in SC
	// (prevent allocation shortening for entire period)
	if newExpiration < 0 ||
		newExpiration-t.CreationDate < toSeconds(conf.MinAllocDuration) {

		return "", common.NewError("allocation_updating_failed",
			"allocation duration becomes too short")
	}

	if newSize < conf.MinAllocSize || newSize < alloc.UsedSize {
		return "", common.NewError("allocation_updating_failed",
			"allocation size becomes too small")
	}

	// if size or expiration increased, then we use new terms
	// otherwise, we use the same terms
	if request.Size > 0 || request.Expiration > 0 {
		err = sc.extendAllocation(t, alloc, blobbers, &request, balances)
	} else if request.Size < 0 || request.Expiration < 0 {
		err = sc.reduceAllocation(t, alloc, blobbers, &request, balances)
	} else if len(request.AddBlobberId) > 0 {
		err = sc.extendAllocation(t, alloc, blobbers, &request, balances)
	}
	if err != nil {
		return "", err
	}

	if err := alloc.checkFunding(conf.CancellationCharge); err != nil {
		return "", common.NewError("allocation_updating_failed", err.Error())
	}

	if request.SetImmutable {
		alloc.IsImmutable = true
	}

	err = alloc.saveUpdatedAllocation(blobbers, balances)
	if err != nil {
		return "", common.NewErrorf("allocation_reducing_failed", "%v", err)
	}

	err = emitUpdateAllocationBlobberTerms(alloc, balances, t)
	if err != nil {
		return "", common.NewErrorf("allocation_updating_failed", "%V", err)
	}

	return string(alloc.Encode()), nil
}

func getPreferredBlobbers(preferredBlobbers []string, allBlobbers []*StorageNode) (selectedBlobbers []*StorageNode, err error) {
	blobberMap := make(map[string]*StorageNode)
	for _, storageNode := range allBlobbers {
		blobberMap[storageNode.BaseURL] = storageNode
	}
	for _, blobberURL := range preferredBlobbers {
		selectedBlobber, ok := blobberMap[blobberURL]
		if !ok {
			err = errors.New("invalid preferred blobber URL")
			return
		}
		selectedBlobbers = append(selectedBlobbers, selectedBlobber)
	}
	return
}

func randomizeNodes(in []*StorageNode, out []*StorageNode, n int, seed int64) []*StorageNode {
	nOut := minInt(len(in), n)
	nOut = maxInt(1, nOut)
	randGen := rand.New(rand.NewSource(seed))
	for {
		i := randGen.Intn(len(in))
		if !checkExists(in[i], out) {
			out = append(out, in[i])
		}
		if len(out) >= nOut {
			break
		}
	}
	return out
}

func minInt(x, y int) int {
	if x < y {
		return x
	}
	return y
}

func maxInt(x, y int) int {
	if x > y {
		return x
	}
	return y
}

func checkExists(c *StorageNode, sl []*StorageNode) bool {
	for _, s := range sl {
		if s.ID == c.ID {
			return true
		}
	}
	return false
}

func (sc *StorageSmartContract) finalizedPassRates(alloc *StorageAllocation) ([]float64, error) {
	if alloc.Stats == nil {
		alloc.Stats = &StorageAllocationStats{}
	}
	var failed, succesful int64 = 0, 0
	var passRates = make([]float64, 0, len(alloc.BlobberAllocs))
	for _, ba := range alloc.BlobberAllocs {
		if ba.Stats == nil {
			ba.Stats = new(StorageAllocationStats)
		}
		ba.Stats.FailedChallenges += ba.Stats.OpenChallenges
		ba.Stats.OpenChallenges = 0
		ba.Stats.TotalChallenges = ba.Stats.FailedChallenges + ba.Stats.SuccessChallenges
		if ba.Stats.TotalChallenges == 0 {
			passRates = append(passRates, 1.0)
			continue
		}
		passRates = append(passRates, float64(ba.Stats.SuccessChallenges)/float64(ba.Stats.TotalChallenges))
		succesful += ba.Stats.SuccessChallenges
		failed += ba.Stats.FailedChallenges
	}
	alloc.Stats.SuccessChallenges = succesful
	alloc.Stats.FailedChallenges = failed
	alloc.Stats.TotalChallenges = alloc.Stats.FailedChallenges + alloc.Stats.FailedChallenges
	alloc.Stats.OpenChallenges = 0
	return passRates, nil
}

// a blobber can not send a challenge response, thus we have to check out
// challenge requests and their expiration
func (sc *StorageSmartContract) canceledPassRates(alloc *StorageAllocation,
	now common.Timestamp, balances chainstate.StateContextI) (
	passRates []float64, err error) {

	if alloc.Stats == nil {
		alloc.Stats = &StorageAllocationStats{}
	}
	passRates = make([]float64, 0, len(alloc.BlobberAllocs))
	var failed, successful int64 = 0, 0

	allocChallenges, err := sc.getAllocationChallenges(alloc.ID, balances)
	switch err {
	case util.ErrValueNotPresent:
	case nil:
		for _, oc := range allocChallenges.OpenChallenges {
			ba, ok := alloc.BlobberAllocsMap[oc.BlobberID]
			if !ok {
				continue
			}

			if ba.Stats == nil {
				ba.Stats = new(StorageAllocationStats) // make sure
			}

			//if c.Responded || c.AllocationID != alloc.ID {
			//	continue // already accepted, already rewarded/penalized
			//}
			var expire = oc.CreatedAt + toSeconds(getMaxChallengeCompletionTime())
			if expire < now {
				ba.Stats.FailedChallenges++
				alloc.Stats.FailedChallenges++
			} else {
				ba.Stats.SuccessChallenges++
				alloc.Stats.SuccessChallenges++
			}
		}

	default:
		return nil, fmt.Errorf("getting allocation challenge: %v", err)
	}

	for _, ba := range alloc.BlobberAllocs {

		ba.Stats.OpenChallenges = 0
		ba.Stats.TotalChallenges = ba.Stats.SuccessChallenges + ba.Stats.FailedChallenges
		if ba.Stats.TotalChallenges == 0 {
			passRates = append(passRates, 1.0)
			continue
		}
		// success rate for the blobber allocation
		//fmt.Println("pass rate i", i, "successful", d.Stats.SuccessChallenges, "failed", d.Stats.FailedChallenges)
		passRates = append(passRates, float64(ba.Stats.SuccessChallenges)/float64(ba.Stats.TotalChallenges))
		successful += ba.Stats.SuccessChallenges
		failed += ba.Stats.FailedChallenges
	}

	alloc.Stats.SuccessChallenges = successful
	alloc.Stats.FailedChallenges = failed
	alloc.Stats.TotalChallenges = alloc.Stats.SuccessChallenges + alloc.Stats.FailedChallenges
	alloc.Stats.OpenChallenges = 0
	return passRates, nil
}

// If blobbers doesn't provide their services, then user can use this
// cancel_allocation transaction to close allocation and unlock all tokens
// of write pool back to himself. The cancel_allocation doesn't pay min_lock
// demand to blobbers.
func (sc *StorageSmartContract) cancelAllocationRequest(
	t *transaction.Transaction, input []byte,
	balances chainstate.StateContextI) (resp string, err error) {
	var req lockRequest
	if err = req.decode(input); err != nil {
		return "", common.NewError("alloc_cancel_failed", err.Error())
	}
	var alloc *StorageAllocation
	alloc, err = sc.getAllocation(req.AllocationID, balances)
	if err != nil {
		return "", common.NewError("alloc_cancel_failed", err.Error())
	}

	if alloc.Owner != t.ClientID {
		return "", common.NewError("alloc_cancel_failed",
			"only owner can cancel an allocation")
	}

	if alloc.Expiration < t.CreationDate {
		return "", common.NewError("alloc_cancel_failed",
			"trying to cancel expired allocation")
	}

	var passRates []float64
	passRates, err = sc.canceledPassRates(alloc, t.CreationDate, balances)
	if err != nil {
		return "", common.NewError("alloc_cancel_failed",
			"calculating rest challenges success/fail rates: "+err.Error())
	}

	// can cancel
	// new values
	alloc.Expiration, alloc.ChallengeCompletionTime = t.CreationDate, 0

	sps := make([]*stakePool, 0, len(alloc.BlobberAllocs))
	for _, d := range alloc.BlobberAllocs {
		var sp *stakePool
		if sp, err = sc.getStakePool(d.BlobberID, balances); err != nil {
			return "", common.NewError("fini_alloc_failed",
				"can't get stake pool of "+d.BlobberID+": "+err.Error())
		}
		if err := sp.removeOffer(d.Offer()); err != nil {
			return "", common.NewError("fini_alloc_failed",
				"error removing offer: "+err.Error())
		}
		sps = append(sps, sp)
	}

	err = sc.finishAllocation(t, alloc, passRates, sps, balances)
	if err != nil {
		return "", common.NewError("alloc_cancel_failed", err.Error())
	}

	alloc.Finalized, alloc.Canceled = true, true
	_, err = balances.InsertTrieNode(alloc.GetKey(sc.ID), alloc)
	if err != nil {
		return "", common.NewError("alloc_cancel_failed",
			"saving allocation: "+err.Error())
	}

	balances.EmitEvent(event.TypeStats, event.TagUpdateAllocation, alloc.ID, alloc.buildDbUpdates())

	err = emitDeleteAllocationBlobberTerms(alloc, balances, t)
	if err != nil {
		return "", common.NewError("alloc_cancel_failed", err.Error())
	}

	return "canceled", nil
}

//
// finalize an allocation (after expire + challenge completion time)
//

// 1. challenge pool                  -> blobbers or write pool
// 2. write pool min_lock_demand left -> blobbers
// 3. remove offer from blobber (stake pool)
// 4. update blobbers used and in all blobbers list too
// 5. write pool                      -> client
func (sc *StorageSmartContract) finalizeAllocation(
	t *transaction.Transaction, input []byte,
	balances chainstate.StateContextI) (resp string, err error) {

	var req lockRequest
	if err = req.decode(input); err != nil {
		return "", common.NewError("fini_alloc_failed", err.Error())
	}

	var alloc *StorageAllocation
	alloc, err = sc.getAllocation(req.AllocationID, balances)
	if err != nil {
		return "", common.NewError("fini_alloc_failed", err.Error())
	}

	// should be owner or one of blobbers of the allocation
	if !alloc.IsValidFinalizer(t.ClientID) {
		return "", common.NewError("fini_alloc_failed",
			"not allowed, unknown finalization initiator")
	}

	// should not be finalized
	if alloc.Finalized {
		return "", common.NewError("fini_alloc_failed",
			"allocation already finalized")
	}

	// should be expired
	if alloc.Until() > t.CreationDate {
		return "", common.NewError("fini_alloc_failed",
			"allocation is not expired yet, or waiting a challenge completion")
	}

	var passRates []float64
	passRates, err = sc.finalizedPassRates(alloc)
	if err != nil {
		return "", common.NewError("fini_alloc_failed",
			"calculating rest challenges success/fail rates: "+err.Error())
	}

	var sps = []*stakePool{}
	for _, d := range alloc.BlobberAllocs {
		var sp *stakePool
		if sp, err = sc.getStakePool(d.BlobberID, balances); err != nil {
			return "", common.NewError("fini_alloc_failed",
				"can't get stake pool of "+d.BlobberID+": "+err.Error())
		}
		sps = append(sps, sp)
	}

	err = sc.finishAllocation(t, alloc, passRates, sps, balances)
	if err != nil {
		return "", common.NewError("fini_alloc_failed", err.Error())
	}

	alloc.Finalized = true
	_, err = balances.InsertTrieNode(alloc.GetKey(sc.ID), alloc)
	if err != nil {
		return "", common.NewError("alloc_cancel_failed",
			"saving allocation: "+err.Error())
	}

	balances.EmitEvent(event.TypeStats, event.TagUpdateAllocation, alloc.ID, alloc.buildDbUpdates())

	err = emitUpdateAllocationBlobberTerms(alloc, balances, t)
	if err != nil {
		return "", common.NewError("alloc_cancel_failed", err.Error())
	}

	return "finalized", nil
}

func (sc *StorageSmartContract) finishAllocation(
	t *transaction.Transaction,
	alloc *StorageAllocation,
	passRates []float64,
	sps []*stakePool,
	balances chainstate.StateContextI,
) (err error) {
	if err != nil {
		return common.NewErrorf("fini_alloc_failed", "%v", err)
	}

	// we can use the i for the blobbers list above because of algorithm
	// of the getAllocationBlobbers method; also, we can use the i in the
	// passRates list above because of algorithm of the adjustChallenges
	for i, d := range alloc.BlobberAllocs {
		// min lock demand rest
		if d.MinLockDemand > d.Spent {
			delta, err := currency.MinusCoin(d.MinLockDemand, d.Spent)
			if err != nil {
				return err
			}
			if alloc.WritePool < delta {
				return fmt.Errorf("alloc_cancel_failed, paying min_lock for blobber %v"+
					"ammount was short by %v", d.BlobberID, d.MinLockDemand-d.Spent)
			}
			alloc.WritePool, err = currency.MinusCoin(alloc.WritePool, delta)
			if err != nil {
				return err
			}
			err = sps[i].DistributeRewards(delta, d.BlobberID, spenum.Blobber, balances)
			if err != nil {
				return fmt.Errorf("alloc_cancel_failed, paying min_lock %v for blobber "+
					"%v from write pool %v, minlock demand %v spent %v error %v",
					d.MinLockDemand-d.Spent, d.BlobberID, alloc.WritePool, d.MinLockDemand, d.Spent, err.Error())
			}
			d.Spent, err = currency.AddCoin(d.Spent, delta)
			if err != nil {
				return err
			}
		}
	}

	var blobbers []*StorageNode
	if blobbers, err = sc.getAllocationBlobbers(alloc, balances); err != nil {
		return common.NewError("fini_alloc_failed",
			"invalid state: can't get related blobbers: "+err.Error())
	}

	var cp *challengePool
	if cp, err = sc.getChallengePool(alloc.ID, balances); err != nil {
		return common.NewError("fini_alloc_failed",
			"can't get related challenge pool: "+err.Error())
	}

	var passPayments currency.Coin
	for i, d := range alloc.BlobberAllocs {
		var b = blobbers[i]
		if b.ID != d.BlobberID {
			return common.NewErrorf("fini_alloc_failed",
				"blobber %s and %s don't match", b.ID, d.BlobberID)
		}
		if alloc.UsedSize > 0 && cp.Balance > 0 && passRates[i] > 0 && d.Stats != nil {
			ratio := float64(d.Stats.UsedSize) / float64(alloc.UsedSize)
			cpBalance, err := cp.Balance.Float64()
			if err != nil {
				return err
			}

			reward, err := currency.Float64ToCoin(cpBalance * ratio * passRates[i])
			if err != nil {
				return err
			}

			err = sps[i].DistributeRewards(reward, b.ID, spenum.Blobber, balances)
			if err != nil {
				return common.NewError("fini_alloc_failed",
					"paying reward to stake pool of "+d.BlobberID+": "+err.Error())
			}
			d.Spent, err = currency.AddCoin(d.Spent, reward)
			if err != nil {
				return fmt.Errorf("blobber alloc spent: %v", err)
			}
			passPayments, err = currency.AddCoin(passPayments, reward)
			if err != nil {
				return fmt.Errorf("pass payments: %v", err)
			}
		}

		if err = sps[i].save(sc.ID, d.BlobberID, balances); err != nil {
			return common.NewError("fini_alloc_failed",
				"saving stake pool of "+d.BlobberID+": "+err.Error())
		}

		staked, err := sps[i].stake()
		if err != nil {
			return common.NewError("fini_alloc_failed",
				"getting stake of "+d.BlobberID+": "+err.Error())
		}

		data := dbs.DbUpdates{
			Id: d.BlobberID,
			Updates: map[string]interface{}{
				"total_stake": int64(staked),
			},
		}
		balances.EmitEvent(event.TypeStats, event.TagUpdateBlobber, d.BlobberID, data)

		// update the blobber
		b.Allocated -= d.Size
		if _, err = balances.InsertTrieNode(b.GetKey(sc.ID), b); err != nil {
			return common.NewError("fini_alloc_failed",
				"saving blobber "+d.BlobberID+": "+err.Error())
		}
		// update the blobber in all (replace with existing one)
		if err := emitUpdateBlobber(b, balances); err != nil {
			return common.NewError("fini_alloc_failed",
				"emitting blobber "+b.ID+": "+err.Error())
		}
		err = removeAllocationFromBlobber(sc, d, alloc.ID, balances)
		if err != nil {
			return common.NewError("fini_alloc_failed",
				"removing allocation from blobber challenge partition "+b.ID+": "+err.Error())
		}
	}
	cp.Balance, err = currency.MinusCoin(cp.Balance, passPayments)
	if err != nil {
		return err
	}

	if cp.Balance > 0 {
		alloc.MovedBack, err = currency.AddCoin(alloc.MovedBack, cp.Balance)
		if err != nil {
			return err
		}

		err = alloc.moveFromChallengePool(cp, cp.Balance)
		if err != nil {
			return common.NewError("fini_alloc_failed",
				"moving challenge pool rest back to write pool: "+err.Error())
		}
	}

<<<<<<< HEAD
	conf, err := sc.getConfig(balances, true)
	if err != nil {
		return common.NewErrorf("allocation_creation_failed",
			"can't get config: %v", err)
	}

	cancellationCharge, err := alloc.cancellationCharge(conf.CancellationCharge)
	if err != nil {
		return common.NewErrorf("allocation_creation_failed", err.Error())
	}
	if alloc.WritePool < cancellationCharge {
		cancellationCharge = alloc.WritePool
		logging.Logger.Error("insufficient funds, %v, for cancellation charge, %v. distributing the remaining write pool.")
	}
	reward, _, err := currency.DistributeCoin(cancellationCharge, int64(len(alloc.BlobberAllocs)))
	if err != nil {
		return common.NewErrorf("allocation_creation_failed", err.Error())
	}

	for i, ba := range alloc.BlobberAllocs {
		err = sps[i].DistributeRewards(reward, ba.BlobberID, spenum.Blobber, balances)
		if err != nil {
			return common.NewError("fini_alloc_failed",
				"paying cancellation charge to stake pool of "+ba.BlobberID+": "+err.Error())
		}
	}

	if err = cp.save(sc.ID, alloc.ID, balances); err != nil {
=======
	if err = cp.save(sc.ID, alloc, balances); err != nil {
>>>>>>> 131a0208
		return common.NewError("fini_alloc_failed",
			"saving challenge pool: "+err.Error())
	}

	alloc.Finalized = true

	return nil
}

type transferAllocationInput struct {
	AllocationId      string `json:"allocation_id"`
	NewOwnerId        string `json:"new_owner_id"`
	NewOwnerPublicKey string `json:"new_owner_public_key"`
}

func (aci *transferAllocationInput) decode(input []byte) error {
	return json.Unmarshal(input, aci)
}

func (sc *StorageSmartContract) curatorTransferAllocation(
	txn *transaction.Transaction,
	input []byte,
	balances chainstate.StateContextI,
) (string, error) {
	var tai transferAllocationInput
	if err := tai.decode(input); err != nil {
		return "", common.NewError("curator_transfer_allocation_failed",
			"error unmarshalling input: "+err.Error())
	}

	alloc, err := sc.getAllocation(tai.AllocationId, balances)
	if err != nil {
		return "", common.NewError("curator_transfer_allocation_failed", err.Error())
	}

	if !alloc.isCurator(txn.ClientID) && alloc.Owner != txn.ClientID {
		return "", common.NewError("curator_transfer_allocation_failed",
			"only curators or the owner can transfer allocations; "+txn.ClientID+" is neither")
	}

	alloc.Owner = tai.NewOwnerId
	alloc.OwnerPublicKey = tai.NewOwnerPublicKey

	_, err = balances.InsertTrieNode(alloc.GetKey(sc.ID), alloc)
	if err != nil {
		return "", common.NewErrorf("curator_transfer_allocation_failed",
			"saving new allocation: %v", err)
	}

	balances.EmitEvent(event.TypeStats, event.TagUpdateAllocation, alloc.ID, alloc.buildDbUpdates())

	// txn.Hash is the id of the new token pool
	return txn.Hash, nil
}<|MERGE_RESOLUTION|>--- conflicted
+++ resolved
@@ -13,16 +13,16 @@
 
 	"0chain.net/chaincore/currency"
 
+	"0chain.net/core/logging"
 	"0chain.net/smartcontract/dbs"
 	"0chain.net/smartcontract/dbs/event"
 	"0chain.net/smartcontract/stakepool/spenum"
-	"github.com/0chain/common/core/logging"
 	"go.uber.org/zap"
 
 	chainstate "0chain.net/chaincore/chain/state"
 	"0chain.net/chaincore/transaction"
 	"0chain.net/core/common"
-	"github.com/0chain/common/core/util"
+	"0chain.net/core/util"
 )
 
 // getAllocation by ID
@@ -1790,7 +1790,6 @@
 		}
 	}
 
-<<<<<<< HEAD
 	conf, err := sc.getConfig(balances, true)
 	if err != nil {
 		return common.NewErrorf("allocation_creation_failed",
@@ -1819,9 +1818,6 @@
 	}
 
 	if err = cp.save(sc.ID, alloc.ID, balances); err != nil {
-=======
-	if err = cp.save(sc.ID, alloc, balances); err != nil {
->>>>>>> 131a0208
 		return common.NewError("fini_alloc_failed",
 			"saving challenge pool: "+err.Error())
 	}

--- conflicted
+++ resolved
@@ -778,12 +778,7 @@
 	txn *transaction.Transaction,
 	alloc *StorageAllocation,
 	blobbers []*StorageNode,
-<<<<<<< HEAD
-	uar *updateAllocationRequest,
-=======
 	req *updateAllocationRequest,
-	mintTokens bool,
->>>>>>> 7e471370
 	balances chainstate.StateContextI,
 ) (err error) {
 	var (
@@ -874,21 +869,9 @@
 	}
 
 	// lock tokens if this transaction provides them
-<<<<<<< HEAD
-	if t.Value > 0 {
-		ap, err := newAllocationPool(t, alloc, until, 0, balances)
-		if err != nil {
-			return common.NewErrorf("allocation_extending_failed",
-				"write pool filling: %v", err)
-		}
-		if err := wps.addOwnerWritePool(ap); err != nil {
-			return common.NewErrorf("allocation_extending_failed",
-				"add write pool: %v", err)
-=======
 	if txn.Value > 0 {
-		if err = alloc.addToWritePool(txn, mintTokens, balances); err != nil {
+		if err = alloc.addToWritePool(txn, 0, balances); err != nil {
 			return common.NewErrorf("allocation_extending_failed", "%v", err)
->>>>>>> 7e471370
 		}
 	}
 
@@ -969,19 +952,8 @@
 	}
 
 	// lock tokens if this transaction provides them
-<<<<<<< HEAD
-	if t.Value > 0 {
-		if err = stakepool.CheckClientBalance(t.ClientID, t.Value, balances); err != nil {
-			return common.NewErrorf("allocation_reducing_failed", "%v", err)
-		}
-		var until = alloc.Until()
-
-		ap, err := newAllocationPool(t, alloc, until, 0, balances)
-		if err != nil {
-=======
 	if txn.Value > 0 {
-		if err = alloc.addToWritePool(txn, false, balances); err != nil {
->>>>>>> 7e471370
+		if err = alloc.addToWritePool(txn, t.Value, balances); err != nil {
 			return common.NewErrorf("allocation_reducing_failed", "%v", err)
 		}
 	}

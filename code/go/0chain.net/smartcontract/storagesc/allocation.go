package storagesc

import (
	"encoding/json"
	"errors"
	"fmt"
	"math"
	"math/rand"
	"sort"
	"strings"
	"sync"
	"time"

	"0chain.net/chaincore/currency"

	"0chain.net/core/logging"
	"0chain.net/smartcontract/dbs"
	"0chain.net/smartcontract/dbs/event"
	"0chain.net/smartcontract/stakepool"
	"0chain.net/smartcontract/stakepool/spenum"
	"go.uber.org/zap"

	chainstate "0chain.net/chaincore/chain/state"
	"0chain.net/chaincore/transaction"
	"0chain.net/core/common"
	"0chain.net/core/util"
)

// getAllocation by ID
func (sc *StorageSmartContract) getAllocation(allocID string,
	balances chainstate.StateContextI) (alloc *StorageAllocation, err error) {

	alloc = new(StorageAllocation)
	alloc.ID = allocID
	err = balances.GetTrieNode(alloc.GetKey(sc.ID), alloc)
	if err != nil {
		return nil, err
	}

	return
}

func (sc *StorageSmartContract) addAllocation(alloc *StorageAllocation,
	balances chainstate.StateContextI) (string, error) {
	ta := &StorageAllocation{}
	err := balances.GetTrieNode(alloc.GetKey(sc.ID), ta)
	if err == nil {
		return "", common.NewErrorf("add_allocation_failed",
			"allocation id already used in trie: %v", alloc.GetKey(sc.ID))
	}
	if err != util.ErrValueNotPresent {
		return "", common.NewErrorf("add_allocation_failed",
			"unexpected error: %v", err)
	}

	_, err = balances.InsertTrieNode(alloc.GetKey(sc.ID), alloc)
	if err != nil {
		return "", common.NewErrorf("add_allocation_failed",
			"saving new allocation: %v", err)
	}

	err = alloc.emitAdd(balances)
	if err != nil {
		return "", common.NewErrorf("add_allocation_failed",
			"saving new allocation in db: %v", err)
	}

	buff := alloc.Encode()
	return string(buff), nil
}

type newAllocationRequest struct {
	Name            string           `json:"name"`
	DataShards      int              `json:"data_shards"`
	ParityShards    int              `json:"parity_shards"`
	Size            int64            `json:"size"`
	Expiration      common.Timestamp `json:"expiration_date"`
	Owner           string           `json:"owner_id"`
	OwnerPublicKey  string           `json:"owner_public_key"`
	Blobbers        []string         `json:"blobbers"`
	ReadPriceRange  PriceRange       `json:"read_price_range"`
	WritePriceRange PriceRange       `json:"write_price_range"`
}

// storageAllocation from the request
func (nar *newAllocationRequest) storageAllocation() (sa *StorageAllocation) {
	sa = new(StorageAllocation)
	sa.Name = nar.Name
	sa.DataShards = nar.DataShards
	sa.ParityShards = nar.ParityShards
	sa.Size = nar.Size
	sa.Expiration = nar.Expiration
	sa.Owner = nar.Owner
	sa.OwnerPublicKey = nar.OwnerPublicKey
	sa.WritePoolOwners = append(sa.WritePoolOwners, nar.Owner)
	sa.PreferredBlobbers = nar.Blobbers
	sa.ReadPriceRange = nar.ReadPriceRange
	sa.WritePriceRange = nar.WritePriceRange
	return
}

func (nar *newAllocationRequest) decode(b []byte) error {
	return json.Unmarshal(b, nar)
}

func (nar *newAllocationRequest) encode() ([]byte, error) {
	return json.Marshal(nar)
}

/*
// (1) adjust blobber capacity used, (2) add offer (stake lock boundary),
// (3) save updated blobber
func (sc *StorageSmartContract) addBlobbersOffers(sa *StorageAllocation,
	blobbers []*StorageNode, balances chainstate.StateContextI) (err error) {

	// update blobbers' stakes and capacity used
	for i, b := range blobbers {
		b.Used += sa.BlobberAllocs[i].Size // adjust used size
		var sp *stakePool
		if sp, err = sc.getStakePool(b.ID, balances); err != nil {
			return fmt.Errorf("can't get blobber's stake pool: %v", err)
		}
		sp.addOffer(sa, sa.BlobberAllocs[i])

		// save blobber
		if _, err = balances.InsertTrieNode(b.GetKey(sc.ID), b); err != nil {
			return fmt.Errorf("can't save blobber: %v", err)
		}
		// save its stake pool
		if err = sp.save(sc.ID, b.ID, balances); err != nil {
			return fmt.Errorf("can't save blobber's stake pool: %v", err)
		}
	}

	return
}
*/

// convert time.Duration to common.Timestamp truncating to seconds
func toSeconds(dur time.Duration) common.Timestamp {
	return common.Timestamp(dur / time.Second)
}

// size in gigabytes
func sizeInGB(size int64) float64 {
	return float64(size) / GB
}

// exclude blobbers with not enough token in stake pool to fit the size
func (sc *StorageSmartContract) filterBlobbersByFreeSpace(now common.Timestamp,
	size int64, balances chainstate.CommonStateContextI) (filter filterBlobberFunc) {

	return filterBlobberFunc(func(b *StorageNode) (kick bool) {
		var sp, err = sc.getStakePool(b.ID, balances)
		if err != nil {
			return true // kick off
		}
		if b.Terms.WritePrice == 0 {
			return false // keep, ok or already filtered by bid
		}
		// clean capacity (without delegate pools want to 'unstake')
<<<<<<< HEAD
		free, err := sp.cleanCapacity(now, b.Terms.WritePrice)
		if err != nil {
			return true // kick off
		}
=======
		var free = sp.unallocatedCapacity(b.Terms.WritePrice)
>>>>>>> 9937272f
		return free < size // kick off if it hasn't enough free space
	})
}

// newAllocationRequest creates new allocation
func (sc *StorageSmartContract) newAllocationRequest(
	t *transaction.Transaction,
	input []byte,
	balances chainstate.StateContextI,
	timings map[string]time.Duration,
) (string, error) {
	var conf *Config
	var err error
	if conf, err = sc.getConfig(balances, true); err != nil {
		return "", common.NewErrorf("allocation_creation_failed",
			"can't get config: %v", err)
	}

	resp, err := sc.newAllocationRequestInternal(t, input, conf, false, balances, timings)
	if err != nil {
		return "", err
	}

	return resp, err
}

type blobberWithPool struct {
	*StorageNode
	Pool *stakePool
	idx  int
}

// newAllocationRequest creates new allocation
func (sc *StorageSmartContract) newAllocationRequestInternal(
	t *transaction.Transaction,
	input []byte,
	conf *Config,
	mintNewTokens bool,
	balances chainstate.StateContextI,
	timings map[string]time.Duration,
) (resp string, err error) {
	m := Timings{timings: timings, start: time.Now()}
	if err != nil {
		return "", common.NewErrorf("allocation_creation_failed",
			"getting blobber list: %v", err)
	}

	if t.ClientID == "" {
		return "", common.NewError("allocation_creation_failed",
			"Invalid client in the transaction. No client id in transaction")
	}

	var request newAllocationRequest
	logging.Logger.Debug("new_allocation_request", zap.String("request", string(input)))
	if err = request.decode(input); err != nil {
		return "", common.NewErrorf("allocation_creation_failed",
			"malformed request: %v", err)
	}

	m.tick("decode")
	if len(request.Blobbers) < (request.DataShards + request.ParityShards) {
		return "", common.NewErrorf("allocation_creation_failed",
			"Blobbers provided are not enough to honour the allocation")
	}

	//if more than limit blobbers sent, just cut them
	if len(request.Blobbers) > conf.MaxBlobbersPerAllocation {
		logging.Logger.Info("Too many blobbers selected, max available", zap.Int("max_blobber_size", conf.MaxBlobbersPerAllocation))
		request.Blobbers = request.Blobbers[:conf.MaxBlobbersPerAllocation]
	}

	inputBlobbers := sc.getBlobbers(request.Blobbers, balances)
	if len(inputBlobbers.Nodes) < (request.DataShards + request.ParityShards) {
		return "", common.NewErrorf("allocation_creation_failed",
			"Not enough provided blobbers found in mpt")
	}

	if request.Owner == "" {
		request.Owner = t.ClientID
		request.OwnerPublicKey = t.PublicKey
	}

	logging.Logger.Debug("new_allocation_request", zap.String("t_hash", t.Hash), zap.Strings("blobbers", request.Blobbers))
	var sa = request.storageAllocation() // (set fields, including expiration)
	blobbers, err := sc.fetchPools(inputBlobbers, balances)
	if err != nil {
		return "", err
	}
	m.tick("fetch_pools")
	sa.TimeUnit = conf.TimeUnit

	blobberNodes, bSize, err := sc.validateBlobbers(common.ToTime(t.CreationDate), sa, balances, blobbers)
	bi := make([]string, 0, len(blobberNodes))
	for _, b := range blobberNodes {
		bi = append(bi, b.ID)
	}
	logging.Logger.Debug("new_allocation_request", zap.Int64("size", bSize), zap.Strings("blobbers", bi))
	m.tick("validate_blobbers")

	if err != nil {
		return "", common.NewErrorf("allocation_creation_failed", "%v", err)
	}

	sa.ID = t.Hash
	for _, b := range blobberNodes {
		balloc, err := newBlobberAllocation(bSize, sa, b.StorageNode, t.CreationDate)
		if err != nil {
			return "", common.NewErrorf("allocation_creation_failed",
				"can't create blobber allocation: %v", err)
		}

		sa.BlobberAllocs = append(sa.BlobberAllocs, balloc)

		b.Allocated += bSize
		_, err = balances.InsertTrieNode(b.GetKey(sc.ID), b.StorageNode)
		if err != nil {
			return "", fmt.Errorf("can't save blobber: %v", err)
		}

		if err := b.Pool.addOffer(balloc.Offer()); err != nil {
			return "", fmt.Errorf("ading offer: %v", err)
		}
		if err = b.Pool.save(sc.ID, b.ID, balances); err != nil {
			return "", fmt.Errorf("can't save blobber's stake pool: %v", err)
		}
	}
	m.tick("add_offer")

	sa.StartTime = t.CreationDate
	sa.Tx = t.Hash

	// create write pool and lock tokens
	if err = sc.createWritePool(t, sa, mintNewTokens, balances); err != nil {
		return "", common.NewError("allocation_creation_failed", err.Error())
	}
	m.tick("create_write_pool")

	if err = sc.createChallengePool(t, sa, balances); err != nil {
		return "", common.NewError("allocation_creation_failed", err.Error())
	}
	m.tick("create_challenge_pool")

	if resp, err = sc.addAllocation(sa, balances); err != nil {
		return "", common.NewErrorf("allocation_creation_failed", "%v", err)
	}
	m.tick("add_allocation")

	return resp, err
}

type Timings struct {
	timings map[string]time.Duration
	start   time.Time
}

func (t *Timings) tick(name string) {
	if t.timings == nil {
		return
	}
	t.timings[name] = time.Since(t.start)
}

func (sc *StorageSmartContract) fetchPools(inputBlobbers *StorageNodes, balances chainstate.StateContextI) ([]*blobberWithPool, error) {
	blobbers := make([]*blobberWithPool, 0, len(inputBlobbers.Nodes))
	pools := make(chan *blobberWithPool, len(inputBlobbers.Nodes))
	errs := make(chan error, len(inputBlobbers.Nodes))

	for i, b := range inputBlobbers.Nodes {
		go func(blob *StorageNode, ind int) {
			var sp *stakePool
			var err error
			if sp, err = sc.getStakePool(blob.ID, balances); err != nil {
				errs <- common.NewErrorf("allocation_creation_failed", "can't get blobber's stake pool: %v", err)
				return
			}
			pools <- &blobberWithPool{blob, sp, ind}
		}(b, i)
	}

	for {
		if len(blobbers) == len(inputBlobbers.Nodes) {
			//ensure ordering
			sort.Slice(blobbers, func(i, j int) bool {
				return blobbers[i].idx < blobbers[j].idx
			})

			return blobbers, nil
		}

		select {
		case err := <-errs:
			return nil, err
		case p := <-pools:
			blobbers = append(blobbers, p)
		}
	}
}

func (sc *StorageSmartContract) selectBlobbers(
	creationDate time.Time,
	allBlobbersList StorageNodes,
	sa *StorageAllocation,
	randomSeed int64,
	balances chainstate.CommonStateContextI,
) ([]*StorageNode, int64, error) {
	var err error
	var conf *Config
	if conf, err = getConfig(balances); err != nil {
		return nil, 0, fmt.Errorf("can't get config: %v", err)
	}

	sa.TimeUnit = conf.TimeUnit // keep the initial time unit

	// number of blobbers required
	var size = sa.DataShards + sa.ParityShards
	// size of allocation for a blobber
	var bSize = sa.bSize()
	timestamp := common.Timestamp(creationDate.Unix())
	var list = sa.filterBlobbers(allBlobbersList.Nodes.copy(), timestamp,
		bSize, filterHealthyBlobbers(timestamp),
		sc.filterBlobbersByFreeSpace(timestamp, bSize, balances))

	if len(list) < size {
		return nil, 0, errors.New("Not enough blobbers to honor the allocation")
	}

	sa.BlobberAllocs = make([]*BlobberAllocation, 0)
	sa.Stats = &StorageAllocationStats{}

	var blobberNodes []*StorageNode
	if len(sa.PreferredBlobbers) > 0 {
		blobberNodes, err = getPreferredBlobbers(sa.PreferredBlobbers, list)
		if err != nil {
			return nil, 0, common.NewError("allocation_creation_failed",
				err.Error())
		}
	}

	if len(blobberNodes) < size {
		blobberNodes = randomizeNodes(list, blobberNodes, size, randomSeed)
	}

	return blobberNodes[:size], bSize, nil
}

func getBlobbers(
	blobberIDs []string,
	balances chainstate.CommonStateContextI,
) *StorageNodes {
	blobbers := getBlobbersByIDs(blobberIDs, balances)
	return &StorageNodes{
		Nodes: blobbers,
	}
}

// getBlobbers get blobbers from MPT concurrently based on input blobber ids (TODO: We need to remove as much pointers as much to reduce load on garbage collector, this function was made to keep things simple and backward code compatible)
func (_ *StorageSmartContract) getBlobbers(
	blobberIDs []string,
	balances chainstate.CommonStateContextI,
) *StorageNodes {
	return getBlobbers(blobberIDs, balances)
}

func (sc *StorageSmartContract) validateBlobbers(
	creationDate time.Time,
	sa *StorageAllocation,
	balances chainstate.StateContextI,
	blobbers []*blobberWithPool,
) ([]*blobberWithPool, int64, error) {
	var err error
	var conf *Config
	if conf, err = sc.getConfig(balances, true); err != nil {
		return nil, 0, fmt.Errorf("can't get config: %v", err)
	}

	sa.TimeUnit = conf.TimeUnit // keep the initial time unit

	if err = sa.validate(creationDate, conf); err != nil {
		return nil, 0, fmt.Errorf("invalid request: %v", err)
	}

	// number of blobbers required
	var size = sa.DataShards + sa.ParityShards
	// size of allocation for a blobber
	var bSize = sa.bSize()
	var list, errs = sa.validateEachBlobber(sc, blobbers, common.Timestamp(creationDate.Unix()),
		balances)

	if len(list) < size {
		return nil, 0, errors.New("Not enough blobbers to honor the allocation: " + strings.Join(errs, ", "))
	}

	sa.BlobberAllocs = make([]*BlobberAllocation, 0)
	sa.Stats = &StorageAllocationStats{}

	return list[:size], bSize, nil
}

type updateAllocationRequest struct {
	ID              string           `json:"id"`              // allocation id
	Name            string           `json:"name"`            // allocation name
	OwnerID         string           `json:"owner_id"`        // Owner of the allocation
	Size            int64            `json:"size"`            // difference
	Expiration      common.Timestamp `json:"expiration_date"` // difference
	SetImmutable    bool             `json:"set_immutable"`
	UpdateTerms     bool             `json:"update_terms"`
	AddBlobberId    string           `json:"add_blobber_id"`
	RemoveBlobberId string           `json:"remove_blobber_id"`
}

func (uar *updateAllocationRequest) decode(b []byte) error {
	return json.Unmarshal(b, uar)
}

// validate request
func (uar *updateAllocationRequest) validate(
	conf *Config,
	alloc *StorageAllocation,
) error {
	if uar.SetImmutable && alloc.IsImmutable {
		return errors.New("allocation is already immutable")
	}
	if uar.Size == 0 && uar.Expiration == 0 && len(uar.AddBlobberId) == 0 && len(uar.Name) == 0 {
		if !uar.SetImmutable {
			return errors.New("update allocation changes nothing")
		}
	} else {
		if ns := alloc.Size + uar.Size; ns < conf.MinAllocSize {
			return fmt.Errorf("new allocation size is too small: %d < %d",
				ns, conf.MinAllocSize)
		}
	}

	if len(alloc.BlobberAllocs) == 0 {
		return errors.New("invalid allocation for updating: no blobbers")
	}

	if len(uar.AddBlobberId) > 0 {
		if _, found := alloc.BlobberAllocsMap[uar.AddBlobberId]; found {
			return fmt.Errorf("cannot add blobber %s, already in allocation", uar.AddBlobberId)
		}
	} else {
		if len(uar.RemoveBlobberId) > 0 {
			return errors.New("cannot remove a blobber without adding one")
		}
	}

	if len(uar.RemoveBlobberId) > 0 {
		if _, found := alloc.BlobberAllocsMap[uar.RemoveBlobberId]; !found {
			return fmt.Errorf("cannot remove blobber %s, not in allocation", uar.RemoveBlobberId)
		}
	}

	return nil
}

// calculate size difference for every blobber of the allocations
func (uar *updateAllocationRequest) getBlobbersSizeDiff(
	alloc *StorageAllocation) (diff int64) {
	return int64(math.Ceil(float64(uar.Size) / float64(alloc.DataShards)))
}

// new size of blobbers' allocation
func (uar *updateAllocationRequest) getNewBlobbersSize(
	alloc *StorageAllocation) (newSize int64) {

	return alloc.BlobberAllocs[0].Size + uar.getBlobbersSizeDiff(alloc)
}

func getBlobbersByIDs(ids []string, balances chainstate.CommonStateContextI) []*StorageNode {
	type blobberResp struct {
		index   int
		blobber *StorageNode
	}

	blobberCh := make(chan blobberResp, len(ids))
	var wg sync.WaitGroup
	for i, details := range ids {
		wg.Add(1)
		go func(index int, blobberId string) {
			defer wg.Done()
			blobber, err := getBlobber(blobberId, balances)
			if err != nil || blobber == nil {
				logging.Logger.Debug("can't get blobber", zap.String("blobberId", blobberId), zap.Error(err))
				return
			}
			blobberCh <- blobberResp{
				index:   index,
				blobber: blobber,
			}
		}(i, details)
	}
	wg.Wait()
	close(blobberCh)

	//ensure original ordering
	blobbers := make([]*StorageNode, len(ids))
	for resp := range blobberCh {
		blobbers[resp.index] = resp.blobber
	}
	filtered := make([]*StorageNode, 0, len(ids))
	for _, b := range blobbers {
		if b != nil {
			filtered = append(filtered, b)
		}
	}

	return filtered
}

// getAllocationBlobbers loads blobbers of an allocation from store
func (sc *StorageSmartContract) getAllocationBlobbers(alloc *StorageAllocation,
	balances chainstate.StateContextI) (blobbers []*StorageNode, err error) {

	blobbers = make([]*StorageNode, len(alloc.BlobberAllocs))
	type blobberResp struct {
		index   int
		blobber *StorageNode
	}

	blobberCh := make(chan blobberResp, len(alloc.BlobberAllocs))
	errorCh := make(chan error, len(alloc.BlobberAllocs))
	var wg sync.WaitGroup
	for i, details := range alloc.BlobberAllocs {
		wg.Add(1)
		go func(index int, blobberId string) {
			defer wg.Done()
			var blobber *StorageNode
			blobber, err = sc.getBlobber(blobberId, balances)
			if err != nil {
				errorCh <- fmt.Errorf("can't get blobber %q: %v", blobberId, err)
			}
			blobberCh <- blobberResp{
				index:   index,
				blobber: blobber,
			}
		}(i, details.BlobberID)
	}
	wg.Wait()
	close(errorCh)
	close(blobberCh)
	for err := range errorCh {
		if err != nil {
			return nil, err
		}
	}

	for resp := range blobberCh {
		blobbers[resp.index] = resp.blobber
	}

	return
}

// closeAllocation making it expired; the allocation will be alive the
// challenge_completion_time and be closed then
func (sc *StorageSmartContract) closeAllocation(t *transaction.Transaction,
	alloc *StorageAllocation, balances chainstate.StateContextI) (
	resp string, err error) {

	if alloc.Expiration-t.CreationDate <
		toSeconds(alloc.ChallengeCompletionTime) {
		return "", common.NewError("allocation_closing_failed",
			"doesn't need to close allocation is about to expire")
	}

	// mark as expired, but it will be alive at least chellenge_competion_time
	alloc.Expiration = t.CreationDate

	for _, ba := range alloc.BlobberAllocs {
		var sp *stakePool
		if sp, err = sc.getStakePool(ba.BlobberID, balances); err != nil {
			return "", fmt.Errorf("can't get stake pool of %s: %v", ba.BlobberID,
				err)
		}
		if err := sp.removeOffer(ba.Offer()); err != nil {
			return "", common.NewError("fini_alloc_failed",
				"error removing offer: "+err.Error())
		}
		if err = sp.save(sc.ID, ba.BlobberID, balances); err != nil {
			return "", fmt.Errorf("can't save stake pool of %s: %v", ba.BlobberID,
				err)
		}
	}

	// save allocation

	_, err = balances.InsertTrieNode(alloc.GetKey(sc.ID), alloc)
	if err != nil {
		return "", common.NewError("allocation_closing_failed",
			"can't save allocation: "+err.Error())
	}

	balances.EmitEvent(event.TypeStats, event.TagUpdateAllocation, alloc.ID, alloc.buildDbUpdates())

	return string(alloc.Encode()), nil // closing
}

func (sc *StorageSmartContract) saveUpdatedAllocation(
	alloc *StorageAllocation,
	blobbers []*StorageNode,
	balances chainstate.StateContextI,
) (err error) {
	for _, b := range blobbers {
		if _, err = balances.InsertTrieNode(b.GetKey(sc.ID), b); err != nil {
			return
		}
		if err := emitUpdateBlobber(b, balances); err != nil {
			return fmt.Errorf("emmiting blobber %v: %v", b, err)
		}
	}

	// save allocation
	_, err = balances.InsertTrieNode(alloc.GetKey(sc.ID), alloc)
	if err != nil {
		return
	}

	balances.EmitEvent(event.TypeStats, event.TagUpdateAllocation, alloc.ID, alloc.buildDbUpdates())
	return
}

// allocation period used to calculate weighted average prices
type allocPeriod struct {
	read   currency.Coin    // read price
	write  currency.Coin    // write price
	period common.Timestamp // period (duration)
	size   int64            // size for period
}

func (ap *allocPeriod) weight() float64 {
	return float64(ap.period) * float64(ap.size)
}

// returns weighted average read and write prices
func (ap *allocPeriod) join(np *allocPeriod) (avgRead, avgWrite currency.Coin, err error) {
	var (
		apw, npw = ap.weight(), np.weight() // weights
		ws       = apw + npw                // weights sum
		rp, wp   float64                    // read sum, write sum (weighted)
	)

	apReadF, err := ap.read.Float64()
	if err != nil {
		return 0, 0, err
	}

	apWriteF, err := ap.write.Float64()
	if err != nil {
		return 0, 0, err
	}

	npReadF, err := np.read.Float64()
	if err != nil {
		return 0, 0, err
	}

	npWriteF, err := np.write.Float64()
	if err != nil {
		return 0, 0, err
	}

	rp = (apReadF * apw) + (npReadF * npw)
	wp = (apWriteF * apw) + (npWriteF * npw)

	avgRead, err = currency.Float64ToCoin(rp / ws)
	if err != nil {
		return 0, 0, err
	}
	avgWrite, err = currency.Float64ToCoin(wp / ws)
	if err != nil {
		return 0, 0, err
	}
	return
}

func weightedAverage(prev, next *Terms, tx, pexp, expDiff common.Timestamp,
	psize, sizeDiff int64) (avg Terms, err error) {

	// allocation periods
	var left, added allocPeriod
	left.read, left.write = prev.ReadPrice, prev.WritePrice   // } prices
	added.read, added.write = next.ReadPrice, next.WritePrice // }
	left.size, added.size = psize, psize+sizeDiff             // sizes
	left.period, added.period = pexp-tx, pexp+expDiff-tx      // periods
	// join
	avg.ReadPrice, avg.WritePrice, err = left.join(&added)
	if err != nil {
		return
	}

	// just copy from next
	avg.MinLockDemand = next.MinLockDemand
	avg.MaxOfferDuration = next.MaxOfferDuration
	return
}

// The adjustChallengePool moves more or moves some tokens back from or to
// challenge pool during allocation extending or reducing.
func (sc *StorageSmartContract) adjustChallengePool(
	alloc *StorageAllocation,
	awp *allocationWritePools,
	odr, ndr common.Timestamp,
	oterms []Terms,
	now common.Timestamp,
	balances chainstate.StateContextI,
) (err error) {

	var (
		changes = alloc.challengePoolChanges(odr, ndr, oterms)
		cp      *challengePool
	)

	if cp, err = sc.getChallengePool(alloc.ID, balances); err != nil {
		return fmt.Errorf("adjust_challenge_pool: %v", err)
	}

	var changed bool

	for i, ch := range changes {
		_, err = ch.Int64()
		if err != nil {
			return err
		}
		var blobID = alloc.BlobberAllocs[i].BlobberID
		switch {
		case ch > 0:
			err = awp.moveToChallenge(alloc.ID, blobID, cp, now, ch)
			changed = true
		default:
			// no changes for the blobber
		}
		if err != nil {
			return fmt.Errorf("adjust_challenge_pool: %v", err)
		}
	}

	if changed {
		err = cp.save(sc.ID, alloc.ID, balances)
	}

	return
}

// extendAllocation extends size or/and expiration (one of them can be reduced);
// here we use new terms of blobbers
func (sc *StorageSmartContract) extendAllocation(
	t *transaction.Transaction,
	alloc *StorageAllocation,
	blobbers []*StorageNode,
	uar *updateAllocationRequest,
	mintTokens bool,
	balances chainstate.StateContextI,
) (err error) {
	var (
		diff   = uar.getBlobbersSizeDiff(alloc) // size difference
		size   = uar.getNewBlobbersSize(alloc)  // blobber size
		gbSize = sizeInGB(size)                 // blobber size in GB

		// keep original terms to adjust challenge pool value
		oterms = make([]Terms, 0, len(alloc.BlobberAllocs))
		// original allocation duration remains
		odr = alloc.Expiration - t.CreationDate
	)

	// adjust the expiration if changed, boundaries has already checked
	var prevExpiration = alloc.Expiration
	alloc.Expiration += uar.Expiration // new expiration
	alloc.Size += uar.Size             // new size

	// 1. update terms
	for i, details := range alloc.BlobberAllocs {
		oterms = append(oterms, details.Terms) // keep original terms will be changed
		oldOffer := details.Offer()
		var b = blobbers[i]
		if b.ID != details.BlobberID {
			return common.NewErrorf("allocation_extending_failed",
				"blobber %s and %s don't match", b.ID, details.BlobberID)
		}

		if b.Capacity == 0 {
			return common.NewErrorf("allocation_extending_failed",
				"blobber %s no longer provides its service", b.ID)
		}
		if uar.Size > 0 {
			if b.Capacity-b.Allocated-diff < 0 {
				return common.NewErrorf("allocation_extending_failed",
					"blobber %s doesn't have enough free space", b.ID)
			}
		}

		b.Allocated += diff // new capacity used

		// update terms using weighted average
		details.Terms, err = weightedAverage(&details.Terms, &b.Terms,
			t.CreationDate, prevExpiration, alloc.Expiration, details.Size,
			diff)
		if err != nil {
			return err
		}

		details.Size = size // new size

		if uar.Expiration > toSeconds(b.Terms.MaxOfferDuration) {
			return common.NewErrorf("allocation_extending_failed",
				"blobber %s doesn't allow so long offers", b.ID)
		}

		// since, new terms is weighted average based on previous terms and
		// past allocation time and new terms and new allocation time; then
		// we can easily recalculate new min_lock_demand value from allocation
		// start to its new end using the new weighted average terms; but, we
		// can't reduce the min_lock_demand_value; that's all;

		// new blobber's min lock demand (alloc.Expiration is already updated
		// and we can use restDurationInTimeUnits method here)
		nbmld, err := details.Terms.minLockDemand(gbSize,
			alloc.restDurationInTimeUnits(alloc.StartTime))
		if err != nil {
			return err
		}

		// min_lock_demand can be increased only
		if nbmld > details.MinLockDemand {
			details.MinLockDemand = nbmld
		}

		newOffer := details.Offer()
		if newOffer != oldOffer {
			var sp *stakePool
			if sp, err = sc.getStakePool(details.BlobberID, balances); err != nil {
				return fmt.Errorf("can't get stake pool of %s: %v", details.BlobberID, err)
			}
			if err := sp.addOffer(newOffer - oldOffer); err != nil {
				return fmt.Errorf("adding offer: %v", err)
			}
			if err = sp.save(sc.ID, details.BlobberID, balances); err != nil {
				return fmt.Errorf("can't save stake pool of %s: %v", details.BlobberID,
					err)
			}

		}
	}

	var until = alloc.Until()
	wps, err := alloc.getAllocationPools(sc, balances)
	if err != nil {
		return common.NewErrorf("allocation_extending_failed", "%v", err)
	}

	// lock tokens if this transaction provides them
	if t.Value > 0 {
		ap, err := newAllocationPool(t, alloc, until, mintTokens, balances)
		if err != nil {
			return common.NewErrorf("allocation_extending_failed",
				"write pool filling: %v", err)
		}
		if err := wps.addOwnerWritePool(ap); err != nil {
			return common.NewErrorf("allocation_extending_failed",
				"add write pool: %v", err)
		}
	}

	// is it about size increasing? if so, we should make sure the write
	// pool has enough tokens
	if diff > 0 {
		if mldLeft, err := alloc.restMinLockDemand(); mldLeft > 0 {
			if err != nil {
				return common.NewErrorf("allocation_extending_failed",
					"can't get min lock demand: %v", err)
			}
			allocated, err := wps.allocUntil(alloc.ID, until)
			if err != nil {
				return common.NewErrorf("allocation_extending_failed",
					"can't allocate tokens: %v", err)
			}
			if allocated < mldLeft {
				return common.NewError("allocation_extending_failed",
					"not enough tokens in write pool to extend allocation")
			}
		}
	}

	// add more tokens to related challenge pool, or move some tokens back
	var ndr = alloc.Expiration - t.CreationDate
	err = sc.adjustChallengePool(alloc, wps, odr, ndr, oterms, t.CreationDate, balances)
	if err != nil {
		return common.NewErrorf("allocation_extending_failed", "%v", err)
	}

	if err := wps.saveWritePools(sc.ID, balances); err != nil {
		return common.NewErrorf("allocation_extending_failed", "%v", err)
	}

	return nil
}

// reduceAllocation reduces size or/and expiration (no one can be increased);
// here we use the same terms of related blobbers
func (sc *StorageSmartContract) reduceAllocation(t *transaction.Transaction,
	alloc *StorageAllocation, blobbers []*StorageNode,
	uar *updateAllocationRequest, balances chainstate.StateContextI,
) (err error) {
	var (
		diff = uar.getBlobbersSizeDiff(alloc) // size difference
		size = uar.getNewBlobbersSize(alloc)  // blobber size

		// original allocation duration remains
		odr = alloc.Expiration - t.CreationDate
	)

	// adjust the expiration if changed, boundaries has already checked
	alloc.Expiration += uar.Expiration
	alloc.Size += uar.Size

	// 1. update terms
	for i, ba := range alloc.BlobberAllocs {
		var b = blobbers[i]
		oldOffer := ba.Offer()
		b.Allocated += diff // new capacity used
		ba.Size = size      // new size
		// update stake pool
		newOffer := ba.Offer()
		if newOffer != oldOffer {
			var sp *stakePool
			if sp, err = sc.getStakePool(ba.BlobberID, balances); err != nil {
				return fmt.Errorf("can't get stake pool of %s: %v", ba.BlobberID,
					err)
			}
			if newOffer < oldOffer {
				if err := sp.removeOffer(oldOffer - newOffer); err != nil {
					return fmt.Errorf("removing offer: %v", err)
				}
			} else {
				// if we are adding a blobber then we will want to add a new offer for that blobber
				if err := sp.addOffer(newOffer - oldOffer); err != nil {
					return fmt.Errorf("adding offer: %v", err)
				}
			}

			if err = sp.save(sc.ID, ba.BlobberID, balances); err != nil {
				return fmt.Errorf("can't save stake pool of %s: %v", ba.BlobberID,
					err)
			}
			if err := emitUpdateBlobber(b, balances); err != nil {
				return fmt.Errorf("emitting blobber %s, error:%v", b.ID, err)
			}
		}
	}

	wps, err := alloc.getAllocationPools(sc, balances)
	if err != nil {
		return common.NewErrorf("allocation_reducing_failed", "%v", err)
	}

	// lock tokens if this transaction provides them
	if t.Value > 0 {
		if err = stakepool.CheckClientBalance(t, balances); err != nil {
			return common.NewErrorf("allocation_reducing_failed", "%v", err)
		}
		var until = alloc.Until()

		ap, err := newAllocationPool(t, alloc, until, false, balances)
		if err != nil {
			return common.NewErrorf("allocation_reducing_failed", "%v", err)
		}
		if err := wps.addOwnerWritePool(ap); err != nil {
			return common.NewErrorf("allocation_extending_failed",
				"add write pool: %v", err)
		}
	}

	// new allocation duration remains
	var ndr = alloc.Expiration - t.CreationDate
	err = sc.adjustChallengePool(alloc, wps, odr, ndr, nil, t.CreationDate,
		balances)
	if err != nil {
		return common.NewErrorf("allocation_reducing_failed", "%v", err)
	}

	if err := wps.saveWritePools(sc.ID, balances); err != nil {
		return common.NewErrorf("allocation_reducing_failed", "%v", err)
	}

	return nil

}

// update allocation allows to change allocation size or expiration;
// if expiration reduced or unchanged, then existing terms of blobbers used,
// otherwise new terms used; also, it locks additional tokens if size is
// extended and it checks blobbers for required stake;
func (sc *StorageSmartContract) updateAllocationRequest(
	txn *transaction.Transaction,
	input []byte,
	balances chainstate.StateContextI,
) (resp string, err error) {
	var conf *Config
	if conf, err = sc.getConfig(balances, false); err != nil {
		return "", common.NewError("allocation_updating_failed",
			"can't get SC configurations: "+err.Error())
	}
	return sc.updateAllocationRequestInternal(txn, input, conf, false, balances)
}

func (sc *StorageSmartContract) updateAllocationRequestInternal(
	t *transaction.Transaction,
	input []byte,
	conf *Config,
	mintTokens bool,
	balances chainstate.StateContextI,
) (resp string, err error) {
	if t.ClientID == "" {
		return "", common.NewError("allocation_updating_failed",
			"missing client_id in transaction")
	}

	var request updateAllocationRequest
	if err = request.decode(input); err != nil {
		return "", common.NewError("allocation_updating_failed",
			"invalid request: "+err.Error())
	}

	if request.OwnerID == "" {
		request.OwnerID = t.ClientID
	}

	var alloc *StorageAllocation
	if alloc, err = sc.getAllocation(request.ID, balances); err != nil {
		return "", common.NewError("allocation_updating_failed",
			"can't get existing allocation: "+err.Error())
	}

	if t.ClientID != alloc.Owner || request.OwnerID != alloc.Owner {
		return "", common.NewError("allocation_updating_failed",
			"only owner can update the allocation")
	}

	if err = request.validate(conf, alloc); err != nil {
		return "", common.NewError("allocation_updating_failed", err.Error())
	}

	// can't update expired allocation
	if alloc.Expiration < t.CreationDate {
		return "", common.NewError("allocation_updating_failed",
			"can't update expired allocation")
	}
	// adjust expiration
	var newExpiration = alloc.Expiration + request.Expiration
	var newSize = request.Size + alloc.Size

	// get blobber of the allocation to update them
	var blobbers []*StorageNode
	if blobbers, err = sc.getAllocationBlobbers(alloc, balances); err != nil {
		return "", common.NewError("allocation_updating_failed",
			err.Error())
	}

	if len(request.AddBlobberId) > 0 {
		blobbers, err = alloc.changeBlobbers(
			blobbers, request.AddBlobberId, request.RemoveBlobberId, sc, t.CreationDate, balances,
		)
		if err != nil {
			return "", common.NewError("allocation_updating_failed", err.Error())
		}
	}

	if len(blobbers) != len(alloc.BlobberAllocs) {
		return "", common.NewError("allocation_updating_failed",
			"error allocation blobber size mismatch")
	}
	if request.UpdateTerms {
		for i, bd := range alloc.BlobberAllocs {
			if bd.Terms.WritePrice >= blobbers[i].Terms.WritePrice {
				bd.Terms.WritePrice = blobbers[i].Terms.WritePrice
			}
			if bd.Terms.ReadPrice >= blobbers[i].Terms.ReadPrice {
				bd.Terms.ReadPrice = blobbers[i].Terms.ReadPrice
			}
			bd.Terms.MinLockDemand = blobbers[i].Terms.MinLockDemand
			bd.Terms.MaxOfferDuration = blobbers[i].Terms.MaxOfferDuration
		}
	}

	// update allocation transaction hash
	alloc.Tx = t.Hash
	if len(request.Name) > 0 {
		alloc.Name = request.Name
	}

	// close allocation now
	if newExpiration <= t.CreationDate {
		return sc.closeAllocation(t, alloc, balances)
	}

	// an allocation can't be shorter than configured in SC
	// (prevent allocation shortening for entire period)
	if newExpiration < 0 ||
		newExpiration-t.CreationDate < toSeconds(conf.MinAllocDuration) {

		return "", common.NewError("allocation_updating_failed",
			"allocation duration becomes too short")
	}

	if newSize < conf.MinAllocSize || newSize < alloc.UsedSize {
		return "", common.NewError("allocation_updating_failed",
			"allocation size becomes too small")
	}

	// if size or expiration increased, then we use new terms
	// otherwise, we use the same terms
	if request.Size > 0 || request.Expiration > 0 {
		err = sc.extendAllocation(t, alloc, blobbers, &request, mintTokens, balances)
	} else if request.Size != 0 || request.Expiration != 0 {
		if mintTokens {
			return "", common.NewError("allocation_updating_failed",
				"cannot reduce when minting tokens")
		}
		err = sc.reduceAllocation(t, alloc, blobbers, &request, balances)
	} else if len(request.AddBlobberId) > 0 {
		err = sc.extendAllocation(t, alloc, blobbers, &request, mintTokens, balances)
	}
	if err != nil {
		return "", err
	}

	if request.SetImmutable {
		alloc.IsImmutable = true
	}

	err = sc.saveUpdatedAllocation(alloc, blobbers, balances)
	if err != nil {
		return "", common.NewErrorf("allocation_reducing_failed", "%v", err)
	}

	return string(alloc.Encode()), nil
}

func getPreferredBlobbers(preferredBlobbers []string, allBlobbers []*StorageNode) (selectedBlobbers []*StorageNode, err error) {
	blobberMap := make(map[string]*StorageNode)
	for _, storageNode := range allBlobbers {
		blobberMap[storageNode.BaseURL] = storageNode
	}
	for _, blobberURL := range preferredBlobbers {
		selectedBlobber, ok := blobberMap[blobberURL]
		if !ok {
			err = errors.New("invalid preferred blobber URL")
			return
		}
		selectedBlobbers = append(selectedBlobbers, selectedBlobber)
	}
	return
}

func randomizeNodes(in []*StorageNode, out []*StorageNode, n int, seed int64) []*StorageNode {
	nOut := minInt(len(in), n)
	nOut = maxInt(1, nOut)
	randGen := rand.New(rand.NewSource(seed))
	for {
		i := randGen.Intn(len(in))
		if !checkExists(in[i], out) {
			out = append(out, in[i])
		}
		if len(out) >= nOut {
			break
		}
	}
	return out
}

func minInt(x, y int) int {
	if x < y {
		return x
	}
	return y
}

func maxInt(x, y int) int {
	if x > y {
		return x
	}
	return y
}

func checkExists(c *StorageNode, sl []*StorageNode) bool {
	for _, s := range sl {
		if s.ID == c.ID {
			return true
		}
	}
	return false
}

func (sc *StorageSmartContract) finalizedPassRates(alloc *StorageAllocation) ([]float64, error) {
	if alloc.Stats == nil {
		alloc.Stats = &StorageAllocationStats{}
	}
	var failed, succesful int64 = 0, 0
	var passRates = make([]float64, 0, len(alloc.BlobberAllocs))
	for _, ba := range alloc.BlobberAllocs {
		if ba.Stats == nil {
			ba.Stats = new(StorageAllocationStats)
		}
		ba.Stats.FailedChallenges += ba.Stats.OpenChallenges
		ba.Stats.OpenChallenges = 0
		ba.Stats.TotalChallenges = ba.Stats.FailedChallenges + ba.Stats.SuccessChallenges
		if ba.Stats.TotalChallenges == 0 {
			passRates = append(passRates, 1.0)
			continue
		}
		passRates = append(passRates, float64(ba.Stats.SuccessChallenges)/float64(ba.Stats.TotalChallenges))
		succesful += ba.Stats.SuccessChallenges
		failed += ba.Stats.FailedChallenges
	}
	alloc.Stats.SuccessChallenges = succesful
	alloc.Stats.FailedChallenges = failed
	alloc.Stats.TotalChallenges = alloc.Stats.FailedChallenges + alloc.Stats.FailedChallenges
	alloc.Stats.OpenChallenges = 0
	return passRates, nil
}

// a blobber can not send a challenge response, thus we have to check out
// challenge requests and their expiration
func (sc *StorageSmartContract) canceledPassRates(alloc *StorageAllocation,
	now common.Timestamp, balances chainstate.StateContextI) (
	passRates []float64, err error) {

	if alloc.Stats == nil {
		alloc.Stats = &StorageAllocationStats{}
	}
	passRates = make([]float64, 0, len(alloc.BlobberAllocs))
	var failed, successful int64 = 0, 0

	allocChallenges, err := sc.getAllocationChallenges(alloc.ID, balances)
	switch err {
	case util.ErrValueNotPresent:
	case nil:
		for _, oc := range allocChallenges.OpenChallenges {
			ba, ok := alloc.BlobberAllocsMap[oc.BlobberID]
			if !ok {
				continue
			}

			if ba.Stats == nil {
				ba.Stats = new(StorageAllocationStats) // make sure
			}

			//if c.Responded || c.AllocationID != alloc.ID {
			//	continue // already accepted, already rewarded/penalized
			//}
			var expire = oc.CreatedAt + toSeconds(getMaxChallengeCompletionTime())
			if expire < now {
				ba.Stats.FailedChallenges++
				alloc.Stats.FailedChallenges++
			} else {
				ba.Stats.SuccessChallenges++
				alloc.Stats.SuccessChallenges++
			}
		}

	default:
		return nil, fmt.Errorf("getting allocation challenge: %v", err)
	}

	for _, ba := range alloc.BlobberAllocs {

		ba.Stats.OpenChallenges = 0
		ba.Stats.TotalChallenges = ba.Stats.SuccessChallenges + ba.Stats.FailedChallenges
		if ba.Stats.TotalChallenges == 0 {
			passRates = append(passRates, 1.0)
			continue
		}
		// success rate for the blobber allocation
		//fmt.Println("pass rate i", i, "successful", d.Stats.SuccessChallenges, "failed", d.Stats.FailedChallenges)
		passRates = append(passRates, float64(ba.Stats.SuccessChallenges)/float64(ba.Stats.TotalChallenges))
		successful += ba.Stats.SuccessChallenges
		failed += ba.Stats.FailedChallenges
	}

	alloc.Stats.SuccessChallenges = successful
	alloc.Stats.FailedChallenges = failed
	alloc.Stats.TotalChallenges = alloc.Stats.SuccessChallenges + alloc.Stats.FailedChallenges
	alloc.Stats.OpenChallenges = 0
	return passRates, nil
}

// If blobbers doesn't provide their services, then user can use this
// cancel_allocation transaction to close allocation and unlock all tokens
// of write pool back to himself. The cancel_allocation doesn't pay min_lock
// demand to blobbers.
func (sc *StorageSmartContract) cancelAllocationRequest(
	t *transaction.Transaction, input []byte,
	balances chainstate.StateContextI) (resp string, err error) {
	var req lockRequest
	if err = req.decode(input); err != nil {
		return "", common.NewError("alloc_cancel_failed", err.Error())
	}
	var alloc *StorageAllocation
	alloc, err = sc.getAllocation(req.AllocationID, balances)
	if err != nil {
		return "", common.NewError("alloc_cancel_failed", err.Error())
	}

	if alloc.Owner != t.ClientID {
		return "", common.NewError("alloc_cancel_failed",
			"only owner can cancel an allocation")
	}

	if alloc.Expiration < t.CreationDate {
		return "", common.NewError("alloc_cancel_failed",
			"trying to cancel expired allocation")
	}

	var passRates []float64
	passRates, err = sc.canceledPassRates(alloc, t.CreationDate, balances)
	if err != nil {
		return "", common.NewError("alloc_cancel_failed",
			"calculating rest challenges success/fail rates: "+err.Error())
	}

	// can cancel
	// new values
	alloc.Expiration, alloc.ChallengeCompletionTime = t.CreationDate, 0

	sps := make([]*stakePool, 0, len(alloc.BlobberAllocs))
	for _, d := range alloc.BlobberAllocs {
		var sp *stakePool
		if sp, err = sc.getStakePool(d.BlobberID, balances); err != nil {
			return "", common.NewError("fini_alloc_failed",
				"can't get stake pool of "+d.BlobberID+": "+err.Error())
		}
		if err := sp.removeOffer(d.Offer()); err != nil {
			return "", common.NewError("fini_alloc_failed",
				"error removing offer: "+err.Error())
		}
		sps = append(sps, sp)
	}

	err = sc.finishAllocation(t, alloc, passRates, sps, balances)
	if err != nil {
		return "", common.NewError("alloc_cancel_failed", err.Error())
	}

	alloc.Finalized, alloc.Canceled = true, true
	_, err = balances.InsertTrieNode(alloc.GetKey(sc.ID), alloc)
	if err != nil {
		return "", common.NewError("alloc_cancel_failed",
			"saving allocation: "+err.Error())
	}

	balances.EmitEvent(event.TypeStats, event.TagUpdateAllocation, alloc.ID, alloc.buildDbUpdates())

	return "canceled", nil
}

//
// finalize an allocation (after expire + challenge completion time)
//

// 1. challenge pool                  -> blobbers or write pool
// 2. write pool min_lock_demand left -> blobbers
// 3. remove offer from blobber (stake pool)
// 4. update blobbers used and in all blobbers list too
// 5. write pool                      -> client
func (sc *StorageSmartContract) finalizeAllocation(
	t *transaction.Transaction, input []byte,
	balances chainstate.StateContextI) (resp string, err error) {

	var req lockRequest
	if err = req.decode(input); err != nil {
		return "", common.NewError("fini_alloc_failed", err.Error())
	}

	var alloc *StorageAllocation
	alloc, err = sc.getAllocation(req.AllocationID, balances)
	if err != nil {
		return "", common.NewError("fini_alloc_failed", err.Error())
	}

	// should be owner or one of blobbers of the allocation
	if !alloc.IsValidFinalizer(t.ClientID) {
		return "", common.NewError("fini_alloc_failed",
			"not allowed, unknown finalization initiator")
	}

	// should not be finalized
	if alloc.Finalized {
		return "", common.NewError("fini_alloc_failed",
			"allocation already finalized")
	}

	// should be expired
	if alloc.Until() > t.CreationDate {
		return "", common.NewError("fini_alloc_failed",
			"allocation is not expired yet, or waiting a challenge completion")
	}

	var passRates []float64
	passRates, err = sc.finalizedPassRates(alloc)
	if err != nil {
		return "", common.NewError("fini_alloc_failed",
			"calculating rest challenges success/fail rates: "+err.Error())
	}

	var sps = []*stakePool{}
	for _, d := range alloc.BlobberAllocs {
		var sp *stakePool
		if sp, err = sc.getStakePool(d.BlobberID, balances); err != nil {
			return "", common.NewError("fini_alloc_failed",
				"can't get stake pool of "+d.BlobberID+": "+err.Error())
		}
		sps = append(sps, sp)
	}

	err = sc.finishAllocation(t, alloc, passRates, sps, balances)
	if err != nil {
		return "", common.NewError("fini_alloc_failed", err.Error())
	}

	alloc.Finalized = true
	_, err = balances.InsertTrieNode(alloc.GetKey(sc.ID), alloc)
	if err != nil {
		return "", common.NewError("alloc_cancel_failed",
			"saving allocation: "+err.Error())
	}

	balances.EmitEvent(event.TypeStats, event.TagUpdateAllocation, alloc.ID, alloc.buildDbUpdates())

	return "finalized", nil
}

func (sc *StorageSmartContract) finishAllocation(
	t *transaction.Transaction,
	alloc *StorageAllocation,
	passRates []float64,
	sps []*stakePool,
	balances chainstate.StateContextI,
) (err error) {
	wps, err := alloc.getAllocationPools(sc, balances)
	if err != nil {
		return common.NewErrorf("allocation_extending_failed", "%v", err)
	}
	aps := wps.activeAllocationPools(alloc.ID, t.CreationDate)
	if len(aps) == 0 {
		return common.NewError("fini_alloc_failed",
			"no allocation pools to pay min lock demand")
	}

	aps.sortExpiry()
	apIndex := 0
	// we can use the i for the blobbers list above because of algorithm
	// of the getAllocationBlobbers method; also, we can use the i in the
	// passRates list above because of algorithm of the adjustChallenges
	for i, d := range alloc.BlobberAllocs {
		// min lock demand rest
		var paid currency.Coin
		lack := d.MinLockDemand - d.Spent
		if d.MinLockDemand > d.Spent {
			for apIndex < len(aps) && lack > 0 {
				pay := lack
				if pay > aps[apIndex].Balance {
					pay = aps[apIndex].Balance
				}
				aps[apIndex].Balance -= pay
				if aps[apIndex].Balance == 0 {
					apIndex++
				}

				paid, err = currency.AddCoin(paid, pay)
				if err != nil {
					return err
				}
				lack, err = currency.MinusCoin(lack, pay)
				if err != nil {
					return err
				}
			}
			if lack > 0 {
				return fmt.Errorf("alloc_cancel_failed, paying min_lock for blobber %v"+
					"ammount was short by %v", d.BlobberID, lack)
			}

			err = sps[i].DistributeRewards(paid, d.BlobberID, spenum.Blobber, balances)
			if err != nil {
				return fmt.Errorf("alloc_cancel_failed, paying min_lock lack %v for blobber "+
					"%v from alocation poosl %v, minlock demand %v spent %v error %v",
					lack, d.BlobberID, aps, d.MinLockDemand, d.Spent, err.Error())
			}
		}
		d.Spent, err = currency.AddCoin(d.Spent, paid)
		if err != nil {
			return err
		}

		d.FinalReward, err = currency.AddCoin(d.FinalReward, paid)
		if err != nil {
			return err
		}
	}

	if err := wps.saveWritePools(sc.ID, balances); err != nil {
		return common.NewError("fini_alloc_failed",
			"saving allocation write pools: "+err.Error())
	}

	var blobbers []*StorageNode
	if blobbers, err = sc.getAllocationBlobbers(alloc, balances); err != nil {
		return common.NewError("fini_alloc_failed",
			"invalid state: can't get related blobbers: "+err.Error())
	}

	var cp *challengePool
	if cp, err = sc.getChallengePool(alloc.ID, balances); err != nil {
		return common.NewError("fini_alloc_failed",
			"can't get related challenge pool: "+err.Error())
	}

	var passPayments currency.Coin
	for i, d := range alloc.BlobberAllocs {
		var b = blobbers[i]
		if b.ID != d.BlobberID {
			return common.NewErrorf("fini_alloc_failed",
				"blobber %s and %s don't match", b.ID, d.BlobberID)
		}
		if alloc.UsedSize > 0 && cp.Balance > 0 && passRates[i] > 0 && d.Stats != nil {
			ratio := float64(d.Stats.UsedSize) / float64(alloc.UsedSize)
			cpBalance, err := cp.Balance.Float64()
			if err != nil {
				return err
			}

			reward, err := currency.Float64ToCoin(cpBalance * ratio * passRates[i])
			if err != nil {
				return err
			}

			err = sps[i].DistributeRewards(reward, b.ID, spenum.Blobber, balances)
			if err != nil {
				return common.NewError("fini_alloc_failed",
					"paying reward to stake pool of "+d.BlobberID+": "+err.Error())
			}
			d.Spent, err = currency.AddCoin(d.Spent, reward)
			if err != nil {
				return fmt.Errorf("blobber alloc spent: %v", err)
			}
			d.FinalReward, err = currency.AddCoin(d.FinalReward, reward)
			if err != nil {
				return fmt.Errorf("blobber alloc final reward: %v", err)
			}
			passPayments, err = currency.AddCoin(passPayments, reward)
			if err != nil {
				return fmt.Errorf("pass payments: %v", err)
			}
		}

		if err = sps[i].save(sc.ID, d.BlobberID, balances); err != nil {
			return common.NewError("fini_alloc_failed",
				"saving stake pool of "+d.BlobberID+": "+err.Error())
		}

		staked, err := sps[i].stake()
		if err != nil {
			return common.NewError("fini_alloc_failed",
				"getting stake of "+d.BlobberID+": "+err.Error())
		}

		data := dbs.DbUpdates{
			Id: d.BlobberID,
			Updates: map[string]interface{}{
				"total_stake": int64(staked),
			},
		}
		balances.EmitEvent(event.TypeStats, event.TagUpdateBlobber, d.BlobberID, data)

		// update the blobber
		b.Allocated -= d.Size
		if _, err = balances.InsertTrieNode(b.GetKey(sc.ID), b); err != nil {
			return common.NewError("fini_alloc_failed",
				"saving blobber "+d.BlobberID+": "+err.Error())
		}
		// update the blobber in all (replace with existing one)
		if err := emitUpdateBlobber(b, balances); err != nil {
			return common.NewError("fini_alloc_failed",
				"emitting blobber "+b.ID+": "+err.Error())
		}
		err = removeAllocationFromBlobber(sc, d, alloc.ID, balances)
		if err != nil {
			return common.NewError("fini_alloc_failed",
				"removing allocation from blobber challenge partition "+b.ID+": "+err.Error())
		}
	}
	cp.Balance, err = currency.MinusCoin(cp.Balance, passPayments)
	if err != nil {
		return err
	}
	// move challenge pool rest to write pool
	if cp.Balance > 0 {
		alloc.MovedBack, err = currency.AddCoin(alloc.MovedBack, cp.Balance)
		if err != nil {
			return err
		}

		// write pool
		var wp *writePool
		if wp, err = sc.getWritePool(alloc.Owner, balances); err != nil {
			return common.NewError("fini_alloc_failed",
				"can't get user's write pools: "+err.Error())
		}
		err = cp.moveToWritePool(alloc, "", alloc.Until(), wp, cp.Balance)
		if err != nil {
			return common.NewError("fini_alloc_failed",
				"moving challenge pool rest back to write pool: "+err.Error())
		}

		if err = wp.save(sc.ID, alloc.Owner, balances); err != nil {
			return common.NewError("fini_alloc_failed",
				"saving write pool: "+err.Error())
		}
	}

	// save all rest and remove allocation from all allocations list

	if err = cp.save(sc.ID, alloc.ID, balances); err != nil {
		return common.NewError("fini_alloc_failed",
			"saving challenge pool: "+err.Error())
	}

	alloc.Finalized = true

	return nil
}

type transferAllocationInput struct {
	AllocationId      string `json:"allocation_id"`
	NewOwnerId        string `json:"new_owner_id"`
	NewOwnerPublicKey string `json:"new_owner_public_key"`
}

func (aci *transferAllocationInput) decode(input []byte) error {
	return json.Unmarshal(input, aci)
}

func (sc *StorageSmartContract) curatorTransferAllocation(
	txn *transaction.Transaction,
	input []byte,
	balances chainstate.StateContextI,
) (string, error) {
	var tai transferAllocationInput
	if err := tai.decode(input); err != nil {
		return "", common.NewError("curator_transfer_allocation_failed",
			"error unmarshalling input: "+err.Error())
	}

	alloc, err := sc.getAllocation(tai.AllocationId, balances)
	if err != nil {
		return "", common.NewError("curator_transfer_allocation_failed", err.Error())
	}

	if !alloc.isCurator(txn.ClientID) && alloc.Owner != txn.ClientID {
		return "", common.NewError("curator_transfer_allocation_failed",
			"only curators or the owner can transfer allocations; "+txn.ClientID+" is neither")
	}

	alloc.Owner = tai.NewOwnerId
	alloc.OwnerPublicKey = tai.NewOwnerPublicKey

	if !alloc.hasWritePool(sc, tai.NewOwnerId, balances) {
		if err = sc.createEmptyWritePool(txn, alloc, balances); err != nil {
			return "", common.NewError("curator_transfer_allocation_failed",
				"error creating write pool: "+err.Error())
		}
	}

	_, err = balances.InsertTrieNode(alloc.GetKey(sc.ID), alloc)
	if err != nil {
		return "", common.NewErrorf("curator_transfer_allocation_failed",
			"saving new allocation: %v", err)
	}

	balances.EmitEvent(event.TypeStats, event.TagUpdateAllocation, alloc.ID, alloc.buildDbUpdates())

	// txn.Hash is the id of the new token pool
	return txn.Hash, nil
}

func (sa StorageAllocation) hasWritePool(
	ssc *StorageSmartContract,
	id string,
	balances chainstate.StateContextI,
) bool {
	wp, err := ssc.getWritePool(sa.Owner, balances)
	if err != nil {
		return false
	}
	for _, pool := range wp.Pools {
		if pool.AllocationID == sa.ID {
			return true
		}
	}
	return false
}<|MERGE_RESOLUTION|>--- conflicted
+++ resolved
@@ -159,14 +159,10 @@
 			return false // keep, ok or already filtered by bid
 		}
 		// clean capacity (without delegate pools want to 'unstake')
-<<<<<<< HEAD
-		free, err := sp.cleanCapacity(now, b.Terms.WritePrice)
+		free, err := sp.unallocatedCapacity(b.Terms.WritePrice)
 		if err != nil {
 			return true // kick off
 		}
-=======
-		var free = sp.unallocatedCapacity(b.Terms.WritePrice)
->>>>>>> 9937272f
 		return free < size // kick off if it hasn't enough free space
 	})
 }

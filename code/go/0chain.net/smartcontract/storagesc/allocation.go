package storagesc

import (
	"encoding/json"
	"errors"
	"fmt"
	"math"
	"math/rand"
	"sort"
	"strings"
	"sync"
	"time"

	"0chain.net/chaincore/currency"

	"0chain.net/core/logging"
	"0chain.net/smartcontract/dbs"
	"0chain.net/smartcontract/dbs/event"
	"0chain.net/smartcontract/stakepool/spenum"
	"go.uber.org/zap"

	chainstate "0chain.net/chaincore/chain/state"
	"0chain.net/chaincore/transaction"
	"0chain.net/core/common"
	"0chain.net/core/util"
)

// getAllocation by ID
func (sc *StorageSmartContract) getAllocation(allocID string,
	balances chainstate.StateContextI) (alloc *StorageAllocation, err error) {

	alloc = new(StorageAllocation)
	alloc.ID = allocID
	err = balances.GetTrieNode(alloc.GetKey(sc.ID), alloc)
	if err != nil {
		return nil, err
	}

	return
}

func (sc *StorageSmartContract) addAllocation(alloc *StorageAllocation,
	balances chainstate.StateContextI) (string, error) {
	ta := &StorageAllocation{}
	err := balances.GetTrieNode(alloc.GetKey(sc.ID), ta)
	if err == nil {
		return "", common.NewErrorf("add_allocation_failed",
			"allocation id already used in trie: %v", alloc.GetKey(sc.ID))
	}
	if err != util.ErrValueNotPresent {
		return "", common.NewErrorf("add_allocation_failed",
			"unexpected error: %v", err)
	}

	_, err = balances.InsertTrieNode(alloc.GetKey(sc.ID), alloc)
	if err != nil {
		return "", common.NewErrorf("add_allocation_failed",
			"saving new allocation: %v", err)
	}

	err = alloc.emitAdd(balances)
	balances.EmitEvent(event.TypeSmartContract, event.TagAllocValueChange, alloc.ID, event.AllocationValueChanged{
		FieldType:    event.Allocated,
		AllocationId: alloc.ID,
		Delta:        alloc.Size,
	})
	if err != nil {
		return "", common.NewErrorf("add_allocation_failed",
			"saving new allocation in db: %v", err)
	}

	buff := alloc.Encode()
	return string(buff), nil
}

type newAllocationRequest struct {
	Name                 string           `json:"name"`
	DataShards           int              `json:"data_shards"`
	ParityShards         int              `json:"parity_shards"`
	Size                 int64            `json:"size"`
	Expiration           common.Timestamp `json:"expiration_date"`
	Owner                string           `json:"owner_id"`
	OwnerPublicKey       string           `json:"owner_public_key"`
	Blobbers             []string         `json:"blobbers"`
	ReadPriceRange       PriceRange       `json:"read_price_range"`
	WritePriceRange      PriceRange       `json:"write_price_range"`
	IsImmutable          bool             `json:"is_immutable"`
	ThirdPartyExtendable bool             `json:"third_party_extendable"`
	FileOptions          uint8            `json:"file_options"`
}

// storageAllocation from the request
func (nar *newAllocationRequest) storageAllocation() (sa *StorageAllocation) {
	sa = new(StorageAllocation)
	sa.Name = nar.Name
	sa.DataShards = nar.DataShards
	sa.ParityShards = nar.ParityShards
	sa.Size = nar.Size
	sa.Expiration = nar.Expiration
	sa.Owner = nar.Owner
	sa.OwnerPublicKey = nar.OwnerPublicKey
	sa.PreferredBlobbers = nar.Blobbers
	sa.ReadPriceRange = nar.ReadPriceRange
	sa.WritePriceRange = nar.WritePriceRange
	sa.IsImmutable = nar.IsImmutable
	sa.ThirdPartyExtendable = nar.ThirdPartyExtendable
	sa.FileOptions = nar.FileOptions

	return
}

func (nar *newAllocationRequest) decode(b []byte) error {
	return json.Unmarshal(b, nar)
}

func (nar *newAllocationRequest) encode() ([]byte, error) {
	return json.Marshal(nar)
}

// convert time.Duration to common.Timestamp truncating to seconds
func toSeconds(dur time.Duration) common.Timestamp {
	return common.Timestamp(dur / time.Second)
}

// size in gigabytes
func sizeInGB(size int64) float64 {
	return float64(size) / GB
}

// exclude blobbers with not enough token in stake pool to fit the size
func (sc *StorageSmartContract) filterBlobbersByFreeSpace(now common.Timestamp,
	size int64, balances chainstate.CommonStateContextI) (filter filterBlobberFunc) {

	return filterBlobberFunc(func(b *StorageNode) (kick bool) {
		var sp, err = sc.getStakePool(b.ID, balances)
		if err != nil {
			return true // kick off
		}
		if b.Terms.WritePrice == 0 {
			return false // keep, ok or already filtered by bid
		}
		// clean capacity (without delegate pools want to 'unstake')
		free, err := sp.unallocatedCapacity(b.Terms.WritePrice)
		if err != nil {
			return true // kick off
		}
		return free < size // kick off if it hasn't enough free space
	})
}

// newAllocationRequest creates new allocation
func (sc *StorageSmartContract) newAllocationRequest(
	t *transaction.Transaction,
	input []byte,
	balances chainstate.StateContextI,
	timings map[string]time.Duration,
) (string, error) {
	var conf *Config
	var err error
	if conf, err = sc.getConfig(balances, true); err != nil {
		return "", common.NewErrorf("allocation_creation_failed",
			"can't get config: %v", err)
	}

	resp, err := sc.newAllocationRequestInternal(t, input, conf, 0, balances, timings)
	if err != nil {
		return "", err
	}

	return resp, err
}

type blobberWithPool struct {
	*StorageNode
	Pool *stakePool
	idx  int
}

// newAllocationRequest creates new allocation
func (sc *StorageSmartContract) newAllocationRequestInternal(
	txn *transaction.Transaction,
	input []byte,
	conf *Config,
	mintNewTokens currency.Coin,
	balances chainstate.StateContextI,
	timings map[string]time.Duration,
) (resp string, err error) {
	m := Timings{timings: timings, start: time.Now()}

	var request newAllocationRequest
	logging.Logger.Debug("new_allocation_request", zap.String("request", string(input)))
	if err = request.decode(input); err != nil {
		logging.Logger.Error("new_allocation_request_failed: error decoding input",
			zap.String("txn", txn.Hash),
			zap.Error(err))
		return "", common.NewErrorf("allocation_creation_failed",
			"malformed request: %v", err)
	}

	m.tick("decode")
	if len(request.Blobbers) < (request.DataShards + request.ParityShards) {
		logging.Logger.Error("new_allocation_request_failed: input blobbers less than requirement",
			zap.String("txn", txn.Hash),
			zap.Int("request blobbers", len(request.Blobbers)),
			zap.Int("data shards", request.DataShards),
			zap.Int("parity_shards", request.ParityShards))
		return "", common.NewErrorf("allocation_creation_failed",
			"Blobbers provided are not enough to honour the allocation")
	}

	//if more than limit blobbers sent, just cut them
	if len(request.Blobbers) > conf.MaxBlobbersPerAllocation {
		logging.Logger.Error("new_allocation_request_failed: request blobbers more than max_blobbers_per_allocation",
			zap.String("txn", txn.Hash),
			zap.Int("requested blobbers", len(request.Blobbers)),
			zap.Int("max blobbers per allocation", conf.MaxBlobbersPerAllocation))
		logging.Logger.Info("Too many blobbers selected, max available", zap.Int("max_blobber_size", conf.MaxBlobbersPerAllocation))
		request.Blobbers = request.Blobbers[:conf.MaxBlobbersPerAllocation]
	}

	inputBlobbers := sc.getBlobbers(request.Blobbers, balances)
	if len(inputBlobbers.Nodes) < (request.DataShards + request.ParityShards) {
		logging.Logger.Error("new_allocation_request_failed: blobbers fetched are less than requested blobbers",
			zap.String("txn", txn.Hash),
			zap.Int("fetched blobbers", len(inputBlobbers.Nodes)),
			zap.Int("data shards", request.DataShards),
			zap.Int("parity_shards", request.ParityShards))
		return "", common.NewErrorf("allocation_creation_failed",
			"Not enough provided blobbers found in mpt")
	}

	if request.Owner == "" {
		request.Owner = txn.ClientID
		request.OwnerPublicKey = txn.PublicKey
	}

	logging.Logger.Debug("new_allocation_request", zap.String("t_hash", txn.Hash), zap.Strings("blobbers", request.Blobbers))
	var sa = request.storageAllocation() // (set fields, including expiration)
	blobbers, err := sc.fetchPools(inputBlobbers, balances)
	if err != nil {
		logging.Logger.Error("new_allocation_request_failed: error fetching blobber pools",
			zap.String("txn", txn.Hash),
			zap.Error(err))
		return "", err
	}
	m.tick("fetch_pools")
	sa.TimeUnit = conf.TimeUnit

	blobberNodes, bSize, err := sc.validateBlobbers(common.ToTime(txn.CreationDate), sa, balances, blobbers)
	if err != nil {
		logging.Logger.Error("new_allocation_request_failed: error validating blobbers",
			zap.String("txn", txn.Hash),
			zap.Error(err))
		return "", common.NewErrorf("allocation_creation_failed", "%v", err)
	}
	bi := make([]string, 0, len(blobberNodes))
	for _, b := range blobberNodes {
		bi = append(bi, b.ID)
	}
	logging.Logger.Debug("new_allocation_request", zap.Int64("size", bSize), zap.Strings("blobbers", bi))
	m.tick("validate_blobbers")

	if err != nil {
		return "", common.NewErrorf("allocation_creation_failed", "error in validating blobbers: %v", err)
	}

	sa.ID = txn.Hash
	for _, b := range blobberNodes {
		balloc, err := newBlobberAllocation(bSize, sa, b.StorageNode, txn.CreationDate)
		if err != nil {
			return "", common.NewErrorf("allocation_creation_failed",
				"can't create blobber allocation: %v", err)
		}

		sa.BlobberAllocs = append(sa.BlobberAllocs, balloc)

		b.Allocated += bSize
<<<<<<< HEAD
		balances.EmitEvent(event.TypeSmartContract, event.TagAllocValueChange, b.ID, event.AllocationValueChanged{
			FieldType:    event.Allocated,
			AllocationId: sa.ID,
			Delta:        bSize,
		})
		_, err := balances.InsertTrieNode(b.GetKey(sc.ID), b.StorageNode)
=======
		_, err = balances.InsertTrieNode(b.GetKey(sc.ID), b.StorageNode)
>>>>>>> ee3a32d8
		if err != nil {
			logging.Logger.Error("new_allocation_request_failed: error inserting blobber",
				zap.String("txn", txn.Hash),
				zap.String("blobber", b.ID),
				zap.Error(err))
			return "", fmt.Errorf("can't save blobber: %v", err)
		}

		if err := b.Pool.addOffer(balloc.Offer()); err != nil {
			logging.Logger.Error("new_allocation_request_failed: error adding offer to blobber",
				zap.String("txn", txn.Hash),
				zap.String("blobber", b.ID),
				zap.Error(err))
			return "", fmt.Errorf("ading offer: %v", err)
		}
		if err = b.Pool.save(sc.ID, b.ID, balances); err != nil {
			logging.Logger.Error("new_allocation_request_failed: error saving blobber pool",
				zap.String("txn", txn.Hash),
				zap.String("blobber", b.ID),
				zap.Error(err))
			return "", fmt.Errorf("can't save blobber's stake pool: %v", err)
		}
	}
	m.tick("add_offer")

	sa.StartTime = txn.CreationDate
	sa.Tx = txn.Hash

	var options []WithOption
	if mintNewTokens > 0 {
		options = []WithOption{WithTokenMint(mintNewTokens)}
	}
	// create write pool and lock tokens
	if err := sa.addToWritePool(txn, balances, options...); err != nil {
		logging.Logger.Error("new_allocation_request_failed: error adding to allocation write pool",
			zap.String("txn", txn.Hash),
			zap.Error(err))
		return "", common.NewError("allocation_creation_failed", err.Error())
	}

	mld, err := sa.restMinLockDemand()
	if err != nil {
		return "", common.NewError("allocation_creation_failed", "error in calculating min lock demand: "+err.Error())
	}
	if sa.WritePool < mld {
		logging.Logger.Error("new_allocation_request_failed: writepool balance less than min lock demand",
			zap.String("txn", txn.Hash),
			zap.Any("writepool", sa.WritePool),
			zap.Any("mld", mld))
		return "", common.NewError("allocation_creation_failed",
			fmt.Sprintf("not enough tokens to honor the min lock demand"+" (%d < %d)", txn.Value, mld))
	}

	m.tick("create_write_pool")

	if err = sc.createChallengePool(txn, sa, balances); err != nil {
		logging.Logger.Error("new_allocation_request_failed: error creating challenge pool",
			zap.String("txn", txn.Hash),
			zap.Error(err))
		return "", common.NewError("allocation_creation_failed", err.Error())
	}
	m.tick("create_challenge_pool")

	if resp, err = sc.addAllocation(sa, balances); err != nil {
		logging.Logger.Error("new_allocation_request_failed: error adding allocation",
			zap.String("txn", txn.Hash),
			zap.Error(err))
		return "", common.NewErrorf("allocation_creation_failed", "%v", err)
	}
	m.tick("add_allocation")

	return resp, err
}

type Timings struct {
	timings map[string]time.Duration
	start   time.Time
}

func (t *Timings) tick(name string) {
	if t.timings == nil {
		return
	}
	t.timings[name] = time.Since(t.start)
}

func (sc *StorageSmartContract) fetchPools(inputBlobbers *StorageNodes, balances chainstate.StateContextI) ([]*blobberWithPool, error) {
	blobbers := make([]*blobberWithPool, 0, len(inputBlobbers.Nodes))
	pools := make(chan *blobberWithPool, len(inputBlobbers.Nodes))
	errs := make(chan error, len(inputBlobbers.Nodes))

	for i, b := range inputBlobbers.Nodes {
		go func(blob *StorageNode, ind int) {
			var sp *stakePool
			var err error
			if sp, err = sc.getStakePool(blob.ID, balances); err != nil {
				errs <- common.NewErrorf("allocation_creation_failed", "can't get blobber's stake pool: %v", err)
				return
			}
			pools <- &blobberWithPool{blob, sp, ind}
		}(b, i)
	}

	for {
		if len(blobbers) == len(inputBlobbers.Nodes) {
			//ensure ordering
			sort.Slice(blobbers, func(i, j int) bool {
				return blobbers[i].idx < blobbers[j].idx
			})

			return blobbers, nil
		}

		select {
		case err := <-errs:
			return nil, err
		case p := <-pools:
			blobbers = append(blobbers, p)
		}
	}
}

func (sc *StorageSmartContract) selectBlobbers(
	creationDate time.Time,
	allBlobbersList StorageNodes,
	sa *StorageAllocation,
	randomSeed int64,
	balances chainstate.CommonStateContextI,
) ([]*StorageNode, int64, error) {
	var err error
	var conf *Config
	if conf, err = getConfig(balances); err != nil {
		return nil, 0, fmt.Errorf("can't get config: %v", err)
	}

	sa.TimeUnit = conf.TimeUnit // keep the initial time unit

	// number of blobbers required
	var size = sa.DataShards + sa.ParityShards
	// size of allocation for a blobber
	var bSize = sa.bSize()
	timestamp := common.Timestamp(creationDate.Unix())
	var list = sa.filterBlobbers(allBlobbersList.Nodes.copy(), timestamp,
		bSize, filterHealthyBlobbers(timestamp),
		sc.filterBlobbersByFreeSpace(timestamp, bSize, balances))

	if len(list) < size {
		return nil, 0, errors.New("Not enough blobbers to honor the allocation")
	}

	sa.BlobberAllocs = make([]*BlobberAllocation, 0)
	sa.Stats = &StorageAllocationStats{}

	var blobberNodes []*StorageNode
	if len(sa.PreferredBlobbers) > 0 {
		blobberNodes, err = getPreferredBlobbers(sa.PreferredBlobbers, list)
		if err != nil {
			return nil, 0, common.NewError("allocation_creation_failed",
				err.Error())
		}
	}

	if len(blobberNodes) < size {
		blobberNodes = randomizeNodes(list, blobberNodes, size, randomSeed)
	}

	return blobberNodes[:size], bSize, nil
}

func getBlobbers(
	blobberIDs []string,
	balances chainstate.CommonStateContextI,
) *StorageNodes {
	blobbers := getBlobbersByIDs(blobberIDs, balances)
	return &StorageNodes{
		Nodes: blobbers,
	}
}

// getBlobbers get blobbers from MPT concurrently based on input blobber ids (TODO: We need to remove as much pointers as much to reduce load on garbage collector, this function was made to keep things simple and backward code compatible)
func (_ *StorageSmartContract) getBlobbers(
	blobberIDs []string,
	balances chainstate.CommonStateContextI,
) *StorageNodes {
	return getBlobbers(blobberIDs, balances)
}

func (sc *StorageSmartContract) validateBlobbers(
	creationDate time.Time,
	sa *StorageAllocation,
	balances chainstate.StateContextI,
	blobbers []*blobberWithPool,
) ([]*blobberWithPool, int64, error) {
	var err error
	var conf *Config
	if conf, err = sc.getConfig(balances, true); err != nil {
		return nil, 0, fmt.Errorf("can't get config: %v", err)
	}

	sa.TimeUnit = conf.TimeUnit // keep the initial time unit

	if err = sa.validate(creationDate, conf); err != nil {
		return nil, 0, fmt.Errorf("invalid request: %v", err)
	}

	// number of blobbers required
	var size = sa.DataShards + sa.ParityShards
	// size of allocation for a blobber
	var bSize = sa.bSize()
	var list, errs = sa.validateEachBlobber(sc, blobbers, common.Timestamp(creationDate.Unix()),
		balances)

	if len(list) < size {
		return nil, 0, errors.New("Not enough blobbers to honor the allocation: " + strings.Join(errs, ", "))
	}

	sa.BlobberAllocs = make([]*BlobberAllocation, 0)
	sa.Stats = &StorageAllocationStats{}

	return list[:size], bSize, nil
}

type updateAllocationRequest struct {
	ID                   string           `json:"id"`              // allocation id
	Name                 string           `json:"name"`            // allocation name
	OwnerID              string           `json:"owner_id"`        // Owner of the allocation
	Size                 int64            `json:"size"`            // difference
	Expiration           common.Timestamp `json:"expiration_date"` // difference
	SetImmutable         bool             `json:"set_immutable"`
	UpdateTerms          bool             `json:"update_terms"`
	AddBlobberId         string           `json:"add_blobber_id"`
	RemoveBlobberId      string           `json:"remove_blobber_id"`
	ThirdPartyExtendable bool             `json:"third_party_extendable"`
	FileOptions          uint8            `json:"file_options"`
}

func (uar *updateAllocationRequest) decode(b []byte) error {
	return json.Unmarshal(b, uar)
}

// validate request
func (uar *updateAllocationRequest) validate(
	conf *Config,
	alloc *StorageAllocation,
) error {
	if uar.SetImmutable && alloc.IsImmutable {
		return errors.New("allocation is already immutable")
	}
	if uar.Size == 0 && uar.Expiration == 0 && len(uar.AddBlobberId) == 0 && len(uar.Name) == 0 {
		if !uar.SetImmutable {
			return errors.New("update allocation changes nothing")
		}
	} else {
		if ns := alloc.Size + uar.Size; ns < conf.MinAllocSize {
			return fmt.Errorf("new allocation size is too small: %d < %d",
				ns, conf.MinAllocSize)
		}
	}

	//if uar.Expiration < 0 {
	//	return errors.New("duration of an allocation cannot be reduced")
	//}

	if len(alloc.BlobberAllocs) == 0 {
		return errors.New("invalid allocation for updating: no blobbers")
	}

	if len(uar.AddBlobberId) > 0 {
		if _, found := alloc.BlobberAllocsMap[uar.AddBlobberId]; found {
			return fmt.Errorf("cannot add blobber %s, already in allocation", uar.AddBlobberId)
		}
	} else {
		if len(uar.RemoveBlobberId) > 0 {
			return errors.New("cannot remove a blobber without adding one")
		}
	}

	if len(uar.RemoveBlobberId) > 0 {
		if _, found := alloc.BlobberAllocsMap[uar.RemoveBlobberId]; !found {
			return fmt.Errorf("cannot remove blobber %s, not in allocation", uar.RemoveBlobberId)
		}
	}

	if uar.FileOptions > 63 {
		return fmt.Errorf("FileOptions %d incorrect", uar.FileOptions)
	}

	return nil
}

// calculate size difference for every blobber of the allocations
func (uar *updateAllocationRequest) getBlobbersSizeDiff(
	alloc *StorageAllocation) (diff int64) {
	return int64(math.Ceil(float64(uar.Size) / float64(alloc.DataShards)))
}

// new size of blobbers' allocation
func (uar *updateAllocationRequest) getNewBlobbersSize(
	alloc *StorageAllocation) (newSize int64) {

	return alloc.BlobberAllocs[0].Size + uar.getBlobbersSizeDiff(alloc)
}

func getBlobbersByIDs(ids []string, balances chainstate.CommonStateContextI) []*StorageNode {
	type blobberResp struct {
		index   int
		blobber *StorageNode
	}

	blobberCh := make(chan blobberResp, len(ids))
	var wg sync.WaitGroup
	for i, details := range ids {
		wg.Add(1)
		go func(index int, blobberId string) {
			defer wg.Done()
			blobber, err := getBlobber(blobberId, balances)
			if err != nil || blobber == nil {
				logging.Logger.Debug("can't get blobber", zap.String("blobberId", blobberId), zap.Error(err))
				return
			}
			blobberCh <- blobberResp{
				index:   index,
				blobber: blobber,
			}
		}(i, details)
	}
	wg.Wait()
	close(blobberCh)

	//ensure original ordering
	blobbers := make([]*StorageNode, len(ids))
	for resp := range blobberCh {
		blobbers[resp.index] = resp.blobber
	}
	filtered := make([]*StorageNode, 0, len(ids))
	for _, b := range blobbers {
		if b != nil {
			filtered = append(filtered, b)
		}
	}

	return filtered
}

// getAllocationBlobbers loads blobbers of an allocation from store
func (sc *StorageSmartContract) getAllocationBlobbers(alloc *StorageAllocation,
	balances chainstate.StateContextI) (blobbers []*StorageNode, err error) {

	blobbers = make([]*StorageNode, len(alloc.BlobberAllocs))
	type blobberResp struct {
		index   int
		blobber *StorageNode
	}

	blobberCh := make(chan blobberResp, len(alloc.BlobberAllocs))
	errorCh := make(chan error, len(alloc.BlobberAllocs))
	var wg sync.WaitGroup
	for i, details := range alloc.BlobberAllocs {
		wg.Add(1)
		go func(index int, blobberId string) {
			defer wg.Done()
			var blobber *StorageNode
			blobber, err = sc.getBlobber(blobberId, balances)
			if err != nil {
				errorCh <- fmt.Errorf("can't get blobber %q: %v", blobberId, err)
			}
			blobberCh <- blobberResp{
				index:   index,
				blobber: blobber,
			}
		}(i, details.BlobberID)
	}
	wg.Wait()
	close(errorCh)
	close(blobberCh)
	for err := range errorCh {
		if err != nil {
			return nil, err
		}
	}

	for resp := range blobberCh {
		blobbers[resp.index] = resp.blobber
	}

	return
}

// closeAllocation making it expired; the allocation will be alive the
// challenge_completion_time and be closed then
func (sc *StorageSmartContract) closeAllocation(t *transaction.Transaction,
	alloc *StorageAllocation, table *event.Allocation, balances chainstate.StateContextI) (
	resp string, err error) {

	if alloc.Expiration-t.CreationDate <
		toSeconds(alloc.ChallengeCompletionTime) {
		return "", common.NewError("allocation_closing_failed",
			"doesn't need to close allocation is about to expire")
	}

	// mark as expired, but it will be alive at least chellenge_competion_time
	alloc.Expiration = t.CreationDate

	for _, ba := range alloc.BlobberAllocs {
		var sp *stakePool
		if sp, err = sc.getStakePool(ba.BlobberID, balances); err != nil {
			return "", fmt.Errorf("can't get stake pool of %s: %v", ba.BlobberID,
				err)
		}
		if err := sp.removeOffer(ba.Offer()); err != nil {
			return "", common.NewError("fini_alloc_failed",
				"error removing offer: "+err.Error())
		}
		if err = sp.save(sc.ID, ba.BlobberID, balances); err != nil {
			return "", fmt.Errorf("can't save stake pool of %s: %v", ba.BlobberID,
				err)
		}
	}

	// save allocation

	_, err = balances.InsertTrieNode(alloc.GetKey(sc.ID), alloc)
	if err != nil {
		return "", common.NewError("allocation_closing_failed",
			"can't save allocation: "+err.Error())
	}

	balances.EmitEvent(event.TypeSmartContract, event.TagUpdateAllocation, alloc.ID, alloc.buildDbUpdates())

	return string(alloc.Encode()), nil // closing
}

func (sa *StorageAllocation) saveUpdatedAllocation(
	blobbers []*StorageNode,
	balances chainstate.StateContextI,
) (err error) {
	for _, b := range blobbers {
		if _, err = balances.InsertTrieNode(b.GetKey(ADDRESS), b); err != nil {
			return
		}
		emitUpdateBlobber(b, balances)
	}
	// save allocation
	_, err = balances.InsertTrieNode(sa.GetKey(ADDRESS), sa)
	if err != nil {
		return
	}

	balances.EmitEvent(event.TypeSmartContract, event.TagUpdateAllocation, sa.ID, sa.buildDbUpdates())
	return
}

// allocation period used to calculate weighted average prices
type allocPeriod struct {
	read   currency.Coin    // read price
	write  currency.Coin    // write price
	period common.Timestamp // period (duration)
	size   int64            // size for period
}

func (ap *allocPeriod) weight() float64 {
	return float64(ap.period) * float64(ap.size)
}

// returns weighted average read and write prices
func (ap *allocPeriod) join(np *allocPeriod) (avgRead, avgWrite currency.Coin, err error) {
	var (
		apw, npw = ap.weight(), np.weight() // weights
		ws       = apw + npw                // weights sum
		rp, wp   float64                    // read sum, write sum (weighted)
	)

	apReadF, err := ap.read.Float64()
	if err != nil {
		return 0, 0, err
	}

	apWriteF, err := ap.write.Float64()
	if err != nil {
		return 0, 0, err
	}

	npReadF, err := np.read.Float64()
	if err != nil {
		return 0, 0, err
	}

	npWriteF, err := np.write.Float64()
	if err != nil {
		return 0, 0, err
	}

	rp = (apReadF * apw) + (npReadF * npw)
	wp = (apWriteF * apw) + (npWriteF * npw)

	avgRead, err = currency.Float64ToCoin(rp / ws)
	if err != nil {
		return 0, 0, err
	}
	avgWrite, err = currency.Float64ToCoin(wp / ws)
	if err != nil {
		return 0, 0, err
	}
	return
}

func weightedAverage(prev, next *Terms, tx, pexp, expDiff common.Timestamp,
	psize, sizeDiff int64) (avg Terms, err error) {

	// allocation periods
	var left, added allocPeriod
	left.read, left.write = prev.ReadPrice, prev.WritePrice   // } prices
	added.read, added.write = next.ReadPrice, next.WritePrice // }
	left.size, added.size = psize, psize+sizeDiff             // sizes
	left.period, added.period = pexp-tx, pexp+expDiff-tx      // periods
	// join
	avg.ReadPrice, avg.WritePrice, err = left.join(&added)
	if err != nil {
		return
	}

	// just copy from next
	avg.MinLockDemand = next.MinLockDemand
	avg.MaxOfferDuration = next.MaxOfferDuration
	return
}

// The adjustChallengePool moves more or moves some tokens back from or to
// challenge pool during allocation extending or reducing.
func (sc *StorageSmartContract) adjustChallengePool(
	alloc *StorageAllocation,
	odr, ndr common.Timestamp,
	oterms []Terms,
	now common.Timestamp,
	balances chainstate.StateContextI,
) (err error) {

	var (
		changes = alloc.challengePoolChanges(odr, ndr, oterms)
		cp      *challengePool
	)

	if cp, err = sc.getChallengePool(alloc.ID, balances); err != nil {
		return fmt.Errorf("adjust_challenge_pool: %v", err)
	}

	var changed bool
	sum := currency.Coin(0)
	for _, ch := range changes {
		_, err = ch.Int64()
		if err != nil {
			return err
		}
		switch {
		case ch > 0:
			err = alloc.moveToChallengePool(cp, ch)
			sum += ch
			changed = true
		default:
			// no changes for the blobber
		}
		if err != nil {
			return fmt.Errorf("adjust_challenge_pool: %v", err)
		}
	}

	if changed {
		err = cp.save(sc.ID, alloc.ID, balances)
		if err != nil {
			i := int64(0)
			i, err = sum.Int64()
			if err != nil {
				return
			}
			balances.EmitEvent(event.TypeSmartContract, event.TagToChallengePool, cp.ID, event.ChallengePoolLock{
				Client:       alloc.Owner,
				AllocationId: alloc.ID,
				Amount:       i,
			})
		}
	}

	return
}

// extendAllocation extends size or/and expiration (one of them can be reduced);
// here we use new terms of blobbers
func (sc *StorageSmartContract) extendAllocation(
	txn *transaction.Transaction,
	alloc *StorageAllocation,
	blobbers []*StorageNode,
	req *updateAllocationRequest,
	balances chainstate.StateContextI,
) (err error) {
	var (
		diff   = req.getBlobbersSizeDiff(alloc) // size difference
		size   = req.getNewBlobbersSize(alloc)  // blobber size
		gbSize = sizeInGB(size)                 // blobber size in GB

		// keep original terms to adjust challenge pool value
		originalTerms = make([]Terms, 0, len(alloc.BlobberAllocs))
		// original allocation duration remains
		originalRemainingDuration = alloc.Expiration - txn.CreationDate
	)

	// adjust the expiration if changed, boundaries has already checked
	var prevExpiration = alloc.Expiration
	alloc.Expiration += req.Expiration // new expiration
	alloc.Size += req.Size             // new size
	balances.EmitEvent(event.TypeSmartContract, event.TagAllocValueChange, alloc.ID, event.AllocationValueChanged{
		FieldType:    event.Allocated,
		AllocationId: alloc.ID,
		Delta:        req.Size,
	})

	// 1. update terms
	for i, details := range alloc.BlobberAllocs {
		originalTerms = append(originalTerms, details.Terms) // keep original terms will be changed
		oldOffer := details.Offer()
		var b = blobbers[i]
		if b.ID != details.BlobberID {
			return common.NewErrorf("allocation_extending_failed",
				"blobber %s and %s don't match", b.ID, details.BlobberID)
		}

		if b.Capacity == 0 {
			return common.NewErrorf("allocation_extending_failed",
				"blobber %s no longer provides its service", b.ID)
		}
		if req.Size > 0 {
			if b.Capacity-b.Allocated-diff < 0 {
				return common.NewErrorf("allocation_extending_failed",
					"blobber %s doesn't have enough free space", b.ID)
			}
		}

		b.Allocated += diff // new capacity used
		balances.EmitEvent(event.TypeSmartContract, event.TagAllocBlobberValueChange, b.ID, event.AllocationBlobberValueChanged{
			FieldType:    event.Allocated,
			AllocationId: alloc.ID,
			BlobberId:    b.ID,
			Delta:        diff,
		})

		// update terms using weighted average
		details.Terms, err = weightedAverage(&details.Terms, &b.Terms,
			txn.CreationDate, prevExpiration, alloc.Expiration, details.Size,
			diff)
		if err != nil {
			return err
		}

		details.Size = size // new size

		if req.Expiration > toSeconds(b.Terms.MaxOfferDuration) {
			return common.NewErrorf("allocation_extending_failed",
				"blobber %s doesn't allow so long offers", b.ID)
		}

		// since, new terms is weighted average based on previous terms and
		// past allocation time and new terms and new allocation time; then
		// we can easily recalculate new min_lock_demand value from allocation
		// start to its new end using the new weighted average terms; but, we
		// can't reduce the min_lock_demand_value; that's all;

		// new blobber's min lock demand (alloc.Expiration is already updated
		// and we can use restDurationInTimeUnits method here)
		nbmld, err := details.Terms.minLockDemand(gbSize,
			alloc.restDurationInTimeUnits(alloc.StartTime))
		if err != nil {
			return err
		}

		// min_lock_demand can be increased only
		if nbmld > details.MinLockDemand {
			details.MinLockDemand = nbmld
		}

		newOffer := details.Offer()
		if newOffer != oldOffer {
			var sp *stakePool
			if sp, err = sc.getStakePool(details.BlobberID, balances); err != nil {
				return fmt.Errorf("can't get stake pool of %s: %v", details.BlobberID, err)
			}
			if newOffer > oldOffer {
				coin, err := currency.MinusCoin(newOffer, oldOffer)
				if err != nil {
					return err
				}
				if err := sp.addOffer(coin); err != nil {
					return fmt.Errorf("adding offer: %v", err)
				}
			} else {
				coin, err := currency.MinusCoin(oldOffer, newOffer)
				if err != nil {
					return err
				}
				if err := sp.reduceOffer(coin); err != nil {
					return fmt.Errorf("adding offer: %v", err)
				}
			}
			if err = sp.save(sc.ID, details.BlobberID, balances); err != nil {
				return fmt.Errorf("can't save stake pool of %s: %v", details.BlobberID,
					err)
			}

		}
	}

	// lock tokens if this transaction provides them
	if txn.Value > 0 {
		if err = alloc.addToWritePool(txn, balances); err != nil {
			return common.NewErrorf("allocation_extending_failed", "%v", err)
		}
	}

	// is it about size increasing? if so, we should make sure the write
	// pool has enough tokens
	if diff > 0 {
		if mldLeft, err := alloc.restMinLockDemand(); mldLeft > 0 {
			if err != nil {
				return common.NewErrorf("allocation_extending_failed",
					"can't get min lock demand: %v", err)
			}
			if alloc.WritePool < mldLeft {
				return common.NewError("allocation_extending_failed",
					"not enough tokens in write pool to extend allocation")
			}
		}
	}

	// add more tokens to related challenge pool, or move some tokens back
	var remainingDuration = alloc.Expiration - txn.CreationDate
	err = sc.adjustChallengePool(alloc, originalRemainingDuration, remainingDuration, originalTerms, txn.CreationDate, balances)
	if err != nil {
		return common.NewErrorf("allocation_extending_failed", "%v", err)
	}
	return nil
}

// reduceAllocation reduces size or/and expiration (no one can be increased);
// here we use the same terms of related blobbers
func (sc *StorageSmartContract) reduceAllocation(
	txn *transaction.Transaction,
	alloc *StorageAllocation,
	blobbers []*StorageNode,
	req *updateAllocationRequest,
	balances chainstate.StateContextI,
) (err error) {
	var (
		diff = req.getBlobbersSizeDiff(alloc) // size difference
		size = req.getNewBlobbersSize(alloc)  // blobber size

		// original allocation duration remains
		originalRemainingDuration = alloc.Expiration - txn.CreationDate
	)

	// adjust the expiration if changed, boundaries has already checked
	alloc.Expiration += req.Expiration
	alloc.Size += req.Size
	balances.EmitEvent(event.TypeSmartContract, event.TagAllocValueChange, alloc.ID, event.AllocationValueChanged{
		FieldType:    event.Allocated,
		AllocationId: alloc.ID,
		Delta:        req.Size,
	})

	// 1. update terms
	for i, ba := range alloc.BlobberAllocs {
		var b = blobbers[i]
		oldOffer := ba.Offer()
		b.Allocated += diff // new capacity used
		balances.EmitEvent(event.TypeSmartContract, event.TagAllocBlobberValueChange, b.ID, event.AllocationBlobberValueChanged{
			FieldType:    event.Allocated,
			AllocationId: alloc.ID,
			BlobberId:    b.ID,
			Delta:        diff,
		})
		ba.Size = size // new size
		// update stake pool
		newOffer := ba.Offer()
		if newOffer != oldOffer {
			var sp *stakePool
			if sp, err = sc.getStakePool(ba.BlobberID, balances); err != nil {
				return fmt.Errorf("can't get stake pool of %s: %v", ba.BlobberID,
					err)
			}
			if newOffer < oldOffer {
				if err := sp.removeOffer(oldOffer - newOffer); err != nil {
					return fmt.Errorf("removing offer: %v", err)
				}
			} else {
				// if we are adding a blobber then we will want to add a new offer for that blobber
				if err := sp.addOffer(newOffer - oldOffer); err != nil {
					return fmt.Errorf("adding offer: %v", err)
				}
			}

			if err = sp.save(sc.ID, ba.BlobberID, balances); err != nil {
				return fmt.Errorf("can't save stake pool of %s: %v", ba.BlobberID,
					err)
			}
			emitUpdateBlobber(b, balances)
		}
	}

	// lock tokens if this transaction provides them
	if txn.Value > 0 {
		if err = alloc.addToWritePool(txn, balances); err != nil {
			return common.NewErrorf("allocation_reducing_failed", "%v", err)
		}
	}

	// new allocation duration remains
	var remainingDuration = alloc.Expiration - txn.CreationDate
	err = sc.adjustChallengePool(alloc, originalRemainingDuration, remainingDuration, nil, txn.CreationDate,
		balances)
	if err != nil {
		return common.NewErrorf("allocation_reducing_failed", "%v", err)
	}
	return nil

}

// update allocation allows to change allocation size or expiration;
// if expiration reduced or unchanged, then existing terms of blobbers used,
// otherwise new terms used; also, it locks additional tokens if size is
// extended and it checks blobbers for required stake;
func (sc *StorageSmartContract) updateAllocationRequest(
	txn *transaction.Transaction,
	input []byte,
	balances chainstate.StateContextI,
) (resp string, err error) {
	var conf *Config
	if conf, err = sc.getConfig(balances, false); err != nil {
		return "", common.NewError("allocation_updating_failed",
			"can't get SC configurations: "+err.Error())
	}
	return sc.updateAllocationRequestInternal(txn, input, conf, balances)
}

func (sc *StorageSmartContract) updateAllocationRequestInternal(
	t *transaction.Transaction,
	input []byte,
	conf *Config,
	balances chainstate.StateContextI,
) (resp string, err error) {
	if t.ClientID == "" {
		return "", common.NewError("allocation_updating_failed",
			"missing client_id in transaction")
	}

	var request updateAllocationRequest
	if err = request.decode(input); err != nil {
		return "", common.NewError("allocation_updating_failed",
			"invalid request: "+err.Error())
	}

	if request.OwnerID == "" {
		request.OwnerID = t.ClientID
	}

	var alloc *StorageAllocation
	if alloc, err = sc.getAllocation(request.ID, balances); err != nil {
		return "", common.NewError("allocation_updating_failed",
			"can't get existing allocation: "+err.Error())
	}
	table, err := storageAllocationToAllocationTable(alloc)
	if err != nil {
		return "", err
	}

	if t.ClientID != alloc.Owner || request.OwnerID != alloc.Owner {
		return "", common.NewError("allocation_updating_failed",
			"only owner can update the allocation")
	}

	if err = request.validate(conf, alloc); err != nil {
		return "", common.NewError("allocation_updating_failed", err.Error())
	}

	// can't update expired allocation
	if alloc.Expiration < t.CreationDate {
		return "", common.NewError("allocation_updating_failed",
			"can't update expired allocation")
	}
	// adjust expiration
	var newExpiration = alloc.Expiration + request.Expiration
	var newSize = request.Size + alloc.Size

	// get blobber of the allocation to update them
	var blobbers []*StorageNode
	if blobbers, err = sc.getAllocationBlobbers(alloc, balances); err != nil {
		return "", common.NewError("allocation_updating_failed",
			err.Error())
	}

	if len(request.AddBlobberId) > 0 {
		blobbers, err = alloc.changeBlobbers(
			blobbers, request.AddBlobberId, request.RemoveBlobberId, sc, t.CreationDate, balances,
		)
		if err != nil {
			return "", common.NewError("allocation_updating_failed", err.Error())
		}
	}

	if len(blobbers) != len(alloc.BlobberAllocs) {
		return "", common.NewError("allocation_updating_failed",
			"error allocation blobber size mismatch")
	}
	if request.UpdateTerms {
		for i, bd := range alloc.BlobberAllocs {
			if bd.Terms.WritePrice >= blobbers[i].Terms.WritePrice {
				bd.Terms.WritePrice = blobbers[i].Terms.WritePrice
			}
			if bd.Terms.ReadPrice >= blobbers[i].Terms.ReadPrice {
				bd.Terms.ReadPrice = blobbers[i].Terms.ReadPrice
			}
			bd.Terms.MinLockDemand = blobbers[i].Terms.MinLockDemand
			bd.Terms.MaxOfferDuration = blobbers[i].Terms.MaxOfferDuration
		}
	}

	// update allocation transaction hash
	alloc.Tx = t.Hash
	if len(request.Name) > 0 {
		alloc.Name = request.Name
	}

	// close allocation now
	if newExpiration <= t.CreationDate {
		return sc.closeAllocation(t, alloc, table, balances)
	}

	// an allocation can't be shorter than configured in SC
	// (prevent allocation shortening for entire period)
	if newExpiration < 0 ||
		newExpiration-t.CreationDate < toSeconds(conf.MinAllocDuration) {

		return "", common.NewError("allocation_updating_failed",
			"allocation duration becomes too short")
	}

	if newSize < conf.MinAllocSize || newSize < alloc.UsedSize {
		return "", common.NewError("allocation_updating_failed",
			"allocation size becomes too small")
	}

	// if size or expiration increased, then we use new terms
	// otherwise, we use the same terms
	if request.Size > 0 || request.Expiration > 0 {
		err = sc.extendAllocation(t, alloc, blobbers, &request, balances)
	} else if request.Size != 0 || request.Expiration != 0 {
		err = sc.reduceAllocation(t, alloc, blobbers, &request, balances)
	} else if len(request.AddBlobberId) > 0 {
		err = sc.extendAllocation(t, alloc, blobbers, &request, balances)
	}
	if err != nil {
		return "", err
	}

	if request.SetImmutable {
		alloc.IsImmutable = true
	}

	err = alloc.saveUpdatedAllocation(blobbers, balances)
	if err != nil {
		return "", common.NewErrorf("allocation_reducing_failed", "%v", err)
	}

	return string(alloc.Encode()), nil
}

func getPreferredBlobbers(preferredBlobbers []string, allBlobbers []*StorageNode) (selectedBlobbers []*StorageNode, err error) {
	blobberMap := make(map[string]*StorageNode)
	for _, storageNode := range allBlobbers {
		blobberMap[storageNode.BaseURL] = storageNode
	}
	for _, blobberURL := range preferredBlobbers {
		selectedBlobber, ok := blobberMap[blobberURL]
		if !ok {
			err = errors.New("invalid preferred blobber URL")
			return
		}
		selectedBlobbers = append(selectedBlobbers, selectedBlobber)
	}
	return
}

func randomizeNodes(in []*StorageNode, out []*StorageNode, n int, seed int64) []*StorageNode {
	nOut := minInt(len(in), n)
	nOut = maxInt(1, nOut)
	randGen := rand.New(rand.NewSource(seed))
	for {
		i := randGen.Intn(len(in))
		if !checkExists(in[i], out) {
			out = append(out, in[i])
		}
		if len(out) >= nOut {
			break
		}
	}
	return out
}

func minInt(x, y int) int {
	if x < y {
		return x
	}
	return y
}

func maxInt(x, y int) int {
	if x > y {
		return x
	}
	return y
}

func checkExists(c *StorageNode, sl []*StorageNode) bool {
	for _, s := range sl {
		if s.ID == c.ID {
			return true
		}
	}
	return false
}

func (sc *StorageSmartContract) finalizedPassRates(alloc *StorageAllocation) ([]float64, error) {
	if alloc.Stats == nil {
		alloc.Stats = &StorageAllocationStats{}
	}
	var failed, succesful int64 = 0, 0
	var passRates = make([]float64, 0, len(alloc.BlobberAllocs))
	for _, ba := range alloc.BlobberAllocs {
		if ba.Stats == nil {
			ba.Stats = new(StorageAllocationStats)
		}
		ba.Stats.FailedChallenges += ba.Stats.OpenChallenges
		ba.Stats.OpenChallenges = 0
		ba.Stats.TotalChallenges = ba.Stats.FailedChallenges + ba.Stats.SuccessChallenges
		if ba.Stats.TotalChallenges == 0 {
			passRates = append(passRates, 1.0)
			continue
		}
		passRates = append(passRates, float64(ba.Stats.SuccessChallenges)/float64(ba.Stats.TotalChallenges))
		succesful += ba.Stats.SuccessChallenges
		failed += ba.Stats.FailedChallenges
	}
	alloc.Stats.SuccessChallenges = succesful
	alloc.Stats.FailedChallenges = failed
	alloc.Stats.TotalChallenges = alloc.Stats.FailedChallenges + alloc.Stats.FailedChallenges
	alloc.Stats.OpenChallenges = 0
	return passRates, nil
}

// a blobber can not send a challenge response, thus we have to check out
// challenge requests and their expiration
func (sc *StorageSmartContract) canceledPassRates(alloc *StorageAllocation,
	now common.Timestamp, balances chainstate.StateContextI) (
	passRates []float64, err error) {

	if alloc.Stats == nil {
		alloc.Stats = &StorageAllocationStats{}
	}
	passRates = make([]float64, 0, len(alloc.BlobberAllocs))
	var failed, successful int64 = 0, 0

	allocChallenges, err := sc.getAllocationChallenges(alloc.ID, balances)
	switch err {
	case util.ErrValueNotPresent:
	case nil:
		for _, oc := range allocChallenges.OpenChallenges {
			ba, ok := alloc.BlobberAllocsMap[oc.BlobberID]
			if !ok {
				continue
			}

			if ba.Stats == nil {
				ba.Stats = new(StorageAllocationStats) // make sure
			}

			//if c.Responded || c.AllocationID != alloc.ID {
			//	continue // already accepted, already rewarded/penalized
			//}
			var expire = oc.CreatedAt + toSeconds(getMaxChallengeCompletionTime())
			if expire < now {
				ba.Stats.FailedChallenges++
				alloc.Stats.FailedChallenges++
			} else {
				ba.Stats.SuccessChallenges++
				alloc.Stats.SuccessChallenges++
			}
		}

	default:
		return nil, fmt.Errorf("getting allocation challenge: %v", err)
	}

	for _, ba := range alloc.BlobberAllocs {

		ba.Stats.OpenChallenges = 0
		ba.Stats.TotalChallenges = ba.Stats.SuccessChallenges + ba.Stats.FailedChallenges
		if ba.Stats.TotalChallenges == 0 {
			passRates = append(passRates, 1.0)
			continue
		}
		// success rate for the blobber allocation
		//fmt.Println("pass rate i", i, "successful", d.Stats.SuccessChallenges, "failed", d.Stats.FailedChallenges)
		passRates = append(passRates, float64(ba.Stats.SuccessChallenges)/float64(ba.Stats.TotalChallenges))
		successful += ba.Stats.SuccessChallenges
		failed += ba.Stats.FailedChallenges
	}

	alloc.Stats.SuccessChallenges = successful
	alloc.Stats.FailedChallenges = failed
	alloc.Stats.TotalChallenges = alloc.Stats.SuccessChallenges + alloc.Stats.FailedChallenges
	alloc.Stats.OpenChallenges = 0
	return passRates, nil
}

// If blobbers doesn't provide their services, then user can use this
// cancel_allocation transaction to close allocation and unlock all tokens
// of write pool back to himself. The cancel_allocation doesn't pay min_lock
// demand to blobbers.
func (sc *StorageSmartContract) cancelAllocationRequest(
	t *transaction.Transaction, input []byte,
	balances chainstate.StateContextI) (resp string, err error) {
	var req lockRequest
	if err = req.decode(input); err != nil {
		return "", common.NewError("alloc_cancel_failed", err.Error())
	}
	var alloc *StorageAllocation
	alloc, err = sc.getAllocation(req.AllocationID, balances)

	if err != nil {
		return "", common.NewError("alloc_cancel_failed", err.Error())
	}

	if alloc.Owner != t.ClientID {
		return "", common.NewError("alloc_cancel_failed",
			"only owner can cancel an allocation")
	}

	if alloc.Expiration < t.CreationDate {
		return "", common.NewError("alloc_cancel_failed",
			"trying to cancel expired allocation")
	}

	var passRates []float64
	passRates, err = sc.canceledPassRates(alloc, t.CreationDate, balances)
	if err != nil {
		return "", common.NewError("alloc_cancel_failed",
			"calculating rest challenges success/fail rates: "+err.Error())
	}

	// can cancel
	// new values
	alloc.Expiration, alloc.ChallengeCompletionTime = t.CreationDate, 0

	sps := make([]*stakePool, 0, len(alloc.BlobberAllocs))
	for _, d := range alloc.BlobberAllocs {
		var sp *stakePool
		if sp, err = sc.getStakePool(d.BlobberID, balances); err != nil {
			return "", common.NewError("fini_alloc_failed",
				"can't get stake pool of "+d.BlobberID+": "+err.Error())
		}
		if err := sp.removeOffer(d.Offer()); err != nil {
			return "", common.NewError("fini_alloc_failed",
				"error removing offer: "+err.Error())
		}
		sps = append(sps, sp)
	}

	err = sc.finishAllocation(t, alloc, passRates, sps, balances)
	if err != nil {
		return "", common.NewError("alloc_cancel_failed", err.Error())
	}

	alloc.Finalized, alloc.Canceled = true, true
	_, err = balances.InsertTrieNode(alloc.GetKey(sc.ID), alloc)
	if err != nil {
		return "", common.NewError("alloc_cancel_failed",
			"saving allocation: "+err.Error())
	}

	balances.EmitEvent(event.TypeSmartContract, event.TagUpdateAllocation, alloc.ID, alloc.buildDbUpdates())

	return "canceled", nil
}

//
// finalize an allocation (after expire + challenge completion time)
//

// 1. challenge pool                  -> blobbers or write pool
// 2. write pool min_lock_demand left -> blobbers
// 3. remove offer from blobber (stake pool)
// 4. update blobbers used and in all blobbers list too
// 5. write pool                      -> client
func (sc *StorageSmartContract) finalizeAllocation(
	t *transaction.Transaction, input []byte,
	balances chainstate.StateContextI) (resp string, err error) {

	var req lockRequest
	if err = req.decode(input); err != nil {
		return "", common.NewError("fini_alloc_failed", err.Error())
	}

	var alloc *StorageAllocation
	alloc, err = sc.getAllocation(req.AllocationID, balances)
	if err != nil {
		return "", common.NewError("fini_alloc_failed", err.Error())
	}

	// should be owner or one of blobbers of the allocation
	if !alloc.IsValidFinalizer(t.ClientID) {
		return "", common.NewError("fini_alloc_failed",
			"not allowed, unknown finalization initiator")
	}

	// should not be finalized
	if alloc.Finalized {
		return "", common.NewError("fini_alloc_failed",
			"allocation already finalized")
	}

	// should be expired
	if alloc.Until() > t.CreationDate {
		return "", common.NewError("fini_alloc_failed",
			"allocation is not expired yet, or waiting a challenge completion")
	}

	var passRates []float64
	passRates, err = sc.finalizedPassRates(alloc)
	if err != nil {
		return "", common.NewError("fini_alloc_failed",
			"calculating rest challenges success/fail rates: "+err.Error())
	}

	var sps = []*stakePool{}
	for _, d := range alloc.BlobberAllocs {
		var sp *stakePool
		if sp, err = sc.getStakePool(d.BlobberID, balances); err != nil {
			return "", common.NewError("fini_alloc_failed",
				"can't get stake pool of "+d.BlobberID+": "+err.Error())
		}
		sps = append(sps, sp)
	}

	err = sc.finishAllocation(t, alloc, passRates, sps, balances)
	if err != nil {
		return "", common.NewError("fini_alloc_failed", err.Error())
	}

	alloc.Finalized = true
	_, err = balances.InsertTrieNode(alloc.GetKey(sc.ID), alloc)
	if err != nil {
		return "", common.NewError("alloc_cancel_failed",
			"saving allocation: "+err.Error())
	}

	balances.EmitEvent(event.TypeSmartContract, event.TagUpdateAllocation, alloc.ID, alloc.buildDbUpdates())

	return "finalized", nil
}

func (sc *StorageSmartContract) finishAllocation(
	t *transaction.Transaction,
	alloc *StorageAllocation,
	passRates []float64,
	sps []*stakePool,
	balances chainstate.StateContextI,
) (err error) {
	if err != nil {
		return common.NewErrorf("fini_alloc_failed", "%v", err)
	}

	before := make([]currency.Coin, len(sps))

	// we can use the i for the blobbers list above because of algorithm
	// of the getAllocationBlobbers method; also, we can use the i in the
	// passRates list above because of algorithm of the adjustChallenges
	for i, d := range alloc.BlobberAllocs {
		// min lock demand rest
		if d.MinLockDemand > d.Spent {
			delta, err := currency.MinusCoin(d.MinLockDemand, d.Spent)
			if err != nil {
				return err
			}
			if alloc.WritePool < delta {
				return fmt.Errorf("alloc_cancel_failed, paying min_lock for blobber %v"+
					"ammount was short by %v", d.BlobberID, d.MinLockDemand-d.Spent)
			}
			alloc.WritePool, err = currency.MinusCoin(alloc.WritePool, delta)
			if err != nil {
				return err
			}
			before[i] = sps[i].stake()
			err = sps[i].DistributeRewards(delta, d.BlobberID, spenum.Blobber, balances)
			if err != nil {
				return fmt.Errorf("alloc_cancel_failed, paying min_lock %v for blobber "+
					"%v from write pool %v, minlock demand %v spent %v error %v",
					d.MinLockDemand-d.Spent, d.BlobberID, alloc.WritePool, d.MinLockDemand, d.Spent, err.Error())
			}
			d.Spent, err = currency.AddCoin(d.Spent, delta)
			if err != nil {
				return err
			}
			d.FinalReward, err = currency.AddCoin(d.FinalReward, delta)
			if err != nil {
				return err
			}
		}
	}

	var blobbers []*StorageNode
	if blobbers, err = sc.getAllocationBlobbers(alloc, balances); err != nil {
		return common.NewError("fini_alloc_failed",
			"invalid state: can't get related blobbers: "+err.Error())
	}

	var cp *challengePool
	if cp, err = sc.getChallengePool(alloc.ID, balances); err != nil {
		return common.NewError("fini_alloc_failed",
			"can't get related challenge pool: "+err.Error())
	}

	var passPayments currency.Coin
	for i, d := range alloc.BlobberAllocs {
		var b = blobbers[i]
		if b.ID != d.BlobberID {
			return common.NewErrorf("fini_alloc_failed",
				"blobber %s and %s don't match", b.ID, d.BlobberID)
		}
		if alloc.UsedSize > 0 && cp.Balance > 0 && passRates[i] > 0 && d.Stats != nil {
			ratio := float64(d.Stats.UsedSize) / float64(alloc.UsedSize)
			cpBalance, err := cp.Balance.Float64()
			if err != nil {
				return err
			}

			reward, err := currency.Float64ToCoin(cpBalance * ratio * passRates[i])
			if err != nil {
				return err
			}

			err = sps[i].DistributeRewards(reward, b.ID, spenum.Blobber, balances)
			if err != nil {
				return common.NewError("fini_alloc_failed",
					"paying reward to stake pool of "+d.BlobberID+": "+err.Error())
			}
			d.Spent, err = currency.AddCoin(d.Spent, reward)
			if err != nil {
				return fmt.Errorf("blobber alloc spent: %v", err)
			}
			d.FinalReward, err = currency.AddCoin(d.FinalReward, reward)
			if err != nil {
				return fmt.Errorf("blobber alloc final reward: %v", err)
			}
			passPayments, err = currency.AddCoin(passPayments, reward)
			if err != nil {
				return fmt.Errorf("pass payments: %v", err)
			}
		}

		if err = sps[i].save(sc.ID, d.BlobberID, balances); err != nil {
			return common.NewError("fini_alloc_failed",
				"saving stake pool of "+d.BlobberID+": "+err.Error())
		}

		staked, err := sps[i].stake()
		if err != nil {
			return common.NewError("fini_alloc_failed",
				"getting stake of "+d.BlobberID+": "+err.Error())
		}

		data := dbs.DbUpdates{
			Id: d.BlobberID,
			Updates: map[string]interface{}{
				"total_stake": int64(staked),
			},
		}
		balances.EmitEvent(event.TypeSmartContract, event.TagUpdateBlobber, d.BlobberID, data)
		if d.Terms.WritePrice > 0 {
			balances.EmitEvent(event.TypeSmartContract, event.TagAllocBlobberValueChange, d.BlobberID, event.AllocationBlobberValueChanged{
				FieldType:    event.Staked,
				AllocationId: "",
				BlobberId:    d.BlobberID,
				Delta:        int64((sps[i].stake() - before[i]) / d.Terms.WritePrice),
			})
		}
		// update the blobber
		if _, err = balances.InsertTrieNode(b.GetKey(sc.ID), b); err != nil {
			return common.NewError("fini_alloc_failed",
				"saving blobber "+d.BlobberID+": "+err.Error())
		}
		// update the blobber in all (replace with existing one)
		emitUpdateBlobber(b, balances)
		err = removeAllocationFromBlobber(sc, d, alloc.ID, balances)
		if err != nil {
			return common.NewError("fini_alloc_failed",
				"removing allocation from blobber challenge partition "+b.ID+": "+err.Error())
		}
	}
	prevBal := cp.Balance
	cp.Balance, err = currency.MinusCoin(cp.Balance, passPayments)
	if err != nil {
		return err
	}

	if cp.Balance > 0 {
		alloc.MovedBack, err = currency.AddCoin(alloc.MovedBack, cp.Balance)
		if err != nil {
			return err
		}

		err = alloc.moveFromChallengePool(cp, cp.Balance)
		if err != nil {
			return common.NewError("fini_alloc_failed",
				"moving challenge pool rest back to write pool: "+err.Error())
		}
	}

	if err = cp.save(sc.ID, alloc.ID, balances); err != nil {
		return common.NewError("fini_alloc_failed",
			"saving challenge pool: "+err.Error())
	}
	i, err := prevBal.Int64()
	if err != nil {
		return common.NewError("fini_alloc_failed",
			"emitting pool change "+err.Error())
	}
	balances.EmitEvent(event.TypeSmartContract, event.TagFromChallengePool, cp.ID, event.ChallengePoolLock{
		Client:       alloc.Owner,
		AllocationId: alloc.ID,
		Amount:       i,
	})

	alloc.Finalized = true

	return nil
}

type transferAllocationInput struct {
	AllocationId      string `json:"allocation_id"`
	NewOwnerId        string `json:"new_owner_id"`
	NewOwnerPublicKey string `json:"new_owner_public_key"`
}

func (aci *transferAllocationInput) decode(input []byte) error {
	return json.Unmarshal(input, aci)
}

func (sc *StorageSmartContract) curatorTransferAllocation(
	txn *transaction.Transaction,
	input []byte,
	balances chainstate.StateContextI,
) (string, error) {
	var tai transferAllocationInput
	if err := tai.decode(input); err != nil {
		return "", common.NewError("curator_transfer_allocation_failed",
			"error unmarshalling input: "+err.Error())
	}

	alloc, err := sc.getAllocation(tai.AllocationId, balances)
	if err != nil {
		return "", common.NewError("curator_transfer_allocation_failed", err.Error())
	}

	if !alloc.isCurator(txn.ClientID) && alloc.Owner != txn.ClientID {
		return "", common.NewError("curator_transfer_allocation_failed",
			"only curators or the owner can transfer allocations; "+txn.ClientID+" is neither")
	}

	alloc.Owner = tai.NewOwnerId
	alloc.OwnerPublicKey = tai.NewOwnerPublicKey

	_, err = balances.InsertTrieNode(alloc.GetKey(sc.ID), alloc)
	if err != nil {
		return "", common.NewErrorf("curator_transfer_allocation_failed",
			"saving new allocation: %v", err)
	}

	balances.EmitEvent(event.TypeSmartContract, event.TagUpdateAllocation, alloc.ID, alloc.buildDbUpdates())

	// txn.Hash is the id of the new token pool
	return txn.Hash, nil
}<|MERGE_RESOLUTION|>--- conflicted
+++ resolved
@@ -275,16 +275,12 @@
 		sa.BlobberAllocs = append(sa.BlobberAllocs, balloc)
 
 		b.Allocated += bSize
-<<<<<<< HEAD
 		balances.EmitEvent(event.TypeSmartContract, event.TagAllocValueChange, b.ID, event.AllocationValueChanged{
 			FieldType:    event.Allocated,
 			AllocationId: sa.ID,
 			Delta:        bSize,
 		})
-		_, err := balances.InsertTrieNode(b.GetKey(sc.ID), b.StorageNode)
-=======
 		_, err = balances.InsertTrieNode(b.GetKey(sc.ID), b.StorageNode)
->>>>>>> ee3a32d8
 		if err != nil {
 			logging.Logger.Error("new_allocation_request_failed: error inserting blobber",
 				zap.String("txn", txn.Hash),

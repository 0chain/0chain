package storagesc

import (
	"encoding/json"
	"errors"
	"fmt"
	"math/rand"
	"strconv"
	"time"

	"0chain.net/core/logging"
	"0chain.net/smartcontract/stakepool"
	"0chain.net/smartcontract/stakepool/spenum"
	"go.uber.org/zap"

	chainstate "0chain.net/chaincore/chain/state"
	"0chain.net/chaincore/state"
	"0chain.net/chaincore/transaction"
	"0chain.net/core/common"
	"0chain.net/core/util"
)

// getAllocation by ID
func (sc *StorageSmartContract) getAllocation(allocID string,
	balances chainstate.StateContextI) (alloc *StorageAllocation, err error) {

	alloc = new(StorageAllocation)
	alloc.ID = allocID
	err = balances.GetTrieNode(alloc.GetKey(sc.ID), alloc)
	if err != nil {
		return nil, err
	}

	return
}

func (sc *StorageSmartContract) getAllocationsList(clientID string,
	balances chainstate.StateContextI) (*Allocations, error) {

	allocationList := &Allocations{}
	var clientAlloc ClientAllocation
	clientAlloc.ClientID = clientID
	err := balances.GetTrieNode(clientAlloc.GetKey(sc.ID), &clientAlloc)
	if err != nil {
		if err != util.ErrValueNotPresent {
			return nil, err
		}

		return allocationList, nil
	}

	return clientAlloc.Allocations, nil
}

func (sc *StorageSmartContract) removeUserAllocation(
	oldUser string,
	alloc *StorageAllocation,
	balances chainstate.StateContextI,
) error {
	var err error

	clientAllocation := &ClientAllocation{}
	clientAllocation.ClientID = oldUser
	clientAllocation.Allocations, err = sc.getAllocationsList(alloc.Owner, balances)
	if err != nil {
		return fmt.Errorf("Failed to get allocation list: %v", err)
	}

	ok := clientAllocation.Allocations.List.remove(alloc.ID)
	if !ok {
		return fmt.Errorf("failed to remove allocation %s from client %s list", alloc.ID, oldUser)
	}

	_, err = balances.InsertTrieNode(clientAllocation.GetKey(sc.ID), clientAllocation)
	if err != nil {
		return fmt.Errorf("saving client allocations list (client: %s): %v", oldUser, err)
	}

	return nil
}

func (sc *StorageSmartContract) addUserAllocation(
	newUser string,
	alloc *StorageAllocation,
	balances chainstate.StateContextI,
) error {
	var err error

	clientAllocation := &ClientAllocation{}
	clientAllocation.ClientID = newUser
	clientAllocation.Allocations, err = sc.getAllocationsList(alloc.Owner, balances)
	if err != nil {
		return fmt.Errorf("Failed to get allocation list: %v", err)
	}

	ok := clientAllocation.Allocations.List.add(alloc.ID)
	if !ok {
		return fmt.Errorf("failed to add allocation %s to client %s list", alloc.ID, newUser)
	}

	_, err = balances.InsertTrieNode(clientAllocation.GetKey(sc.ID), clientAllocation)
	if err != nil {
		return fmt.Errorf("saving client allocations list (client: %s): %v", newUser, err)
	}

	return nil
}

func (sc *StorageSmartContract) addAllocation(alloc *StorageAllocation,
	balances chainstate.StateContextI) (string, error) {
	var err error
	if err != nil {
		return "", common.NewErrorf("add_allocation_failed",
			"Failed to get allocation list: %v", err)
	}

	ta := &StorageAllocation{}
	if err = balances.GetTrieNode(alloc.GetKey(sc.ID), ta); err == nil {
		return "", common.NewErrorf("add_allocation_failed",
			"allocation id already used in trie: %v", alloc.GetKey(sc.ID))
	}
	if err != util.ErrValueNotPresent {
		return "", common.NewErrorf("add_allocation_failed",
			"unexpected error: %v", err)
	}

	if err := sc.addUserAllocation(alloc.Owner, alloc, balances); err != nil {
		return "", common.NewError("add_allocation_failed", err.Error())
	}

	_, err = balances.InsertTrieNode(alloc.GetKey(sc.ID), alloc)
	if err != nil {
		return "", common.NewErrorf("add_allocation_failed",
			"saving new allocation: %v", err)
	}

	buff := alloc.Encode()
	return string(buff), nil
}

type newAllocationRequest struct {
	DataShards                 int              `json:"data_shards"`
	ParityShards               int              `json:"parity_shards"`
	Size                       int64            `json:"size"`
	Expiration                 common.Timestamp `json:"expiration_date"`
	Owner                      string           `json:"owner_id"`
	OwnerPublicKey             string           `json:"owner_public_key"`
	PreferredBlobbers          []string         `json:"preferred_blobbers"`
	ReadPriceRange             PriceRange       `json:"read_price_range"`
	WritePriceRange            PriceRange       `json:"write_price_range"`
	MaxChallengeCompletionTime time.Duration    `json:"max_challenge_completion_time"`
	DiversifyBlobbers          bool             `json:"diversify_blobbers"`
}

// storageAllocation from the request
func (nar *newAllocationRequest) storageAllocation() (sa *StorageAllocation) {
	sa = new(StorageAllocation)
	sa.DataShards = nar.DataShards
	sa.ParityShards = nar.ParityShards
	sa.Size = nar.Size
	sa.Expiration = nar.Expiration
	sa.Owner = nar.Owner
	sa.OwnerPublicKey = nar.OwnerPublicKey
	sa.WritePoolOwners = append(sa.WritePoolOwners, nar.Owner)
	sa.PreferredBlobbers = nar.PreferredBlobbers
	sa.ReadPriceRange = nar.ReadPriceRange
	sa.WritePriceRange = nar.WritePriceRange
	sa.MaxChallengeCompletionTime = nar.MaxChallengeCompletionTime
	sa.DiverseBlobbers = nar.DiversifyBlobbers
	return
}

func (nar *newAllocationRequest) decode(b []byte) error {
	return json.Unmarshal(b, nar)
}

func (nar *newAllocationRequest) encode() ([]byte, error) {
	return json.Marshal(nar)
}

/*
// (1) adjust blobber capacity used, (2) add offer (stake lock boundary),
// (3) save updated blobber
func (sc *StorageSmartContract) addBlobbersOffers(sa *StorageAllocation,
	blobbers []*StorageNode, balances chainstate.StateContextI) (err error) {

	// update blobbers' stakes and capacity used
	for i, b := range blobbers {
		b.Used += sa.BlobberDetails[i].Size // adjust used size
		var sp *stakePool
		if sp, err = sc.getStakePool(b.ID, balances); err != nil {
			return fmt.Errorf("can't get blobber's stake pool: %v", err)
		}
		sp.addOffer(sa, sa.BlobberDetails[i])

		// save blobber
		if _, err = balances.InsertTrieNode(b.GetKey(sc.ID), b); err != nil {
			return fmt.Errorf("can't save blobber: %v", err)
		}
		// save its stake pool
		if err = sp.save(sc.ID, b.ID, balances); err != nil {
			return fmt.Errorf("can't save blobber's stake pool: %v", err)
		}
	}

	return
}
*/
// update blobbers list in the all blobbers list
func updateBlobbersInAll(all *StorageNodes, update []*StorageNode,
	balances chainstate.StateContextI) (err error) {

	// update the blobbers in all blobbers list
	for _, b := range update {
		all.Nodes.update(b)
		// don't replace if blobber has removed from the all blobbers list;
		// for example, if the blobber has removed, then it shouldn't be
		// in the all blobbers list
		if err := emitUpdateBlobber(b, balances); err != nil {
			return fmt.Errorf("emmiting blobber %v: %v", b, err)
		}
	}

	// save
	_, err = balances.InsertTrieNode(ALL_BLOBBERS_KEY, all)
	if err != nil {
		return fmt.Errorf("can't save all blobber list: %v", err)
	}

	return
}

// convert time.Duration to common.Timestamp truncating to seconds
func toSeconds(dur time.Duration) common.Timestamp {
	return common.Timestamp(dur / time.Second)
}

// size in gigabytes
func sizeInGB(size int64) float64 {
	return float64(size) / GB
}

// exclude blobbers with not enough token in stake pool to fit the size
func (sc *StorageSmartContract) filterBlobbersByFreeSpace(now common.Timestamp,
	size int64, balances chainstate.StateContextI) (filter filterBlobberFunc) {

	return filterBlobberFunc(func(b *StorageNode) (kick bool) {
		var sp, err = sc.getStakePool(b.ID, balances)
		if err != nil {
			return true // kick off
		}
		if b.Terms.WritePrice == 0 {
			return false // keep, ok or already filtered by bid
		}
		// clean capacity (without delegate pools want to 'unstake')
		var free = sp.cleanCapacity(now, b.Terms.WritePrice)
		return free < size // kick off if it hasn't enough free space
	})
}

// newAllocationRequest creates new allocation
func (sc *StorageSmartContract) newAllocationRequest(
	t *transaction.Transaction,
	input []byte,
	balances chainstate.StateContextI,
) (string, error) {
	var conf *Config
	var err error
	if conf, err = sc.getConfig(balances, true); err != nil {
		return "", common.NewErrorf("allocation_creation_failed",
			"can't get config: %v", err)
	}

	resp, err := sc.newAllocationRequestInternal(t, input, conf, false, balances)
	if err != nil {
		return "", err
	}

	return resp, err
}

// newAllocationRequest creates new allocation
func (sc *StorageSmartContract) newAllocationRequestInternal(
	t *transaction.Transaction,
	input []byte,
	conf *Config,
	mintNewTokens bool,
	balances chainstate.StateContextI,
) (resp string, err error) {
	var allBlobbersList *StorageNodes
	allBlobbersList, err = sc.getBlobbersList(balances)
	if err != nil {
		return "", common.NewErrorf("allocation_creation_failed",
			"getting blobber list: %v", err)
	}
	if len(allBlobbersList.Nodes) == 0 {
		return "", common.NewError("allocation_creation_failed",
			"No Blobbers registered. Failed to create a storage allocation")
	}

	if t.ClientID == "" {
		return "", common.NewError("allocation_creation_failed",
			"Invalid client in the transaction. No client id in transaction")
	}

	var request newAllocationRequest
	if err = request.decode(input); err != nil {
		return "", common.NewErrorf("allocation_creation_failed",
			"malformed request: %v", err)
	}

	var sa = request.storageAllocation() // (set fields, including expiration)

	var seed int64
	if seed, err = strconv.ParseInt(t.Hash[0:8], 16, 64); err != nil {
		return "", common.NewError("allocation_creation_failed",
			"Failed to create seed for randomizeNodes")
	}

	blobberNodes, bSize, err := sc.selectBlobbers(
		t.CreationDate, *allBlobbersList, sa, seed, balances)
	if err != nil {
		return "", common.NewErrorf("allocation_creation_failed", "%v", err)
	}

<<<<<<< HEAD
	var gbSize = sizeInGB(bSize) // size in gigabytes
	for _, b := range blobberNodes {
		var balloc BlobberAllocation
		balloc.Stats = &StorageAllocationStats{}
		balloc.Size = bSize
		balloc.Terms = b.Terms
		balloc.AllocationID = t.Hash
		balloc.BlobberID = b.ID

		sa.BlobberDetails = append(sa.BlobberDetails, &balloc)
=======
	sa.ID = t.Hash
	allocatedBlobbers := make([]*StorageNode, 0)
	for _, b := range blobberNodes {
		balloc := newBlobberAllocation(bSize, sa, b, t.CreationDate)
		sa.BlobberDetails = append(sa.BlobberDetails, balloc)
		allocatedBlobbers = append(allocatedBlobbers, b)
>>>>>>> 562d5da3

		if b.Terms.ChallengeCompletionTime > sa.ChallengeCompletionTime {
			sa.ChallengeCompletionTime = b.Terms.ChallengeCompletionTime
		}

		b.Used += bSize
		if _, err = balances.InsertTrieNode(b.GetKey(sc.ID), b); err != nil {
			return "", fmt.Errorf("can't save blobber: %v", err)
		}

		var sp *stakePool
		if sp, err = sc.getStakePool(b.ID, balances); err != nil {
			return "", fmt.Errorf("can't get blobber's stake pool: %v", err)
		}
		if err := sp.addOffer(balloc.Offer()); err != nil {
			return "", fmt.Errorf("ading offer: %v", err)
		}
		if err = sp.save(sc.ID, b.ID, balances); err != nil {
			return "", fmt.Errorf("can't save blobber's stake pool: %v", err)
		}
	}

<<<<<<< HEAD
	sa.ID = t.Hash
=======
	sort.SliceStable(allocatedBlobbers, func(i, j int) bool {
		return allocatedBlobbers[i].ID < allocatedBlobbers[j].ID
	})

	sa.Blobbers = allocatedBlobbers
>>>>>>> 562d5da3
	sa.StartTime = t.CreationDate
	sa.Tx = t.Hash

	err = updateBlobbersInAll(allBlobbersList, blobberNodes, balances)
	if err != nil {
		return "", common.NewError("allocation_creation_failed", err.Error())
	}

	// create write pool and lock tokens
	if err = sc.createWritePool(t, sa, mintNewTokens, balances); err != nil {
		return "", common.NewError("allocation_creation_failed", err.Error())
	}

	if err = sc.createChallengePool(t, sa, balances); err != nil {
		return "", common.NewError("allocation_creation_failed", err.Error())
	}

	if resp, err = sc.addAllocation(sa, balances); err != nil {
		return "", common.NewErrorf("allocation_creation_failed", "%v", err)
	}

	return resp, err
}

func (sc *StorageSmartContract) selectBlobbers(
	creationDate common.Timestamp,
	allBlobbersList StorageNodes,
	sa *StorageAllocation,
	randomSeed int64,
	balances chainstate.StateContextI,
) ([]*StorageNode, int64, error) {
	var err error
	var conf *Config
	if conf, err = sc.getConfig(balances, true); err != nil {
		return nil, 0, fmt.Errorf("can't get config: %v", err)
	}

	sa.TimeUnit = conf.TimeUnit // keep the initial time unit

	if err = sa.validate(creationDate, conf); err != nil {
		return nil, 0, fmt.Errorf("invalid request: %v", err)
	}

	// number of blobbers required
	var size = sa.DataShards + sa.ParityShards
	// size of allocation for a blobber
	var bSize = sa.bSize()
	var list = sa.filterBlobbers(allBlobbersList.Nodes.copy(), creationDate,
		bSize, filterHealthyBlobbers(creationDate),
		sc.filterBlobbersByFreeSpace(creationDate, bSize, balances))

	if len(list) < size {
		return nil, 0, errors.New("Not enough blobbers to honor the allocation")
	}

	sa.BlobberDetails = make([]*BlobberAllocation, 0)
	sa.Stats = &StorageAllocationStats{}

	var blobberNodes []*StorageNode
	if len(sa.PreferredBlobbers) > 0 {
		blobberNodes, err = getPreferredBlobbers(sa.PreferredBlobbers, list)
		if err != nil {
			return nil, 0, common.NewError("allocation_creation_failed",
				err.Error())
		}
	}

	if len(blobberNodes) < size {
		if sa.DiverseBlobbers {
			// removed pre selected blobbers from list
			for _, preferredBlobber := range blobberNodes {
				for i, blobber := range list {
					if blobber.BaseURL == preferredBlobber.BaseURL {
						list = append(list[:i], list[i+1:]...)
						break
					}
				}
			}
			blobberNodes = append(blobberNodes, sa.diversifyBlobbers(list, size-len(blobberNodes))...)
		} else {
			blobberNodes = randomizeNodes(list, blobberNodes, size, randomSeed)
		}
	}

	return blobberNodes[:size], bSize, nil
}

type updateAllocationRequest struct {
	ID              string           `json:"id"`              // allocation id
	OwnerID         string           `json:"owner_id"`        // Owner of the allocation
	Size            int64            `json:"size"`            // difference
	Expiration      common.Timestamp `json:"expiration_date"` // difference
	SetImmutable    bool             `json:"set_immutable"`
	UpdateTerms     bool             `json:"update_terms"`
	AddBlobberId    string           `json:"add_blobber_id"`
	RemoveBlobberId string           `json:"remove_blobber_id"`
}

func (uar *updateAllocationRequest) decode(b []byte) error {
	return json.Unmarshal(b, uar)
}

// validate request
func (uar *updateAllocationRequest) validate(
	conf *Config,
	alloc *StorageAllocation,
) error {
	if uar.SetImmutable && alloc.IsImmutable {
		return errors.New("allocation is already immutable")
	}
	if uar.Size == 0 && uar.Expiration == 0 && len(uar.AddBlobberId) == 0 {
		if !uar.SetImmutable {
			return errors.New("update allocation changes nothing")
		}
	} else {
		if ns := alloc.Size + uar.Size; ns < conf.MinAllocSize {
			return fmt.Errorf("new allocation size is too small: %d < %d",
				ns, conf.MinAllocSize)
		}
	}

	if len(alloc.BlobberDetails) == 0 {
		return errors.New("invalid allocation for updating: no blobbers")
	}

	if len(uar.AddBlobberId) > 0 {
		if _, found := alloc.BlobberMap[uar.AddBlobberId]; found {
			return fmt.Errorf("cannot add blobber %s, already in allocation", uar.AddBlobberId)
		}
	} else {
		if len(uar.RemoveBlobberId) > 0 {
			return errors.New("cannot remove a blobber without adding one")
		}
	}

	if len(uar.RemoveBlobberId) > 0 {
		if _, found := alloc.BlobberMap[uar.RemoveBlobberId]; !found {
			return fmt.Errorf("cannot remove blobber %s, not in allocation", uar.RemoveBlobberId)
		}
	}

	return nil
}

// calculate size difference for every blobber of the allocations
func (uar *updateAllocationRequest) getBlobbersSizeDiff(
	alloc *StorageAllocation) (diff int64) {

	var size = alloc.DataShards + alloc.ParityShards
	if uar.Size > 0 {
		diff = (uar.Size + int64(size-1)) / int64(size)
	} else if uar.Size < 0 {
		diff = (uar.Size - int64(size-1)) / int64(size)
	}
	// else -> (0), no changes, avoid unnecessary calculation

	return
}

// new size of blobbers' allocation
func (uar *updateAllocationRequest) getNewBlobbersSize(
	alloc *StorageAllocation) (newSize int64) {

	return alloc.BlobberDetails[0].Size + uar.getBlobbersSizeDiff(alloc)
}

// getAllocationBlobbers loads blobbers of an allocation from store
func (sc *StorageSmartContract) getAllocationBlobbers(alloc *StorageAllocation,
	balances chainstate.StateContextI) (blobbers []*StorageNode, err error) {

	blobbers = make([]*StorageNode, 0, len(alloc.BlobberDetails))

	for _, details := range alloc.BlobberDetails {
		var blobber *StorageNode
		blobber, err = sc.getBlobber(details.BlobberID, balances)
		if err != nil {
			return nil, fmt.Errorf("can't get blobber %q: %v",
				details.BlobberID, err)
		}
		blobbers = append(blobbers, blobber)
	}

	return
}

// closeAllocation making it expired; the allocation will be alive the
// challenge_completion_time and be closed then
func (sc *StorageSmartContract) closeAllocation(t *transaction.Transaction,
	alloc *StorageAllocation, balances chainstate.StateContextI) (
	resp string, err error) {

	if alloc.Expiration-t.CreationDate <
		toSeconds(alloc.ChallengeCompletionTime) {
		return "", common.NewError("allocation_closing_failed",
			"doesn't need to close allocation is about to expire")
	}

	// mark as expired, but it will be alive at least chellenge_competion_time
	alloc.Expiration = t.CreationDate

	for _, ba := range alloc.BlobberDetails {
		var sp *stakePool
		if sp, err = sc.getStakePool(ba.BlobberID, balances); err != nil {
			return "", fmt.Errorf("can't get stake pool of %s: %v", ba.BlobberID,
				err)
		}
		if err := sp.removeOffer(ba.Offer()); err != nil {
			return "", common.NewError("fini_alloc_failed",
				"error removing offer: "+err.Error())
		}
		if err = sp.save(sc.ID, ba.BlobberID, balances); err != nil {
			return "", fmt.Errorf("can't save stake pool of %s: %v", ba.BlobberID,
				err)
		}
	}

	// save allocation

	_, err = balances.InsertTrieNode(alloc.GetKey(sc.ID), alloc)
	if err != nil {
		return "", common.NewError("allocation_closing_failed",
			"can't save allocation: "+err.Error())
	}

	return string(alloc.Encode()), nil // closing
}

func (sc *StorageSmartContract) saveUpdatedAllocation(all *StorageNodes,
	alloc *StorageAllocation, blobbers []*StorageNode,
	balances chainstate.StateContextI) (err error) {

	// save all
	if err = updateBlobbersInAll(all, blobbers, balances); err != nil {
		return
	}

	// save related blobbers
	for _, b := range blobbers {
		if _, err = balances.InsertTrieNode(b.GetKey(sc.ID), b); err != nil {
			return
		}
	}

	// save allocation
	_, err = balances.InsertTrieNode(alloc.GetKey(sc.ID), alloc)
	if err != nil {
		return
	}

	return
}

// allocation period used to calculate weighted average prices
type allocPeriod struct {
	read   state.Balance    // read price
	write  state.Balance    // write price
	period common.Timestamp // period (duration)
	size   int64            // size for period
}

func (ap *allocPeriod) weight() float64 {
	return float64(ap.period) * float64(ap.size)
}

// returns weighted average read and write prices
func (ap *allocPeriod) join(np *allocPeriod) (avgRead, avgWrite state.Balance) {
	var (
		apw, npw = ap.weight(), np.weight() // weights
		ws       = apw + npw                // weights sum
		rp, wp   float64                    // read sum, write sum (weighted)
	)

	rp = (float64(ap.read) * apw) + (float64(np.read) * npw)
	wp = (float64(ap.write) * apw) + (float64(np.write) * npw)

	avgRead = state.Balance(rp / ws)
	avgWrite = state.Balance(wp / ws)
	return
}

func weightedAverage(prev, next *Terms, tx, pexp, expDiff common.Timestamp,
	psize, sizeDiff int64) (avg Terms) {

	// allocation periods
	var left, added allocPeriod
	left.read, left.write = prev.ReadPrice, prev.WritePrice   // } prices
	added.read, added.write = next.ReadPrice, next.WritePrice // }
	left.size, added.size = psize, psize+sizeDiff             // sizes
	left.period, added.period = pexp-tx, pexp+expDiff-tx      // periods
	// join
	avg.ReadPrice, avg.WritePrice = left.join(&added)

	// just copy from next
	avg.MinLockDemand = next.MinLockDemand
	avg.MaxOfferDuration = next.MaxOfferDuration
	avg.ChallengeCompletionTime = next.ChallengeCompletionTime
	return
}

// The adjustChallengePool moves more or moves some tokens back from or to
// challenge pool during allocation extending or reducing.
func (sc *StorageSmartContract) adjustChallengePool(
	alloc *StorageAllocation,
	awp *allocationWritePools,
	odr, ndr common.Timestamp,
	oterms []Terms,
	now common.Timestamp,
	balances chainstate.StateContextI,
) (err error) {

	var (
		changes = alloc.challengePoolChanges(odr, ndr, oterms)
		cp      *challengePool
	)

	if cp, err = sc.getChallengePool(alloc.ID, balances); err != nil {
		return fmt.Errorf("adjust_challenge_pool: %v", err)
	}

	var changed bool

	for i, ch := range changes {
		var blobID = alloc.BlobberDetails[i].BlobberID
		switch {
		case ch > 0:
			err = awp.moveToChallenge(alloc.ID, blobID, cp, now, ch)
			changed = true
		case ch < 0:
			// only if the challenge pool has the tokens; all the tokens
			// can be moved back already, or moved to a blobber due to
			// challenge process
			if cp.Balance >= -ch {
				wp, err := awp.getOwnerWP()
				if err != nil {
					return fmt.Errorf("adjust_challenge_pool: %v", err)
				}
				err = cp.moveToWritePool(alloc, blobID, alloc.Until(), wp, -ch)
				if err != nil {
					logging.Logger.Error("moveToWritePool faliled", zap.Error(err))
				}
				changed = true
			}
		default:
			// no changes for the blobber
		}
		if err != nil {
			return fmt.Errorf("adjust_challenge_pool: %v", err)
		}
	}

	if changed {
		err = cp.save(sc.ID, alloc.ID, balances)
	}

	return
}

// extendAllocation extends size or/and expiration (one of them can be reduced);
// here we use new terms of blobbers
func (sc *StorageSmartContract) extendAllocation(
	t *transaction.Transaction,
	alloc *StorageAllocation,
	blobbers []*StorageNode,
	uar *updateAllocationRequest,
	mintTokens bool,
	balances chainstate.StateContextI,
) (err error) {
	var (
		diff   = uar.getBlobbersSizeDiff(alloc) // size difference
		size   = uar.getNewBlobbersSize(alloc)  // blobber size
		gbSize = sizeInGB(size)                 // blobber size in GB
		cct    time.Duration                    // new challenge_completion_time

		// keep original terms to adjust challenge pool value
		oterms = make([]Terms, 0, len(alloc.BlobberDetails))
		// original allocation duration remains
		odr = alloc.Expiration - t.CreationDate
	)

	// adjust the expiration if changed, boundaries has already checked
	var prevExpiration = alloc.Expiration
	alloc.Expiration += uar.Expiration // new expiration
	alloc.Size += uar.Size             // new size

	// 1. update terms
	for i, details := range alloc.BlobberDetails {
		oterms = append(oterms, details.Terms) // keep original terms will be changed
		oldOffer := details.Offer()
		var b = blobbers[i]
		if b.ID != details.BlobberID {
			return common.NewErrorf("allocation_extending_failed",
				"blobber %s and %s don't match", b.ID, details.BlobberID)
		}

		if b.Capacity == 0 {
			return common.NewErrorf("allocation_extending_failed",
				"blobber %s no longer provides its service", b.ID)
		}
		if uar.Size > 0 {
			if b.Capacity-b.Used-diff < 0 {
				return common.NewErrorf("allocation_extending_failed",
					"blobber %s doesn't have enough free space", b.ID)
			}
		}

		b.Used += diff // new capacity used

		// update terms using weighted average
		details.Terms = weightedAverage(&details.Terms, &b.Terms,
			t.CreationDate, prevExpiration, alloc.Expiration, details.Size,
			diff)

		details.Size = size // new size

		if uar.Expiration > toSeconds(b.Terms.MaxOfferDuration) {
			return common.NewErrorf("allocation_extending_failed",
				"blobber %s doesn't allow so long offers", b.ID)
		}

		if b.Terms.ChallengeCompletionTime > cct {
			cct = b.Terms.ChallengeCompletionTime // seek max CCT
		}

		// since, new terms is weighted average based on previous terms and
		// past allocation time and new terms and new allocation time; then
		// we can easily recalculate new min_lock_demand value from allocation
		// start to its new end using the new weighted average terms; but, we
		// can't reduce the min_lock_demand_value; that's all;

		// new blobber's min lock demand (alloc.Expiration is already updated
		// and we can use restDurationInTimeUnits method here)
		var nbmld = details.Terms.minLockDemand(gbSize,
			alloc.restDurationInTimeUnits(alloc.StartTime))

		// min_lock_demand can be increased only
		if nbmld > details.MinLockDemand {
			details.MinLockDemand = nbmld
		}

		newOffer := details.Offer()
		if newOffer != oldOffer {
			var sp *stakePool
			if sp, err = sc.getStakePool(details.BlobberID, balances); err != nil {
				return fmt.Errorf("can't get stake pool of %s: %v", details.BlobberID, err)
			}
			if err := sp.addOffer(newOffer - oldOffer); err != nil {
				return fmt.Errorf("adding offer: %v", err)
			}
			if err = sp.save(sc.ID, details.BlobberID, balances); err != nil {
				return fmt.Errorf("can't save stake pool of %s: %v", details.BlobberID,
					err)
			}
			if err := emitUpdateBlobber(b, balances); err != nil {
				return fmt.Errorf("emitting blobber %s, error:%v", b.ID, err)
			}

		}
	}

	// update max challenge_completion_time
	alloc.ChallengeCompletionTime = cct

	var until = alloc.Until()
	wps, err := alloc.getAllocationPools(sc, balances)
	if err != nil {
		return common.NewErrorf("allocation_extending_failed", "%v", err)
	}

	// lock tokens if this transaction provides them
	if t.Value > 0 {
		ap, err := newAllocationPool(t, alloc, until, mintTokens, balances)
		if err != nil {
			return common.NewErrorf("allocation_extending_failed",
				"write pool filling: %v", err)
		}
		if err := wps.addOwnerWritePool(ap); err != nil {
			return common.NewErrorf("allocation_extending_failed",
				"add write pool: %v", err)
		}
	}

	// is it about size increasing? if so, we should make sure the write
	// pool has enough tokens
	if diff > 0 {
		if mldLeft := alloc.restMinLockDemand(); mldLeft > 0 {
			if wps.allocUntil(alloc.ID, until) < mldLeft {
				return common.NewError("allocation_extending_failed",
					"not enough tokens in write pool to extend allocation")
			}
		}
	}

	// add more tokens to related challenge pool, or move some tokens back
	var ndr = alloc.Expiration - t.CreationDate
	err = sc.adjustChallengePool(alloc, wps, odr, ndr, oterms, t.CreationDate, balances)
	if err != nil {
		return common.NewErrorf("allocation_extending_failed", "%v", err)
	}

	if err := wps.saveWritePools(sc.ID, balances); err != nil {
		return common.NewErrorf("allocation_extending_failed", "%v", err)
	}

	return nil
}

// reduceAllocation reduces size or/and expiration (no one can be increased);
// here we use the same terms of related blobbers
func (sc *StorageSmartContract) reduceAllocation(t *transaction.Transaction,
	alloc *StorageAllocation, blobbers []*StorageNode,
	uar *updateAllocationRequest, balances chainstate.StateContextI,
) (err error) {
	var (
		diff = uar.getBlobbersSizeDiff(alloc) // size difference
		size = uar.getNewBlobbersSize(alloc)  // blobber size

		// original allocation duration remains
		odr = alloc.Expiration - t.CreationDate
	)

	// adjust the expiration if changed, boundaries has already checked
	alloc.Expiration += uar.Expiration
	alloc.Size += uar.Size

	// 1. update terms
	for i, ba := range alloc.BlobberDetails {
		var b = blobbers[i]
		oldOffer := ba.Offer()
		b.Used += diff // new capacity used
		ba.Size = size // new size
		// update stake pool
		newOffer := ba.Offer()
		if newOffer != oldOffer {
			var sp *stakePool
			if sp, err = sc.getStakePool(ba.BlobberID, balances); err != nil {
				return fmt.Errorf("can't get stake pool of %s: %v", ba.BlobberID,
					err)
			}
			if newOffer < oldOffer {
				if err := sp.removeOffer(oldOffer - newOffer); err != nil {
					return fmt.Errorf("removing offer: %v", err)
				}
			} else {
				// if we are adding a blobber then we will want to add a new offer for that blobber
				if err := sp.addOffer(newOffer - oldOffer); err != nil {
					return fmt.Errorf("adding offer: %v", err)
				}
			}

			if err = sp.save(sc.ID, ba.BlobberID, balances); err != nil {
				return fmt.Errorf("can't save stake pool of %s: %v", ba.BlobberID,
					err)
			}
			if err := emitUpdateBlobber(b, balances); err != nil {
				return fmt.Errorf("emitting blobber %s, error:%v", b.ID, err)
			}
		}
	}

	wps, err := alloc.getAllocationPools(sc, balances)
	if err != nil {
		return common.NewErrorf("allocation_reducing_failed", "%v", err)
	}

	// lock tokens if this transaction provides them
	if t.Value > 0 {
		if err = stakepool.CheckClientBalance(t, balances); err != nil {
			return common.NewErrorf("allocation_reducing_failed", "%v", err)
		}
		var until = alloc.Until()

		ap, err := newAllocationPool(t, alloc, until, false, balances)
		if err != nil {
			return common.NewErrorf("allocation_reducing_failed", "%v", err)
		}
		if err := wps.addOwnerWritePool(ap); err != nil {
			return common.NewErrorf("allocation_extending_failed",
				"add write pool: %v", err)
		}
	}

	// new allocation duration remains
	var ndr = alloc.Expiration - t.CreationDate
	err = sc.adjustChallengePool(alloc, wps, odr, ndr, nil, t.CreationDate,
		balances)
	if err != nil {
		return common.NewErrorf("allocation_reducing_failed", "%v", err)
	}

	if err := wps.saveWritePools(sc.ID, balances); err != nil {
		return common.NewErrorf("allocation_reducing_failed", "%v", err)
	}

	return nil

}

// update allocation allows to change allocation size or expiration;
// if expiration reduced or unchanged, then existing terms of blobbers used,
// otherwise new terms used; also, it locks additional tokens if size is
// extended and it checks blobbers for required stake;
func (sc *StorageSmartContract) updateAllocationRequest(
	txn *transaction.Transaction,
	input []byte,
	balances chainstate.StateContextI,
) (resp string, err error) {
	var conf *Config
	if conf, err = sc.getConfig(balances, false); err != nil {
		return "", common.NewError("allocation_updating_failed",
			"can't get SC configurations: "+err.Error())
	}
	return sc.updateAllocationRequestInternal(txn, input, conf, false, balances)
}

func (sc *StorageSmartContract) updateAllocationRequestInternal(
	t *transaction.Transaction,
	input []byte,
	conf *Config,
	mintTokens bool,
	balances chainstate.StateContextI,
) (resp string, err error) {
	var all *StorageNodes // all blobbers list
	if all, err = sc.getBlobbersList(balances); err != nil {
		return "", common.NewError("allocation_updating_failed",
			"can't get all blobbers list: "+err.Error())
	}

	if len(all.Nodes) == 0 {
		return "", common.NewError("allocation_updating_failed",
			"empty blobbers list")
	}

	if t.ClientID == "" {
		return "", common.NewError("allocation_updating_failed",
			"missing client_id in transaction")
	}

	var request updateAllocationRequest
	if err = request.decode(input); err != nil {
		return "", common.NewError("allocation_updating_failed",
			"invalid request: "+err.Error())
	}

	if request.OwnerID == "" {
		request.OwnerID = t.ClientID
	}

	var clist *Allocations // client allocations list
	if clist, err = sc.getAllocationsList(request.OwnerID, balances); err != nil {
		return "", common.NewError("allocation_updating_failed",
			"can't get client's allocations list: "+err.Error())
	}

	if !clist.has(request.ID) {
		return "", common.NewErrorf("allocation_updating_failed",
			"can't find allocation in client's allocations list: %s (%d)",
			request.ID, len(clist.List))
	}

	var alloc *StorageAllocation
	if alloc, err = sc.getAllocation(request.ID, balances); err != nil {
		return "", common.NewError("allocation_updating_failed",
			"can't get existing allocation: "+err.Error())
	}

	if err = request.validate(conf, alloc); err != nil {
		return "", common.NewError("allocation_updating_failed", err.Error())
	}

	// can't update expired allocation
	if alloc.Expiration < t.CreationDate {
		return "", common.NewError("allocation_updating_failed",
			"can't update expired allocation")
	}

	// get blobber of the allocation to update them
	var blobbers []*StorageNode
	if blobbers, err = sc.getAllocationBlobbers(alloc, balances); err != nil {
		return "", common.NewError("allocation_updating_failed",
			err.Error())
	}

	if len(request.AddBlobberId) > 0 {
		blobbers, err = alloc.changeBlobbers(
			blobbers, request.AddBlobberId, request.RemoveBlobberId, sc, t.CreationDate, balances,
		)
		if err != nil {
			return "", common.NewError("allocation_updating_failed", err.Error())
		}
	}

	if len(blobbers) != len(alloc.BlobberDetails) {
		return "", common.NewError("allocation_updating_failed",
			"error allocation blobber size mismatch")
	}
	if request.UpdateTerms {
		for i, bd := range alloc.BlobberDetails {
			if bd.Terms.WritePrice >= blobbers[i].Terms.WritePrice {
				bd.Terms.WritePrice = blobbers[i].Terms.WritePrice
			}
			if bd.Terms.ReadPrice >= blobbers[i].Terms.ReadPrice {
				bd.Terms.ReadPrice = blobbers[i].Terms.ReadPrice
			}
			bd.Terms.MinLockDemand = blobbers[i].Terms.MinLockDemand
			bd.Terms.ChallengeCompletionTime = blobbers[i].Terms.ChallengeCompletionTime
			bd.Terms.MaxOfferDuration = blobbers[i].Terms.MaxOfferDuration
		}
	}

	// adjust expiration
	var newExpiration = alloc.Expiration + request.Expiration
	var newSize = request.Size + alloc.Size

	// update allocation transaction hash
	alloc.Tx = t.Hash

	// close allocation now
	if newExpiration <= t.CreationDate {
		return sc.closeAllocation(t, alloc, balances)
	}

	// an allocation can't be shorter than configured in SC
	// (prevent allocation shortening for entire period)
	if newExpiration < 0 ||
		newExpiration-t.CreationDate < toSeconds(conf.MinAllocDuration) {

		return "", common.NewError("allocation_updating_failed",
			"allocation duration becomes too short")
	}

	if newSize < conf.MinAllocSize || newSize < alloc.UsedSize {
		return "", common.NewError("allocation_updating_failed",
			"allocation size becomes too small")
	}

	// if size or expiration increased, then we use new terms
	// otherwise, we use the same terms
	if request.Size > 0 || request.Expiration > 0 {
		err = sc.extendAllocation(t, alloc, blobbers, &request, mintTokens, balances)
	} else if request.Size != 0 || request.Expiration != 0 {
		if mintTokens {
			return "", common.NewError("allocation_updating_failed",
				"cannot reduce when minting tokens")
		}
		err = sc.reduceAllocation(t, alloc, blobbers, &request, balances)
	} else if len(request.AddBlobberId) > 0 {
		err = sc.extendAllocation(t, alloc, blobbers, &request, mintTokens, balances)
	}
	if err != nil {
		return "", err
	}

	if request.SetImmutable {
		alloc.IsImmutable = true
	}

	err = sc.saveUpdatedAllocation(all, alloc, blobbers, balances)
	if err != nil {
		return "", common.NewErrorf("allocation_reducing_failed", "%v", err)
	}

	return string(alloc.Encode()), nil
}

func getPreferredBlobbers(preferredBlobbers []string, allBlobbers []*StorageNode) (selectedBlobbers []*StorageNode, err error) {
	blobberMap := make(map[string]*StorageNode)
	for _, storageNode := range allBlobbers {
		blobberMap[storageNode.BaseURL] = storageNode
	}
	for _, blobberURL := range preferredBlobbers {
		selectedBlobber, ok := blobberMap[blobberURL]
		if !ok {
			err = errors.New("invalid preferred blobber URL")
			return
		}
		selectedBlobbers = append(selectedBlobbers, selectedBlobber)
	}
	return
}

func randomizeNodes(in []*StorageNode, out []*StorageNode, n int, seed int64) []*StorageNode {
	nOut := minInt(len(in), n)
	nOut = maxInt(1, nOut)
	randGen := rand.New(rand.NewSource(seed))
	for {
		i := randGen.Intn(len(in))
		if !checkExists(in[i], out) {
			out = append(out, in[i])
		}
		if len(out) >= nOut {
			break
		}
	}
	return out
}

func minInt(x, y int) int {
	if x < y {
		return x
	}
	return y
}

func maxInt(x, y int) int {
	if x > y {
		return x
	}
	return y
}

func checkExists(c *StorageNode, sl []*StorageNode) bool {
	for _, s := range sl {
		if s.ID == c.ID {
			return true
		}
	}
	return false
}

func (sc *StorageSmartContract) finalizedPassRates(alloc *StorageAllocation) ([]float64, error) {
	if alloc.Stats == nil {
		alloc.Stats = &StorageAllocationStats{}
	}
	var failed, succesful int64 = 0, 0
	var passRates = make([]float64, 0, len(alloc.BlobberDetails))
	for _, blobber := range alloc.BlobberDetails {
		if blobber.Stats == nil {
			blobber.Stats = new(StorageAllocationStats)
		}
		blobber.Stats.FailedChallenges += blobber.Stats.OpenChallenges
		blobber.Stats.OpenChallenges = 0
		blobber.Stats.TotalChallenges = blobber.Stats.FailedChallenges + blobber.Stats.SuccessChallenges
		if blobber.Stats.TotalChallenges == 0 {
			passRates = append(passRates, 1.0)
			continue
		}
		passRates = append(passRates, float64(blobber.Stats.SuccessChallenges)/float64(blobber.Stats.TotalChallenges))
		succesful += blobber.Stats.SuccessChallenges
		failed += blobber.Stats.FailedChallenges
	}
	alloc.Stats.SuccessChallenges = succesful
	alloc.Stats.FailedChallenges = failed
	alloc.Stats.TotalChallenges = alloc.Stats.FailedChallenges + alloc.Stats.FailedChallenges
	alloc.Stats.OpenChallenges = 0
	return passRates, nil
}

// a blobber can not send a challenge response, thus we have to check out
// challenge requests and their expiration
func (sc *StorageSmartContract) canceledPassRates(alloc *StorageAllocation,
	now common.Timestamp, balances chainstate.StateContextI) (
	passRates []float64, err error) {

	if alloc.Stats == nil {
		alloc.Stats = &StorageAllocationStats{}
	}
	passRates = make([]float64, 0, len(alloc.BlobberDetails))
	var failed, successful int64 = 0, 0

	allocChallenge, err := sc.getAllocationChallenge(alloc.ID, balances)
	switch err {
	case util.ErrValueNotPresent:
	case nil:
		for _, c := range allocChallenge.Challenges {
			blobberID := c.BlobberID
			d, ok := alloc.BlobberMap[blobberID]
			if !ok {
				continue
			}

			if d.Stats == nil {
				d.Stats = new(StorageAllocationStats) // make sure
			}

			if c.Responded || c.AllocationID != alloc.ID {
				continue // already accepted, already rewarded/penalized
			}
			var expire = c.Created + toSeconds(d.Terms.ChallengeCompletionTime)
			if expire < now {
				d.Stats.FailedChallenges++
			} else {
				d.Stats.SuccessChallenges++
			}
		}

	default:
		return nil, fmt.Errorf("getting allocation challenge: %v", err)
	}

	for _, d := range alloc.BlobberDetails {

		d.Stats.OpenChallenges = 0
		d.Stats.TotalChallenges = d.Stats.SuccessChallenges + d.Stats.FailedChallenges
		if d.Stats.TotalChallenges == 0 {
			passRates = append(passRates, 1.0)
			continue
		}
		// success rate for the blobber allocation
		//fmt.Println("pass rate i", i, "successful", d.Stats.SuccessChallenges, "failed", d.Stats.FailedChallenges)
		passRates = append(passRates, float64(d.Stats.SuccessChallenges)/float64(d.Stats.TotalChallenges))
		successful += d.Stats.SuccessChallenges
		failed += d.Stats.FailedChallenges
	}

	alloc.Stats.SuccessChallenges = successful
	alloc.Stats.FailedChallenges = failed
	alloc.Stats.TotalChallenges = alloc.Stats.SuccessChallenges + alloc.Stats.FailedChallenges
	alloc.Stats.OpenChallenges = 0
	return passRates, nil
}

// If blobbers doesn't provide their services, then user can use this
// cancel_allocation transaction to close allocation and unlock all tokens
// of write pool back to himself. The cacnel_allocation doesn't pays min_lock
// demand to blobbers.
func (sc *StorageSmartContract) cancelAllocationRequest(
	t *transaction.Transaction, input []byte,
	balances chainstate.StateContextI) (resp string, err error) {
	var req lockRequest
	if err = req.decode(input); err != nil {
		return "", common.NewError("alloc_cancel_failed", err.Error())
	}
	var alloc *StorageAllocation
	alloc, err = sc.getAllocation(req.AllocationID, balances)
	if err != nil {
		return "", common.NewError("alloc_cancel_failed", err.Error())
	}

	if alloc.Owner != t.ClientID {
		return "", common.NewError("alloc_cancel_failed",
			"only owner can cancel an allocation")
	}

	if alloc.Expiration < t.CreationDate {
		return "", common.NewError("alloc_cancel_failed",
			"trying to cancel expired allocation")
	}

	var passRates []float64
	passRates, err = sc.canceledPassRates(alloc, t.CreationDate, balances)
	if err != nil {
		return "", common.NewError("alloc_cancel_failed",
			"calculating rest challenges success/fail rates: "+err.Error())
	}

	// can cancel
	// new values
	alloc.Expiration, alloc.ChallengeCompletionTime = t.CreationDate, 0

	var sps = []*stakePool{}
	for _, d := range alloc.BlobberDetails {
		var sp *stakePool
		if sp, err = sc.getStakePool(d.BlobberID, balances); err != nil {
			return "", common.NewError("fini_alloc_failed",
				"can't get stake pool of "+d.BlobberID+": "+err.Error())
		}
		if err := sp.removeOffer(d.Offer()); err != nil {
			return "", common.NewError("fini_alloc_failed",
				"error removing offer: "+err.Error())
		}
		sps = append(sps, sp)
	}

	err = sc.finishAllocation(t, alloc, passRates, sps, balances)
	if err != nil {
		return "", common.NewError("alloc_cancel_failed", err.Error())
	}

	alloc.Finalized, alloc.Canceled = true, true
	_, err = balances.InsertTrieNode(alloc.GetKey(sc.ID), alloc)
	if err != nil {
		return "", common.NewError("alloc_cancel_failed",
			"saving allocation: "+err.Error())
	}

	return "canceled", nil
}

//
// finalize an allocation (after expire + challenge completion time)
//

// 1. challenge pool                  -> blobbers or write pool
// 2. write pool min_lock_demand left -> blobbers
// 3. remove offer from blobber (stake pool)
// 4. update blobbers used and in all blobbers list too
// 5. write pool                      -> client
func (sc *StorageSmartContract) finalizeAllocation(
	t *transaction.Transaction, input []byte,
	balances chainstate.StateContextI) (resp string, err error) {

	var req lockRequest
	if err = req.decode(input); err != nil {
		return "", common.NewError("fini_alloc_failed", err.Error())
	}

	var alloc *StorageAllocation
	alloc, err = sc.getAllocation(req.AllocationID, balances)
	if err != nil {
		return "", common.NewError("fini_alloc_failed", err.Error())
	}

	// should be owner or one of blobbers of the allocation
	if !alloc.IsValidFinalizer(t.ClientID) {
		return "", common.NewError("fini_alloc_failed",
			"not allowed, unknown finalization initiator")
	}

	// should not be finalized
	if alloc.Finalized {
		return "", common.NewError("fini_alloc_failed",
			"allocation already finalized")
	}

	// should be expired
	if alloc.Until() > t.CreationDate {
		return "", common.NewError("fini_alloc_failed",
			"allocation is not expired yet, or waiting a challenge completion")
	}

	var passRates []float64
	passRates, err = sc.finalizedPassRates(alloc)
	if err != nil {
		return "", common.NewError("fini_alloc_failed",
			"calculating rest challenges success/fail rates: "+err.Error())
	}

	var sps = []*stakePool{}
	for _, d := range alloc.BlobberDetails {
		var sp *stakePool
		if sp, err = sc.getStakePool(d.BlobberID, balances); err != nil {
			return "", common.NewError("fini_alloc_failed",
				"can't get stake pool of "+d.BlobberID+": "+err.Error())
		}
		sps = append(sps, sp)
	}

	err = sc.finishAllocation(t, alloc, passRates, sps, balances)
	if err != nil {
		return "", common.NewError("fini_alloc_failed", err.Error())
	}

	alloc.Finalized = true
	_, err = balances.InsertTrieNode(alloc.GetKey(sc.ID), alloc)
	if err != nil {
		return "", common.NewError("alloc_cancel_failed",
			"saving allocation: "+err.Error())
	}

	return "finalized", nil
}

func (sc *StorageSmartContract) finishAllocation(
	t *transaction.Transaction,
	alloc *StorageAllocation,
	passRates []float64,
	sps []*stakePool,
	balances chainstate.StateContextI,
) (err error) {
	wps, err := alloc.getAllocationPools(sc, balances)
	if err != nil {
		return common.NewErrorf("allocation_extending_failed", "%v", err)
	}
	aps := wps.activeAllocationPools(alloc.ID, t.CreationDate)
	if len(aps) == 0 {
		return common.NewError("fini_alloc_failed",
			"no allocation pools to pay min lock demand")
	}

	aps.sortExpiry()
	apIndex := 0
	// we can use the i for the blobbers list above because of algorithm
	// of the getAllocationBlobbers method; also, we can use the i in the
	// passRates list above because of algorithm of the adjustChallenges
	for i, d := range alloc.BlobberDetails {
		// min lock demand rest
		var paid state.Balance = 0
		if lack := d.MinLockDemand - d.Spent; lack > 0 {
			for apIndex < len(aps) && lack > 0 {
				pay := lack
				if pay > aps[apIndex].Balance {
					pay = aps[apIndex].Balance
				}
				aps[apIndex].Balance -= state.Balance(pay)
				if aps[apIndex].Balance == 0 {
					apIndex++
				}

				paid += pay
				lack -= pay
			}
			if lack > 0 {
				return fmt.Errorf("alloc_cancel_failed, paying min_lock for blobber %v"+
					"ammount was short by %v", d.BlobberID, lack)
			}

			err = sps[i].DistributeRewards(float64(paid), d.BlobberID, spenum.Blobber, balances)
			if err != nil {
				return fmt.Errorf("alloc_cancel_failed, paying min_lock lack %v for blobber "+
					"%v from alocation poosl %v, minlock demand %v spent %v error %v",
					lack, d.BlobberID, aps, d.MinLockDemand, d.Spent, err.Error())
			}
		}
		d.Spent += paid
		d.FinalReward += paid
	}

	if err := wps.saveWritePools(sc.ID, balances); err != nil {
		return common.NewError("fini_alloc_failed",
			"saving allocation write pools: "+err.Error())
	}

	var blobbers []*StorageNode
	if blobbers, err = sc.getAllocationBlobbers(alloc, balances); err != nil {
		return common.NewError("fini_alloc_failed",
			"invalid state: can't get related blobbers: "+err.Error())
	}

	var allb *StorageNodes
	if allb, err = sc.getBlobbersList(balances); err != nil {
		return common.NewError("fini_alloc_failed",
			"can't get all blobbers list: "+err.Error())
	}

	var cp *challengePool
	if cp, err = sc.getChallengePool(alloc.ID, balances); err != nil {
		return common.NewError("fini_alloc_failed",
			"can't get related challenge pool: "+err.Error())
	}

	var passPayments float64 = 0.0
	for i, d := range alloc.BlobberDetails {
		var b = blobbers[i]
		if alloc.UsedSize > 0 && cp.Balance > 0 && passRates[i] > 0 && d.Stats != nil {
			var (
				ratio  = float64(d.Stats.UsedSize) / float64(alloc.UsedSize)
				reward = float64(cp.Balance) * ratio * passRates[i]
			)
			err = sps[i].DistributeRewards(reward, b.ID, spenum.Blobber, balances)
			if err != nil {
				return common.NewError("fini_alloc_failed",
					"paying reward to stake pool of "+d.BlobberID+": "+err.Error())
			}
			d.Spent += state.Balance(reward)
			d.FinalReward += state.Balance(reward)
			passPayments += reward
		}

		if err = sps[i].save(sc.ID, d.BlobberID, balances); err != nil {
			return common.NewError("fini_alloc_failed",
				"saving stake pool of "+d.BlobberID+": "+err.Error())
		}

		// update the blobber
		b.Used -= d.Size
		if _, err = balances.InsertTrieNode(b.GetKey(sc.ID), b); err != nil {
			return common.NewError("fini_alloc_failed",
				"saving blobber "+d.BlobberID+": "+err.Error())
		}
		// update the blobber in all (replace with existing one)
		allb.Nodes.update(b)
		if err := emitUpdateBlobber(b, balances); err != nil {
			return common.NewError("fini_alloc_failed",
				"emitting blobber "+b.ID+": "+err.Error())
		}
	}
	cp.Balance -= state.Balance(passPayments)
	// move challenge pool rest to write pool
	alloc.MovedBack += cp.Balance

	// write pool
	var wp *writePool
	if wp, err = sc.getWritePool(alloc.Owner, balances); err != nil {
		return common.NewError("fini_alloc_failed",
			"can't get user's write pools: "+err.Error())
	}
	err = cp.moveToWritePool(alloc, "", alloc.Until(), wp, cp.Balance)
	if err != nil {
		return common.NewError("fini_alloc_failed",
			"moving challenge pool rest back to write pool: "+err.Error())
	}

	// save all blobbers list
	_, err = balances.InsertTrieNode(ALL_BLOBBERS_KEY, allb)
	if err != nil {
		return common.NewError("fini_alloc_failed",
			"saving all blobbers list: "+err.Error())
	}

	// save all rest and remove allocation from all allocations list

	if err = cp.save(sc.ID, alloc.ID, balances); err != nil {
		return common.NewError("fini_alloc_failed",
			"saving challenge pool: "+err.Error())
	}

	if err = wp.save(sc.ID, alloc.Owner, balances); err != nil {
		return common.NewError("fini_alloc_failed",
			"saving write pool: "+err.Error())
	}

	alloc.Finalized = true

	return nil
}

type transferAllocationInput struct {
	AllocationId      string `json:"allocation_id"`
	NewOwnerId        string `json:"new_owner_id"`
	NewOwnerPublicKey string `json:"new_owner_public_key"`
}

func (aci *transferAllocationInput) decode(input []byte) error {
	return json.Unmarshal(input, aci)
}

func (sc *StorageSmartContract) curatorTransferAllocation(
	txn *transaction.Transaction,
	input []byte,
	balances chainstate.StateContextI,
) (string, error) {
	var tai transferAllocationInput
	if err := tai.decode(input); err != nil {
		return "", common.NewError("curator_transfer_allocation_failed",
			"error unmarshalling input: "+err.Error())
	}

	alloc, err := sc.getAllocation(tai.AllocationId, balances)
	if err != nil {
		return "", common.NewError("curator_transfer_allocation_failed", err.Error())
	}

	if !alloc.isCurator(txn.ClientID) && alloc.Owner != txn.ClientID {
		return "", common.NewError("curator_transfer_allocation_failed",
			"only curators or the owner can transfer allocations; "+txn.ClientID+" is neither")
	}

	if err := sc.removeUserAllocation(alloc.Owner, alloc, balances); err != nil {
		return "", common.NewError("curator_transfer_allocation_failed", err.Error())
	}

	alloc.Owner = tai.NewOwnerId
	alloc.OwnerPublicKey = tai.NewOwnerPublicKey

	if err := sc.addUserAllocation(alloc.Owner, alloc, balances); err != nil {
		return "", common.NewError("curator_transfer_allocation_failed", err.Error())
	}

	if !alloc.hasWritePool(sc, tai.NewOwnerId, balances) {
		if err = sc.createEmptyWritePool(txn, alloc, balances); err != nil {
			return "", common.NewError("curator_transfer_allocation_failed",
				"error creating write pool: "+err.Error())
		}
	}

	_, err = balances.InsertTrieNode(alloc.GetKey(sc.ID), alloc)
	if err != nil {
		return "", common.NewErrorf("curator_transfer_allocation_failed",
			"saving new allocation: %v", err)
	}

	// txn.Hash is the id of the new token pool
	return txn.Hash, nil
}

func (sa StorageAllocation) hasWritePool(
	ssc *StorageSmartContract,
	id string,
	balances chainstate.StateContextI,
) bool {
	wp, err := ssc.getWritePool(sa.Owner, balances)
	if err != nil {
		return false
	}
	for _, pool := range wp.Pools {
		if pool.AllocationID == sa.ID {
			return true
		}
	}
	return false
}<|MERGE_RESOLUTION|>--- conflicted
+++ resolved
@@ -323,25 +323,13 @@
 		return "", common.NewErrorf("allocation_creation_failed", "%v", err)
 	}
 
-<<<<<<< HEAD
-	var gbSize = sizeInGB(bSize) // size in gigabytes
-	for _, b := range blobberNodes {
-		var balloc BlobberAllocation
-		balloc.Stats = &StorageAllocationStats{}
-		balloc.Size = bSize
-		balloc.Terms = b.Terms
-		balloc.AllocationID = t.Hash
-		balloc.BlobberID = b.ID
-
-		sa.BlobberDetails = append(sa.BlobberDetails, &balloc)
-=======
+
 	sa.ID = t.Hash
 	allocatedBlobbers := make([]*StorageNode, 0)
 	for _, b := range blobberNodes {
 		balloc := newBlobberAllocation(bSize, sa, b, t.CreationDate)
 		sa.BlobberDetails = append(sa.BlobberDetails, balloc)
 		allocatedBlobbers = append(allocatedBlobbers, b)
->>>>>>> 562d5da3
 
 		if b.Terms.ChallengeCompletionTime > sa.ChallengeCompletionTime {
 			sa.ChallengeCompletionTime = b.Terms.ChallengeCompletionTime
@@ -364,15 +352,12 @@
 		}
 	}
 
-<<<<<<< HEAD
-	sa.ID = t.Hash
-=======
+
 	sort.SliceStable(allocatedBlobbers, func(i, j int) bool {
 		return allocatedBlobbers[i].ID < allocatedBlobbers[j].ID
 	})
 
 	sa.Blobbers = allocatedBlobbers
->>>>>>> 562d5da3
 	sa.StartTime = t.CreationDate
 	sa.Tx = t.Hash
 

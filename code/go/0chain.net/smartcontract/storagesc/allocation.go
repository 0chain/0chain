--- conflicted
+++ resolved
@@ -1224,8 +1224,6 @@
 		return "", common.NewError("alloc_cancel_failed",
 			"calculating rest challenges success/fail rates: "+err.Error())
 	}
-<<<<<<< HEAD
-=======
 	// SC configurations
 	var conf *scConfig
 	if conf, err = sc.getConfig(balances, false); err != nil {
@@ -1239,7 +1237,6 @@
 				"not enough failed challenges of allocation to cancel")
 		}
 	}
->>>>>>> cf79903b
 
 	// can cancel
 	// new values

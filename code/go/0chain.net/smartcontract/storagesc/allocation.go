package storagesc

import (
	"encoding/json"
	"errors"
	"fmt"
	"math/rand"
	"sort"
	"strconv"
	"time"

	"0chain.net/smartcontract/stakepool"

	chainstate "0chain.net/chaincore/chain/state"
	"0chain.net/chaincore/state"
	"0chain.net/chaincore/transaction"
	"0chain.net/core/common"
	"0chain.net/core/util"
)

// getAllocation by ID
func (sc *StorageSmartContract) getAllocation(allocID string,
	balances chainstate.StateContextI) (alloc *StorageAllocation, err error) {

	alloc = new(StorageAllocation)
	alloc.ID = allocID
	var allocb util.Serializable
	if allocb, err = balances.GetTrieNode(alloc.GetKey(sc.ID)); err != nil {
		return nil, err
	}
	err = alloc.Decode(allocb.Encode())
	if err != nil {
		return nil, fmt.Errorf("%w: %s", common.ErrDecoding, err)
	}
	return
}

func (sc *StorageSmartContract) getAllocationsList(clientID string,
	balances chainstate.StateContextI) (*Allocations, error) {

	allocationList := &Allocations{}
	var clientAlloc ClientAllocation
	clientAlloc.ClientID = clientID
	allocationListBytes, err := balances.GetTrieNode(clientAlloc.GetKey(sc.ID))
	if allocationListBytes == nil {
		return allocationList, nil
	}
	err = json.Unmarshal(allocationListBytes.Encode(), &clientAlloc)
	if err != nil {
		return nil, fmt.Errorf("%w: %s", common.ErrDecoding, "failed to retrieve existing allocations list")
	}
	return clientAlloc.Allocations, nil
}

func (sc *StorageSmartContract) getAllAllocationsList(
	balances chainstate.StateContextI) (*Allocations, error) {

	allocationList := &Allocations{}

	allocationListBytes, err := balances.GetTrieNode(ALL_ALLOCATIONS_KEY)
	if allocationListBytes == nil {
		return allocationList, nil
	}
	err = json.Unmarshal(allocationListBytes.Encode(), allocationList)
	if err != nil {
		return nil, common.NewError("getAllAllocationsList_failed",
			"Failed to retrieve existing allocations list")
	}
	return allocationList, nil
}

func (sc *StorageSmartContract) removeUserAllocation(
	oldUser string,
	alloc *StorageAllocation,
	balances chainstate.StateContextI,
) error {
	var err error

	clientAllocation := &ClientAllocation{}
	clientAllocation.ClientID = oldUser
	clientAllocation.Allocations, err = sc.getAllocationsList(alloc.Owner, balances)
	if err != nil {
		return fmt.Errorf("Failed to get allocation list: %v", err)
	}

	ok := clientAllocation.Allocations.List.remove(alloc.ID)
	if !ok {
		return fmt.Errorf("failed to remove allocation %s from client %s list", alloc.ID, oldUser)
	}

	_, err = balances.InsertTrieNode(clientAllocation.GetKey(sc.ID), clientAllocation)
	if err != nil {
		return fmt.Errorf("saving client allocations list (client: %s): %v", oldUser, err)
	}

	return nil
}

func (sc *StorageSmartContract) addUserAllocation(
	newUser string,
	alloc *StorageAllocation,
	balances chainstate.StateContextI,
) error {
	var err error

	clientAllocation := &ClientAllocation{}
	clientAllocation.ClientID = newUser
	clientAllocation.Allocations, err = sc.getAllocationsList(alloc.Owner, balances)
	if err != nil {
		return fmt.Errorf("Failed to get allocation list: %v", err)
	}

	ok := clientAllocation.Allocations.List.add(alloc.ID)
	if !ok {
		return fmt.Errorf("failed to add allocation %s to client %s list", alloc.ID, newUser)
	}

	_, err = balances.InsertTrieNode(clientAllocation.GetKey(sc.ID), clientAllocation)
	if err != nil {
		return fmt.Errorf("saving client allocations list (client: %s): %v", newUser, err)
	}

	return nil
}

func (sc *StorageSmartContract) addAllocation(alloc *StorageAllocation,
	balances chainstate.StateContextI) (string, error) {
	var err error
	if err != nil {
		return "", common.NewErrorf("add_allocation_failed",
			"Failed to get allocation list: %v", err)
	}
	all, err := sc.getAllAllocationsList(balances)
	if err != nil {
		return "", common.NewErrorf("add_allocation_failed",
			"Failed to get allocation list: %v", err)
	}

	if _, err = balances.GetTrieNode(alloc.GetKey(sc.ID)); err == nil {
		return "", common.NewErrorf("add_allocation_failed",
			"allocation id already used in trie: %v", alloc.GetKey(sc.ID))
	}
	if err != util.ErrValueNotPresent {
		return "", common.NewErrorf("add_allocation_failed",
			"unexpected error: %v", err)
	}

	if err := sc.addUserAllocation(alloc.Owner, alloc, balances); err != nil {
		return "", common.NewError("add_allocation_failed", err.Error())
	}

	all.List.add(alloc.ID)

	if _, err = balances.InsertTrieNode(ALL_ALLOCATIONS_KEY, all); err != nil {
		return "", common.NewErrorf("add_allocation_failed",
			"saving all allocations list: %v", err)
	}

	_, err = balances.InsertTrieNode(alloc.GetKey(sc.ID), alloc)
	if err != nil {
		return "", common.NewErrorf("add_allocation_failed",
			"saving new allocation: %v", err)
	}

	buff := alloc.Encode()
	return string(buff), nil
}

type newAllocationRequest struct {
	DataShards                 int              `json:"data_shards"`
	ParityShards               int              `json:"parity_shards"`
	Size                       int64            `json:"size"`
	Expiration                 common.Timestamp `json:"expiration_date"`
	Owner                      string           `json:"owner_id"`
	OwnerPublicKey             string           `json:"owner_public_key"`
	PreferredBlobbers          []string         `json:"preferred_blobbers"`
	ReadPriceRange             PriceRange       `json:"read_price_range"`
	WritePriceRange            PriceRange       `json:"write_price_range"`
	MaxChallengeCompletionTime time.Duration    `json:"max_challenge_completion_time"`
	DiversifyBlobbers          bool             `json:"diversify_blobbers"`
}

// storageAllocation from the request
func (nar *newAllocationRequest) storageAllocation() (sa *StorageAllocation) {
	sa = new(StorageAllocation)
	sa.DataShards = nar.DataShards
	sa.ParityShards = nar.ParityShards
	sa.Size = nar.Size
	sa.Expiration = nar.Expiration
	sa.Owner = nar.Owner
	sa.OwnerPublicKey = nar.OwnerPublicKey
	sa.WritePoolOwners = append(sa.WritePoolOwners, nar.Owner)
	sa.PreferredBlobbers = nar.PreferredBlobbers
	sa.ReadPriceRange = nar.ReadPriceRange
	sa.WritePriceRange = nar.WritePriceRange
	sa.MaxChallengeCompletionTime = nar.MaxChallengeCompletionTime
	sa.DiverseBlobbers = nar.DiversifyBlobbers
	return
}

func (nar *newAllocationRequest) decode(b []byte) error {
	return json.Unmarshal(b, nar)
}

func (nar *newAllocationRequest) encode() ([]byte, error) {
	return json.Marshal(nar)
}

/*
// (1) adjust blobber capacity used, (2) add offer (stake lock boundary),
// (3) save updated blobber
func (sc *StorageSmartContract) addBlobbersOffers(sa *StorageAllocation,
	blobbers []*StorageNode, balances chainstate.StateContextI) (err error) {

	// update blobbers' stakes and capacity used
	for i, b := range blobbers {
		b.Used += sa.BlobberDetails[i].Size // adjust used size
		var sp *stakePool
		if sp, err = sc.getStakePool(b.ID, balances); err != nil {
			return fmt.Errorf("can't get blobber's stake pool: %v", err)
		}
		sp.addOffer(sa, sa.BlobberDetails[i])

		// save blobber
		if _, err = balances.InsertTrieNode(b.GetKey(sc.ID), b); err != nil {
			return fmt.Errorf("can't save blobber: %v", err)
		}
		// save its stake pool
		if err = sp.save(sc.ID, b.ID, balances); err != nil {
			return fmt.Errorf("can't save blobber's stake pool: %v", err)
		}
	}

	return
}
*/
// update blobbers list in the all blobbers list
func updateBlobbersInAll(all *StorageNodes, update []*StorageNode,
	balances chainstate.StateContextI) (err error) {

	// update the blobbers in all blobbers list
	for _, b := range update {
		all.Nodes.update(b)
		// don't replace if blobber has removed from the all blobbers list;
		// for example, if the blobber has removed, then it shouldn't be
		// in the all blobbers list
		if err := emitUpdateBlobber(b, balances); err != nil {
			return fmt.Errorf("emmiting blobber %v: %v", b, err)
		}
	}

	// save
	_, err = balances.InsertTrieNode(ALL_BLOBBERS_KEY, all)
	if err != nil {
		return fmt.Errorf("can't save all blobber list: %v", err)
	}

	return
}

// convert time.Duration to common.Timestamp truncating to seconds
func toSeconds(dur time.Duration) common.Timestamp {
	return common.Timestamp(dur / time.Second)
}

// size in gigabytes
func sizeInGB(size int64) float64 {
	return float64(size) / GB
}

// exclude blobbers with not enough token in stake pool to fit the size
func (sc *StorageSmartContract) filterBlobbersByFreeSpace(now common.Timestamp,
	size int64, balances chainstate.StateContextI) (filter filterBlobberFunc) {

	return filterBlobberFunc(func(b *StorageNode) (kick bool) {
		var sp, err = sc.getStakePool(b.ID, balances)
		if err != nil {
			return true // kick off
		}
		if b.Terms.WritePrice == 0 {
			return false // keep, ok or already filtered by bid
		}
		// clean capacity (without delegate pools want to 'unstake')
		var free = sp.cleanCapacity(now, b.Terms.WritePrice)
		return free < size // kick off if it hasn't enough free space
	})
}

// newAllocationRequest creates new allocation
func (sc *StorageSmartContract) newAllocationRequest(
	t *transaction.Transaction,
	input []byte,
	balances chainstate.StateContextI,
) (string, error) {
	var conf *scConfig
	var err error
	if conf, err = sc.getConfig(balances, true); err != nil {
		return "", common.NewErrorf("allocation_creation_failed",
			"can't get config: %v", err)
	}

	resp, err := sc.newAllocationRequestInternal(t, input, conf, false, balances)
	if err != nil {
		return "", err
	}

	return resp, err
}

// newAllocationRequest creates new allocation
func (sc *StorageSmartContract) newAllocationRequestInternal(
	t *transaction.Transaction,
	input []byte,
	conf *scConfig,
	mintNewTokens bool,
	balances chainstate.StateContextI,
) (resp string, err error) {
	var allBlobbersList *StorageNodes
	allBlobbersList, err = sc.getBlobbersList(balances)
	if err != nil {
		return "", common.NewErrorf("allocation_creation_failed",
			"getting blobber list: %v", err)
	}
	if len(allBlobbersList.Nodes) == 0 {
		return "", common.NewError("allocation_creation_failed",
			"No Blobbers registered. Failed to create a storage allocation")
	}

	if t.ClientID == "" {
		return "", common.NewError("allocation_creation_failed",
			"Invalid client in the transaction. No client id in transaction")
	}

	var request newAllocationRequest
	if err = request.decode(input); err != nil {
		return "", common.NewErrorf("allocation_creation_failed",
			"malformed request: %v", err)
	}

	var sa = request.storageAllocation() // (set fields, including expiration)

	var seed int64
	if seed, err = strconv.ParseInt(t.Hash[0:8], 16, 64); err != nil {
		return "", common.NewError("allocation_creation_failed",
			"Failed to create seed for randomizeNodes")
	}

	blobberNodes, bSize, err := sc.selectBlobbers(
		t.CreationDate, *allBlobbersList, sa, seed, balances)
	if err != nil {
		return "", common.NewErrorf("allocation_creation_failed", "%v", err)
	}

	var gbSize = sizeInGB(bSize) // size in gigabytes
	allocatedBlobbers := make([]*StorageNode, 0)
	for _, b := range blobberNodes {
		var balloc BlobberAllocation
		balloc.Stats = &StorageAllocationStats{}
		balloc.Size = bSize
		balloc.Terms = b.Terms
		balloc.AllocationID = t.Hash
		balloc.BlobberID = b.ID

		sa.BlobberDetails = append(sa.BlobberDetails, &balloc)
		allocatedBlobbers = append(allocatedBlobbers, b)

		// the Expiration and TimeUnit are already set for the 'sa' and we c
		// an use the restDurationInTimeUnits method here
		balloc.MinLockDemand = b.Terms.minLockDemand(gbSize,
			sa.restDurationInTimeUnits(t.CreationDate))

		if b.Terms.ChallengeCompletionTime > sa.ChallengeCompletionTime {
			sa.ChallengeCompletionTime = b.Terms.ChallengeCompletionTime
		}

		b.Used += balloc.Size
		if _, err = balances.InsertTrieNode(b.GetKey(sc.ID), b); err != nil {
			return "", fmt.Errorf("can't save blobber: %v", err)
		}

		var sp *stakePool
		if sp, err = sc.getStakePool(b.ID, balances); err != nil {
			return "", fmt.Errorf("can't get blobber's stake pool: %v", err)
		}
		sp.addOffer(balloc.Offer())
		if err = sp.save(sc.ID, b.ID, balances); err != nil {
			return "", fmt.Errorf("can't save blobber's stake pool: %v", err)
		}
	}

	sort.SliceStable(allocatedBlobbers, func(i, j int) bool {
		return allocatedBlobbers[i].ID < allocatedBlobbers[j].ID
	})

	sa.Blobbers = allocatedBlobbers
	sa.ID = t.Hash
	sa.StartTime = t.CreationDate
	sa.Tx = t.Hash

	err = updateBlobbersInAll(allBlobbersList, blobberNodes, balances)
	if err != nil {
		return "", common.NewError("allocation_creation_failed", err.Error())
	}

	// create write pool and lock tokens
	if err = sc.createWritePool(t, sa, mintNewTokens, balances); err != nil {
		return "", common.NewError("allocation_creation_failed", err.Error())
	}

	if err = sc.createChallengePool(t, sa, balances); err != nil {
		return "", common.NewError("allocation_creation_failed", err.Error())
	}

	if resp, err = sc.addAllocation(sa, balances); err != nil {
		return "", common.NewErrorf("allocation_creation_failed", "%v", err)
	}

	return resp, err
}

func (sc *StorageSmartContract) selectBlobbers(
	creationDate common.Timestamp,
	allBlobbersList StorageNodes,
	sa *StorageAllocation,
	randomSeed int64,
	balances chainstate.StateContextI,
) ([]*StorageNode, int64, error) {
	var err error
	var conf *scConfig
	if conf, err = sc.getConfig(balances, true); err != nil {
		return nil, 0, fmt.Errorf("can't get config: %v", err)
	}

	sa.TimeUnit = conf.TimeUnit // keep the initial time unit

	if err = sa.validate(creationDate, conf); err != nil {
		return nil, 0, fmt.Errorf("invalid request: %v", err)
	}

	// number of blobbers required
	var size = sa.DataShards + sa.ParityShards
	// size of allocation for a blobber
	var bSize = (sa.Size + int64(size-1)) / int64(size)
	var list = sa.filterBlobbers(allBlobbersList.Nodes.copy(), creationDate,
		bSize, filterHealthyBlobbers(creationDate),
		sc.filterBlobbersByFreeSpace(creationDate, bSize, balances))

	if len(list) < size {
		return nil, 0, errors.New("Not enough blobbers to honor the allocation")
	}

	sa.BlobberDetails = make([]*BlobberAllocation, 0)
	sa.Stats = &StorageAllocationStats{}

	var blobberNodes []*StorageNode
	if len(sa.PreferredBlobbers) > 0 {
		blobberNodes, err = getPreferredBlobbers(sa.PreferredBlobbers, list)
		if err != nil {
			return nil, 0, common.NewError("allocation_creation_failed",
				err.Error())
		}
	}

	if len(blobberNodes) < size {
		if sa.DiverseBlobbers {
			// removed pre selected blobbers from list
			for _, preferredBlobber := range blobberNodes {
				for i, blobber := range list {
					if blobber.BaseURL == preferredBlobber.BaseURL {
						list = append(list[:i], list[i+1:]...)
						break
					}
				}
			}
			blobberNodes = append(blobberNodes, sa.diversifyBlobbers(list, size-len(blobberNodes))...)
		} else {
			blobberNodes = randomizeNodes(list, blobberNodes, size, randomSeed)
		}
	}

	return blobberNodes[:size], bSize, nil
}

type updateAllocationRequest struct {
	ID           string           `json:"id"`              // allocation id
	OwnerID      string           `json:"owner_id"`        // Owner of the allocation
	Size         int64            `json:"size"`            // difference
	Expiration   common.Timestamp `json:"expiration_date"` // difference
	SetImmutable bool             `json:"set_immutable"`
	UpdateTerms  bool             `json:"update_terms"`
}

func (uar *updateAllocationRequest) decode(b []byte) error {
	return json.Unmarshal(b, uar)
}

// validate request
func (uar *updateAllocationRequest) validate(
	conf *scConfig,
	alloc *StorageAllocation,
) (err error) {
	if uar.SetImmutable && alloc.IsImmutable {
		return errors.New("allocation is already immutable")
	}

	if uar.Size == 0 && uar.Expiration == 0 {
		if !uar.SetImmutable {
			return errors.New("update allocation changes nothing")
		}

	} else {
		if ns := alloc.Size + uar.Size; ns < conf.MinAllocSize {
			return fmt.Errorf("new allocation size is too small: %d < %d",
				ns, conf.MinAllocSize)
		}
	}

	if len(alloc.BlobberDetails) == 0 {
		return errors.New("invalid allocation for updating: no blobbers")
	}

	return
}

// calculate size difference for every blobber of the allocations
func (uar *updateAllocationRequest) getBlobbersSizeDiff(
	alloc *StorageAllocation) (diff int64) {

	var size = alloc.DataShards + alloc.ParityShards
	if uar.Size > 0 {
		diff = (uar.Size + int64(size-1)) / int64(size)
	} else if uar.Size < 0 {
		diff = (uar.Size - int64(size-1)) / int64(size)
	}
	// else -> (0), no changes, avoid unnecessary calculation

	return
}

// new size of blobbers' allocation
func (uar *updateAllocationRequest) getNewBlobbersSize(
	alloc *StorageAllocation) (newSize int64) {

	return alloc.BlobberDetails[0].Size + uar.getBlobbersSizeDiff(alloc)
}

// getAllocationBlobbers loads blobbers of an allocation from store
func (sc *StorageSmartContract) getAllocationBlobbers(alloc *StorageAllocation,
	balances chainstate.StateContextI) (blobbers []*StorageNode, err error) {

	blobbers = make([]*StorageNode, 0, len(alloc.BlobberDetails))

	for _, details := range alloc.BlobberDetails {
		var blobber *StorageNode
		blobber, err = sc.getBlobber(details.BlobberID, balances)
		if err != nil {
			return nil, fmt.Errorf("can't get blobber %q: %v",
				details.BlobberID, err)
		}
		blobbers = append(blobbers, blobber)
	}

	return
}

// closeAllocation making it expired; the allocation will be alive the
// challenge_completion_time and be closed then
func (sc *StorageSmartContract) closeAllocation(t *transaction.Transaction,
	alloc *StorageAllocation, balances chainstate.StateContextI) (
	resp string, err error) {

	if alloc.Expiration-t.CreationDate <
		toSeconds(alloc.ChallengeCompletionTime) {
		return "", common.NewError("allocation_closing_failed",
			"doesn't need to close allocation is about to expire")
	}

	// mark as expired, but it will be alive at least chellenge_competion_time
	alloc.Expiration = t.CreationDate

	for _, ba := range alloc.BlobberDetails {
		var sp *stakePool
		if sp, err = sc.getStakePool(ba.BlobberID, balances); err != nil {
			return "", fmt.Errorf("can't get stake pool of %s: %v", ba.BlobberID,
				err)
		}
		if err = sp.extendOffer(-1 * ba.Offer()); err != nil {
			return "", fmt.Errorf("can't change stake pool offer %s: %v", ba.BlobberID,
				err)
		}
		if err = sp.save(sc.ID, ba.BlobberID, balances); err != nil {
			return "", fmt.Errorf("can't save stake pool of %s: %v", ba.BlobberID,
				err)
		}
	}

	// save allocation

	_, err = balances.InsertTrieNode(alloc.GetKey(sc.ID), alloc)
	if err != nil {
		return "", common.NewError("allocation_closing_failed",
			"can't save allocation: "+err.Error())
	}

	return string(alloc.Encode()), nil // closing
}

func (sc *StorageSmartContract) saveUpdatedAllocation(all *StorageNodes,
	alloc *StorageAllocation, blobbers []*StorageNode,
	balances chainstate.StateContextI) (err error) {

	// save all
	if err = updateBlobbersInAll(all, blobbers, balances); err != nil {
		return
	}

	// save related blobbers
	for _, b := range blobbers {
		if _, err = balances.InsertTrieNode(b.GetKey(sc.ID), b); err != nil {
			return
		}
	}

	// save allocation
	_, err = balances.InsertTrieNode(alloc.GetKey(sc.ID), alloc)
	if err != nil {
		return
	}

	return
}

// allocation period used to calculate weighted average prices
type allocPeriod struct {
	read   state.Balance    // read price
	write  state.Balance    // write price
	period common.Timestamp // period (duration)
	size   int64            // size for period
}

func (ap *allocPeriod) weight() float64 {
	return float64(ap.period) * float64(ap.size)
}

// returns weighted average read and write prices
func (ap *allocPeriod) join(np *allocPeriod) (avgRead, avgWrite state.Balance) {
	var (
		apw, npw = ap.weight(), np.weight() // weights
		ws       = apw + npw                // weights sum
		rp, wp   float64                    // read sum, write sum (weighted)
	)

	rp = (float64(ap.read) * apw) + (float64(np.read) * npw)
	wp = (float64(ap.write) * apw) + (float64(np.write) * npw)

	avgRead = state.Balance(rp / ws)
	avgWrite = state.Balance(wp / ws)
	return
}

func weightedAverage(prev, next *Terms, tx, pexp, expDiff common.Timestamp,
	psize, sizeDiff int64) (avg Terms) {

	// allocation periods
	var left, added allocPeriod
	left.read, left.write = prev.ReadPrice, prev.WritePrice   // } prices
	added.read, added.write = next.ReadPrice, next.WritePrice // }
	left.size, added.size = psize, psize+sizeDiff             // sizes
	left.period, added.period = pexp-tx, pexp+expDiff-tx      // periods
	// join
	avg.ReadPrice, avg.WritePrice = left.join(&added)

	// just copy from next
	avg.MinLockDemand = next.MinLockDemand
	avg.MaxOfferDuration = next.MaxOfferDuration
	avg.ChallengeCompletionTime = next.ChallengeCompletionTime
	return
}

// The adjustChallengePool moves more or moves some tokens back from or to
// challenge pool during allocation extending or reducing.
func (sc *StorageSmartContract) adjustChallengePool(
	alloc *StorageAllocation,
	awp *allocationWritePools,
	odr, ndr common.Timestamp,
	oterms []Terms,
	now common.Timestamp,
	balances chainstate.StateContextI,
) (err error) {

	var (
		changes = alloc.challengePoolChanges(odr, ndr, oterms)
		cp      *challengePool
	)

	if cp, err = sc.getChallengePool(alloc.ID, balances); err != nil {
		return fmt.Errorf("adjust_challenge_pool: %v", err)
	}

	var changed bool

	for i, ch := range changes {
		var blobID = alloc.BlobberDetails[i].BlobberID
		switch {
		case ch > 0:
			err = awp.moveToChallenge(alloc.ID, blobID, cp, now, ch)
			changed = true
		case ch < 0:
			// only if the challenge pool has the tokens; all the tokens
			// can be moved back already, or moved to a blobber due to
			// challenge process
			if cp.Balance >= -ch {
				wp, err := awp.getOwnerWP()
				if err != nil {
					return fmt.Errorf("adjust_challenge_pool: %v", err)
				}
				err = cp.moveToWritePool(alloc, blobID, alloc.Until(), wp, -ch)
				changed = true
			}
		default:
			// no changes for the blobber
		}
		if err != nil {
			return fmt.Errorf("adjust_challenge_pool: %v", err)
		}
	}

	if changed {
		err = cp.save(sc.ID, alloc.ID, balances)
	}

	return
}

// extendAllocation extends size or/and expiration (one of them can be reduced);
// here we use new terms of blobbers
func (sc *StorageSmartContract) extendAllocation(
	t *transaction.Transaction,
	alloc *StorageAllocation,
	blobbers []*StorageNode,
	uar *updateAllocationRequest,
	mintTokens bool,
	balances chainstate.StateContextI,
) (err error) {

	var (
		diff   = uar.getBlobbersSizeDiff(alloc) // size difference
		size   = uar.getNewBlobbersSize(alloc)  // blobber size
		gbSize = sizeInGB(size)                 // blobber size in GB
		cct    time.Duration                    // new challenge_completion_time

		// keep original terms to adjust challenge pool value
		oterms = make([]Terms, 0, len(alloc.BlobberDetails))
		// original allocation duration remains
		odr = alloc.Expiration - t.CreationDate
	)

	// adjust the expiration if changed, boundaries has already checked
	var prevExpiration = alloc.Expiration
	alloc.Expiration += uar.Expiration // new expiration
	alloc.Size += uar.Size             // new size

	// 1. update terms
	for i, details := range alloc.BlobberDetails {
		oterms = append(oterms, details.Terms) // keep original terms will be changed
		oldOffer := details.Offer()
		var b = blobbers[i]
		if b.Capacity == 0 {
			return common.NewErrorf("allocation_extending_failed",
				"blobber %s no longer provides its service", b.ID)
		}
		if uar.Size > 0 {
			if b.Capacity-b.Used-diff < 0 {
				return common.NewErrorf("allocation_extending_failed",
					"blobber %s doesn't have enough free space", b.ID)
			}
		}

		b.Used += diff // new capacity used

		// update terms using weighted average
		details.Terms = weightedAverage(&details.Terms, &b.Terms,
			t.CreationDate, prevExpiration, alloc.Expiration, details.Size,
			diff)

		details.Size = size // new size

		if uar.Expiration > toSeconds(b.Terms.MaxOfferDuration) {
			return common.NewErrorf("allocation_extending_failed",
				"blobber %s doesn't allow so long offers", b.ID)
		}

		if b.Terms.ChallengeCompletionTime > cct {
			cct = b.Terms.ChallengeCompletionTime // seek max CCT
		}

		// since, new terms is weighted average based on previous terms and
		// past allocation time and new terms and new allocation time; then
		// we can easily recalculate new min_lock_demand value from allocation
		// start to its new end using the new weighted average terms; but, we
		// can't reduce the min_lock_demand_value; that's all;

		// new blobber's min lock demand (alloc.Expiration is already updated
		// and we can use restDurationInTimeUnits method here)
		var nbmld = details.Terms.minLockDemand(gbSize,
			alloc.restDurationInTimeUnits(alloc.StartTime))

		// min_lock_demand can be increased only
		if nbmld > details.MinLockDemand {
			details.MinLockDemand = nbmld
		}

		newOffer := details.Offer()
		if newOffer != oldOffer {
			var sp *stakePool
			if sp, err = sc.getStakePool(details.BlobberID, balances); err != nil {
				return fmt.Errorf("can't get stake pool of %s: %v", details.BlobberID,
					err)
			}
			if err = sp.extendOffer(newOffer - oldOffer); err != nil {
				return fmt.Errorf("can't change stake pool offer %s: %v", details.BlobberID,
					err)
			}
			if err = sp.save(sc.ID, details.BlobberID, balances); err != nil {
				return fmt.Errorf("can't save stake pool of %s: %v", details.BlobberID,
					err)
			}
		}

	}

	// update max challenge_completion_time
	alloc.ChallengeCompletionTime = cct

	var until = alloc.Until()
	wps, err := alloc.getAllocationPools(sc, balances)
	if err != nil {
		return common.NewErrorf("allocation_extending_failed", "%v", err)
	}

	// lock tokens if this transaction provides them
	if t.Value > 0 {
		ap, err := newAllocationPool(t, alloc, until, mintTokens, balances)
		if err != nil {
			return common.NewErrorf("allocation_extending_failed",
				"write pool filling: %v", err)
		}
		if err := wps.addOwnerWritePool(ap); err != nil {
			return common.NewErrorf("allocation_extending_failed",
				"add write pool: %v", err)
		}
	}

	// is it about size increasing? if so, we should make sure the write
	// pool has enough tokens
	if diff > 0 {
		if mldLeft := alloc.restMinLockDemand(); mldLeft > 0 {
			if wps.allocUntil(alloc.ID, until) < mldLeft {
				return common.NewError("allocation_extending_failed",
					"not enough tokens in write pool to extend allocation")
			}
		}
	}

	// add more tokens to related challenge pool, or move some tokens back
	var ndr = alloc.Expiration - t.CreationDate
	err = sc.adjustChallengePool(alloc, wps, odr, ndr, oterms, t.CreationDate, balances)
	if err != nil {
		return common.NewErrorf("allocation_extending_failed", "%v", err)
	}

	if err := wps.saveWritePools(sc.ID, balances); err != nil {
		return common.NewErrorf("allocation_extending_failed", "%v", err)
	}

	return nil
}

// reduceAllocation reduces size or/and expiration (no one can be increased);
// here we use the same terms of related blobbers
func (sc *StorageSmartContract) reduceAllocation(t *transaction.Transaction,
	alloc *StorageAllocation, blobbers []*StorageNode,
	uar *updateAllocationRequest, balances chainstate.StateContextI,
) (err error) {
	var (
		diff = uar.getBlobbersSizeDiff(alloc) // size difference
		size = uar.getNewBlobbersSize(alloc)  // blobber size

		// original allocation duration remains
		odr = alloc.Expiration - t.CreationDate
	)

	// adjust the expiration if changed, boundaries has already checked
	alloc.Expiration += uar.Expiration
	alloc.Size += uar.Size

	// 1. update terms
	for i, ba := range alloc.BlobberDetails {
		var b = blobbers[i]
		oldOffer := ba.Offer()
		b.Used += diff // new capacity used
		ba.Size = size // new size
		// update stake pool
		newOffer := ba.Offer()
		if newOffer != oldOffer {
			var sp *stakePool
			if sp, err = sc.getStakePool(ba.BlobberID, balances); err != nil {
				return fmt.Errorf("can't get stake pool of %s: %v", ba.BlobberID,
					err)
			}
			if err = sp.extendOffer(newOffer - oldOffer); err != nil {
				return fmt.Errorf("can't change stake pool offer %s: %v", ba.BlobberID,
					err)
			}
			if err = sp.save(sc.ID, ba.BlobberID, balances); err != nil {
				return fmt.Errorf("can't save stake pool of %s: %v", ba.BlobberID,
					err)
			}
		}
	}

	wps, err := alloc.getAllocationPools(sc, balances)
	if err != nil {
		return common.NewErrorf("allocation_reducing_failed", "%v", err)
	}

	// lock tokens if this transaction provides them
	if t.Value > 0 {
		if err = checkFill(t, balances); err != nil {
			return common.NewErrorf("allocation_reducing_failed", "%v", err)
		}
		var until = alloc.Until()

		ap, err := newAllocationPool(t, alloc, until, false, balances)
		if err != nil {
			return common.NewErrorf("allocation_reducing_failed", "%v", err)
		}
		if err := wps.addOwnerWritePool(ap); err != nil {
			return common.NewErrorf("allocation_extending_failed",
				"add write pool: %v", err)
		}
	}

	// new allocation duration remains
	var ndr = alloc.Expiration - t.CreationDate
	err = sc.adjustChallengePool(alloc, wps, odr, ndr, nil, t.CreationDate,
		balances)
	if err != nil {
		return common.NewErrorf("allocation_reducing_failed", "%v", err)
	}

	if err := wps.saveWritePools(sc.ID, balances); err != nil {
		return common.NewErrorf("allocation_reducing_failed", "%v", err)
	}

	return nil

}

// update allocation allows to change allocation size or expiration;
// if expiration reduced or unchanged, then existing terms of blobbers used,
// otherwise new terms used; also, it locks additional tokens if size is
// extended and it checks blobbers for required stake;
func (sc *StorageSmartContract) updateAllocationRequest(
	txn *transaction.Transaction,
	input []byte,
	balances chainstate.StateContextI,
) (resp string, err error) {
	var conf *scConfig
	if conf, err = sc.getConfig(balances, false); err != nil {
		return "", common.NewError("allocation_updating_failed",
			"can't get SC configurations: "+err.Error())
	}
	return sc.updateAllocationRequestInternal(txn, input, conf, false, balances)
}

func (sc *StorageSmartContract) updateAllocationRequestInternal(
	t *transaction.Transaction,
	input []byte,
	conf *scConfig,
	mintTokens bool,
	balances chainstate.StateContextI,
) (resp string, err error) {

	var all *StorageNodes // all blobbers list
	if all, err = sc.getBlobbersList(balances); err != nil {
		return "", common.NewError("allocation_updating_failed",
			"can't get all blobbers list: "+err.Error())
	}

	if len(all.Nodes) == 0 {
		return "", common.NewError("allocation_updating_failed",
			"empty blobbers list")
	}

	if t.ClientID == "" {
		return "", common.NewError("allocation_updating_failed",
			"missing client_id in transaction")
	}

	var request updateAllocationRequest
	if err = request.decode(input); err != nil {
		return "", common.NewError("allocation_updating_failed",
			"invalid request: "+err.Error())
	}

	if request.OwnerID == "" {
		request.OwnerID = t.ClientID
	}

	var clist *Allocations // client allocations list
	if clist, err = sc.getAllocationsList(request.OwnerID, balances); err != nil {
		return "", common.NewError("allocation_updating_failed",
			"can't get client's allocations list: "+err.Error())
	}

	if !clist.has(request.ID) {
		return "", common.NewErrorf("allocation_updating_failed",
			"can't find allocation in client's allocations list: %s (%d)",
			request.ID, len(clist.List))
	}

	var alloc *StorageAllocation
	if alloc, err = sc.getAllocation(request.ID, balances); err != nil {
		return "", common.NewError("allocation_updating_failed",
			"can't get existing allocation: "+err.Error())
	}

	if err = request.validate(conf, alloc); err != nil {
		return "", common.NewError("allocation_updating_failed", err.Error())
	}

	// can't update expired allocation
	if alloc.Expiration < t.CreationDate {
		return "", common.NewError("allocation_updating_failed",
			"can't update expired allocation")
	}

	// get blobber of the allocation to update them
	var blobbers []*StorageNode
	if blobbers, err = sc.getAllocationBlobbers(alloc, balances); err != nil {
		return "", common.NewError("allocation_updating_failed",
			err.Error())
	}

	if request.UpdateTerms {
		if len(blobbers) != len(alloc.BlobberDetails) {
			return "", common.NewError("allocation_updating_failed",
				"error allocation blobber size mismatch")
		}

		for i, bd := range alloc.BlobberDetails {
			if bd.Terms.WritePrice >= blobbers[i].Terms.WritePrice {
				bd.Terms.WritePrice = blobbers[i].Terms.WritePrice
			}
			if bd.Terms.ReadPrice >= blobbers[i].Terms.ReadPrice {
				bd.Terms.ReadPrice = blobbers[i].Terms.ReadPrice
			}
			bd.Terms.MinLockDemand = blobbers[i].Terms.MinLockDemand
			bd.Terms.ChallengeCompletionTime = blobbers[i].Terms.ChallengeCompletionTime
			bd.Terms.MaxOfferDuration = blobbers[i].Terms.MaxOfferDuration
		}
	}

	// adjust expiration
	var newExpiration = alloc.Expiration + request.Expiration

	// update allocation transaction hash
	alloc.Tx = t.Hash

	// close allocation now
	if newExpiration <= t.CreationDate {
		return sc.closeAllocation(t, alloc, balances)
	}

	// an allocation can't be shorter than configured in SC
	// (prevent allocation shortening for entire period)
	if request.Expiration < 0 &&
		newExpiration-t.CreationDate < toSeconds(conf.MinAllocDuration) {

		return "", common.NewError("allocation_updating_failed",
			"allocation duration becomes too short")
	}

	if request.Size < 0 && alloc.Size+request.Size < conf.MinAllocSize {
		return "", common.NewError("allocation_updating_failed",
			"allocation size becomes too small")
	}

	// if size or expiration increased, then we use new terms
	// otherwise, we use the same terms
	if request.Size > 0 || request.Expiration > 0 {
		err = sc.extendAllocation(t, alloc, blobbers, &request, mintTokens, balances)
	} else if request.Size != 0 || request.Expiration != 0 {
		if mintTokens {
			return "", common.NewError("allocation_updating_failed",
				"cannot reduce when minting tokens")
		}
		err = sc.reduceAllocation(t, alloc, blobbers, &request, balances)
	}
	if err != nil {
		return "", err
	}

	if request.SetImmutable {
		alloc.IsImmutable = true
	}

	err = sc.saveUpdatedAllocation(all, alloc, blobbers, balances)
	if err != nil {
		return "", common.NewErrorf("allocation_reducing_failed", "%v", err)
	}

	return string(alloc.Encode()), nil
}

func getPreferredBlobbers(preferredBlobbers []string, allBlobbers []*StorageNode) (selectedBlobbers []*StorageNode, err error) {
	blobberMap := make(map[string]*StorageNode)
	for _, storageNode := range allBlobbers {
		blobberMap[storageNode.BaseURL] = storageNode
	}
	for _, blobberURL := range preferredBlobbers {
		selectedBlobber, ok := blobberMap[blobberURL]
		if !ok {
			err = errors.New("invalid preferred blobber URL")
			return
		}
		selectedBlobbers = append(selectedBlobbers, selectedBlobber)
	}
	return
}

func randomizeNodes(in []*StorageNode, out []*StorageNode, n int, seed int64) []*StorageNode {
	nOut := minInt(len(in), n)
	nOut = maxInt(1, nOut)
	randGen := rand.New(rand.NewSource(seed))
	for {
		i := randGen.Intn(len(in))
		if !checkExists(in[i], out) {
			out = append(out, in[i])
		}
		if len(out) >= nOut {
			break
		}
	}
	return out
}

func minInt(x, y int) int {
	if x < y {
		return x
	}
	return y
}

func maxInt(x, y int) int {
	if x > y {
		return x
	}
	return y
}

func checkExists(c *StorageNode, sl []*StorageNode) bool {
	for _, s := range sl {
		if s.ID == c.ID {
			return true
		}
	}
	return false
}

func (sc *StorageSmartContract) finalizedPassRates(alloc *StorageAllocation) ([]float64, error) {
	if alloc.Stats == nil {
		alloc.Stats = &StorageAllocationStats{}
	}
	var failed, succesful int64 = 0, 0
	var passRates = make([]float64, 0, len(alloc.BlobberDetails))
	for _, blobber := range alloc.BlobberDetails {
		if blobber.Stats == nil {
			blobber.Stats = new(StorageAllocationStats)
		}
		blobber.Stats.FailedChallenges += blobber.Stats.OpenChallenges
		blobber.Stats.OpenChallenges = 0
		blobber.Stats.TotalChallenges = blobber.Stats.FailedChallenges + blobber.Stats.SuccessChallenges
		if blobber.Stats.TotalChallenges == 0 {
			passRates = append(passRates, 1.0)
			continue
		}
		passRates = append(passRates, float64(blobber.Stats.SuccessChallenges)/float64(blobber.Stats.TotalChallenges))
		succesful += blobber.Stats.SuccessChallenges
		failed += blobber.Stats.FailedChallenges
	}
	alloc.Stats.SuccessChallenges = succesful
	alloc.Stats.FailedChallenges = failed
	alloc.Stats.TotalChallenges = alloc.Stats.FailedChallenges + alloc.Stats.FailedChallenges
	alloc.Stats.OpenChallenges = 0
	return passRates, nil
}

// a blobber can not send a challenge response, thus we have to check out
// challenge requests and their expiration
func (sc *StorageSmartContract) canceledPassRates(alloc *StorageAllocation,
	now common.Timestamp, balances chainstate.StateContextI) (
	passRates []float64, err error) {

	if alloc.Stats == nil {
		alloc.Stats = &StorageAllocationStats{}
	}
	passRates = make([]float64, 0, len(alloc.BlobberDetails))
	var failed, succesful int64 = 0, 0
	// range over all related blobbers
	for _, d := range alloc.BlobberDetails {
		// check out blobber challenges
		var bc *BlobberChallenge
		bc, err = sc.getBlobberChallenge(d.BlobberID, balances)
		if err != nil && err != util.ErrValueNotPresent {
			return nil, fmt.Errorf("getting blobber challenge: %v", err)
		}
		// no blobber challenges, no failures
		if err == util.ErrValueNotPresent || len(bc.Challenges) == 0 {
			passRates, err = append(passRates, 1.0), nil
			continue // no challenges for the blobber
		}
		if d.Stats == nil {
			d.Stats = new(StorageAllocationStats) // make sure
		}
		// all expired open challenges are failed, all other
		// challenges we are treating as successful
		for _, c := range bc.Challenges {
			if c.Response != nil || c.AllocationID != alloc.ID {
				continue // already accepted, already rewarded/penalized
			}
			var expire = c.Created + toSeconds(d.Terms.ChallengeCompletionTime)
			if expire < now {
				d.Stats.FailedChallenges++
			} else {
				d.Stats.SuccessChallenges++
			}
		}
		d.Stats.OpenChallenges = 0
		d.Stats.TotalChallenges = d.Stats.SuccessChallenges + d.Stats.FailedChallenges
		if d.Stats.TotalChallenges == 0 {
			passRates = append(passRates, 1.0)
			continue
		}
		// success rate for the blobber allocation
		//fmt.Println("pass rate i", i, "successful", d.Stats.SuccessChallenges, "failed", d.Stats.FailedChallenges)
		passRates = append(passRates, float64(d.Stats.SuccessChallenges)/float64(d.Stats.TotalChallenges))
		succesful += d.Stats.SuccessChallenges
		failed += d.Stats.FailedChallenges
	}
	alloc.Stats.SuccessChallenges = succesful
	alloc.Stats.FailedChallenges = failed
	alloc.Stats.TotalChallenges = alloc.Stats.FailedChallenges + alloc.Stats.FailedChallenges
	alloc.Stats.OpenChallenges = 0
	return passRates, nil
}

// If blobbers doesn't provide their services, then user can use this
// cancel_allocation transaction to close allocation and unlock all tokens
// of write pool back to himself. The cacnel_allocation doesn't pays min_lock
// demand to blobbers.
func (sc *StorageSmartContract) cancelAllocationRequest(
	t *transaction.Transaction, input []byte,
	balances chainstate.StateContextI) (resp string, err error) {

	var req lockRequest
	if err = req.decode(input); err != nil {
		return "", common.NewError("alloc_cancel_failed", err.Error())
	}

	var alloc *StorageAllocation
	alloc, err = sc.getAllocation(req.AllocationID, balances)
	if err != nil {
		return "", common.NewError("alloc_cancel_failed", err.Error())
	}

	if alloc.Owner != t.ClientID {
		return "", common.NewError("alloc_cancel_failed",
			"only owner can cancel an allocation")
	}

	if alloc.Expiration < t.CreationDate {
		return "", common.NewError("alloc_cancel_failed",
			"trying to cancel expired allocation")
	}

	var passRates []float64
	passRates, err = sc.canceledPassRates(alloc, t.CreationDate, balances)
	if err != nil {
		return "", common.NewError("alloc_cancel_failed",
			"calculating rest challenges success/fail rates: "+err.Error())
	}

	// can cancel
	// new values
	alloc.Expiration, alloc.ChallengeCompletionTime = t.CreationDate, 0

	var sps = []*stakePool{}
	for _, d := range alloc.BlobberDetails {
		var sp *stakePool
		if sp, err = sc.getStakePool(d.BlobberID, balances); err != nil {
			return "", common.NewError("fini_alloc_failed",
				"can't get stake pool of "+d.BlobberID+": "+err.Error())
		}
		if err = sp.extendOffer(-1 * d.Offer()); err != nil {
			return "", common.NewError("alloc_cacnel_failed",
				"removing stake pool offer for "+d.BlobberID+": "+err.Error())
		}
		sps = append(sps, sp)
	}

	err = sc.finishAllocation(t, alloc, passRates, sps, balances)
	if err != nil {
		return "", common.NewError("alloc_cancel_failed", err.Error())
	}

	alloc.Finalized, alloc.Canceled = true, true
	_, err = balances.InsertTrieNode(alloc.GetKey(sc.ID), alloc)
	if err != nil {
		return "", common.NewError("alloc_cancel_failed",
			"saving allocation: "+err.Error())
	}

	return "canceled", nil
}

//
// finalize an allocation (after expire + challenge completion time)
//

// 1. challenge pool                  -> blobbers or write pool
// 2. write pool min_lock_demand left -> blobbers
// 3. remove offer from blobber (stake pool)
// 4. update blobbers used and in all blobbers list too
// 5. write pool                      -> client
func (sc *StorageSmartContract) finalizeAllocation(
	t *transaction.Transaction, input []byte,
	balances chainstate.StateContextI) (resp string, err error) {

	var req lockRequest
	if err = req.decode(input); err != nil {
		return "", common.NewError("fini_alloc_failed", err.Error())
	}

	var alloc *StorageAllocation
	alloc, err = sc.getAllocation(req.AllocationID, balances)
	if err != nil {
		return "", common.NewError("fini_alloc_failed", err.Error())
	}

	// should be owner or one of blobbers of the allocation
	if !alloc.IsValidFinalizer(t.ClientID) {
		return "", common.NewError("fini_alloc_failed",
			"not allowed, unknown finalization initiator")
	}

	// should not be finalized
	if alloc.Finalized {
		return "", common.NewError("fini_alloc_failed",
			"allocation already finalized")
	}

	// should be expired
	if alloc.Until() > t.CreationDate {
		return "", common.NewError("fini_alloc_failed",
			"allocation is not expired yet, or waiting a challenge completion")
	}

	var passRates []float64
	passRates, err = sc.finalizedPassRates(alloc)
	if err != nil {
		return "", common.NewError("fini_alloc_failed",
			"calculating rest challenges success/fail rates: "+err.Error())
	}

	var sps = []*stakePool{}
	for _, d := range alloc.BlobberDetails {
		var sp *stakePool
		if sp, err = sc.getStakePool(d.BlobberID, balances); err != nil {
			return "", common.NewError("fini_alloc_failed",
				"can't get stake pool of "+d.BlobberID+": "+err.Error())
		}
		sps = append(sps, sp)
	}

	err = sc.finishAllocation(t, alloc, passRates, sps, balances)
	if err != nil {
		return "", common.NewError("fini_alloc_failed", err.Error())
	}

	alloc.Finalized = true
	_, err = balances.InsertTrieNode(alloc.GetKey(sc.ID), alloc)
	if err != nil {
		return "", common.NewError("alloc_cancel_failed",
			"saving allocation: "+err.Error())
	}

	return "finalized", nil
}

func (sc *StorageSmartContract) finishAllocation(
	t *transaction.Transaction,
	alloc *StorageAllocation,
	passRates []float64,
	sps []*stakePool,
	balances chainstate.StateContextI,
) (err error) {
	wps, err := alloc.getAllocationPools(sc, balances)
	if err != nil {
		return common.NewErrorf("allocation_extending_failed", "%v", err)
	}
	aps := wps.activeAllocationPools(alloc.ID, t.CreationDate)
	if len(aps) == 0 {
		return common.NewError("fini_alloc_failed",
			"no allocation pools to pay min lock demand")
	}

	aps.sortExpiry()
	apIndex := 0
	// we can use the i for the blobbers list above because of algorithm
	// of the getAllocationBlobbers method; also, we can use the i in the
	// passRates list above because of algorithm of the adjustChallenges
	for i, d := range alloc.BlobberDetails {
		// min lock demand rest
		var paid float64 = 0.0
		if lack := float64(d.MinLockDemand - d.Spent); lack > 0 {
			for apIndex < len(aps) && lack > 0 {
				pay := lack
				if pay > float64(aps[apIndex].Balance) {
					pay = float64(aps[apIndex].Balance)
				}
				aps[apIndex].Balance -= state.Balance(pay)
				if aps[apIndex].Balance == 0 {
					apIndex++
				}

				paid += pay
				lack -= pay
			}
			if lack > 0 {
				return fmt.Errorf("alloc_cancel_failed, paying min_lock for blobber %v"+
					"ammount was short by %v", d.BlobberID, lack)
			}

			err = sps[i].DistributeRewards(paid, d.BlobberID, stakepool.Blobber, balances)
			if err != nil {
				return fmt.Errorf("alloc_cancel_failed, paying min_lock lack %v for blobber "+
					"%v from alocation poosl %v, minlock demand %v spent %v error %v",
					lack, d.BlobberID, aps, d.MinLockDemand, d.Spent, err.Error())
			}
		}
		d.Spent += state.Balance(paid)
		d.FinalReward += state.Balance(paid)
	}

	if err := wps.saveWritePools(sc.ID, balances); err != nil {
		return common.NewError("fini_alloc_failed",
			"saving allocation write pools: "+err.Error())
	}

	var blobbers []*StorageNode
	if blobbers, err = sc.getAllocationBlobbers(alloc, balances); err != nil {
		return common.NewError("fini_alloc_failed",
			"invalid state: can't get related blobbers: "+err.Error())
	}

	var allb *StorageNodes
	if allb, err = sc.getBlobbersList(balances); err != nil {
		return common.NewError("fini_alloc_failed",
			"can't get all blobbers list: "+err.Error())
	}

	var cp *challengePool
	if cp, err = sc.getChallengePool(alloc.ID, balances); err != nil {
		return common.NewError("fini_alloc_failed",
			"can't get related challenge pool: "+err.Error())
	}

	var passPayments float64 = 0.0
	for i, d := range alloc.BlobberDetails {
		var b = blobbers[i]
		if alloc.UsedSize > 0 && cp.Balance > 0 && passRates[i] > 0 && d.Stats != nil {
			var (
				ratio  = float64(d.Stats.UsedSize) / float64(alloc.UsedSize)
				reward = float64(cp.Balance) * ratio * passRates[i]
			)
			err = sps[i].DistributeRewards(reward, b.ID, stakepool.Blobber, balances)
			if err != nil {
				return common.NewError("fini_alloc_failed",
					"paying reward to stake pool of "+d.BlobberID+": "+err.Error())
			}
<<<<<<< HEAD
			d.Spent += state.Balance(reward)
			d.FinalReward += state.Balance(reward)
			passPayments += reward
=======
			sps[i].Rewards.Blobber += reward
			d.Spent += move
			d.FinalReward += move
			passPayments += move
>>>>>>> f524fb9b
		}

		if err = sps[i].save(sc.ID, d.BlobberID, balances); err != nil {
			return common.NewError("fini_alloc_failed",
				"saving stake pool of "+d.BlobberID+": "+err.Error())
		}

		// update the blobber
		b.Used -= d.Size
		if _, err = balances.InsertTrieNode(b.GetKey(sc.ID), b); err != nil {
			return common.NewError("fini_alloc_failed",
				"saving blobber "+d.BlobberID+": "+err.Error())
		}
		// update the blobber in all (replace with existing one)
		allb.Nodes.update(b)
		if err := emitUpdateBlobber(b, balances); err != nil {
			return common.NewError("fini_alloc_failed",
				"emitting blobber "+b.ID+": "+err.Error())
		}
	}
	cp.Balance -= state.Balance(passPayments)
	// move challenge pool rest to write pool
	alloc.MovedBack += cp.Balance

	// write pool
	var wp *writePool
	if wp, err = sc.getWritePool(alloc.Owner, balances); err != nil {
		return common.NewError("fini_alloc_failed",
			"can't get user's write pools: "+err.Error())
	}
	err = cp.moveToWritePool(alloc, "", alloc.Until(), wp, cp.Balance)
	if err != nil {
		return common.NewError("fini_alloc_failed",
			"moving challenge pool rest back to write pool: "+err.Error())
	}

	// save all blobbers list
	_, err = balances.InsertTrieNode(ALL_BLOBBERS_KEY, allb)
	if err != nil {
		return common.NewError("fini_alloc_failed",
			"saving all blobbers list: "+err.Error())
	}

	// save all rest and remove allocation from all allocations list

	if err = cp.save(sc.ID, alloc.ID, balances); err != nil {
		return common.NewError("fini_alloc_failed",
			"saving challenge pool: "+err.Error())
	}

	if err = wp.save(sc.ID, alloc.Owner, balances); err != nil {
		return common.NewError("fini_alloc_failed",
			"saving write pool: "+err.Error())
	}

	alloc.Finalized = true

	var all *Allocations
	if all, err = sc.getAllAllocationsList(balances); err != nil {
		return common.NewError("fini_alloc_failed",
			"getting all allocations list: "+err.Error())
	}

	if !all.List.remove(alloc.ID) {
		return common.NewError("fini_alloc_failed",
			"invalid state: allocation not found in all allocations list")
	}

	_, err = balances.InsertTrieNode(ALL_ALLOCATIONS_KEY, all)
	if err != nil {
		return common.NewError("fini_alloc_failed",
			"saving all allocations list: "+err.Error())
	}
	return nil
}

type transferAllocationInput struct {
	AllocationId      string `json:"allocation_id"`
	NewOwnerId        string `json:"new_owner_id"`
	NewOwnerPublicKey string `json:"new_owner_public_key"`
}

func (aci *transferAllocationInput) decode(input []byte) error {
	return json.Unmarshal(input, aci)
}

func (sc *StorageSmartContract) curatorTransferAllocation(
	txn *transaction.Transaction,
	input []byte,
	balances chainstate.StateContextI,
) (string, error) {
	var tai transferAllocationInput
	if err := tai.decode(input); err != nil {
		return "", common.NewError("curator_transfer_allocation_failed",
			"error unmarshalling input: "+err.Error())
	}

	alloc, err := sc.getAllocation(tai.AllocationId, balances)
	if err != nil {
		return "", common.NewError("curator_transfer_allocation_failed", err.Error())
	}

	if !alloc.isCurator(txn.ClientID) && alloc.Owner != txn.ClientID {
		return "", common.NewError("curator_transfer_allocation_failed",
			"only curators or the owner can transfer allocations; "+txn.ClientID+" is neither")
	}

	if err := sc.removeUserAllocation(alloc.Owner, alloc, balances); err != nil {
		return "", common.NewError("curator_transfer_allocation_failed", err.Error())
	}

	alloc.Owner = tai.NewOwnerId
	alloc.OwnerPublicKey = tai.NewOwnerPublicKey

	if err := sc.addUserAllocation(alloc.Owner, alloc, balances); err != nil {
		return "", common.NewError("curator_transfer_allocation_failed", err.Error())
	}

	if !alloc.hasWritePool(sc, tai.NewOwnerId, balances) {
		if err = sc.createEmptyWritePool(txn, alloc, balances); err != nil {
			return "", common.NewError("curator_transfer_allocation_failed",
				"error creating write pool: "+err.Error())
		}
	}

	_, err = balances.InsertTrieNode(alloc.GetKey(sc.ID), alloc)
	if err != nil {
		return "", common.NewErrorf("curator_transfer_allocation_failed",
			"saving new allocation: %v", err)
	}

	// txn.Hash is the id of the new token pool
	return txn.Hash, nil
}

func (sa StorageAllocation) hasWritePool(
	ssc *StorageSmartContract,
	id string,
	balances chainstate.StateContextI,
) bool {
	wp, err := ssc.getWritePool(sa.Owner, balances)
	if err != nil {
		return false
	}
	for _, pool := range wp.Pools {
		if pool.AllocationID == sa.ID {
			return true
		}
	}
	return false
}<|MERGE_RESOLUTION|>--- conflicted
+++ resolved
@@ -1490,16 +1490,9 @@
 				return common.NewError("fini_alloc_failed",
 					"paying reward to stake pool of "+d.BlobberID+": "+err.Error())
 			}
-<<<<<<< HEAD
 			d.Spent += state.Balance(reward)
 			d.FinalReward += state.Balance(reward)
 			passPayments += reward
-=======
-			sps[i].Rewards.Blobber += reward
-			d.Spent += move
-			d.FinalReward += move
-			passPayments += move
->>>>>>> f524fb9b
 		}
 
 		if err = sps[i].save(sc.ID, d.BlobberID, balances); err != nil {

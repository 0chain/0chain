--- conflicted
+++ resolved
@@ -962,17 +962,6 @@
 		}
 	}
 
-<<<<<<< HEAD
-	// update max challenge_completion_time
-	alloc.ChallengeCompletionTime = cct
-=======
-	var until = alloc.Until()
-	wps, err := alloc.getAllocationPools(sc, balances)
-	if err != nil {
-		return common.NewErrorf("allocation_extending_failed", "%v", err)
-	}
->>>>>>> 0a77a606
-
 	// lock tokens if this transaction provides them
 	if txn.Value > 0 {
 		if err = alloc.addToWritePool(txn, mintTokens, balances); err != nil {

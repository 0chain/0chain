--- conflicted
+++ resolved
@@ -11,12 +11,6 @@
 	"time"
 
 	"0chain.net/chaincore/currency"
-<<<<<<< HEAD
-
-	"0chain.net/core/logging"
-=======
-	"0chain.net/smartcontract/dbs"
->>>>>>> e22e99ba
 	"0chain.net/smartcontract/dbs/event"
 	"0chain.net/smartcontract/stakepool/spenum"
 	"github.com/0chain/common/core/logging"
@@ -1227,13 +1221,8 @@
 	}
 
 	if len(request.AddBlobberId) > 0 {
-<<<<<<< HEAD
-		blobbers, err = alloc.changeBlobbers( // update alloc parity shards, blobbers terms
-			blobbers, request.AddBlobberId, request.RemoveBlobberId, sc, t.CreationDate, balances,
-=======
 		blobbers, err = alloc.changeBlobbers(
 			conf, blobbers, request.AddBlobberId, request.RemoveBlobberId, sc, t.CreationDate, balances,
->>>>>>> e22e99ba
 		)
 		if err != nil {
 			return "", common.NewError("allocation_updating_failed", err.Error())
@@ -1261,19 +1250,11 @@
 	// if size or expiration increased, then we use new terms
 	// otherwise, we use the same terms
 	if request.Size > 0 || request.Expiration > 0 {
-<<<<<<< HEAD
-		err = sc.extendAllocation(t, alloc, blobbers, &request, balances) // update name, expire, size, write pool, movedToChallengePool
-	} else if request.Size != 0 || request.Expiration != 0 {
-		err = sc.reduceAllocation(t, alloc, blobbers, &request, balances) // the same
-	} else if len(request.AddBlobberId) > 0 {
-		err = sc.extendAllocation(t, alloc, blobbers, &request, balances) // the same
-=======
 		err = sc.extendAllocation(t, conf, alloc, blobbers, &request, balances)
 	} else if request.Size < 0 || request.Expiration < 0 {
 		err = sc.reduceAllocation(t, conf, alloc, blobbers, &request, balances)
 	} else if len(request.AddBlobberId) > 0 {
 		err = sc.extendAllocation(t, conf, alloc, blobbers, &request, balances)
->>>>>>> e22e99ba
 	}
 	if err != nil {
 		return "", err

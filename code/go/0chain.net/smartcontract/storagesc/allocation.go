--- conflicted
+++ resolved
@@ -291,18 +291,13 @@
 		return "", err
 	}
 
-<<<<<<< HEAD
-		b.Allocated += bSize
+	for _, b := range blobberNodes {
+		_, err = balances.InsertTrieNode(b.GetKey(sc.ID), b)
 		balances.EmitEvent(event.TypeSmartContract, event.TagAllocValueChange, b.ID, event.AllocationValueChanged{
 			FieldType:    event.Allocated,
 			AllocationId: sa.ID,
-			Delta:        bSize,
+			Delta:        bSize(request.Size, request.DataShards),
 		})
-		_, err = balances.InsertTrieNode(b.GetKey(sc.ID), b.StorageNode)
-=======
-	for _, b := range blobberNodes {
-		_, err = balances.InsertTrieNode(b.GetKey(sc.ID), b)
->>>>>>> bbcd5dc1
 		if err != nil {
 			logging.Logger.Error("new_allocation_request_failed: error inserting blobber",
 				zap.String("txn", txn.Hash),
@@ -716,7 +711,7 @@
 		go func(index int, blobberId string) {
 			defer wg.Done()
 			var blobber *StorageNode
-			blobber, err = sc.getBlobber(blobberId, balances)
+			blobber, err = getBlobber(blobberId, balances)
 			if err != nil {
 				errorCh <- fmt.Errorf("can't get blobber %q: %v", blobberId, err)
 				return
@@ -1644,15 +1639,8 @@
 	sps []*stakePool,
 	balances chainstate.StateContextI,
 ) (err error) {
-<<<<<<< HEAD
-	if err != nil {
-		return common.NewErrorf("fini_alloc_failed", "%v", err)
-	}
-
 	before := make([]currency.Coin, len(sps))
 
-=======
->>>>>>> bbcd5dc1
 	// we can use the i for the blobbers list above because of algorithm
 	// of the getAllocationBlobbers method; also, we can use the i in the
 	// passRates list above because of algorithm of the adjustChallenges

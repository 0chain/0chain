package storagesc

import (
	"encoding/json"
	"errors"
	"fmt"
	"math"
	"math/rand"
	"strings"
	"time"

	"0chain.net/smartcontract/dbs/event"
	"0chain.net/smartcontract/stakepool/spenum"
	"github.com/0chain/common/core/currency"
	"github.com/0chain/common/core/logging"
	"github.com/0chain/common/core/util"
	"go.uber.org/zap"

	chainstate "0chain.net/chaincore/chain/state"
	"0chain.net/chaincore/transaction"
	"0chain.net/core/common"
)

// getAllocation by ID
func (sc *StorageSmartContract) getAllocation(allocID string,
	balances chainstate.StateContextI) (alloc *StorageAllocation, err error) {

	alloc = new(StorageAllocation)
	alloc.ID = allocID
	err = balances.GetTrieNode(alloc.GetKey(sc.ID), alloc)
	if err != nil {
		return nil, err
	}

	return
}

func (sc *StorageSmartContract) addAllocation(alloc *StorageAllocation,
	balances chainstate.StateContextI) (string, error) {
	ta := &StorageAllocation{}
	err := balances.GetTrieNode(alloc.GetKey(sc.ID), ta)
	if err == nil {
		return "", common.NewErrorf("add_allocation_failed",
			"allocation id already used in trie: %v", alloc.GetKey(sc.ID))
	}
	if err != util.ErrValueNotPresent {
		return "", common.NewErrorf("add_allocation_failed",
			"unexpected error: %v", err)
	}

	_, err = balances.InsertTrieNode(alloc.GetKey(sc.ID), alloc)
	if err != nil {
		return "", common.NewErrorf("add_allocation_failed",
			"saving new allocation: %v", err)
	}

	err = alloc.emitAdd(balances)
	if err != nil {
		return "", common.NewErrorf("add_allocation_failed",
			"saving new allocation in db: %v", err)
	}

	buff := alloc.Encode()
	return string(buff), nil
}

type newAllocationRequest struct {
	Name                 string           `json:"name"`
	DataShards           int              `json:"data_shards"`
	ParityShards         int              `json:"parity_shards"`
	Size                 int64            `json:"size"`
	Expiration           common.Timestamp `json:"expiration_date"`
	Owner                string           `json:"owner_id"`
	OwnerPublicKey       string           `json:"owner_public_key"`
	Blobbers             []string         `json:"blobbers"`
	ReadPriceRange       PriceRange       `json:"read_price_range"`
	WritePriceRange      PriceRange       `json:"write_price_range"`
	ThirdPartyExtendable bool             `json:"third_party_extendable"`
	FileOptionsChanged   bool             `json:"file_options_changed"`
	FileOptions          uint16           `json:"file_options"`
}

// storageAllocation from the request
func (nar *newAllocationRequest) storageAllocation() (sa *StorageAllocation) {
	sa = new(StorageAllocation)
	sa.DataShards = nar.DataShards
	sa.ParityShards = nar.ParityShards
	sa.Size = nar.Size
	sa.Expiration = nar.Expiration
	sa.Owner = nar.Owner
	sa.OwnerPublicKey = nar.OwnerPublicKey
	sa.PreferredBlobbers = nar.Blobbers
	sa.ReadPriceRange = nar.ReadPriceRange
	sa.WritePriceRange = nar.WritePriceRange
	sa.ThirdPartyExtendable = nar.ThirdPartyExtendable
	sa.FileOptions = nar.FileOptions

	return
}

func (nar *newAllocationRequest) validate(now time.Time, conf *Config) error {
	if nar.DataShards <= 0 {
		return errors.New("invalid number of data shards")
	}

	if len(nar.Blobbers) < (nar.DataShards + nar.ParityShards) {
		return errors.New("blobbers provided are not enough to honour the allocation")
	}

	if !nar.ReadPriceRange.isValid() {
		return errors.New("invalid read_price range")
	}

	if !nar.WritePriceRange.isValid() {
		return errors.New("invalid write_price range")
	}

	if nar.Size < conf.MinAllocSize {
		return errors.New("insufficient allocation size")
	}

	dur := common.ToTime(nar.Expiration).Sub(now)
	if dur < conf.TimeUnit {
		return errors.New("insufficient allocation duration")
	}
	return nil
}

func (nar *newAllocationRequest) decode(b []byte) error {
	return json.Unmarshal(b, nar)
}

func (nar *newAllocationRequest) encode() ([]byte, error) {
	return json.Marshal(nar)
}

// convert time.Duration to common.Timestamp truncating to seconds
func toSeconds(dur time.Duration) common.Timestamp {
	return common.Timestamp(dur / time.Second)
}

// size in gigabytes
func sizeInGB(size int64) float64 {
	return float64(size) / GB
}

// exclude blobbers with not enough token in stake pool to fit the size
func (sc *StorageSmartContract) filterBlobbersByFreeSpace(now common.Timestamp,
	size int64, balances chainstate.CommonStateContextI) (filter filterBlobberFunc) {

	return filterBlobberFunc(func(b *StorageNode) (kick bool, err error) {
		var sp *stakePool
		sp, err = sc.getStakePool(spenum.Blobber, b.ID, balances)
		switch err {
		case nil:
		case util.ErrValueNotPresent:
			return true, nil // kick off
		default:
			return false, err
		}

		if b.Terms.WritePrice == 0 {
			return false, nil // keep, ok or already filtered by bid
		}
		staked, err := sp.stake()
		if err != nil {
			logging.Logger.Error("filter blobber for stake, cannot total stake",
				zap.String("blobber id", b.ID))
			return true, nil
		}
		// clean capacity (without delegate pools want to 'unstake')
		free, err := unallocatedCapacity(b.Terms.WritePrice, staked, sp.TotalOffers)
		if err != nil {
			logging.Logger.Warn("could not get unallocated capacity when filtering blobbers by free space",
				zap.String("blobber id", b.ID),
				zap.Error(err))
			return true, nil // kick off
		}
		return free < size, nil // kick off if it hasn't enough free space
	})
}

// newAllocationRequest creates new allocation
func (sc *StorageSmartContract) newAllocationRequest(
	t *transaction.Transaction,
	input []byte,
	balances chainstate.StateContextI,
	timings map[string]time.Duration,
) (string, error) {
	var conf *Config
	var err error
	if conf, err = sc.getConfig(balances, true); err != nil {
		return "", common.NewErrorf("allocation_creation_failed",
			"can't get config: %v", err)
	}

	resp, err := sc.newAllocationRequestInternal(t, input, conf, 0, balances, timings)
	if err != nil {
		return "", err
	}

	return resp, err
}

// newAllocationRequest creates new allocation
func (sc *StorageSmartContract) newAllocationRequestInternal(
	txn *transaction.Transaction,
	input []byte,
	conf *Config,
	mintNewTokens currency.Coin,
	balances chainstate.StateContextI,
	timings map[string]time.Duration,
) (resp string, err error) {
	m := Timings{timings: timings, start: common.ToTime(txn.CreationDate)}
	var request newAllocationRequest
	if err = request.decode(input); err != nil {
		logging.Logger.Error("new_allocation_request_failed: error decoding input",
			zap.String("txn", txn.Hash),
			zap.Error(err))
		return "", common.NewErrorf("allocation_creation_failed",
			"malformed request: %v", err)
	}
	if err := request.validate(common.ToTime(txn.CreationDate), conf); err != nil {
		return "", common.NewErrorf("allocation_creation_failed", "invalid request: "+err.Error())
	}

	if request.Owner == "" {
		request.Owner = txn.ClientID
		request.OwnerPublicKey = txn.PublicKey
	}

	blobbers, err := getBlobbersByIDs(request.Blobbers, balances)
	if err != nil {
		return "", common.NewErrorf("allocation_creation_failed", "get blobbers failed: %v", err)
	}

	if len(blobbers) < (request.DataShards + request.ParityShards) {
		logging.Logger.Error("new_allocation_request_failed: blobbers fetched are less than requested blobbers",
			zap.String("txn", txn.Hash),
			zap.Int("fetched blobbers", len(blobbers)),
			zap.Int("data shards", request.DataShards),
			zap.Int("parity_shards", request.ParityShards))
		return "", common.NewErrorf("allocation_creation_failed",
			"Not enough provided blobbers found in mpt")
	}

	if request.Owner == "" {
		request.Owner = txn.ClientID
		request.OwnerPublicKey = txn.PublicKey
	}

	logging.Logger.Debug("new_allocation_request", zap.String("t_hash", txn.Hash), zap.Strings("blobbers", request.Blobbers), zap.Any("amount", txn.Value))
	var sa = request.storageAllocation() // (set fields, including expiration)
	spMap, err := getStakePoolsByIDs(request.Blobbers, spenum.Blobber, balances)
	if err != nil {
		return "", common.NewErrorf("allocation_creation_failed", "getting stake pools: %v", err)
	}
	if len(spMap) != len(blobbers) {
		return "", common.NewErrorf("allocation_creation_failed", "missing blobber's stake pool: %v", err)
	}
	var sns []*storageNodeResponse
	for i := 0; i < len(blobbers); i++ {
		stake, err := spMap[blobbers[i].ID].stake()
		if err != nil {
			return "", common.NewErrorf("allocation_creation_failed", "cannot total stake pool for blobber %s: %v", blobbers[i].ID, err)
		}
		snr := StoragNodeToStorageNodeResponse(*blobbers[i])
		snr.TotalOffers = spMap[blobbers[i].ID].TotalOffers
		snr.TotalStake = stake
		sns = append(sns, &snr)
	}

	sa, blobberNodes, err := setupNewAllocation(request, sns, m, txn.CreationDate, conf, txn.Hash)
	if err != nil {
		return "", err
	}

	for _, b := range blobberNodes {
		_, err = balances.InsertTrieNode(b.GetKey(), b)
		if err != nil {
			logging.Logger.Error("new_allocation_request_failed: error inserting blobber",
				zap.String("txn", txn.Hash),
				zap.String("blobber", b.ID),
				zap.Error(err))
			return "", fmt.Errorf("can't Save blobber: %v", err)
		}

		if err := spMap[b.ID].addOffer(sa.BlobberAllocsMap[b.ID].Offer()); err != nil {
			logging.Logger.Error("new_allocation_request_failed: error adding offer to blobber",
				zap.String("txn", txn.Hash),
				zap.String("blobber", b.ID),
				zap.Error(err))
			return "", fmt.Errorf("ading offer: %v", err)
		}

		if err = spMap[b.ID].Save(spenum.Blobber, b.ID, balances); err != nil {
			logging.Logger.Error("new_allocation_request_failed: error saving blobber pool",
				zap.String("txn", txn.Hash),
				zap.String("blobber", b.ID),
				zap.Error(err))
			return "", fmt.Errorf("can't Save blobber's stake pool: %v", err)
		}

		if _, err := partitionsBlobberAllocationsAdd(balances, b.ID, sa.ID); err != nil {
			logging.Logger.Error("new_allocation_request_failed: error adding allocation to blobber",
				zap.String("txn", txn.Hash),
				zap.String("blobber", b.ID),
				zap.String("allocation", sa.ID),
				zap.Error(err))
			return "", fmt.Errorf("could not bind allocation to blobber: %v", err)
		}

<<<<<<< HEAD

		emitUpdateBlobber(b, balances)
=======
		balances.EmitEvent(event.TypeStats, event.TagAllocValueChange, b.ID, event.AllocationValueChanged{
			FieldType:    event.Allocated,
			AllocationId: sa.ID,
			Delta:        bSize(request.Size, request.DataShards),
		})

		emitUpdateBlobberAllocatedSavedHealth(b, balances)
>>>>>>> d8b83ea5
	}

	var options []WithOption
	if mintNewTokens > 0 {
		options = []WithOption{WithTokenMint(mintNewTokens)}
	}
	// create write pool and lock tokens
	if err := sa.addToWritePool(txn, balances, options...); err != nil {
		logging.Logger.Error("new_allocation_request_failed: error adding to allocation write pool",
			zap.String("txn", txn.Hash),
			zap.Error(err))
		return "", common.NewError("allocation_creation_failed", err.Error())
	}

	cost, err := sa.cost()
	if err != nil {
		return "", err
	}
	if sa.WritePool < cost {
		return "", common.NewError("allocation_creation_failed",
			fmt.Sprintf("not enough tokens to cover the allocatin cost"+" (%d < %d)", sa.WritePool, cost))
	}

	if err := sa.checkFunding(conf.CancellationCharge); err != nil {
		return "", common.NewError("allocation_creation_failed", err.Error())
	}
	m.tick("create_write_pool")

	if err = sc.createChallengePool(txn, sa, balances, conf); err != nil {
		logging.Logger.Error("new_allocation_request_failed: error creating challenge pool",
			zap.String("txn", txn.Hash),
			zap.Error(err))
		return "", common.NewError("allocation_creation_failed", err.Error())
	}
	m.tick("create_challenge_pool")

	if resp, err = sc.addAllocation(sa, balances); err != nil {
		logging.Logger.Error("new_allocation_request_failed: error adding allocation",
			zap.String("txn", txn.Hash),
			zap.Error(err))
		return "", common.NewErrorf("allocation_creation_failed", "%v", err)
	}
	m.tick("add_allocation")

	// emit event to eventDB
	emitAddOrOverwriteAllocationBlobberTerms(sa, balances, txn)

	return resp, err
}

func setupNewAllocation(
	request newAllocationRequest,
	blobbers []*storageNodeResponse,
	m Timings,
	now common.Timestamp,
	conf *Config,
	allocId string,
) (*StorageAllocation, []*StorageNode, error) {
	var err error
	m.tick("decode")
	if len(request.Blobbers) < (request.DataShards + request.ParityShards) {
		logging.Logger.Error("new_allocation_request_failed: input blobbers less than requirement",
			zap.Int("request blobbers", len(request.Blobbers)),
			zap.Int("data shards", request.DataShards),
			zap.Int("parity_shards", request.ParityShards))
		return nil, nil, common.NewErrorf("allocation_creation_failed",
			"Blobbers provided are not enough to honour the allocation")
	}

	//if more than limit blobbers sent, just cut them
	if len(request.Blobbers) > conf.MaxBlobbersPerAllocation {
		logging.Logger.Error("new_allocation_request_failed: request blobbers more than max_blobbers_per_allocation",
			zap.Int("requested blobbers", len(request.Blobbers)),
			zap.Int("max blobbers per allocation", conf.MaxBlobbersPerAllocation))
		logging.Logger.Info("Too many blobbers selected, max available", zap.Int("max_blobber_size", conf.MaxBlobbersPerAllocation))
		request.Blobbers = request.Blobbers[:conf.MaxBlobbersPerAllocation]
	}

	logging.Logger.Debug("new_allocation_request", zap.Strings("blobbers", request.Blobbers))
	var sa = request.storageAllocation() // (set fields, including expiration)
	m.tick("fetch_pools")
	sa.TimeUnit = conf.TimeUnit
	sa.ID = allocId
	sa.Tx = allocId

	blobberNodes, bSize, err := validateBlobbers(common.ToTime(now), sa, blobbers, conf)
	if err != nil {
		logging.Logger.Error("new_allocation_request_failed: error validating blobbers",
			zap.Error(err))
		return nil, nil, common.NewErrorf("allocation_creation_failed", "%v", err)
	}
	bi := make([]string, 0, len(blobberNodes))
	for _, b := range blobberNodes {
		bi = append(bi, b.ID)
	}
	logging.Logger.Debug("new_allocation_request", zap.Int64("size", bSize), zap.Strings("blobbers", bi))
	m.tick("validate_blobbers")

	sa.BlobberAllocsMap = make(map[string]*BlobberAllocation, len(blobberNodes))
	for _, b := range blobberNodes {
		balloc, err := newBlobberAllocation(bSize, sa, b, now, conf.TimeUnit)
		if err != nil {
			return nil, nil, common.NewErrorf("allocation_creation_failed",
				"can't create blobber allocation: %v", err)
		}
		sa.BlobberAllocs = append(sa.BlobberAllocs, balloc)
		sa.BlobberAllocsMap[b.ID] = balloc
		b.Allocated += bSize
	}
	m.tick("add_offer")

	if request.FileOptionsChanged {
		sa.FileOptions = request.FileOptions
	} else {
		sa.FileOptions = 63
	}

	sa.StartTime = now
	return sa, blobberNodes, nil
}

type Timings struct {
	timings map[string]time.Duration
	start   time.Time
}

func (t *Timings) tick(name string) {
	if t.timings == nil {
		return
	}
	t.timings[name] = time.Since(t.start)
}

func validateBlobbers(
	creationDate time.Time,
	sa *StorageAllocation,
	blobbers []*storageNodeResponse,
	conf *Config,
) ([]*StorageNode, int64, error) {
	sa.TimeUnit = conf.TimeUnit // keep the initial time unit

	// number of blobbers required
	var size = sa.DataShards + sa.ParityShards
	// size of allocation for a blobber
	var bSize = sa.bSize()
	var list, errs = sa.validateEachBlobber(blobbers, common.Timestamp(creationDate.Unix()), conf)

	if len(list) < size {
		return nil, 0, errors.New("Not enough blobbers to honor the allocation: " + strings.Join(errs, ", "))
	}

	sa.BlobberAllocs = make([]*BlobberAllocation, 0)
	sa.Stats = &StorageAllocationStats{}

	return list[:size], bSize, nil
}

type updateAllocationRequest struct {
	ID                      string           `json:"id"`               // allocation id
	Name                    string           `json:"name"`             // allocation name
	OwnerID                 string           `json:"owner_id"`         // Owner of the allocation
	OwnerPublicKey          string           `json:"owner_public_key"` // Owner Public Key of the allocation
	Size                    int64            `json:"size"`             // difference
	Expiration              common.Timestamp `json:"expiration_date"`  // difference
	UpdateTerms             bool             `json:"update_terms"`
	AddBlobberId            string           `json:"add_blobber_id"`
	RemoveBlobberId         string           `json:"remove_blobber_id"`
	SetThirdPartyExtendable bool             `json:"set_third_party_extendable"`
	FileOptionsChanged      bool             `json:"file_options_changed"`
	FileOptions             uint16           `json:"file_options"`
}

func (uar *updateAllocationRequest) decode(b []byte) error {
	return json.Unmarshal(b, uar)
}

// validate request
func (uar *updateAllocationRequest) validate(
	conf *Config,
	alloc *StorageAllocation,
) error {
	if uar.Size == 0 &&
		uar.Expiration == 0 &&
		len(uar.AddBlobberId) == 0 &&
		len(uar.Name) == 0 &&
		(!uar.SetThirdPartyExtendable || (uar.SetThirdPartyExtendable && alloc.ThirdPartyExtendable)) &&
		(!uar.FileOptionsChanged || uar.FileOptions == alloc.FileOptions) &&
		(alloc.Owner == uar.OwnerID) {
		return errors.New("update allocation changes nothing")
	} else {
		if ns := alloc.Size + uar.Size; ns < conf.MinAllocSize {
			return fmt.Errorf("new allocation size is too small: %d < %d",
				ns, conf.MinAllocSize)
		}
	}

	// Allocation expiry date shouldn't be reduced
	if uar.Expiration < 0 {
		return errors.New("duration of an allocation cannot be reduced")
	}

	if len(alloc.BlobberAllocs) == 0 {
		return errors.New("invalid allocation for updating: no blobbers")
	}

	if len(uar.AddBlobberId) > 0 {
		if _, found := alloc.BlobberAllocsMap[uar.AddBlobberId]; found {
			return fmt.Errorf("cannot add blobber %s, already in allocation", uar.AddBlobberId)
		}
	} else {
		if len(uar.RemoveBlobberId) > 0 {
			return errors.New("cannot remove a blobber without adding one")
		}
	}

	if len(uar.RemoveBlobberId) > 0 {
		if _, found := alloc.BlobberAllocsMap[uar.RemoveBlobberId]; !found {
			return fmt.Errorf("cannot remove blobber %s, not in allocation", uar.RemoveBlobberId)
		}
	}

	if uar.FileOptions > 63 {
		return fmt.Errorf("FileOptions %d incorrect", uar.FileOptions)
	}

	return nil
}

// calculate size difference for every blobber of the allocations
func (uar *updateAllocationRequest) getBlobbersSizeDiff(
	alloc *StorageAllocation) (diff int64) {
	return int64(math.Ceil(float64(uar.Size) / float64(alloc.DataShards)))
}

// new size of blobbers' allocation
func (uar *updateAllocationRequest) getNewBlobbersSize(
	alloc *StorageAllocation) (newSize int64) {

	return alloc.BlobberAllocs[0].Size + uar.getBlobbersSizeDiff(alloc)
}

// get blobbers by IDs concurrently, return error if any of them could not be acquired.
func getBlobbersByIDs(ids []string, balances chainstate.CommonStateContextI) ([]*StorageNode, error) {
	return chainstate.GetItemsByIDs(ids,
		func(id string, balances chainstate.CommonStateContextI) (*StorageNode, error) {
			return getBlobber(id, balances)
		},
		balances)
}

func getStakePoolsByIDs(ids []string, providerType spenum.Provider, balances chainstate.CommonStateContextI) (map[string]*stakePool, error) {
	type stakePoolPID struct {
		pid  string
		pool *stakePool
	}

	stakePools, err := chainstate.GetItemsByIDs(ids,
		func(id string, balances chainstate.CommonStateContextI) (*stakePoolPID, error) {
			sp, err := getStakePool(providerType, id, balances)
			if err != nil {
				return nil, err
			}

			return &stakePoolPID{
				pid:  id,
				pool: sp,
			}, nil
		},
		balances)
	if err != nil {
		return nil, err
	}

	stakePoolMap := make(map[string]*stakePool, len(ids))
	for _, sp := range stakePools {
		stakePoolMap[sp.pid] = sp.pool
	}

	return stakePoolMap, nil
}

// getAllocationBlobbers loads blobbers of an allocation from store
func (sc *StorageSmartContract) getAllocationBlobbers(alloc *StorageAllocation,
	balances chainstate.StateContextI) (blobbers []*StorageNode, err error) {
	ids := make([]string, 0, len(alloc.BlobberAllocs))
	for _, ba := range alloc.BlobberAllocs {
		ids = append(ids, ba.BlobberID)
	}

	return chainstate.GetItemsByIDs(ids,
		func(id string, balances chainstate.CommonStateContextI) (*StorageNode, error) {
			return sc.getBlobber(id, balances)
		},
		balances)
}

// closeAllocation making it expired; the allocation will be alive the
// challenge_completion_time and be closed then
func (sc *StorageSmartContract) closeAllocation(t *transaction.Transaction,
	alloc *StorageAllocation, balances chainstate.StateContextI) (
	resp string, err error) {

	if alloc.Expiration-t.CreationDate <
		toSeconds(getMaxChallengeCompletionTime()) {
		return "", common.NewError("allocation_closing_failed",
			"doesn't need to close allocation is about to expire")
	}

	// mark as expired, but it will be alive at least chellenge_competion_time
	alloc.Expiration = t.CreationDate

	for _, ba := range alloc.BlobberAllocs {
		var sp *stakePool
		if sp, err = sc.getStakePool(spenum.Blobber, ba.BlobberID, balances); err != nil {
			return "", fmt.Errorf("can't get stake pool of %s: %v", ba.BlobberID,
				err)
		}
		if err := sp.reduceOffer(ba.Offer()); err != nil {
			return "", common.NewError("fini_alloc_failed",
				"error removing offer: "+err.Error())
		}
		if err = sp.Save(spenum.Blobber, ba.BlobberID, balances); err != nil {
			return "", fmt.Errorf("can't Save stake pool of %s: %v", ba.BlobberID,
				err)
		}
	}

	// Save allocation

	_, err = balances.InsertTrieNode(alloc.GetKey(sc.ID), alloc)
	if err != nil {
		return "", common.NewError("allocation_closing_failed",
			"can't Save allocation: "+err.Error())
	}

	balances.EmitEvent(event.TypeStats, event.TagUpdateAllocation, alloc.ID, alloc.buildDbUpdates())

	return string(alloc.Encode()), nil // closing
}

func (sa *StorageAllocation) saveUpdatedAllocation(
	blobbers []*StorageNode,
	balances chainstate.StateContextI,
) (err error) {
	for _, b := range blobbers {
		if _, err = balances.InsertTrieNode(b.GetKey(), b); err != nil {
			return
		}
		emitUpdateBlobberAllocatedSavedHealth(b, balances)
	}
	// Save allocation
	_, err = balances.InsertTrieNode(sa.GetKey(ADDRESS), sa)
	if err != nil {
		return
	}

	balances.EmitEvent(event.TypeStats, event.TagUpdateAllocation, sa.ID, sa.buildDbUpdates())
	return
}

func (sa *StorageAllocation) saveUpdatedStakes(balances chainstate.StateContextI) (err error) {
	// Save allocation
	_, err = balances.InsertTrieNode(sa.GetKey(ADDRESS), sa)
	if err != nil {
		return
	}

	balances.EmitEvent(event.TypeStats, event.TagUpdateAllocationStakes, sa.ID, sa.buildStakeUpdateEvent())
	return
}

// allocation period used to calculate weighted average prices
type allocPeriod struct {
	read   currency.Coin    // read price
	write  currency.Coin    // write price
	period common.Timestamp // period (duration)
	size   int64            // size for period
}

func (ap *allocPeriod) weight() float64 {
	return float64(ap.period) * float64(ap.size)
}

// returns weighted average read and write prices
func (ap *allocPeriod) join(np *allocPeriod) (avgRead, avgWrite currency.Coin, err error) {
	var (
		apw, npw = ap.weight(), np.weight() // weights
		ws       = apw + npw                // weights sum
		rp, wp   float64                    // read sum, write sum (weighted)
	)

	apReadF, err := ap.read.Float64()
	if err != nil {
		return 0, 0, err
	}

	apWriteF, err := ap.write.Float64()
	if err != nil {
		return 0, 0, err
	}

	npReadF, err := np.read.Float64()
	if err != nil {
		return 0, 0, err
	}

	npWriteF, err := np.write.Float64()
	if err != nil {
		return 0, 0, err
	}

	rp = (apReadF * apw) + (npReadF * npw)
	wp = (apWriteF * apw) + (npWriteF * npw)

	avgRead, err = currency.Float64ToCoin(rp / ws)
	if err != nil {
		return 0, 0, err
	}
	avgWrite, err = currency.Float64ToCoin(wp / ws)
	if err != nil {
		return 0, 0, err
	}
	return
}

func weightedAverage(prev, next *Terms, tx, pexp, expDiff common.Timestamp,
	psize, sizeDiff int64) (avg Terms, err error) {

	// allocation periods
	var left, added allocPeriod
	left.read, left.write = prev.ReadPrice, prev.WritePrice   // } prices
	added.read, added.write = next.ReadPrice, next.WritePrice // }
	left.size, added.size = psize, psize+sizeDiff             // sizes
	left.period, added.period = pexp-tx, pexp+expDiff-tx      // periods
	// join
	avg.ReadPrice, avg.WritePrice, err = left.join(&added)
	if err != nil {
		return
	}

	// just copy from next
	avg.MinLockDemand = next.MinLockDemand
	return
}

// The adjustChallengePool moves more or moves some tokens back from or to
// challenge pool during allocation extending or reducing.
func (sc *StorageSmartContract) adjustChallengePool(
	alloc *StorageAllocation,
	odr, ndr common.Timestamp,
	oterms []Terms,
	timeUnit time.Duration,
	balances chainstate.StateContextI,
) error {
	changes, err := alloc.challengePoolChanges(odr, ndr, timeUnit, oterms)
	if err != nil {
		return fmt.Errorf("adjust_challenge_pool: %v", err)
	}

	cp, err := sc.getChallengePool(alloc.ID, balances)
	if err != nil {
		return fmt.Errorf("adjust_challenge_pool: %v", err)
	}

	var changed bool
	sum := currency.Coin(0)
	for _, ch := range changes {
		_, err = ch.Int64()
		if err != nil {
			return err
		}
		switch {
		case ch > 0:
			err = alloc.moveToChallengePool(cp, ch)
			sum += ch
			changed = true
		default:
			// no changes for the blobber
		}
		if err != nil {
			return fmt.Errorf("adjust_challenge_pool: %v", err)
		}
	}

	if changed {
		err = cp.save(sc.ID, alloc, balances)
		if err != nil {
			i := int64(0)
			i, err = sum.Int64()
			if err != nil {
				return err
			}
			balances.EmitEvent(event.TypeStats, event.TagToChallengePool, cp.ID, event.ChallengePoolLock{
				Client:       alloc.Owner,
				AllocationId: alloc.ID,
				Amount:       i,
			})
		}
	}

	return nil
}

// extendAllocation extends size or/and expiration (one of them can be reduced);
// here we use new terms of blobbers
func (sc *StorageSmartContract) extendAllocation(
	txn *transaction.Transaction,
	conf *Config,
	alloc *StorageAllocation,
	blobbers []*StorageNode,
	req *updateAllocationRequest,
	balances chainstate.StateContextI,
) (err error) {
	var (
		diff   = req.getBlobbersSizeDiff(alloc) // size difference
		size   = req.getNewBlobbersSize(alloc)  // blobber size
		gbSize = sizeInGB(size)                 // blobber size in GB

		// keep original terms to adjust challenge pool value
		originalTerms = make([]Terms, 0, len(alloc.BlobberAllocs))
		// original allocation duration remains
		originalRemainingDuration = alloc.Expiration - txn.CreationDate
	)

	// adjust the expiration if changed, boundaries has already checked
	var prevExpiration = alloc.Expiration
	alloc.Expiration += req.Expiration // new expiration
	alloc.Size += req.Size             // new size

	// 1. update terms
	for i, details := range alloc.BlobberAllocs {
		originalTerms = append(originalTerms, details.Terms) // keep original terms will be changed
		oldOffer := details.Offer()
		var b = blobbers[i]
		if b.ID != details.BlobberID {
			return common.NewErrorf("allocation_extending_failed",
				"blobber %s and %s don't match", b.ID, details.BlobberID)
		}

		if b.Capacity == 0 {
			return common.NewErrorf("allocation_extending_failed",
				"blobber %s no longer provides its service", b.ID)
		}
		if req.Size > 0 {
			if b.Capacity-b.Allocated-diff < 0 {
				return common.NewErrorf("allocation_extending_failed",
					"blobber %s doesn't have enough free space", b.ID)
			}
		}

		b.Allocated += diff // new capacity used

		// update terms using weighted average
		details.Terms, err = weightedAverage(&details.Terms, &b.Terms,
			txn.CreationDate, prevExpiration, alloc.Expiration, details.Size,
			diff)
		if err != nil {
			return err
		}

		details.Size = size // new size

		// since, new terms is weighted average based on previous terms and
		// past allocation time and new terms and new allocation time; then
		// we can easily recalculate new min_lock_demand value from allocation
		// start to its new end using the new weighted average terms; but, we
		// can't reduce the min_lock_demand_value; that's all;

		// new blobber's min lock demand (alloc.Expiration is already updated
		// and we can use restDurationInTimeUnits method here)
		rdtu, err := alloc.restDurationInTimeUnits(alloc.StartTime, conf.TimeUnit)
		if err != nil {
			return common.NewError("allocation_extending_failed", err.Error())
		}

		nbmld, err := details.Terms.minLockDemand(gbSize, rdtu)
		if err != nil {
			return err
		}

		// min_lock_demand can be increased only
		if nbmld > details.MinLockDemand {
			details.MinLockDemand = nbmld
		}

		newOffer := details.Offer()
		if newOffer != oldOffer {
			var sp *stakePool
			if sp, err = sc.getStakePool(spenum.Blobber, details.BlobberID, balances); err != nil {
				return fmt.Errorf("can't get stake pool of %s: %v", details.BlobberID, err)
			}
			if newOffer > oldOffer {
				coin, err := currency.MinusCoin(newOffer, oldOffer)
				if err != nil {
					return err
				}
				if err := sp.addOffer(coin); err != nil {
					return fmt.Errorf("adding offer: %v", err)
				}
			} else {
				coin, err := currency.MinusCoin(oldOffer, newOffer)
				if err != nil {
					return err
				}
				if err := sp.reduceOffer(coin); err != nil {
					return fmt.Errorf("reduce offer: %v", err)
				}
			}
			if err = sp.Save(spenum.Blobber, details.BlobberID, balances); err != nil {
				return fmt.Errorf("can't save stake pool of %s: %v", details.BlobberID,
					err)
			}

		}
	}

	// lock tokens if this transaction provides them
	if txn.Value > 0 {
		if err = alloc.addToWritePool(txn, balances); err != nil {
			return common.NewErrorf("allocation_extending_failed", "%v", err)
		}
	}

	// add more tokens to related challenge pool, or move some tokens back
	var remainingDuration = alloc.Expiration - txn.CreationDate
	err = sc.adjustChallengePool(alloc, originalRemainingDuration, remainingDuration, originalTerms, conf.TimeUnit, balances)
	if err != nil {
		return common.NewErrorf("allocation_extending_failed", "%v", err)
	}
	return nil
}

// reduceAllocation reduces size or/and expiration (no one can be increased);
// here we use the same terms of related blobbers
func (sc *StorageSmartContract) reduceAllocation(
	txn *transaction.Transaction,
	conf *Config,
	alloc *StorageAllocation,
	blobbers []*StorageNode,
	req *updateAllocationRequest,
	balances chainstate.StateContextI,
) (err error) {
	var (
		diff = req.getBlobbersSizeDiff(alloc) // size difference
		size = req.getNewBlobbersSize(alloc)  // blobber size

		// original allocation duration remains
		originalRemainingDuration = alloc.Expiration - txn.CreationDate
	)

	// adjust the expiration if changed, boundaries has already checked
	alloc.Expiration += req.Expiration
	alloc.Size += req.Size

	// 1. update terms
	for i, ba := range alloc.BlobberAllocs {
		var b = blobbers[i]
		oldOffer := ba.Offer()
		b.Allocated += diff // new capacity used

		ba.Size = size // new size
		// update stake pool
		newOffer := ba.Offer()
		if newOffer != oldOffer {
			var sp *stakePool
			if sp, err = sc.getStakePool(spenum.Blobber, ba.BlobberID, balances); err != nil {
				return fmt.Errorf("can't get stake pool of %s: %v", ba.BlobberID,
					err)
			}
			if newOffer < oldOffer {
				if err := sp.reduceOffer(oldOffer - newOffer); err != nil {
					return fmt.Errorf("removing offer: %v", err)
				}
			} else {
				// if we are adding a blobber then we will want to add a new offer for that blobber
				if err := sp.addOffer(newOffer - oldOffer); err != nil {
					return fmt.Errorf("adding offer: %v", err)
				}
			}

			if err = sp.Save(spenum.Blobber, ba.BlobberID, balances); err != nil {
				return fmt.Errorf("can't Save stake pool of %s: %v", ba.BlobberID,
					err)
			}
			emitUpdateBlobberAllocatedSavedHealth(b, balances)
		}
	}

	// lock tokens if this transaction provides them
	if txn.Value > 0 {
		if err = alloc.addToWritePool(txn, balances); err != nil {
			return common.NewErrorf("allocation_reducing_failed", "%v", err)
		}
	}

	// new allocation duration remains
	var remainingDuration = alloc.Expiration - txn.CreationDate
	err = sc.adjustChallengePool(alloc, originalRemainingDuration, remainingDuration, nil, conf.TimeUnit,
		balances)
	if err != nil {
		return common.NewErrorf("allocation_reducing_failed", "%v", err)
	}
	return nil

}

// update allocation allows to change allocation size or expiration;
// if expiration reduced or unchanged, then existing terms of blobbers used,
// otherwise new terms used; also, it locks additional tokens if size is
// extended and it checks blobbers for required stake;
func (sc *StorageSmartContract) updateAllocationRequest(
	txn *transaction.Transaction,
	input []byte,
	balances chainstate.StateContextI,
) (resp string, err error) {
	var conf *Config
	if conf, err = sc.getConfig(balances, false); err != nil {
		return "", common.NewError("allocation_updating_failed",
			"can't get SC configurations: "+err.Error())
	}
	return sc.updateAllocationRequestInternal(txn, input, conf, balances)
}

func (sc *StorageSmartContract) updateAllocationRequestInternal(
	t *transaction.Transaction,
	input []byte,
	conf *Config,
	balances chainstate.StateContextI,
) (resp string, err error) {
	if t.ClientID == "" {
		return "", common.NewError("allocation_updating_failed",
			"missing client_id in transaction")
	}

	var request updateAllocationRequest
	if err = request.decode(input); err != nil {
		return "", common.NewError("allocation_updating_failed",
			"invalid request: "+err.Error())
	}

	if request.OwnerID == "" {
		request.OwnerID = t.ClientID
	}

	var alloc *StorageAllocation
	if alloc, err = sc.getAllocation(request.ID, balances); err != nil {
		return "", common.NewError("allocation_updating_failed",
			"can't get existing allocation: "+err.Error())
	}

	if err != nil {
		return "", err
	}

	if t.ClientID != alloc.Owner {
		if !alloc.ThirdPartyExtendable || (request.Size <= 0 && request.Expiration <= 0) {
			return "", common.NewError("allocation_updating_failed",
				"only owner can update the allocation")
		}
	}

	if err = request.validate(conf, alloc); err != nil {
		return "", common.NewError("allocation_updating_failed", err.Error())
	}

	// can't update expired allocation
	if alloc.Expiration < t.CreationDate {
		return "", common.NewError("allocation_updating_failed",
			"can't update expired allocation")
	}

	// update allocation transaction hash
	alloc.Tx = t.Hash

	var blobbers []*StorageNode
	if blobbers, err = sc.getAllocationBlobbers(alloc, balances); err != nil {
		return "", common.NewError("allocation_updating_failed",
			err.Error())
	}

	// If the txn client_id is not the owner of the allocation, should just be able to extend the allocation if permissible
	// This way, even if an atttacker of an innocent user incorrectly tries to modify any other part of the allocation, it will not have any effect
	if t.ClientID != alloc.Owner /* Third-party actions */ {
		if request.Size < 0 || request.Expiration < 0 {
			return "", common.NewError("allocation_updating_failed", "third party can only extend the allocation")
		}

		err = sc.extendAllocation(t, conf, alloc, blobbers, &request, balances)
		if err != nil {
			return "", err
		}
	} else /* Owner Actions */ {

		// update allocation transaction hash
		alloc.Tx = t.Hash

		// adjust expiration
		var newExpiration = alloc.Expiration + request.Expiration
		// close allocation now

		if newExpiration <= t.CreationDate {
			return sc.closeAllocation(t, alloc, balances) // update alloc tx, expir
		}

		// an allocation can't be shorter than configured in SC
		// (prevent allocation shortening for entire period)
		if newExpiration-t.CreationDate < toSeconds(conf.TimeUnit) {
			return "", common.NewError("allocation_updating_failed",
				"allocation duration becomes too short")
		}

		var newSize = request.Size + alloc.Size
		if newSize < conf.MinAllocSize || newSize < alloc.UsedSize {
			return "", common.NewError("allocation_updating_failed",
				"allocation size becomes too small")
		}

		if len(request.AddBlobberId) > 0 {
			blobbers, err = alloc.changeBlobbers(
				conf, blobbers, request.AddBlobberId, request.RemoveBlobberId, sc, t.CreationDate, balances,
			)
			if err != nil {
				return "", common.NewError("allocation_updating_failed", err.Error())
			}
		}

		if len(blobbers) != len(alloc.BlobberAllocs) {
			return "", common.NewError("allocation_updating_failed",
				"error allocation blobber size mismatch")
		}

		if request.UpdateTerms {
			for i, bd := range alloc.BlobberAllocs {
				if bd.Terms.WritePrice >= blobbers[i].Terms.WritePrice {
					bd.Terms.WritePrice = blobbers[i].Terms.WritePrice
				}
				if bd.Terms.ReadPrice >= blobbers[i].Terms.ReadPrice {
					bd.Terms.ReadPrice = blobbers[i].Terms.ReadPrice
				}
				bd.Terms.MinLockDemand = blobbers[i].Terms.MinLockDemand
			}
		}

		// if size or expiration increased, then we use new terms
		// otherwise, we use the same terms
		if request.Size > 0 || request.Expiration > 0 {
			err = sc.extendAllocation(t, conf, alloc, blobbers, &request, balances)
		} else if request.Size < 0 || request.Expiration < 0 {
			err = sc.reduceAllocation(t, conf, alloc, blobbers, &request, balances)
		} else if len(request.AddBlobberId) > 0 {
			err = sc.extendAllocation(t, conf, alloc, blobbers, &request, balances)
		}
		if err != nil {
			return "", err
		}

		if err := alloc.checkFunding(conf.CancellationCharge); err != nil {
			return "", common.NewError("allocation_updating_failed", err.Error())
		}

		if request.SetThirdPartyExtendable {
			alloc.ThirdPartyExtendable = true
		}

		if request.FileOptionsChanged {
			alloc.FileOptions = request.FileOptions
		}

		if len(request.RemoveBlobberId) > 0 {
			balances.EmitEvent(event.TypeStats, event.TagDeleteAllocationBlobberTerm, t.Hash, []event.AllocationBlobberTerm{
				{
					AllocationID: alloc.ID,
					BlobberID:    request.RemoveBlobberId,
				},
			})
		}

		if request.OwnerID != alloc.Owner {
			alloc.Owner = request.OwnerID
			if request.OwnerPublicKey == "" {
				return "", common.NewError("allocation_updating_failed", "owner public key is required when updating owner id")
			}
			alloc.OwnerPublicKey = request.OwnerPublicKey
		}

	}

	err = alloc.saveUpdatedAllocation(blobbers, balances)
	if err != nil {
		return "", common.NewErrorf("allocation_reducing_failed", "%v", err)
	}

	emitAddOrOverwriteAllocationBlobberTerms(alloc, balances, t)

	return string(alloc.Encode()), nil
}

func getPreferredBlobbers(preferredBlobbers []string, allBlobbers []*StorageNode) (selectedBlobbers []*StorageNode, err error) {
	blobberMap := make(map[string]*StorageNode)
	for _, storageNode := range allBlobbers {
		blobberMap[storageNode.BaseURL] = storageNode
	}
	for _, blobberURL := range preferredBlobbers {
		selectedBlobber, ok := blobberMap[blobberURL]
		if !ok {
			err = errors.New("invalid preferred blobber URL")
			return
		}
		selectedBlobbers = append(selectedBlobbers, selectedBlobber)
	}
	return
}

func randomizeNodes(in []*StorageNode, out []*StorageNode, n int, seed int64) []*StorageNode {
	nOut := minInt(len(in), n)
	nOut = maxInt(1, nOut)
	randGen := rand.New(rand.NewSource(seed))
	for {
		i := randGen.Intn(len(in))
		if !checkExists(in[i], out) {
			out = append(out, in[i])
		}
		if len(out) >= nOut {
			break
		}
	}
	return out
}

func minInt(x, y int) int {
	if x < y {
		return x
	}
	return y
}

func maxInt(x, y int) int {
	if x > y {
		return x
	}
	return y
}

func checkExists(c *StorageNode, sl []*StorageNode) bool {
	for _, s := range sl {
		if s.ID == c.ID {
			return true
		}
	}
	return false
}

func (sc *StorageSmartContract) finalizedPassRates(alloc *StorageAllocation) ([]float64, error) {
	if alloc.Stats == nil {
		alloc.Stats = &StorageAllocationStats{}
	}
	var failed, succesful int64 = 0, 0
	var passRates = make([]float64, 0, len(alloc.BlobberAllocs))
	for _, ba := range alloc.BlobberAllocs {
		if ba.Stats == nil {
			ba.Stats = new(StorageAllocationStats)
			passRates = append(passRates, 1.0)
			continue
		}
		ba.Stats.FailedChallenges += ba.Stats.OpenChallenges
		ba.Stats.OpenChallenges = 0

		baTotal := ba.Stats.FailedChallenges + ba.Stats.SuccessChallenges
		if baTotal == 0 {
			passRates = append(passRates, 1.0)
			continue
		}

		if ba.Stats.TotalChallenges == 0 {
			logging.Logger.Warn("empty total challenges on finalizedPassRates",
				zap.Int64("OpenChallenges", ba.Stats.OpenChallenges),
				zap.Int64("FailedChallenges", ba.Stats.FailedChallenges),
				zap.Int64("SuccessChallenges", ba.Stats.SuccessChallenges))
			return nil, errors.New("empty total challenges")
		}

		passRates = append(passRates, float64(ba.Stats.SuccessChallenges)/float64(ba.Stats.TotalChallenges))
		succesful += ba.Stats.SuccessChallenges
		failed += ba.Stats.FailedChallenges
	}
	alloc.Stats.SuccessChallenges = succesful
	alloc.Stats.FailedChallenges = failed
	alloc.Stats.OpenChallenges = 0
	return passRates, nil
}

// a blobber can not send a challenge response, thus we have to check out
// challenge requests and their expiration
func (sc *StorageSmartContract) canceledPassRates(alloc *StorageAllocation,
	now common.Timestamp, balances chainstate.StateContextI) (
	passRates []float64, err error) {

	if alloc.Stats == nil {
		alloc.Stats = &StorageAllocationStats{}
	}
	passRates = make([]float64, 0, len(alloc.BlobberAllocs))

	allocChallenges, err := sc.getAllocationChallenges(alloc.ID, balances)
	switch err {
	case util.ErrValueNotPresent:
	case nil:
		for _, oc := range allocChallenges.OpenChallenges {
			ba, ok := alloc.BlobberAllocsMap[oc.BlobberID]
			if !ok {
				continue
			}

			if ba.Stats == nil {
				ba.Stats = new(StorageAllocationStats) // make sure
			}

			var expire = oc.CreatedAt + toSeconds(getMaxChallengeCompletionTime())
			if expire < now {
				ba.Stats.FailedChallenges++
				alloc.Stats.FailedChallenges++
			} else {
				ba.Stats.SuccessChallenges++
				alloc.Stats.SuccessChallenges++
			}
			ba.Stats.OpenChallenges--
			alloc.Stats.OpenChallenges--
		}

	default:
		return nil, fmt.Errorf("getting allocation challenge: %v", err)
	}

	for _, ba := range alloc.BlobberAllocs {
		if ba.Stats.OpenChallenges > 0 {
			logging.Logger.Warn("not all challenges canceled", zap.Int64("remaining", ba.Stats.OpenChallenges))

			ba.Stats.FailedChallenges += ba.Stats.OpenChallenges
			alloc.Stats.FailedChallenges += ba.Stats.OpenChallenges

			ba.Stats.OpenChallenges = 0
		}

		if ba.Stats.TotalChallenges == 0 {
			passRates = append(passRates, 1.0)
			continue
		}
		// success rate for the blobber allocation
		//fmt.Println("pass rate i", i, "successful", d.Stats.SuccessChallenges, "failed", d.Stats.FailedChallenges)
		passRates = append(passRates, float64(ba.Stats.SuccessChallenges)/float64(ba.Stats.TotalChallenges))
	}

	alloc.Stats.OpenChallenges = 0
	return passRates, nil
}

// If blobbers doesn't provide their services, then user can use this
// cancel_allocation transaction to close allocation and unlock all tokens
// of write pool back to himself. The cancel_allocation doesn't pay min_lock
// demand to blobbers.
func (sc *StorageSmartContract) cancelAllocationRequest(
	t *transaction.Transaction, input []byte,
	balances chainstate.StateContextI) (resp string, err error) {
	var req lockRequest
	if err = req.decode(input); err != nil {
		return "", common.NewError("alloc_cancel_failed", err.Error())
	}
	var alloc *StorageAllocation
	alloc, err = sc.getAllocation(req.AllocationID, balances)

	if err != nil {
		return "", common.NewError("alloc_cancel_failed", err.Error())
	}

	if alloc.Owner != t.ClientID {
		return "", common.NewError("alloc_cancel_failed",
			"only owner can cancel an allocation")
	}

	if alloc.Expiration < t.CreationDate {
		return "", common.NewError("alloc_cancel_failed",
			"trying to cancel expired allocation")
	}

	var passRates []float64
	passRates, err = sc.canceledPassRates(alloc, t.CreationDate, balances)
	if err != nil {
		return "", common.NewError("alloc_cancel_failed",
			"calculating rest challenges success/fail rates: "+err.Error())
	}

	// can cancel
	// new values
	alloc.Expiration = t.CreationDate

	sps := make([]*stakePool, 0, len(alloc.BlobberAllocs))
	for _, d := range alloc.BlobberAllocs {
		var sp *stakePool
		if sp, err = sc.getStakePool(spenum.Blobber, d.BlobberID, balances); err != nil {
			return "", common.NewError("fini_alloc_failed",
				"can't get stake pool of "+d.BlobberID+": "+err.Error())
		}
		if err := sp.reduceOffer(d.Offer()); err != nil {
			return "", common.NewError("fini_alloc_failed",
				"error removing offer: "+err.Error())
		}
		sps = append(sps, sp)
	}
	conf, err := getConfig(balances)
	if err != nil {
		return "", common.NewError("can't get config", err.Error())
	}

	err = sc.finishAllocation(t, alloc, passRates, sps, balances, conf)
	if err != nil {
		return "", common.NewError("alloc_cancel_failed", err.Error())
	}

	alloc.Finalized, alloc.Canceled = true, true
	_, err = balances.InsertTrieNode(alloc.GetKey(sc.ID), alloc)
	if err != nil {
		return "", common.NewError("alloc_cancel_failed",
			"saving allocation: "+err.Error())
	}

	balances.EmitEvent(event.TypeStats, event.TagUpdateAllocation, alloc.ID, alloc.buildDbUpdates())

	emitDeleteAllocationBlobberTerms(alloc, balances, t)

	return "canceled", nil
}

//
// finalize an allocation (after expire + challenge completion time)
//

// 1. challenge pool                  -> blobbers or write pool
// 2. write pool min_lock_demand left -> blobbers
// 3. remove offer from blobber (stake pool)
// 4. update blobbers used and in all blobbers list too
// 5. write pool                      -> client
func (sc *StorageSmartContract) finalizeAllocation(
	t *transaction.Transaction, input []byte,
	balances chainstate.StateContextI) (resp string, err error) {

	var req lockRequest
	if err = req.decode(input); err != nil {
		return "", common.NewError("fini_alloc_failed", err.Error())
	}

	var alloc *StorageAllocation
	alloc, err = sc.getAllocation(req.AllocationID, balances)
	if err != nil {
		return "", common.NewError("fini_alloc_failed", err.Error())
	}

	// should be owner or one of blobbers of the allocation
	if !alloc.IsValidFinalizer(t.ClientID) {
		return "", common.NewError("fini_alloc_failed",
			"not allowed, unknown finalization initiator")
	}

	// should not be finalized
	if alloc.Finalized {
		return "", common.NewError("fini_alloc_failed",
			"allocation already finalized")
	}

	conf, err := getConfig(balances)
	if err != nil {
		return "", common.NewError("can't get config", err.Error())
	}

	// should be expired
	if alloc.Until(conf.MaxChallengeCompletionTime) > t.CreationDate {
		return "", common.NewError("fini_alloc_failed",
			"allocation is not expired yet, or waiting a challenge completion")
	}

	var passRates []float64
	passRates, err = sc.finalizedPassRates(alloc)
	if err != nil {
		return "", common.NewError("fini_alloc_failed",
			"calculating rest challenges success/fail rates: "+err.Error())
	}

	var sps []*stakePool
	for _, d := range alloc.BlobberAllocs {
		var sp *stakePool
		if sp, err = sc.getStakePool(spenum.Blobber, d.BlobberID, balances); err != nil {
			return "", common.NewError("fini_alloc_failed",
				"can't get stake pool of "+d.BlobberID+": "+err.Error())
		}
		sps = append(sps, sp)
	}

	err = sc.finishAllocation(t, alloc, passRates, sps, balances, conf)
	if err != nil {
		return "", common.NewError("fini_alloc_failed", err.Error())
	}

	alloc.Finalized = true
	_, err = balances.InsertTrieNode(alloc.GetKey(sc.ID), alloc)
	if err != nil {
		return "", common.NewError("alloc_cancel_failed",
			"saving allocation: "+err.Error())
	}

	balances.EmitEvent(event.TypeStats, event.TagUpdateAllocation, alloc.ID, alloc.buildDbUpdates())

	emitUpdateAllocationBlobberTerms(alloc, balances, t)

	return "finalized", nil
}

func (sc *StorageSmartContract) finishAllocation(
	t *transaction.Transaction,
	alloc *StorageAllocation,
	passRates []float64,
	sps []*stakePool,
	balances chainstate.StateContextI,
	conf *Config,
) (err error) {
	before := make([]currency.Coin, len(sps))

	// we can use the i for the blobbers list above because of algorithm
	// of the getAllocationBlobbers method; also, we can use the i in the
	// passRates list above because of algorithm of the adjustChallenges
	for i, d := range alloc.BlobberAllocs {
		// min lock demand rest
		if d.MinLockDemand > d.Spent {
			delta, err := currency.MinusCoin(d.MinLockDemand, d.Spent)
			if err != nil {
				return err
			}
			if alloc.WritePool < delta {
				return fmt.Errorf("paying min_lock for blobber %v"+
					"ammount was short by %v", d.BlobberID, delta)
			}
			alloc.WritePool, err = currency.MinusCoin(alloc.WritePool, delta)
			if err != nil {
				return err
			}
			before[i], err = sps[i].stake()
			if err != nil {
				return err
			}

			err = sps[i].DistributeRewards(delta, d.BlobberID, spenum.Blobber, spenum.MinLockDemandReward, balances)
			if err != nil {
				return fmt.Errorf("distribute rewards failed, paying min_lock %v for blobber "+
					"%v from write pool %v, minlock demand %v spent %v error %v",
					delta, d.BlobberID, alloc.WritePool, d.MinLockDemand, d.Spent, err.Error())
			}
			d.Spent, err = currency.AddCoin(d.Spent, delta)
			if err != nil {
				return err
			}
		}
	}

	var cp *challengePool
	if cp, err = sc.getChallengePool(alloc.ID, balances); err != nil {
		return fmt.Errorf("could not get challenge pool of alloc: %s, err: %v", alloc.ID, err)
	}

	var passPayments currency.Coin
	for i, d := range alloc.BlobberAllocs {
		if alloc.UsedSize > 0 && cp.Balance > 0 && passRates[i] > 0 && d.Stats != nil {
			ratio := float64(d.Stats.UsedSize) / float64(alloc.UsedSize)
			cpBalance, err := cp.Balance.Float64()
			if err != nil {
				return err
			}

			reward, err := currency.Float64ToCoin(cpBalance * ratio * passRates[i])
			if err != nil {
				return err
			}

			err = sps[i].DistributeRewards(reward, d.BlobberID, spenum.Blobber, spenum.ChallengePassReward, balances)
			if err != nil {
				return fmt.Errorf("failed to distribute rewards blobber: %s, err: %v", d.BlobberID, err)
			}

			d.Spent, err = currency.AddCoin(d.Spent, reward)
			if err != nil {
				return fmt.Errorf("blobber alloc spent: %v", err)
			}
			passPayments, err = currency.AddCoin(passPayments, reward)
			if err != nil {
				return fmt.Errorf("pass payments: %v", err)
			}
		}
<<<<<<< HEAD

		if err = sps[i].Save(spenum.Blobber, d.BlobberID, balances); err != nil {
			return fmt.Errorf("failed to save stake pool: %s, err: %v", d.BlobberID, err)
		}

		staked, err := sps[i].stake()
		if err != nil {
			return err
		}

		tag, data := event.NewUpdateBlobberTotalStakeEvent(d.BlobberID, staked)
		balances.EmitEvent(event.TypeStats, tag, d.BlobberID, data)

		// update the blobber
		if _, err = balances.InsertTrieNode(b.GetKey(sc.ID), b); err != nil {
			return fmt.Errorf("failed to save blobber: %s, err: %v", d.BlobberID, err)
		}

		emitUpdateBlobber(b, balances)
		err = removeAllocationFromBlobber(balances, d)
		if err != nil {
			return err
		}
=======
>>>>>>> d8b83ea5
	}

	prevBal := cp.Balance
	cp.Balance, err = currency.MinusCoin(cp.Balance, passPayments)
	if err != nil {
		return err
	}

	if cp.Balance > 0 {
		alloc.MovedBack, err = currency.AddCoin(alloc.MovedBack, cp.Balance)
		if err != nil {
			return err
		}

		err = alloc.moveFromChallengePool(cp, cp.Balance)
		if err != nil {
			return fmt.Errorf("failed to move challenge pool back to write pool: %v", err)
		}
	}

	cancellationCharge, err := alloc.cancellationCharge(conf.CancellationCharge)
	if err != nil {
		return fmt.Errorf("failed to get cancellation charge: %v", err)
	}

	if alloc.WritePool < cancellationCharge {
		cancellationCharge = alloc.WritePool
		logging.Logger.Error("insufficient funds, %v, for cancellation charge, %v. distributing the remaining write pool.")
	}

	alloc.WritePool, err = currency.MinusCoin(alloc.WritePool, cancellationCharge)
	if err != nil {
		return fmt.Errorf("failed to deduct cancellation charges from write pool: %v", err)
	}
	// This event just decreases the cancelation charge from the write pool's reflection in global snapshot's total client locked tokens
	i, _ := cancellationCharge.Int64()
	balances.EmitEvent(event.TypeStats, event.TagUnlockWritePool, alloc.ID, event.WritePoolLock{
		Client:       t.ClientID,
		AllocationId: alloc.ID,
		Amount:       i,
	})

	reward, _, err := currency.DistributeCoin(cancellationCharge, int64(len(alloc.BlobberAllocs)))
	if err != nil {
		return fmt.Errorf("failed to distribute cancellation charge: %v", err)
	}

	for i, ba := range alloc.BlobberAllocs {
		err = sps[i].DistributeRewards(reward, ba.BlobberID, spenum.Blobber, spenum.CancellationChargeReward, balances)
		if err != nil {
			return fmt.Errorf("failed to distribute rewards, blobber: %s, err: %v", ba.BlobberID, err)
		}

		if err = sps[i].Save(spenum.Blobber, ba.BlobberID, balances); err != nil {
			return fmt.Errorf("failed to save stake pool: %s, err: %v", ba.BlobberID, err)
		}

		staked, err := sps[i].stake()
		if err != nil {
			return err
		}

		tag, data := event.NewUpdateBlobberTotalStakeEvent(ba.BlobberID, staked)
		balances.EmitEvent(event.TypeStats, tag, ba.BlobberID, data)
		if ba.Terms.WritePrice > 0 {
			balances.EmitEvent(event.TypeStats, event.TagAllocBlobberValueChange,
				ba.BlobberID, event.AllocationBlobberValueChanged{
					FieldType:    event.Staked,
					AllocationId: "",
					BlobberId:    ba.BlobberID,
					Delta:        int64((staked - before[i]) / ba.Terms.WritePrice),
				})
		}

		blobber, err := sc.getBlobber(ba.BlobberID, balances)
		if err != nil {
			return common.NewError("fini_alloc_failed",
				"can't get blobber "+ba.BlobberID+": "+err.Error())
		}
		blobber.SavedData += (-ba.Stats.UsedSize)
		blobber.Allocated += (-ba.Size)
		_, err = balances.InsertTrieNode(blobber.GetKey(), blobber)
		if err != nil {
			return common.NewError("fini_alloc_failed",
				"saving blobber "+ba.BlobberID+": "+err.Error())
		}

		// Update saved data on events_db
		emitUpdateBlobberAllocatedSavedHealth(blobber, balances)
	}

	if err = cp.save(sc.ID, alloc, balances); err != nil {
		return fmt.Errorf("failed to save challenge pool: %v", err)
	}

	i, err = prevBal.Int64()
	if err != nil {
		return fmt.Errorf("failed to convert balance: %v", err)
	}

	balances.EmitEvent(event.TypeStats, event.TagFromChallengePool, cp.ID, event.ChallengePoolLock{
		Client:       alloc.Owner,
		AllocationId: alloc.ID,
		Amount:       i,
	})

	alloc.Finalized = true

	return nil
}

func emitUpdateAllocationStatEvent(w *WriteMarker, movedTokens currency.Coin, balances chainstate.StateContextI) {
	alloc := event.Allocation{
		AllocationID: w.AllocationID,
		UsedSize:     w.Size,
	}

	if w.Size > 0 {
		alloc.MovedToChallenge = movedTokens
	} else if w.Size < 0 {
		alloc.MovedBack = movedTokens
	}

	balances.EmitEvent(event.TypeStats, event.TagUpdateAllocationStat, alloc.AllocationID, &alloc)
}<|MERGE_RESOLUTION|>--- conflicted
+++ resolved
@@ -310,18 +310,7 @@
 			return "", fmt.Errorf("could not bind allocation to blobber: %v", err)
 		}
 
-<<<<<<< HEAD
-
-		emitUpdateBlobber(b, balances)
-=======
-		balances.EmitEvent(event.TypeStats, event.TagAllocValueChange, b.ID, event.AllocationValueChanged{
-			FieldType:    event.Allocated,
-			AllocationId: sa.ID,
-			Delta:        bSize(request.Size, request.DataShards),
-		})
-
 		emitUpdateBlobberAllocatedSavedHealth(b, balances)
->>>>>>> d8b83ea5
 	}
 
 	var options []WithOption
@@ -1615,32 +1604,6 @@
 				return fmt.Errorf("pass payments: %v", err)
 			}
 		}
-<<<<<<< HEAD
-
-		if err = sps[i].Save(spenum.Blobber, d.BlobberID, balances); err != nil {
-			return fmt.Errorf("failed to save stake pool: %s, err: %v", d.BlobberID, err)
-		}
-
-		staked, err := sps[i].stake()
-		if err != nil {
-			return err
-		}
-
-		tag, data := event.NewUpdateBlobberTotalStakeEvent(d.BlobberID, staked)
-		balances.EmitEvent(event.TypeStats, tag, d.BlobberID, data)
-
-		// update the blobber
-		if _, err = balances.InsertTrieNode(b.GetKey(sc.ID), b); err != nil {
-			return fmt.Errorf("failed to save blobber: %s, err: %v", d.BlobberID, err)
-		}
-
-		emitUpdateBlobber(b, balances)
-		err = removeAllocationFromBlobber(balances, d)
-		if err != nil {
-			return err
-		}
-=======
->>>>>>> d8b83ea5
 	}
 
 	prevBal := cp.Balance

--- conflicted
+++ resolved
@@ -344,15 +344,7 @@
 		balloc := newBlobberAllocation(bSize, sa, b.StorageNode, t.CreationDate)
 		sa.BlobberAllocs = append(sa.BlobberAllocs, balloc)
 
-<<<<<<< HEAD
-		if b.Terms.ChallengeCompletionTime > sa.ChallengeCompletionTime {
-			sa.ChallengeCompletionTime = b.Terms.ChallengeCompletionTime
-		}
-
-		b.Allocated += bSize
-=======
 		b.Used += bSize
->>>>>>> 465eaf9f
 		_, err := balances.InsertTrieNode(b.GetKey(sc.ID), b)
 		if err != nil {
 			return "", fmt.Errorf("can't save blobber: %v", err)

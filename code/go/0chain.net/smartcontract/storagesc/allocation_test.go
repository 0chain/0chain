package storagesc

import (
	"encoding/json"
	"errors"
	"fmt"
	"github.com/0chain/gosdk/core/zcncrypto"
	"github.com/0chain/gosdk/zcncore"
	"math"
	"strconv"
	"testing"
	"time"

	"github.com/0chain/gosdk/core/zcncrypto"
	"github.com/0chain/gosdk/zcncore"

	"0chain.net/chaincore/tokenpool"

	"0chain.net/smartcontract/provider"

	"0chain.net/chaincore/block"
	"0chain.net/smartcontract/stakepool/spenum"

	"github.com/0chain/common/core/currency"

	"0chain.net/smartcontract/partitions"

	"0chain.net/smartcontract/dbs/event"

	"0chain.net/smartcontract/stakepool"

	"0chain.net/chaincore/chain/state/mocks"
	sci "0chain.net/chaincore/smartcontractinterface"
	"github.com/stretchr/testify/mock"

	chainState "0chain.net/chaincore/chain/state"
	"0chain.net/chaincore/transaction"
	"0chain.net/core/common"
	"0chain.net/core/encryption"
	"github.com/0chain/common/core/util"

	"github.com/stretchr/testify/assert"
	"github.com/stretchr/testify/require"
)

const blobberHealthTime = 60 * 60 // 1 Hour

func TestSelectBlobbers(t *testing.T) {
	const (
		randomSeed       = 1
		mockURL          = "mock_url"
		mockOwner        = "mock owner"
		mockPublicKey    = "mock public key"
		mockBlobberId    = "mock_blobber_id"
		mockPoolId       = "mock pool id"
		mockMinPrice     = 0
		confTimeUnit     = 720 * time.Hour
		confMinAllocSize = 800
	)
	var mockStatke = zcnToBalance(100)
	var mockBlobberCapacity int64 = 1000 * confMinAllocSize
	var mockMaxPrice = zcnToBalance(100.0)
	var mockReadPrice = zcnToBalance(0.01)
	var mockWritePrice = zcnToBalance(0.10)
	var now = time.Unix(1000000, 0)

	type args struct {
		diverseBlobbers      bool
		numBlobbers          int
		numPreferredBlobbers int
		dataShards           int
		parityShards         int
		allocSize            int64
		expiration           common.Timestamp
	}
	type want struct {
		blobberIds []int
		err        bool
		errMsg     string
	}

	makeMockBlobber := func(index int) *StorageNode {
		sn := &StorageNode{}
		sn.SetEntity(&storageNodeV2{
			Provider: provider.Provider{
				ID:              mockBlobberId + strconv.Itoa(index),
				ProviderType:    spenum.Blobber,
				LastHealthCheck: common.Timestamp(now.Unix()),
			},
			BaseURL:  mockURL + strconv.Itoa(index),
			Capacity: mockBlobberCapacity,
			Terms: Terms{
				ReadPrice:  mockReadPrice,
				WritePrice: mockWritePrice,
			},
		})
		return sn
	}

	setup := func(t *testing.T, args args) (
		StorageSmartContract, StorageAllocation, StorageNodes, chainState.StateContextI) {
		var balances = &mocks.StateContextI{}
		var ssc = StorageSmartContract{

			SmartContract: sci.NewSC(ADDRESS),
		}
		var sa = StorageAllocation{
			DataShards:      args.dataShards,
			ParityShards:    args.parityShards,
			Owner:           mockOwner,
			OwnerPublicKey:  mockPublicKey,
			Expiration:      args.expiration,
			Size:            args.allocSize,
			ReadPriceRange:  PriceRange{mockMinPrice, mockMaxPrice},
			WritePriceRange: PriceRange{mockMinPrice, mockMaxPrice},
			DiverseBlobbers: args.diverseBlobbers,
		}

		var sNodes = StorageNodes{}
		for i := 0; i < args.numBlobbers; i++ {
			sNodes.Nodes.add(makeMockBlobber(i))
			sp := stakePool{
				StakePool: &stakepool.StakePool{
					Pools: map[string]*stakepool.DelegatePool{
						mockPoolId: {},
					},
				},
			}
			sp.Pools[mockPoolId].Balance = mockStatke
			balances.On("GetTrieNode",
				stakePoolKey(spenum.Blobber, mockBlobberId+strconv.Itoa(i)),
				mock.MatchedBy(func(s *stakePool) bool {
					*s = sp
					return true
				})).Return(nil).Once()
		}

		var conf = &Config{
			TimeUnit:     confTimeUnit,
			MinAllocSize: confMinAllocSize,
			OwnerId:      owner,
		}
		balances.On("GetTrieNode", scConfigKey(ADDRESS), mock.MatchedBy(func(c *Config) bool {
			*c = *conf
			return true
		})).Return(nil).Once()

		return ssc, sa, sNodes, balances
	}

	testCases := []struct {
		name string
		args args
		want want
	}{
		{
			name: "test_diverse_blobbers",
			args: args{
				diverseBlobbers:      true,
				numBlobbers:          6,
				numPreferredBlobbers: 2,
				dataShards:           5,
				allocSize:            confMinAllocSize,
				expiration:           common.Timestamp(now.Add(confTimeUnit).Unix()),
			},
			want: want{
				blobberIds: []int{0, 1, 2, 3, 5},
			},
		},
		{
			name: "test_randomised_blobbers",
			args: args{
				diverseBlobbers:      false,
				numBlobbers:          6,
				numPreferredBlobbers: 2,
				dataShards:           5,
				allocSize:            confMinAllocSize,
				expiration:           common.Timestamp(now.Add(confTimeUnit).Unix()),
			},
			want: want{
				blobberIds: []int{0, 1, 5, 3, 2},
			},
		},
		{
			name: "test_all_preferred_blobbers",
			args: args{
				diverseBlobbers:      false,
				numBlobbers:          6,
				numPreferredBlobbers: 6,
				dataShards:           4,
				allocSize:            confMinAllocSize,
				expiration:           common.Timestamp(now.Add(confTimeUnit).Unix()),
			},
			want: want{
				blobberIds: []int{0, 1, 3, 5},
			},
		},
	}
	for _, tt := range testCases {
		t.Run(tt.name, func(t *testing.T) {
			//	t.Parallel()
			ssc, sa, blobbers, balances := setup(t, tt.args)

			outBlobbers, outSize, err := ssc.selectBlobbers(
				now, blobbers, &sa, randomSeed, balances,
			)
			for _, b := range outBlobbers {
				t.Log(b)
			}
			require.EqualValues(t, len(tt.want.blobberIds), len(outBlobbers))
			require.EqualValues(t, tt.want.err, err != nil)
			if err != nil {
				require.EqualValues(t, tt.want.errMsg, err.Error())
				return
			}

			size := int64(sa.DataShards + sa.ParityShards)
			require.EqualValues(t, int64(sa.Size+size-1)/size, outSize)

			for _, blobber := range outBlobbers {
				bb := blobber.mustBase()
				t.Log(bb)
				found := false
				for _, index := range tt.want.blobberIds {
					if mockBlobberId+strconv.Itoa(index) == bb.ID {
						require.EqualValues(t, makeMockBlobber(index), blobber)
						found = true
						break
					}
				}
				require.True(t, found)
			}
		})
	}
}

func (sc *StorageSmartContract) selectBlobbers(
	creationDate time.Time,
	allBlobbersList StorageNodes,
	sa *StorageAllocation,
	randomSeed int64,
	balances chainState.CommonStateContextI,
) ([]*StorageNode, int64, error) {
	var err error
	var conf *Config
	if conf, err = getConfig(balances); err != nil {
		return nil, 0, fmt.Errorf("can't get config: %v", err)
	}

	sa.TimeUnit = conf.TimeUnit // keep the initial time unit

	// number of blobbers required
	var size = sa.DataShards + sa.ParityShards
	// size of allocation for a blobber
	var bSize = sa.bSize()
	timestamp := common.Timestamp(creationDate.Unix())

	list, err := sa.filterBlobbers(allBlobbersList.Nodes.copy(), timestamp,
		bSize, filterHealthyBlobbers(timestamp),
		sc.filterBlobbersByFreeSpace(timestamp, bSize, balances))
	if err != nil {
		return nil, 0, fmt.Errorf("could not filter blobbers: %v", err)
	}

	if len(list) < size {
		return nil, 0, errors.New("not enough blobbers to honor the allocation")
	}

	sa.BlobberAllocs = make([]*BlobberAllocation, 0)
	sa.Stats = &StorageAllocationStats{}

	var blobberNodes []*StorageNode
	if len(sa.PreferredBlobbers) > 0 {
		blobberNodes, err = getPreferredBlobbers(sa.PreferredBlobbers, list)
		if err != nil {
			return nil, 0, common.NewError("allocation_creation_failed",
				err.Error())
		}
	}

	if len(blobberNodes) < size {
		blobberNodes = randomizeNodes(list, blobberNodes, size, randomSeed)
	}

	return blobberNodes[:size], bSize, nil
}

func filterHealthyBlobbers(now common.Timestamp) filterBlobberFunc {
	return filterBlobberFunc(func(b *StorageNode) (kick bool, err error) {
		return b.mustBase().LastHealthCheck <= (now - blobberHealthTime), nil
	})
}

func TestChangeBlobbers(t *testing.T) {

	const (
		confMinAllocSize    = 1024
		mockOwner           = "mock owner"
		mockHash            = "mock hash"
		mockAllocationID    = "mock_allocation_id"
		mockAllocationName  = "mock_allocation"
		mockPoolId          = "mock pool id"
		confTimeUnit        = 720 * time.Hour
		mockMaxOffDuration  = 744 * time.Hour
		mockBlobberCapacity = 200000000 * confMinAllocSize
		mockMinPrice        = 0
	)

	type args struct {
		numBlobbers                   int
		blobbersInAllocation          int
		blobberInChallenge            int
		blobbersAllocationInChallenge []int
		addBlobberID                  string
		removeBlobberID               string
		dataShards                    int
		parityShards                  int
	}
	type want struct {
		err                           bool
		errMsg                        string
		challengeEnabled              bool
		blobberInChallenge            int
		blobbersAllocationInChallenge []int
	}

	setup := func(arg args) (
		[]*StorageNode,
		string,
		string,
		*StorageSmartContract,
		*StorageAllocation,
		common.Timestamp,
		chainState.StateContextI) {
		var (
			blobbers             []*StorageNode
			sc                   = newTestStorageSC()
			balances             = newTestBalances(t, false)
			now                  = common.Timestamp(1000000)
			mockAllocationExpiry = common.Timestamp(2000000)
			blobberAllocation    []*BlobberAllocation
			blobberMap           = make(map[string]*BlobberAllocation)
			mockState            = zcnToBalance(100)
			mockReadPrice        = zcnToBalance(0.01)
			mockWritePrice       = zcnToBalance(0.10)
			mockMaxPrice         = zcnToBalance(100.0)
			bcPart               *partitions.Partitions
			err                  error
		)

		var txn = transaction.Transaction{
			ClientID:     mockOwner,
			ToClientID:   ADDRESS,
			CreationDate: now,
		}
		txn.Hash = mockHash

		if arg.blobberInChallenge > 0 {
			bcPart, _, err = partitionsChallengeReadyBlobbers(balances)
			require.NoError(t, err)
			defer func() {
				err = bcPart.Save(balances)
				require.NoError(t, err)
			}()
		}

		for i := 0; i < arg.numBlobbers; i++ {
			ba := &BlobberAllocation{
				BlobberID:    "blobber_" + strconv.Itoa(i),
				Size:         mockBlobberCapacity,
				AllocationID: mockAllocationID,
				Terms: Terms{
					ReadPrice:  mockReadPrice,
					WritePrice: mockWritePrice,
				},
				Stats: &StorageAllocationStats{
					UsedSize:          mockBlobberCapacity / 2,
					SuccessChallenges: 100,
					FailedChallenges:  2,
					TotalChallenges:   102,
					OpenChallenges:    0,
				},
				LatestFinalizedChallCreatedAt: now - 200,
				ChallengePoolIntegralValue:    0,
			}
			if i < arg.blobberInChallenge {
				err := bcPart.Add(balances, &ChallengeReadyBlobber{BlobberID: ba.BlobberID})
				require.NoError(t, err)

				bcAllocations := arg.blobbersAllocationInChallenge[i]
				bcAllocPart, err := partitionsBlobberAllocations(ba.BlobberID, balances)
				require.NoError(t, err)

				for j := 0; j < bcAllocations; j++ {
					allocID := mockAllocationID
					if j > 0 {
						allocID += "_" + strconv.Itoa(j)
					}
					err := bcAllocPart.Add(balances, &BlobberAllocationNode{ID: allocID})
					require.NoError(t, err)
				}
				err = bcAllocPart.Save(balances)
				require.NoError(t, err)
			}
			if i < arg.blobbersInAllocation {
				blobberAllocation = append(blobberAllocation, ba)
				blobberMap[ba.BlobberID] = ba
			}

			blobber := &StorageNode{}
			blobber.SetEntity(&storageNodeV2{
				Provider: provider.Provider{
					ID:              ba.BlobberID,
					ProviderType:    spenum.Blobber,
					LastHealthCheck: now,
				},
				Capacity: mockBlobberCapacity,
				Terms: Terms{
					ReadPrice:  mockReadPrice,
					WritePrice: mockWritePrice,
				},
				NotAvailable: false,
				Allocated:    49268107,
				SavedData:    298934,
			})

			var id = strconv.Itoa(i)
			var sp = newStakePool()
			sp.Settings.ServiceChargeRatio = blobberYaml.serviceCharge
			sp.TotalOffers = currency.Coin(200000000000)
			var delegatePool = &stakepool.DelegatePool{}
			delegatePool.Balance = zcnToBalance(10000000000.0)
			delegatePool.DelegateID = encryption.Hash("delegate " + id)
			//delegatePool.MintAt = stake.MintAt
			sp.Pools["paula "+id] = delegatePool
			sp.Pools["paula "+id] = delegatePool
			sp.Settings.DelegateWallet = blobberId + " " + id + " wallet"
			require.NoError(t, sp.Save(spenum.Blobber, blobber.Id(), balances))

			_, err := balances.InsertTrieNode(blobber.GetKey(), blobber)
			require.NoError(t, err)
			blobbers = append(blobbers, blobber)
		}

		alloc := &StorageAllocation{
			ID:               mockAllocationID,
			Owner:            mockOwner,
			BlobberAllocs:    blobberAllocation,
			BlobberAllocsMap: blobberMap,
			Size:             confMinAllocSize,
			Expiration:       mockAllocationExpiry,
			ReadPriceRange:   PriceRange{mockMinPrice, mockMaxPrice},
			WritePriceRange:  PriceRange{mockMinPrice, mockMaxPrice},
			DataShards:       arg.dataShards,
			ParityShards:     arg.parityShards,
			WritePool:        100000000000,
			Stats: &StorageAllocationStats{
				UsedSize:          int64(arg.dataShards+arg.parityShards) * mockBlobberCapacity / 2,
				SuccessChallenges: int64(arg.dataShards+arg.parityShards) * 100,
				FailedChallenges:  int64(arg.dataShards+arg.parityShards) * 2,
				TotalChallenges:   int64(arg.dataShards+arg.parityShards) * 102,
				OpenChallenges:    0,
			},
		}

		if len(arg.addBlobberID) > 0 {

			sp := stakePool{
				StakePool: &stakepool.StakePool{
					Pools: map[string]*stakepool.DelegatePool{
						mockPoolId: {},
					},
				},
			}
			sp.Pools[mockPoolId].Balance = mockState
			_, err := balances.InsertTrieNode(stakePoolKey(spenum.Blobber, arg.addBlobberID), &sp)
			require.NoError(t, err)
		}

		var cPool = challengePool{
			ZcnPool: &tokenpool.ZcnPool{
				TokenPool: tokenpool.TokenPool{
					ID:      alloc.ID,
					Balance: 100000000,
				},
			},
		}
		require.NoError(t, cPool.save(sc.ID, alloc, balances))

		return blobbers, arg.addBlobberID, arg.removeBlobberID, sc, alloc, now, balances

	}

	validate := func(want want, arg args, sa *StorageAllocation, sc *StorageSmartContract, balances chainState.StateContextI) {
		totalBlobbers := arg.blobbersInAllocation
		if arg.addBlobberID != "" {
			totalBlobbers++
		}
		if arg.removeBlobberID != "" {
			totalBlobbers--
		}
		blobberNameMap := make(map[string]struct{}, totalBlobbers)
		require.Equal(t, totalBlobbers, len(sa.BlobberAllocs))

		for _, ba := range sa.BlobberAllocs {
			blobberNameMap[ba.BlobberID] = struct{}{}
		}

		if arg.addBlobberID != "" {
			_, ok := blobberNameMap[arg.addBlobberID]
			require.EqualValues(t, true, ok)
			if arg.removeBlobberID == "" {
				require.EqualValues(t, 1, sa.ParityShards)
			}
		}

		if arg.removeBlobberID != "" {
			_, ok := blobberNameMap[arg.removeBlobberID]
			require.EqualValues(t, false, ok)
		}

		if want.challengeEnabled {
			for i := 0; i < arg.blobberInChallenge; i++ {
				bcPart, _, err := partitionsChallengeReadyBlobbers(balances)
				require.NoError(t, err)

				bcSize, err := bcPart.Size(balances)
				require.NoError(t, err)
				require.EqualValues(t, want.blobberInChallenge, bcSize)

				blobberID := "blobber_" + strconv.Itoa(i)

				allocLoc, err := partitionsBlobberAllocations(blobberID, balances)
				require.NoError(t, err)

				size, err := allocLoc.Size(balances)
				require.NoError(t, err)
				require.EqualValues(t, want.blobbersAllocationInChallenge[i], size)
			}
		}
	}

	testCases := []struct {
		name string
		args args
		want want
	}{
		{
			name: "remove_blobber_doesnt_exist",
			args: args{
				numBlobbers:          6,
				blobbersInAllocation: 4,
				addBlobberID:         "blobber_5",
				removeBlobberID:      "blobber_non_existent",
				dataShards:           5,
			},
			want: want{
				err:    true,
				errMsg: "cannot find blobber blobber_non_existent in allocation",
			}},
		{
			name: "add_remove_valid_blobber_with_1_challenge_allocation",
			args: args{
				numBlobbers:                   6,
				blobbersInAllocation:          5,
				blobberInChallenge:            1,
				blobbersAllocationInChallenge: []int{1},
				addBlobberID:                  "blobber_5",
				removeBlobberID:               "blobber_0",
				dataShards:                    5,
			},
			want: want{
				err:                           false,
				challengeEnabled:              true,
				blobberInChallenge:            0,
				blobbersAllocationInChallenge: []int{0},
			}},
		{
			name: "add_remove_valid_blobber_with_more_than_1_challenge_allocation",
			args: args{
				numBlobbers:                   6,
				blobbersInAllocation:          5,
				blobberInChallenge:            1,
				blobbersAllocationInChallenge: []int{4},
				addBlobberID:                  "blobber_5",
				removeBlobberID:               "blobber_0",
				dataShards:                    5,
			},
			want: want{
				err:                           false,
				challengeEnabled:              true,
				blobberInChallenge:            1,
				blobbersAllocationInChallenge: []int{3},
			}},
		{
			name: "add_valid_blobber",
			args: args{
				numBlobbers:          6,
				blobbersInAllocation: 5,
				addBlobberID:         "blobber_5",
				dataShards:           5,
			},
			want: want{
				err: false,
			}},
		{
			name: "add_duplicate_blobber",
			args: args{
				numBlobbers:          6,
				blobbersInAllocation: 6,
				addBlobberID:         "blobber_1",
				dataShards:           5,
			},
			want: want{
				err:    true,
				errMsg: "allocation already has blobber blobber_1",
			}},
	}

	for _, tt := range testCases {
		t.Run(tt.name, func(t *testing.T) {
			blobbers, addID, removeID, sc, sa, now, balances := setup(tt.args)
			_, err := sa.changeBlobbers(&Config{TimeUnit: confTimeUnit}, blobbers, addID, "", removeID, now, balances, sc, clientId)
			require.EqualValues(t, tt.want.err, err != nil)
			if err != nil {
				require.EqualValues(t, tt.want.errMsg, err.Error())
				return
			}
			validate(tt.want, tt.args, sa, sc, balances)
		})
	}
}

func TestExtendAllocation(t *testing.T) {
	const (
		mockURL            = "mock_url"
		mockOwner          = "mock owner"
		mockPublicKey      = "mock public key"
		mockBlobberId      = "mock_blobber_id"
		mockPoolId         = "mock pool id"
		mockAllocationId   = "mock allocation id"
		mockMinPrice       = 0
		confTimeUnit       = 720 * time.Hour
		confMinAllocSize   = 1024
		mockMaxOffDuration = 744 * time.Hour
		mocksSize          = 10000000000
		mockDataShards     = 2
		mockParityShards   = 2
		mockNumAllBlobbers = 2 + mockDataShards + mockParityShards
		mockStake          = 3
		mockTimeUnit       = 1 * time.Hour
		mockHash           = "mock hash"
	)
	var mockBlobberCapacity int64 = 3700000000 * confMinAllocSize
	var mockMaxPrice = zcnToBalance(100.0)
	var mockReadPrice = zcnToBalance(0.01)
	var mockWritePrice = zcnToBalance(0.10)
	var now = common.Timestamp(1000)

	type args struct {
		request    updateAllocationRequest
		expiration common.Timestamp
		value      currency.Coin
		poolFunds  currency.Coin
	}
	type want struct {
		err    bool
		errMsg string
	}

	makeMockBlobber := func(index int) *StorageNode {
		sn := &StorageNode{}
		sn.SetEntity(&storageNodeV2{
			Provider: provider.Provider{
				ID:              mockBlobberId + strconv.Itoa(index),
				ProviderType:    spenum.Blobber,
				LastHealthCheck: now - blobberHealthTime + 1,
			},
			BaseURL:  mockURL + strconv.Itoa(index),
			Capacity: mockBlobberCapacity,
			Terms: Terms{
				ReadPrice:  mockReadPrice,
				WritePrice: mockWritePrice,
			},
		})
		return sn
	}

	setup := func(
		t *testing.T, args args,
	) (
		StorageSmartContract,
		*transaction.Transaction,
		StorageAllocation,
		[]*StorageNode,
		chainState.StateContextI,
	) {
		var balances = &mocks.StateContextI{}
		var ssc = StorageSmartContract{

			SmartContract: sci.NewSC(ADDRESS),
		}
		var txn = transaction.Transaction{
			ClientID:     mockOwner,
			ToClientID:   ADDRESS,
			CreationDate: now * 10,
			Value:        args.value,
		}
		txn.Hash = mockHash

		var sa = StorageAllocation{
			ID:              mockAllocationId,
			DataShards:      mockDataShards,
			ParityShards:    mockParityShards,
			Owner:           mockOwner,
			OwnerPublicKey:  mockPublicKey,
			Expiration:      now + common.Timestamp(mockTimeUnit),
			Size:            mocksSize,
			ReadPriceRange:  PriceRange{mockMinPrice, mockMaxPrice},
			WritePriceRange: PriceRange{mockMinPrice, mockMaxPrice},
			TimeUnit:        mockTimeUnit,
			WritePool:       args.poolFunds * 1e10,
			Stats: &StorageAllocationStats{
				UsedSize:          0,
				SuccessChallenges: int64(mockDataShards+mockParityShards) * 100,
				FailedChallenges:  int64(mockDataShards+mockParityShards) * 2,
				TotalChallenges:   int64(mockDataShards+mockParityShards) * 102,
				OpenChallenges:    0,
			},
		}

		bCount := sa.DataShards + sa.ParityShards
		var blobbers []*StorageNode
		for i := 0; i < mockNumAllBlobbers; i++ {
			mockBlobber := makeMockBlobber(i)

			if i < sa.DataShards+sa.ParityShards {
				blobbers = append(blobbers, mockBlobber)
				sa.BlobberAllocs = append(sa.BlobberAllocs, &BlobberAllocation{
					BlobberID: mockBlobber.Id(),
					Terms: Terms{
						WritePrice: mockWritePrice,
					},
					Stats: &StorageAllocationStats{
						UsedSize: sa.Size / int64(bCount),
					},
				})
				sp := stakePool{
					StakePool: &stakepool.StakePool{
						Pools: map[string]*stakepool.DelegatePool{
							mockPoolId: {
								DelegateID: "32q498e2de",
								Balance:    1e15,
							},
						},
					},
				}
				sp.Pools[mockPoolId].Balance = zcnToBalance(mockStake)
				balances.On("GetTrieNode", stakePoolKey(spenum.Blobber, mockBlobber.Id()),
					mock.MatchedBy(func(s *stakePool) bool {
						*s = sp
						return true
					})).Return(nil).Once()
				balances.On("InsertTrieNode", stakePoolKey(spenum.Blobber, mockBlobber.Id()),
					mock.Anything).Return("", nil).Once()
				balances.On("EmitEvent", event.TypeStats,
					event.TagToChallengePool, mock.Anything, mock.Anything).Return().Maybe()
				balances.On("EmitEvent", event.TypeStats,
					event.TagAddOrUpdateChallengePool, mock.Anything, mock.Anything).Return().Maybe()
				balances.On("EmitEvent", event.TypeStats,
					event.TagUpdateBlobberTotalOffers, mock.Anything, mock.Anything).Return().Maybe()
			}
		}
		balances.On(
			"EmitEvent",
			event.TypeStats,
			event.TagLockWritePool,
			mock.Anything,
			mock.Anything).Return().Maybe()
		balances.On(
			"GetTrieNode", challengePoolKey(ssc.ID, sa.ID),
			mock.MatchedBy(func(p *challengePool) bool {
				*p = *(newChallengePool())
				return true
			})).Return(nil).Once()
		balances.On(
			"InsertTrieNode", challengePoolKey(ssc.ID, sa.ID),
			mock.MatchedBy(func(cp *challengePool) bool {
				var size int64
				for _, blobber := range sa.BlobberAllocs {
					size += blobber.Stats.UsedSize
				}

				ordtu, err := sa.durationInTimeUnits(sa.Expiration-txn.CreationDate, 2592000000000000)
				if err != nil {
					require.NoError(t, err)
				}
				nrdtu := 1.0

				newFunds := sizeInGB(size) * float64(mockWritePrice) * (nrdtu - ordtu)
				return cp.Balance/10 == currency.Coin(newFunds/10) // ignore type cast errors
			}),
		).Return("", nil).Once()

		return ssc, &txn, sa, blobbers, balances
	}

	testCases := []struct {
		name string
		args args
		want want
	}{
		{
			name: "ok_funded",
			args: args{
				request: updateAllocationRequest{
					ID:          mockAllocationId,
					OwnerID:     mockOwner,
					Size:        10 * MB,
					FileOptions: 63,
					Extend:      true,
				},
				expiration: now + common.Timestamp(confTimeUnit),
				value:      195312500,
				poolFunds:  19,
			},
		},
	}
	for _, tt := range testCases {
		tt := tt
		t.Run(tt.name, func(t *testing.T) {
			t.Parallel()
			ssc, txn, sa, aBlobbers, balances := setup(t, tt.args)
			conf := &Config{
				TimeUnit:      confTimeUnit,
				MaxWritePrice: currency.Coin(11e14),
				MinWritePrice: currency.Coin(1),
				MaxReadPrice:  currency.Coin(11e14),
			}

			err := ssc.extendAllocation(
				txn,
				conf,
				&sa,
				aBlobbers,
				&tt.args.request,
				balances,
			)
			if tt.want.err != (err != nil) {
				require.EqualValues(t, tt.want.err, err != nil, err)
			}
			if err != nil {
				if tt.want.errMsg != err.Error() {
					require.EqualValues(t, tt.want.errMsg, err.Error())
				}
			} else {
				//mock.AssertExpectationsForObjects(t, balances)
			}
		})
	}
}

func TestStorageSmartContract_getAllocation(t *testing.T) {
	const allocID, clientID, clientPk = "alloc_hex", "client_hex", "pk"
	var (
		ssc      = newTestStorageSC()
		balances = newTestBalances(t, false)
		alloc    *StorageAllocation
		err      error
	)
	if _, err = ssc.getAllocation(allocID, balances); err == nil {
		t.Fatal("missing error")
	}
	if err != util.ErrValueNotPresent {
		t.Fatal("unexpected error:", err)
	}
	alloc = new(StorageAllocation)
	alloc.ID = allocID
	alloc.DataShards = 1
	alloc.ParityShards = 1
	alloc.Size = 1024
	alloc.Expiration = 1050
	alloc.Owner = clientID
	alloc.OwnerPublicKey = clientPk
	_, err = balances.InsertTrieNode(alloc.GetKey(ssc.ID), alloc)
	require.NoError(t, err)
	var got *StorageAllocation
	got, err = ssc.getAllocation(allocID, balances)
	require.NoError(t, err)
	assert.Equal(t, alloc.Encode(), got.Encode())
}

func isEqualStrings(a, b []string) (eq bool) {
	if len(a) != len(b) {
		return
	}
	for i, ax := range a {
		if b[i] != ax {
			return false
		}
	}
	return true
}

func Test_newAllocationRequest_storageAllocation(t *testing.T) {
	const clientID, clientPk = "client_hex", "pk"
	var nar newAllocationRequest
	nar.DataShards = 2
	nar.ParityShards = 3
	nar.Size = 1024
	nar.Owner = clientID
	nar.OwnerPublicKey = clientPk
	nar.Blobbers = []string{"one", "two"}
	nar.ReadPriceRange = PriceRange{Min: 10, Max: 20}
	nar.WritePriceRange = PriceRange{Min: 100, Max: 200}
	balances := newTestBalances(t, false)
	conf := setConfig(t, balances)
	now := common.Timestamp(time.Now().Unix())
	var alloc = nar.storageAllocation(conf, now)
	require.Equal(t, alloc.DataShards, nar.DataShards)
	require.Equal(t, alloc.ParityShards, nar.ParityShards)
	require.Equal(t, alloc.Size, nar.Size)
	require.Equal(t, alloc.Owner, nar.Owner)
	require.Equal(t, alloc.Expiration, common.Timestamp(common.ToTime(now).Add(conf.TimeUnit).Unix()))
	require.Equal(t, alloc.OwnerPublicKey, nar.OwnerPublicKey)
	require.True(t, isEqualStrings(alloc.PreferredBlobbers,
		nar.Blobbers))
	require.Equal(t, alloc.ReadPriceRange, nar.ReadPriceRange)
	require.Equal(t, alloc.WritePriceRange, nar.WritePriceRange)
}

func Test_newAllocationRequest_decode(t *testing.T) {
	const clientID, clientPk = "client_id_hex", "client_pk_hex"
	var ne, nd newAllocationRequest
	ne.DataShards = 1
	ne.ParityShards = 1
	ne.Size = 2 * GB
	ne.Owner = clientID
	ne.OwnerPublicKey = clientPk
	ne.Blobbers = []string{"b1", "b2"}
	ne.ReadPriceRange = PriceRange{1, 2}
	ne.WritePriceRange = PriceRange{2, 3}
	require.NoError(t, nd.decode(mustEncode(t, &ne)))
	assert.EqualValues(t, &ne, &nd)
}

func Test_toSeconds(t *testing.T) {
	if toSeconds(time.Second*60+time.Millisecond*90) != 60 {
		t.Fatal("wrong")
	}
}

func Test_sizeInGB(t *testing.T) {
	if sizeInGB(12345*1024*1024*1024) != 12345.0 {
		t.Error("wrong")
	}
}

func newTestAllBlobbers(options ...map[string]interface{}) (all *StorageNodes) {
	numBlobbers := 2
	notAvailable := false
	isRestricted := false

	if len(options) > 0 {
		option := options[0]

		if v, ok := option["num_blobbers"]; ok {
			numBlobbers = v.(int)
		}

		if v, ok := option["not_available"]; ok {
			notAvailable = v.(bool)
		}

		if v, ok := option["is_restricted"]; ok {
			isRestricted = v.(bool)
		}
	}

	all = new(StorageNodes)

	for i := 1; i <= numBlobbers; i++ {
<<<<<<< HEAD
		sn := &StorageNode{}
		sn.SetEntity(&storageNodeV2{
=======
		all.Nodes = append(all.Nodes, &StorageNode{
>>>>>>> 357cb45b
			Provider: provider.Provider{
				ID:              "b" + strconv.Itoa(i),
				ProviderType:    spenum.Blobber,
				LastHealthCheck: 0,
			},
			BaseURL: "http://blobber" + strconv.Itoa(i) + ".test.ru:9100/api",
			Terms: Terms{
				ReadPrice:  20,
				WritePrice: 200,
			},
			Capacity:     25 * GB, // 20 GB
			Allocated:    5 * GB,  //  5 GB
			NotAvailable: notAvailable,
			IsRestricted: &isRestricted,
		})
<<<<<<< HEAD
		all.Nodes = append(all.Nodes, sn)
=======
>>>>>>> 357cb45b
	}
	return
}

func TestStorageSmartContract_newAllocationRequest(t *testing.T) {
	const (
		txHash, clientID, pubKey = "a5f4c3d2_tx_hex", "client_hex",
			"pub_key_hex"

		errMsg1 = "allocation_creation_failed: " +
			"malformed request: unexpected end of JSON input"
		errMsg2 = "allocation_creation_failed: " + "invalid request: invalid number of data shards"
		errMsg4 = "allocation_creation_failed: malformed request: " +
			"invalid character '}' looking for beginning of value"
		errMsg6 = "allocation_creation_failed: " +
			"invalid request: blobbers provided are not enough to honour the allocation"
		errMsg7 = "allocation_creation_failed: " + "getting stake pools: could not get item \"b1\": value not present"
		errMsg8 = "allocation_creation_failed: " +
			"not enough tokens to honor the allocation cost 0 < 4500"
		errMsg9 = "allocation_creation_failed: " +
			"no tokens to lock"
	)
	var (
		ssc      = newTestStorageSC()
		balances = newTestBalances(t, false)

		tx   transaction.Transaction
		conf *Config

		resp string
		err  error
	)

	tx.Hash = txHash
	tx.Value = 100
	tx.ClientID = clientID
	tx.CreationDate = toSeconds(2 * time.Hour)

	balances.setTransaction(t, &tx)

	conf = setConfig(t, balances)
	conf.MaxChallengeCompletionRounds = 720
	conf.MinAllocSize = 10 * GB
	conf.TimeUnit = 720 * time.Hour

	_, err = balances.InsertTrieNode(scConfigKey(ADDRESS), conf)
	require.NoError(t, err)

	// 1.
	t.Run("unexpected end of JSON input", func(t *testing.T) {
		_, err = ssc.newAllocationRequest(&tx, nil, balances, nil)
		requireErrMsg(t, err, errMsg1)
	})
	t.Run("invalid character", func(t *testing.T) {
		tx.ClientID = clientID
		_, err = ssc.newAllocationRequest(&tx, []byte("} malformed {"), balances, nil)
		requireErrMsg(t, err, errMsg4)
	})

	// 4.
	t.Run("empty request", func(t *testing.T) {
		var nar newAllocationRequest

		_, err = ssc.newAllocationRequest(&tx, mustEncode(t, &nar), balances, nil)
		requireErrMsg(t, err, errMsg2)
	})

	t.Run("Blobbers provided are not enough to honour the allocation", func(t *testing.T) {
		var nar newAllocationRequest
		nar.ReadPriceRange = PriceRange{20, 10}
		nar.Owner = clientID
		nar.ReadPriceRange = PriceRange{Min: 10, Max: 40}
		nar.WritePriceRange = PriceRange{Min: 100, Max: 400}
		nar.Size = 20 * GB
		nar.DataShards = 1
		nar.ParityShards = 1
		nar.Owner = "" // not set
		nar.OwnerPublicKey = pubKey
		nar.Blobbers = nil // not set

		_, err = ssc.newAllocationRequest(&tx, mustEncode(t, &nar), balances, nil)
		requireErrMsg(t, err, errMsg6)
	})

	t.Run("Blobbers provided are not enough to honour the allocation", func(t *testing.T) {
		var nar newAllocationRequest
		nar.ReadPriceRange = PriceRange{20, 10}
		nar.Owner = clientID
		nar.ReadPriceRange = PriceRange{Min: 10, Max: 40}
		nar.WritePriceRange = PriceRange{Min: 100, Max: 400}
		nar.Size = 20 * GB
		nar.DataShards = 1
		nar.ParityShards = 1
		nar.Owner = "" // not set
		nar.OwnerPublicKey = pubKey
		nar.Blobbers = nil // not set
		nar.Owner = clientID
		_, err = ssc.newAllocationRequest(&tx, mustEncode(t, &nar), balances, nil)
		requireErrMsg(t, err, errMsg6)
	})

	t.Run("Blobbers provided are not enough to honour the allocation 2", func(t *testing.T) {
		var nar newAllocationRequest
		nar.ReadPriceRange = PriceRange{20, 10}
		nar.Owner = clientID
		nar.ReadPriceRange = PriceRange{Min: 10, Max: 40}
		nar.WritePriceRange = PriceRange{Min: 100, Max: 400}
		nar.Size = 20 * GB
		nar.DataShards = 1
		nar.ParityShards = 1
		nar.Owner = "" // not set
		nar.OwnerPublicKey = pubKey
		nar.Blobbers = nil // not set
		nar.Owner = clientID

		_, err = ssc.newAllocationRequest(&tx, mustEncode(t, &nar), balances, nil)
		requireErrMsg(t, err, errMsg6)
	})

	t.Run("Blobbers provided are not enough to honour the allocation no pools", func(t *testing.T) {
		var nar newAllocationRequest
		nar.ReadPriceRange = PriceRange{20, 10}
		nar.Owner = clientID
		nar.ReadPriceRange = PriceRange{Min: 10, Max: 40}
		nar.WritePriceRange = PriceRange{Min: 100, Max: 400}
		nar.Size = 20 * GB
		nar.DataShards = 1
		nar.ParityShards = 1
		nar.Owner = "" // not set
		nar.OwnerPublicKey = pubKey
		nar.Blobbers = nil // not set
		nar.Owner = clientID
		// 7. missing stake pools (not enough blobbers)
		var allBlobbers = newTestAllBlobbers()
		// make the blobbers health
		b0 := allBlobbers.Nodes[0]
		b0.mustUpdateBase(func(b *storageNodeBase) error {
			b.LastHealthCheck = tx.CreationDate
			return nil
		})

		b1 := allBlobbers.Nodes[1]
		b1.mustUpdateBase(func(b *storageNodeBase) error {
			b.LastHealthCheck = tx.CreationDate
			return nil
		})

		nar.Blobbers = append(nar.Blobbers, b0.Id())
		_, err = balances.InsertTrieNode(b0.GetKey(), b0)
		nar.Blobbers = append(nar.Blobbers, b1.Id())
		_, err = balances.InsertTrieNode(b1.GetKey(), b1)
		require.NoError(t, err)

		_, err = ssc.newAllocationRequest(&tx, mustEncode(t, &nar), balances, nil)
		requireErrMsg(t, err, errMsg7)
	})

	t.Run("Blobbers provided are restricted blobbers", func(t *testing.T) {
		var nar newAllocationRequest
		nar.ReadPriceRange = PriceRange{20, 10}
		nar.Owner = clientID
		nar.ReadPriceRange = PriceRange{Min: 10, Max: 40}
		nar.WritePriceRange = PriceRange{Min: 100, Max: 400}
		nar.Size = 20 * GB
		nar.DataShards = 1
		nar.ParityShards = 1
		nar.Blobbers = nil // not set
		nar.Owner = clientID

		var conditions map[string]interface{}
		conditions = make(map[string]interface{})
		conditions["is_restricted"] = true
		var allBlobbers = newTestAllBlobbers(conditions)

		zcncore.InitSignatureScheme("bls0chain")

		b0OwnerWalletString, err := zcncore.CreateWalletOffline()
		require.NoError(t, err)
		var b0OwnerWallet zcncrypto.Wallet
		err = json.Unmarshal([]byte(b0OwnerWalletString), &b0OwnerWallet)
		require.NoError(t, err)
		b0 := allBlobbers.Nodes[0]
<<<<<<< HEAD
		b0.mustUpdateBase(func(b *storageNodeBase) error {
			b.LastHealthCheck = tx.CreationDate
			b.ID = b0OwnerWallet.ClientID
			b.PublicKey = b0OwnerWallet.ClientKey
			return nil
		})
=======
		b0.LastHealthCheck = tx.CreationDate
		b0.ID = b0OwnerWallet.ClientID
		b0.PublicKey = b0OwnerWallet.ClientKey
>>>>>>> 357cb45b

		b1OwnerWalletString, err := zcncore.CreateWalletOffline()
		require.NoError(t, err)
		var b1OwnerWallet zcncrypto.Wallet
		err = json.Unmarshal([]byte(b1OwnerWalletString), &b1OwnerWallet)
		require.NoError(t, err)
		b1 := allBlobbers.Nodes[1]
<<<<<<< HEAD
		b1.mustUpdateBase(func(b *storageNodeBase) error {
			b.LastHealthCheck = tx.CreationDate
			b.ID = b1OwnerWallet.ClientID
			b.PublicKey = b1OwnerWallet.ClientKey
			return nil
		})

		nar.Blobbers = append(nar.Blobbers, b0.Id())
		_, err = balances.InsertTrieNode(b0.GetKey(), b0)
		nar.Blobbers = append(nar.Blobbers, b1.Id())
=======
		b1.LastHealthCheck = tx.CreationDate
		b1.ID = b1OwnerWallet.ClientID
		b1.PublicKey = b1OwnerWallet.ClientKey

		nar.Blobbers = append(nar.Blobbers, b0.ID)
		_, err = balances.InsertTrieNode(b0.GetKey(), b0)
		nar.Blobbers = append(nar.Blobbers, b1.ID)
>>>>>>> 357cb45b
		_, err = balances.InsertTrieNode(b1.GetKey(), b1)
		require.NoError(t, err)

		nar.BlobberAuthTickets = []string{"", ""}
		_, err = ssc.newAllocationRequest(&tx, mustEncode(t, &nar), balances, nil)
		requireErrMsg(t, err, errMsg7)

		signByBlobberOwnerPK := func(hash string, blobberOwnerWallet zcncrypto.Wallet) (string, error) {
			signScheme := zcncrypto.NewSignatureScheme("bls0chain")
			if signScheme != nil {
				err := signScheme.SetPrivateKey(blobberOwnerWallet.Keys[0].PrivateKey)
				if err != nil {
					return "", err
				}
				return signScheme.Sign(hash)
			}
			return "", common.NewError("invalid_signature_scheme", "Invalid signature scheme. Please check configuration")
		}

		walletString, err := zcncore.CreateWalletOffline()
		require.NoError(t, err)
		var wallet zcncrypto.Wallet
		err = json.Unmarshal([]byte(walletString), &wallet)
		require.NoError(t, err)
		nar.Owner = wallet.ClientID
		nar.OwnerPublicKey = wallet.ClientKey

		blobber0AuthTicket, err := signByBlobberOwnerPK(wallet.ClientID, b0OwnerWallet)
		require.NoError(t, err)

		blobber1AuthTicket, err := signByBlobberOwnerPK(wallet.ClientID, b1OwnerWallet)
		require.NoError(t, err)

		nar.BlobberAuthTickets = []string{blobber0AuthTicket, blobber1AuthTicket}
		_, err = ssc.newAllocationRequest(&tx, mustEncode(t, &nar), balances, nil)
		require.NoError(t, err)
	})

	// 8. not enough tokens
	t.Run("not enough tokens to honor the min lock demand (0 < 270)", func(t *testing.T) {
		var nar newAllocationRequest
		nar.ReadPriceRange = PriceRange{20, 10}
		nar.Owner = clientID
		nar.ReadPriceRange = PriceRange{Min: 10, Max: 40}
		nar.WritePriceRange = PriceRange{Min: 100, Max: 400}
		nar.Size = 10 * GB
		nar.DataShards = 1
		nar.ParityShards = 1
		nar.Owner = "" // not set
		nar.OwnerPublicKey = pubKey
		nar.Blobbers = nil // not set
		nar.Owner = clientID
		var allBlobbers = newTestAllBlobbers()
		// make the blobbers health
		b0 := allBlobbers.Nodes[0]
		b0.mustUpdateBase(func(b *storageNodeBase) error {
			b.LastHealthCheck = tx.CreationDate
			return nil
		})

		b1 := allBlobbers.Nodes[1]
		b1.mustUpdateBase(func(b *storageNodeBase) error {
			b.LastHealthCheck = tx.CreationDate
			return nil
		})

		nar.Blobbers = append(nar.Blobbers, b0.Id())
		_, err = balances.InsertTrieNode(b0.GetKey(), b0)
		nar.Blobbers = append(nar.Blobbers, b1.Id())
		_, err = balances.InsertTrieNode(b1.GetKey(), b1)
		require.NoError(t, err)

		var (
			sp1, sp2 = newStakePool(), newStakePool()
			dp1, dp2 = new(stakepool.DelegatePool), new(stakepool.DelegatePool)
		)
		dp1.Balance, dp2.Balance = 20e10, 20e10
		sp1.Pools["hash1"], sp2.Pools["hash2"] = dp1, dp2
		require.NoError(t, sp1.Save(spenum.Blobber, "b1", balances))
		require.NoError(t, sp2.Save(spenum.Blobber, "b2", balances))

		tx.Value = 0
		_, err = ssc.newAllocationRequest(&tx, mustEncode(t, &nar), balances, nil)
		requireErrMsg(t, err, errMsg8)
	})
	// 9. no tokens to lock (client balance check)
	t.Run("Blobbers provided are not enough to honour the allocation no pools", func(t *testing.T) {
		var nar newAllocationRequest
		nar.ReadPriceRange = PriceRange{20, 10}
		nar.Owner = clientID
		nar.ReadPriceRange = PriceRange{Min: 10, Max: 40}
		nar.WritePriceRange = PriceRange{Min: 100, Max: 400}
		nar.Size = 10 * GB
		nar.DataShards = 1
		nar.ParityShards = 1
		nar.Owner = "" // not set
		nar.OwnerPublicKey = pubKey
		nar.Blobbers = nil // not set
		nar.Owner = clientID
		var allBlobbers = newTestAllBlobbers()
		// make the blobbers health
		b0 := allBlobbers.Nodes[0]
		b0.mustUpdateBase(func(b *storageNodeBase) error {
			b.LastHealthCheck = tx.CreationDate
			b.Allocated = 5 * GB
			return nil
		})
		b1 := allBlobbers.Nodes[1]
		b1.mustUpdateBase(func(b *storageNodeBase) error {
			b.LastHealthCheck = tx.CreationDate
			b.Allocated = 10 * GB
			return nil
		})

		nar.Blobbers = append(nar.Blobbers, b0.Id())
		_, err = balances.InsertTrieNode(b0.GetKey(), b0)
		nar.Blobbers = append(nar.Blobbers, b1.Id())
		_, err = balances.InsertTrieNode(b1.GetKey(), b1)
		require.NoError(t, err)

		var (
			sp1, sp2 = newStakePool(), newStakePool()
			dp1, dp2 = new(stakepool.DelegatePool), new(stakepool.DelegatePool)
		)
		dp1.Balance, dp2.Balance = 20e10, 20e10
		sp1.Pools["hash1"], sp2.Pools["hash2"] = dp1, dp2
		require.NoError(t, sp1.Save(spenum.Blobber, "b1", balances))
		require.NoError(t, sp2.Save(spenum.Blobber, "b2", balances))

		tx.Hash = encryption.Hash("blobber_not_enough_to_honour_allocation_no_pools")
		tx.Value = 400
		_, err = ssc.newAllocationRequest(&tx, mustEncode(t, &nar), balances, nil)
		requireErrMsg(t, err, errMsg9)

	})
	// 10. ok
	t.Run("ok", func(t *testing.T) {
		var nar newAllocationRequest
		nar.ReadPriceRange = PriceRange{20, 10}
		nar.Owner = clientID
		nar.ReadPriceRange = PriceRange{Min: 10, Max: 40}
		nar.WritePriceRange = PriceRange{Min: 100, Max: 400}
		nar.Size = 10 * GB
		nar.DataShards = 1
		nar.ParityShards = 1
		nar.Owner = "" // not set
		nar.OwnerPublicKey = pubKey
		nar.Blobbers = nil // not set
		nar.Owner = clientID
		var allBlobbers = newTestAllBlobbers()
		// make the blobbers health
		b0 := allBlobbers.Nodes[0]
		b0.mustUpdateBase(func(b *storageNodeBase) error {
			b.LastHealthCheck = tx.CreationDate
			b.Allocated = 5 * GB
			return nil
		})
		b1 := allBlobbers.Nodes[1]
		b1.mustUpdateBase(func(b *storageNodeBase) error {
			b.LastHealthCheck = tx.CreationDate
			b.Allocated = 10 * GB
			return nil
		})

		nar.Blobbers = append(nar.Blobbers, b0.Id())
		_, err = balances.InsertTrieNode(b0.GetKey(), b0)
		nar.Blobbers = append(nar.Blobbers, b1.Id())
		_, err = balances.InsertTrieNode(b1.GetKey(), b1)
		require.NoError(t, err)

		var (
			sp1, sp2 = newStakePool(), newStakePool()
			dp1, dp2 = new(stakepool.DelegatePool), new(stakepool.DelegatePool)
		)
		dp1.Balance, dp2.Balance = 20e10, 20e10
		sp1.Pools["hash1"], sp2.Pools["hash2"] = dp1, dp2
		require.NoError(t, sp1.Save(spenum.Blobber, "b1", balances))
		require.NoError(t, sp2.Save(spenum.Blobber, "b2", balances))

		balances.balances[clientID] = 1100 + 4500

		tx.Hash = encryption.Hash("ok")
		tx.Value = 5000
		resp, err = ssc.newAllocationRequest(&tx, mustEncode(t, &nar), balances, nil)
		require.NoError(t, err)

		// check response
		var aresp NewAllocationTxnOutput
		require.NoError(t, aresp.Decode([]byte(resp)))

		assert.Equal(t, tx.Hash, aresp.ID)
		assert.Equal(t, len(aresp.Blobber_ids), 2)

		// expected blobbers after the allocation
		var sb = newTestAllBlobbers()
		sb.Nodes[0].mustUpdateBase(func(b *storageNodeBase) error {
			b.LastHealthCheck = tx.CreationDate
			b.LastHealthCheck = tx.CreationDate
			b.Allocated += 10 * GB
			return nil
		})
		sb.Nodes[1].mustUpdateBase(func(b *storageNodeBase) error {
			b.Allocated += 10 * GB
			return nil
		})

		// blobbers saved in all blobbers list
		var ab []*StorageNode
		loaded0, err := ssc.getBlobber(b0.Id(), balances)
		loaded1, err := ssc.getBlobber(b1.Id(), balances)
		ab = append(ab, loaded0)
		ab = append(ab, loaded1)
		require.NoError(t, err)
		for i, sbn := range sb.Nodes {
			assert.EqualValues(t, *sbn, *ab[i])
		}
		assert.EqualValues(t, sb.Nodes, ab)
		// independent saved blobbers
		var blob1, blob2 *StorageNode
		blob1, err = ssc.getBlobber("b1", balances)
		require.NoError(t, err)
		assert.EqualValues(t, sb.Nodes[0], blob1)
		blob2, err = ssc.getBlobber("b2", balances)
		require.NoError(t, err)
		assert.EqualValues(t, sb.Nodes[1], blob2)

		_, err = ssc.getStakePool(spenum.Blobber, "b1", balances)
		require.NoError(t, err)

		_, err = ssc.getStakePool(spenum.Blobber, "b2", balances)
		require.NoError(t, err)

		// 3. challenge pool existence
		var cp *challengePool
		cp, err = ssc.getChallengePool(aresp.ID, balances)
		require.NoError(t, err)

		assert.Zero(t, cp.Balance)
	})
}

func Test_updateAllocationRequest_decode(t *testing.T) {
	var ud, ue updateAllocationRequest
	ue.Size = -200
	require.NoError(t, ud.decode(mustEncode(t, &ue)))
	assert.EqualValues(t, ue, ud)
}

func Test_updateAllocationRequest_validate(t *testing.T) {

	config := &Config{
		MinAllocSize: 1 * GB,
	}
	alloc := &StorageAllocation{
		BlobberAllocsMap: make(map[string]*BlobberAllocation),
		Owner:            "owner123",
		FileOptions:      32,
	}
	alloc.BlobberAllocsMap["blobber1"] = &BlobberAllocation{}

	var sub = 9.01 * GB

	tests := []struct {
		name      string
		uar       *updateAllocationRequest
		expectErr bool
	}{
		{
			name: "Zero size",
			uar: &updateAllocationRequest{
				OwnerID: "owner123",
			},
			expectErr: true,
		},
		{
			name: "Becomes too small",
			uar: &updateAllocationRequest{
				Size:                    -int64(sub),
				SetThirdPartyExtendable: true,
				OwnerID:                 "owner123",
			},
			expectErr: true,
		},
		{
			name: "No blobbers (invalid allocation)",
			uar: &updateAllocationRequest{
				Size:    1 * GB,
				OwnerID: "owner123",
			},
			expectErr: true,
		},
		{
			name: "Positive case",
			uar: &updateAllocationRequest{
				Size:    1 * GB,
				OwnerID: "owner123",
			},
			expectErr: false,
		},
		{
			name: "No changes",
			uar: &updateAllocationRequest{
				OwnerID: "owner123",
			},
			expectErr: true,
		},
		{
			name: "Negative size",
			uar: &updateAllocationRequest{
				Size:    -1,
				OwnerID: "owner123",
			},
			expectErr: true,
		},
		{
			name: "Invalid allocation (no blobbers)",
			uar: &updateAllocationRequest{
				OwnerID: "owner123",
			},
			expectErr: true,
		},
		{
			name: "Add existing blobber",
			uar: &updateAllocationRequest{
				AddBlobberId: "blobber1",
				OwnerID:      "owner123",
			},
			expectErr: true,
		},
		{
			name: "Remove non-existing blobber",
			uar: &updateAllocationRequest{
				RemoveBlobberId: "nonexistent_blobber",
				OwnerID:         "owner123",
			},
			expectErr: true,
		},
		{
			name: "FileOptions out of range",
			uar: &updateAllocationRequest{
				FileOptions: 64,
				OwnerID:     "owner123",
			},
			expectErr: true,
		},
	}

	for _, tt := range tests {
		t.Run(tt.name, func(t *testing.T) {
			if tt.name == "Positive case" {
				alloc.BlobberAllocs = []*BlobberAllocation{{}}
			}
			err := tt.uar.validate(config, alloc)

			if tt.expectErr && err == nil {
				t.Error("Expected an error, but got nil")
			} else if !tt.expectErr && err != nil {
				t.Errorf("Expected no error, but got: %v", err)
			}
		})
	}
}

func Test_updateAllocationRequest_getBlobbersSizeDiff(t *testing.T) {
	var (
		uar   updateAllocationRequest
		alloc StorageAllocation
	)

	alloc.Size = 10 * GB
	alloc.DataShards = 2
	alloc.ParityShards = 2

	uar.Size = 1 * GB // add 1 GB
	assert.Equal(t, int64(512*MB), uar.getBlobbersSizeDiff(&alloc))

	uar.Size = -1 * GB // sub 1 GB
	assert.Equal(t, -int64(512*MB), uar.getBlobbersSizeDiff(&alloc))

	uar.Size = 0 // no changes
	assert.Zero(t, uar.getBlobbersSizeDiff(&alloc))
}

// create allocation with blobbers, configurations, stake pools
func createNewTestAllocation(t *testing.T, ssc *StorageSmartContract,
	txHash, clientID, pubKey string, balances chainState.StateContextI) {

	var (
		tx          transaction.Transaction
		nar         newAllocationRequest
		allBlobbers *StorageNodes
		conf        Config
		err         error
	)

	tx.Hash = txHash
	tx.Value = 400
	tx.ClientID = clientID
	tx.CreationDate = toSeconds(2 * time.Hour)

	balances.(*testBalances).setTransaction(t, &tx)

	conf.MaxChallengeCompletionRounds = 720
	conf.MinAllocSize = 10 * GB
	conf.MaxBlobbersPerAllocation = 4
	conf.TimeUnit = 20 * time.Second

	_, err = balances.InsertTrieNode(scConfigKey(ADDRESS), &conf)
	require.NoError(t, err)

	allBlobbers = newTestAllBlobbers()
	// make the blobbers health
	b0 := allBlobbers.Nodes[0]
	b0.mustUpdateBase(func(b *storageNodeBase) error {
		b.LastHealthCheck = tx.CreationDate
		b.Allocated = 5 * GB
		return nil
	})
	b1 := allBlobbers.Nodes[1]
	b1.mustUpdateBase(func(b *storageNodeBase) error {
		b.LastHealthCheck = tx.CreationDate
		b.Allocated = 10 * GB
		return nil
	})

	nar.Blobbers = append(nar.Blobbers, b0.Id())
	_, err = balances.InsertTrieNode(b0.GetKey(), b0)
	nar.Blobbers = append(nar.Blobbers, b1.Id())
	_, err = balances.InsertTrieNode(b1.GetKey(), b1)
	require.NoError(t, err)

	nar.ReadPriceRange = PriceRange{Min: 10, Max: 40}
	nar.WritePriceRange = PriceRange{Min: 100, Max: 400}
	nar.Size = 10 * GB
	nar.DataShards = 1
	nar.ParityShards = 1
	nar.Owner = clientID
	nar.OwnerPublicKey = pubKey
	nar.Blobbers = []string{"b1", "b2"}

	var (
		sp1, sp2 = newStakePool(), newStakePool()
		dp1, dp2 = new(stakepool.DelegatePool), new(stakepool.DelegatePool)
	)
	dp1.Balance, dp2.Balance = 20e10, 20e10
	sp1.Pools["hash1"], sp2.Pools["hash2"] = dp1, dp2
	require.NoError(t, sp1.Save(spenum.Blobber, "b1", balances))
	require.NoError(t, sp2.Save(spenum.Blobber, "b2", balances))

	balances.(*testBalances).balances[clientID] = 1100 + 4500

	tx.Value = 4500
	_, err = ssc.newAllocationRequest(&tx, mustEncode(t, &nar), balances, nil)
	require.NoError(t, err)
}

func Test_updateAllocationRequest_getNewBlobbersSize(t *testing.T) {

	const allocTxHash, clientID, pubKey = "a5f4c3d2_tx_hex", "client_hex",
		"pub_key_hex"

	var (
		ssc      = newTestStorageSC()
		balances = newTestBalances(t, false)

		uar   updateAllocationRequest
		alloc *StorageAllocation
		err   error
	)

	createNewTestAllocation(t, ssc, allocTxHash, clientID, pubKey, balances)

	alloc, err = ssc.getAllocation(allocTxHash, balances)
	require.NoError(t, err)

	alloc.Size = 5 * GB
	alloc.DataShards = 2
	alloc.ParityShards = 2

	uar.Size = 1 * GB // add 1 GB
	assert.Less(t, math.Abs(1-float64(10*GB+256*MB)/float64(uar.getNewBlobbersSize(alloc))), 0.05)

	uar.Size = -1 * GB // sub 1 GB
	assert.Less(t, math.Abs(1-float64(10*GB-256*MB)/float64(uar.getNewBlobbersSize(alloc))), 0.05)

	uar.Size = 0 // no changes
	assert.Less(t, math.Abs(1-float64(10*GB)/float64(uar.getNewBlobbersSize(alloc))), 0.05)
}

func TestStorageSmartContract_getAllocationBlobbers(t *testing.T) {
	const allocTxHash, clientID, pubKey = "a5f4c3d2_tx_hex", "client_hex",
		"pub_key_hex"

	var (
		ssc      = newTestStorageSC()
		balances = newTestBalances(t, false)

		alloc *StorageAllocation
		err   error
	)

	createNewTestAllocation(t, ssc, allocTxHash, clientID, pubKey, balances)

	alloc, err = ssc.getAllocation(allocTxHash, balances)
	require.NoError(t, err)

	var blobbers []*StorageNode
	blobbers, err = ssc.getAllocationBlobbers(alloc, balances)
	require.NoError(t, err)

	assert.Len(t, blobbers, 2)
}

func (alloc *StorageAllocation) deepCopy(t *testing.T) (cp *StorageAllocation) {
	cp = new(StorageAllocation)
	require.NoError(t, cp.Decode(mustEncode(t, alloc)))
	return
}

func TestRemoveBlobberAllocation(t *testing.T) {

	type args struct {
		numBlobbers         int
		numAllocInChallenge int
		removeBlobberID     string
		allocationID        string
	}

	type want struct {
		numBlobberChallenge              int
		numAllocationChallengePerBlobber []int
		err                              bool
		errMsg                           string
	}

	setup := func(arg args) (*StorageSmartContract, chainState.StateContextI, string, string) {
		var (
			ssc          = newTestStorageSC()
			balances     = newTestBalances(t, false)
			removeID     = arg.removeBlobberID
			allocationID = arg.allocationID
		)

		bcpartition, _, err := partitionsChallengeReadyBlobbers(balances)
		require.NoError(t, err)

		for i := 0; i < arg.numBlobbers; i++ {
			blobberID := "blobber_" + strconv.Itoa(i)
			err := bcpartition.Add(balances, &ChallengeReadyBlobber{BlobberID: blobberID})
			require.NoError(t, err)

			bcAllocPartition, err := partitionsBlobberAllocations(blobberID, balances)
			require.NoError(t, err)
			for j := 0; j < arg.numAllocInChallenge; j++ {
				allocID := "allocation_" + strconv.Itoa(j)
				err := bcAllocPartition.Add(balances, &BlobberAllocationNode{ID: allocID})
				require.NoError(t, err)
			}
			err = bcAllocPartition.Save(balances)
			require.NoError(t, err)
		}

		err = bcpartition.Save(balances)
		require.NoError(t, err)

		return ssc, balances, removeID, allocationID
	}

	validate := func(want want, balances chainState.StateContextI) {
		bcPart, _, err := partitionsChallengeReadyBlobbers(balances)
		require.NoError(t, err)

		bcPartSize, err := bcPart.Size(balances)
		require.NoError(t, err)
		require.Equal(t, bcPartSize, want.numBlobberChallenge)

		for i, numAlloc := range want.numAllocationChallengePerBlobber {
			blobber := "blobber_" + strconv.Itoa(i)
			bcAllocChallenge, err := partitionsBlobberAllocations(blobber, balances)
			require.NoError(t, err)
			bcAllocSize, err := bcAllocChallenge.Size(balances)
			require.NoError(t, err)

			require.Equal(t, numAlloc, bcAllocSize)
		}

	}

	tests := []struct {
		name string
		args args
		want want
	}{
		{
			name: "1_allocation_challenge",
			args: args{
				numBlobbers:         6,
				numAllocInChallenge: 1,
				removeBlobberID:     "blobber_0",
				allocationID:        "allocation_0",
			},
			want: want{
				numBlobberChallenge:              5,
				numAllocationChallengePerBlobber: []int{0, 1, 1, 1, 1, 1},
				err:                              false,
			},
		},
		{
			name: "2_allocation_challenge",
			args: args{
				numBlobbers:         6,
				numAllocInChallenge: 2,
				removeBlobberID:     "blobber_0",
				allocationID:        "allocation_0",
			},
			want: want{
				numBlobberChallenge:              6,
				numAllocationChallengePerBlobber: []int{1, 2, 2, 2, 2, 2},
				err:                              false,
			},
		},
	}

	for _, tt := range tests {
		t.Run(tt.name, func(t *testing.T) {
			_, balances, removeBlobberID, allocationID := setup(tt.args)
			err := removeAllocationFromBlobberPartitions(balances,
				removeBlobberID, allocationID)
			require.NoError(t, err)
			validate(tt.want, balances)
		})
	}
}

func TestStorageSmartContract_updateAllocationRequest(t *testing.T) {
	var (
		ssc            = newTestStorageSC()
		balances       = newTestBalances(t, false)
		client         = newClient(2000*x10, balances)
		otherClient    = newClient(50*x10, balances)
		tp             = int64(0)
		allocID, blobs = addAllocation(t, ssc, client, tp, 0, balances)
		alloc          *StorageAllocation
		resp           string
		err            error
	)

	confMinAllocSize := 1024
	mockBlobberCapacity := 2000 * confMinAllocSize

	alloc, err = ssc.getAllocation(allocID, balances)
	require.NoError(t, err)

	alloc.Stats = &StorageAllocationStats{
		UsedSize:          int64(alloc.DataShards+alloc.ParityShards) * int64(mockBlobberCapacity) / 2,
		SuccessChallenges: int64(alloc.DataShards+alloc.ParityShards) * 100,
		FailedChallenges:  int64(alloc.DataShards+alloc.ParityShards) * 2,
		TotalChallenges:   int64(alloc.DataShards+alloc.ParityShards) * 102,
		OpenChallenges:    0,
	}

	for _, ba := range alloc.BlobberAllocs {
		ba.Stats = &StorageAllocationStats{
			UsedSize:          int64(mockBlobberCapacity) / 2,
			SuccessChallenges: 100,
			FailedChallenges:  2,
			TotalChallenges:   102,
			OpenChallenges:    0,
		}

		ba.LatestFinalizedChallCreatedAt = alloc.Expiration / 2
		ba.ChallengePoolIntegralValue = 0

		blobber, err := ssc.getBlobber(ba.BlobberID, balances)
		require.NoError(t, err)

		blobber.SavedData = int64(mockBlobberCapacity) / 2

		_, err = balances.InsertTrieNode(blobber.GetKey(), blobber)
		require.NoError(t, err)
	}

	_, err = balances.InsertTrieNode(alloc.GetKey(ADDRESS), alloc)
	if err != nil {
		return
	}

	cp := &StorageAllocation{}
	err = cp.Decode(alloc.Encode())
	require.NoError(t, err)

	// change terms
	tp += 1000
	for _, b := range blobs {
		var blob *StorageNode
		blob, err = ssc.getBlobber(b.id, balances)
		require.NoError(t, err)
		blob.mustUpdateBase(func(b *storageNodeBase) error {
			b.Terms.WritePrice = currency.Coin(5 * x10)
			b.Terms.ReadPrice = currency.Coin(0.8 * x10)
			return nil
		})
		_, err = updateBlobber(t, blob, 0, tp, ssc, balances)
		require.NoError(t, err)
	}

	//
	// extend
	//

	var uar updateAllocationRequest
	uar.ID = alloc.ID
	uar.Extend = true
	uar.Size = alloc.Size
	tp += 1000
	resp, err = uar.callUpdateAllocReq(t, client.id, 300*x10, tp, ssc, balances)
	require.NoError(t, err)

	var deco StorageAllocation
	require.NoError(t, deco.Decode([]byte(resp)))

	alloc, err = ssc.getAllocation(allocID, balances)
	require.NoError(t, err)

	require.EqualValues(t, alloc, &deco)

	assert.Equal(t, cp.Size*2, alloc.Size)
	assert.Equal(t, common.Timestamp(tp+int64(720*time.Hour/1e9)), alloc.Expiration)

	var tbs int64
	for i, d := range alloc.BlobberAllocs {
		if i == alloc.DataShards {
			break
		}
		tbs += d.Size
	}
	var (
		numb  = int64(alloc.DataShards)
		bsize = int64(math.Ceil(float64(alloc.Size) / float64(numb)))
	)

	assert.True(t, math.Abs(float64(bsize*numb-tbs)) < 100)

	// Owner can extend regardless of the value of `third_party_extendable`
	req := updateAllocationRequest{
		ID:     alloc.ID,
		Size:   100,
		Extend: true,
	}
	tp += 1000
	resp, err = req.callUpdateAllocReq(t, client.id, 20*x10, tp, ssc, balances)
	require.NoError(t, err)

	// Others cannot extend the allocation if `third_party_extendable` = false
	req = updateAllocationRequest{
		ID:     alloc.ID,
		Size:   100,
		Extend: true,
	}
	tp += 1000
	resp, err = req.callUpdateAllocReq(t, otherClient.id, 20*x10, tp, ssc, balances)
	require.Error(t, err)
	assert.Equal(t, "allocation_updating_failed: only owner can update the allocation", err.Error())

	// Owner can change `third_party_extendable`
	req = updateAllocationRequest{
		ID:                      alloc.ID,
		SetThirdPartyExtendable: true,
	}
	tp += 1000
	resp, err = req.callUpdateAllocReq(t, client.id, 20*x10, tp, ssc, balances)
	require.NoError(t, err)

	// Others can extend the allocation if `third_party_extendable` = true
	alloc, err = ssc.getAllocation(allocID, balances)
	require.NoError(t, err)
	req = updateAllocationRequest{
		ID:     alloc.ID,
		Size:   100,
		Extend: true,
	}
	tp += 1000
	expectedSize := alloc.Size + 100
	resp, err = req.callUpdateAllocReq(t, otherClient.id, 20*x10, tp, ssc, balances)
	require.NoError(t, err)
	alloc, err = ssc.getAllocation(allocID, balances)
	require.NoError(t, err)
	assert.Equal(t, expectedSize, alloc.Size)
	assert.Equal(t, common.Timestamp(tp+int64(720*time.Hour/1e9)), alloc.Expiration)

	// Other cannot perform any other action than extending.
	req = updateAllocationRequest{
		ID:                 alloc.ID,
		FileOptions:        61,
		FileOptionsChanged: true,
	}
	tp += 1000
	expectedFileOptions := alloc.FileOptions
	resp, err = req.callUpdateAllocReq(t, otherClient.id, 20*x10, tp, ssc, balances)
	require.Error(t, err)

	alloc, err = ssc.getAllocation(allocID, balances)
	require.NoError(t, err)
	assert.Equal(t, expectedFileOptions, alloc.FileOptions)

	//
	// add blobber
	//
	tp += 1000
	nb := addBlobber(t, ssc, 2*GB, tp, avgTerms, 50*x10, balances)
	tp += 1000
	req = updateAllocationRequest{
		ID:           alloc.ID,
		AddBlobberId: nb.id,
	}
	resp, err = req.callUpdateAllocReq(t, client.id, 10000000987, tp, ssc, balances)
	require.NoError(t, err)

	// assert that the new blobber offer is updated
	alloc, err = ssc.getAllocation(allocID, balances)
	require.NoError(t, err)
	nblobAlloc, ok := alloc.BlobberAllocsMap[nb.id]
	require.True(t, ok)

	alloc.BlobberAllocsMap[nb.id].Stats = &StorageAllocationStats{
		UsedSize:          int64(mockBlobberCapacity) / 2,
		SuccessChallenges: 100,
		FailedChallenges:  2,
		TotalChallenges:   102,
		OpenChallenges:    0,
	}

	alloc.BlobberAllocsMap[nb.id].LatestFinalizedChallCreatedAt = common.Timestamp(tp)

	alloc.BlobberAllocsMap[nb.id].ChallengePoolIntegralValue = 0

	_, err = balances.InsertTrieNode(alloc.GetKey(ADDRESS), alloc)
	if err != nil {
		return
	}

	nsp, err := ssc.getStakePool(spenum.Blobber, nb.id, balances)
	require.NoError(t, err)
	require.Equal(t, nsp.TotalOffers, nblobAlloc.Offer())

	//
	// remove blobber
	//

	tp += 1000
	nb2 := addBlobber(t, ssc, 2*GB, tp, avgTerms, 50*x10, balances)
	tp += 1000

	req = updateAllocationRequest{
		ID:              alloc.ID,
		AddBlobberId:    nb2.id,
		RemoveBlobberId: nb.id,
	}
	resp, err = req.callUpdateAllocReq(t, client.id, 0, tp, ssc, balances)
	require.NoError(t, err)

	alloc, err = ssc.getAllocation(allocID, balances)
	require.NoError(t, err)

	// assert blobber is removed from allocation
	_, ok = alloc.BlobberAllocsMap[nb.id]
	require.False(t, ok)

	// assert allocation is removed from blobber
	baParts, err := partitionsBlobberAllocations(nb.id, balances)
	require.NoError(t, err)
	var noneIt BlobberAllocationNode
	_, err = baParts.Get(balances, alloc.ID, &noneIt)
	require.True(t, partitions.ErrItemNotFound(err))

	// commit connection to get update challenge ready partition
	// assert there's no challenge ready partition before commit connection
	challengeReadyParts, _, err := partitionsChallengeReadyBlobbers(balances)
	require.NoError(t, err)
	var cit ChallengeReadyBlobber
	_, err = challengeReadyParts.Get(balances, nb2.id, &cit)
	require.True(t, partitions.ErrItemNotFound(err))

	tp += 1000
	// write
	const allocRoot = "alloc-root-1"
	var cc = &BlobberCloseConnection{
		AllocationRoot:     allocRoot,
		PrevAllocationRoot: "",
		WriteMarker: &WriteMarker{
			AllocationRoot:         allocRoot,
			PreviousAllocationRoot: "",
			AllocationID:           allocID,
			Size:                   10 * 1024 * 1024, // 100 MB
			BlobberID:              nb2.id,
			Timestamp:              common.Timestamp(tp),
			ClientID:               client.id,
		},
	}
	cc.WriteMarker.Signature, err = client.scheme.Sign(
		encryption.Hash(cc.WriteMarker.GetHashData()))
	require.NoError(t, err)
	var tx = newTransaction(nb2.id, ssc.ID, 0, tp)
	balances.setTransaction(t, tx)
	resp, err = ssc.commitBlobberConnection(tx, mustEncode(t, &cc), balances)
	require.NoError(t, err)
	require.NotZero(t, resp)

	// assert nb2 is challenge ready
	challengeReadyParts, _, err = partitionsChallengeReadyBlobbers(balances)
	require.NoError(t, err)
	_, err = challengeReadyParts.Get(balances, nb2.id, &cit)
	require.NoError(t, err)
	require.Equal(t, cit.BlobberID, nb2.id)

	//
	// remove blobber nb2, assert it self is removed from challenge ready partition
	//

	tp += 1000
	nb3 := addBlobber(t, ssc, 3*GB, tp, avgTerms, 50*x10, balances)

	tp += 1000
	req = updateAllocationRequest{
		ID:              alloc.ID,
		AddBlobberId:    nb3.id,
		RemoveBlobberId: nb2.id,
	}

	alloc.BlobberAllocsMap[nb2.id].Stats = &StorageAllocationStats{
		UsedSize:          int64(mockBlobberCapacity) / 2,
		SuccessChallenges: 100,
		FailedChallenges:  2,
		TotalChallenges:   102,
		OpenChallenges:    0,
	}

	alloc.BlobberAllocsMap[nb2.id].LatestFinalizedChallCreatedAt = common.Timestamp(tp)

	alloc.BlobberAllocsMap[nb2.id].ChallengePoolIntegralValue = 0
	_, err = balances.InsertTrieNode(alloc.GetKey(ADDRESS), alloc)
	if err != nil {
		return
	}

	resp, err = req.callUpdateAllocReq(t, client.id, 0, tp, ssc, balances)
	require.NoError(t, err)

	// assert blobber nb2 is removed from challenge ready partition
	challengeReadyParts, _, err = partitionsChallengeReadyBlobbers(balances)
	require.NoError(t, err)
	_, err = challengeReadyParts.Get(balances, nb2.id, &cit)
	require.True(t, partitions.ErrItemNotFound(err))

	//
	// increase duration
	//

	cp = &StorageAllocation{}
	err = cp.Decode(alloc.Encode())
	require.NoError(t, err)

	uar.ID = alloc.ID
	uar.Extend = true

	tp += 1000
	resp, err = uar.callUpdateAllocReq(t, client.id, 0, tp, ssc, balances)
	require.NoError(t, err)
	require.NoError(t, deco.Decode([]byte(resp)))

	alloc, err = ssc.getAllocation(allocID, balances)
	require.NoError(t, err)

	require.EqualValues(t, alloc, &deco)

	assert.Equal(t, common.Timestamp(tp+int64(720*time.Hour/1e9)), alloc.Expiration)

	tbs = 0
	for i, detail := range alloc.BlobberAllocs {
		if i == alloc.DataShards {
			break
		}
		tbs += detail.Size
	}
	numb = int64(alloc.DataShards + alloc.ParityShards)
	bsize = (alloc.Size + (numb - 1)) / numb
	assert.True(t, math.Abs(float64(bsize*numb-tbs)) < 100)

	//
	// change owner and owner public key
	//

	cp = &StorageAllocation{}
	err = cp.Decode(alloc.Encode())
	require.NoError(t, err)

	var uarOwnerUpdate = updateAllocationRequest{
		ID:             alloc.ID,
		OwnerID:        otherClient.id,
		OwnerPublicKey: otherClient.pk,
	}

	tp += 1000
	resp, err = uarOwnerUpdate.callUpdateAllocReq(t, client.id, 0, tp, ssc, balances)
	require.NoError(t, err)
	require.NoError(t, deco.Decode([]byte(resp)))

	alloc, err = ssc.getAllocation(allocID, balances)
	require.NoError(t, err)
	require.EqualValues(t, alloc.Owner, otherClient.id)
	require.EqualValues(t, alloc.OwnerPublicKey, otherClient.pk)
	require.EqualValues(t, alloc, &deco)

	//
	// reduce
	//

	cp = alloc.deepCopy(t)

	uar.ID = alloc.ID
	uar.Size = -(alloc.Size / 2)

	tp += 1000
	resp, err = uar.callUpdateAllocReq(t, client.id, 0, tp, ssc, balances)
	require.Error(t, err)

}

// - finalize allocation
func Test_finalize_allocation(t *testing.T) {
	var (
		ssc      = newTestStorageSC()
		balances = newTestBalances(t, false)
		client   = newClient(1000*x10, balances)
		tp       = int64(0)
		err      error
	)
	confMinAllocSize := 1024
	mockBlobberCapacity := 2000 * confMinAllocSize

	setConfig(t, balances)

	tp += 1000
	var allocID, blobs = addAllocation(t, ssc, client, tp, 0, balances)

	// blobbers: stake 10k, balance 40k

	var alloc *StorageAllocation
	alloc, err = ssc.getAllocation(allocID, balances)
	require.NoError(t, err)

	alloc.Stats = &StorageAllocationStats{
		UsedSize:          int64(alloc.DataShards+alloc.ParityShards) * int64(mockBlobberCapacity) / 2,
		SuccessChallenges: int64(alloc.DataShards+alloc.ParityShards) * 100,
		FailedChallenges:  int64(alloc.DataShards+alloc.ParityShards) * 2,
		TotalChallenges:   int64(alloc.DataShards+alloc.ParityShards) * 102,
		OpenChallenges:    0,
	}

	for _, ba := range alloc.BlobberAllocs {
		ba.Stats = &StorageAllocationStats{
			UsedSize:          int64(mockBlobberCapacity) / 2,
			SuccessChallenges: 100,
			FailedChallenges:  2,
			TotalChallenges:   102,
			OpenChallenges:    0,
		}

		ba.LatestFinalizedChallCreatedAt = 0
		ba.ChallengePoolIntegralValue = 0

		blobber, err := ssc.getBlobber(ba.BlobberID, balances)
		require.NoError(t, err)

		blobber.SavedData = int64(mockBlobberCapacity) / 2

		_, err = balances.InsertTrieNode(blobber.GetKey(), blobber)
		require.NoError(t, err)
	}

	_, err = balances.InsertTrieNode(alloc.GetKey(ADDRESS), alloc)
	if err != nil {
		return
	}

	var b1 *Client
	for _, b := range blobs {
		if b.id == alloc.BlobberAllocs[0].BlobberID {
			b1 = b
			break
		}
	}
	require.NotNil(t, b1)

	// add 10 validators
	var valids []*Client
	tp += 1000
	for i := 0; i < 10; i++ {
		valids = append(valids, addValidator(t, ssc, tp, balances))
	}

	// generate some challenges to fill challenge pool

	const allocRoot = "alloc-root-1"

	// write 100 MB
	tp += 1000
	var cc = &BlobberCloseConnection{
		AllocationRoot:     allocRoot,
		PrevAllocationRoot: "",
		WriteMarker: &WriteMarker{
			AllocationRoot:         allocRoot,
			PreviousAllocationRoot: "",
			AllocationID:           allocID,
			Size:                   10 * 1024 * 1024, // 100 MB
			BlobberID:              b1.id,
			Timestamp:              common.Timestamp(tp),
			ClientID:               client.id,
		},
	}
	cc.WriteMarker.Signature, err = client.scheme.Sign(
		encryption.Hash(cc.WriteMarker.GetHashData()))
	require.NoError(t, err)

	// write
	tp += 1000
	var tx = newTransaction(b1.id, ssc.ID, 0, tp)
	balances.setTransaction(t, tx)
	var resp string
	resp, err = ssc.commitBlobberConnection(tx, mustEncode(t, &cc), balances)
	require.NoError(t, err)
	require.NotZero(t, resp)

	// until the end
	alloc, err = ssc.getAllocation(allocID, balances)
	require.NoError(t, err)

	// load validators
	validators, err := getValidatorsList(balances)
	require.NoError(t, err)

	// load blobber
	var blobber *StorageNode
	blobber, err = ssc.getBlobber(b1.id, balances)
	require.NoError(t, err)

	//
	var (
		step    = (int64(alloc.Expiration) - tp) / 10
		challID string
	)

	// expire the allocation challenging it (+ last challenge)
	for i := int64(0); i < 2; i++ {
		tp += step / 2

		challID = fmt.Sprintf("chall-%d", i)

		currentRound := balances.GetBlock().Round
		genChall(t, ssc, tp, currentRound-200*(i-2), challID, i, validators, alloc.ID, blobber, balances)

		var chall = new(ChallengeResponse)
		chall.ID = challID

		for _, val := range valids {
			chall.ValidationTickets = append(chall.ValidationTickets,
				val.validTicket(t, chall.ID, b1.id, true, tp))
		}

		tx = newTransaction(b1.id, ssc.ID, 0, tp)
		balances.setTransaction(t, tx)
		b := &block.Block{}
		b.Round = 100 + i
		balances.setBlock(t, b)

		_, err = ssc.verifyChallenge(tx, mustEncode(t, chall), balances)
		require.NoError(t, err)
	}

	// balances
	_, err = ssc.getChallengePool(allocID, balances)
	require.NoError(t, err)

	// expire the allocation
	tp += int64(alloc.Until(time.Duration(tp)))

	// finalize it

	var req lockRequest
	req.AllocationID = allocID

	tx = newTransaction(client.id, ssc.ID, 0, tp)
	balances.setTransaction(t, tx)

	tx.CreationDate = alloc.Expiration + 10
	alloc, err = ssc.finalizeAllocationInternal(tx, mustEncode(t, &req), balances)
	require.NoError(t, err)

	// check out all the balances

	_, err = ssc.getChallengePool(allocID, balances)
	require.Error(t, err, "challenge pool should be removed")

	tp += 720

	assert.True(t, alloc.Finalized)
}

func Test_finalize_allocation_do_not_remove_challenge_ready(t *testing.T) {
	var (
		ssc      = newTestStorageSC()
		balances = newTestBalances(t, false)
		client   = newClient(1000*x10, balances)
		tp       = int64(0)
		err      error
	)

	setConfig(t, balances)

	tp += 1000
	var allocID, blobs = addAllocation(t, ssc, client, tp, 0, balances)

	// bind another allocation to the blobber

	// blobbers: stake 10k, balance 40k

	var alloc *StorageAllocation
	alloc, err = ssc.getAllocation(allocID, balances)
	require.NoError(t, err)

	confMinAllocSize := 1024
	mockBlobberCapacity := 2000 * confMinAllocSize

	alloc.Stats = &StorageAllocationStats{
		UsedSize:          int64(alloc.DataShards+alloc.ParityShards) * int64(mockBlobberCapacity) / 2,
		SuccessChallenges: int64(alloc.DataShards+alloc.ParityShards) * 100,
		FailedChallenges:  int64(alloc.DataShards+alloc.ParityShards) * 2,
		TotalChallenges:   int64(alloc.DataShards+alloc.ParityShards) * 102,
		OpenChallenges:    0,
	}

	for _, ba := range alloc.BlobberAllocs {
		ba.Stats = &StorageAllocationStats{
			UsedSize:          int64(mockBlobberCapacity) / 2,
			SuccessChallenges: 100,
			FailedChallenges:  2,
			TotalChallenges:   102,
			OpenChallenges:    0,
		}

		ba.LatestFinalizedChallCreatedAt = 0
		ba.ChallengePoolIntegralValue = 0

		blobber, err := ssc.getBlobber(ba.BlobberID, balances)
		require.NoError(t, err)

		blobber.SavedData = int64(mockBlobberCapacity) / 2

		_, err = balances.InsertTrieNode(blobber.GetKey(), blobber)
		require.NoError(t, err)
	}

	_, err = balances.InsertTrieNode(alloc.GetKey(ADDRESS), alloc)
	if err != nil {
		return
	}

	var b1 *Client
	for _, b := range blobs {
		if b.id == alloc.BlobberAllocs[0].BlobberID {
			b1 = b
			break
		}
	}
	require.NotNil(t, b1)

	// bind one more allocation to b1
	err = partitionsBlobberAllocationsAdd(balances, b1.id, encryption.Hash("new_allocation_id"))
	require.NoError(t, err)

	// add 10 validators
	var valids []*Client
	tp += 1000
	for i := 0; i < 10; i++ {
		valids = append(valids, addValidator(t, ssc, tp, balances))
	}

	// generate some challenges to fill challenge pool

	const allocRoot = "alloc-root-1"

	// write 100 MB
	tp += 1000
	var cc = &BlobberCloseConnection{
		AllocationRoot:     allocRoot,
		PrevAllocationRoot: "",
		WriteMarker: &WriteMarker{
			AllocationRoot:         allocRoot,
			PreviousAllocationRoot: "",
			AllocationID:           allocID,
			Size:                   10 * 1024 * 1024, // 100 MB
			BlobberID:              b1.id,
			Timestamp:              common.Timestamp(tp),
			ClientID:               client.id,
		},
	}
	cc.WriteMarker.Signature, err = client.scheme.Sign(
		encryption.Hash(cc.WriteMarker.GetHashData()))
	require.NoError(t, err)

	// write
	tp += 1000
	var tx = newTransaction(b1.id, ssc.ID, 0, tp)
	balances.setTransaction(t, tx)
	var resp string
	resp, err = ssc.commitBlobberConnection(tx, mustEncode(t, &cc), balances)
	require.NoError(t, err)
	require.NotZero(t, resp)

	// until the end
	alloc, err = ssc.getAllocation(allocID, balances)
	require.NoError(t, err)

	//load validators
	validators, err := getValidatorsList(balances)
	require.NoError(t, err)

	// load blobber
	var blobber *StorageNode
	blobber, err = ssc.getBlobber(b1.id, balances)
	require.NoError(t, err)

	var (
		step    = (int64(alloc.Expiration) - tp) / 10
		challID string
	)

	// expire the allocation challenging it (+ last challenge)
	for i := int64(0); i < 2; i++ {
		tp += step / 2

		challID = fmt.Sprintf("chall-%d", i)
		currentRound := balances.GetBlock().Round
		genChall(t, ssc, tp, currentRound-200*(i-2), challID, i, validators, alloc.ID, blobber, balances)

		var chall = new(ChallengeResponse)
		chall.ID = challID

		for _, val := range valids {
			chall.ValidationTickets = append(chall.ValidationTickets,
				val.validTicket(t, chall.ID, b1.id, true, tp))
		}

		tx = newTransaction(b1.id, ssc.ID, 0, tp)
		balances.setTransaction(t, tx)
		b := &block.Block{}
		b.Round = 100 + i
		balances.setBlock(t, b)
		_, err = ssc.verifyChallenge(tx, mustEncode(t, chall), balances)
		require.NoError(t, err)
	}

	// balances
	_, err = ssc.getChallengePool(allocID, balances)
	require.NoError(t, err)

	// expire the allocation
	tp += int64(alloc.Until(time.Duration(tp)))

	// finalize it

	var req lockRequest
	req.AllocationID = allocID

	tx = newTransaction(client.id, ssc.ID, 0, tp)
	balances.setTransaction(t, tx)
	_, err = ssc.finalizeAllocation(tx, mustEncode(t, &req), balances)
	require.NoError(t, err)

	// check out all the balances

	_, err = ssc.getChallengePool(allocID, balances)
	require.Error(t, err, "challenge pool should be removed")

	tp += int64(alloc.Until(time.Duration(tp)))

	_, err = ssc.getAllocation(allocID, balances)
	require.Error(t, util.ErrValueNotPresent, err)
}<|MERGE_RESOLUTION|>--- conflicted
+++ resolved
@@ -4,8 +4,6 @@
 	"encoding/json"
 	"errors"
 	"fmt"
-	"github.com/0chain/gosdk/core/zcncrypto"
-	"github.com/0chain/gosdk/zcncore"
 	"math"
 	"strconv"
 	"testing"
@@ -980,12 +978,8 @@
 	all = new(StorageNodes)
 
 	for i := 1; i <= numBlobbers; i++ {
-<<<<<<< HEAD
 		sn := &StorageNode{}
 		sn.SetEntity(&storageNodeV2{
-=======
-		all.Nodes = append(all.Nodes, &StorageNode{
->>>>>>> 357cb45b
 			Provider: provider.Provider{
 				ID:              "b" + strconv.Itoa(i),
 				ProviderType:    spenum.Blobber,
@@ -1001,10 +995,7 @@
 			NotAvailable: notAvailable,
 			IsRestricted: &isRestricted,
 		})
-<<<<<<< HEAD
 		all.Nodes = append(all.Nodes, sn)
-=======
->>>>>>> 357cb45b
 	}
 	return
 }
@@ -1187,18 +1178,12 @@
 		err = json.Unmarshal([]byte(b0OwnerWalletString), &b0OwnerWallet)
 		require.NoError(t, err)
 		b0 := allBlobbers.Nodes[0]
-<<<<<<< HEAD
 		b0.mustUpdateBase(func(b *storageNodeBase) error {
 			b.LastHealthCheck = tx.CreationDate
 			b.ID = b0OwnerWallet.ClientID
 			b.PublicKey = b0OwnerWallet.ClientKey
 			return nil
 		})
-=======
-		b0.LastHealthCheck = tx.CreationDate
-		b0.ID = b0OwnerWallet.ClientID
-		b0.PublicKey = b0OwnerWallet.ClientKey
->>>>>>> 357cb45b
 
 		b1OwnerWalletString, err := zcncore.CreateWalletOffline()
 		require.NoError(t, err)
@@ -1206,7 +1191,6 @@
 		err = json.Unmarshal([]byte(b1OwnerWalletString), &b1OwnerWallet)
 		require.NoError(t, err)
 		b1 := allBlobbers.Nodes[1]
-<<<<<<< HEAD
 		b1.mustUpdateBase(func(b *storageNodeBase) error {
 			b.LastHealthCheck = tx.CreationDate
 			b.ID = b1OwnerWallet.ClientID
@@ -1217,15 +1201,6 @@
 		nar.Blobbers = append(nar.Blobbers, b0.Id())
 		_, err = balances.InsertTrieNode(b0.GetKey(), b0)
 		nar.Blobbers = append(nar.Blobbers, b1.Id())
-=======
-		b1.LastHealthCheck = tx.CreationDate
-		b1.ID = b1OwnerWallet.ClientID
-		b1.PublicKey = b1OwnerWallet.ClientKey
-
-		nar.Blobbers = append(nar.Blobbers, b0.ID)
-		_, err = balances.InsertTrieNode(b0.GetKey(), b0)
-		nar.Blobbers = append(nar.Blobbers, b1.ID)
->>>>>>> 357cb45b
 		_, err = balances.InsertTrieNode(b1.GetKey(), b1)
 		require.NoError(t, err)
 

--- conflicted
+++ resolved
@@ -849,165 +849,6 @@
 	assert.Equal(t, alloc.Encode(), got.Encode())
 }
 
-<<<<<<< HEAD
-func TestTransferAllocation(t *testing.T) {
-	t.Parallel()
-	const (
-		mockNewOwnerId        = "mock new owner id"
-		mockNewOwnerPublicKey = "mock new owner public key"
-		mockOldOwner          = "mock old owner"
-		mockCuratorId         = "mock curator id"
-		mockAllocationId      = "mock allocation id"
-		mockNotOwner          = "mock not owner id"
-	)
-	type args struct {
-		ssc      *StorageSmartContract
-		txn      *transaction.Transaction
-		input    []byte
-		balances chainState.StateContextI
-	}
-	type parameters struct {
-		curator                 string
-		info                    transferAllocationInput
-		existingCurators        []string
-		existingWPForAllocation bool
-		existingNoiseWPools     int
-	}
-	type want struct {
-		err    bool
-		errMsg string
-	}
-	var setExpectations = func(t *testing.T, name string, p parameters, want want) args {
-		var balances = &mocks.StateContextI{}
-		var txn = &transaction.Transaction{
-			ClientID: p.curator,
-		}
-		var ssc = &StorageSmartContract{
-
-			SmartContract: sci.NewSC(ADDRESS),
-		}
-		input, err := json.Marshal(p.info)
-		require.NoError(t, err)
-
-		var sa = StorageAllocation{
-			Owner:     mockOldOwner,
-			ID:        p.info.AllocationId,
-			WritePool: 0,
-		}
-		sa.Curators = append(sa.Curators, p.existingCurators...)
-		balances.On("GetTrieNode", sa.GetKey(ssc.ID),
-			mock.MatchedBy(func(s *StorageAllocation) bool {
-				*s = sa
-				return true
-			})).Return(nil).Once()
-
-		balances.On(
-			"InsertTrieNode",
-			sa.GetKey(ssc.ID),
-			mock.MatchedBy(func(sa *StorageAllocation) bool {
-				for i, curator := range p.existingCurators {
-					if sa.Curators[i] != curator {
-						return false
-					}
-				}
-				return sa.ID == p.info.AllocationId &&
-					sa.Owner == p.info.NewOwnerId &&
-					sa.OwnerPublicKey == p.info.NewOwnerPublicKey
-			})).Return("", nil).Once()
-
-		balances.On(
-			"EmitEvent",
-			event.TypeStats, event.TagUpdateAllocation, mock.Anything, mock.Anything,
-		).Return().Maybe()
-
-		return args{ssc, txn, input, balances}
-	}
-
-	testCases := []struct {
-		name       string
-		parameters parameters
-		want       want
-	}{
-		{
-			name: "ok",
-			parameters: parameters{
-				curator: mockCuratorId,
-				info: transferAllocationInput{
-					AllocationId:      mockAllocationId,
-					NewOwnerId:        mockNewOwnerId,
-					NewOwnerPublicKey: mockNewOwnerPublicKey,
-				},
-				existingCurators:        []string{mockCuratorId, "another", "and another"},
-				existingNoiseWPools:     3,
-				existingWPForAllocation: false,
-			},
-		},
-		{
-			name: "ok",
-			parameters: parameters{
-				curator: mockCuratorId,
-				info: transferAllocationInput{
-					AllocationId:      mockAllocationId,
-					NewOwnerId:        mockNewOwnerId,
-					NewOwnerPublicKey: mockNewOwnerPublicKey,
-				},
-				existingCurators:        []string{mockCuratorId, "another", "and another"},
-				existingNoiseWPools:     0,
-				existingWPForAllocation: false,
-			},
-		},
-		{
-			name: "ok_owner",
-			parameters: parameters{
-				curator: mockOldOwner,
-				info: transferAllocationInput{
-					AllocationId:      mockAllocationId,
-					NewOwnerId:        mockNewOwnerId,
-					NewOwnerPublicKey: mockNewOwnerPublicKey,
-				},
-				existingCurators:        []string{mockCuratorId, "another", "and another"},
-				existingNoiseWPools:     0,
-				existingWPForAllocation: false,
-			},
-		},
-		{
-			name: "Err_not_curator",
-			parameters: parameters{
-				curator: mockCuratorId,
-				info: transferAllocationInput{
-					AllocationId:      mockAllocationId,
-					NewOwnerId:        mockNewOwnerId,
-					NewOwnerPublicKey: mockNewOwnerPublicKey,
-				},
-				existingCurators: []string{"not mock curator"},
-			},
-			want: want{
-				err:    true,
-				errMsg: "curator_transfer_allocation_failed: only curators or the owner can transfer allocations; mock curator id is neither",
-			},
-		},
-	}
-	for _, test := range testCases {
-		test := test
-		t.Run(test.name, func(t *testing.T) {
-			t.Parallel()
-			args := setExpectations(t, test.name, test.parameters, test.want)
-
-			resp, err := args.ssc.curatorTransferAllocation(args.txn, args.input, args.balances)
-
-			require.EqualValues(t, test.want.err, err != nil)
-			if err != nil {
-				require.EqualValues(t, test.want.errMsg, err.Error())
-				return
-			}
-			require.EqualValues(t, args.txn.Hash, resp)
-			//require.True(t, mock.AssertExpectationsForObjects(t, args.balances))
-		})
-	}
-}
-
-=======
->>>>>>> d8b83ea5
 func isEqualStrings(a, b []string) (eq bool) {
 	if len(a) != len(b) {
 		return

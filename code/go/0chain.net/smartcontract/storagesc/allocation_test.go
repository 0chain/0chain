--- conflicted
+++ resolved
@@ -1594,11 +1594,7 @@
 			},
 		}
 
-<<<<<<< HEAD
-		assert.Equal(t, len(details), len(aresp.BlobberDetails))
-=======
-	assert.EqualValues(t, details, aresp.BlobberAllocs)
->>>>>>> fc632bc2
+	assert.Equal(t, len(details), len(aresp.BlobberAllocs))
 
 		// check out pools created and changed:
 		//  - write pool, should be created and filled with value of transaction
@@ -2341,14 +2337,8 @@
 		)
 		require.NoError(t, err)
 	Preferred:
-<<<<<<< HEAD
 		for _, id := range pbl {
-			for _, d := range alloc.BlobberDetails {
-=======
-		for _, url := range pbl {
-			var id = blobberIDByURL(url)
 			for _, d := range alloc.BlobberAllocs {
->>>>>>> fc632bc2
 				if id == d.BlobberID {
 					continue Preferred // ok
 				}

package storagesc

import (
	"errors"
	"fmt"
	"math"
	"strconv"
	"testing"
	"time"

	"0chain.net/smartcontract/provider"

	"0chain.net/chaincore/block"
	"0chain.net/smartcontract/stakepool/spenum"

	"github.com/0chain/common/core/currency"

	"0chain.net/smartcontract/partitions"

	"0chain.net/smartcontract/dbs/event"

	"0chain.net/smartcontract/stakepool"

	"0chain.net/chaincore/chain/state/mocks"
	sci "0chain.net/chaincore/smartcontractinterface"
	"github.com/stretchr/testify/mock"

	chainState "0chain.net/chaincore/chain/state"
	"0chain.net/chaincore/state"
	"0chain.net/chaincore/transaction"
	"0chain.net/core/common"
	"0chain.net/core/encryption"
	"github.com/0chain/common/core/util"

	"github.com/stretchr/testify/assert"
	"github.com/stretchr/testify/require"
)

const blobberHealthTime = 60 * 60 // 1 Hour

func TestSelectBlobbers(t *testing.T) {
	const (
		randomSeed         = 1
		mockURL            = "mock_url"
		mockOwner          = "mock owner"
		mockPublicKey      = "mock public key"
		mockBlobberId      = "mock_blobber_id"
		mockPoolId         = "mock pool id"
		mockMinPrice       = 0
		confTimeUnit       = 720 * time.Hour
		confMinAllocSize   = 800
		mockMaxOffDuration = 744 * time.Hour
	)
	var mockStatke = zcnToBalance(100)
	var mockBlobberCapacity int64 = 1000 * confMinAllocSize
	var mockMaxPrice = zcnToBalance(100.0)
	var mockReadPrice = zcnToBalance(0.01)
	var mockWritePrice = zcnToBalance(0.10)
	var now = time.Unix(1000000, 0)

	type args struct {
		diverseBlobbers      bool
		numBlobbers          int
		numPreferredBlobbers int
		dataShards           int
		parityShards         int
		allocSize            int64
		expiration           common.Timestamp
	}
	type want struct {
		blobberIds []int
		err        bool
		errMsg     string
	}

	makeMockBlobber := func(index int) *StorageNode {
		return &StorageNode{
			Provider: provider.Provider{
				ID:              mockBlobberId + strconv.Itoa(index),
				ProviderType:    spenum.Blobber,
				LastHealthCheck: common.Timestamp(now.Unix()),
			},
			BaseURL:  mockURL + strconv.Itoa(index),
			Capacity: mockBlobberCapacity,
			Terms: Terms{
				ReadPrice:  mockReadPrice,
				WritePrice: mockWritePrice,
			},
		}
	}

	setup := func(t *testing.T, args args) (
		StorageSmartContract, StorageAllocation, StorageNodes, chainState.StateContextI) {
		var balances = &mocks.StateContextI{}
		var ssc = StorageSmartContract{

			SmartContract: sci.NewSC(ADDRESS),
		}
		var sa = StorageAllocation{
			DataShards:      args.dataShards,
			ParityShards:    args.parityShards,
			Owner:           mockOwner,
			OwnerPublicKey:  mockPublicKey,
			Expiration:      args.expiration,
			Size:            args.allocSize,
			ReadPriceRange:  PriceRange{mockMinPrice, mockMaxPrice},
			WritePriceRange: PriceRange{mockMinPrice, mockMaxPrice},
			DiverseBlobbers: args.diverseBlobbers,
		}

		var sNodes = StorageNodes{}
		for i := 0; i < args.numBlobbers; i++ {
			sNodes.Nodes.add(makeMockBlobber(i))
			sp := stakePool{
				StakePool: &stakepool.StakePool{
					Pools: map[string]*stakepool.DelegatePool{
						mockPoolId: {},
					},
				},
			}
			sp.Pools[mockPoolId].Balance = mockStatke
			balances.On("GetTrieNode",
				stakePoolKey(spenum.Blobber, mockBlobberId+strconv.Itoa(i)),
				mock.MatchedBy(func(s *stakePool) bool {
					*s = sp
					return true
				})).Return(nil).Once()
		}

		var conf = &Config{
			TimeUnit:     confTimeUnit,
			MinAllocSize: confMinAllocSize,
			OwnerId:      owner,
		}
		balances.On("GetTrieNode", scConfigKey(ADDRESS), mock.MatchedBy(func(c *Config) bool {
			*c = *conf
			return true
		})).Return(nil).Once()

		return ssc, sa, sNodes, balances
	}

	testCases := []struct {
		name string
		args args
		want want
	}{
		{
			name: "test_diverse_blobbers",
			args: args{
				diverseBlobbers:      true,
				numBlobbers:          6,
				numPreferredBlobbers: 2,
				dataShards:           5,
				allocSize:            confMinAllocSize,
				expiration:           common.Timestamp(now.Add(confTimeUnit).Unix()),
			},
			want: want{
				blobberIds: []int{0, 1, 2, 3, 5},
			},
		},
		{
			name: "test_randomised_blobbers",
			args: args{
				diverseBlobbers:      false,
				numBlobbers:          6,
				numPreferredBlobbers: 2,
				dataShards:           5,
				allocSize:            confMinAllocSize,
				expiration:           common.Timestamp(now.Add(confTimeUnit).Unix()),
			},
			want: want{
				blobberIds: []int{0, 1, 5, 3, 2},
			},
		},
		{
			name: "test_all_preferred_blobbers",
			args: args{
				diverseBlobbers:      false,
				numBlobbers:          6,
				numPreferredBlobbers: 6,
				dataShards:           4,
				allocSize:            confMinAllocSize,
				expiration:           common.Timestamp(now.Add(confTimeUnit).Unix()),
			},
			want: want{
				blobberIds: []int{0, 1, 3, 5},
			},
		},
	}
	for _, tt := range testCases {
		t.Run(tt.name, func(t *testing.T) {
			//	t.Parallel()
			ssc, sa, blobbers, balances := setup(t, tt.args)

			outBlobbers, outSize, err := ssc.selectBlobbers(
				now, blobbers, &sa, randomSeed, balances,
			)
			for _, b := range outBlobbers {
				t.Log(b)
			}
			require.EqualValues(t, len(tt.want.blobberIds), len(outBlobbers))
			require.EqualValues(t, tt.want.err, err != nil)
			if err != nil {
				require.EqualValues(t, tt.want.errMsg, err.Error())
				return
			}

			size := int64(sa.DataShards + sa.ParityShards)
			require.EqualValues(t, int64(sa.Size+size-1)/size, outSize)

			for _, blobber := range outBlobbers {
				t.Log(blobber)
				found := false
				for _, index := range tt.want.blobberIds {
					if mockBlobberId+strconv.Itoa(index) == blobber.ID {
						require.EqualValues(t, makeMockBlobber(index), blobber)
						found = true
						break
					}
				}
				require.True(t, found)
			}
		})
	}
}

func (sc *StorageSmartContract) selectBlobbers(
	creationDate time.Time,
	allBlobbersList StorageNodes,
	sa *StorageAllocation,
	randomSeed int64,
	balances chainState.CommonStateContextI,
) ([]*StorageNode, int64, error) {
	var err error
	var conf *Config
	if conf, err = getConfig(balances); err != nil {
		return nil, 0, fmt.Errorf("can't get config: %v", err)
	}

	sa.TimeUnit = conf.TimeUnit // keep the initial time unit

	// number of blobbers required
	var size = sa.DataShards + sa.ParityShards
	// size of allocation for a blobber
	var bSize = sa.bSize()
	timestamp := common.Timestamp(creationDate.Unix())

	list, err := sa.filterBlobbers(allBlobbersList.Nodes.copy(), timestamp,
		bSize, filterHealthyBlobbers(timestamp),
		sc.filterBlobbersByFreeSpace(timestamp, bSize, balances))
	if err != nil {
		return nil, 0, fmt.Errorf("could not filter blobbers: %v", err)
	}

	if len(list) < size {
		return nil, 0, errors.New("not enough blobbers to honor the allocation")
	}

	sa.BlobberAllocs = make([]*BlobberAllocation, 0)
	sa.Stats = &StorageAllocationStats{}

	var blobberNodes []*StorageNode
	if len(sa.PreferredBlobbers) > 0 {
		blobberNodes, err = getPreferredBlobbers(sa.PreferredBlobbers, list)
		if err != nil {
			return nil, 0, common.NewError("allocation_creation_failed",
				err.Error())
		}
	}

	if len(blobberNodes) < size {
		blobberNodes = randomizeNodes(list, blobberNodes, size, randomSeed)
	}

	return blobberNodes[:size], bSize, nil
}

func filterHealthyBlobbers(now common.Timestamp) filterBlobberFunc {
	return filterBlobberFunc(func(b *StorageNode) (kick bool, err error) {
		return b.LastHealthCheck <= (now - blobberHealthTime), nil
	})
}

func TestChangeBlobbers(t *testing.T) {
	const (
		confMinAllocSize    = 1024
		mockOwner           = "mock owner"
		mockHash            = "mock hash"
		mockAllocationID    = "mock_allocation_id"
		mockAllocationName  = "mock_allocation"
		mockPoolId          = "mock pool id"
		confTimeUnit        = 720 * time.Hour
		mockMaxOffDuration  = 744 * time.Hour
		mockBlobberCapacity = 20 * confMinAllocSize
		mockMinPrice        = 0
	)

	type args struct {
		numBlobbers                   int
		blobbersInAllocation          int
		blobberInChallenge            int
		blobbersAllocationInChallenge []int
		addBlobberID                  string
		removeBlobberID               string
		dataShards                    int
		parityShards                  int
	}
	type want struct {
		err                           bool
		errMsg                        string
		challengeEnabled              bool
		blobberInChallenge            int
		blobbersAllocationInChallenge []int
	}

	setup := func(arg args) (
		[]*StorageNode,
		string,
		string,
		*StorageSmartContract,
		*StorageAllocation,
		common.Timestamp,
		chainState.StateContextI) {
		var (
			blobbers             []*StorageNode
			sc                   = newTestStorageSC()
			balances             = newTestBalances(t, false)
			now                  = common.Timestamp(1000000)
			mockAllocationExpiry = common.Timestamp(2000000)
			blobberAllocation    []*BlobberAllocation
			blobberMap           = make(map[string]*BlobberAllocation)
			mockState            = zcnToBalance(100)
			mockReadPrice        = zcnToBalance(0.01)
			mockWritePrice       = zcnToBalance(0.10)
			mockMaxPrice         = zcnToBalance(100.0)
			bcPart               *partitions.Partitions
			err                  error
		)

		var txn = transaction.Transaction{
			ClientID:     mockOwner,
			ToClientID:   ADDRESS,
			CreationDate: now,
		}
		txn.Hash = mockHash

		if arg.blobberInChallenge > 0 {
			bcPart, err = partitionsChallengeReadyBlobbers(balances)
			require.NoError(t, err)
			defer func() {
				err = bcPart.Save(balances)
				require.NoError(t, err)
			}()
		}

		for i := 0; i < arg.numBlobbers; i++ {
			ba := &BlobberAllocation{
				BlobberID:    "blobber_" + strconv.Itoa(i),
				Size:         mockBlobberCapacity,
				AllocationID: mockAllocationID,
				Terms: Terms{
					ReadPrice:  mockReadPrice,
					WritePrice: mockWritePrice,
				},
			}
			if i < arg.blobberInChallenge {
				err := bcPart.Add(balances, &ChallengeReadyBlobber{BlobberID: ba.BlobberID})
				require.NoError(t, err)

				bcAllocations := arg.blobbersAllocationInChallenge[i]
				bcAllocPart, err := partitionsBlobberAllocations(ba.BlobberID, balances)
				require.NoError(t, err)

				for j := 0; j < bcAllocations; j++ {
					allocID := mockAllocationID
					if j > 0 {
						allocID += "_" + strconv.Itoa(j)
					}
					err := bcAllocPart.Add(balances, &BlobberAllocationNode{ID: allocID})
					require.NoError(t, err)
				}
				err = bcAllocPart.Save(balances)
				require.NoError(t, err)
			}
			if i < arg.blobbersInAllocation {
				blobberAllocation = append(blobberAllocation, ba)
				blobberMap[ba.BlobberID] = ba
			}

			blobber := &StorageNode{
				Provider: provider.Provider{
					ID:              ba.BlobberID,
					ProviderType:    spenum.Blobber,
					LastHealthCheck: now,
				},
				Capacity: mockBlobberCapacity,
				Terms: Terms{
					ReadPrice:  mockReadPrice,
					WritePrice: mockWritePrice,
				},
				IsAvailable: true,
			}
			_, err := balances.InsertTrieNode(blobber.GetKey(), blobber)
			require.NoError(t, err)
			blobbers = append(blobbers, blobber)
		}

		alloc := &StorageAllocation{
			ID:               mockAllocationID,
			Owner:            mockOwner,
			BlobberAllocs:    blobberAllocation,
			BlobberAllocsMap: blobberMap,
			Size:             confMinAllocSize,
			Expiration:       mockAllocationExpiry,
			ReadPriceRange:   PriceRange{mockMinPrice, mockMaxPrice},
			WritePriceRange:  PriceRange{mockMinPrice, mockMaxPrice},
			DataShards:       arg.dataShards,
			ParityShards:     arg.parityShards,
		}

		if len(arg.addBlobberID) > 0 {

			sp := stakePool{
				StakePool: &stakepool.StakePool{
					Pools: map[string]*stakepool.DelegatePool{
						mockPoolId: {},
					},
				},
			}
			sp.Pools[mockPoolId].Balance = mockState
			_, err := balances.InsertTrieNode(stakePoolKey(spenum.Blobber, arg.addBlobberID), &sp)
			require.NoError(t, err)
		}

		return blobbers, arg.addBlobberID, arg.removeBlobberID, sc, alloc, now, balances

	}

	validate := func(want want, arg args, sa *StorageAllocation, sc *StorageSmartContract, balances chainState.StateContextI) {
		totalBlobbers := arg.blobbersInAllocation
		if arg.addBlobberID != "" {
			totalBlobbers++
		}
		if arg.removeBlobberID != "" {
			totalBlobbers--
		}
		blobberNameMap := make(map[string]struct{}, totalBlobbers)
		require.Equal(t, totalBlobbers, len(sa.BlobberAllocs))

		for _, ba := range sa.BlobberAllocs {
			blobberNameMap[ba.BlobberID] = struct{}{}
		}

		if arg.addBlobberID != "" {
			_, ok := blobberNameMap[arg.addBlobberID]
			require.EqualValues(t, true, ok)
			if arg.removeBlobberID == "" {
				require.EqualValues(t, 1, sa.ParityShards)
			}
		}

		if arg.removeBlobberID != "" {
			_, ok := blobberNameMap[arg.removeBlobberID]
			require.EqualValues(t, false, ok)
		}

		if want.challengeEnabled {
			for i := 0; i < arg.blobberInChallenge; i++ {
				bcPart, err := partitionsChallengeReadyBlobbers(balances)
				require.NoError(t, err)

				bcSize, err := bcPart.Size(balances)
				require.NoError(t, err)
				require.EqualValues(t, want.blobberInChallenge, bcSize)

				blobberID := "blobber_" + strconv.Itoa(i)

				allocLoc, err := partitionsBlobberAllocations(blobberID, balances)
				require.NoError(t, err)

				size, err := allocLoc.Size(balances)
				require.NoError(t, err)
				require.EqualValues(t, want.blobbersAllocationInChallenge[i], size)
			}
		}
	}

	testCases := []struct {
		name string
		args args
		want want
	}{
		{
			name: "remove_blobber_doesnt_exist",
			args: args{
				numBlobbers:          6,
				blobbersInAllocation: 6,
				addBlobberID:         "add_blobber_id",
				removeBlobberID:      "blobber_non_existent",
				dataShards:           5,
			},
			want: want{
				err:    true,
				errMsg: "cannot find blobber blobber_non_existent in allocation",
			}},
		{
			name: "add_remove_valid_blobber_with_1_challenge_allocation",
			args: args{
				numBlobbers:                   6,
				blobbersInAllocation:          5,
				blobberInChallenge:            1,
				blobbersAllocationInChallenge: []int{1},
				addBlobberID:                  "blobber_5",
				removeBlobberID:               "blobber_0",
				dataShards:                    5,
			},
			want: want{
				err:                           false,
				challengeEnabled:              true,
				blobberInChallenge:            0,
				blobbersAllocationInChallenge: []int{0},
			}},
		{
			name: "add_remove_valid_blobber_with_more_than_1_challenge_allocation",
			args: args{
				numBlobbers:                   6,
				blobbersInAllocation:          5,
				blobberInChallenge:            1,
				blobbersAllocationInChallenge: []int{4},
				addBlobberID:                  "blobber_5",
				removeBlobberID:               "blobber_0",
				dataShards:                    5,
			},
			want: want{
				err:                           false,
				challengeEnabled:              true,
				blobberInChallenge:            1,
				blobbersAllocationInChallenge: []int{3},
			}},
		{
			name: "add_valid_blobber",
			args: args{
				numBlobbers:          6,
				blobbersInAllocation: 5,
				addBlobberID:         "blobber_5",
				dataShards:           5,
			},
			want: want{
				err: false,
			}},
		{
			name: "add_duplicate_blobber",
			args: args{
				numBlobbers:          6,
				blobbersInAllocation: 6,
				addBlobberID:         "blobber_1",
				dataShards:           5,
			},
			want: want{
				err:    true,
				errMsg: "allocation already has blobber blobber_1",
			}},
	}

	for _, tt := range testCases {
		t.Run(tt.name, func(t *testing.T) {
			blobbers, addID, removeID, sc, sa, now, balances := setup(tt.args)
			_, err := sa.changeBlobbers(&Config{TimeUnit: confTimeUnit}, blobbers, addID, removeID, sc, now, balances)
			require.EqualValues(t, tt.want.err, err != nil)
			if err != nil {
				require.EqualValues(t, tt.want.errMsg, err.Error())
				return
			}
			validate(tt.want, tt.args, sa, sc, balances)
		})
	}
}

func TestExtendAllocation(t *testing.T) {
	const (
		mockURL            = "mock_url"
		mockOwner          = "mock owner"
		mockPublicKey      = "mock public key"
		mockBlobberId      = "mock_blobber_id"
		mockPoolId         = "mock pool id"
		mockAllocationId   = "mock allocation id"
		mockMinPrice       = 0
		confTimeUnit       = 720 * time.Hour
		confMinAllocSize   = 1024
		mockMaxOffDuration = 744 * time.Hour
		mocksSize          = 10000000000
		mockDataShards     = 2
		mockParityShards   = 2
		mockNumAllBlobbers = 2 + mockDataShards + mockParityShards
		mockExpiration     = common.Timestamp(17000)
		mockStake          = 3
		mockMinLockDemand  = 0.1
		mockTimeUnit       = 1 * time.Hour
		mockHash           = "mock hash"
	)
	var mockBlobberCapacity int64 = 3700000000 * confMinAllocSize
	var mockMaxPrice = zcnToBalance(100.0)
	var mockReadPrice = zcnToBalance(0.01)
	var mockWritePrice = zcnToBalance(0.10)
	var now = common.Timestamp(1000000)

	type args struct {
		request    updateAllocationRequest
		expiration common.Timestamp
		value      currency.Coin
		poolFunds  currency.Coin
	}
	type want struct {
		err    bool
		errMsg string
	}

	makeMockBlobber := func(index int) *StorageNode {
		return &StorageNode{
			Provider: provider.Provider{
				ID:              mockBlobberId + strconv.Itoa(index),
				ProviderType:    spenum.Blobber,
				LastHealthCheck: now - blobberHealthTime + 1,
			},
			BaseURL:  mockURL + strconv.Itoa(index),
			Capacity: mockBlobberCapacity,
			Terms: Terms{
				ReadPrice:  mockReadPrice,
				WritePrice: mockWritePrice,
			},
		}
	}

	setup := func(
		t *testing.T, args args,
	) (
		StorageSmartContract,
		*transaction.Transaction,
		StorageAllocation,
		[]*StorageNode,
		chainState.StateContextI,
	) {
		var balances = &mocks.StateContextI{}
		var ssc = StorageSmartContract{

			SmartContract: sci.NewSC(ADDRESS),
		}
		var txn = transaction.Transaction{
			ClientID:     mockOwner,
			ToClientID:   ADDRESS,
			CreationDate: now,
			Value:        args.value,
		}
		txn.Hash = mockHash
		if txn.Value > 0 {
			balances.On(
				"GetClientBalance", txn.ClientID,
			).Return(txn.Value+1, nil).Once()
			balances.On(
				"AddTransfer", &state.Transfer{
					ClientID:   txn.ClientID,
					ToClientID: txn.ToClientID,
					Amount:     txn.Value,
				},
			).Return(nil).Once()
		}

		var sa = StorageAllocation{
			ID:              mockAllocationId,
			DataShards:      mockDataShards,
			ParityShards:    mockParityShards,
			Owner:           mockOwner,
			OwnerPublicKey:  mockPublicKey,
			Expiration:      now + mockExpiration,
			Size:            mocksSize,
			ReadPriceRange:  PriceRange{mockMinPrice, mockMaxPrice},
			WritePriceRange: PriceRange{mockMinPrice, mockMaxPrice},
			TimeUnit:        mockTimeUnit,
			WritePool:       args.poolFunds * 1e10,
		}

		bCount := sa.DataShards + sa.ParityShards
		var blobbers []*StorageNode
		for i := 0; i < mockNumAllBlobbers; i++ {
			mockBlobber := makeMockBlobber(i)

			if i < sa.DataShards+sa.ParityShards {
				blobbers = append(blobbers, mockBlobber)
				sa.BlobberAllocs = append(sa.BlobberAllocs, &BlobberAllocation{
					BlobberID:     mockBlobber.ID,
					MinLockDemand: zcnToBalance(mockMinLockDemand),
					Terms: Terms{
						WritePrice: mockWritePrice,
					},
					Stats: &StorageAllocationStats{
						UsedSize: sa.Size / int64(bCount),
					},
				})
				sp := stakePool{
					StakePool: &stakepool.StakePool{
						Pools: map[string]*stakepool.DelegatePool{
							mockPoolId: {},
						},
					},
				}
				sp.Pools[mockPoolId].Balance = zcnToBalance(mockStake)
				balances.On("GetTrieNode", stakePoolKey(spenum.Blobber, mockBlobber.ID),
					mock.MatchedBy(func(s *stakePool) bool {
						*s = sp
						return true
					})).Return(nil).Once()
				balances.On("InsertTrieNode", stakePoolKey(spenum.Blobber, mockBlobber.ID),
					mock.Anything).Return("", nil).Once()
				balances.On("EmitEvent", event.TypeStats,
					event.TagUpdateBlobber, mock.Anything, mock.Anything).Return().Maybe()
				balances.On("EmitEvent", event.TypeStats,
					event.TagAddOrUpdateChallengePool, mock.Anything, mock.Anything).Return().Maybe()
				balances.On("EmitEvent", event.TypeStats,
					event.TagUpdateBlobberTotalOffers, mock.Anything, mock.Anything).Return().Maybe()
			}
		}
		balances.On(
			"EmitEvent",
			event.TypeStats,
			event.TagLockWritePool,
			mock.Anything,
			mock.Anything).Return().Maybe()
		//balances.On(
		//	"GetTrieNode", challengePoolKey(ssc.ID, sa.ID),
		//	mock.MatchedBy(func(p *challengePool) bool {
		//		*p = *(newChallengePool())
		//		return true
		//	})).Return(nil).Once()
		//balances.On(
		//	"InsertTrieNode", challengePoolKey(ssc.ID, sa.ID),
		//	mock.MatchedBy(func(cp *challengePool) bool {
		//		var size int64
		//		for _, blobber := range sa.BlobberAllocs {
		//			size += blobber.Stats.UsedSize
		//		}
		//		dtu, err := sa.durationInTimeUnits(args.request.Expiration, confTimeUnit)
		//		require.NoError(t, err)
		//		newFunds := sizeInGB(size) * float64(mockWritePrice) * dtu
		//		return cp.Balance/10 == currency.Coin(newFunds/10) // ignore type cast errors
		//	}),
		//).Return("", nil).Once()

		return ssc, &txn, sa, blobbers, balances
	}

	testCases := []struct {
		name string
		args args
		want want
	}{
		{
			name: "ok_funded",
			args: args{
				request: updateAllocationRequest{
					ID:          mockAllocationId,
					OwnerID:     mockOwner,
					Size:        zcnToInt64(31),
					Expiration:  7000,
					FileOptions: 63,
				},
				expiration: mockExpiration,
				value:      0.1e10,
				poolFunds:  10.0,
			},
		},
		{
			name: "ok_unfounded",
			args: args{
				request: updateAllocationRequest{
					ID:          mockAllocationId,
					OwnerID:     mockOwner,
					Size:        zcnToInt64(31),
					Expiration:  7000,
					FileOptions: 63,
				},
				expiration: mockExpiration,
				value:      0.0,
				poolFunds:  0.0,
			},
			want: want{
				err:    true,
				errMsg: "allocation_extending_failed: adjust_challenge_pool: insufficient funds 0 in write pool to pay 6287864",
			},
		},
	}
	for _, tt := range testCases {
		tt := tt
		t.Run(tt.name, func(t *testing.T) {
			t.Parallel()
			ssc, txn, sa, aBlobbers, balances := setup(t, tt.args)
			conf := &Config{
				TimeUnit: confTimeUnit,
			}
			err := ssc.extendAllocation(
				txn,
				conf,
				&sa,
				aBlobbers,
				&tt.args.request,
				balances,
			)
			if tt.want.err != (err != nil) {
				require.EqualValues(t, tt.want.err, err != nil)
			}
			if err != nil {
				if tt.want.errMsg != err.Error() {
					require.EqualValues(t, tt.want.errMsg, err.Error())
				}
			} else {
				mock.AssertExpectationsForObjects(t, balances)
			}
		})
	}
}

func TestStorageSmartContract_getAllocation(t *testing.T) {
	const allocID, clientID, clientPk = "alloc_hex", "client_hex", "pk"
	var (
		ssc      = newTestStorageSC()
		balances = newTestBalances(t, false)
		alloc    *StorageAllocation
		err      error
	)
	if _, err = ssc.getAllocation(allocID, balances); err == nil {
		t.Fatal("missing error")
	}
	if err != util.ErrValueNotPresent {
		t.Fatal("unexpected error:", err)
	}
	alloc = new(StorageAllocation)
	alloc.ID = allocID
	alloc.DataShards = 1
	alloc.ParityShards = 1
	alloc.Size = 1024
	alloc.Expiration = 1050
	alloc.Owner = clientID
	alloc.OwnerPublicKey = clientPk
	_, err = balances.InsertTrieNode(alloc.GetKey(ssc.ID), alloc)
	require.NoError(t, err)
	var got *StorageAllocation
	got, err = ssc.getAllocation(allocID, balances)
	require.NoError(t, err)
	assert.Equal(t, alloc.Encode(), got.Encode())
}

func isEqualStrings(a, b []string) (eq bool) {
	if len(a) != len(b) {
		return
	}
	for i, ax := range a {
		if b[i] != ax {
			return false
		}
	}
	return true
}

func Test_newAllocationRequest_storageAllocation(t *testing.T) {
	const clientID, clientPk = "client_hex", "pk"
	var nar newAllocationRequest
	nar.DataShards = 2
	nar.ParityShards = 3
	nar.Size = 1024
	nar.Expiration = common.Now()
	nar.Owner = clientID
	nar.OwnerPublicKey = clientPk
	nar.Blobbers = []string{"one", "two"}
	nar.ReadPriceRange = PriceRange{Min: 10, Max: 20}
	nar.WritePriceRange = PriceRange{Min: 100, Max: 200}
	var alloc = nar.storageAllocation()
	require.Equal(t, alloc.DataShards, nar.DataShards)
	require.Equal(t, alloc.ParityShards, nar.ParityShards)
	require.Equal(t, alloc.Size, nar.Size)
	require.Equal(t, alloc.Expiration, nar.Expiration)
	require.Equal(t, alloc.Owner, nar.Owner)
	require.Equal(t, alloc.OwnerPublicKey, nar.OwnerPublicKey)
	require.True(t, isEqualStrings(alloc.PreferredBlobbers,
		nar.Blobbers))
	require.Equal(t, alloc.ReadPriceRange, nar.ReadPriceRange)
	require.Equal(t, alloc.WritePriceRange, nar.WritePriceRange)
}

func Test_newAllocationRequest_decode(t *testing.T) {
	const clientID, clientPk = "client_id_hex", "client_pk_hex"
	var ne, nd newAllocationRequest
	ne.DataShards = 1
	ne.ParityShards = 1
	ne.Size = 2 * GB
	ne.Expiration = 1240
	ne.Owner = clientID
	ne.OwnerPublicKey = clientPk
	ne.Blobbers = []string{"b1", "b2"}
	ne.ReadPriceRange = PriceRange{1, 2}
	ne.WritePriceRange = PriceRange{2, 3}
	require.NoError(t, nd.decode(mustEncode(t, &ne)))
	assert.EqualValues(t, &ne, &nd)
}

func Test_toSeconds(t *testing.T) {
	if toSeconds(time.Second*60+time.Millisecond*90) != 60 {
		t.Fatal("wrong")
	}
}

func Test_sizeInGB(t *testing.T) {
	if sizeInGB(12345*1024*1024*1024) != 12345.0 {
		t.Error("wrong")
	}
}

func newTestAllBlobbers() (all *StorageNodes) {
	all = new(StorageNodes)
	all.Nodes = []*StorageNode{
		{
			Provider: provider.Provider{
				ID:              "b1",
				ProviderType:    spenum.Blobber,
				LastHealthCheck: 0,
			},
			BaseURL: "http://blobber1.test.ru:9100/api",
			Terms: Terms{
				ReadPrice:     20,
				WritePrice:    200,
				MinLockDemand: 0.1,
			},
			Capacity:    25 * GB, // 20 GB
			Allocated:   5 * GB,  //  5 GB
			IsAvailable: true,
		},
		{
			Provider: provider.Provider{
				ID:              "b2",
				ProviderType:    spenum.Blobber,
				LastHealthCheck: 0,
			},
			BaseURL: "http://blobber2.test.ru:9100/api",
			Terms: Terms{
				ReadPrice:     25,
				WritePrice:    250,
				MinLockDemand: 0.05,
			},
			Capacity:    20 * GB, // 20 GB
			Allocated:   10 * GB, // 10 GB
			IsAvailable: true,
		},
	}
	return
}

func TestStorageSmartContract_newAllocationRequest(t *testing.T) {
	const (
		txHash, clientID, pubKey = "a5f4c3d2_tx_hex", "client_hex",
			"pub_key_hex"

		errMsg1 = "allocation_creation_failed: " +
			"malformed request: unexpected end of JSON input"
		errMsg2 = "allocation_creation_failed: " + "invalid request: invalid number of data shards"
		errMsg4 = "allocation_creation_failed: malformed request: " +
			"invalid character '}' looking for beginning of value"
		errMsg6 = "allocation_creation_failed: " +
			"invalid request: blobbers provided are not enough to honour the allocation"
		errMsg7 = "allocation_creation_failed: " + "getting stake pools: could not get item \"b1\": value not present"
		errMsg8 = "allocation_creation_failed: " +
			"no tokens to lock"
		errMsg9 = "allocation_creation_failed: " +
			"no tokens to lock"
	)

	var (
		ssc      = newTestStorageSC()
		balances = newTestBalances(t, false)

		tx   transaction.Transaction
		conf *Config

		resp string
		err  error
	)

	tx.Hash = txHash
	tx.Value = 400
	tx.ClientID = clientID
	tx.CreationDate = toSeconds(2 * time.Hour)

	balances.setTransaction(t, &tx)

	conf = setConfig(t, balances)
	conf.MaxChallengeCompletionTime = 20 * time.Second
	conf.MinAllocSize = 10 * GB
	conf.TimeUnit = 20 * time.Second

	_, err = balances.InsertTrieNode(scConfigKey(ADDRESS), conf)
	require.NoError(t, err)

	// 1.
	t.Run("unexpected end of JSON input", func(t *testing.T) {
		_, err = ssc.newAllocationRequest(&tx, nil, balances, nil)
		requireErrMsg(t, err, errMsg1)
	})
	t.Run("invalid character", func(t *testing.T) {
		tx.ClientID = clientID
		_, err = ssc.newAllocationRequest(&tx, []byte("} malformed {"), balances, nil)
		requireErrMsg(t, err, errMsg4)
	})

	// 4.
	t.Run("empty request", func(t *testing.T) {
		var nar newAllocationRequest

		_, err = ssc.newAllocationRequest(&tx, mustEncode(t, &nar), balances, nil)
		requireErrMsg(t, err, errMsg2)
	})

	t.Run("Blobbers provided are not enough to honour the allocation", func(t *testing.T) {
		var nar newAllocationRequest
		nar.ReadPriceRange = PriceRange{20, 10}
		nar.Owner = clientID
		nar.ReadPriceRange = PriceRange{Min: 10, Max: 40}
		nar.WritePriceRange = PriceRange{Min: 100, Max: 400}
		nar.Size = 20 * GB
		nar.DataShards = 1
		nar.ParityShards = 1
		nar.Expiration = tx.CreationDate + toSeconds(48*time.Hour)
		nar.Owner = "" // not set
		nar.OwnerPublicKey = pubKey
		nar.Blobbers = nil // not set

		_, err = ssc.newAllocationRequest(&tx, mustEncode(t, &nar), balances, nil)
		requireErrMsg(t, err, errMsg6)
	})

	t.Run("Blobbers provided are not enough to honour the allocation", func(t *testing.T) {
		var nar newAllocationRequest
		nar.ReadPriceRange = PriceRange{20, 10}
		nar.Owner = clientID
		nar.ReadPriceRange = PriceRange{Min: 10, Max: 40}
		nar.WritePriceRange = PriceRange{Min: 100, Max: 400}
		nar.Size = 20 * GB
		nar.DataShards = 1
		nar.ParityShards = 1
		nar.Expiration = tx.CreationDate + toSeconds(48*time.Hour)
		nar.Owner = "" // not set
		nar.OwnerPublicKey = pubKey
		nar.Blobbers = nil // not set
		nar.Owner = clientID
		_, err = ssc.newAllocationRequest(&tx, mustEncode(t, &nar), balances, nil)
		requireErrMsg(t, err, errMsg6)
	})

	t.Run("Blobbers provided are not enough to honour the allocation 2", func(t *testing.T) {
		var nar newAllocationRequest
		nar.ReadPriceRange = PriceRange{20, 10}
		nar.Owner = clientID
		nar.ReadPriceRange = PriceRange{Min: 10, Max: 40}
		nar.WritePriceRange = PriceRange{Min: 100, Max: 400}
		nar.Size = 20 * GB
		nar.DataShards = 1
		nar.ParityShards = 1
		nar.Expiration = tx.CreationDate + toSeconds(48*time.Hour)
		nar.Owner = "" // not set
		nar.OwnerPublicKey = pubKey
		nar.Blobbers = nil // not set
		nar.Owner = clientID
		nar.Expiration = tx.CreationDate + toSeconds(100*time.Second)

		_, err = ssc.newAllocationRequest(&tx, mustEncode(t, &nar), balances, nil)
		requireErrMsg(t, err, errMsg6)
	})

	t.Run("Blobbers provided are not enough to honour the allocation no pools", func(t *testing.T) {
		var nar newAllocationRequest
		nar.ReadPriceRange = PriceRange{20, 10}
		nar.Owner = clientID
		nar.ReadPriceRange = PriceRange{Min: 10, Max: 40}
		nar.WritePriceRange = PriceRange{Min: 100, Max: 400}
		nar.Size = 20 * GB
		nar.DataShards = 1
		nar.ParityShards = 1
		nar.Expiration = tx.CreationDate + toSeconds(48*time.Hour)
		nar.Owner = "" // not set
		nar.OwnerPublicKey = pubKey
		nar.Blobbers = nil // not set
		nar.Owner = clientID
		nar.Expiration = tx.CreationDate + toSeconds(100*time.Second)
		// 7. missing stake pools (not enough blobbers)
		var allBlobbers = newTestAllBlobbers()
		// make the blobbers health
		b0 := allBlobbers.Nodes[0]
		b0.LastHealthCheck = tx.CreationDate
		b1 := allBlobbers.Nodes[1]
		b1.LastHealthCheck = tx.CreationDate
		nar.Blobbers = append(nar.Blobbers, b0.ID)
		_, err = balances.InsertTrieNode(b0.GetKey(), b0)
		nar.Blobbers = append(nar.Blobbers, b1.ID)
		_, err = balances.InsertTrieNode(b1.GetKey(), b1)
		require.NoError(t, err)

		_, err = ssc.newAllocationRequest(&tx, mustEncode(t, &nar), balances, nil)
		requireErrMsg(t, err, errMsg7)
	})
	// 8. not enough tokens
	t.Run("not enough tokens to honor the min lock demand (0 < 270)", func(t *testing.T) {
		var nar newAllocationRequest
		nar.ReadPriceRange = PriceRange{20, 10}
		nar.Owner = clientID
		nar.ReadPriceRange = PriceRange{Min: 10, Max: 40}
		nar.WritePriceRange = PriceRange{Min: 100, Max: 400}
		nar.Size = 10 * GB
		nar.DataShards = 1
		nar.ParityShards = 1
		nar.Expiration = tx.CreationDate + toSeconds(48*time.Hour)
		nar.Owner = "" // not set
		nar.OwnerPublicKey = pubKey
		nar.Blobbers = nil // not set
		nar.Owner = clientID
		nar.Expiration = tx.CreationDate + toSeconds(100*time.Second)
		var allBlobbers = newTestAllBlobbers()
		// make the blobbers health
		b0 := allBlobbers.Nodes[0]
		b0.LastHealthCheck = tx.CreationDate
		b1 := allBlobbers.Nodes[1]
		b1.LastHealthCheck = tx.CreationDate
		nar.Blobbers = append(nar.Blobbers, b0.ID)
		_, err = balances.InsertTrieNode(b0.GetKey(), b0)
		nar.Blobbers = append(nar.Blobbers, b1.ID)
		_, err = balances.InsertTrieNode(b1.GetKey(), b1)
		require.NoError(t, err)

		var (
			sp1, sp2 = newStakePool(), newStakePool()
			dp1, dp2 = new(stakepool.DelegatePool), new(stakepool.DelegatePool)
		)
		dp1.Balance, dp2.Balance = 20e10, 20e10
		sp1.Pools["hash1"], sp2.Pools["hash2"] = dp1, dp2
		require.NoError(t, sp1.Save(spenum.Blobber, "b1", balances))
		require.NoError(t, sp2.Save(spenum.Blobber, "b2", balances))

		tx.Value = 0
		_, err = ssc.newAllocationRequest(&tx, mustEncode(t, &nar), balances, nil)
		requireErrMsg(t, err, errMsg8)
	})
	// 9. no tokens to lock (client balance check)
	t.Run("Blobbers provided are not enough to honour the allocation no pools", func(t *testing.T) {
		var nar newAllocationRequest
		nar.ReadPriceRange = PriceRange{20, 10}
		nar.Owner = clientID
		nar.ReadPriceRange = PriceRange{Min: 10, Max: 40}
		nar.WritePriceRange = PriceRange{Min: 100, Max: 400}
		nar.Size = 10 * GB
		nar.DataShards = 1
		nar.ParityShards = 1
		nar.Expiration = tx.CreationDate + toSeconds(48*time.Hour)
		nar.Owner = "" // not set
		nar.OwnerPublicKey = pubKey
		nar.Blobbers = nil // not set
		nar.Owner = clientID
		nar.Expiration = tx.CreationDate + toSeconds(100*time.Second)
		var allBlobbers = newTestAllBlobbers()
		// make the blobbers health
		b0 := allBlobbers.Nodes[0]
		b0.LastHealthCheck = tx.CreationDate
		b1 := allBlobbers.Nodes[1]
		b1.LastHealthCheck = tx.CreationDate
		b0.Allocated = 5 * GB
		b1.Allocated = 10 * GB

		nar.Blobbers = append(nar.Blobbers, b0.ID)
		_, err = balances.InsertTrieNode(b0.GetKey(), b0)
		nar.Blobbers = append(nar.Blobbers, b1.ID)
		_, err = balances.InsertTrieNode(b1.GetKey(), b1)
		require.NoError(t, err)

		var (
			sp1, sp2 = newStakePool(), newStakePool()
			dp1, dp2 = new(stakepool.DelegatePool), new(stakepool.DelegatePool)
		)
		dp1.Balance, dp2.Balance = 20e10, 20e10
		sp1.Pools["hash1"], sp2.Pools["hash2"] = dp1, dp2
		require.NoError(t, sp1.Save(spenum.Blobber, "b1", balances))
		require.NoError(t, sp2.Save(spenum.Blobber, "b2", balances))

		tx.Hash = encryption.Hash("blobber_not_enough_to_honour_allocation_no_pools")
		tx.Value = 400
		_, err = ssc.newAllocationRequest(&tx, mustEncode(t, &nar), balances, nil)
		requireErrMsg(t, err, errMsg9)

	})
	// 10. ok
	t.Run("ok", func(t *testing.T) {
		var nar newAllocationRequest
		nar.ReadPriceRange = PriceRange{20, 10}
		nar.Owner = clientID
		nar.ReadPriceRange = PriceRange{Min: 10, Max: 40}
		nar.WritePriceRange = PriceRange{Min: 100, Max: 400}
		nar.Size = 10 * GB
		nar.DataShards = 1
		nar.ParityShards = 1
		nar.Expiration = tx.CreationDate + toSeconds(48*time.Hour)
		nar.Owner = "" // not set
		nar.OwnerPublicKey = pubKey
		nar.Blobbers = nil // not set
		nar.Owner = clientID
		nar.Expiration = tx.CreationDate + toSeconds(100*time.Second)
		var allBlobbers = newTestAllBlobbers()
		// make the blobbers health
		b0 := allBlobbers.Nodes[0]
		b0.LastHealthCheck = tx.CreationDate
		b1 := allBlobbers.Nodes[1]
		b1.LastHealthCheck = tx.CreationDate
		b0.Allocated = 5 * GB
		b1.Allocated = 10 * GB

		nar.Blobbers = append(nar.Blobbers, b0.ID)
		_, err = balances.InsertTrieNode(b0.GetKey(), b0)
		nar.Blobbers = append(nar.Blobbers, b1.ID)
		_, err = balances.InsertTrieNode(b1.GetKey(), b1)
		require.NoError(t, err)

		var (
			sp1, sp2 = newStakePool(), newStakePool()
			dp1, dp2 = new(stakepool.DelegatePool), new(stakepool.DelegatePool)
		)
		dp1.Balance, dp2.Balance = 20e10, 20e10
		sp1.Pools["hash1"], sp2.Pools["hash2"] = dp1, dp2
		require.NoError(t, sp1.Save(spenum.Blobber, "b1", balances))
		require.NoError(t, sp2.Save(spenum.Blobber, "b2", balances))

		balances.balances[clientID] = 1100 + 4500

		tx.Hash = encryption.Hash("ok")
		tx.Value = 5000
		resp, err = ssc.newAllocationRequest(&tx, mustEncode(t, &nar), balances, nil)
		require.NoError(t, err)

		// check response
		var aresp StorageAllocation
		require.NoError(t, aresp.Decode([]byte(resp)))

		assert.Equal(t, tx.Hash, aresp.ID)
		assert.Equal(t, 1, aresp.DataShards)
		assert.Equal(t, 1, aresp.ParityShards)
		assert.Equal(t, int64(10*GB), aresp.Size)
		assert.Equal(t, tx.CreationDate+100, aresp.Expiration)

		// expected blobbers after the allocation
		var sb = newTestAllBlobbers()
		sb.Nodes[0].LastHealthCheck = tx.CreationDate
		sb.Nodes[1].LastHealthCheck = tx.CreationDate
		sb.Nodes[0].Allocated += 10 * GB
		sb.Nodes[1].Allocated += 10 * GB

		// blobbers saved in all blobbers list
		var ab []*StorageNode
		loaded0, err := ssc.getBlobber(b0.ID, balances)
		loaded1, err := ssc.getBlobber(b1.ID, balances)
		ab = append(ab, loaded0)
		ab = append(ab, loaded1)
		require.NoError(t, err)
		for i, sbn := range sb.Nodes {
			assert.EqualValues(t, *sbn, *ab[i])
		}
		assert.EqualValues(t, sb.Nodes, ab)
		// independent saved blobbers
		var blob1, blob2 *StorageNode
		blob1, err = ssc.getBlobber("b1", balances)
		require.NoError(t, err)
		assert.EqualValues(t, sb.Nodes[0], blob1)
		blob2, err = ssc.getBlobber("b2", balances)
		require.NoError(t, err)
		assert.EqualValues(t, sb.Nodes[1], blob2)

		assert.Equal(t, clientID, aresp.Owner)
		assert.Equal(t, pubKey, aresp.OwnerPublicKey)

		if assert.NotNil(t, aresp.Stats) {
			assert.Zero(t, *aresp.Stats)
		}

		assert.NotNil(t, aresp.PreferredBlobbers)
		assert.Equal(t, PriceRange{10, 40}, aresp.ReadPriceRange)
		assert.Equal(t, PriceRange{100, 400}, aresp.WritePriceRange)

		assert.Equal(t, tx.CreationDate, aresp.StartTime)
		assert.False(t, aresp.Finalized)

		// details
		var details = []*BlobberAllocation{
			{
				BlobberID:     "b1",
				AllocationID:  tx.Hash,
				Size:          10 * GB,
				Stats:         &StorageAllocationStats{},
				Terms:         sb.Nodes[0].Terms,
				MinLockDemand: 166, // (wp * (size/GB) * mld) / time_unit
				Spent:         0,
			},
			{
				BlobberID:     "b2",
				AllocationID:  tx.Hash,
				Size:          10 * GB,
				Stats:         &StorageAllocationStats{},
				Terms:         sb.Nodes[1].Terms,
				MinLockDemand: 104, // (wp * (size/GB) * mld) / time_unit
				Spent:         0,
			},
		}

		assert.Equal(t, len(details), len(aresp.BlobberAllocs))

		_, err = ssc.getStakePool(spenum.Blobber, "b1", balances)
		require.NoError(t, err)

		_, err = ssc.getStakePool(spenum.Blobber, "b2", balances)
		require.NoError(t, err)

<<<<<<< HEAD
		// blobber allocation existence
		p, err := partitionsBlobberAllocations("b1", balances)
		require.NoError(t, err)

		var baNode1 BlobberAllocationNode
		err = p.Get(balances, tx.Hash, &baNode1)
		require.NoError(t, err)
		require.Equal(t, tx.Hash, baNode1.ID)

		p, err = partitionsBlobberAllocations("b2", balances)
		require.NoError(t, err)
		var baNode2 BlobberAllocationNode
		err = p.Get(balances, tx.Hash, &baNode2)
		require.NoError(t, err)
		require.Equal(t, tx.Hash, baNode2.ID)

		alloc, err := ssc.getAllocation(aresp.ID, balances)
		require.NoError(t, err)
		assert.Zero(t, alloc.ChallengePool)
=======
		// 3. challenge pool existence
		var cp *challengePool
		cp, err = ssc.getChallengePool(aresp.ID, balances)
		require.NoError(t, err)

		assert.Zero(t, cp.Balance)
>>>>>>> fd7b712a
	})
}

func Test_updateAllocationRequest_decode(t *testing.T) {
	var ud, ue updateAllocationRequest
	ue.Expiration = -1000
	ue.Size = -200
	require.NoError(t, ud.decode(mustEncode(t, &ue)))
	assert.EqualValues(t, ue, ud)
}

func Test_updateAllocationRequest_validate(t *testing.T) {

	var (
		conf  Config
		uar   updateAllocationRequest
		alloc StorageAllocation
	)

	alloc.Size = 10 * GB

	// 1. zero
	assert.Error(t, uar.validate(&conf, &alloc))

	// 2. becomes to small
	var sub = 9.01 * GB
	uar.Size -= int64(sub)
	conf.MinAllocSize = 1 * GB
	assert.Error(t, uar.validate(&conf, &alloc))

	// 3. no blobbers (invalid allocation, panic check)
	uar.Size = 1 * GB
	assert.Error(t, uar.validate(&conf, &alloc))

	// 4. ok
	alloc.BlobberAllocs = []*BlobberAllocation{{}}
	assert.NoError(t, uar.validate(&conf, &alloc))
}

func Test_updateAllocationRequest_getBlobbersSizeDiff(t *testing.T) {
	var (
		uar   updateAllocationRequest
		alloc StorageAllocation
	)

	alloc.Size = 10 * GB
	alloc.DataShards = 2
	alloc.ParityShards = 2

	uar.Size = 1 * GB // add 1 GB
	assert.Equal(t, int64(512*MB), uar.getBlobbersSizeDiff(&alloc))

	uar.Size = -1 * GB // sub 1 GB
	assert.Equal(t, -int64(512*MB), uar.getBlobbersSizeDiff(&alloc))

	uar.Size = 0 // no changes
	assert.Zero(t, uar.getBlobbersSizeDiff(&alloc))
}

// create allocation with blobbers, configurations, stake pools
func createNewTestAllocation(t *testing.T, ssc *StorageSmartContract,
	txHash, clientID, pubKey string, balances chainState.StateContextI) {

	var (
		tx          transaction.Transaction
		nar         newAllocationRequest
		allBlobbers *StorageNodes
		conf        Config
		err         error
	)

	tx.Hash = txHash
	tx.Value = 400
	tx.ClientID = clientID
	tx.CreationDate = toSeconds(2 * time.Hour)

	balances.(*testBalances).setTransaction(t, &tx)

	conf.MaxChallengeCompletionTime = 20 * time.Second
	conf.MinAllocSize = 10 * GB
	conf.MaxBlobbersPerAllocation = 4
	conf.TimeUnit = 20 * time.Second

	_, err = balances.InsertTrieNode(scConfigKey(ADDRESS), &conf)
	require.NoError(t, err)

	allBlobbers = newTestAllBlobbers()
	// make the blobbers health
	b0 := allBlobbers.Nodes[0]
	b0.LastHealthCheck = tx.CreationDate
	b1 := allBlobbers.Nodes[1]
	b1.LastHealthCheck = tx.CreationDate
	b0.Allocated = 5 * GB
	b1.Allocated = 10 * GB

	nar.Blobbers = append(nar.Blobbers, b0.ID)
	_, err = balances.InsertTrieNode(b0.GetKey(), b0)
	nar.Blobbers = append(nar.Blobbers, b1.ID)
	_, err = balances.InsertTrieNode(b1.GetKey(), b1)
	require.NoError(t, err)

	nar.ReadPriceRange = PriceRange{Min: 10, Max: 40}
	nar.WritePriceRange = PriceRange{Min: 100, Max: 400}
	nar.Size = 10 * GB
	nar.DataShards = 1
	nar.ParityShards = 1
	nar.Expiration = tx.CreationDate + toSeconds(48*time.Hour)
	nar.Owner = clientID
	nar.OwnerPublicKey = pubKey
	nar.Blobbers = []string{"b1", "b2"}

	nar.Expiration = tx.CreationDate + toSeconds(100*time.Second)

	var (
		sp1, sp2 = newStakePool(), newStakePool()
		dp1, dp2 = new(stakepool.DelegatePool), new(stakepool.DelegatePool)
	)
	dp1.Balance, dp2.Balance = 20e10, 20e10
	sp1.Pools["hash1"], sp2.Pools["hash2"] = dp1, dp2
	require.NoError(t, sp1.Save(spenum.Blobber, "b1", balances))
	require.NoError(t, sp2.Save(spenum.Blobber, "b2", balances))

	balances.(*testBalances).balances[clientID] = 1100 + 4500

	tx.Value = 4500
	_, err = ssc.newAllocationRequest(&tx, mustEncode(t, &nar), balances, nil)
	require.NoError(t, err)
}

func Test_updateAllocationRequest_getNewBlobbersSize(t *testing.T) {

	const allocTxHash, clientID, pubKey = "a5f4c3d2_tx_hex", "client_hex",
		"pub_key_hex"

	var (
		ssc      = newTestStorageSC()
		balances = newTestBalances(t, false)

		uar   updateAllocationRequest
		alloc *StorageAllocation
		err   error
	)

	createNewTestAllocation(t, ssc, allocTxHash, clientID, pubKey, balances)

	alloc, err = ssc.getAllocation(allocTxHash, balances)
	require.NoError(t, err)

	alloc.Size = 5 * GB
	alloc.DataShards = 2
	alloc.ParityShards = 2

	uar.Size = 1 * GB // add 1 GB
	assert.Less(t, math.Abs(1-float64(10*GB+256*MB)/float64(uar.getNewBlobbersSize(alloc))), 0.05)

	uar.Size = -1 * GB // sub 1 GB
	assert.Less(t, math.Abs(1-float64(10*GB-256*MB)/float64(uar.getNewBlobbersSize(alloc))), 0.05)

	uar.Size = 0 // no changes
	assert.Less(t, math.Abs(1-float64(10*GB)/float64(uar.getNewBlobbersSize(alloc))), 0.05)
}

func TestStorageSmartContract_getAllocationBlobbers(t *testing.T) {
	const allocTxHash, clientID, pubKey = "a5f4c3d2_tx_hex", "client_hex",
		"pub_key_hex"

	var (
		ssc      = newTestStorageSC()
		balances = newTestBalances(t, false)

		alloc *StorageAllocation
		err   error
	)

	createNewTestAllocation(t, ssc, allocTxHash, clientID, pubKey, balances)

	alloc, err = ssc.getAllocation(allocTxHash, balances)
	require.NoError(t, err)

	var blobbers []*StorageNode
	blobbers, err = ssc.getAllocationBlobbers(alloc, balances)
	require.NoError(t, err)

	assert.Len(t, blobbers, 2)
}

func TestStorageSmartContract_closeAllocation(t *testing.T) {

	const (
		allocTxHash, clientID, pubKey, closeTxHash = "a5f4c3d2_tx_hex",
			"client_hex", "pub_key_hex", "close_tx_hash"

		errMsg1 = "allocation_closing_failed: " +
			"doesn't need to close allocation is about to expire"
	)

	var (
		ssc      = newTestStorageSC()
		balances = newTestBalances(t, false)
		tx       transaction.Transaction

		alloc *StorageAllocation
		resp  string
		err   error
	)

	createNewTestAllocation(t, ssc, allocTxHash, clientID, pubKey, balances)

	tx.Hash = closeTxHash
	tx.ClientID = clientID
	tx.CreationDate = 1050

	alloc, err = ssc.getAllocation(allocTxHash, balances)
	storageAllocationToAllocationTable(alloc)

	require.NoError(t, err)

	// 1. expiring allocation
	alloc.Expiration = 1049
	var conf = Config{
		MaxChallengeCompletionTime: 30 * time.Minute,
	}

	_, err = ssc.closeAllocation(&tx, alloc, conf.MaxChallengeCompletionTime, balances)
	requireErrMsg(t, err, errMsg1)

	// 2. close (all related pools has created)
	alloc.Expiration = tx.CreationDate +
		toSeconds(conf.MaxChallengeCompletionTime) + 20
	resp, err = ssc.closeAllocation(&tx, alloc, conf.MaxChallengeCompletionTime, balances)
	require.NoError(t, err)
	assert.NotZero(t, resp)

	// checking out

	alloc, err = ssc.getAllocation(alloc.ID, balances)
	require.NoError(t, err)

	require.Equal(t, tx.CreationDate, alloc.Expiration)
}

func (alloc *StorageAllocation) deepCopy(t *testing.T) (cp *StorageAllocation) {
	cp = new(StorageAllocation)
	require.NoError(t, cp.Decode(mustEncode(t, alloc)))
	return
}

func TestRemoveBlobberAllocation(t *testing.T) {

	type args struct {
		numBlobbers         int
		numAllocInChallenge int
		removeBlobberID     string
		allocationID        string
	}

	type want struct {
		numBlobberChallenge              int
		numAllocationChallengePerBlobber []int
		err                              bool
		errMsg                           string
	}

	setup := func(arg args) (*StorageSmartContract, chainState.StateContextI, string, string) {
		var (
			ssc          = newTestStorageSC()
			balances     = newTestBalances(t, false)
			removeID     = arg.removeBlobberID
			allocationID = arg.allocationID
		)

		bcpartition, err := partitionsChallengeReadyBlobbers(balances)
		require.NoError(t, err)

		for i := 0; i < arg.numBlobbers; i++ {
			blobberID := "blobber_" + strconv.Itoa(i)
			err := bcpartition.Add(balances, &ChallengeReadyBlobber{BlobberID: blobberID})
			require.NoError(t, err)

			bcAllocPartition, err := partitionsBlobberAllocations(blobberID, balances)
			require.NoError(t, err)
			for j := 0; j < arg.numAllocInChallenge; j++ {
				allocID := "allocation_" + strconv.Itoa(j)
				err := bcAllocPartition.Add(balances, &BlobberAllocationNode{ID: allocID})
				require.NoError(t, err)
			}
			err = bcAllocPartition.Save(balances)
			require.NoError(t, err)
		}

		err = bcpartition.Save(balances)
		require.NoError(t, err)

		return ssc, balances, removeID, allocationID
	}

	validate := func(want want, balances chainState.StateContextI) {
		bcPart, err := partitionsChallengeReadyBlobbers(balances)
		require.NoError(t, err)

		bcPartSize, err := bcPart.Size(balances)
		require.NoError(t, err)
		require.Equal(t, bcPartSize, want.numBlobberChallenge)

		for i, numAlloc := range want.numAllocationChallengePerBlobber {
			blobber := "blobber_" + strconv.Itoa(i)
			bcAllocChallenge, err := partitionsBlobberAllocations(blobber, balances)
			require.NoError(t, err)
			bcAllocSize, err := bcAllocChallenge.Size(balances)
			require.NoError(t, err)

			require.Equal(t, numAlloc, bcAllocSize)
		}

	}

	tests := []struct {
		name string
		args args
		want want
	}{
		{
			name: "1_allocation_challenge",
			args: args{
				numBlobbers:         6,
				numAllocInChallenge: 1,
				removeBlobberID:     "blobber_0",
				allocationID:        "allocation_0",
			},
			want: want{
				numBlobberChallenge:              5,
				numAllocationChallengePerBlobber: []int{0, 1, 1, 1, 1, 1},
				err:                              false,
			},
		},
		{
			name: "2_allocation_challenge",
			args: args{
				numBlobbers:         6,
				numAllocInChallenge: 2,
				removeBlobberID:     "blobber_0",
				allocationID:        "allocation_0",
			},
			want: want{
				numBlobberChallenge:              6,
				numAllocationChallengePerBlobber: []int{1, 2, 2, 2, 2, 2},
				err:                              false,
			},
		},
	}

	for _, tt := range tests {
		t.Run(tt.name, func(t *testing.T) {
			_, balances, removeBlobberID, allocationID := setup(tt.args)
			err := removeAllocationFromBlobber(balances,
				&BlobberAllocation{BlobberID: removeBlobberID, AllocationID: allocationID})
			require.NoError(t, err)
			validate(tt.want, balances)
		})
	}
}

func TestStorageSmartContract_updateAllocationRequest(t *testing.T) {
	var (
		ssc                  = newTestStorageSC()
		balances             = newTestBalances(t, false)
		client               = newClient(2000*x10, balances)
		otherClient          = newClient(50*x10, balances)
		tp, exp        int64 = 100, 1000
		allocID, blobs       = addAllocation(t, ssc, client, tp, exp, 0, balances)
		alloc          *StorageAllocation
		resp           string
		err            error
	)

	alloc, err = ssc.getAllocation(allocID, balances)
	require.NoError(t, err)

	cp := &StorageAllocation{}
	err = cp.Decode(alloc.Encode())
	require.NoError(t, err)

	// change terms
	tp += 100
	for _, b := range blobs {
		var blob *StorageNode
		blob, err = ssc.getBlobber(b.id, balances)
		require.NoError(t, err)
		blob.Terms.WritePrice = currency.Coin(5 * x10)
		blob.Terms.ReadPrice = currency.Coin(0.8 * x10)
		_, err = updateBlobber(t, blob, 0, tp, ssc, balances)
		require.NoError(t, err)
	}

	//
	// extend
	//

	var uar updateAllocationRequest
	uar.ID = alloc.ID
	uar.Expiration = alloc.Expiration * 2
	uar.Size = alloc.Size
	tp += 100
	resp, err = uar.callUpdateAllocReq(t, client.id, 300*x10, tp, ssc, balances)
	require.NoError(t, err)

	var deco StorageAllocation
	require.NoError(t, deco.Decode([]byte(resp)))

	alloc, err = ssc.getAllocation(allocID, balances)
	require.NoError(t, err)

	require.EqualValues(t, alloc, &deco)

	assert.Equal(t, alloc.Size, cp.Size*2)
	assert.Equal(t, alloc.Expiration, cp.Expiration*3)

	var tbs, mld int64
	for i, d := range alloc.BlobberAllocs {
		if i == alloc.DataShards {
			break
		}
		tbs += d.Size
		mld += int64(d.MinLockDemand)
	}
	var (
		numb  = int64(alloc.DataShards)
		bsize = int64(math.Ceil(float64(alloc.Size) / float64(numb)))
	)

	assert.True(t, math.Abs(float64(bsize*numb-tbs)) < 100)

	// Owner can extend regardless of the value of `third_party_extendable`
	req := updateAllocationRequest{
		ID:         alloc.ID,
		Size:       100,
		Expiration: 100,
	}
	tp += 100
	resp, err = req.callUpdateAllocReq(t, client.id, 20*x10, tp, ssc, balances)
	require.NoError(t, err)

	// Others cannot extend the allocation if `third_party_extendable` = false
	req = updateAllocationRequest{
		ID:         alloc.ID,
		Size:       100,
		Expiration: 100,
	}
	tp += 100
	resp, err = req.callUpdateAllocReq(t, otherClient.id, 20*x10, tp, ssc, balances)
	require.Error(t, err)
	assert.Equal(t, "allocation_updating_failed: only owner can update the allocation", err.Error())

	// Owner can change `third_party_extendable`
	req = updateAllocationRequest{
		ID:                      alloc.ID,
		SetThirdPartyExtendable: true,
	}
	tp += 100
	resp, err = req.callUpdateAllocReq(t, client.id, 20*x10, tp, ssc, balances)
	require.NoError(t, err)

	// Others can extend the allocation if `third_party_extendable` = true
	alloc, err = ssc.getAllocation(allocID, balances)
	require.NoError(t, err)
	req = updateAllocationRequest{
		ID:         alloc.ID,
		Size:       100,
		Expiration: 100,
	}
	tp += 100
	expectedSize := alloc.Size + 100
	expectedExpiration := alloc.Expiration + 100
	resp, err = req.callUpdateAllocReq(t, otherClient.id, 20*x10, tp, ssc, balances)
	require.NoError(t, err)
	alloc, err = ssc.getAllocation(allocID, balances)
	require.NoError(t, err)
	assert.Equal(t, expectedSize, alloc.Size)
	assert.Equal(t, expectedExpiration, alloc.Expiration)

	// Other cannot perform any other action than extending.
	req = updateAllocationRequest{
		ID:                 alloc.ID,
		FileOptions:        61,
		FileOptionsChanged: true,
	}
	tp += 100
	expectedFileOptions := alloc.FileOptions
	resp, err = req.callUpdateAllocReq(t, otherClient.id, 20*x10, tp, ssc, balances)
	require.Error(t, err)

	alloc, err = ssc.getAllocation(allocID, balances)
	require.NoError(t, err)
	assert.Equal(t, expectedFileOptions, alloc.FileOptions)

	// expiration date cannot be decreased
	req = updateAllocationRequest{
		ID:         alloc.ID,
		Expiration: -1,
	}
	tp += 100
	resp, err = req.callUpdateAllocReq(t, client.id, 20*x10, tp, ssc, balances)
	require.Error(t, err)
	assert.Equal(t, "allocation_updating_failed: duration of an allocation cannot be reduced", err.Error())

	//
	// add blobber
	//
	tp += 100
	nb := addBlobber(t, ssc, 2*GB, tp, avgTerms, 50*x10, balances)
	tp += 100
	req = updateAllocationRequest{
		ID:           alloc.ID,
		AddBlobberId: nb.id,
	}
	resp, err = req.callUpdateAllocReq(t, client.id, 0, tp, ssc, balances)
	require.NoError(t, err)

	// assert that the new blobber offer is updated
	alloc, err = ssc.getAllocation(allocID, balances)
	require.NoError(t, err)
	nblobAlloc, ok := alloc.BlobberAllocsMap[nb.id]
	require.True(t, ok)

	nsp, err := ssc.getStakePool(spenum.Blobber, nb.id, balances)
	require.NoError(t, err)
	require.Equal(t, nsp.TotalOffers, nblobAlloc.Offer())

	// assert the blobber allocation is added
	baParts, err := partitionsBlobberAllocations(nb.id, balances)
	require.NoError(t, err)
	var it BlobberAllocationNode

	err = baParts.Get(balances, alloc.ID, &it)
	require.NoError(t, err)
	require.Equal(t, alloc.ID, it.ID)

	//
	// remove blobber
	//

	tp += 100
	nb2 := addBlobber(t, ssc, 2*GB, tp, avgTerms, 50*x10, balances)
	tp += 100

	req = updateAllocationRequest{
		ID:              alloc.ID,
		AddBlobberId:    nb2.id,
		RemoveBlobberId: nb.id,
	}
	resp, err = req.callUpdateAllocReq(t, client.id, 0, tp, ssc, balances)
	require.NoError(t, err)

	alloc, err = ssc.getAllocation(allocID, balances)
	require.NoError(t, err)

	// assert blobber is removed from allocation
	_, ok = alloc.BlobberAllocsMap[nb.id]
	require.False(t, ok)

	// assert allocation is removed from blobber
	baParts, err = partitionsBlobberAllocations(nb.id, balances)
	require.NoError(t, err)
	var noneIt BlobberAllocationNode
	err = baParts.Get(balances, alloc.ID, &noneIt)
	require.True(t, partitions.ErrItemNotFound(err))

	// commit connection to get update challenge ready partition
	// assert there's no challenge ready partition before commit connection
	challengeReadyParts, err := partitionsChallengeReadyBlobbers(balances)
	require.NoError(t, err)
	var cit ChallengeReadyBlobber
	err = challengeReadyParts.Get(balances, nb2.id, &cit)
	require.True(t, partitions.ErrItemNotFound(err))

	tp += 100
	// write
	const allocRoot = "alloc-root-1"
	var cc = &BlobberCloseConnection{
		AllocationRoot:     allocRoot,
		PrevAllocationRoot: "",
		WriteMarker: &WriteMarker{
			AllocationRoot:         allocRoot,
			PreviousAllocationRoot: "",
			AllocationID:           allocID,
			Size:                   10 * 1024 * 1024, // 100 MB
			BlobberID:              nb2.id,
			Timestamp:              common.Timestamp(tp),
			ClientID:               client.id,
		},
	}
	cc.WriteMarker.Signature, err = client.scheme.Sign(
		encryption.Hash(cc.WriteMarker.GetHashData()))
	require.NoError(t, err)
	var tx = newTransaction(nb2.id, ssc.ID, 0, tp)
	balances.setTransaction(t, tx)
	resp, err = ssc.commitBlobberConnection(tx, mustEncode(t, &cc), balances)
	require.NoError(t, err)
	require.NotZero(t, resp)

	// assert nb2 is challenge ready
	challengeReadyParts, err = partitionsChallengeReadyBlobbers(balances)
	require.NoError(t, err)
	err = challengeReadyParts.Get(balances, nb2.id, &cit)
	require.NoError(t, err)
	require.Equal(t, cit.BlobberID, nb2.id)

	//
	// remove blobber nb2, assert it self is removed from challenge ready partition
	//

	tp += 100
	nb3 := addBlobber(t, ssc, 3*GB, tp, avgTerms, 50*x10, balances)

	tp += 100
	req = updateAllocationRequest{
		ID:              alloc.ID,
		AddBlobberId:    nb3.id,
		RemoveBlobberId: nb2.id,
	}

	resp, err = req.callUpdateAllocReq(t, client.id, 0, tp, ssc, balances)
	require.NoError(t, err)

	// assert blobber nb2 is removed from challenge ready partition
	challengeReadyParts, err = partitionsChallengeReadyBlobbers(balances)
	require.NoError(t, err)
	err = challengeReadyParts.Get(balances, nb2.id, &cit)
	require.True(t, partitions.ErrItemNotFound(err))

	//
	// increase duration
	//

	cp = &StorageAllocation{}
	err = cp.Decode(alloc.Encode())
	require.NoError(t, err)

	uar.ID = alloc.ID
	uar.Expiration = alloc.Expiration
	uar.Size = -(alloc.Size / 2)

	tp += 100
	resp, err = uar.callUpdateAllocReq(t, client.id, 0, tp, ssc, balances)
	require.NoError(t, err)
	require.NoError(t, deco.Decode([]byte(resp)))

	alloc, err = ssc.getAllocation(allocID, balances)
	require.NoError(t, err)

	require.EqualValues(t, alloc, &deco)

	assert.Equal(t, alloc.Size, cp.Size/2)
	assert.Equal(t, alloc.Expiration, cp.Expiration*2)

	tbs, mld = 0, 0
	for i, detail := range alloc.BlobberAllocs {
		if i == alloc.DataShards {
			break
		}
		tbs += detail.Size
		mld += int64(detail.MinLockDemand)
	}
	numb = int64(alloc.DataShards + alloc.ParityShards)
	bsize = (alloc.Size + (numb - 1)) / numb
	assert.True(t, math.Abs(float64(bsize*numb-tbs)) < 100)

	//
	// change owner and owner public key
	//

	cp = &StorageAllocation{}
	err = cp.Decode(alloc.Encode())
	require.NoError(t, err)

	var uarOwnerUpdate = updateAllocationRequest{
		ID:             alloc.ID,
		OwnerID:        otherClient.id,
		OwnerPublicKey: otherClient.pk,
	}

	tp += 100
	resp, err = uarOwnerUpdate.callUpdateAllocReq(t, client.id, 0, tp, ssc, balances)
	require.NoError(t, err)
	require.NoError(t, deco.Decode([]byte(resp)))

	alloc, err = ssc.getAllocation(allocID, balances)
	require.NoError(t, err)
	require.EqualValues(t, alloc.Owner, otherClient.id)
	require.EqualValues(t, alloc.OwnerPublicKey, otherClient.pk)
	require.EqualValues(t, alloc, &deco)

	//
	// reduce
	//

	cp = alloc.deepCopy(t)

	uar.ID = alloc.ID
	uar.Expiration = -(alloc.Expiration / 2)
	uar.Size = -(alloc.Size / 2)

	tp += 100
	resp, err = uar.callUpdateAllocReq(t, client.id, 0, tp, ssc, balances)
	require.Error(t, err)

}

// - finalize allocation
func Test_finalize_allocation(t *testing.T) {
	var (
		ssc            = newTestStorageSC()
		balances       = newTestBalances(t, false)
		client         = newClient(1000*x10, balances)
		tp, exp  int64 = 0, int64(toSeconds(time.Hour))
		err      error
	)

	setConfig(t, balances)

	tp += 100
	var allocID, blobs = addAllocation(t, ssc, client, tp, exp, 0, balances)

	// blobbers: stake 10k, balance 40k

	var alloc *StorageAllocation
	alloc, err = ssc.getAllocation(allocID, balances)
	require.NoError(t, err)

	var b1 *Client
	for _, b := range blobs {
		if b.id == alloc.BlobberAllocs[0].BlobberID {
			b1 = b
			break
		}
	}
	require.NotNil(t, b1)

	// add 10 validators
	var valids []*Client
	tp += 100
	for i := 0; i < 10; i++ {
		valids = append(valids, addValidator(t, ssc, tp, balances))
	}

	// generate some challenges to fill challenge pool

	const allocRoot = "alloc-root-1"

	// write 100 MB
	tp += 100
	var cc = &BlobberCloseConnection{
		AllocationRoot:     allocRoot,
		PrevAllocationRoot: "",
		WriteMarker: &WriteMarker{
			AllocationRoot:         allocRoot,
			PreviousAllocationRoot: "",
			AllocationID:           allocID,
			Size:                   10 * 1024 * 1024, // 100 MB
			BlobberID:              b1.id,
			Timestamp:              common.Timestamp(tp),
			ClientID:               client.id,
		},
	}
	cc.WriteMarker.Signature, err = client.scheme.Sign(
		encryption.Hash(cc.WriteMarker.GetHashData()))
	require.NoError(t, err)

	// write
	tp += 100
	var tx = newTransaction(b1.id, ssc.ID, 0, tp)
	balances.setTransaction(t, tx)
	var resp string
	resp, err = ssc.commitBlobberConnection(tx, mustEncode(t, &cc), balances)
	require.NoError(t, err)
	require.NotZero(t, resp)

	// until the end
	alloc, err = ssc.getAllocation(allocID, balances)
	require.NoError(t, err)

	// load validators
	validators, err := getValidatorsList(balances)
	require.NoError(t, err)

	// load blobber
	var blobber *StorageNode
	blobber, err = ssc.getBlobber(b1.id, balances)
	require.NoError(t, err)

	//
	var (
		step    = (int64(alloc.Expiration) - tp) / 10
		challID string
	)

	// expire the allocation challenging it (+ last challenge)
	for i := int64(0); i < 2; i++ {
		tp += step / 2

		challID = fmt.Sprintf("chall-%d", i)
		genChall(t, ssc, tp, challID, i, validators, alloc.ID, blobber, balances)

		var chall = new(ChallengeResponse)
		chall.ID = challID

		for _, val := range valids {
			chall.ValidationTickets = append(chall.ValidationTickets,
				val.validTicket(t, chall.ID, b1.id, true, tp))
		}

		tp += step / 2
		tx = newTransaction(b1.id, ssc.ID, 0, tp)
		balances.setTransaction(t, tx)
		b := &block.Block{}
		b.Round = 100 + i
		balances.setBlock(t, b)

		_, err = ssc.verifyChallenge(tx, mustEncode(t, chall), balances)
		require.NoError(t, err)
	}

	// expire the allocation
	var conf *Config
	conf, err = getConfig(balances)
	require.NoError(t, err)

	require.NoError(t, err)
	tp += int64(alloc.Until(conf.MaxChallengeCompletionTime))

	// finalize it

	var req lockRequest
	req.AllocationID = allocID

	tx = newTransaction(client.id, ssc.ID, 0, tp)
	balances.setTransaction(t, tx)
	_, err = ssc.finalizeAllocation(tx, mustEncode(t, &req), balances)
	require.NoError(t, err)

	// check out all the balances

	alloc, err = ssc.getAllocation(allocID, balances)
	require.NoError(t, err)
	tp += int64(toSeconds(conf.MaxChallengeCompletionTime))
	assert.Zero(t, alloc.ChallengePool, "should be drained")

	alloc, err = ssc.getAllocation(allocID, balances)
	require.NoError(t, err)

	assert.True(t, alloc.Finalized)
	assert.True(t,
		alloc.BlobberAllocs[0].MinLockDemand <= alloc.BlobberAllocs[0].Spent,
		"should receive min_lock_demand")
}

func Test_finalize_allocation_do_not_remove_challenge_ready(t *testing.T) {
	var (
		ssc            = newTestStorageSC()
		balances       = newTestBalances(t, false)
		client         = newClient(1000*x10, balances)
		tp, exp  int64 = 0, int64(toSeconds(time.Hour))
		err      error
	)

	setConfig(t, balances)

	tp += 100
	var allocID, blobs = addAllocation(t, ssc, client, tp, exp, 0, balances)

	// bind another allocation to the blobber

	// blobbers: stake 10k, balance 40k

	var alloc *StorageAllocation
	alloc, err = ssc.getAllocation(allocID, balances)
	require.NoError(t, err)

	var b1 *Client
	for _, b := range blobs {
		if b.id == alloc.BlobberAllocs[0].BlobberID {
			b1 = b
			break
		}
	}
	require.NotNil(t, b1)

	// bind one more allocation to b1
	err = partitionsBlobberAllocationsAdd(balances, b1.id, encryption.Hash("new_allocation_id"))
	require.NoError(t, err)

	// add 10 validators
	var valids []*Client
	tp += 100
	for i := 0; i < 10; i++ {
		valids = append(valids, addValidator(t, ssc, tp, balances))
	}

	// generate some challenges to fill challenge pool

	const allocRoot = "alloc-root-1"

	// write 100 MB
	tp += 100
	var cc = &BlobberCloseConnection{
		AllocationRoot:     allocRoot,
		PrevAllocationRoot: "",
		WriteMarker: &WriteMarker{
			AllocationRoot:         allocRoot,
			PreviousAllocationRoot: "",
			AllocationID:           allocID,
			Size:                   10 * 1024 * 1024, // 100 MB
			BlobberID:              b1.id,
			Timestamp:              common.Timestamp(tp),
			ClientID:               client.id,
		},
	}
	cc.WriteMarker.Signature, err = client.scheme.Sign(
		encryption.Hash(cc.WriteMarker.GetHashData()))
	require.NoError(t, err)

	// write
	tp += 100
	var tx = newTransaction(b1.id, ssc.ID, 0, tp)
	balances.setTransaction(t, tx)
	var resp string
	resp, err = ssc.commitBlobberConnection(tx, mustEncode(t, &cc), balances)
	require.NoError(t, err)
	require.NotZero(t, resp)

	// until the end
	alloc, err = ssc.getAllocation(allocID, balances)
	require.NoError(t, err)

	//load validators
	validators, err := getValidatorsList(balances)
	require.NoError(t, err)

	// load blobber
	var blobber *StorageNode
	blobber, err = ssc.getBlobber(b1.id, balances)
	require.NoError(t, err)

	var (
		step    = (int64(alloc.Expiration) - tp) / 10
		challID string
	)

	// expire the allocation challenging it (+ last challenge)
	for i := int64(0); i < 2; i++ {
		tp += step / 2

		challID = fmt.Sprintf("chall-%d", i)
		genChall(t, ssc, tp, challID, i, validators, alloc.ID, blobber, balances)

		var chall = new(ChallengeResponse)
		chall.ID = challID

		for _, val := range valids {
			chall.ValidationTickets = append(chall.ValidationTickets,
				val.validTicket(t, chall.ID, b1.id, true, tp))
		}

		tp += step / 2
		tx = newTransaction(b1.id, ssc.ID, 0, tp)
		balances.setTransaction(t, tx)
		b := &block.Block{}
		b.Round = 100 + i
		balances.setBlock(t, b)
		_, err = ssc.verifyChallenge(tx, mustEncode(t, chall), balances)
		require.NoError(t, err)
	}

	// expire the allocation
	var conf *Config
	conf, err = getConfig(balances)
	require.NoError(t, err)

	require.NoError(t, err)
	tp += int64(alloc.Until(conf.MaxChallengeCompletionTime))

	// finalize it

	var req lockRequest
	req.AllocationID = allocID

	tx = newTransaction(client.id, ssc.ID, 0, tp)
	balances.setTransaction(t, tx)
	_, err = ssc.finalizeAllocation(tx, mustEncode(t, &req), balances)
	require.NoError(t, err)

	// check out all the balances
	alloc, err = ssc.getAllocation(allocID, balances)
	require.NoError(t, err)

	tp += int64(toSeconds(conf.MaxChallengeCompletionTime))
	assert.Zero(t, alloc.ChallengePool, "should be drained")

	alloc, err = ssc.getAllocation(allocID, balances)
	require.NoError(t, err)

	assert.True(t, alloc.Finalized)
	assert.True(t,
		alloc.BlobberAllocs[0].MinLockDemand <= alloc.BlobberAllocs[0].Spent,
		"should receive min_lock_demand")
}<|MERGE_RESOLUTION|>--- conflicted
+++ resolved
@@ -1319,7 +1319,6 @@
 		_, err = ssc.getStakePool(spenum.Blobber, "b2", balances)
 		require.NoError(t, err)
 
-<<<<<<< HEAD
 		// blobber allocation existence
 		p, err := partitionsBlobberAllocations("b1", balances)
 		require.NoError(t, err)
@@ -1339,14 +1338,6 @@
 		alloc, err := ssc.getAllocation(aresp.ID, balances)
 		require.NoError(t, err)
 		assert.Zero(t, alloc.ChallengePool)
-=======
-		// 3. challenge pool existence
-		var cp *challengePool
-		cp, err = ssc.getChallengePool(aresp.ID, balances)
-		require.NoError(t, err)
-
-		assert.Zero(t, cp.Balance)
->>>>>>> fd7b712a
 	})
 }
 

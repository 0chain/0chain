--- conflicted
+++ resolved
@@ -1396,15 +1396,9 @@
 		tempTxn.Value = 10000
 		tempTxn.ClientID = wallet.id
 		tempTxn.CreationDate = toSeconds(2 * time.Hour)
-<<<<<<< HEAD
 
 		balances.setTransaction(t, &tempTxn)
 
-=======
-
-		balances.setTransaction(t, &tempTxn)
-
->>>>>>> c44b5246
 		resp, err = ssc.newAllocationRequest(&tempTxn, mustEncode(t, &nar), balances, nil)
 		require.NoError(t, err)
 

--- conflicted
+++ resolved
@@ -1,11 +1,6 @@
 package storagesc
 
 import (
-<<<<<<< HEAD
-	"encoding/json"
-	"errors"
-=======
->>>>>>> 23085cb2
 	"fmt"
 	"math"
 	"strconv"
@@ -39,8 +34,6 @@
 	"github.com/stretchr/testify/assert"
 	"github.com/stretchr/testify/require"
 )
-
-const blobberHealthTime = 60 * 60 // 1 Hour
 
 func TestSelectBlobbers(t *testing.T) {
 	const (
@@ -81,12 +74,12 @@
 	makeMockBlobber := func(index int) *StorageNode {
 		return &StorageNode{
 			Provider: provider.Provider{
-				ID:              mockBlobberId + strconv.Itoa(index),
-				ProviderType:    spenum.Blobber,
-				LastHealthCheck: common.Timestamp(now.Unix()),
-			},
-			BaseURL:  mockURL + strconv.Itoa(index),
-			Capacity: mockBlobberCapacity,
+				ID:           mockBlobberId + strconv.Itoa(index),
+				ProviderType: spenum.Blobber,
+			},
+			BaseURL:         mockURL + strconv.Itoa(index),
+			Capacity:        mockBlobberCapacity,
+			LastHealthCheck: common.Timestamp(now.Unix()),
 			Terms: Terms{
 				ReadPrice:        mockReadPrice,
 				WritePrice:       mockWritePrice,
@@ -230,63 +223,6 @@
 			}
 		})
 	}
-}
-
-func (sc *StorageSmartContract) selectBlobbers(
-	creationDate time.Time,
-	allBlobbersList StorageNodes,
-	sa *StorageAllocation,
-	randomSeed int64,
-	balances chainState.CommonStateContextI,
-) ([]*StorageNode, int64, error) {
-	var err error
-	var conf *Config
-	if conf, err = getConfig(balances); err != nil {
-		return nil, 0, fmt.Errorf("can't get config: %v", err)
-	}
-
-	sa.TimeUnit = conf.TimeUnit // keep the initial time unit
-
-	// number of blobbers required
-	var size = sa.DataShards + sa.ParityShards
-	// size of allocation for a blobber
-	var bSize = sa.bSize()
-	timestamp := common.Timestamp(creationDate.Unix())
-
-	list, err := sa.filterBlobbers(allBlobbersList.Nodes.copy(), timestamp,
-		bSize, filterHealthyBlobbers(timestamp),
-		sc.filterBlobbersByFreeSpace(timestamp, bSize, balances))
-	if err != nil {
-		return nil, 0, fmt.Errorf("could not filter blobbers: %v", err)
-	}
-
-	if len(list) < size {
-		return nil, 0, errors.New("not enough blobbers to honor the allocation")
-	}
-
-	sa.BlobberAllocs = make([]*BlobberAllocation, 0)
-	sa.Stats = &StorageAllocationStats{}
-
-	var blobberNodes []*StorageNode
-	if len(sa.PreferredBlobbers) > 0 {
-		blobberNodes, err = getPreferredBlobbers(sa.PreferredBlobbers, list)
-		if err != nil {
-			return nil, 0, common.NewError("allocation_creation_failed",
-				err.Error())
-		}
-	}
-
-	if len(blobberNodes) < size {
-		blobberNodes = randomizeNodes(list, blobberNodes, size, randomSeed)
-	}
-
-	return blobberNodes[:size], bSize, nil
-}
-
-func filterHealthyBlobbers(now common.Timestamp) filterBlobberFunc {
-	return filterBlobberFunc(func(b *StorageNode) (kick bool, err error) {
-		return b.LastHealthCheck <= (now - blobberHealthTime), nil
-	})
 }
 
 func TestChangeBlobbers(t *testing.T) {
@@ -398,9 +334,8 @@
 
 			blobber := &StorageNode{
 				Provider: provider.Provider{
-					ID:              ba.BlobberID,
-					ProviderType:    spenum.Blobber,
-					LastHealthCheck: now,
+					ID:           ba.BlobberID,
+					ProviderType: spenum.Blobber,
 				},
 				Capacity: mockBlobberCapacity,
 				Terms: Terms{
@@ -408,6 +343,7 @@
 					ReadPrice:        mockReadPrice,
 					WritePrice:       mockWritePrice,
 				},
+				LastHealthCheck: now,
 			}
 			_, err := balances.InsertTrieNode(blobber.GetKey(), blobber)
 			require.NoError(t, err)
@@ -627,12 +563,12 @@
 	makeMockBlobber := func(index int) *StorageNode {
 		return &StorageNode{
 			Provider: provider.Provider{
-				ID:              mockBlobberId + strconv.Itoa(index),
-				ProviderType:    spenum.Blobber,
-				LastHealthCheck: now - blobberHealthTime + 1,
-			},
-			BaseURL:  mockURL + strconv.Itoa(index),
-			Capacity: mockBlobberCapacity,
+				ID:           mockBlobberId + strconv.Itoa(index),
+				ProviderType: spenum.Blobber,
+			},
+			BaseURL:         mockURL + strconv.Itoa(index),
+			Capacity:        mockBlobberCapacity,
+			LastHealthCheck: now - blobberHealthTime + 1,
 			Terms: Terms{
 				ReadPrice:        mockReadPrice,
 				WritePrice:       mockWritePrice,
@@ -931,9 +867,8 @@
 	all.Nodes = []*StorageNode{
 		{
 			Provider: provider.Provider{
-				ID:              "b1",
-				ProviderType:    spenum.Blobber,
-				LastHealthCheck: 0,
+				ID:           "b1",
+				ProviderType: spenum.Blobber,
 			},
 			BaseURL: "http://blobber1.test.ru:9100/api",
 			Terms: Terms{
@@ -942,14 +877,14 @@
 				MinLockDemand:    0.1,
 				MaxOfferDuration: 200 * time.Second,
 			},
-			Capacity:  25 * GB, // 20 GB
-			Allocated: 5 * GB,  //  5 GB
+			Capacity:        25 * GB, // 20 GB
+			Allocated:       5 * GB,  //  5 GB
+			LastHealthCheck: 0,
 		},
 		{
 			Provider: provider.Provider{
-				ID:              "b2",
-				ProviderType:    spenum.Blobber,
-				LastHealthCheck: 0,
+				ID:           "b2",
+				ProviderType: spenum.Blobber,
 			},
 			BaseURL: "http://blobber2.test.ru:9100/api",
 			Terms: Terms{
@@ -958,8 +893,9 @@
 				MinLockDemand:    0.05,
 				MaxOfferDuration: 250 * time.Second,
 			},
-			Capacity:  20 * GB, // 20 GB
-			Allocated: 10 * GB, // 10 GB
+			Capacity:        20 * GB, // 20 GB
+			Allocated:       10 * GB, // 10 GB
+			LastHealthCheck: 0,
 		},
 	}
 	return

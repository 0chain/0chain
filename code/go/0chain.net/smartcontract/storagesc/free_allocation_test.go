package storagesc

import (
	"encoding/hex"
	"encoding/json"
	"fmt"
	"reflect"
	"strconv"
	"testing"
	"time"

<<<<<<< HEAD
	"0chain.net/smartcontract/provider"

	"0chain.net/smartcontract/stakepool/spenum"

=======
>>>>>>> 8f57e350
	"github.com/0chain/common/core/currency"

	"0chain.net/smartcontract/dbs/event"

	cstate "0chain.net/chaincore/chain/state"

	"0chain.net/core/encryption"

	"0chain.net/chaincore/chain/state/mocks"
	sci "0chain.net/chaincore/smartcontractinterface"
	"0chain.net/chaincore/transaction"
	"0chain.net/core/common"
	"github.com/0chain/common/core/util"
	"github.com/stretchr/testify/mock"
	"github.com/stretchr/testify/require"
)

func mockSetValue(v interface{}) interface{} {
	return mock.MatchedBy(func(c interface{}) bool {
		cv := reflect.ValueOf(c)
		if cv.Kind() != reflect.Ptr {
			panic(fmt.Sprintf("%t must be a pointer, %v", v, cv.Kind()))
		}

		vv := reflect.ValueOf(v)
		if vv.Kind() == reflect.Ptr {
			if vv.Type() != cv.Type() {
				return false
			}
			cv.Elem().Set(vv.Elem())
		} else {
			if vv.Type() != cv.Elem().Type() {
				return false
			}

			cv.Elem().Set(vv)
		}
		return true
	})
}

func TestAddFreeStorageAssigner(t *testing.T) {
	const (
		mockCooperationId        = "mock cooperation id"
		mockPublicKey            = "mock public key"
		mockAnotherPublicKey     = "another mock public key"
		mockIndividualTokenLimit = 20
		mockTotalTokenLimit      = 3000
		mockNotOwner             = "mock not owner"
	)

	type args struct {
		ssc      *StorageSmartContract
		txn      *transaction.Transaction
		input    []byte
		balances cstate.StateContextI
	}
	type want struct {
		err    bool
		errMsg string
	}
	type parameters struct {
		clientId string
		info     newFreeStorageAssignerInfo
		exists   bool
		existing freeStorageAssigner
	}
	var conf = &Config{
		MaxIndividualFreeAllocation: zcnToBalance(mockIndividualTokenLimit),
		MaxTotalFreeAllocation:      zcnToBalance(mockTotalTokenLimit),
		OwnerId:                     owner,
		MaxBlobbersPerAllocation:    40,
	}

	setExpectations := func(t *testing.T, name string, p parameters, want want) args {
		var balances = &mocks.StateContextI{}
		var txn = &transaction.Transaction{
			ClientID: p.clientId,
		}
		var ssc = &StorageSmartContract{

			SmartContract: sci.NewSC(ADDRESS),
		}
		input, err := json.Marshal(p.info)
		require.NoError(t, err)

		balances.On("GetTrieNode", scConfigKey(ADDRESS),
			mockSetValue(conf)).Return(nil).Once()

		//var newRedeemed []freeStorageRedeemed
		if p.exists {
			balances.On(
				"GetTrieNode",
				freeStorageAssignerKey(ssc.ID, p.info.Name),
				mockSetValue(&p.existing),
			).Return(nil).Once()
		} else {
			balances.On(
				"GetTrieNode", freeStorageAssignerKey(ssc.ID, p.info.Name), mock.Anything,
			).Return(util.ErrValueNotPresent).Once()
		}

		balances.On("InsertTrieNode", freeStorageAssignerKey(ssc.ID, p.info.Name),
			&freeStorageAssigner{
				ClientId:           p.info.Name,
				PublicKey:          p.info.PublicKey,
				IndividualLimit:    zcnToBalance(p.info.IndividualLimit),
				TotalLimit:         zcnToBalance(p.info.TotalLimit),
				CurrentRedeemed:    p.existing.CurrentRedeemed,
				RedeemedTimestamps: p.existing.RedeemedTimestamps,
			}).Return("", nil).Once()

		return args{ssc, txn, input, balances}
	}

	testCases := []struct {
		name       string
		parameters parameters
		want       want
	}{
		{
			name: "ok_new",
			parameters: parameters{
				clientId: owner,
				info: newFreeStorageAssignerInfo{
					Name:            mockCooperationId + "ok_new",
					PublicKey:       mockPublicKey,
					IndividualLimit: mockIndividualTokenLimit,
					TotalLimit:      mockTotalTokenLimit,
				},
				exists: false,
			},
		},
		{
			name: "ok_existing",
			parameters: parameters{
				clientId: owner,
				info: newFreeStorageAssignerInfo{
					Name:            mockCooperationId + "ok_existing",
					PublicKey:       mockPublicKey,
					IndividualLimit: mockIndividualTokenLimit,
					TotalLimit:      mockTotalTokenLimit,
				},
				exists: true,
				existing: freeStorageAssigner{
					ClientId:           mockCooperationId + "ok_existing",
					PublicKey:          mockAnotherPublicKey,
					IndividualLimit:    mockIndividualTokenLimit / 2,
					TotalLimit:         mockTotalTokenLimit / 2,
					CurrentRedeemed:    mockTotalTokenLimit / 4,
					RedeemedTimestamps: []common.Timestamp{20, 30, 50, 70, 110, 130, 170},
				},
			},
		},
		{
			name: "not_owner",
			parameters: parameters{
				clientId: mockNotOwner,
				info: newFreeStorageAssignerInfo{
					Name:            mockCooperationId + "ok_new",
					PublicKey:       mockPublicKey,
					IndividualLimit: mockIndividualTokenLimit,
					TotalLimit:      mockTotalTokenLimit,
				},
				exists: false,
			},
			want: want{
				true,
				"add_free_storage_assigner: unauthorized access - only the owner can access",
			},
		},
	}
	for _, test := range testCases {
		test := test
		t.Run(test.name, func(t *testing.T) {
			t.Parallel()
			args := setExpectations(t, test.name, test.parameters, test.want)

			_, err := args.ssc.addFreeStorageAssigner(args.txn, args.input, args.balances)

			require.EqualValues(t, test.want.err, err != nil)
			if err != nil {
				require.EqualValues(t, test.want.errMsg, err.Error())
				return
			}
			require.True(t, mock.AssertExpectationsForObjects(t, args.balances))
		})
	}
}

func TestFreeAllocationRequest(t *testing.T) {
	const (
		mockCooperationId        = "mock cooperation id"
		mockNumBlobbers          = 10
		mockRecipient            = "mock recipient"
		mockTimestamp            = 7000
		mockUserPublicKey        = "mock user public key"
		mockTransactionHash      = "12345678"
		mockReadPoolFraction     = 0.2
		mockMinLock              = 10
		mockFreeTokens           = 5 * mockMinLock
		mockIndividualTokenLimit = mockFreeTokens + 1
		mockTotalTokenLimit      = mockIndividualTokenLimit * 300
		newSaSaved               = "new storage allocation saved"
	)
	var (
		mockMaxAnnualFreeAllocation = zcnToBalance(100354)
		mockFreeAllocationSettings  = freeAllocationSettings{
			DataShards:       5,
			ParityShards:     5,
			Size:             123456,
			ReadPriceRange:   PriceRange{0, 5000},
			WritePriceRange:  PriceRange{0, 5000},
			Duration:         24 * 365 * time.Hour,
			ReadPoolFraction: mockReadPoolFraction,
		}
		mockAllBlobbers = &StorageNodes{}
		conf            = &Config{
			MinAllocSize:               1027,
			MinAllocDuration:           5 * time.Minute,
			MaxChallengeCompletionTime: 1 * time.Hour,
			MaxTotalFreeAllocation:     mockMaxAnnualFreeAllocation,
			FreeAllocationSettings:     mockFreeAllocationSettings,
			TimeUnit:                   time.Hour,
			ReadPool: &readPoolConfig{
				MinLock: mockMinLock,
			},
			MaxBlobbersPerAllocation: 40,
		}
		now = common.Timestamp(23000000)
	)

	blob := make([]string, mockNumBlobbers)
	for i := 0; i < mockNumBlobbers; i++ {
		blob[i] = strconv.Itoa(i)
		mockBlobber := &StorageNode{
			Provider: &provider.Provider{
				ID:           blob[i],
				ProviderType: spenum.Blobber,
			},
			Capacity:  536870912,
			Allocated: 73,
			Terms: Terms{
				MaxOfferDuration: mockFreeAllocationSettings.Duration * 2,
				ReadPrice:        mockFreeAllocationSettings.ReadPriceRange.Max,
				MinLockDemand:    mockMinLock,
			},
			LastHealthCheck: now - blobberHealthTime + 1,
		}
		mockAllBlobbers.Nodes.add(mockBlobber)
	}

	type args struct {
		ssc      *StorageSmartContract
		txn      *transaction.Transaction
		input    []byte
		balances cstate.StateContextI
	}
	type want struct {
		err    bool
		errMsg string
	}
	type parameters struct {
		assigner freeStorageAssigner
		marker   freeStorageMarker
	}

	setExpectations := func(t *testing.T, name string, p parameters, want want) args {
		balances := newTestBalances(t, false)
		// init config
		_, err := balances.InsertTrieNode(scConfigKey(ADDRESS), conf)
		require.NoError(t, err)

		_, err = balances.InsertTrieNode(freeStorageAssignerKey(ADDRESS, p.marker.Assigner), &p.assigner)
		require.NoError(t, err)

		var txn = &transaction.Transaction{
			ClientID:     p.marker.Recipient,
			ToClientID:   ADDRESS,
			PublicKey:    mockUserPublicKey,
			CreationDate: now,
		}
		txn.Value, err = currency.ParseZCN(p.marker.FreeTokens)
		require.NoError(t, err)

		txn.Hash = mockTransactionHash
		var ssc = &StorageSmartContract{
			SmartContract: sci.NewSC(ADDRESS),
		}

		p.marker.Signature, p.assigner.PublicKey = signFreeAllocationMarker(t, p.marker)

		inputBytes, err := json.Marshal(&p.marker)
		require.NoError(t, err)
		inputObj := freeStorageAllocationInput{
			RecipientPublicKey: mockUserPublicKey,
			Marker:             string(inputBytes),
			Blobbers:           blob,
		}
		input, err := json.Marshal(&inputObj)
		require.NoError(t, err)

<<<<<<< HEAD
		balances.On(
			"GetTrieNode",
			freeStorageAssignerKey(ssc.ID, p.marker.Assigner),
			mockSetValue(p.assigner)).Return(nil).Once()

		balances.On("GetTrieNode", scConfigKey(ADDRESS),
			mockSetValue(conf)).Return(nil)

		balances.On("GetClientBalance", mockRecipient,
			mockSetValue(conf)).Return(nil).Maybe()

		for _, blobber := range mockAllBlobbers.Nodes {
			balances.On(
				"GetTrieNode", stakePoolKey(spenum.Blobber, blobber.ID),
				mockSetValue(newStakePool())).Return(nil).Once()
			balances.On(
				"InsertTrieNode", blobber.GetKey(ssc.ID), mock.Anything,
			).Return("", nil).Once()
			balances.On(
				"InsertTrieNode", stakePoolKey(spenum.Blobber, blobber.ID), mock.Anything,
			).Return("", nil).Once()
			balances.On(
				"GetTrieNode", provider.GetKey(blobber.ID),
				mock.MatchedBy(func(a *StorageNode) bool {
					a.ProviderType = spenum.Blobber
					a.Terms.MaxOfferDuration = 24 * 365 * time.Hour * 2
					a.Capacity = 100000000000
					a.LastHealthCheck = common.Timestamp(time.Now().UnixNano())
					return true
				}),
			).Return(nil)
		}

		balances.On(
			"GetTrieNode", challengePoolKey(ssc.ID, txn.Hash), mock.Anything,
		).Return(util.ErrValueNotPresent).Once()
		balances.On(
			"InsertTrieNode", challengePoolKey(ssc.ID, txn.Hash), mock.Anything,
		).Return("", nil).Once()

		allocation := StorageAllocation{ID: txn.Hash}
		balances.On(
			"GetTrieNode",
			mock.MatchedBy(func(key string) bool {
				if balances.TestData()[newSaSaved].(bool) {
					return false
				}
				return key == allocation.GetKey(ssc.ID)
			}),
			mock.Anything,
		).Return(util.ErrValueNotPresent).Once()

		balances.On(
			"InsertTrieNode",
			mock.MatchedBy(func(key string) bool {
				if key != allocation.GetKey(ssc.ID) {
					return false
				}

				balances.TestData()[newSaSaved] = true
				return true
			}),
			mock.Anything,
		).Return("", nil).Once()

		zcn, _ := currency.ParseZCN(mockFreeTokens)
		balances.On(
			"InsertTrieNode",
			freeStorageAssignerKey(ssc.ID, p.marker.Assigner),
			&freeStorageAssigner{
				ClientId:           p.assigner.ClientId,
				PublicKey:          p.assigner.PublicKey,
				IndividualLimit:    p.assigner.IndividualLimit,
				TotalLimit:         p.assigner.TotalLimit,
				CurrentRedeemed:    zcn,
				RedeemedTimestamps: append(p.assigner.RedeemedTimestamps, p.marker.Timestamp),
			},
		).Return("", nil).Once()

		balances.On("AddMint", &state.Mint{
			Minter:     ADDRESS,
			ToClientID: ADDRESS,
			Amount:     currency.Coin(writePoolLocked),
		}).Return(nil).Once()

		balances.On(
			"GetSignatureScheme",
		).Return(encryption.NewBLS0ChainScheme()).Once()

		balances.On(
			"AddMint", &state.Mint{
				Minter:     ADDRESS,
				ToClientID: ADDRESS,
				Amount:     currency.Coin(readPoolLocked),
			},
		).Return(nil).Once()

		balances.On(
			"EmitEvent",
			event.TypeStats, event.TagUpdateBlobber, mock.Anything, mock.Anything,
		).Return().Maybe()

		balances.On(
			"EmitEvent",
			event.TypeStats, event.TagAddAllocation, mock.Anything, mock.Anything,
		).Return().Maybe()
		balances.On(
			"EmitEvent",
			event.TypeStats, event.TagLockReadPool, mock.Anything, mock.Anything,
		).Return().Maybe()
		balances.On(
			"EmitEvent",
			event.TypeStats, event.TagAddOrOverwriteAllocationBlobberTerm, mock.Anything, mock.Anything,
		).Return().Maybe()

		balances.On(
			"EmitEvent",
			event.TypeStats, event.TagAddOrUpdateChallengePool, mock.Anything, mock.Anything,
		).Return().Maybe()
		balances.On("EmitEvent", event.TypeStats, event.TagUpdateBlobberTotalOffers,
			mock.Anything, mock.Anything).Return().Maybe()

		balances.On(
			"GetTrieNode", readPoolKey(ssc.ID, p.marker.Recipient), mock.Anything,
		).Return(util.ErrValueNotPresent).Once()
		balances.On("InsertTrieNode",
			readPoolKey(ssc.ID, p.marker.Recipient),
			mock.MatchedBy(func(rp *readPool) bool {
				return rp.Balance == currency.Coin(readPoolLocked)
			})).Return("", nil).Once()
		balances.On(
			"EmitEvent",
			event.TypeStats, event.TagAllocValueChange, mock.Anything, mock.Anything,
		).Return().Maybe()
		balances.On(
			"EmitEvent",
			event.TypeStats, event.TagAllocBlobberValueChange, mock.Anything, mock.Anything,
		).Return().Maybe()

=======
>>>>>>> 8f57e350
		return args{ssc, txn, input, balances}
	}

	testCases := []struct {
		name       string
		parameters parameters
		want       want
	}{
		{
			name: "ok_no_previous",
			parameters: parameters{
				marker: freeStorageMarker{
					Assigner:   mockCooperationId + "ok_no_previous",
					Recipient:  mockRecipient,
					FreeTokens: mockFreeTokens,
					Timestamp:  mockTimestamp,
				},
				assigner: freeStorageAssigner{
					ClientId:        mockCooperationId + "ok_no_previous",
					IndividualLimit: zcnToBalance(mockIndividualTokenLimit),
					TotalLimit:      zcnToBalance(mockTotalTokenLimit),
				},
			},
			want: want{
				err: false,
			},
		},
		{
			name: "Total_limit_exceeded",
			parameters: parameters{
				marker: freeStorageMarker{
					Assigner:   mockCooperationId + "Total_limit_exceeded",
					Recipient:  mockRecipient,
					FreeTokens: mockFreeTokens,
					Timestamp:  mockTimestamp,
				},
				assigner: freeStorageAssigner{
					ClientId:        mockCooperationId + "Total_limit_exceeded",
					IndividualLimit: zcnToBalance(mockIndividualTokenLimit),
					TotalLimit:      zcnToBalance(mockTotalTokenLimit),
					CurrentRedeemed: zcnToBalance(mockTotalTokenLimit),
				},
			},
			want: want{
				true,
				"free_allocation_failed: marker verification failed: 153500000000000 exceeded total permitted free storage limit 153000000000000",
			},
		},
		{
			name: "individual_limit_exceeded",
			parameters: parameters{
				marker: freeStorageMarker{
					Assigner:   mockCooperationId + "individual_limit_exceeded",
					Recipient:  mockRecipient,
					FreeTokens: mockIndividualTokenLimit + 1,
					Timestamp:  mockTimestamp,
				},
				assigner: freeStorageAssigner{
					ClientId:        mockCooperationId + "individual_limit_exceeded",
					PublicKey:       "",
					IndividualLimit: zcnToBalance(mockIndividualTokenLimit),
					TotalLimit:      zcnToBalance(mockTotalTokenLimit),
				},
			},
			want: want{
				true,
				"free_allocation_failed: marker verification failed: 520000000000 exceeded permitted free storage  510000000000",
			},
		},
		{
			name: "future_timestamp",
			parameters: parameters{
				marker: freeStorageMarker{
					Assigner:   mockCooperationId + "future_timestamp",
					Recipient:  mockRecipient,
					FreeTokens: mockFreeTokens,
					Timestamp:  now + 1,
				},
				assigner: freeStorageAssigner{
					ClientId:        mockCooperationId + "future_timestamp",
					IndividualLimit: zcnToBalance(mockIndividualTokenLimit),
					TotalLimit:      zcnToBalance(mockTotalTokenLimit),
				},
			},
			want: want{
				true,
				"free_allocation_failed: marker verification failed: marker timestamped in the future: 23000001",
			},
		},
		{
			name: "repeated_old_timestamp",
			parameters: parameters{
				marker: freeStorageMarker{
					Assigner:   mockCooperationId + "repeated_old_timestamp",
					Recipient:  mockRecipient,
					FreeTokens: mockFreeTokens,
					Timestamp:  mockTimestamp,
				},
				assigner: freeStorageAssigner{
					ClientId:           mockCooperationId + "repeated_old_timestamp",
					IndividualLimit:    zcnToBalance(mockIndividualTokenLimit),
					TotalLimit:         zcnToBalance(mockTotalTokenLimit),
					RedeemedTimestamps: []common.Timestamp{190, mockTimestamp},
				},
			},
			want: want{
				true,
				"free_allocation_failed: marker verification failed: marker already redeemed, timestamp: 7000",
			},
		},
	}
	for _, test := range testCases {
		t.Run(test.name, func(t *testing.T) {
			t.Parallel()
			args := setExpectations(t, test.name, test.parameters, test.want)

			_, err := args.ssc.freeAllocationRequest(args.txn, args.input, args.balances)

			if (test.want.err) != (err != nil) {
				require.EqualValues(t, test.want.err, err != nil, err)
			}

			if err != nil {
				require.EqualValues(t, test.want.errMsg, err.Error())
				return
			}
			require.True(t, mock.AssertExpectationsForObjects(t, args.balances))
		})
	}
}

func TestUpdateFreeStorageRequest(t *testing.T) {
	const (
		mockCooperationId        = "mock cooperation id"
		mockAllocationId         = "mock allocation id"
		mockIndividualTokenLimit = 20
		mockTotalTokenLimit      = 3000
		mockNumBlobbers          = 10
		mockRecipient            = "mock recipient"
		mockFreeTokens           = 5
		mockTimestamp            = 7000
		mockUserPublicKey        = "mock user public key"
		mockTransactionHash      = "12345678"
	)
	var mockTimeUnit = 1 * time.Hour
	var mockMaxAnnualFreeAllocation = zcnToBalance(100354)
	var mockFreeAllocationSettings = freeAllocationSettings{
		DataShards:      5,
		ParityShards:    5,
		Size:            123456,
		ReadPriceRange:  PriceRange{0, 5000},
		WritePriceRange: PriceRange{0, 5000},
		Duration:        24 * 365 * time.Hour,
	}
	var mockAllBlobbers = &StorageNodes{}
	var conf = &Config{
		MinAllocSize:               1027,
		MinAllocDuration:           5 * time.Minute,
		MaxChallengeCompletionTime: 1 * time.Hour,
		MaxTotalFreeAllocation:     mockMaxAnnualFreeAllocation,
		FreeAllocationSettings:     mockFreeAllocationSettings,
		MaxBlobbersPerAllocation:   40,
		TimeUnit:                   mockTimeUnit,
	}
	var now = common.Timestamp(29000000)

	for i := 0; i < mockNumBlobbers; i++ {
		mockBlobber := &StorageNode{
			Provider: &provider.Provider{
				ID:           strconv.Itoa(i),
				ProviderType: spenum.Blobber,
			},
			Capacity:  536870912,
			Allocated: 73,
			Terms: Terms{
				MaxOfferDuration: mockFreeAllocationSettings.Duration * 2,
				ReadPrice:        mockFreeAllocationSettings.ReadPriceRange.Max,
			},
			LastHealthCheck: now - blobberHealthTime + 1,
		}
		mockAllBlobbers.Nodes.add(mockBlobber)
	}

	type args struct {
		ssc      *StorageSmartContract
		txn      *transaction.Transaction
		input    []byte
		balances cstate.StateContextI
	}
	type want struct {
		err    bool
		errMsg string
	}
	type parameters struct {
		assigner     freeStorageAssigner
		allocationId string
		marker       freeStorageMarker
		doesNotExist bool
	}

	setExpectations := func(t *testing.T, name string, p parameters) args {
		var err error
		var balances = &mocks.StateContextI{}
		var txn = &transaction.Transaction{
			ClientID:     p.marker.Recipient,
			PublicKey:    mockUserPublicKey,
			CreationDate: now,
		}
		txn.Value, err = currency.ParseZCN(p.marker.FreeTokens)
		require.NoError(t, err)
		txn.Hash = mockTransactionHash
		var ssc = &StorageSmartContract{

			SmartContract: sci.NewSC(ADDRESS),
		}

		p.marker.Signature, p.assigner.PublicKey = signFreeAllocationMarker(t, freeStorageMarker{
			Assigner:   p.marker.Assigner,
			Recipient:  p.marker.Recipient,
			FreeTokens: p.marker.FreeTokens,
			Timestamp:  p.marker.Timestamp,
		})

		markerBytes, err := json.Marshal(&p.marker)
		require.NoError(t, err)
		var inputObj = &freeStorageUpgradeInput{
			AllocationId: p.allocationId,
			Marker:       string(markerBytes),
		}
		input, err := json.Marshal(inputObj)
		require.NoError(t, err)

		if p.doesNotExist {
			balances.On(
				"GetTrieNode",
				freeStorageAssignerKey(ssc.ID, p.marker.Assigner), mock.Anything,
			).Return(util.ErrValueNotPresent).Once()
		} else {
			balances.On(
				"GetTrieNode",
				freeStorageAssignerKey(ssc.ID, p.marker.Assigner),
				mockSetValue(p.assigner),
			).Return(nil).Once()
		}
		balances.On("GetTrieNode", scConfigKey(ADDRESS),
			mockSetValue(conf)).Return(nil).Once()

		var sa = StorageAllocation{
			ID:           p.allocationId,
			Owner:        p.marker.Recipient,
			Expiration:   now + 1,
			DataShards:   conf.FreeAllocationSettings.DataShards,
			ParityShards: conf.FreeAllocationSettings.ParityShards,
			TimeUnit:     mockTimeUnit,
		}
		for _, blobber := range mockAllBlobbers.Nodes {
			balances.On(
				"GetTrieNode", blobber.GetKey(ssc.ID),
				mockSetValue(blobber)).Return(nil).Once()
			balances.On(
				"InsertTrieNode", blobber.GetKey(ssc.ID), mock.Anything,
			).Return("", nil).Once()
			sa.BlobberAllocs = append(sa.BlobberAllocs, &BlobberAllocation{
				BlobberID:    blobber.ID,
				AllocationID: p.allocationId,
			})
		}
		balances.On("GetTrieNode", sa.GetKey(ssc.ID),
			mockSetValue(&sa)).Return(nil).Once()
		balances.On(
			"InsertTrieNode", sa.GetKey(ssc.ID), mock.Anything,
		).Return("", nil).Once()
		balances.On("GetClientBalance", mockRecipient).Return(currency.Coin(1000000000000), nil).Maybe().Once()
		balances.On("AddTransfer", mock.AnythingOfType("*state.Transfer")).Return(nil).Once()

		balances.On(
			"GetTrieNode", challengePoolKey(ssc.ID, p.allocationId),
			mockSetValue(&challengePool{})).Return(nil).Once()
		balances.On(
			"GetTrieNode", mock.Anything,
			mockSetValue(&StorageAllocation{ID: p.allocationId})).Return(nil)

		balances.On(
			"GetSignatureScheme",
		).Return(encryption.NewBLS0ChainScheme()).Once()

		balances.On(
			"InsertTrieNode",
			freeStorageAssignerKey(ssc.ID, p.marker.Assigner),
			&freeStorageAssigner{
				ClientId:           p.assigner.ClientId,
				PublicKey:          p.assigner.PublicKey,
				IndividualLimit:    p.assigner.IndividualLimit,
				TotalLimit:         p.assigner.TotalLimit,
				CurrentRedeemed:    p.assigner.CurrentRedeemed + txn.Value,
				RedeemedTimestamps: append(p.assigner.RedeemedTimestamps, p.marker.Timestamp),
			},
		).Return("", nil).Once()

		balances.On(
			"EmitEvent",
			event.TypeStats, event.TagUpdateAllocation, mock.Anything, mock.Anything,
		).Return().Maybe()

		balances.On(
			"EmitEvent",
			event.TypeStats, event.TagUpdateBlobber, mock.Anything, mock.Anything,
		).Return().Maybe()
		balances.On(
			"EmitEvent",
			event.TypeStats, event.TagAllocValueChange, mock.Anything, mock.Anything,
		).Return().Maybe()
		balances.On(
			"EmitEvent",
			event.TypeStats, event.TagAllocBlobberValueChange, mock.Anything, mock.Anything,
		).Return().Maybe()

		balances.On(
			"EmitEvent",
			event.TypeStats, event.TagUpdateAllocationBlobberTerm, mock.Anything, mock.Anything,
		).Return().Maybe()

		balances.On(
			"EmitEvent", event.TypeStats, event.TagUpdateBlobberAllocatedHealth,
			mock.Anything, mock.Anything).Return().Maybe()

		return args{ssc, txn, input, balances}
	}

	testCases := []struct {
		name       string
		parameters parameters
		want       want
	}{
		{
			name: "ok_no_previous",
			parameters: parameters{
				allocationId: mockAllocationId,
				marker: freeStorageMarker{
					Assigner:   mockCooperationId + "ok_no_previous",
					Recipient:  mockRecipient,
					FreeTokens: mockFreeTokens,
					Timestamp:  mockTimestamp,
				},
				assigner: freeStorageAssigner{
					ClientId:        mockCooperationId + "ok_no_previous",
					IndividualLimit: zcnToBalance(mockIndividualTokenLimit),
					TotalLimit:      zcnToBalance(mockTotalTokenLimit),
				},
			},
			want: want{
				err: false,
			},
		},
		{
			name: "Total_limit_exceeded",
			parameters: parameters{
				allocationId: mockAllocationId,
				marker: freeStorageMarker{
					Assigner:   mockCooperationId + "Total_limit_exceeded",
					Recipient:  mockRecipient,
					FreeTokens: mockFreeTokens,
					Timestamp:  mockTimestamp,
				},
				assigner: freeStorageAssigner{
					ClientId:        mockCooperationId + "Total_limit_exceeded",
					IndividualLimit: zcnToBalance(mockIndividualTokenLimit),
					TotalLimit:      zcnToBalance(mockTotalTokenLimit),
					CurrentRedeemed: zcnToBalance(mockTotalTokenLimit),
				},
			},
			want: want{
				true,
				"update_free_storage_request: marker verification failed: 30050000000000 exceeded total permitted free storage limit 30000000000000",
			},
		},
		{
			name: "individual_limit_exceeded",
			parameters: parameters{
				allocationId: mockAllocationId,
				marker: freeStorageMarker{
					Assigner:   mockCooperationId + "individual_limit_exceeded",
					Recipient:  mockRecipient,
					FreeTokens: mockIndividualTokenLimit + 1,
					Timestamp:  mockTimestamp,
				},
				assigner: freeStorageAssigner{
					ClientId:        mockCooperationId + "individual_limit_exceeded",
					IndividualLimit: zcnToBalance(mockIndividualTokenLimit),
					TotalLimit:      zcnToBalance(mockTotalTokenLimit),
				},
			},
			want: want{
				true,
				"update_free_storage_request: marker verification failed: 210000000000 exceeded permitted free storage  200000000000",
			},
		},
		{
			name: "assigner_not_on_blockchain",
			parameters: parameters{
				allocationId: mockAllocationId,
				marker: freeStorageMarker{
					Assigner:   mockCooperationId + "assigner_not_on_blockchain",
					Recipient:  mockRecipient,
					FreeTokens: mockFreeTokens,
					Timestamp:  mockTimestamp,
				},
				doesNotExist: true,
			},
			want: want{
				true,
				"update_free_storage_request: error getting assigner details: value not present",
			},
		},
		{
			name: "repeated_old_timestamp",
			parameters: parameters{
				allocationId: mockAllocationId,
				marker: freeStorageMarker{
					Assigner:   mockCooperationId + "repeated_old_timestamp",
					Recipient:  mockRecipient,
					FreeTokens: mockFreeTokens,
					Timestamp:  mockTimestamp,
				},
				assigner: freeStorageAssigner{
					ClientId:           mockCooperationId + "repeated_old_timestamp",
					IndividualLimit:    zcnToBalance(mockIndividualTokenLimit),
					TotalLimit:         zcnToBalance(mockTotalTokenLimit),
					RedeemedTimestamps: []common.Timestamp{mockTimestamp},
				},
			},
			want: want{
				true,
				"update_free_storage_request: marker verification failed: marker already redeemed, timestamp: 7000",
			},
		},
	}
	for _, test := range testCases {
		test := test
		t.Run(test.name, func(t *testing.T) {
			t.Parallel()
			args := setExpectations(t, test.name, test.parameters)

			_, err := args.ssc.updateFreeStorageRequest(args.txn, args.input, args.balances)
			require.EqualValues(t, test.want.err, err != nil)
			if err != nil {
				require.EqualValues(t, test.want.errMsg, err.Error())
				return
			}
			require.True(t, mock.AssertExpectationsForObjects(t, args.balances))
		})
	}
}

func signFreeAllocationMarker(t *testing.T, frm freeStorageMarker) (string, string) {
	var request = struct {
		Recipient  string           `json:"recipient"`
		FreeTokens float64          `json:"free_tokens"`
		Timestamp  common.Timestamp `json:"timestamp"`
	}{
		frm.Recipient, frm.FreeTokens, frm.Timestamp,
	}
	responseBytes, err := json.Marshal(&request)
	require.NoError(t, err)
	signatureScheme := encryption.NewBLS0ChainScheme()
	err = signatureScheme.GenerateKeys()
	require.NoError(t, err)
	signature, err := signatureScheme.Sign(hex.EncodeToString(responseBytes))
	require.NoError(t, err)
	return signature, signatureScheme.GetPublicKey()
}<|MERGE_RESOLUTION|>--- conflicted
+++ resolved
@@ -9,13 +9,10 @@
 	"testing"
 	"time"
 
-<<<<<<< HEAD
 	"0chain.net/smartcontract/provider"
 
 	"0chain.net/smartcontract/stakepool/spenum"
 
-=======
->>>>>>> 8f57e350
 	"github.com/0chain/common/core/currency"
 
 	"0chain.net/smartcontract/dbs/event"
@@ -318,148 +315,6 @@
 		input, err := json.Marshal(&inputObj)
 		require.NoError(t, err)
 
-<<<<<<< HEAD
-		balances.On(
-			"GetTrieNode",
-			freeStorageAssignerKey(ssc.ID, p.marker.Assigner),
-			mockSetValue(p.assigner)).Return(nil).Once()
-
-		balances.On("GetTrieNode", scConfigKey(ADDRESS),
-			mockSetValue(conf)).Return(nil)
-
-		balances.On("GetClientBalance", mockRecipient,
-			mockSetValue(conf)).Return(nil).Maybe()
-
-		for _, blobber := range mockAllBlobbers.Nodes {
-			balances.On(
-				"GetTrieNode", stakePoolKey(spenum.Blobber, blobber.ID),
-				mockSetValue(newStakePool())).Return(nil).Once()
-			balances.On(
-				"InsertTrieNode", blobber.GetKey(ssc.ID), mock.Anything,
-			).Return("", nil).Once()
-			balances.On(
-				"InsertTrieNode", stakePoolKey(spenum.Blobber, blobber.ID), mock.Anything,
-			).Return("", nil).Once()
-			balances.On(
-				"GetTrieNode", provider.GetKey(blobber.ID),
-				mock.MatchedBy(func(a *StorageNode) bool {
-					a.ProviderType = spenum.Blobber
-					a.Terms.MaxOfferDuration = 24 * 365 * time.Hour * 2
-					a.Capacity = 100000000000
-					a.LastHealthCheck = common.Timestamp(time.Now().UnixNano())
-					return true
-				}),
-			).Return(nil)
-		}
-
-		balances.On(
-			"GetTrieNode", challengePoolKey(ssc.ID, txn.Hash), mock.Anything,
-		).Return(util.ErrValueNotPresent).Once()
-		balances.On(
-			"InsertTrieNode", challengePoolKey(ssc.ID, txn.Hash), mock.Anything,
-		).Return("", nil).Once()
-
-		allocation := StorageAllocation{ID: txn.Hash}
-		balances.On(
-			"GetTrieNode",
-			mock.MatchedBy(func(key string) bool {
-				if balances.TestData()[newSaSaved].(bool) {
-					return false
-				}
-				return key == allocation.GetKey(ssc.ID)
-			}),
-			mock.Anything,
-		).Return(util.ErrValueNotPresent).Once()
-
-		balances.On(
-			"InsertTrieNode",
-			mock.MatchedBy(func(key string) bool {
-				if key != allocation.GetKey(ssc.ID) {
-					return false
-				}
-
-				balances.TestData()[newSaSaved] = true
-				return true
-			}),
-			mock.Anything,
-		).Return("", nil).Once()
-
-		zcn, _ := currency.ParseZCN(mockFreeTokens)
-		balances.On(
-			"InsertTrieNode",
-			freeStorageAssignerKey(ssc.ID, p.marker.Assigner),
-			&freeStorageAssigner{
-				ClientId:           p.assigner.ClientId,
-				PublicKey:          p.assigner.PublicKey,
-				IndividualLimit:    p.assigner.IndividualLimit,
-				TotalLimit:         p.assigner.TotalLimit,
-				CurrentRedeemed:    zcn,
-				RedeemedTimestamps: append(p.assigner.RedeemedTimestamps, p.marker.Timestamp),
-			},
-		).Return("", nil).Once()
-
-		balances.On("AddMint", &state.Mint{
-			Minter:     ADDRESS,
-			ToClientID: ADDRESS,
-			Amount:     currency.Coin(writePoolLocked),
-		}).Return(nil).Once()
-
-		balances.On(
-			"GetSignatureScheme",
-		).Return(encryption.NewBLS0ChainScheme()).Once()
-
-		balances.On(
-			"AddMint", &state.Mint{
-				Minter:     ADDRESS,
-				ToClientID: ADDRESS,
-				Amount:     currency.Coin(readPoolLocked),
-			},
-		).Return(nil).Once()
-
-		balances.On(
-			"EmitEvent",
-			event.TypeStats, event.TagUpdateBlobber, mock.Anything, mock.Anything,
-		).Return().Maybe()
-
-		balances.On(
-			"EmitEvent",
-			event.TypeStats, event.TagAddAllocation, mock.Anything, mock.Anything,
-		).Return().Maybe()
-		balances.On(
-			"EmitEvent",
-			event.TypeStats, event.TagLockReadPool, mock.Anything, mock.Anything,
-		).Return().Maybe()
-		balances.On(
-			"EmitEvent",
-			event.TypeStats, event.TagAddOrOverwriteAllocationBlobberTerm, mock.Anything, mock.Anything,
-		).Return().Maybe()
-
-		balances.On(
-			"EmitEvent",
-			event.TypeStats, event.TagAddOrUpdateChallengePool, mock.Anything, mock.Anything,
-		).Return().Maybe()
-		balances.On("EmitEvent", event.TypeStats, event.TagUpdateBlobberTotalOffers,
-			mock.Anything, mock.Anything).Return().Maybe()
-
-		balances.On(
-			"GetTrieNode", readPoolKey(ssc.ID, p.marker.Recipient), mock.Anything,
-		).Return(util.ErrValueNotPresent).Once()
-		balances.On("InsertTrieNode",
-			readPoolKey(ssc.ID, p.marker.Recipient),
-			mock.MatchedBy(func(rp *readPool) bool {
-				return rp.Balance == currency.Coin(readPoolLocked)
-			})).Return("", nil).Once()
-		balances.On(
-			"EmitEvent",
-			event.TypeStats, event.TagAllocValueChange, mock.Anything, mock.Anything,
-		).Return().Maybe()
-		balances.On(
-			"EmitEvent",
-			event.TypeStats, event.TagAllocBlobberValueChange, mock.Anything, mock.Anything,
-		).Return().Maybe()
-
-=======
->>>>>>> 8f57e350
 		return args{ssc, txn, input, balances}
 	}
 

--- conflicted
+++ resolved
@@ -93,33 +93,20 @@
 		input, err := json.Marshal(p.info)
 		require.NoError(t, err)
 
-<<<<<<< HEAD
-		balances.On("GetTrieNode", scConfigKey(ssc.ID), mock.Anything).Return(conf, nil).Once()
-=======
 		balances.On("GetTrieNode", scConfigKey(ssc.ID),
-			mockSetValue(conf)).Return(nil).Once()
->>>>>>> 7b3de616
+			mockSetValue(conf)).Return(conf, nil).Once()
 
 		//var newRedeemed []freeStorageRedeemed
 		if p.exists {
 			balances.On(
 				"GetTrieNode",
-<<<<<<< HEAD
-				freeStorageAssignerKey(ssc.ID, p.info.Name), mock.Anything,
+				freeStorageAssignerKey(ssc.ID, p.info.Name),
+				mockSetValue(&p.existing),
 			).Return(&p.existing, nil).Once()
 		} else {
 			balances.On(
 				"GetTrieNode", freeStorageAssignerKey(ssc.ID, p.info.Name), mock.Anything,
 			).Return(nil, util.ErrValueNotPresent).Once()
-=======
-				freeStorageAssignerKey(ssc.ID, p.info.Name),
-				mockSetValue(&p.existing),
-			).Return(nil).Once()
-		} else {
-			balances.On(
-				"GetTrieNode", freeStorageAssignerKey(ssc.ID, p.info.Name), mock.Anything,
-			).Return(util.ErrValueNotPresent).Once()
->>>>>>> 7b3de616
 		}
 
 		balances.On("InsertTrieNode", freeStorageAssignerKey(ssc.ID, p.info.Name),
@@ -321,35 +308,19 @@
 		require.NoError(t, err)
 		balances.On(
 			"GetTrieNode",
-<<<<<<< HEAD
-			freeStorageAssignerKey(ssc.ID, p.marker.Assigner), mock.Anything,
-		).Return(&p.assigner, nil).Once()
-
-		balances.On("GetTrieNode", scConfigKey(ssc.ID), mock.Anything).Return(conf, nil)
-
-		balances.On("GetTrieNode", ALL_BLOBBERS_KEY, mock.Anything).Return(
-			mockAllBlobbers, nil,
-		).Once()
-
-		for _, blobber := range mockAllBlobbers.Nodes {
-			balances.On(
-				"GetTrieNode", stakePoolKey(ssc.ID, blobber.ID), mock.Anything,
-			).Return(newStakePool(), nil).Twice()
-=======
 			freeStorageAssignerKey(ssc.ID, p.marker.Assigner),
-			mockSetValue(p.assigner)).Return(nil).Once()
+			mockSetValue(p.assigner)).Return(&p.assigner, nil).Once()
 
 		balances.On("GetTrieNode", scConfigKey(ssc.ID),
-			mockSetValue(conf)).Return(nil)
+			mockSetValue(conf)).Return(conf, nil)
 
 		balances.On("GetTrieNode", ALL_BLOBBERS_KEY,
-			mockSetValue(mockAllBlobbers)).Return(nil).Once()
+			mockSetValue(mockAllBlobbers)).Return(mockAllBlobbers, nil).Once()
 
 		for _, blobber := range mockAllBlobbers.Nodes {
 			balances.On(
 				"GetTrieNode", stakePoolKey(ssc.ID, blobber.ID),
-				mockSetValue(newStakePool())).Return(nil).Twice()
->>>>>>> 7b3de616
+				mockSetValue(newStakePool())).Return(newStakePool(), nil).Twice()
 			balances.On(
 				"InsertTrieNode", blobber.GetKey(ssc.ID), mock.Anything,
 			).Return(nil).Once()
@@ -363,19 +334,11 @@
 		).Return(nil).Once()
 		balances.On(
 			"GetTrieNode", writePoolKey(ssc.ID, p.marker.Recipient), mock.Anything,
-<<<<<<< HEAD
 		).Return(nil, util.ErrValueNotPresent).Once()
 
 		balances.On(
 			"GetTrieNode", challengePoolKey(ssc.ID, txn.Hash), mock.Anything,
 		).Return(nil, util.ErrValueNotPresent).Once()
-=======
-		).Return(util.ErrValueNotPresent).Once()
-
-		balances.On(
-			"GetTrieNode", challengePoolKey(ssc.ID, txn.Hash), mock.Anything,
-		).Return(util.ErrValueNotPresent).Once()
->>>>>>> 7b3de616
 		balances.On(
 			"InsertTrieNode", challengePoolKey(ssc.ID, txn.Hash), mock.Anything,
 		).Return(nil).Once()
@@ -383,17 +346,10 @@
 		var clientAlloc = ClientAllocation{ClientID: p.marker.Recipient}
 		balances.On(
 			"GetTrieNode", clientAlloc.GetKey(ssc.ID), mock.Anything,
-<<<<<<< HEAD
 		).Return(nil, util.ErrValueNotPresent).Once()
 		balances.On(
-			"GetTrieNode", ALL_ALLOCATIONS_KEY, mock.Anything,
-		).Return(&Allocations{}, nil).Once()
-=======
-		).Return(util.ErrValueNotPresent).Once()
-		balances.On(
 			"GetTrieNode", ALL_ALLOCATIONS_KEY,
-			mockSetValue(&Allocations{})).Return(nil).Once()
->>>>>>> 7b3de616
+			mockSetValue(&Allocations{})).Return(&Allocations{}, nil).Once()
 
 		allocation := StorageAllocation{ID: txn.Hash}
 		balances.On(
@@ -403,14 +359,9 @@
 					return false
 				}
 				return key == allocation.GetKey(ssc.ID)
-<<<<<<< HEAD
-			}), mock.Anything,
-		).Return(nil, util.ErrValueNotPresent).Once()
-=======
 			}),
 			mock.Anything,
-		).Return(util.ErrValueNotPresent).Once()
->>>>>>> 7b3de616
+		).Return(nil, util.ErrValueNotPresent).Once()
 		balances.On(
 			"InsertTrieNode", ALL_ALLOCATIONS_KEY, mock.Anything,
 		).Return(nil).Once()
@@ -418,10 +369,6 @@
 			"InsertTrieNode", clientAlloc.GetKey(ssc.ID), mock.Anything,
 		).Return(nil).Once()
 		balances.On(
-<<<<<<< HEAD
-			"InsertTrieNode", allocation.GetKey(ssc.ID), mock.Anything,
-		).Return(nil).Once()
-=======
 			"InsertTrieNode",
 			mock.MatchedBy(func(key string) bool {
 				if key != allocation.GetKey(ssc.ID) {
@@ -432,8 +379,7 @@
 				return true
 			}),
 			mock.Anything,
-		).Return("", nil).Once()
->>>>>>> 7b3de616
+		).Return(nil).Once()
 
 		balances.On(
 			"InsertTrieNode",
@@ -470,11 +416,7 @@
 		// readPoolLock blockchain access
 		balances.On(
 			"GetTrieNode", fundedPoolsKey(ssc.ID, p.marker.Recipient), mock.Anything,
-<<<<<<< HEAD
 		).Return(nil, util.ErrValueNotPresent).Once()
-=======
-		).Return(util.ErrValueNotPresent).Once()
->>>>>>> 7b3de616
 		balances.On(
 			"InsertTrieNode", fundedPoolsKey(ssc.ID, p.marker.Recipient), mock.Anything,
 		).Return(nil).Once()
@@ -484,16 +426,11 @@
 			mock.MatchedBy(func(key string) bool {
 				return balances.TestData()[newSaSaved].(bool) &&
 					key == allocation.GetKey(ssc.ID)
-<<<<<<< HEAD
-			}), mock.Anything,
-		).Return(&allocation, nil).Once()
-=======
 			}),
 			mock.MatchedBy(func(a *StorageAllocation) bool {
 				*a = allocation
 				return true
-			})).Return(nil).Once()
->>>>>>> 7b3de616
+			})).Return(&allocation, nil).Once()
 
 		balances.On(
 			"GetSignatureScheme",
@@ -514,11 +451,7 @@
 
 		balances.On(
 			"GetTrieNode", readPoolKey(ssc.ID, p.marker.Recipient), mock.Anything,
-<<<<<<< HEAD
 		).Return(nil, util.ErrValueNotPresent).Once()
-=======
-		).Return(util.ErrValueNotPresent).Once()
->>>>>>> 7b3de616
 		balances.On("InsertTrieNode",
 			readPoolKey(ssc.ID, p.marker.Recipient),
 			mock.MatchedBy(func(rp *readPool) bool {
@@ -757,50 +690,28 @@
 			balances.On(
 				"GetTrieNode",
 				freeStorageAssignerKey(ssc.ID, p.marker.Assigner), mock.Anything,
-<<<<<<< HEAD
 			).Return(nil, util.ErrValueNotPresent).Once()
-		} else {
-			balances.On(
-				"GetTrieNode",
-				freeStorageAssignerKey(ssc.ID, p.marker.Assigner), mock.Anything,
-			).Return(&p.assigner, nil).Once()
-		}
-
-		balances.On("GetTrieNode", scConfigKey(ssc.ID), mock.Anything).Return(conf, nil).Once()
-
-		balances.On("GetTrieNode", ALL_BLOBBERS_KEY, mock.Anything).Return(
-			mockAllBlobbers, nil,
-		).Once()
-=======
-			).Return(util.ErrValueNotPresent).Once()
 		} else {
 			balances.On(
 				"GetTrieNode",
 				freeStorageAssignerKey(ssc.ID, p.marker.Assigner),
 				mockSetValue(p.assigner),
-			).Return(nil).Once()
+			).Return(&p.assigner, nil).Once()
 		}
 
 		balances.On("GetTrieNode", scConfigKey(ssc.ID),
-			mockSetValue(conf)).Return(nil).Once()
+			mockSetValue(conf)).Return(conf, nil).Once()
 
 		balances.On("GetTrieNode", ALL_BLOBBERS_KEY,
-			mockSetValue(mockAllBlobbers)).Return(nil).Once()
->>>>>>> 7b3de616
+			mockSetValue(mockAllBlobbers)).Return(mockAllBlobbers, nil).Once()
 
 		ca := ClientAllocation{
 			ClientID:    p.marker.Recipient,
 			Allocations: &Allocations{},
 		}
 		ca.Allocations.List.add(p.allocationId)
-<<<<<<< HEAD
-		balances.On("GetTrieNode", ca.GetKey(ssc.ID), mock.Anything).Return(
-			&ca, nil,
-		).Once()
-=======
 		balances.On("GetTrieNode", ca.GetKey(ssc.ID),
-			mockSetValue(ca)).Return(nil).Once()
->>>>>>> 7b3de616
+			mockSetValue(ca)).Return(&ca, nil).Once()
 
 		var sa = StorageAllocation{
 			ID:           p.allocationId,
@@ -812,13 +723,8 @@
 		}
 		for _, blobber := range mockAllBlobbers.Nodes {
 			balances.On(
-<<<<<<< HEAD
-				"GetTrieNode", blobber.GetKey(ssc.ID), mock.Anything,
-			).Return(blobber, nil).Once()
-=======
 				"GetTrieNode", blobber.GetKey(ssc.ID),
-				mockSetValue(blobber)).Return(nil).Once()
->>>>>>> 7b3de616
+				mockSetValue(blobber)).Return(blobber, nil).Once()
 			balances.On(
 				"InsertTrieNode", blobber.GetKey(ssc.ID), mock.Anything,
 			).Return(nil).Once()
@@ -827,14 +733,8 @@
 				AllocationID: p.allocationId,
 			})
 		}
-<<<<<<< HEAD
-		balances.On("GetTrieNode", sa.GetKey(ssc.ID), mock.Anything).Return(
-			&sa, nil,
-		).Once()
-=======
 		balances.On("GetTrieNode", sa.GetKey(ssc.ID),
-			mockSetValue(&sa)).Return(nil).Once()
->>>>>>> 7b3de616
+			mockSetValue(&sa)).Return(&sa, nil).Once()
 		balances.On(
 			"InsertTrieNode", sa.GetKey(ssc.ID), mock.Anything,
 		).Return(nil).Once()
@@ -843,21 +743,12 @@
 			"InsertTrieNode", ALL_BLOBBERS_KEY, mock.Anything,
 		).Return(nil).Once()
 		balances.On(
-<<<<<<< HEAD
-			"GetTrieNode", writePoolKey(ssc.ID, p.marker.Recipient), mock.Anything,
-		).Return(&writePool{}, nil).Once()
-
-		balances.On(
-			"GetTrieNode", challengePoolKey(ssc.ID, p.allocationId), mock.Anything,
-		).Return(&challengePool{}, nil).Once()
-=======
 			"GetTrieNode", writePoolKey(ssc.ID, p.marker.Recipient),
-			mockSetValue(&writePool{})).Return(nil).Once()
+			mockSetValue(&writePool{})).Return(&writePool{}, nil).Once()
 
 		balances.On(
 			"GetTrieNode", challengePoolKey(ssc.ID, p.allocationId),
-			mockSetValue(&challengePool{})).Return(nil).Once()
->>>>>>> 7b3de616
+			mockSetValue(&challengePool{})).Return(&challengePool{}, nil).Once()
 
 		balances.On(
 			"GetSignatureScheme",

--- conflicted
+++ resolved
@@ -225,13 +225,8 @@
 }
 
 // validate the validator configurations
-<<<<<<< HEAD
-func (vn *ValidationNode) validate(conf *Config) (err error) {
+func (vn *ValidationNode) validate(_ *Config) (err error) {
 	if strings.Contains(vn.BaseURL, "localhost") &&
-=======
-func (sn *ValidationNode) validate(_ *Config) (err error) {
-	if strings.Contains(sn.BaseURL, "localhost") &&
->>>>>>> d2a91ed1
 		node.Self.Host != "localhost" {
 		return errors.New("invalid vali1dator base url")
 	}
@@ -239,13 +234,8 @@
 	return
 }
 
-<<<<<<< HEAD
-func (vn *ValidationNode) GetKey(globalKey string) datastore.Key {
-	return datastore.Key(globalKey + "validator:" + vn.ID)
-=======
-func (sn *ValidationNode) GetKey(_ string) datastore.Key {
-	return provider.GetKey(sn.ID)
->>>>>>> d2a91ed1
+func (vn *ValidationNode) GetKey(_ string) datastore.Key {
+	return provider.GetKey(vn.ID)
 }
 
 func (vn *ValidationNode) GetUrlKey(globalKey string) datastore.Key {

--- conflicted
+++ resolved
@@ -4,7 +4,6 @@
 	"encoding/json"
 	"errors"
 	"fmt"
-	"github.com/0chain/common/core/statecache"
 	"math"
 	"strings"
 	"time"
@@ -2079,43 +2078,6 @@
 
 	// return &clone
 	v, err := sa.MarshalMsg(nil)
-<<<<<<< HEAD
-	if err != nil {
-		panic(fmt.Sprintf("failed to marshal StorageAllocation: %v", err))
-	}
-
-	na := &StorageAllocation{}
-	_, err = na.UnmarshalMsg(v)
-	if err != nil {
-		panic(fmt.Sprintf("failed to unmarshal StorageAllocation: %v", err))
-	}
-
-	return na
-}
-
-// CopyFrom implements statecache.Value interface
-func (sa *StorageAllocation) CopyFrom(v interface{}) bool {
-	sav, ok := v.(*StorageAllocation)
-	if !ok {
-		return false
-	}
-
-	clone := sav.Clone().(*StorageAllocation)
-
-	*sa = *clone
-	return true
-}
-
-type BlobberCloseConnection struct {
-	AllocationRoot     string       `json:"allocation_root"`
-	PrevAllocationRoot string       `json:"prev_allocation_root"`
-	WriteMarker        *WriteMarker `json:"write_marker"`
-}
-
-func (bc *BlobberCloseConnection) Decode(input []byte) error {
-	err := json.Unmarshal(input, bc)
-=======
->>>>>>> c44b5246
 	if err != nil {
 		panic(fmt.Sprintf("failed to marshal StorageAllocation: %v", err))
 	}

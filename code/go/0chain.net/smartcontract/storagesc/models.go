--- conflicted
+++ resolved
@@ -350,11 +350,8 @@
 	SavedData       int64                  `json:"saved_data"`
 	// StakePoolSettings used initially to create and setup stake pool.
 	StakePoolSettings stakepool.StakePoolSettings `json:"stake_pool_settings"`
-<<<<<<< HEAD
 	TotalStake        int64                       `json:"total_stake"`
-=======
 	Information       Info                        `json:"info"`
->>>>>>> a7b44a44
 }
 
 // validate the blobber configurations

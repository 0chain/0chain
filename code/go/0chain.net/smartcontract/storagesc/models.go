--- conflicted
+++ resolved
@@ -829,7 +829,6 @@
 func (sa *StorageAllocation) bSize() int64 {
 	var size = sa.DataShards + sa.ParityShards
 	return (sa.Size + int64(size-1)) / int64(size)
-<<<<<<< HEAD
 }
 
 func (sa *StorageAllocation) removeBlobber(
@@ -849,7 +848,7 @@
 	for i, d := range blobbers {
 		if d.ID == removeId {
 			removedBlobber = blobbers[i]
-			blobbers[i] = blobbers[len(sa.BlobberDetails)-1]
+			blobbers[i] = blobbers[len(blobbers)-1]
 			blobbers = blobbers[:len(blobbers)-1]
 			found = true
 			break
@@ -945,123 +944,6 @@
 	return blobbers, nil
 }
 
-=======
-}
-
-func (sa *StorageAllocation) removeBlobber(
-	blobbers []*StorageNode,
-	removeId string,
-	ssc *StorageSmartContract,
-	balances chainstate.StateContextI,
-) ([]*StorageNode, error) {
-	remove, found := sa.BlobberMap[removeId]
-	if !found {
-		return nil, fmt.Errorf("cannot find blobber %s in allocation", remove.BlobberID)
-	}
-	delete(sa.BlobberMap, removeId)
-
-	var removedBlobber *StorageNode
-	found = false
-	for i, d := range blobbers {
-		if d.ID == removeId {
-			removedBlobber = blobbers[i]
-			blobbers[i] = blobbers[len(blobbers)-1]
-			blobbers = blobbers[:len(blobbers)-1]
-			found = true
-			break
-		}
-	}
-	if !found {
-		return nil, fmt.Errorf("cannot find blobber %s in allocation", remove.BlobberID)
-	}
-
-	found = false
-	for i, d := range sa.BlobberDetails {
-		if d.BlobberID == removeId {
-			sa.BlobberDetails[i] = sa.BlobberDetails[len(sa.BlobberDetails)-1]
-			sa.BlobberDetails = sa.BlobberDetails[:len(sa.BlobberDetails)-1]
-			removedBlobber.Used -= d.Size
-
-			if d.ChallengePartitionLoc != nil {
-				if err := removeBlobberAllocation(removeId, sa.ID,
-					d.ChallengePartitionLoc.Location, ssc, balances); err != nil {
-					return nil, err
-				}
-			}
-			found = true
-			break
-		}
-	}
-	if !found {
-		return nil, fmt.Errorf("cannot find blobber %s in allocation", remove.BlobberID)
-	}
-
-	if _, err := balances.InsertTrieNode(removedBlobber.GetKey(ADDRESS), removedBlobber); err != nil {
-		return nil, fmt.Errorf("saving blobber %v, error: %v", removedBlobber.ID, err)
-	}
-	if err := emitUpdateBlobber(removedBlobber, balances); err != nil {
-		return nil, fmt.Errorf("emitting blobber %s, error: %v", removedBlobber.ID, err)
-	}
-
-	blobber, err := ssc.getBlobber(removeId, balances)
-	if err != nil {
-		return nil, err
-	}
-	blobber.Used -= sa.bSize()
-	_, err = balances.InsertTrieNode(blobber.GetKey(ssc.ID), blobber)
-	if err != nil {
-		return nil, err
-	}
-
-	return blobbers, nil
-}
-
-func (sa *StorageAllocation) changeBlobbers(
-	blobbers []*StorageNode,
-	addId, removeId string,
-	ssc *StorageSmartContract,
-	now common.Timestamp,
-	balances chainstate.StateContextI,
-) ([]*StorageNode, error) {
-	var err error
-	if len(removeId) > 0 {
-		if blobbers, err = sa.removeBlobber(blobbers, removeId, ssc, balances); err != nil {
-			return nil, err
-		}
-	} else {
-		// If we are not removing a blobber, then the number of shards must increase.
-		sa.ParityShards++
-	}
-
-	_, found := sa.BlobberMap[addId]
-	if found {
-		return nil, fmt.Errorf("allocatino already has blobber %s", addId)
-	}
-
-	addedBlobber, err := ssc.getBlobber(addId, balances)
-	if err != nil {
-		return nil, err
-	}
-	addedBlobber.Used += sa.bSize()
-	afterSize := sa.bSize()
-
-	blobbers = append(blobbers, addedBlobber)
-	ba := newBlobberAllocation(afterSize, sa, addedBlobber, now)
-	sa.BlobberMap[addId] = ba
-	sa.BlobberDetails = append(sa.BlobberDetails, ba)
-
-	var sp *stakePool
-	if sp, err = ssc.getStakePool(addedBlobber.ID, balances); err != nil {
-		return nil, fmt.Errorf("can't get blobber's stake pool: %v", err)
-	}
-	if err := sa.validateAllocationBlobber(addedBlobber, sp, now); err != nil {
-		return nil, err
-	}
-
-	return blobbers, nil
-}
-
->>>>>>> ba8b1a57
 func removeBlobberAllocation(
 	removeId string,
 	allocID string,

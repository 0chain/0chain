--- conflicted
+++ resolved
@@ -975,9 +975,6 @@
 	if err != nil {
 		return nil, err
 	}
-<<<<<<< HEAD
-	addedBlobber.Allocated += sa.bSize()
-=======
 
 	var sp *stakePool
 	if sp, err = ssc.getStakePool(spenum.Blobber, addedBlobber.ID, balances); err != nil {
@@ -999,7 +996,6 @@
 		BlobberId:    addedBlobber.ID,
 		Delta:        sa.bSize(),
 	})
->>>>>>> d8b83ea5
 	afterSize := sa.bSize()
 
 	blobbers = append(blobbers, addedBlobber)

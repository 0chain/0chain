--- conflicted
+++ resolved
@@ -643,107 +643,7 @@
 	Curators []string `json:"curators"`
 }
 
-<<<<<<< HEAD
-func (sa *StorageAllocation) bSize() int64 {
-	var size = sa.DataShards + sa.ParityShards
-	return (sa.Size + int64(size-1)) / int64(size)
-}
-
-func (sa *StorageAllocation) removeBlobber(
-	blobbers []*StorageNode,
-	removeId string,
-	ssc *StorageSmartContract,
-	balances chainstate.StateContextI,
-) error {
-	remove, found := sa.BlobberMap[removeId]
-	if !found {
-		return fmt.Errorf("cannot find blobber %s in allocation", remove)
-	}
-	delete(sa.BlobberMap, removeId)
-
-	found = false
-	for i, d := range sa.Blobbers {
-		if d.ID == removeId {
-			sa.Blobbers[i] = sa.Blobbers[len(sa.Blobbers)-1]
-			sa.Blobbers = sa.Blobbers[:len(sa.Blobbers)-1]
-			found = true
-			break
-		}
-	}
-	if !found {
-		return fmt.Errorf("cannot find blobber %s in allocation", remove)
-	}
-
-	found = false
-	for i, d := range blobbers {
-		if d.ID == removeId {
-			sa.Blobbers[i] = sa.Blobbers[len(sa.Blobbers)-1]
-			sa.Blobbers = sa.Blobbers[:len(sa.Blobbers)-1]
-			found = true
-			break
-		}
-	}
-	if !found {
-		return fmt.Errorf("cannot find blobber %s in allocation", remove)
-	}
-
-	blobber, err := ssc.getBlobber(removeId, balances)
-	if err != nil {
-		return err
-	}
-	blobber.Used -= sa.bSize()
-	_, err = balances.InsertTrieNode(blobber.GetKey(ssc.ID), blobber)
-	if err != nil {
-		return err
-	}
-
-	return nil
-}
-
-func (sa *StorageAllocation) changeBlobbers(
-	blobbers []*StorageNode,
-	addId, removeId string,
-	ssc *StorageSmartContract,
-	balances chainstate.StateContextI,
-) error {
-	beforeSize := sa.bSize()
-	if len(removeId) > 0 {
-		if err := sa.removeBlobber(blobbers, removeId, ssc, balances); err != nil {
-			return err
-		}
-	} else {
-		// If we are not removing a blobber, then the number of shards must increase.
-		sa.ParityShards++
-	}
-
-	_, found := sa.BlobberMap[addId]
-	if found {
-		return fmt.Errorf("allocatino already has blobber %s", addId)
-	}
-
-	addedBlobber, err := ssc.getBlobber(addId, balances)
-	if err != nil {
-		return err
-	}
-	sa.Blobbers = append(sa.Blobbers, addedBlobber)
-	blobbers = append(blobbers, addedBlobber)
-	sa.BlobberMap[addId] = &BlobberAllocation{}
-	afterSize := sa.bSize()
-	if afterSize != beforeSize {
-		delta := afterSize - beforeSize
-		for _, b := range sa.Blobbers {
-			b.Used += delta
-		}
-		for _, b := range blobbers {
-			b.Used += delta
-		}
-	}
-
-	return nil
-}
-=======
 type StorageAllocationDecode StorageAllocation
->>>>>>> f7019807
 
 // The restMinLockDemand returns number of tokens required as min_lock_demand;
 // if a blobber receive write marker, then some token moves to related

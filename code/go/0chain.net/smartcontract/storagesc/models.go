package storagesc

import (
	"0chain.net/core/logging"
	"encoding/json"
	"errors"
	"fmt"
	"go.uber.org/zap"
	"strings"
	"time"

	"0chain.net/chaincore/config"
	"0chain.net/smartcontract/partitions"
	"0chain.net/smartcontract/stakepool"

	chainstate "0chain.net/chaincore/chain/state"
	"0chain.net/chaincore/node"
	"0chain.net/chaincore/state"
	"0chain.net/core/common"
	"0chain.net/core/datastore"
	"0chain.net/core/encryption"
	"0chain.net/core/util"
)

const confMaxChallengeCompletionTime = "smart_contracts.storagesc.max_challenge_completion_time"

//msgp:ignore StorageAllocation AllocationChallenges
//go:generate msgp -io=false -tests=false -unexported -v

var (
<<<<<<< HEAD
	ALL_VALIDATORS_KEY         = ADDRESS + encryption.Hash("all_validators")
	ALL_BLOBBERS_CHALLENGE_KEY = ADDRESS + encryption.Hash("all_blobbers_challenge")
	BLOBBER_REWARD_KEY         = ADDRESS + encryption.Hash("blobber_rewards")
=======
	ALL_BLOBBERS_KEY                 = ADDRESS + encryption.Hash("all_blobbers")
	ALL_VALIDATORS_KEY               = ADDRESS + encryption.Hash("all_validators")
	ALL_CHALLENGE_READY_BLOBBERS_KEY = ADDRESS + encryption.Hash("all_challenge_ready_blobbers")
	BLOBBER_REWARD_KEY               = ADDRESS + encryption.Hash("blobber_rewards")
>>>>>>> 547eb401
)

func getBlobberAllocationsKey(blobberID string) string {
	return ADDRESS + encryption.Hash("blobber_allocations_"+blobberID)
}

type ClientAllocation struct {
	ClientID    string       `json:"client_id"`
	Allocations *Allocations `json:"allocations"`
}

func (sn *ClientAllocation) GetKey(globalKey string) datastore.Key {
	return datastore.Key(globalKey + sn.ClientID)
}

func (sn *ClientAllocation) Encode() []byte {
	buff, _ := json.Marshal(sn)
	return buff
}

func (sn *ClientAllocation) Decode(input []byte) error {
	err := json.Unmarshal(input, sn)
	if err != nil {
		return err
	}
	return nil
}

func (sn *ClientAllocation) GetHash() string {
	return util.ToHex(sn.GetHashBytes())
}

func (sn *ClientAllocation) GetHashBytes() []byte {
	return encryption.RawHash(sn.Encode())
}

type Allocations struct {
	List SortedList
}

func (a *Allocations) has(id string) (ok bool) {
	_, ok = a.List.getIndex(id)
	return // false
}

func (an *Allocations) Encode() []byte {
	buff, _ := json.Marshal(an)
	return buff
}

func (an *Allocations) Decode(input []byte) error {
	err := json.Unmarshal(input, an)
	if err != nil {
		return err
	}
	return nil
}

func (an *Allocations) GetHash() string {
	return util.ToHex(an.GetHashBytes())
}

func (an *Allocations) GetHashBytes() []byte {
	return encryption.RawHash(an.Encode())
}

type ChallengeResponse struct {
	ID                string              `json:"challenge_id"`
	ValidationTickets []*ValidationTicket `json:"validation_tickets"`
}

type AllocOpenChallenge struct {
	ID        string           `json:"id"`
	CreatedAt common.Timestamp `json:"created_at"`
	BlobberID string           `json:"blobber_id"` // blobber id
}

type AllocationChallenges struct {
	AllocationID   string                `json:"allocation_id"`
	OpenChallenges []*AllocOpenChallenge `json:"open_challenges"`
	//OpenChallenges               []*StorageChallenge          `json:"challenges"`
	ChallengeMap             map[string]*AllocOpenChallenge `json:"-" msg:"-"`
	LatestCompletedChallenge *StorageChallenge              `json:"latest_completed_challenge"`
}

func (acs *AllocationChallenges) GetKey(globalKey string) datastore.Key {
	return globalKey + ":allocation_challenges:" + acs.AllocationID
}

func (acs *AllocationChallenges) MarshalMsg(b []byte) ([]byte, error) {
	d := allocationChallengesDecoder(*acs)
	return d.MarshalMsg(b)
}

func (acs *AllocationChallenges) UnmarshalMsg(b []byte) ([]byte, error) {
	d := &allocationChallengesDecoder{}
	v, err := d.UnmarshalMsg(b)
	if err != nil {
		return nil, err
	}

	*acs = AllocationChallenges(*d)
	acs.ChallengeMap = make(map[string]*AllocOpenChallenge)
	for _, challenge := range acs.OpenChallenges {
		acs.ChallengeMap[challenge.ID] = challenge
	}

	return v, nil
}

func (acs *AllocationChallenges) addChallenge(challenge *StorageChallenge) bool {
	if acs.ChallengeMap == nil {
		acs.ChallengeMap = make(map[string]*AllocOpenChallenge)
	}

	if _, ok := acs.ChallengeMap[challenge.ID]; !ok {
		oc := &AllocOpenChallenge{
			ID:        challenge.ID,
			BlobberID: challenge.BlobberID,
			CreatedAt: challenge.Created,
		}
		acs.OpenChallenges = append(acs.OpenChallenges, oc)
		acs.ChallengeMap[challenge.ID] = oc
		return true
	}

	return false
}

// Save saves the AllocationChallenges to MPT state
func (acs *AllocationChallenges) Save(state chainstate.StateContextI, scAddress string) error {
	_, err := state.InsertTrieNode(acs.GetKey(scAddress), acs)
	return err
}

func (acs *AllocationChallenges) removeChallenge(challenge *StorageChallenge) bool {
	if _, ok := acs.ChallengeMap[challenge.ID]; !ok {
		return false
	}

	delete(acs.ChallengeMap, challenge.ID)
	for i := range acs.OpenChallenges {
		if acs.OpenChallenges[i].ID == challenge.ID {
			acs.OpenChallenges = append(
				acs.OpenChallenges[:i], acs.OpenChallenges[i+1:]...)

			acs.LatestCompletedChallenge = challenge
			return true
		}
	}

	return true
}

type allocationChallengesDecoder AllocationChallenges

type StorageChallenge struct {
	Created         common.Timestamp `json:"created"`
	ID              string           `json:"id"`
	TotalValidators int              `json:"total_validators"`
	AllocationID    string           `json:"allocation_id"`
	BlobberID       string           `json:"blobber_id"`
	Responded       bool             `json:"responded"`
}

func (sc *StorageChallenge) GetKey(globalKey string) datastore.Key {
	return storageChallengeKey(globalKey, sc.ID)
}

func storageChallengeKey(globalKey, challengeID string) datastore.Key {
	return globalKey + "storage_challenge:" + challengeID
}

// Save saves the storage challenge to MPT state
func (sc *StorageChallenge) Save(state chainstate.StateContextI, scAddress string) error {
	_, err := state.InsertTrieNode(sc.GetKey(scAddress), sc)
	return err
}

type ValidationNode struct {
	ID                string                      `json:"id"`
	BaseURL           string                      `json:"url"`
	PublicKey         string                      `json:"-" msg:"-"`
	StakePoolSettings stakepool.StakePoolSettings `json:"stake_pool_settings"`
}

func (sn *ValidationNode) GetKey(globalKey string) datastore.Key {
	return datastore.Key(globalKey + "validator:" + sn.ID)
}

func (sn *ValidationNode) Encode() []byte {
	buff, _ := json.Marshal(sn)
	return buff
}

func (sn *ValidationNode) Decode(input []byte) error {
	err := json.Unmarshal(input, sn)
	if err != nil {
		return err
	}
	return nil
}

func (sn *ValidationNode) GetHash() string {
	return util.ToHex(sn.GetHashBytes())
}

func (sn *ValidationNode) GetHashBytes() []byte {
	return encryption.RawHash(sn.Encode())
}

type ValidatorNodes struct {
	Nodes []*ValidationNode
}

// Terms represents Blobber terms. A Blobber can update its terms,
// but any existing offer will use terms of offer signing time.
type Terms struct {
	// ReadPrice is price for reading. Token / GB (no time unit).
	ReadPrice state.Balance `json:"read_price"`
	// WritePrice is price for reading. Token / GB / time unit. Also,
	// it used to calculate min_lock_demand value.
	WritePrice state.Balance `json:"write_price"`
	// MinLockDemand in number in [0; 1] range. It represents part of
	// allocation should be locked for the blobber rewards even if
	// user never write something to the blobber.
	MinLockDemand float64 `json:"min_lock_demand"`
	// MaxOfferDuration with this prices and the demand.
	MaxOfferDuration time.Duration `json:"max_offer_duration"`
	// ChallengeCompletionTime is duration required to complete a challenge.
	ChallengeCompletionTime time.Duration `json:"challenge_completion_time"`
}

// The minLockDemand returns min lock demand value for this Terms (the
// WritePrice and the MinLockDemand must be already set). Given size in GB and
// rest of allocation duration in time units are used.
func (t *Terms) minLockDemand(gbSize, rdtu float64) (mdl state.Balance) {

	var mldf = float64(t.WritePrice) * gbSize * t.MinLockDemand //
	return state.Balance(mldf * rdtu)                           //
}

// validate a received terms
func (t *Terms) validate(conf *Config) (err error) {
	if t.ReadPrice < 0 {
		return errors.New("negative read_price")
	}
	if t.WritePrice < 0 {
		return errors.New("negative write_price")
	}
	if t.MinLockDemand < 0.0 || t.MinLockDemand > 1.0 {
		return errors.New("invalid min_lock_demand")
	}
	if t.MaxOfferDuration < conf.MinOfferDuration {
		return errors.New("insufficient max_offer_duration")
	}
	if t.ChallengeCompletionTime < 0 {
		return errors.New("negative challenge_completion_time")
	}
	if t.ChallengeCompletionTime > conf.MaxChallengeCompletionTime {
		return errors.New("challenge_completion_time is greater than max " +
			"allowed by SC")
	}
	if t.ReadPrice > conf.MaxReadPrice {
		return errors.New("read_price is greater than max_read_price allowed")
	}
	if t.WritePrice < conf.MinWritePrice {
		return errors.New("write_price is greater than max_write_price allowed")
	}
	if t.WritePrice > conf.MaxWritePrice {
		return errors.New("write_price is greater than max_write_price allowed")
	}

	return // nil
}

const (
	MaxLatitude  = 90
	MinLatitude  = -90
	MaxLongitude = 180
	MinLongitude = -180
)

// Move to the core, in case of multi-entity use of geo data
type StorageNodeGeolocation struct {
	Latitude  float64 `json:"latitude"`
	Longitude float64 `json:"longitude"`
	// reserved / Accuracy float64 `mapstructure:"accuracy"`
}

func (sng StorageNodeGeolocation) validate() error {
	if sng.Latitude < MinLatitude || MaxLatitude < sng.Latitude {
		return common.NewErrorf("out_of_range_geolocation",
			"latitude %f should be in range [-90, 90]", sng.Latitude)
	}
	if sng.Longitude < MinLongitude || MaxLongitude < sng.Longitude {
		return common.NewErrorf("out_of_range_geolocation",
			"latitude %f should be in range [-180, 180]", sng.Longitude)
	}
	return nil
}

type RewardPartitionLocation struct {
	Index      int              `json:"index"`
	StartRound int64            `json:"start_round"`
	Timestamp  common.Timestamp `json:"timestamp"`
}

// Info represents general information about blobber node
type Info struct {
	Name        string `json:"name"`
	WebsiteUrl  string `json:"website_url"`
	LogoUrl     string `json:"logo_url"`
	Description string `json:"description"`
}

// StorageNode represents Blobber configurations.
type StorageNode struct {
	ID                      string                 `json:"id"`
	BaseURL                 string                 `json:"url"`
	Geolocation             StorageNodeGeolocation `json:"geolocation"`
	Terms                   Terms                  `json:"terms"`         // terms
	Capacity                int64                  `json:"capacity"`      // total blobber capacity
	Used                    int64                  `json:"used"`          // allocated capacity
	BytesWritten            int64                  `json:"bytes_written"` // in bytes
	DataRead                float64                `json:"data_read"`     // in GB
	LastHealthCheck         common.Timestamp       `json:"last_health_check"`
	PublicKey               string                 `json:"-"`
	SavedData               int64                  `json:"saved_data"`
	DataReadLastRewardRound float64                `json:"data_read_last_reward_round"` // in GB
	LastRewardDataReadRound int64                  `json:"last_reward_data_read_round"` // last round when data read was updated
	// StakePoolSettings used initially to create and setup stake pool.
	StakePoolSettings stakepool.StakePoolSettings `json:"stake_pool_settings"`
	RewardPartition   RewardPartitionLocation     `json:"reward_partition"`
	Information       Info                        `json:"info"`
}

// validate the blobber configurations
func (sn *StorageNode) validate(conf *Config) (err error) {
	if err = sn.Terms.validate(conf); err != nil {
		return
	}
	if sn.Capacity <= conf.MinBlobberCapacity {
		return errors.New("insufficient blobber capacity")
	}

	if strings.Contains(sn.BaseURL, "localhost") &&
		node.Self.Host != "localhost" {
		return errors.New("invalid blobber base url")
	}

	if sn.Terms.ChallengeCompletionTime > conf.MaxChallengeCompletionTime {
		return errors.New("challenge completion time exceeded")
	}

	if err := sn.Geolocation.validate(); err != nil {
		return err
	}

	return
}

func (sn *StorageNode) GetKey(globalKey string) datastore.Key {
	return datastore.Key(globalKey + sn.ID)
}

func (sn *StorageNode) GetUrlKey(globalKey string) datastore.Key {
	return datastore.Key(globalKey + sn.BaseURL)
}

func (sn *StorageNode) Encode() []byte {
	buff, _ := json.Marshal(sn)
	return buff
}

func (sn *StorageNode) Decode(input []byte) error {
	err := json.Unmarshal(input, sn)
	if err != nil {
		return err
	}
	return nil
}

type StorageNodes struct {
	Nodes SortedBlobbers
}

func (sn *StorageNodes) Decode(input []byte) error {
	err := json.Unmarshal(input, sn)
	if err != nil {
		return err
	}
	return nil
}

func (sn *StorageNodes) Encode() []byte {
	buff, _ := json.Marshal(sn)
	return buff
}

func (sn *StorageNodes) GetHash() string {
	return util.ToHex(sn.GetHashBytes())
}

func (sn *StorageNodes) GetHashBytes() []byte {
	return encryption.RawHash(sn.Encode())
}

type StorageAllocationStats struct {
	UsedSize                  int64  `json:"used_size"`
	NumWrites                 int64  `json:"num_of_writes"`
	NumReads                  int64  `json:"num_of_reads"`
	TotalChallenges           int64  `json:"total_challenges"`
	OpenChallenges            int64  `json:"num_open_challenges"`
	SuccessChallenges         int64  `json:"num_success_challenges"`
	FailedChallenges          int64  `json:"num_failed_challenges"`
	LastestClosedChallengeTxn string `json:"latest_closed_challenge"`
}

type BlobberAllocation struct {
	BlobberID    string `json:"blobber_id"`
	AllocationID string `json:"allocation_id"`
	// Size is blobber allocation maximum size
	Size            int64                   `json:"size"`
	AllocationRoot  string                  `json:"allocation_root"`
	LastWriteMarker *WriteMarker            `json:"write_marker"`
	Stats           *StorageAllocationStats `json:"stats"`
	// Terms of the BlobberAllocation represents weighted average terms
	// for the allocation. The MinLockDemand can be increased only,
	// to prevent some attacks. If a user extends an allocation then
	// we calculate new weighted average terms based on previous terms,
	// size and expiration and new terms size and expiration.
	Terms Terms `json:"terms"`
	// MinLockDemand for the allocation in tokens.
	MinLockDemand state.Balance `json:"min_lock_demand"`
	// Spent is number of tokens sent from write pool to challenge pool
	// for this blobber. It's used to calculate min lock demand left
	// for this blobber. For a case, where a client uses > 1 parity shards
	// and don't sends a data to one of blobbers, the blobber should
	// receive its min_lock_demand tokens. Thus, we can't use shared
	// (for allocation) min_lock_demand and spent.
	Spent state.Balance `json:"spent"`
	// Penalty o the blobber for the allocation in tokens.
	Penalty state.Balance `json:"penalty"`
	// ReadReward of the blobber.
	ReadReward state.Balance `json:"read_reward"`
	// Returned back to write pool on challenge failed.
	Returned state.Balance `json:"returned"`
	// ChallengeReward of the blobber.
	ChallengeReward state.Balance `json:"challenge_reward"`
	// FinalReward is number of tokens moved to the blobber on finalization.
	// It can be greater than zero, if user didn't spent the min lock demand
	// during the allocation.
	FinalReward state.Balance `json:"final_reward"`

	// ChallengePoolIntegralValue represents integral price * size * dt for this
	// blobber. Since, a user can upload and delete file, and a challenge
	// request can be invoked at any time, then we have to use integral blobber
	// value.
	//
	// For example, if user uploads a file 100 GB for 100 time_units (until
	// allocation ends). Challenge pool value increased by
	//
	//     challenge_pool_value += 100 GB * 100 time_units * blobber_write_price
	//
	// Then a challenge (a challenge is for entire allocation of the blobber)
	// will affect
	//
	//     100 GB * ((chall_time - prev_chall_time) / time_unit)
	//
	// For example, for 1 time_unit a challenge moves to blobber
	//
	//     100 GB * 1 time_unit * blobber_write_price
	//
	// Then, after the challenge if user waits 1 time_unit and deletes the file,
	// the challenge pool will contain
	//
	//     100 GB * 1 time_unit * blobber_write_price
	//
	// And after one more time unit next challenge (after 2 time_units) will
	// want
	//
	//     100 GB * 2 time_unit * blobber_write_price
	//
	// But the challenge pool have only the same for 1 time_unit (file has
	// deleted a time_unit ago).
	//
	// Thus, we have to use this integral size that is affected by
	//
	//     - challenges
	//     - uploads
	//     - deletions
	//
	// A challenge reduces the integral size. An upload increases it. A deletion
	// reduces it too as a challenge.
	//
	// The integral value is price*size*dt. E.g. its formulas for every of the
	// operations:
	//
	//     1. Upload
	//
	//         integral_value += file_size * rest_dtu * blobber_write_price
	//
	//     2. Delete
	//
	//         integral_value -= file_size * rest_dtu * blobber_write_price
	//
	//     3. Challenge (successful or failed)
	//
	//         integral_value -= (chall_dtu / rest_dtu) * integral_value
	//
	// So, the integral value needed to calculate challenges values properly.
	//
	// Also, the integral value is challenge pool for this blobber-allocation.
	// Since, a challenge pool of an allocation contains tokens for all related
	// blobbers, then we should track value of every blobber to calculate
	// rewards and penalties properly.
	//
	// For any case, total value of all ChallengePoolIntegralValue of all
	// blobber of an allocation should be equal to related challenge pool
	// balance.
	ChallengePoolIntegralValue state.Balance `json:"challenge_pool_integral_value"`
	// BlobberAllocationsPartitionLoc indicates the partition location for the allocation that
	// saved in blobber allocations partitions.
	BlobberAllocationsPartitionLoc *partitions.PartitionLocation `json:"blobber_allocs_partition_loc"`
}

// blobberPartitionsLocations that any blobber related partition locations could be
// stored in this node
type blobberPartitionsLocations struct {
	ID                         string // blobber id
	ChallengeReadyPartitionLoc *partitions.PartitionLocation
}

func (bpl *blobberPartitionsLocations) getKey(scAddress string) datastore.Key {
	return fmt.Sprintf("%s:blobber_partitions_locations:%s", scAddress, bpl.ID)
}

func (bpl *blobberPartitionsLocations) save(state chainstate.StateContextI, scAddress string) error {
	_, err := state.InsertTrieNode(bpl.getKey(scAddress), bpl)
	return err
}

func (bpl *blobberPartitionsLocations) load(state chainstate.StateContextI, scAddress string) error {
	return state.GetTrieNode(bpl.getKey(scAddress), bpl)
}

func newBlobberAllocation(
	size int64,
	allocation *StorageAllocation,
	blobber *StorageNode,
	date common.Timestamp,
) *BlobberAllocation {
	ba := &BlobberAllocation{}
	ba.Stats = &StorageAllocationStats{}
	ba.Size = size
	ba.Terms = blobber.Terms
	ba.AllocationID = allocation.ID
	ba.BlobberID = blobber.ID
	ba.MinLockDemand = blobber.Terms.minLockDemand(
		sizeInGB(size), allocation.restDurationInTimeUnits(date),
	)
	return ba
}

// The upload used after commitBlobberConnection (size > 0) to calculate
// internal integral value.
func (d *BlobberAllocation) upload(size int64, now common.Timestamp,
	rdtu float64) (move state.Balance) {

	move = state.Balance(sizeInGB(size) * float64(d.Terms.WritePrice) * rdtu)
	d.ChallengePoolIntegralValue += move
	return
}

func (d *BlobberAllocation) Offer() state.Balance {
	return state.Balance(sizeInGB(d.Size) * float64(d.Terms.WritePrice))
}

// The upload used after commitBlobberConnection (size < 0) to calculate
// internal integral value. The size argument expected to be positive (not
// negative).
func (d *BlobberAllocation) delete(size int64, now common.Timestamp,
	rdtu float64) (move state.Balance) {

	move = state.Balance(sizeInGB(size) * float64(d.Terms.WritePrice) * rdtu)
	d.ChallengePoolIntegralValue -= move
	return
}

// The upload used after commitBlobberConnection (size < 0) to calculate
// internal integral value. It returns tokens should be moved for the blobber
// challenge (doesn't matter rewards or penalty). The RDTU should be based on
// previous challenge time. And the DTU should be based on previous - current
// challenge time.
func (d *BlobberAllocation) challenge(dtu, rdtu float64) (move state.Balance) {
	move = state.Balance((dtu / rdtu) * float64(d.ChallengePoolIntegralValue))
	d.ChallengePoolIntegralValue -= move
	return
}

// PriceRange represents a price range allowed by user to filter blobbers.
type PriceRange struct {
	Min state.Balance `json:"min"`
	Max state.Balance `json:"max"`
}

// isValid price range.
func (pr *PriceRange) isValid() bool {
	return 0 <= pr.Min && pr.Min <= pr.Max
}

// isMatch given price
func (pr *PriceRange) isMatch(price state.Balance) bool {
	return pr.Min <= price && price <= pr.Max
}

// StorageAllocation request and entity.
type StorageAllocation struct {
	// ID is unique allocation ID that is equal to hash of transaction with
	// which the allocation has created.
	ID string `json:"id"`
	// Tx keeps hash with which the allocation has created or updated.
	Tx string `json:"tx"`

	DataShards        int                     `json:"data_shards"`
	ParityShards      int                     `json:"parity_shards"`
	Size              int64                   `json:"size"`
	Expiration        common.Timestamp        `json:"expiration_date"`
	Owner             string                  `json:"owner_id"`
	OwnerPublicKey    string                  `json:"owner_public_key"`
	Stats             *StorageAllocationStats `json:"stats"`
	DiverseBlobbers   bool                    `json:"diverse_blobbers"`
	PreferredBlobbers []string                `json:"preferred_blobbers"`
	// Blobbers not to be used anywhere except /allocation and /allocations table
	// if Blobbers are getting used in any smart-contract, we should avoid.
	BlobberAllocs    []*BlobberAllocation          `json:"blobber_details"`
	BlobberAllocsMap map[string]*BlobberAllocation `json:"-" msg:"-"`
	IsImmutable      bool                          `json:"is_immutable"`

	// Requested ranges.
	ReadPriceRange             PriceRange    `json:"read_price_range"`
	WritePriceRange            PriceRange    `json:"write_price_range"`
	MaxChallengeCompletionTime time.Duration `json:"max_challenge_completion_time"`

	//AllocationPools allocationPools `json:"allocation_pools"`
	WritePoolOwners []string `json:"write_pool_owners"`

	// ChallengeCompletionTime is max challenge completion time of
	// all blobbers of the allocation.
	ChallengeCompletionTime time.Duration `json:"challenge_completion_time"`
	// StartTime is time when the allocation has been created. We will
	// use it to check blobber's MaxOfferTime extending the allocation.
	StartTime common.Timestamp `json:"start_time"`
	// Finalized is true where allocation has been finalized.
	Finalized bool `json:"finalized,omitempty"`
	// Canceled set to true where allocation finalized by cancel_allocation
	// transaction.
	Canceled bool `json:"canceled,omitempty"`
	// UsedSize used to calculate blobber reward ratio.
	UsedSize int64 `json:"-" msg:"-"`

	// MovedToChallenge is number of tokens moved to challenge pool.
	MovedToChallenge state.Balance `json:"moved_to_challenge,omitempty"`
	// MovedBack is number of tokens moved from challenge pool to
	// related write pool (the Back) if a data has deleted.
	MovedBack state.Balance `json:"moved_back,omitempty"`
	// MovedToValidators is total number of tokens moved to validators
	// of the allocation.
	MovedToValidators state.Balance `json:"moved_to_validators,omitempty"`

	// TimeUnit configured in Storage SC when the allocation created. It can't
	// be changed for this allocation anymore. Even using expire allocation.
	TimeUnit time.Duration `json:"time_unit"`

	Curators []string `json:"curators"`
	// Name is the name of an allocation
	Name string `json:"name"`
}

func (sa *StorageAllocation) validateAllocationBlobber(
	blobber *StorageNode,
	sp *stakePool,
	now common.Timestamp,
) error {
	bSize := sa.bSize()
	duration := common.ToTime(sa.Expiration).Sub(common.ToTime(now))

	// filter by max offer duration
	if blobber.Terms.MaxOfferDuration < duration {
		return fmt.Errorf("duration %v exceeds blobber %s maximum %v",
			duration, blobber.ID, blobber.Terms.MaxOfferDuration)
	}
	// filter by read price
	if !sa.ReadPriceRange.isMatch(blobber.Terms.ReadPrice) {
		return fmt.Errorf("read price range %v does not match blobber %s read price %v",
			sa.ReadPriceRange, blobber.ID, blobber.Terms.ReadPrice)
	}
	// filter by write price
	if !sa.WritePriceRange.isMatch(blobber.Terms.WritePrice) {
		return fmt.Errorf("read price range %v does not match blobber %s write price %v",
			sa.ReadPriceRange, blobber.ID, blobber.Terms.ReadPrice)
	}
	// filter by blobber's capacity left
	if blobber.Capacity-blobber.Used < bSize {
		return fmt.Errorf("blobber %s free capacity %v insufficent, wanted %v",
			blobber.ID, blobber.Capacity-blobber.Used, bSize)
	}
	// filter by max challenge completion time
	if blobber.Terms.ChallengeCompletionTime > sa.MaxChallengeCompletionTime {
		return fmt.Errorf("blobber %s challenge compledtion time %v exceeds maximum challenge completeion time %v",
			blobber.ID, blobber.Terms.ChallengeCompletionTime, sa.MaxChallengeCompletionTime)
	}

	if blobber.LastHealthCheck <= (now - blobberHealthTime) {
		return fmt.Errorf("blobber %s failed health check", blobber.ID)
	}

	if blobber.Terms.WritePrice > 0 && sp.cleanCapacity(now, blobber.Terms.WritePrice) < bSize {
		return fmt.Errorf("blobber %v staked capacity %v is insufficent, wanted %v",
			blobber.ID, sp.cleanCapacity(now, blobber.Terms.WritePrice), bSize)
	}

	return nil
}

func (sa *StorageAllocation) bSize() int64 {
	var size = sa.DataShards + sa.ParityShards
	return (sa.Size + int64(size-1)) / int64(size)
}

func (sa *StorageAllocation) removeBlobber(
	blobbers []*StorageNode,
	blobberID string,
	ssc *StorageSmartContract,
	balances chainstate.StateContextI,
) ([]*StorageNode, error) {
	blobAlloc, found := sa.BlobberAllocsMap[blobberID]
	if !found {
		return nil, fmt.Errorf("cannot find blobber %s in allocation", blobberID)
	}
	delete(sa.BlobberAllocsMap, blobberID)

	var removedBlobber *StorageNode
	found = false
	for i, d := range blobbers {
		if d.ID == blobberID {
			removedBlobber = blobbers[i]
			blobbers[i] = blobbers[len(blobbers)-1]
			blobbers = blobbers[:len(blobbers)-1]
			found = true
			break
		}
	}
	if !found {
		return nil, fmt.Errorf("cannot find blobber %s in allocation", blobAlloc.BlobberID)
	}

	found = false
	for i, d := range sa.BlobberAllocs {
		if d.BlobberID == blobberID {
			sa.BlobberAllocs[i] = sa.BlobberAllocs[len(sa.BlobberAllocs)-1]
			sa.BlobberAllocs = sa.BlobberAllocs[:len(sa.BlobberAllocs)-1]

			if err := removeAllocationFromBlobber(ssc,
				blobberID,
				d.BlobberAllocationsPartitionLoc,
				d.AllocationID,
				balances); err != nil {
				return nil, err
			}

			found = true
			break
		}
	}
	if !found {
		return nil, fmt.Errorf("cannot find blobber %s in allocation", blobAlloc.BlobberID)
	}

	if _, err := balances.InsertTrieNode(removedBlobber.GetKey(ADDRESS), removedBlobber); err != nil {
		return nil, fmt.Errorf("saving blobber %v, error: %v", removedBlobber.ID, err)
	}

	return blobbers, nil
}

func (sa *StorageAllocation) changeBlobbers(
	blobbers []*StorageNode,
	addId, removeId string,
	ssc *StorageSmartContract,
	now common.Timestamp,
	balances chainstate.StateContextI,
) ([]*StorageNode, error) {
	var err error
	if len(removeId) > 0 {
		if blobbers, err = sa.removeBlobber(blobbers, removeId, ssc, balances); err != nil {
			return nil, err
		}
	} else {
		// If we are not removing a blobber, then the number of shards must increase.
		sa.ParityShards++
	}

	_, found := sa.BlobberAllocsMap[addId]
	if found {
		return nil, fmt.Errorf("allocation already has blobber %s", addId)
	}

	addedBlobber, err := ssc.getBlobber(addId, balances)
	if err != nil {
		return nil, err
	}
	addedBlobber.Used += sa.bSize()
	afterSize := sa.bSize()

	blobbers = append(blobbers, addedBlobber)
	ba := newBlobberAllocation(afterSize, sa, addedBlobber, now)
	sa.BlobberAllocsMap[addId] = ba
	sa.BlobberAllocs = append(sa.BlobberAllocs, ba)

	var sp *stakePool
	if sp, err = ssc.getStakePool(addedBlobber.ID, balances); err != nil {
		return nil, fmt.Errorf("can't get blobber's stake pool: %v", err)
	}
	if err := sa.validateAllocationBlobber(addedBlobber, sp, now); err != nil {
		return nil, err
	}

	return blobbers, nil
}

func (sa *StorageAllocation) Save(state chainstate.StateContextI, scAddress string) error {
	_, err := state.InsertTrieNode(sa.GetKey(scAddress), sa)
	return err
}

// removeAllocationFromBlobber removes the allocation from blobber
func removeAllocationFromBlobber(
	ssc *StorageSmartContract,
	blobberID string,
	allocPartLoc *partitions.PartitionLocation,
	allocID string,
	balances chainstate.StateContextI) error {
	blobAllocsParts, err := partitionsBlobberAllocations(blobberID, balances)
	if err != nil {
		return fmt.Errorf("cannot fetch blobber allocation partition: %v", err)
	}

	if err := blobAllocsParts.RemoveItem(balances, allocPartLoc.Location, allocID); err != nil {
		return fmt.Errorf("could not remove allocation from blobber allocations partitions: %v", err)
	}

	if err := blobAllocsParts.Save(balances); err != nil {
		return fmt.Errorf("could not update blobber allocation partitions: %v", err)
	}

	allocNum, err := blobAllocsParts.Size(balances)
	if err != nil {
		return fmt.Errorf("error getting size of challenge partition: %v", err)
	}

	if allocNum > 0 {
		return nil
	}

	// remove the blobber related resources fom MPT when there's no allocation attached to it
	blobPartsLocs := &blobberPartitionsLocations{ID: blobberID}
	if err := blobPartsLocs.load(balances, ssc.ID); err != nil {
		return fmt.Errorf("could not load blobber patitions locations: %v", err)
	}

	if blobPartsLocs.ChallengeReadyPartitionLoc == nil {
		return fmt.Errorf("challenge ready partition location is empty")
	}

	if err := partitionsChallengeReadyBlobbersRemove(balances,
		blobPartsLocs.ChallengeReadyPartitionLoc, blobberID); err != nil {
		return fmt.Errorf("could not remove blobber from challenge ready partitions: %v", err)
	}

	blobPartsLocs.ChallengeReadyPartitionLoc = nil
	if err := blobPartsLocs.save(balances, ssc.ID); err != nil {
		return fmt.Errorf("could not update blobber partitions locations node: %v", err)
	}

	return nil
}

type StorageAllocationDecode StorageAllocation

// The restMinLockDemand returns number of tokens required as min_lock_demand;
// if a blobber receive write marker, then some token moves to related
// challenge pool and 'Spent' of this blobber is increased; thus, the 'Spent'
// reduces the rest of min_lock_demand of this blobber; but, if a malfunctioning
// client doesn't send a data to a blobber (or blobbers) then this blobbers
// don't receive tokens, their spent will be zero, and the min lock demand
// will be blobber reward anyway.
func (sa *StorageAllocation) restMinLockDemand() (rest state.Balance) {
	for _, details := range sa.BlobberAllocs {
		if details.MinLockDemand > details.Spent {
			rest += details.MinLockDemand - details.Spent
		}
	}
	return
}

func (sa *StorageAllocation) addWritePoolOwner(userId string) {
	for _, id := range sa.WritePoolOwners {
		if userId == id {
			return
		}
	}
	sa.WritePoolOwners = append(sa.WritePoolOwners, userId)
}

func (sa *StorageAllocation) getAllocationPools(
	ssc *StorageSmartContract,
	balances chainstate.StateContextI,
) (*allocationWritePools, error) {
	var awp = allocationWritePools{
		ownerId: -1,
	}

	for i, wpOwner := range sa.WritePoolOwners {
		wp, err := ssc.getWritePool(wpOwner, balances)
		if err != nil {
			return nil, err
		}
		awp.writePools = append(awp.writePools, wp)
		cut := wp.Pools.allocationCut(sa.ID)
		for _, ap := range cut {
			awp.allocationPools.add(ap)
		}
		if wpOwner == sa.Owner {
			awp.ownerId = i
		}
	}

	if awp.ownerId < 0 {
		wp, err := ssc.getWritePool(sa.Owner, balances)
		if err != nil {
			return nil, err
		}
		awp.writePools = append(awp.writePools, wp)
		cut := wp.Pools.allocationCut(sa.ID)
		for _, ap := range cut {
			awp.allocationPools.add(ap)
		}
		awp.ownerId = len(awp.writePools) - 1
		sa.WritePoolOwners = append(sa.WritePoolOwners, sa.Owner)
	}
	awp.ids = sa.WritePoolOwners

	return &awp, nil
}

func (sa *StorageAllocation) validate(now time.Time,
	conf *Config) (err error) {

	if !sa.ReadPriceRange.isValid() {
		return errors.New("invalid read_price range")
	}
	if !sa.WritePriceRange.isValid() {
		return errors.New("invalid write_price range")
	}
	if sa.Size < conf.MinAllocSize {
		return errors.New("insufficient allocation size")
	}
	dur := common.ToTime(sa.Expiration).Sub(now)
	if dur < conf.MinAllocDuration {
		return errors.New("insufficient allocation duration")
	}

	if sa.DataShards <= 0 {
		return errors.New("invalid number of data shards")
	}

	if sa.OwnerPublicKey == "" {
		return errors.New("missing owner public key")
	}

	if sa.Owner == "" {
		return errors.New("missing owner id")
	}

	return // nil
}

type filterBlobberFunc func(blobber *StorageNode) (kick bool)

func (sa *StorageAllocation) filterBlobbers(list []*StorageNode,
	creationDate common.Timestamp, bsize int64, filters ...filterBlobberFunc) (
	filtered []*StorageNode) {

	var (
		dur = common.ToTime(sa.Expiration).Sub(common.ToTime(creationDate))
		i   int
	)

List:
	for _, b := range list {
		// filter by max offer duration
		if b.Terms.MaxOfferDuration < dur {
			continue
		}
		// filter by read price
		if !sa.ReadPriceRange.isMatch(b.Terms.ReadPrice) {
			continue
		}
		// filter by write price
		if !sa.WritePriceRange.isMatch(b.Terms.WritePrice) {
			continue
		}
		// filter by blobber's capacity left
		if b.Capacity-b.Used < bsize {
			continue
		}
		// filter by max challenge completion time
		if b.Terms.ChallengeCompletionTime > sa.MaxChallengeCompletionTime {
			continue
		}
		for _, filter := range filters {
			if filter(b) {
				continue List
			}
		}
		list[i] = b
		i++
	}

	return list[:i]
}

type blobberVerificationFunction func(blobber *StorageNode) (kick bool, err string)

// validateEachBlobber (this is a copy paste version of filterBlobbers with minute modification for verifications)
func (sa *StorageAllocation) validateEachBlobber(ssc *StorageSmartContract, blobbers []*blobberWithPool,
	creationDate common.Timestamp, balances chainstate.StateContextI) (
	[]*blobberWithPool, []string) {

	var (
		errors   = make([]string, 0, len(blobbers))
		filtered = make([]*blobberWithPool, 0, len(blobbers))
	)
	for _, b := range blobbers {
		err := sa.validateAllocationBlobber(b.StorageNode, b.Pool, creationDate)
		if err != nil {
			logging.Logger.Debug("error validating blobber", zap.String("id", b.ID), zap.Error(err))
			errors = append(errors, err.Error())
			continue
		}
		filtered = append(filtered, b)
	}
	return filtered, errors
}

// Until returns allocation expiration.
func (sa *StorageAllocation) Until() common.Timestamp {
	return sa.Expiration + toSeconds(sa.ChallengeCompletionTime)
}

// The durationInTimeUnits returns given duration (represented as
// common.Timestamp) as duration in time units (float point value) for
// this allocation (time units for the moment of the allocation creation).
func (sa *StorageAllocation) durationInTimeUnits(dur common.Timestamp) (
	dtu float64) {

	dtu = float64(dur.Duration()) / float64(sa.TimeUnit)
	return
}

// The restDurationInTimeUnits return rest duration of the allocation in time
// units as a float64 value.
func (sa *StorageAllocation) restDurationInTimeUnits(now common.Timestamp) (
	rdtu float64) {

	rdtu = sa.durationInTimeUnits(sa.Expiration - now)
	return
}

// For a stored files (size). Changing an allocation duration and terms
// (weighted average). We need to move more tokens to related challenge pool.
// Or move some tokens from the challenge pool back.
//
// For example, we have allocation for 1 time unit (let it be mouth), with
// 1 GB of stored files. For the 1GB related challenge pool originally filled
// up with
//
//     (integral): write_price * size * duration
//     e.g.: (integral) write_price * 1 GB * 1 month
//
// After some time (a half or the month, for example) some tokens from the
// challenge pool moved back to write_pool. Some tokens moved to blobbers. And
// the challenge pool contains the rest (rest_challenge_pool).
//
// Then, we are extending the allocation to:
//
// 1) 2 months, write_price changed
// 2) 0.7 month, write_price changed
//
// For (1) case, we should move more tokens to the challenge pool. The
// difference is
//
//     a = old_write_price * size * old_duration_remaining (old expiration)
//     b = new_write_price * size * new_duration_remaining (new expiration)
//
//  And the difference is
//
//     b - a (move to challenge pool, or move back from challenge pool)
//
// This movement should be performed during allocation extension or reduction.
// So, if positive, then we should add more tokens to related challenge pool.
// Otherwise, move some tokens back to write pool.
//
// In result, the changes is ordered as BlobberAllocs field is ordered.
//
// For a case of allocation reducing, where no expiration, nor size changed
// we are using the same terms. And for this method, the oterms argument is
// nil for this case (meaning, terms hasn't changed).
func (sa *StorageAllocation) challengePoolChanges(odr, ndr common.Timestamp,
	oterms []Terms) (values []state.Balance) {

	// odr -- old duration remaining
	// ndr -- new duration remaining

	// in time units, instead of common.Timestamp
	var (
		odrtu = sa.durationInTimeUnits(odr)
		ndrtu = sa.durationInTimeUnits(ndr)
	)

	values = make([]state.Balance, 0, len(sa.BlobberAllocs))

	for i, d := range sa.BlobberAllocs {

		if d.Stats == nil || d.Stats.UsedSize == 0 {
			values = append(values, 0) // no data, no changes
			continue
		}

		var (
			size = sizeInGB(d.Stats.UsedSize)  // in GB
			nwp  = float64(d.Terms.WritePrice) // new write price
			owp  float64                       // original write price

			a, b, diff float64 // original value, new value, value difference
		)

		if oterms != nil {
			owp = float64(oterms[i].WritePrice) // original write price
		} else {
			owp = float64(d.Terms.WritePrice) // terms weren't changed
		}

		a = owp * size * odrtu // original value (by original terms)
		b = nwp * size * ndrtu // new value (by new terms)

		diff = b - a // value difference

		values = append(values, state.Balance(diff))
	}

	return
}

func (sa *StorageAllocation) IsValidFinalizer(id string) bool {
	if sa.Owner == id {
		return true // finalizing by owner
	}
	for _, d := range sa.BlobberAllocs {
		if d.BlobberID == id {
			return true // one of blobbers
		}
	}
	return false // unknown
}

func (sn *StorageAllocation) GetKey(globalKey string) datastore.Key {
	return datastore.Key(globalKey + sn.ID)
}

func (sn *StorageAllocation) Decode(input []byte) error {
	err := json.Unmarshal(input, sn)
	if err != nil {
		return err
	}
	sn.BlobberAllocsMap = make(map[string]*BlobberAllocation)
	for _, blobberAllocation := range sn.BlobberAllocs {
		if blobberAllocation.Stats != nil {
			sn.UsedSize += blobberAllocation.Stats.UsedSize // total used
		}
		sn.BlobberAllocsMap[blobberAllocation.BlobberID] = blobberAllocation
	}
	return nil
}

func (sn *StorageAllocation) Encode() []byte {
	buff, _ := json.Marshal(sn)
	return buff
}

func (sn *StorageAllocation) MarshalMsg(o []byte) ([]byte, error) {
	d := StorageAllocationDecode(*sn)
	return d.MarshalMsg(o)
}

func (sn *StorageAllocation) UnmarshalMsg(data []byte) ([]byte, error) {
	d := &StorageAllocationDecode{}
	o, err := d.UnmarshalMsg(data)
	if err != nil {
		return nil, err
	}

	*sn = StorageAllocation(*d)

	sn.BlobberAllocsMap = make(map[string]*BlobberAllocation)
	for _, blobberAllocation := range sn.BlobberAllocs {
		if blobberAllocation.Stats != nil {
			sn.UsedSize += blobberAllocation.Stats.UsedSize // total used
		}
		sn.BlobberAllocsMap[blobberAllocation.BlobberID] = blobberAllocation
	}
	return o, nil
}

func getMaxChallengeCompletionTime() time.Duration {
	return config.SmartContractConfig.GetDuration(confMaxChallengeCompletionTime)
}

// removeExpiredChallenges removes all expired challenges from the allocation,
// return the expired challenge ids, or error if any.
// the expired challenge ids could be used to delete the challenge node from MPT when needed
func (sa *StorageAllocation) removeExpiredChallenges(allocChallenges *AllocationChallenges,
	blobChallenges *BlobberChallenges, now common.Timestamp) ([]string, error) {
	var (
		expiredChallengeIDs     = make([]string, 0, len(allocChallenges.OpenChallenges))
		expiredBlobChallengeIDs = make([]string, 0, len(allocChallenges.OpenChallenges))
	)

	cct := getMaxChallengeCompletionTime()
	for _, oc := range allocChallenges.OpenChallenges {
		ba, ok := sa.BlobberAllocsMap[oc.BlobberID]
		if !ok {
			return nil, common.NewErrorf("remove_expired_challenges", "blobber not exist in allocation: %s", oc.BlobberID)
		}

		// TODO: Not sure how the terms.ChallengeCompletionTime being set, perhaps we should get
		// ChallengeCompletionTime from global config instead of the allocation's terms
		if !isChallengeExpired(now, oc.CreatedAt, cct) {
			// not expired, following open challenges would not expire too, so break here
			break
		}

		// expired
		expiredChallengeIDs = append(expiredChallengeIDs, oc.ID)

		// update challenge stats
		ba.Stats.FailedChallenges++
		ba.Stats.OpenChallenges--

		sa.Stats.FailedChallenges++
		sa.Stats.OpenChallenges--

		if oc.BlobberID == blobChallenges.BlobberID {
			expiredBlobChallengeIDs = append(expiredBlobChallengeIDs, oc.ID)
		}
	}

	allocChallenges.OpenChallenges = allocChallenges.OpenChallenges[len(expiredChallengeIDs):]

	if len(expiredBlobChallengeIDs) > 0 {
		blobChallenges.removeChallenges(expiredBlobChallengeIDs)
	}

	return expiredChallengeIDs, nil
}

type BlobberCloseConnection struct {
	AllocationRoot     string       `json:"allocation_root"`
	PrevAllocationRoot string       `json:"prev_allocation_root"`
	WriteMarker        *WriteMarker `json:"write_marker"`
}

func (bc *BlobberCloseConnection) Decode(input []byte) error {
	err := json.Unmarshal(input, bc)
	if err != nil {
		return err
	}
	return nil
}

func (bc *BlobberCloseConnection) Verify() bool {
	if bc.WriteMarker == nil {
		return false
	}
	if len(bc.AllocationRoot) == 0 {
		return false
	}

	if bc.WriteMarker.AllocationRoot != bc.AllocationRoot {
		// return "", common.NewError("invalid_parameters",
		//     "Invalid Allocation root. Allocation root in write marker " +
		//     "does not match the commit")
		return false
	}

	if bc.WriteMarker.PreviousAllocationRoot != bc.PrevAllocationRoot {
		// return "", common.NewError("invalid_parameters",
		//     "Invalid Previous Allocation root. Previous Allocation root " +
		//     "in write marker does not match the commit")
		return false
	}
	return bc.WriteMarker.Verify()

}

type WriteMarker struct {
	AllocationRoot         string           `json:"allocation_root"`
	PreviousAllocationRoot string           `json:"prev_allocation_root"`
	AllocationID           string           `json:"allocation_id"`
	Size                   int64            `json:"size"`
	BlobberID              string           `json:"blobber_id"`
	Timestamp              common.Timestamp `json:"timestamp"`
	ClientID               string           `json:"client_id"`
	Signature              string           `json:"signature"`

	// file info
	LookupHash  string `json:"lookup_hash"`
	Name        string `json:"name"`
	ContentHash string `json:"content_hash"`
}

func (wm *WriteMarker) VerifySignature(
	clientPublicKey string,
	balances chainstate.StateContextI,
) bool {
	hashData := wm.GetHashData()
	signatureHash := encryption.Hash(hashData)
	signatureScheme := balances.GetSignatureScheme()
	if err := signatureScheme.SetPublicKey(clientPublicKey); err != nil {
		return false
	}
	sigOK, err := signatureScheme.Verify(wm.Signature, signatureHash)
	if err != nil {
		return false
	}
	if !sigOK {
		return false
	}
	return true
}

func (wm *WriteMarker) GetHashData() string {
	hashData := fmt.Sprintf("%v:%v:%v:%v:%v:%v:%v", wm.AllocationRoot,
		wm.PreviousAllocationRoot, wm.AllocationID, wm.BlobberID, wm.ClientID,
		wm.Size, wm.Timestamp)
	return hashData
}

func (wm *WriteMarker) Verify() bool {
	if len(wm.AllocationID) == 0 || len(wm.AllocationRoot) == 0 ||
		len(wm.BlobberID) == 0 || len(wm.ClientID) == 0 || wm.Timestamp == 0 {
		return false
	}
	return true
}

type ReadConnection struct {
	ReadMarker *ReadMarker `json:"read_marker"`
}

func (rc *ReadConnection) GetKey(globalKey string) datastore.Key {
	return datastore.Key(globalKey +
		encryption.Hash(rc.ReadMarker.BlobberID+":"+rc.ReadMarker.ClientID))
}

func (rc *ReadConnection) Decode(input []byte) error {
	err := json.Unmarshal(input, rc)
	if err != nil {
		return err
	}
	return nil
}

func (rc *ReadConnection) Encode() []byte {
	buff, _ := json.Marshal(rc)
	return buff
}

func (rc *ReadConnection) GetHash() string {
	return util.ToHex(rc.GetHashBytes())
}

func (rc *ReadConnection) GetHashBytes() []byte {
	return encryption.RawHash(rc.Encode())
}

type AuthTicket struct {
	ClientID        string           `json:"client_id"`
	OwnerID         string           `json:"owner_id"`
	AllocationID    string           `json:"allocation_id"`
	FilePathHash    string           `json:"file_path_hash"`
	ActualFileHash  string           `json:"actual_file_hash"`
	FileName        string           `json:"file_name"`
	RefType         string           `json:"reference_type"`
	Expiration      common.Timestamp `json:"expiration"`
	Timestamp       common.Timestamp `json:"timestamp"`
	ReEncryptionKey string           `json:"re_encryption_key"`
	Signature       string           `json:"signature"`
	Encrypted       bool             `json:"encrypted"`
}

func (at *AuthTicket) getHashData() string {
	hashData := fmt.Sprintf("%v:%v:%v:%v:%v:%v:%v:%v:%v:%v:%v",
		at.AllocationID, at.ClientID, at.OwnerID, at.FilePathHash,
		at.FileName, at.RefType, at.ReEncryptionKey, at.Expiration, at.Timestamp,
		at.ActualFileHash, at.Encrypted)
	return hashData
}

func (at *AuthTicket) verify(
	alloc *StorageAllocation,
	now common.Timestamp,
	clientID string,
	balances chainstate.StateContextI,
) (err error) {

	if at.AllocationID != alloc.ID {
		return common.NewError("invalid_read_marker",
			"Invalid auth ticket. Allocation ID mismatch")
	}

	if at.ClientID != clientID && len(at.ClientID) > 0 {
		return common.NewError("invalid_read_marker",
			"Invalid auth ticket. Client ID mismatch")
	}

	if at.Expiration > 0 && (at.Expiration < at.Timestamp || at.Expiration < now) {
		return common.NewError("invalid_read_marker",
			"Invalid auth ticket. Expired ticket")
	}

	if at.OwnerID != alloc.Owner {
		return common.NewError("invalid_read_marker",
			"Invalid auth ticket. Owner ID mismatch")
	}

	if at.Timestamp > now+2 {
		return common.NewError("invalid_read_marker",
			"Invalid auth ticket. Timestamp in future")
	}

	var ss = balances.GetSignatureScheme()

	if err = ss.SetPublicKey(alloc.OwnerPublicKey); err != nil {
		return common.NewErrorf("invalid_read_marker",
			"setting owner public key: %v", err)
	}

	var (
		sighash = encryption.Hash(at.getHashData())
		ok      bool
	)
	if ok, err = ss.Verify(at.Signature, sighash); err != nil || !ok {
		return common.NewError("invalid_read_marker",
			"Invalid auth ticket. Signature verification failed")
	}

	return
}

type ReadMarker struct {
	ClientID        string           `json:"client_id"`
	ClientPublicKey string           `json:"client_public_key"`
	BlobberID       string           `json:"blobber_id"`
	AllocationID    string           `json:"allocation_id"`
	OwnerID         string           `json:"owner_id"`
	Timestamp       common.Timestamp `json:"timestamp"`
	ReadCounter     int64            `json:"counter"`
	Signature       string           `json:"signature"`
	PayerID         string           `json:"payer_id"`
	AuthTicket      *AuthTicket      `json:"auth_ticket"`
	ReadSize        float64          `json:"read_size"`
}

func (rm *ReadMarker) VerifySignature(clientPublicKey string, balances chainstate.StateContextI) bool {
	hashData := rm.GetHashData()
	signatureHash := encryption.Hash(hashData)
	signatureScheme := balances.GetSignatureScheme()
	if err := signatureScheme.SetPublicKey(clientPublicKey); err != nil {
		return false
	}
	sigOK, err := signatureScheme.Verify(rm.Signature, signatureHash)
	if err != nil {
		return false
	}
	if !sigOK {
		return false
	}
	return true
}

func (rm *ReadMarker) verifyAuthTicket(alloc *StorageAllocation, now common.Timestamp, balances chainstate.StateContextI) (err error) {
	// owner downloads, pays itself, no ticket needed
	if rm.PayerID == alloc.Owner {
		return
	}
	// 3rd party payment
	if rm.AuthTicket == nil {
		return common.NewError("invalid_read_marker", "missing auth. ticket")
	}
	return rm.AuthTicket.verify(alloc, now, rm.PayerID, balances)
}

func (rm *ReadMarker) GetHashData() string {
	hashData := fmt.Sprintf("%v:%v:%v:%v:%v:%v:%v", rm.AllocationID,
		rm.BlobberID, rm.ClientID, rm.ClientPublicKey, rm.OwnerID,
		rm.ReadCounter, rm.Timestamp)
	return hashData
}

func (rm *ReadMarker) Verify(prevRM *ReadMarker, balances chainstate.StateContextI) error {
	if rm.ReadCounter <= 0 || rm.BlobberID == "" || rm.ClientID == "" || rm.Timestamp == 0 {
		return common.NewError("invalid_read_marker", "length validations of fields failed")
	}

	if prevRM != nil {
		if rm.ClientID != prevRM.ClientID || rm.BlobberID != prevRM.BlobberID ||
			rm.Timestamp < prevRM.Timestamp ||
			rm.ReadCounter < prevRM.ReadCounter {

			return common.NewError("invalid_read_marker",
				"validations with previous marker failed.")
		}
	}

	if ok := rm.VerifySignature(rm.ClientPublicKey, balances); !ok {
		return common.NewError("invalid_read_marker", "Signature verification failed for the read marker")
	}

	return nil
}

type ValidationTicket struct {
	ChallengeID  string           `json:"challenge_id"`
	BlobberID    string           `json:"blobber_id"`
	ValidatorID  string           `json:"validator_id"`
	ValidatorKey string           `json:"validator_key"`
	Result       bool             `json:"success"`
	Message      string           `json:"message"`
	MessageCode  string           `json:"message_code"`
	Timestamp    common.Timestamp `json:"timestamp"`
	Signature    string           `json:"signature"`
}

func (vt *ValidationTicket) VerifySign(balances chainstate.StateContextI) (bool, error) {
	hashData := fmt.Sprintf("%v:%v:%v:%v:%v:%v", vt.ChallengeID, vt.BlobberID,
		vt.ValidatorID, vt.ValidatorKey, vt.Result, vt.Timestamp)
	hash := encryption.Hash(hashData)
	signatureScheme := balances.GetSignatureScheme()
	if err := signatureScheme.SetPublicKey(vt.ValidatorKey); err != nil {
		return false, err
	}
	verified, err := signatureScheme.Verify(vt.Signature, hash)
	return verified, err
}<|MERGE_RESOLUTION|>--- conflicted
+++ resolved
@@ -28,16 +28,9 @@
 //go:generate msgp -io=false -tests=false -unexported -v
 
 var (
-<<<<<<< HEAD
 	ALL_VALIDATORS_KEY         = ADDRESS + encryption.Hash("all_validators")
-	ALL_BLOBBERS_CHALLENGE_KEY = ADDRESS + encryption.Hash("all_blobbers_challenge")
+	ALL_CHALLENGE_READY_BLOBBERS_KEY = ADDRESS + encryption.Hash("all_challenge_ready_blobbers")
 	BLOBBER_REWARD_KEY         = ADDRESS + encryption.Hash("blobber_rewards")
-=======
-	ALL_BLOBBERS_KEY                 = ADDRESS + encryption.Hash("all_blobbers")
-	ALL_VALIDATORS_KEY               = ADDRESS + encryption.Hash("all_validators")
-	ALL_CHALLENGE_READY_BLOBBERS_KEY = ADDRESS + encryption.Hash("all_challenge_ready_blobbers")
-	BLOBBER_REWARD_KEY               = ADDRESS + encryption.Hash("blobber_rewards")
->>>>>>> 547eb401
 )
 
 func getBlobberAllocationsKey(blobberID string) string {

package storagesc

import (
	"encoding/json"
	"errors"
	"fmt"
	"math"
	"math/bits"
	"strings"
	"time"

	"0chain.net/chaincore/config"
	"0chain.net/smartcontract/partitions"
	"0chain.net/smartcontract/stakepool"

	chainstate "0chain.net/chaincore/chain/state"
	"0chain.net/chaincore/node"
	"0chain.net/chaincore/state"
	"0chain.net/core/common"
	"0chain.net/core/datastore"
	"0chain.net/core/encryption"
	"0chain.net/core/util"
)

const confMaxChallengeCompletionTime = "smart_contracts.storagesc.max_challenge_completion_time"

//msgp:ignore StorageAllocation AllocationChallenges
//go:generate msgp -io=false -tests=false -unexported -v

var (
	ALL_BLOBBERS_KEY                 = ADDRESS + encryption.Hash("all_blobbers")
	ALL_VALIDATORS_KEY               = ADDRESS + encryption.Hash("all_validators")
	ALL_CHALLENGE_READY_BLOBBERS_KEY = ADDRESS + encryption.Hash("all_challenge_ready_blobbers")
	BLOBBER_REWARD_KEY               = ADDRESS + encryption.Hash("blobber_rewards")
)

func getBlobberAllocationsKey(blobberID string) string {
	return ADDRESS + encryption.Hash("blobber_allocations_"+blobberID)
}

type ClientAllocation struct {
	ClientID    string       `json:"client_id"`
	Allocations *Allocations `json:"allocations"`
}

func (sn *ClientAllocation) GetKey(globalKey string) datastore.Key {
	return datastore.Key(globalKey + sn.ClientID)
}

func (sn *ClientAllocation) Encode() []byte {
	buff, _ := json.Marshal(sn)
	return buff
}

func (sn *ClientAllocation) Decode(input []byte) error {
	err := json.Unmarshal(input, sn)
	if err != nil {
		return err
	}
	return nil
}

func (sn *ClientAllocation) GetHash() string {
	return util.ToHex(sn.GetHashBytes())
}

func (sn *ClientAllocation) GetHashBytes() []byte {
	return encryption.RawHash(sn.Encode())
}

type Allocations struct {
	List SortedList
}

func (a *Allocations) has(id string) (ok bool) {
	_, ok = a.List.getIndex(id)
	return // false
}

func (an *Allocations) Encode() []byte {
	buff, _ := json.Marshal(an)
	return buff
}

func (an *Allocations) Decode(input []byte) error {
	err := json.Unmarshal(input, an)
	if err != nil {
		return err
	}
	return nil
}

func (an *Allocations) GetHash() string {
	return util.ToHex(an.GetHashBytes())
}

func (an *Allocations) GetHashBytes() []byte {
	return encryption.RawHash(an.Encode())
}

type ChallengeResponse struct {
	ID                string              `json:"challenge_id"`
	ValidationTickets []*ValidationTicket `json:"validation_tickets"`
}

type AllocOpenChallenge struct {
	ID        string           `json:"id"`
	CreatedAt common.Timestamp `json:"created_at"`
	BlobberID string           `json:"blobber_id"` // blobber id
}

type AllocationChallenges struct {
	AllocationID   string                `json:"allocation_id"`
	OpenChallenges []*AllocOpenChallenge `json:"open_challenges"`
	//OpenChallenges               []*StorageChallenge          `json:"challenges"`
	ChallengeMap             map[string]*AllocOpenChallenge `json:"-" msg:"-"`
	LatestCompletedChallenge *StorageChallenge              `json:"latest_completed_challenge"`
}

func (acs *AllocationChallenges) GetKey(globalKey string) datastore.Key {
	return globalKey + ":allocation_challenges:" + acs.AllocationID
}

func (acs *AllocationChallenges) MarshalMsg(b []byte) ([]byte, error) {
	d := allocationChallengesDecoder(*acs)
	return d.MarshalMsg(b)
}

func (acs *AllocationChallenges) UnmarshalMsg(b []byte) ([]byte, error) {
	d := &allocationChallengesDecoder{}
	v, err := d.UnmarshalMsg(b)
	if err != nil {
		return nil, err
	}

	*acs = AllocationChallenges(*d)
	acs.ChallengeMap = make(map[string]*AllocOpenChallenge)
	for _, challenge := range acs.OpenChallenges {
		acs.ChallengeMap[challenge.ID] = challenge
	}

	return v, nil
}

func (acs *AllocationChallenges) addChallenge(challenge *StorageChallenge) bool {
	if acs.ChallengeMap == nil {
		acs.ChallengeMap = make(map[string]*AllocOpenChallenge)
	}

	if _, ok := acs.ChallengeMap[challenge.ID]; !ok {
		oc := &AllocOpenChallenge{
			ID:        challenge.ID,
			BlobberID: challenge.BlobberID,
			CreatedAt: challenge.Created,
		}
		acs.OpenChallenges = append(acs.OpenChallenges, oc)
		acs.ChallengeMap[challenge.ID] = oc
		return true
	}

	return false
}

// Save saves the AllocationChallenges to MPT state
func (acs *AllocationChallenges) Save(state chainstate.StateContextI, scAddress string) error {
	_, err := state.InsertTrieNode(acs.GetKey(scAddress), acs)
	return err
}

func (acs *AllocationChallenges) removeChallenge(challenge *StorageChallenge) bool {
	if _, ok := acs.ChallengeMap[challenge.ID]; !ok {
		return false
	}

	delete(acs.ChallengeMap, challenge.ID)
	for i := range acs.OpenChallenges {
		if acs.OpenChallenges[i].ID == challenge.ID {
			acs.OpenChallenges = append(
				acs.OpenChallenges[:i], acs.OpenChallenges[i+1:]...)

			acs.LatestCompletedChallenge = challenge
			return true
		}
	}

	return true
}

type allocationChallengesDecoder AllocationChallenges

type StorageChallenge struct {
	Created         common.Timestamp `json:"created"`
	ID              string           `json:"id"`
	TotalValidators int              `json:"total_validators"`
	AllocationID    string           `json:"allocation_id"`
	BlobberID       string           `json:"blobber_id"`
	Responded       bool             `json:"responded"`
}

func (sc *StorageChallenge) GetKey(globalKey string) datastore.Key {
	return storageChallengeKey(globalKey, sc.ID)
}

func storageChallengeKey(globalKey, challengeID string) datastore.Key {
	return globalKey + "storage_challenge:" + challengeID
}

// Save saves the storage challenge to MPT state
func (sc *StorageChallenge) Save(state chainstate.StateContextI, scAddress string) error {
	_, err := state.InsertTrieNode(sc.GetKey(scAddress), sc)
	return err
}

type ValidationNode struct {
	ID                string                      `json:"id"`
	BaseURL           string                      `json:"url"`
	PublicKey         string                      `json:"-" msg:"-"`
	StakePoolSettings stakepool.StakePoolSettings `json:"stake_pool_settings"`
}

func (sn *ValidationNode) GetKey(globalKey string) datastore.Key {
	return datastore.Key(globalKey + "validator:" + sn.ID)
}

func (sn *ValidationNode) Encode() []byte {
	buff, _ := json.Marshal(sn)
	return buff
}

func (sn *ValidationNode) Decode(input []byte) error {
	err := json.Unmarshal(input, sn)
	if err != nil {
		return err
	}
	return nil
}

func (sn *ValidationNode) GetHash() string {
	return util.ToHex(sn.GetHashBytes())
}

func (sn *ValidationNode) GetHashBytes() []byte {
	return encryption.RawHash(sn.Encode())
}

type ValidatorNodes struct {
	Nodes []*ValidationNode
}

// Terms represents Blobber terms. A Blobber can update its terms,
// but any existing offer will use terms of offer signing time.
type Terms struct {
	// ReadPrice is price for reading. Token / GB (no time unit).
	ReadPrice state.Balance `json:"read_price"`
	// WritePrice is price for reading. Token / GB / time unit. Also,
	// it used to calculate min_lock_demand value.
	WritePrice state.Balance `json:"write_price"`
	// MinLockDemand in number in [0; 1] range. It represents part of
	// allocation should be locked for the blobber rewards even if
	// user never write something to the blobber.
	MinLockDemand float64 `json:"min_lock_demand"`
	// MaxOfferDuration with this prices and the demand.
	MaxOfferDuration time.Duration `json:"max_offer_duration"`
	// ChallengeCompletionTime is duration required to complete a challenge.
	ChallengeCompletionTime time.Duration `json:"challenge_completion_time"`
}

// The minLockDemand returns min lock demand value for this Terms (the
// WritePrice and the MinLockDemand must be already set). Given size in GB and
// rest of allocation duration in time units are used.
func (t *Terms) minLockDemand(gbSize, rdtu float64) (mdl state.Balance) {

	var mldf = float64(t.WritePrice) * gbSize * t.MinLockDemand //
	return state.Balance(mldf * rdtu)                           //
}

// validate a received terms
func (t *Terms) validate(conf *Config) (err error) {
	if t.ReadPrice < 0 {
		return errors.New("negative read_price")
	}
	if t.WritePrice < 0 {
		return errors.New("negative write_price")
	}
	if t.MinLockDemand < 0.0 || t.MinLockDemand > 1.0 {
		return errors.New("invalid min_lock_demand")
	}
	if t.MaxOfferDuration < conf.MinOfferDuration {
		return errors.New("insufficient max_offer_duration")
	}
	if t.ChallengeCompletionTime < 0 {
		return errors.New("negative challenge_completion_time")
	}
	if t.ChallengeCompletionTime > conf.MaxChallengeCompletionTime {
		return errors.New("challenge_completion_time is greater than max " +
			"allowed by SC")
	}
	if t.ReadPrice > conf.MaxReadPrice {
		return errors.New("read_price is greater than max_read_price allowed")
	}
	if t.WritePrice < conf.MinWritePrice {
		return errors.New("write_price is greater than max_write_price allowed")
	}
	if t.WritePrice > conf.MaxWritePrice {
		return errors.New("write_price is greater than max_write_price allowed")
	}

	return // nil
}

const (
	MaxLatitude  = 90
	MinLatitude  = -90
	MaxLongitude = 180
	MinLongitude = -180
)

// Move to the core, in case of multi-entity use of geo data
type StorageNodeGeolocation struct {
	Latitude  float64 `json:"latitude"`
	Longitude float64 `json:"longitude"`
	// reserved / Accuracy float64 `mapstructure:"accuracy"`
}

func (sng StorageNodeGeolocation) validate() error {
	if sng.Latitude < MinLatitude || MaxLatitude < sng.Latitude {
		return common.NewErrorf("out_of_range_geolocation",
			"latitude %f should be in range [-90, 90]", sng.Latitude)
	}
	if sng.Longitude < MinLongitude || MaxLongitude < sng.Longitude {
		return common.NewErrorf("out_of_range_geolocation",
			"latitude %f should be in range [-180, 180]", sng.Longitude)
	}
	return nil
}

type RewardPartitionLocation struct {
	Index      int              `json:"index"`
	StartRound int64            `json:"start_round"`
	Timestamp  common.Timestamp `json:"timestamp"`
}

// Info represents general information about blobber node
type Info struct {
	Name        string `json:"name"`
	WebsiteUrl  string `json:"website_url"`
	LogoUrl     string `json:"logo_url"`
	Description string `json:"description"`
}

// StorageNode represents Blobber configurations.
type StorageNode struct {
	ID                      string                 `json:"id"`
	BaseURL                 string                 `json:"url"`
	Geolocation             StorageNodeGeolocation `json:"geolocation"`
	Terms                   Terms                  `json:"terms"`         // terms
	Capacity                int64                  `json:"capacity"`      // total blobber capacity
	Used                    int64                  `json:"used"`          // allocated capacity
	BytesWritten            int64                  `json:"bytes_written"` // in bytes
	DataRead                float64                `json:"data_read"`     // in GB
	LastHealthCheck         common.Timestamp       `json:"last_health_check"`
	PublicKey               string                 `json:"-"`
	SavedData               int64                  `json:"saved_data"`
	DataReadLastRewardRound float64                `json:"data_read_last_reward_round"` // in GB
	LastRewardDataReadRound int64                  `json:"last_reward_data_read_round"` // last round when data read was updated
	// StakePoolSettings used initially to create and setup stake pool.
	StakePoolSettings stakepool.StakePoolSettings `json:"stake_pool_settings"`
	RewardPartition   RewardPartitionLocation     `json:"reward_partition"`
	Information       Info                        `json:"info"`
}

// validate the blobber configurations
func (sn *StorageNode) validate(conf *Config) (err error) {
	if err = sn.Terms.validate(conf); err != nil {
		return
	}
	if sn.Capacity <= conf.MinBlobberCapacity {
		return errors.New("insufficient blobber capacity")
	}

	if strings.Contains(sn.BaseURL, "localhost") &&
		node.Self.Host != "localhost" {
		return errors.New("invalid blobber base url")
	}

	if sn.Terms.ChallengeCompletionTime > conf.MaxChallengeCompletionTime {
		return errors.New("challenge completion time exceeded")
	}

	if err := sn.Geolocation.validate(); err != nil {
		return err
	}

	return
}

func (sn *StorageNode) GetKey(globalKey string) datastore.Key {
	return datastore.Key(globalKey + sn.ID)
}

func (sn *StorageNode) Encode() []byte {
	buff, _ := json.Marshal(sn)
	return buff
}

func (sn *StorageNode) Decode(input []byte) error {
	err := json.Unmarshal(input, sn)
	if err != nil {
		return err
	}
	return nil
}

type StorageNodes struct {
	Nodes SortedBlobbers
}

func (sn *StorageNodes) Decode(input []byte) error {
	err := json.Unmarshal(input, sn)
	if err != nil {
		return err
	}
	return nil
}

func (sn *StorageNodes) Encode() []byte {
	buff, _ := json.Marshal(sn)
	return buff
}

func (sn *StorageNodes) GetHash() string {
	return util.ToHex(sn.GetHashBytes())
}

func (sn *StorageNodes) GetHashBytes() []byte {
	return encryption.RawHash(sn.Encode())
}

type StorageAllocationStats struct {
	UsedSize                  int64  `json:"used_size"`
	NumWrites                 int64  `json:"num_of_writes"`
	NumReads                  int64  `json:"num_of_reads"`
	TotalChallenges           int64  `json:"total_challenges"`
	OpenChallenges            int64  `json:"num_open_challenges"`
	SuccessChallenges         int64  `json:"num_success_challenges"`
	FailedChallenges          int64  `json:"num_failed_challenges"`
	LastestClosedChallengeTxn string `json:"latest_closed_challenge"`
}

type BlobberAllocation struct {
	BlobberID    string `json:"blobber_id"`
	AllocationID string `json:"allocation_id"`
	// Size is blobber allocation maximum size
	Size            int64                   `json:"size"`
	AllocationRoot  string                  `json:"allocation_root"`
	LastWriteMarker *WriteMarker            `json:"write_marker"`
	Stats           *StorageAllocationStats `json:"stats"`
	// Terms of the BlobberAllocation represents weighted average terms
	// for the allocation. The MinLockDemand can be increased only,
	// to prevent some attacks. If a user extends an allocation then
	// we calculate new weighted average terms based on previous terms,
	// size and expiration and new terms size and expiration.
	Terms Terms `json:"terms"`
	// MinLockDemand for the allocation in tokens.
	MinLockDemand state.Balance `json:"min_lock_demand"`
	// Spent is number of tokens sent from write pool to challenge pool
	// for this blobber. It's used to calculate min lock demand left
	// for this blobber. For a case, where a client uses > 1 parity shards
	// and don't sends a data to one of blobbers, the blobber should
	// receive its min_lock_demand tokens. Thus, we can't use shared
	// (for allocation) min_lock_demand and spent.
	Spent state.Balance `json:"spent"`
	// Penalty o the blobber for the allocation in tokens.
	Penalty state.Balance `json:"penalty"`
	// ReadReward of the blobber.
	ReadReward state.Balance `json:"read_reward"`
	// Returned back to write pool on challenge failed.
	Returned state.Balance `json:"returned"`
	// ChallengeReward of the blobber.
	ChallengeReward state.Balance `json:"challenge_reward"`
	// FinalReward is number of tokens moved to the blobber on finalization.
	// It can be greater than zero, if user didn't spent the min lock demand
	// during the allocation.
	FinalReward state.Balance `json:"final_reward"`

	// ChallengePoolIntegralValue represents integral price * size * dt for this
	// blobber. Since, a user can upload and delete file, and a challenge
	// request can be invoked at any time, then we have to use integral blobber
	// value.
	//
	// For example, if user uploads a file 100 GB for 100 time_units (until
	// allocation ends). Challenge pool value increased by
	//
	//     challenge_pool_value += 100 GB * 100 time_units * blobber_write_price
	//
	// Then a challenge (a challenge is for entire allocation of the blobber)
	// will affect
	//
	//     100 GB * ((chall_time - prev_chall_time) / time_unit)
	//
	// For example, for 1 time_unit a challenge moves to blobber
	//
	//     100 GB * 1 time_unit * blobber_write_price
	//
	// Then, after the challenge if user waits 1 time_unit and deletes the file,
	// the challenge pool will contain
	//
	//     100 GB * 1 time_unit * blobber_write_price
	//
	// And after one more time unit next challenge (after 2 time_units) will
	// want
	//
	//     100 GB * 2 time_unit * blobber_write_price
	//
	// But the challenge pool have only the same for 1 time_unit (file has
	// deleted a time_unit ago).
	//
	// Thus, we have to use this integral size that is affected by
	//
	//     - challenges
	//     - uploads
	//     - deletions
	//
	// A challenge reduces the integral size. An upload increases it. A deletion
	// reduces it too as a challenge.
	//
	// The integral value is price*size*dt. E.g. its formulas for every of the
	// operations:
	//
	//     1. Upload
	//
	//         integral_value += file_size * rest_dtu * blobber_write_price
	//
	//     2. Delete
	//
	//         integral_value -= file_size * rest_dtu * blobber_write_price
	//
	//     3. Challenge (successful or failed)
	//
	//         integral_value -= (chall_dtu / rest_dtu) * integral_value
	//
	// So, the integral value needed to calculate challenges values properly.
	//
	// Also, the integral value is challenge pool for this blobber-allocation.
	// Since, a challenge pool of an allocation contains tokens for all related
	// blobbers, then we should track value of every blobber to calculate
	// rewards and penalties properly.
	//
	// For any case, total value of all ChallengePoolIntegralValue of all
	// blobber of an allocation should be equal to related challenge pool
	// balance.
	ChallengePoolIntegralValue state.Balance `json:"challenge_pool_integral_value"`
	// BlobberAllocationsPartitionLoc indicates the partition location for the allocation that
	// saved in blobber allocations partitions.
	BlobberAllocationsPartitionLoc *partitions.PartitionLocation `json:"blobber_allocs_partition_loc"`
}

// blobberPartitionsLocations that any blobber related partition locations could be
// stored in this node
type blobberPartitionsLocations struct {
	ID                         string // blobber id
	ChallengeReadyPartitionLoc *partitions.PartitionLocation
}

func (bpl *blobberPartitionsLocations) getKey(scAddress string) datastore.Key {
	return fmt.Sprintf("%s:blobber_partitions_locations:%s", scAddress, bpl.ID)
}

func (bpl *blobberPartitionsLocations) save(state chainstate.StateContextI, scAddress string) error {
	_, err := state.InsertTrieNode(bpl.getKey(scAddress), bpl)
	return err
}

func (bpl *blobberPartitionsLocations) load(state chainstate.StateContextI, scAddress string) error {
	return state.GetTrieNode(bpl.getKey(scAddress), bpl)
}

func newBlobberAllocation(
	size int64,
	allocation *StorageAllocation,
	blobber *StorageNode,
	date common.Timestamp,
) *BlobberAllocation {
	ba := &BlobberAllocation{}
	ba.Stats = &StorageAllocationStats{}
	ba.Size = size
	ba.Terms = blobber.Terms
	ba.AllocationID = allocation.ID
	ba.BlobberID = blobber.ID
	ba.MinLockDemand = blobber.Terms.minLockDemand(
		sizeInGB(size), allocation.restDurationInTimeUnits(date),
	)
	return ba
}

// The upload used after commitBlobberConnection (size > 0) to calculate
// internal integral value.
func (d *BlobberAllocation) upload(size int64, now common.Timestamp,
	rdtu float64) (move state.Balance) {

	move = state.Balance(sizeInGB(size) * float64(d.Terms.WritePrice) * rdtu)
	d.ChallengePoolIntegralValue += move
	return
}

func (d *BlobberAllocation) Offer() state.Balance {
	return state.Balance(sizeInGB(d.Size) * float64(d.Terms.WritePrice))
}

// The upload used after commitBlobberConnection (size < 0) to calculate
// internal integral value. The size argument expected to be positive (not
// negative).
func (d *BlobberAllocation) delete(size int64, now common.Timestamp,
	rdtu float64) (move state.Balance) {

	move = state.Balance(sizeInGB(size) * float64(d.Terms.WritePrice) * rdtu)
	d.ChallengePoolIntegralValue -= move
	return
}

// The upload used after commitBlobberConnection (size < 0) to calculate
// internal integral value. It returns tokens should be moved for the blobber
// challenge (doesn't matter rewards or penalty). The RDTU should be based on
// previous challenge time. And the DTU should be based on previous - current
// challenge time.
func (d *BlobberAllocation) challenge(dtu, rdtu float64) (move state.Balance) {
	move = state.Balance((dtu / rdtu) * float64(d.ChallengePoolIntegralValue))
	d.ChallengePoolIntegralValue -= move
	return
}

// PriceRange represents a price range allowed by user to filter blobbers.
type PriceRange struct {
	Min state.Balance `json:"min"`
	Max state.Balance `json:"max"`
}

// isValid price range.
func (pr *PriceRange) isValid() bool {
	return 0 <= pr.Min && pr.Min <= pr.Max
}

// isMatch given price
func (pr *PriceRange) isMatch(price state.Balance) bool {
	return pr.Min <= price && price <= pr.Max
}

// StorageAllocation request and entity.
type StorageAllocation struct {
	// ID is unique allocation ID that is equal to hash of transaction with
	// which the allocation has created.
	ID string `json:"id"`
	// Tx keeps hash with which the allocation has created or updated.
	Tx string `json:"tx"`

	DataShards        int                     `json:"data_shards"`
	ParityShards      int                     `json:"parity_shards"`
	Size              int64                   `json:"size"`
	Expiration        common.Timestamp        `json:"expiration_date"`
	Owner             string                  `json:"owner_id"`
	OwnerPublicKey    string                  `json:"owner_public_key"`
	Stats             *StorageAllocationStats `json:"stats"`
	DiverseBlobbers   bool                    `json:"diverse_blobbers"`
	PreferredBlobbers []string                `json:"preferred_blobbers"`
	// Blobbers not to be used anywhere except /allocation and /allocations table
	// if Blobbers are getting used in any smart-contract, we should avoid.
	BlobberAllocs    []*BlobberAllocation          `json:"blobber_details"`
	BlobberAllocsMap map[string]*BlobberAllocation `json:"-" msg:"-"`
	IsImmutable      bool                          `json:"is_immutable"`

	// Requested ranges.
	ReadPriceRange             PriceRange    `json:"read_price_range"`
	WritePriceRange            PriceRange    `json:"write_price_range"`
	MaxChallengeCompletionTime time.Duration `json:"max_challenge_completion_time"`

	//AllocationPools allocationPools `json:"allocation_pools"`
	WritePoolOwners []string `json:"write_pool_owners"`

	// ChallengeCompletionTime is max challenge completion time of
	// all blobbers of the allocation.
	ChallengeCompletionTime time.Duration `json:"challenge_completion_time"`
	// StartTime is time when the allocation has been created. We will
	// use it to check blobber's MaxOfferTime extending the allocation.
	StartTime common.Timestamp `json:"start_time"`
	// Finalized is true where allocation has been finalized.
	Finalized bool `json:"finalized,omitempty"`
	// Canceled set to true where allocation finalized by cancel_allocation
	// transaction.
	Canceled bool `json:"canceled,omitempty"`
	// UsedSize used to calculate blobber reward ratio.
	UsedSize int64 `json:"-" msg:"-"`

	// MovedToChallenge is number of tokens moved to challenge pool.
	MovedToChallenge state.Balance `json:"moved_to_challenge,omitempty"`
	// MovedBack is number of tokens moved from challenge pool to
	// related write pool (the Back) if a data has deleted.
	MovedBack state.Balance `json:"moved_back,omitempty"`
	// MovedToValidators is total number of tokens moved to validators
	// of the allocation.
	MovedToValidators state.Balance `json:"moved_to_validators,omitempty"`

	// TimeUnit configured in Storage SC when the allocation created. It can't
	// be changed for this allocation anymore. Even using expire allocation.
	TimeUnit time.Duration `json:"time_unit"`

	Curators []string `json:"curators"`
	// Name is the name of an allocation
	Name string `json:"name"`
}

func (sa *StorageAllocation) validateAllocationBlobber(
	blobber *StorageNode,
	sp *stakePool,
	now common.Timestamp,
) error {
	bSize := sa.bSize()
	duration := common.ToTime(sa.Expiration).Sub(common.ToTime(now))

	// filter by max offer duration
	if blobber.Terms.MaxOfferDuration < duration {
		return fmt.Errorf("duration %v exceeds blobber %s maximum %v",
			duration, blobber.ID, blobber.Terms.MaxOfferDuration)
	}
	// filter by read price
	if !sa.ReadPriceRange.isMatch(blobber.Terms.ReadPrice) {
		return fmt.Errorf("read price range %v does not match blobber %s read price %v",
			sa.ReadPriceRange, blobber.ID, blobber.Terms.ReadPrice)
	}
	// filter by write price
	if !sa.WritePriceRange.isMatch(blobber.Terms.WritePrice) {
		return fmt.Errorf("read price range %v does not match blobber %s write price %v",
			sa.ReadPriceRange, blobber.ID, blobber.Terms.ReadPrice)
	}
	// filter by blobber's capacity left
	if blobber.Capacity-blobber.Used < bSize {
		return fmt.Errorf("blobber %s free capacity %v insufficent, wanted %v",
			blobber.ID, blobber.Capacity-blobber.Used, bSize)
	}
	// filter by max challenge completion time
	if blobber.Terms.ChallengeCompletionTime > sa.MaxChallengeCompletionTime {
		return fmt.Errorf("blobber %s challenge compledtion time %v exceeds maximum challenge completeion time %v",
			blobber.ID, blobber.Terms.ChallengeCompletionTime, sa.MaxChallengeCompletionTime)
	}

	if blobber.LastHealthCheck <= (now - blobberHealthTime) {
		return fmt.Errorf("blobber %s failed health check", blobber.ID)
	}

	if blobber.Terms.WritePrice > 0 && sp.cleanCapacity(now, blobber.Terms.WritePrice) < bSize {
		return fmt.Errorf("blobber %v staked capacity %v is insufficent, wanted %v",
			blobber.ID, sp.cleanCapacity(now, blobber.Terms.WritePrice), bSize)
	}

	return nil
}

func (sa *StorageAllocation) bSize() int64 {
	var size = sa.DataShards + sa.ParityShards
	return (sa.Size + int64(size-1)) / int64(size)
}

func (sa *StorageAllocation) removeBlobber(
	blobbers []*StorageNode,
	blobberID string,
	ssc *StorageSmartContract,
	balances chainstate.StateContextI,
) ([]*StorageNode, error) {
	blobAlloc, found := sa.BlobberAllocsMap[blobberID]
	if !found {
<<<<<<< HEAD
		return nil, fmt.Errorf("cannot find blobber %s in allocation", removeId)
=======
		return nil, fmt.Errorf("cannot find blobber %s in allocation", blobAlloc.BlobberID)
>>>>>>> 25af814e
	}
	delete(sa.BlobberAllocsMap, blobberID)

	var removedBlobber *StorageNode
	found = false
	for i, d := range blobbers {
		if d.ID == blobberID {
			removedBlobber = blobbers[i]
			blobbers[i] = blobbers[len(blobbers)-1]
			blobbers = blobbers[:len(blobbers)-1]
			found = true
			break
		}
	}
	if !found {
		return nil, fmt.Errorf("cannot find blobber %s in allocation", blobAlloc.BlobberID)
	}

	found = false
	for i, d := range sa.BlobberAllocs {
		if d.BlobberID == blobberID {
			sa.BlobberAllocs[i] = sa.BlobberAllocs[len(sa.BlobberAllocs)-1]
			sa.BlobberAllocs = sa.BlobberAllocs[:len(sa.BlobberAllocs)-1]

			if err := removeAllocationFromBlobber(ssc,
				blobberID,
				d.BlobberAllocationsPartitionLoc,
				d.AllocationID,
				balances); err != nil {
				return nil, err
			}

			found = true
			break
		}
	}
	if !found {
		return nil, fmt.Errorf("cannot find blobber %s in allocation", blobAlloc.BlobberID)
	}

	if _, err := balances.InsertTrieNode(removedBlobber.GetKey(ADDRESS), removedBlobber); err != nil {
		return nil, fmt.Errorf("saving blobber %v, error: %v", removedBlobber.ID, err)
	}

<<<<<<< HEAD
=======
	removedBlobber.Used -= sa.bSize()
	_, err := balances.InsertTrieNode(removedBlobber.GetKey(ssc.ID), removedBlobber)
	if err != nil {
		return nil, err
	}

	if err := emitUpdateBlobber(removedBlobber, balances); err != nil {
		return nil, fmt.Errorf("emitting blobber %s, error: %v", removedBlobber.ID, err)
	}

>>>>>>> 25af814e
	return blobbers, nil
}

func (sa *StorageAllocation) changeBlobbers(
	blobbers []*StorageNode,
	addId, removeId string,
	ssc *StorageSmartContract,
	now common.Timestamp,
	balances chainstate.StateContextI,
) ([]*StorageNode, error) {
	var err error
	if len(removeId) > 0 {
		if blobbers, err = sa.removeBlobber(blobbers, removeId, ssc, balances); err != nil {
			return nil, err
		}
	} else {
		// If we are not removing a blobber, then the number of shards must increase.
		sa.ParityShards++
	}

	_, found := sa.BlobberAllocsMap[addId]
	if found {
		return nil, fmt.Errorf("allocation already has blobber %s", addId)
	}

	addedBlobber, err := ssc.getBlobber(addId, balances)
	if err != nil {
		return nil, err
	}
	addedBlobber.Used += sa.bSize()
	afterSize := sa.bSize()

	blobbers = append(blobbers, addedBlobber)
	ba := newBlobberAllocation(afterSize, sa, addedBlobber, now)
	sa.BlobberAllocsMap[addId] = ba
	sa.BlobberAllocs = append(sa.BlobberAllocs, ba)

	var sp *stakePool
	if sp, err = ssc.getStakePool(addedBlobber.ID, balances); err != nil {
		return nil, fmt.Errorf("can't get blobber's stake pool: %v", err)
	}
	if err := sa.validateAllocationBlobber(addedBlobber, sp, now); err != nil {
		return nil, err
	}

	return blobbers, nil
}

func (sa *StorageAllocation) Save(state chainstate.StateContextI, scAddress string) error {
	_, err := state.InsertTrieNode(sa.GetKey(scAddress), sa)
	return err
}

// removeAllocationFromBlobber removes the allocation from blobber
func removeAllocationFromBlobber(
	ssc *StorageSmartContract,
	blobberID string,
	allocPartLoc *partitions.PartitionLocation,
	allocID string,
	balances chainstate.StateContextI) error {
	blobAllocsParts, err := partitionsBlobberAllocations(blobberID, balances)
	if err != nil {
		return fmt.Errorf("cannot fetch blobber allocation partition: %v", err)
	}

	if err := blobAllocsParts.RemoveItem(balances, allocPartLoc.Location, allocID); err != nil {
		return fmt.Errorf("could not remove allocation from blobber allocations partitions: %v", err)
	}

	allocNum, err := blobAllocsParts.Size(balances)
	if err != nil {
		return fmt.Errorf("error getting size of challenge partition: %v", err)
	}

	if allocNum > 0 {
		return nil
	}

	// remove the blobber related resources fom MPT when there's no allocation attached to it
	blobPartsLocs := &blobberPartitionsLocations{ID: blobberID}
	if err := blobPartsLocs.load(balances, ssc.ID); err != nil {
		return fmt.Errorf("could not load blobber patitions locations: %v", err)
	}

	if blobPartsLocs.ChallengeReadyPartitionLoc == nil {
		return fmt.Errorf("challenge ready partition location is empty")
	}

	if err := partitionsChallengeReadyBlobbersRemove(balances,
		blobPartsLocs.ChallengeReadyPartitionLoc, blobberID); err != nil {
		return fmt.Errorf("could not remove blobber from challenge ready partitions: %v", err)
	}

	blobPartsLocs.ChallengeReadyPartitionLoc = nil
	if err := blobPartsLocs.save(balances, ssc.ID); err != nil {
		return fmt.Errorf("could not update blobber partitions locations node: %v", err)
	}

	return nil
}

type StorageAllocationDecode StorageAllocation

// The restMinLockDemand returns number of tokens required as min_lock_demand;
// if a blobber receive write marker, then some token moves to related
// challenge pool and 'Spent' of this blobber is increased; thus, the 'Spent'
// reduces the rest of min_lock_demand of this blobber; but, if a malfunctioning
// client doesn't send a data to a blobber (or blobbers) then this blobbers
// don't receive tokens, their spent will be zero, and the min lock demand
// will be blobber reward anyway.
func (sa *StorageAllocation) restMinLockDemand() (rest state.Balance) {
	for _, details := range sa.BlobberAllocs {
		if details.MinLockDemand > details.Spent {
			rest += details.MinLockDemand - details.Spent
		}
	}
	return
}

func (sa *StorageAllocation) addWritePoolOwner(userId string) {
	for _, id := range sa.WritePoolOwners {
		if userId == id {
			return
		}
	}
	sa.WritePoolOwners = append(sa.WritePoolOwners, userId)
}

func (sa *StorageAllocation) getAllocationPools(
	ssc *StorageSmartContract,
	balances chainstate.StateContextI,
) (*allocationWritePools, error) {
	var awp = allocationWritePools{
		ownerId: -1,
	}

	for i, wpOwner := range sa.WritePoolOwners {
		wp, err := ssc.getWritePool(wpOwner, balances)
		if err != nil {
			return nil, err
		}
		awp.writePools = append(awp.writePools, wp)
		cut := wp.Pools.allocationCut(sa.ID)
		for _, ap := range cut {
			awp.allocationPools.add(ap)
		}
		if wpOwner == sa.Owner {
			awp.ownerId = i
		}
	}

	if awp.ownerId < 0 {
		wp, err := ssc.getWritePool(sa.Owner, balances)
		if err != nil {
			return nil, err
		}
		awp.writePools = append(awp.writePools, wp)
		cut := wp.Pools.allocationCut(sa.ID)
		for _, ap := range cut {
			awp.allocationPools.add(ap)
		}
		awp.ownerId = len(awp.writePools) - 1
		sa.WritePoolOwners = append(sa.WritePoolOwners, sa.Owner)
	}
	awp.ids = sa.WritePoolOwners

	return &awp, nil
}

func (sa *StorageAllocation) validate(now common.Timestamp,
	conf *Config) (err error) {

	if !sa.ReadPriceRange.isValid() {
		return errors.New("invalid read_price range")
	}
	if !sa.WritePriceRange.isValid() {
		return errors.New("invalid write_price range")
	}
	if sa.Size < conf.MinAllocSize {
		return errors.New("insufficient allocation size")
	}
	var dur = common.ToTime(sa.Expiration).Sub(common.ToTime(now))
	if dur < conf.MinAllocDuration {
		return errors.New("insufficient allocation duration")
	}

	if sa.DataShards <= 0 {
		return errors.New("invalid number of data shards")
	}

	if sa.OwnerPublicKey == "" {
		return errors.New("missing owner public key")
	}

	if sa.Owner == "" {
		return errors.New("missing owner id")
	}

	return // nil
}

type filterBlobberFunc func(blobber *StorageNode) (kick bool)

func (sa *StorageAllocation) filterBlobbers(list []*StorageNode,
	creationDate common.Timestamp, bsize int64, filters ...filterBlobberFunc) (
	filtered []*StorageNode) {

	var (
		dur = common.ToTime(sa.Expiration).Sub(common.ToTime(creationDate))
		i   int
	)

List:
	for _, b := range list {
		// filter by max offer duration
		if b.Terms.MaxOfferDuration < dur {
			continue
		}
		// filter by read price
		if !sa.ReadPriceRange.isMatch(b.Terms.ReadPrice) {
			continue
		}
		// filter by write price
		if !sa.WritePriceRange.isMatch(b.Terms.WritePrice) {
			continue
		}
		// filter by blobber's capacity left
		if b.Capacity-b.Used < bsize {
			continue
		}
		// filter by max challenge completion time
		if b.Terms.ChallengeCompletionTime > sa.MaxChallengeCompletionTime {
			continue
		}
		for _, filter := range filters {
			if filter(b) {
				continue List
			}
		}
		list[i] = b
		i++
	}

	return list[:i]
}

func (sa *StorageAllocation) diversifyBlobbers(list []*StorageNode, size int) (diversified []*StorageNode) {
	if !sa.DiverseBlobbers {
		return list
	}

	if len(list) <= size {
		return list
	}

	// thanks to @shenwei356
	combinations := func(set []int, n int) (subsets [][]int) {
		length := uint(len(set))

		if n > len(set) {
			n = len(set)
		}

		for subsetBits := 1; subsetBits < (1 << length); subsetBits++ {
			if n > 0 && bits.OnesCount(uint(subsetBits)) != n {
				continue
			}

			var subset []int

			for object := uint(0); object < length; object++ {
				if (subsetBits>>object)&1 == 1 {
					subset = append(subset, set[object])
				}
			}
			subsets = append(subsets, subset)
		}
		return
	}

	// thanks to @cdipaolo
	distance := func(geoloc1, geoloc2 StorageNodeGeolocation) float64 {
		hsin := func(theta float64) float64 {
			return math.Pow(math.Sin(theta/2), 2)
		}

		var la1, lo1, la2, lo2 float64
		la1 = geoloc1.Latitude * math.Pi / 180
		lo1 = geoloc1.Longitude * math.Pi / 180
		la2 = geoloc2.Latitude * math.Pi / 180
		lo2 = geoloc2.Longitude * math.Pi / 180

		h := hsin(la2-la1) + math.Cos(la1)*math.Cos(la2)*hsin(lo2-lo1)

		return math.Asin(math.Sqrt(h))
	}

	var maxD float64 // distance
	var maxDIndex int

	// create [1, ..., N] slice
	n := make([]int, len(list))
	for i := range n {
		n[i] = i
	}

	// get all combinations of s "size" elements from n "nodes"
	combs := combinations(n, size)

	// find out the max distance among combs of nodes
	for i, comb := range combs {
		var d float64 // distance

		// calculate distance for the combination
		combPairs := combinations(comb, 2)
		for _, combPair := range combPairs {
			d += distance(list[combPair[0]].Geolocation, list[combPair[1]].Geolocation)
		}

		// update the max distance value
		if d > maxD {
			maxD = d
			maxDIndex = i
		}
	}

	for _, v := range combs[maxDIndex] {
		diversified = append(diversified, list[v])
	}

	return
}

// Until returns allocation expiration.
func (sa *StorageAllocation) Until() common.Timestamp {
	return sa.Expiration + toSeconds(sa.ChallengeCompletionTime)
}

// The durationInTimeUnits returns given duration (represented as
// common.Timestamp) as duration in time units (float point value) for
// this allocation (time units for the moment of the allocation creation).
func (sa *StorageAllocation) durationInTimeUnits(dur common.Timestamp) (
	dtu float64) {

	dtu = float64(dur.Duration()) / float64(sa.TimeUnit)
	return
}

// The restDurationInTimeUnits return rest duration of the allocation in time
// units as a float64 value.
func (sa *StorageAllocation) restDurationInTimeUnits(now common.Timestamp) (
	rdtu float64) {

	rdtu = sa.durationInTimeUnits(sa.Expiration - now)
	return
}

// For a stored files (size). Changing an allocation duration and terms
// (weighted average). We need to move more tokens to related challenge pool.
// Or move some tokens from the challenge pool back.
//
// For example, we have allocation for 1 time unit (let it be mouth), with
// 1 GB of stored files. For the 1GB related challenge pool originally filled
// up with
//
//     (integral): write_price * size * duration
//     e.g.: (integral) write_price * 1 GB * 1 month
//
// After some time (a half or the month, for example) some tokens from the
// challenge pool moved back to write_pool. Some tokens moved to blobbers. And
// the challenge pool contains the rest (rest_challenge_pool).
//
// Then, we are extending the allocation to:
//
// 1) 2 months, write_price changed
// 2) 0.7 month, write_price changed
//
// For (1) case, we should move more tokens to the challenge pool. The
// difference is
//
//     a = old_write_price * size * old_duration_remaining (old expiration)
//     b = new_write_price * size * new_duration_remaining (new expiration)
//
//  And the difference is
//
//     b - a (move to challenge pool, or move back from challenge pool)
//
// This movement should be performed during allocation extension or reduction.
// So, if positive, then we should add more tokens to related challenge pool.
// Otherwise, move some tokens back to write pool.
//
// In result, the changes is ordered as BlobberAllocs field is ordered.
//
// For a case of allocation reducing, where no expiration, nor size changed
// we are using the same terms. And for this method, the oterms argument is
// nil for this case (meaning, terms hasn't changed).
func (sa *StorageAllocation) challengePoolChanges(odr, ndr common.Timestamp,
	oterms []Terms) (values []state.Balance) {

	// odr -- old duration remaining
	// ndr -- new duration remaining

	// in time units, instead of common.Timestamp
	var (
		odrtu = sa.durationInTimeUnits(odr)
		ndrtu = sa.durationInTimeUnits(ndr)
	)

	values = make([]state.Balance, 0, len(sa.BlobberAllocs))

	for i, d := range sa.BlobberAllocs {

		if d.Stats == nil || d.Stats.UsedSize == 0 {
			values = append(values, 0) // no data, no changes
			continue
		}

		var (
			size = sizeInGB(d.Stats.UsedSize)  // in GB
			nwp  = float64(d.Terms.WritePrice) // new write price
			owp  float64                       // original write price

			a, b, diff float64 // original value, new value, value difference
		)

		if oterms != nil {
			owp = float64(oterms[i].WritePrice) // original write price
		} else {
			owp = float64(d.Terms.WritePrice) // terms weren't changed
		}

		a = owp * size * odrtu // original value (by original terms)
		b = nwp * size * ndrtu // new value (by new terms)

		diff = b - a // value difference

		values = append(values, state.Balance(diff))
	}

	return
}

func (sa *StorageAllocation) IsValidFinalizer(id string) bool {
	if sa.Owner == id {
		return true // finalizing by owner
	}
	for _, d := range sa.BlobberAllocs {
		if d.BlobberID == id {
			return true // one of blobbers
		}
	}
	return false // unknown
}

func (sn *StorageAllocation) GetKey(globalKey string) datastore.Key {
	return datastore.Key(globalKey + sn.ID)
}

func (sn *StorageAllocation) Decode(input []byte) error {
	err := json.Unmarshal(input, sn)
	if err != nil {
		return err
	}
	sn.BlobberAllocsMap = make(map[string]*BlobberAllocation)
	for _, blobberAllocation := range sn.BlobberAllocs {
		if blobberAllocation.Stats != nil {
			sn.UsedSize += blobberAllocation.Stats.UsedSize // total used
		}
		sn.BlobberAllocsMap[blobberAllocation.BlobberID] = blobberAllocation
	}
	return nil
}

func (sn *StorageAllocation) Encode() []byte {
	buff, _ := json.Marshal(sn)
	return buff
}

func (sn *StorageAllocation) MarshalMsg(o []byte) ([]byte, error) {
	d := StorageAllocationDecode(*sn)
	return d.MarshalMsg(o)
}

func (sn *StorageAllocation) UnmarshalMsg(data []byte) ([]byte, error) {
	d := &StorageAllocationDecode{}
	o, err := d.UnmarshalMsg(data)
	if err != nil {
		return nil, err
	}

	*sn = StorageAllocation(*d)

	sn.BlobberAllocsMap = make(map[string]*BlobberAllocation)
	for _, blobberAllocation := range sn.BlobberAllocs {
		if blobberAllocation.Stats != nil {
			sn.UsedSize += blobberAllocation.Stats.UsedSize // total used
		}
		sn.BlobberAllocsMap[blobberAllocation.BlobberID] = blobberAllocation
	}
	return o, nil
}

func getMaxChallengeCompletionTime() time.Duration {
	return config.SmartContractConfig.GetDuration(confMaxChallengeCompletionTime)
}

// removeExpiredChallenges removes all expired challenges from the allocation,
// return the expired challenge ids, or error if any.
// the expired challenge ids could be used to delete the challenge node from MPT when needed
func (sa *StorageAllocation) removeExpiredChallenges(allocChallenges *AllocationChallenges,
	blobChallenges *BlobberChallenges, now common.Timestamp) ([]string, error) {
	var (
		expiredChallengeIDs     = make([]string, 0, len(allocChallenges.OpenChallenges))
		expiredBlobChallengeIDs = make([]string, 0, len(allocChallenges.OpenChallenges))
	)

	cct := getMaxChallengeCompletionTime()
	for _, oc := range allocChallenges.OpenChallenges {
		ba, ok := sa.BlobberAllocsMap[oc.BlobberID]
		if !ok {
			return nil, common.NewErrorf("remove_expired_challenges", "blobber not exist in allocation: %s", oc.BlobberID)
		}

		// TODO: Not sure how the terms.ChallengeCompletionTime being set, perhaps we should get
		// ChallengeCompletionTime from global config instead of the allocation's terms
		if !isChallengeExpired(now, oc.CreatedAt, cct) {
			// not expired, following open challenges would not expire too, so break here
			break
		}

		// expired
		expiredChallengeIDs = append(expiredChallengeIDs, oc.ID)

		// update challenge stats
		ba.Stats.FailedChallenges++
		ba.Stats.OpenChallenges--

		sa.Stats.FailedChallenges++
		sa.Stats.OpenChallenges--

		if oc.BlobberID == blobChallenges.BlobberID {
			expiredBlobChallengeIDs = append(expiredBlobChallengeIDs, oc.ID)
		}
	}

	allocChallenges.OpenChallenges = allocChallenges.OpenChallenges[len(expiredChallengeIDs):]

	if len(expiredBlobChallengeIDs) > 0 {
		blobChallenges.removeChallenges(expiredBlobChallengeIDs)
	}

	return expiredChallengeIDs, nil
}

type BlobberCloseConnection struct {
	AllocationRoot     string       `json:"allocation_root"`
	PrevAllocationRoot string       `json:"prev_allocation_root"`
	WriteMarker        *WriteMarker `json:"write_marker"`
}

func (bc *BlobberCloseConnection) Decode(input []byte) error {
	err := json.Unmarshal(input, bc)
	if err != nil {
		return err
	}
	return nil
}

func (bc *BlobberCloseConnection) Verify() bool {
	if bc.WriteMarker == nil {
		return false
	}
	if len(bc.AllocationRoot) == 0 {
		return false
	}

	if bc.WriteMarker.AllocationRoot != bc.AllocationRoot {
		// return "", common.NewError("invalid_parameters",
		//     "Invalid Allocation root. Allocation root in write marker " +
		//     "does not match the commit")
		return false
	}

	if bc.WriteMarker.PreviousAllocationRoot != bc.PrevAllocationRoot {
		// return "", common.NewError("invalid_parameters",
		//     "Invalid Previous Allocation root. Previous Allocation root " +
		//     "in write marker does not match the commit")
		return false
	}
	return bc.WriteMarker.Verify()

}

type WriteMarker struct {
	AllocationRoot         string           `json:"allocation_root"`
	PreviousAllocationRoot string           `json:"prev_allocation_root"`
	AllocationID           string           `json:"allocation_id"`
	Size                   int64            `json:"size"`
	BlobberID              string           `json:"blobber_id"`
	Timestamp              common.Timestamp `json:"timestamp"`
	ClientID               string           `json:"client_id"`
	Signature              string           `json:"signature"`

	// file info
	LookupHash  string `json:"lookup_hash"`
	Name        string `json:"name"`
	ContentHash string `json:"content_hash"`
}

func (wm *WriteMarker) VerifySignature(
	clientPublicKey string,
	balances chainstate.StateContextI,
) bool {
	hashData := wm.GetHashData()
	signatureHash := encryption.Hash(hashData)
	signatureScheme := balances.GetSignatureScheme()
	if err := signatureScheme.SetPublicKey(clientPublicKey); err != nil {
		return false
	}
	sigOK, err := signatureScheme.Verify(wm.Signature, signatureHash)
	if err != nil {
		return false
	}
	if !sigOK {
		return false
	}
	return true
}

func (wm *WriteMarker) GetHashData() string {
	hashData := fmt.Sprintf("%v:%v:%v:%v:%v:%v:%v", wm.AllocationRoot,
		wm.PreviousAllocationRoot, wm.AllocationID, wm.BlobberID, wm.ClientID,
		wm.Size, wm.Timestamp)
	return hashData
}

func (wm *WriteMarker) Verify() bool {
	if len(wm.AllocationID) == 0 || len(wm.AllocationRoot) == 0 ||
		len(wm.BlobberID) == 0 || len(wm.ClientID) == 0 || wm.Timestamp == 0 {
		return false
	}
	return true
}

type ReadConnection struct {
	ReadMarker *ReadMarker `json:"read_marker"`
}

func (rc *ReadConnection) GetKey(globalKey string) datastore.Key {
	return datastore.Key(globalKey +
		encryption.Hash(rc.ReadMarker.BlobberID+":"+rc.ReadMarker.ClientID))
}

func (rc *ReadConnection) Decode(input []byte) error {
	err := json.Unmarshal(input, rc)
	if err != nil {
		return err
	}
	return nil
}

func (rc *ReadConnection) Encode() []byte {
	buff, _ := json.Marshal(rc)
	return buff
}

func (rc *ReadConnection) GetHash() string {
	return util.ToHex(rc.GetHashBytes())
}

func (rc *ReadConnection) GetHashBytes() []byte {
	return encryption.RawHash(rc.Encode())
}

type AuthTicket struct {
	ClientID        string           `json:"client_id"`
	OwnerID         string           `json:"owner_id"`
	AllocationID    string           `json:"allocation_id"`
	FilePathHash    string           `json:"file_path_hash"`
	ActualFileHash  string           `json:"actual_file_hash"`
	FileName        string           `json:"file_name"`
	RefType         string           `json:"reference_type"`
	Expiration      common.Timestamp `json:"expiration"`
	Timestamp       common.Timestamp `json:"timestamp"`
	ReEncryptionKey string           `json:"re_encryption_key"`
	Signature       string           `json:"signature"`
	Encrypted       bool             `json:"encrypted"`
}

func (at *AuthTicket) getHashData() string {
	hashData := fmt.Sprintf("%v:%v:%v:%v:%v:%v:%v:%v:%v:%v:%v",
		at.AllocationID, at.ClientID, at.OwnerID, at.FilePathHash,
		at.FileName, at.RefType, at.ReEncryptionKey, at.Expiration, at.Timestamp,
		at.ActualFileHash, at.Encrypted)
	return hashData
}

func (at *AuthTicket) verify(
	alloc *StorageAllocation,
	now common.Timestamp,
	clientID string,
	balances chainstate.StateContextI,
) (err error) {

	if at.AllocationID != alloc.ID {
		return common.NewError("invalid_read_marker",
			"Invalid auth ticket. Allocation ID mismatch")
	}

	if at.ClientID != clientID && len(at.ClientID) > 0 {
		return common.NewError("invalid_read_marker",
			"Invalid auth ticket. Client ID mismatch")
	}

	if at.Expiration > 0 && (at.Expiration < at.Timestamp || at.Expiration < now) {
		return common.NewError("invalid_read_marker",
			"Invalid auth ticket. Expired ticket")
	}

	if at.OwnerID != alloc.Owner {
		return common.NewError("invalid_read_marker",
			"Invalid auth ticket. Owner ID mismatch")
	}

	if at.Timestamp > now+2 {
		return common.NewError("invalid_read_marker",
			"Invalid auth ticket. Timestamp in future")
	}

	var ss = balances.GetSignatureScheme()

	if err = ss.SetPublicKey(alloc.OwnerPublicKey); err != nil {
		return common.NewErrorf("invalid_read_marker",
			"setting owner public key: %v", err)
	}

	var (
		sighash = encryption.Hash(at.getHashData())
		ok      bool
	)
	if ok, err = ss.Verify(at.Signature, sighash); err != nil || !ok {
		return common.NewError("invalid_read_marker",
			"Invalid auth ticket. Signature verification failed")
	}

	return
}

type ReadMarker struct {
	ClientID        string           `json:"client_id"`
	ClientPublicKey string           `json:"client_public_key"`
	BlobberID       string           `json:"blobber_id"`
	AllocationID    string           `json:"allocation_id"`
	OwnerID         string           `json:"owner_id"`
	Timestamp       common.Timestamp `json:"timestamp"`
	ReadCounter     int64            `json:"counter"`
	Signature       string           `json:"signature"`
	PayerID         string           `json:"payer_id"`
	AuthTicket      *AuthTicket      `json:"auth_ticket"`
	ReadSize        float64          `json:"read_size"`
}

func (rm *ReadMarker) VerifySignature(clientPublicKey string, balances chainstate.StateContextI) bool {
	hashData := rm.GetHashData()
	signatureHash := encryption.Hash(hashData)
	signatureScheme := balances.GetSignatureScheme()
	if err := signatureScheme.SetPublicKey(clientPublicKey); err != nil {
		return false
	}
	sigOK, err := signatureScheme.Verify(rm.Signature, signatureHash)
	if err != nil {
		return false
	}
	if !sigOK {
		return false
	}
	return true
}

func (rm *ReadMarker) verifyAuthTicket(alloc *StorageAllocation, now common.Timestamp, balances chainstate.StateContextI) (err error) {
	// owner downloads, pays itself, no ticket needed
	if rm.PayerID == alloc.Owner {
		return
	}
	// 3rd party payment
	if rm.AuthTicket == nil {
		return common.NewError("invalid_read_marker", "missing auth. ticket")
	}
	return rm.AuthTicket.verify(alloc, now, rm.PayerID, balances)
}

func (rm *ReadMarker) GetHashData() string {
	hashData := fmt.Sprintf("%v:%v:%v:%v:%v:%v:%v", rm.AllocationID,
		rm.BlobberID, rm.ClientID, rm.ClientPublicKey, rm.OwnerID,
		rm.ReadCounter, rm.Timestamp)
	return hashData
}

func (rm *ReadMarker) Verify(prevRM *ReadMarker, balances chainstate.StateContextI) error {
	if rm.ReadCounter <= 0 || rm.BlobberID == "" || rm.ClientID == "" || rm.Timestamp == 0 {
		return common.NewError("invalid_read_marker", "length validations of fields failed")
	}

	if prevRM != nil {
		if rm.ClientID != prevRM.ClientID || rm.BlobberID != prevRM.BlobberID ||
			rm.Timestamp < prevRM.Timestamp ||
			rm.ReadCounter < prevRM.ReadCounter {

			return common.NewError("invalid_read_marker",
				"validations with previous marker failed.")
		}
	}

	if ok := rm.VerifySignature(rm.ClientPublicKey, balances); !ok {
		return common.NewError("invalid_read_marker", "Signature verification failed for the read marker")
	}

	return nil
}

type ValidationTicket struct {
	ChallengeID  string           `json:"challenge_id"`
	BlobberID    string           `json:"blobber_id"`
	ValidatorID  string           `json:"validator_id"`
	ValidatorKey string           `json:"validator_key"`
	Result       bool             `json:"success"`
	Message      string           `json:"message"`
	MessageCode  string           `json:"message_code"`
	Timestamp    common.Timestamp `json:"timestamp"`
	Signature    string           `json:"signature"`
}

func (vt *ValidationTicket) VerifySign(balances chainstate.StateContextI) (bool, error) {
	hashData := fmt.Sprintf("%v:%v:%v:%v:%v:%v", vt.ChallengeID, vt.BlobberID,
		vt.ValidatorID, vt.ValidatorKey, vt.Result, vt.Timestamp)
	hash := encryption.Hash(hashData)
	signatureScheme := balances.GetSignatureScheme()
	if err := signatureScheme.SetPublicKey(vt.ValidatorKey); err != nil {
		return false, err
	}
	verified, err := signatureScheme.Verify(vt.Signature, hash)
	return verified, err
}<|MERGE_RESOLUTION|>--- conflicted
+++ resolved
@@ -767,11 +767,7 @@
 ) ([]*StorageNode, error) {
 	blobAlloc, found := sa.BlobberAllocsMap[blobberID]
 	if !found {
-<<<<<<< HEAD
-		return nil, fmt.Errorf("cannot find blobber %s in allocation", removeId)
-=======
 		return nil, fmt.Errorf("cannot find blobber %s in allocation", blobAlloc.BlobberID)
->>>>>>> 25af814e
 	}
 	delete(sa.BlobberAllocsMap, blobberID)
 
@@ -816,19 +812,6 @@
 		return nil, fmt.Errorf("saving blobber %v, error: %v", removedBlobber.ID, err)
 	}
 
-<<<<<<< HEAD
-=======
-	removedBlobber.Used -= sa.bSize()
-	_, err := balances.InsertTrieNode(removedBlobber.GetKey(ssc.ID), removedBlobber)
-	if err != nil {
-		return nil, err
-	}
-
-	if err := emitUpdateBlobber(removedBlobber, balances); err != nil {
-		return nil, fmt.Errorf("emitting blobber %s, error: %v", removedBlobber.ID, err)
-	}
-
->>>>>>> 25af814e
 	return blobbers, nil
 }
 

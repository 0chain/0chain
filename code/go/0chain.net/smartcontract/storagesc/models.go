--- conflicted
+++ resolved
@@ -10,10 +10,7 @@
 
 	"0chain.net/chaincore/state"
 	"0chain.net/chaincore/transaction"
-<<<<<<< HEAD
 	"0chain.net/smartcontract/dbs/event"
-=======
->>>>>>> 97705b1f
 
 	"0chain.net/chaincore/currency"
 	"0chain.net/chaincore/threshold/bls"
@@ -715,18 +712,12 @@
 		}
 	}
 
-<<<<<<< HEAD
-	var err error
-	sa.WritePool, err = currency.AddCoin(sa.WritePool, txn.Value)
-	return err
-=======
 	if writePool, err := currency.AddCoin(sa.WritePool, txn.Value); err != nil {
 		return err
 	} else {
 		sa.WritePool = writePool
 	}
 	return nil
->>>>>>> 97705b1f
 }
 
 func (sa *StorageAllocation) moveToChallengePool(
@@ -739,15 +730,6 @@
 	if value > sa.WritePool {
 		return fmt.Errorf("insufficent funds %v in write pool to pay %v", sa.WritePool, value)
 	}
-<<<<<<< HEAD
-	var err error
-	cp.Balance, err = currency.AddCoin(cp.Balance, value)
-	if err != nil {
-		return err
-	}
-	sa.WritePool, err = currency.MinusCoin(sa.WritePool, value)
-	return err
-=======
 
 	if balance, err := currency.AddCoin(cp.Balance, value); err != nil {
 		return err
@@ -760,7 +742,6 @@
 		sa.WritePool = writePool
 	}
 	return nil
->>>>>>> 97705b1f
 }
 
 func (sa *StorageAllocation) moveFromChallengePool(
@@ -775,15 +756,6 @@
 		return fmt.Errorf("not enough tokens in challenge pool %s: %d < %d",
 			cp.ID, cp.Balance, value)
 	}
-<<<<<<< HEAD
-	var err error
-	cp.Balance, err = currency.MinusCoin(cp.Balance, value)
-	if err != nil {
-		return err
-	}
-	sa.WritePool, err = currency.AddCoin(sa.WritePool, value)
-	return err
-=======
 
 	if balance, err := currency.MinusCoin(cp.Balance, value); err != nil {
 		return err
@@ -796,7 +768,6 @@
 		sa.WritePool = writePool
 	}
 	return nil
->>>>>>> 97705b1f
 }
 
 func (sa *StorageAllocation) validateAllocationBlobber(

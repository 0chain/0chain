--- conflicted
+++ resolved
@@ -1548,7 +1548,6 @@
 		return nil, err
 	}
 
-<<<<<<< HEAD
 	actErr := cstate.WithActivation(balances, "electra",
 		func() error {
 			return addedBlobber.Update(&storageNodeV2{}, func(e entitywrapper.EntityI) error {
@@ -1583,22 +1582,6 @@
 		})
 	if actErr != nil {
 		return nil, actErr
-=======
-	if err := addedBlobber.Update(&storageNodeV2{}, func(e entitywrapper.EntityI) error {
-		b := e.(*storageNodeV2)
-
-		if b.IsRestricted != nil && *b.IsRestricted {
-			success, err := verifyBlobberAuthTicket(balances, sa.Owner, authTicket, b.PublicKey)
-			if err != nil {
-				return fmt.Errorf("blobber %s auth ticket verification failed: %v", b.ID, err.Error())
-			} else if !success {
-				return fmt.Errorf("blobber %s auth ticket verification failed", b.ID)
-			}
-		}
-		return nil
-	}); err != nil {
-		return nil, err
->>>>>>> 18f0ce30
 	}
 
 	//nolint:errcheck
@@ -1703,7 +1686,6 @@
 	)
 	for i, b := range blobbers {
 		sn := StorageNode{}
-<<<<<<< HEAD
 
 		beforeHardfork := func() error {
 			snr := storageNodeResponseToStorageNodeV2(*b)
@@ -1738,26 +1720,6 @@
 		actErr := cstate.WithActivation(balances, "electra", beforeHardfork, electraHardfork)
 		if actErr != nil {
 			errs = append(errs, actErr.Error())
-=======
-
-		snr := storageNodeResponseToStorageNodeV2(*b)
-		sn.SetEntity(snr)
-		if *snr.IsRestricted {
-			success, err := verifyBlobberAuthTicket(balances, sa.Owner, blobberAuthTickets[i], snr.PublicKey)
-			if err != nil {
-				errs = append(errs, fmt.Errorf("blobber %s auth ticket verification failed: %v", b.ID, err.Error()).Error())
-				continue
-			} else if !success {
-				errs = append(errs, fmt.Errorf("blobber %s auth ticket verification failed", b.ID).Error())
-				continue
-			}
-		}
-
-		err := sa.isActive(&sn, b.TotalStake, b.TotalOffers, b.StakedCapacity, conf, creationDate)
-		if err != nil {
-			logging.Logger.Debug("error validating blobber", zap.String("id", b.ID), zap.Error(err))
-			errs = append(errs, err.Error())
->>>>>>> 18f0ce30
 			continue
 		}
 

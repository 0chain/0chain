--- conflicted
+++ resolved
@@ -963,11 +963,7 @@
 
 	sa.BlobberAllocsMap[addId] = ba
 	sa.BlobberAllocs = append(sa.BlobberAllocs, ba)
-<<<<<<< HEAD
 	mld, err := sa.minLockDemand(addedBlobber.Terms, now)
-=======
-	err = partitionsBlobberAllocationsAdd(balances, addId, sa.ID)
->>>>>>> fd7b712a
 	if err != nil {
 		return nil, err
 	}

--- conflicted
+++ resolved
@@ -421,13 +421,9 @@
 	PublicKey       string                 `json:"-" msg:"-"`
 	SavedData       int64                  `json:"saved_data"`
 	// StakePoolSettings used initially to create and setup stake pool.
-<<<<<<< HEAD
 	StakePoolSettings stakepool.StakePoolSettings   `json:"stake_pool_settings"`
 	ChallengeLocation *partitions.PartitionLocation `json:"challenge_location"`
-=======
-	StakePoolSettings stakepool.StakePoolSettings `json:"stake_pool_settings"`
 	Information       Info                        `json:"info"`
->>>>>>> a7b44a44
 }
 
 // validate the blobber configurations

--- conflicted
+++ resolved
@@ -477,9 +477,6 @@
 	return nil
 }
 
-<<<<<<< HEAD
-// swagger:model StorageNodes
-=======
 // BlobberChallengePartitionLocation is a temporary object. should be removed once StorageNode is normalised
 type BlobberChallengePartitionLocation struct {
 	ID                string                        `json:"id"`
@@ -503,7 +500,7 @@
 	return nil
 }
 
->>>>>>> 562d5da3
+// swagger:model StorageNodes
 type StorageNodes struct {
 	Nodes SortedBlobbers
 }

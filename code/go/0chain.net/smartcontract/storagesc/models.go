--- conflicted
+++ resolved
@@ -1105,43 +1105,7 @@
 	return
 }
 
-<<<<<<< HEAD
-func (sa *StorageAllocation) validate(now time.Time,
-	conf *Config) (err error) {
-
-	if !sa.ReadPriceRange.isValid() {
-		return errors.New("invalid read_price range")
-	}
-	if !sa.WritePriceRange.isValid() {
-		return errors.New("invalid write_price range")
-	}
-	if sa.Size < conf.MinAllocSize {
-		return errors.New("insufficient allocation size")
-	}
-	dur := common.ToTime(sa.Expiration).Sub(now)
-	if dur < conf.MinAllocDuration {
-		return errors.New("insufficient allocation duration")
-	}
-
-	if sa.DataShards <= 0 {
-		return errors.New("invalid number of data shards")
-	}
-
-	if sa.OwnerPublicKey == "" {
-		return errors.New("missing owner public key")
-	}
-
-	if sa.Owner == "" {
-		return errors.New("missing owner id")
-	}
-
-	return // nil
-}
-
 type filterBlobberFunc func(blobber *StorageNode) (kick bool, err error)
-=======
-type filterBlobberFunc func(blobber *StorageNode) (kick bool)
->>>>>>> 7a5ce3af
 
 func (sa *StorageAllocation) filterBlobbers(list []*StorageNode,
 	creationDate common.Timestamp, bsize int64, filters ...filterBlobberFunc) (
@@ -1189,23 +1153,13 @@
 }
 
 // validateEachBlobber (this is a copy paste version of filterBlobbers with minute modification for verifications)
-<<<<<<< HEAD
-func (sa *StorageAllocation) validateEachBlobber(ssc *StorageSmartContract, blobbers []*blobberWithPool,
-	creationDate common.Timestamp) (
-	[]*blobberWithPool, []string) {
-
-	var (
-		errs     = make([]string, 0, len(blobbers))
-		filtered = make([]*blobberWithPool, 0, len(blobbers))
-=======
 func (sa *StorageAllocation) validateEachBlobber(
 	blobbers []*storageNodeResponse,
 	creationDate common.Timestamp,
 ) ([]*StorageNode, []string) {
 	var (
-		errors   = make([]string, 0, len(blobbers))
+		errs     = make([]string, 0, len(blobbers))
 		filtered = make([]*StorageNode, 0, len(blobbers))
->>>>>>> 7a5ce3af
 	)
 	for _, b := range blobbers {
 		err := sa.validateAllocationBlobber(b.StorageNode, b.TotalStake, b.TotalOffers, creationDate)
@@ -1245,8 +1199,8 @@
 // 1 GB of stored files. For the 1GB related challenge pool originally filled
 // up with
 //
-//     (integral): write_price * size * duration
-//     e.g.: (integral) write_price * 1 GB * 1 month
+//	(integral): write_price * size * duration
+//	e.g.: (integral) write_price * 1 GB * 1 month
 //
 // After some time (a half or the month, for example) some tokens from the
 // challenge pool moved back to write_pool. Some tokens moved to blobbers. And
@@ -1260,12 +1214,12 @@
 // For (1) case, we should move more tokens to the challenge pool. The
 // difference is
 //
-//     a = old_write_price * size * old_duration_remaining (old expiration)
-//     b = new_write_price * size * new_duration_remaining (new expiration)
+//	   a = old_write_price * size * old_duration_remaining (old expiration)
+//	   b = new_write_price * size * new_duration_remaining (new expiration)
 //
-//  And the difference is
+//	And the difference is
 //
-//     b - a (move to challenge pool, or move back from challenge pool)
+//	   b - a (move to challenge pool, or move back from challenge pool)
 //
 // This movement should be performed during allocation extension or reduction.
 // So, if positive, then we should add more tokens to related challenge pool.

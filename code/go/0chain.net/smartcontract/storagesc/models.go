package storagesc

import (
	"encoding/json"
	"errors"
	"fmt"
	"math"
	"strings"
	"time"

	"0chain.net/smartcontract/stakepool/spenum"
<<<<<<< HEAD

	"0chain.net/smartcontract/provider"
=======
	"github.com/0chain/common/core/logging"
	"github.com/0chain/common/core/util"
>>>>>>> 5bb85ffc

	"0chain.net/chaincore/state"
	"0chain.net/chaincore/transaction"

	"0chain.net/chaincore/currency"
	"0chain.net/chaincore/threshold/bls"

	"go.uber.org/zap"

	"0chain.net/chaincore/config"
	"0chain.net/smartcontract/partitions"
	"0chain.net/smartcontract/stakepool"

	cstate "0chain.net/chaincore/chain/state"
	"0chain.net/chaincore/node"
	"0chain.net/core/common"
	"0chain.net/core/datastore"
	"0chain.net/core/encryption"
)

const confMaxChallengeCompletionTime = "smart_contracts.storagesc.max_challenge_completion_time"

//msgp:ignore StorageAllocation AllocationChallenges
//go:generate msgp -io=false -tests=false -unexported -v

var (
	AUTHORIZERS_COUNT_KEY            = ADDRESS + encryption.Hash("all_authorizers")
	ALL_VALIDATORS_KEY               = ADDRESS + encryption.Hash("all_validators")
	ALL_CHALLENGE_READY_BLOBBERS_KEY = ADDRESS + encryption.Hash("all_challenge_ready_blobbers")
	BLOBBER_REWARD_KEY               = ADDRESS + encryption.Hash("blobber_rewards")
)

func getBlobberAllocationsKey(blobberID string) string {
	return ADDRESS + encryption.Hash("blobber_allocations_"+blobberID)
}

type Allocations struct {
	List SortedList
}

func (a *Allocations) has(id string) (ok bool) {
	_, ok = a.List.getIndex(id)
	return // false
}

func (an *Allocations) Encode() []byte {
	buff, _ := json.Marshal(an)
	return buff
}

func (an *Allocations) Decode(input []byte) error {
	err := json.Unmarshal(input, an)
	if err != nil {
		return err
	}
	return nil
}

func (an *Allocations) GetHash() string {
	return util.ToHex(an.GetHashBytes())
}

func (an *Allocations) GetHashBytes() []byte {
	return encryption.RawHash(an.Encode())
}

type ChallengeResponse struct {
	ID                string              `json:"challenge_id"`
	ValidationTickets []*ValidationTicket `json:"validation_tickets"`
}

type AllocOpenChallenge struct {
	ID        string           `json:"id"`
	CreatedAt common.Timestamp `json:"created_at"`
	BlobberID string           `json:"blobber_id"` // blobber id
}

type AllocationChallenges struct {
	AllocationID   string                `json:"allocation_id"`
	OpenChallenges []*AllocOpenChallenge `json:"open_challenges"`
	//OpenChallenges               []*StorageChallenge          `json:"challenges"`
	ChallengeMap             map[string]*AllocOpenChallenge `json:"-" msg:"-"`
	LatestCompletedChallenge *StorageChallenge              `json:"latest_completed_challenge"`
}

func (acs *AllocationChallenges) GetKey(globalKey string) datastore.Key {
	return globalKey + ":allocation_challenges:" + acs.AllocationID
}

func (acs *AllocationChallenges) MarshalMsg(b []byte) ([]byte, error) {
	d := allocationChallengesDecoder(*acs)
	return d.MarshalMsg(b)
}

func (acs *AllocationChallenges) UnmarshalMsg(b []byte) ([]byte, error) {
	d := &allocationChallengesDecoder{}
	v, err := d.UnmarshalMsg(b)
	if err != nil {
		return nil, err
	}

	*acs = AllocationChallenges(*d)
	acs.ChallengeMap = make(map[string]*AllocOpenChallenge)
	for _, challenge := range acs.OpenChallenges {
		acs.ChallengeMap[challenge.ID] = challenge
	}

	return v, nil
}

func (acs *AllocationChallenges) addChallenge(challenge *StorageChallenge) bool {
	if acs.ChallengeMap == nil {
		acs.ChallengeMap = make(map[string]*AllocOpenChallenge)
	}

	if _, ok := acs.ChallengeMap[challenge.ID]; !ok {
		oc := &AllocOpenChallenge{
			ID:        challenge.ID,
			BlobberID: challenge.BlobberID,
			CreatedAt: challenge.Created,
		}
		acs.OpenChallenges = append(acs.OpenChallenges, oc)
		acs.ChallengeMap[challenge.ID] = oc
		return true
	}

	return false
}

// Save saves the AllocationChallenges to MPT state
func (acs *AllocationChallenges) Save(state cstate.StateContextI, scAddress string) error {
	_, err := state.InsertTrieNode(acs.GetKey(scAddress), acs)
	return err
}

func (acs *AllocationChallenges) removeChallenge(challenge *StorageChallenge) bool {
	if _, ok := acs.ChallengeMap[challenge.ID]; !ok {
		return false
	}

	delete(acs.ChallengeMap, challenge.ID)
	for i := range acs.OpenChallenges {
		if acs.OpenChallenges[i].ID == challenge.ID {
			acs.OpenChallenges = append(
				acs.OpenChallenges[:i], acs.OpenChallenges[i+1:]...)

			acs.LatestCompletedChallenge = challenge
			return true
		}
	}

	return true
}

type allocationChallengesDecoder AllocationChallenges

// swagger:model StorageChallenge
type StorageChallenge struct {
	Created         common.Timestamp    `json:"created"`
	ID              string              `json:"id"`
	TotalValidators int                 `json:"total_validators"`
	ValidatorIDs    []string            `json:"validator_ids"`
	ValidatorIDMap  map[string]struct{} `json:"-" msg:"-"`
	AllocationID    string              `json:"allocation_id"`
	BlobberID       string              `json:"blobber_id"`
	Responded       bool                `json:"responded"`
}

func (sc *StorageChallenge) GetKey(globalKey string) datastore.Key {
	return storageChallengeKey(globalKey, sc.ID)
}

func storageChallengeKey(globalKey, challengeID string) datastore.Key {
	return globalKey + "storage_challenge:" + challengeID
}

// Save saves the storage challenge to MPT state
func (sc *StorageChallenge) Save(state cstate.StateContextI, scAddress string) error {
	_, err := state.InsertTrieNode(sc.GetKey(scAddress), sc)
	return err
}

type ValidationNode struct {
	*provider.Provider
	BaseURL           string             `json:"url"`
	PublicKey         string             `json:"-" msg:"-"`
	StakePoolSettings stakepool.Settings `json:"stake_pool_settings"`
	PartitionPosition int                `json:"partition_position"`
}

func newValidatorNode(id string) *ValidationNode {
	return &ValidationNode{
		Provider: &provider.Provider{ID: id},
	}
}

func (vn *ValidationNode) Save(balances cstate.StateContextI) error {
	_, err := balances.InsertTrieNode(vn.GetKey(ADDRESS), vn)
	return err
}

func (sn *ValidationNode) ValidatorStatus(now common.Timestamp, conf *Config) (provider.Status, string) {
	return sn.Provider.Status(now, common.Timestamp(conf.HealthCheckPeriod.Seconds()))
}

// validate the validator configurations
func (sn *ValidationNode) validate(conf *Config) (err error) {
	if strings.Contains(sn.BaseURL, "localhost") &&
		node.Self.Host != "localhost" {
		return errors.New("invalid validator base url")
	}

	return
}

func (sn *ValidationNode) GetKey(globalKey string) datastore.Key {
	return datastore.Key(globalKey + "validator:" + sn.ID)
}

func (sn *ValidationNode) GetUrlKey(globalKey string) datastore.Key {
	return datastore.Key(globalKey + "validator:" + sn.BaseURL)
}

func (sn *ValidationNode) Encode() []byte {
	buff, _ := json.Marshal(sn)
	return buff
}

func (sn *ValidationNode) Decode(input []byte) error {
	err := json.Unmarshal(input, sn)
	if err != nil {
		return err
	}
	return nil
}

func (sn *ValidationNode) GetHash() string {
	return util.ToHex(sn.GetHashBytes())
}

func (sn *ValidationNode) GetHashBytes() []byte {
	return encryption.RawHash(sn.Encode())
}

type ValidatorNodes struct {
	Nodes []*ValidationNode
}

// Terms represents Blobber terms. A Blobber can update its terms,
// but any existing offer will use terms of offer signing time.
type Terms struct {
	// ReadPrice is price for reading. Token / GB (no time unit).
	ReadPrice currency.Coin `json:"read_price"`
	// WritePrice is price for reading. Token / GB / time unit. Also,
	// it used to calculate min_lock_demand value.
	WritePrice currency.Coin `json:"write_price"`
	// MinLockDemand in number in [0; 1] range. It represents part of
	// allocation should be locked for the blobber rewards even if
	// user never write something to the blobber.
	MinLockDemand float64 `json:"min_lock_demand"`
	// MaxOfferDuration with this prices and the demand.
	MaxOfferDuration time.Duration `json:"max_offer_duration"`
}

// The minLockDemand returns min lock demand value for this Terms (the
// WritePrice and the MinLockDemand must be already set). Given size in GB and
// rest of allocation duration in time units are used.
func (t *Terms) minLockDemand(gbSize, rdtu float64) (currency.Coin, error) {

	var mldf = float64(t.WritePrice) * gbSize * t.MinLockDemand //
	return currency.Float64ToCoin(mldf * rdtu)                  //
}

// validate a received terms
func (t *Terms) validate(conf *Config) (err error) {
	if t.MinLockDemand < 0.0 || t.MinLockDemand > 1.0 {
		return errors.New("invalid min_lock_demand")
	}
	if t.MaxOfferDuration < conf.MinOfferDuration {
		return errors.New("insufficient max_offer_duration")
	}

	if t.ReadPrice > conf.MaxReadPrice {
		return errors.New("read_price is greater than max_read_price allowed")
	}
	if t.WritePrice < conf.MinWritePrice {
		return errors.New("write_price is greater than max_write_price allowed")
	}
	if t.WritePrice > conf.MaxWritePrice {
		return errors.New("write_price is greater than max_write_price allowed")
	}

	return // nil
}

const (
	MaxLatitude  = 90
	MinLatitude  = -90
	MaxLongitude = 180
	MinLongitude = -180
)

// Move to the core, in case of multi-entity use of geo data
type StorageNodeGeolocation struct {
	Latitude  float64 `json:"latitude"`
	Longitude float64 `json:"longitude"`
	// reserved / Accuracy float64 `mapstructure:"accuracy"`
}

func (sng StorageNodeGeolocation) validate() error {
	if sng.Latitude < MinLatitude || MaxLatitude < sng.Latitude {
		return common.NewErrorf("out_of_range_geolocation",
			"latitude %f should be in range [-90, 90]", sng.Latitude)
	}
	if sng.Longitude < MinLongitude || MaxLongitude < sng.Longitude {
		return common.NewErrorf("out_of_range_geolocation",
			"latitude %f should be in range [-180, 180]", sng.Longitude)
	}
	return nil
}

type RewardPartitionLocation struct {
	Index      int              `json:"index"`
	StartRound int64            `json:"start_round"`
	Timestamp  common.Timestamp `json:"timestamp"`
}

func (rpl RewardPartitionLocation) valid() bool {
	return rpl.StartRound > 0 && rpl.Timestamp > 0
}

// Info represents general information about blobber node
type Info struct {
	Name        string `json:"name"`
	WebsiteUrl  string `json:"website_url"`
	LogoUrl     string `json:"logo_url"`
	Description string `json:"description"`
}

// StorageNode represents Blobber configurations.
type StorageNode struct {
	*provider.Provider
	BaseURL                 string                 `json:"url"`
	Geolocation             StorageNodeGeolocation `json:"geolocation"`
	Terms                   Terms                  `json:"terms"`     // terms
	Capacity                int64                  `json:"capacity"`  // total blobber capacity
	Allocated               int64                  `json:"allocated"` // allocated capacity
	PublicKey               string                 `json:"-"`
	SavedData               int64                  `json:"saved_data"`
	DataReadLastRewardRound float64                `json:"data_read_last_reward_round"` // in GB
	LastRewardDataReadRound int64                  `json:"last_reward_data_read_round"` // last round when data read was updated
	// StakePoolSettings used initially to create and setup stake pool.
<<<<<<< HEAD
	StakePoolSettings   stakepool.Settings      `json:"stake_pool_settings"`
	LastRewardPartition RewardPartitionLocation `json:"last_reward_partition"`
	RewardPartition     RewardPartitionLocation `json:"reward_partition"`
	Information         Info                    `json:"info"`
}

func newStorageNode(id string) *StorageNode {
	return &StorageNode{
		Provider: &provider.Provider{
			ID: id,
		},
	}
}

func (sn *StorageNode) Save(balances cstate.StateContextI) error {
	_, err := balances.InsertTrieNode(sn.GetKey(ADDRESS), sn)
	return err
}

func (sn *StorageNode) BlobberStatus(now common.Timestamp, conf *Config) (provider.Status, string) {
	status, reason := sn.Provider.Status(now, common.Timestamp(conf.HealthCheckPeriod.Seconds()))
	if status == provider.Killed || status == provider.ShutDown {
		return status, reason
	}
	if sn.Terms.WritePrice > conf.MaxWritePrice {
		status = provider.Inactive
		reason += fmt.Sprintf(" write price %v, max write prive %v.",
			sn.Terms.WritePrice, conf.MaxWritePrice)
	}
	if sn.Terms.ReadPrice > conf.MaxReadPrice {
		status = provider.Inactive
		reason += fmt.Sprintf(" read price %v, max read prive %v.",
			sn.Terms.ReadPrice, conf.MaxReadPrice)
	}
	if sn.Capacity < conf.MinBlobberCapacity {
		status = provider.Inactive
		reason += fmt.Sprintf(" capacity %v, lsess than minimum blobber capcaity %v",
			sn.Capacity, conf.MinBlobberCapacity)
	}

	return status, reason
=======
	StakePoolSettings stakepool.Settings      `json:"stake_pool_settings"`
	RewardPartition   RewardPartitionLocation `json:"reward_partition"`
>>>>>>> 5bb85ffc
}

// validate the blobber configurations
func (sn *StorageNode) validate(conf *Config) (err error) {
	if err = sn.Terms.validate(conf); err != nil {
		return
	}
	if sn.Capacity <= conf.MinBlobberCapacity {
		return errors.New("insufficient blobber capacity")
	}

	if strings.Contains(sn.BaseURL, "localhost") &&
		node.Self.Host != "localhost" {
		return errors.New("invalid blobber base url")
	}

	if err := sn.Geolocation.validate(); err != nil {
		return err
	}

	return
}

func (sn *StorageNode) GetKey(globalKey string) datastore.Key {
	return datastore.Key(globalKey + sn.ID)
}

func (sn *StorageNode) GetUrlKey(globalKey string) datastore.Key {
	return datastore.Key(globalKey + sn.BaseURL)
}

func (sn *StorageNode) Encode() []byte {
	buff, _ := json.Marshal(sn)
	return buff
}

func (sn *StorageNode) Decode(input []byte) error {
	err := json.Unmarshal(input, sn)
	if err != nil {
		return err
	}
	return nil
}

type StorageNodes struct {
	Nodes SortedBlobbers
}

func (sn *StorageNodes) Decode(input []byte) error {
	err := json.Unmarshal(input, sn)
	if err != nil {
		return err
	}
	return nil
}

func (sn *StorageNodes) Encode() []byte {
	buff, _ := json.Marshal(sn)
	return buff
}

func (sn *StorageNodes) GetHash() string {
	return util.ToHex(sn.GetHashBytes())
}

func (sn *StorageNodes) GetHashBytes() []byte {
	return encryption.RawHash(sn.Encode())
}

type StorageAllocationStats struct {
	UsedSize                  int64  `json:"used_size"`
	NumWrites                 int64  `json:"num_of_writes"`
	NumReads                  int64  `json:"num_of_reads"`
	TotalChallenges           int64  `json:"total_challenges"`
	OpenChallenges            int64  `json:"num_open_challenges"`
	SuccessChallenges         int64  `json:"num_success_challenges"`
	FailedChallenges          int64  `json:"num_failed_challenges"`
	LastestClosedChallengeTxn string `json:"latest_closed_challenge"`
}

type BlobberAllocation struct {
	BlobberID    string `json:"blobber_id"`
	AllocationID string `json:"allocation_id"`
	// Size is blobber allocation maximum size
	Size            int64                   `json:"size"`
	AllocationRoot  string                  `json:"allocation_root"`
	LastWriteMarker *WriteMarker            `json:"write_marker"`
	Stats           *StorageAllocationStats `json:"stats"`
	// Terms of the BlobberAllocation represents weighted average terms
	// for the allocation. The MinLockDemand can be increased only,
	// to prevent some attacks. If a user extends an allocation then
	// we calculate new weighted average terms based on previous terms,
	// size and expiration and new terms size and expiration.
	Terms Terms `json:"terms"`
	// MinLockDemand for the allocation in tokens.
	MinLockDemand currency.Coin `json:"min_lock_demand"`
	// Spent is number of tokens sent from write pool to challenge pool
	// for this blobber. It's used to calculate min lock demand left
	// for this blobber. For a case, where a client uses > 1 parity shards
	// and don't sends a data to one of blobbers, the blobber should
	// receive its min_lock_demand tokens. Thus, we can't use shared
	// (for allocation) min_lock_demand and spent.
	Spent currency.Coin `json:"spent"`
	// Penalty o the blobber for the allocation in tokens.
	Penalty currency.Coin `json:"penalty"`
	// ReadReward of the blobber.
	ReadReward currency.Coin `json:"read_reward"`
	// Returned back to write pool on challenge failed.
	Returned currency.Coin `json:"returned"`
	// ChallengeReward of the blobber.
	ChallengeReward currency.Coin `json:"challenge_reward"`

	// ChallengePoolIntegralValue represents integral price * size * dt for this
	// blobber. Since, a user can upload and delete file, and a challenge
	// request can be invoked at any time, then we have to use integral blobber
	// value.
	//
	// For example, if user uploads a file 100 GB for 100 time_units (until
	// allocation ends). Challenge pool value increased by
	//
	//     challenge_pool_value += 100 GB * 100 time_units * blobber_write_price
	//
	// Then a challenge (a challenge is for entire allocation of the blobber)
	// will affect
	//
	//     100 GB * ((chall_time - prev_chall_time) / time_unit)
	//
	// For example, for 1 time_unit a challenge moves to blobber
	//
	//     100 GB * 1 time_unit * blobber_write_price
	//
	// Then, after the challenge if user waits 1 time_unit and deletes the file,
	// the challenge pool will contain
	//
	//     100 GB * 1 time_unit * blobber_write_price
	//
	// And after one more time unit next challenge (after 2 time_units) will
	// want
	//
	//     100 GB * 2 time_unit * blobber_write_price
	//
	// But the challenge pool have only the same for 1 time_unit (file has
	// deleted a time_unit ago).
	//
	// Thus, we have to use this integral size that is affected by
	//
	//     - challenges
	//     - uploads
	//     - deletions
	//
	// A challenge reduces the integral size. An upload increases it. A deletion
	// reduces it too as a challenge.
	//
	// The integral value is price*size*dt. E.g. its formulas for every of the
	// operations:
	//
	//     1. Upload
	//
	//         integral_value += file_size * rest_dtu * blobber_write_price
	//
	//     2. Delete
	//
	//         integral_value -= file_size * rest_dtu * blobber_write_price
	//
	//     3. Challenge (successful or failed)
	//
	//         integral_value -= (chall_dtu / rest_dtu) * integral_value
	//
	// So, the integral value needed to calculate challenges values properly.
	//
	// Also, the integral value is challenge pool for this blobber-allocation.
	// Since, a challenge pool of an allocation contains tokens for all related
	// blobbers, then we should track value of every blobber to calculate
	// rewards and penalties properly.
	//
	// For any case, total value of all ChallengePoolIntegralValue of all
	// blobber of an allocation should be equal to related challenge pool
	// balance.
	ChallengePoolIntegralValue currency.Coin `json:"challenge_pool_integral_value"`
	// BlobberAllocationsPartitionLoc indicates the partition location for the allocation that
	// saved in blobber allocations partitions.
	BlobberAllocationsPartitionLoc *partitions.PartitionLocation `json:"blobber_allocs_partition_loc"`
}

// blobberPartitionsLocations that any blobber related partition locations could be
// stored in this node
type blobberPartitionsLocations struct {
	ID                         string // blobber id
	ChallengeReadyPartitionLoc *partitions.PartitionLocation
}

func (bpl *blobberPartitionsLocations) getKey(scAddress string) datastore.Key {
	return fmt.Sprintf("%s:blobber_partitions_locations:%s", scAddress, bpl.ID)
}

func (bpl *blobberPartitionsLocations) save(state cstate.StateContextI, scAddress string) error {
	_, err := state.InsertTrieNode(bpl.getKey(scAddress), bpl)
	return err
}

func (bpl *blobberPartitionsLocations) load(state cstate.StateContextI, scAddress string) error {
	return state.GetTrieNode(bpl.getKey(scAddress), bpl)
}

func newBlobberAllocation(
	size int64,
	allocation *StorageAllocation,
	blobber *StorageNode,
	date common.Timestamp,
	timeUnit time.Duration,
) (*BlobberAllocation, error) {
	var err error
	ba := &BlobberAllocation{}
	ba.Stats = &StorageAllocationStats{}
	ba.Size = size
	ba.Terms = blobber.Terms
	ba.AllocationID = allocation.ID
	ba.BlobberID = blobber.ID
	ba.MinLockDemand, err = blobber.Terms.minLockDemand(
		sizeInGB(size), allocation.restDurationInTimeUnits(date, timeUnit),
	)
	return ba, err
}

// The upload used after commitBlobberConnection (size > 0) to calculate
// internal integral value.
func (d *BlobberAllocation) upload(size int64, now common.Timestamp,
	rdtu float64) (move currency.Coin, err error) {

	move = currency.Coin(sizeInGB(size) * float64(d.Terms.WritePrice) * rdtu)
	challengePoolIntegralValue, err := currency.AddCoin(d.ChallengePoolIntegralValue, move)
	if err != nil {
		return
	}
	d.ChallengePoolIntegralValue = challengePoolIntegralValue

	return
}

func (d *BlobberAllocation) Offer() currency.Coin {
	return currency.Coin(sizeInGB(d.Size) * float64(d.Terms.WritePrice))
}

// The upload used after commitBlobberConnection (size < 0) to calculate
// internal integral value. The size argument expected to be positive (not
// negative).
func (d *BlobberAllocation) delete(size int64, now common.Timestamp,
	rdtu float64) (move currency.Coin) {

	move = currency.Coin(sizeInGB(size) * float64(d.Terms.WritePrice) * rdtu)
	d.ChallengePoolIntegralValue -= move
	return
}

// The upload used after commitBlobberConnection (size < 0) to calculate
// internal integral value. It returns tokens should be moved for the blobber
// challenge (doesn't matter rewards or penalty). The RDTU should be based on
// previous challenge time. And the DTU should be based on previous - current
// challenge time.
func (d *BlobberAllocation) challenge(dtu, rdtu float64) (move currency.Coin) {
	move = currency.Coin((dtu / rdtu) * float64(d.ChallengePoolIntegralValue))
	d.ChallengePoolIntegralValue -= move
	return
}

// PriceRange represents a price range allowed by user to filter blobbers.
type PriceRange struct {
	Min currency.Coin `json:"min"`
	Max currency.Coin `json:"max"`
}

// isValid price range.
func (pr *PriceRange) isValid() bool {
	return pr.Min <= pr.Max
}

// isMatch given price
func (pr *PriceRange) isMatch(price currency.Coin) bool {
	return pr.Min <= price && price <= pr.Max
}

// StorageAllocation request and entity.
// swagger:model StorageAllocation
type StorageAllocation struct {
	// ID is unique allocation ID that is equal to hash of transaction with
	// which the allocation has created.
	ID string `json:"id"`
	// Tx keeps hash with which the allocation has created or updated. todo do we need this field?
	Tx string `json:"tx"`

	DataShards        int                     `json:"data_shards"`
	ParityShards      int                     `json:"parity_shards"`
	Size              int64                   `json:"size"`
	Expiration        common.Timestamp        `json:"expiration_date"`
	Owner             string                  `json:"owner_id"`
	OwnerPublicKey    string                  `json:"owner_public_key"`
	Stats             *StorageAllocationStats `json:"stats"`
	DiverseBlobbers   bool                    `json:"diverse_blobbers"`
	PreferredBlobbers []string                `json:"preferred_blobbers"`
	// Blobbers not to be used anywhere except /allocation and /allocations table
	// if Blobbers are getting used in any smart-contract, we should avoid.
	BlobberAllocs    []*BlobberAllocation          `json:"blobber_details"`
	BlobberAllocsMap map[string]*BlobberAllocation `json:"-" msg:"-"`

	// Defines mutability of the files in the allocation, used by blobber on CommitWrite
	IsImmutable bool `json:"is_immutable"`

	// Flag to determine if anyone can extend this allocation
	ThirdPartyExtendable bool `json:"third_party_extendable"`

	// FileOptions to define file restrictions on an allocation for third-parties
	// default 00000000 for all crud operations suggesting only owner has the below listed abilities.
	// enabling option/s allows any third party to perform certain ops
	// 00000001 - 1  - upload
	// 00000010 - 2  - delete
	// 00000100 - 4  - update
	// 00001000 - 8  - move
	// 00010000 - 16 - copy
	// 00100000 - 32 - rename
	FileOptions uint8 `json:"file_options"`

	WritePool currency.Coin `json:"write_pool"`

	// Requested ranges.
	ReadPriceRange  PriceRange `json:"read_price_range"`
	WritePriceRange PriceRange `json:"write_price_range"`

	// ChallengeCompletionTime is max challenge completion time of
	// all blobbers of the allocation.
	ChallengeCompletionTime time.Duration `json:"challenge_completion_time"`
	// StartTime is time when the allocation has been created. We will
	// use it to check blobber's MaxOfferTime extending the allocation.
	StartTime common.Timestamp `json:"start_time"`
	// Finalized is true where allocation has been finalized.
	Finalized bool `json:"finalized,omitempty"`
	// Canceled set to true where allocation finalized by cancel_allocation
	// transaction.
	Canceled bool `json:"canceled,omitempty"`
	// UsedSize used to calculate blobber reward ratio.
	UsedSize int64 `json:"-" msg:"-"`

	// MovedToChallenge is number of tokens moved to challenge pool.
	MovedToChallenge currency.Coin `json:"moved_to_challenge,omitempty"`
	// MovedBack is number of tokens moved from challenge pool to
	// related write pool (the Back) if a data has deleted.
	MovedBack currency.Coin `json:"moved_back,omitempty"`
	// MovedToValidators is total number of tokens moved to validators
	// of the allocation.
	MovedToValidators currency.Coin `json:"moved_to_validators,omitempty"`

	// TimeUnit configured in Storage SC when the allocation created. It can't
	// be changed for this allocation anymore. Even using expire allocation.
	TimeUnit time.Duration `json:"time_unit"`

	Curators []string `json:"curators"`
	// Name is the name of an allocation
	Name string `json:"name"`
}

type WithOption func(balances cstate.StateContextI) (currency.Coin, error)

func WithTokenMint(coin currency.Coin) WithOption {
	return func(balances cstate.StateContextI) (currency.Coin, error) {
		if err := balances.AddMint(&state.Mint{
			Minter:     ADDRESS,
			ToClientID: ADDRESS,
			Amount:     coin,
		}); err != nil {
			return 0, fmt.Errorf("minting tokens for write pool: %v", err)
		}
		return coin, nil
	}
}

func WithTokenTransfer(value currency.Coin, clientId, toClientId string) WithOption {
	return func(balances cstate.StateContextI) (currency.Coin, error) {
		if err := stakepool.CheckClientBalance(clientId, value, balances); err != nil {
			return 0, err
		}
		transfer := state.NewTransfer(clientId, toClientId, value)
		if err := balances.AddTransfer(transfer); err != nil {
			return 0, fmt.Errorf("adding transfer to allocation pool: %v", err)
		}

		return value, nil
	}
}

func (sa *StorageAllocation) addToWritePool(
	txn *transaction.Transaction,
	balances cstate.StateContextI,
	opts ...WithOption,
) error {
	//default behaviour
	if len(opts) == 0 {
		value, err := WithTokenTransfer(txn.Value, txn.ClientID, txn.ToClientID)(balances)
		if err != nil {
			return err
		}
		if writePool, err := currency.AddCoin(sa.WritePool, value); err != nil {
			return err
		} else {
			sa.WritePool = writePool
		}
		return nil
	}

	for _, opt := range opts {
		value, err := opt(balances)
		if err != nil {
			return err
		}
		if writePool, err := currency.AddCoin(sa.WritePool, value); err != nil {
			return err
		} else {
			sa.WritePool = writePool
		}
	}
	return nil
}

func (sa *StorageAllocation) moveToChallengePool(
	cp *challengePool,
	value currency.Coin,
) error {
	if cp == nil {
		return errors.New("invalid challenge pool")
	}
	if value > sa.WritePool {
		return fmt.Errorf("insufficient funds %v in write pool to pay %v", sa.WritePool, value)
	}

	if balance, err := currency.AddCoin(cp.Balance, value); err != nil {
		return err
	} else {
		cp.Balance = balance
	}
	if writePool, err := currency.MinusCoin(sa.WritePool, value); err != nil {
		return err
	} else {
		sa.WritePool = writePool
	}

	return nil
}

func (sa *StorageAllocation) moveFromChallengePool(
	cp *challengePool,
	value currency.Coin,
) error {
	if cp == nil {
		return errors.New("invalid challenge pool")
	}

	if cp.Balance < value {
		return fmt.Errorf("not enough tokens in challenge pool %s: %d < %d",
			cp.ID, cp.Balance, value)
	}

	if balance, err := currency.MinusCoin(cp.Balance, value); err != nil {
		return err
	} else {
		cp.Balance = balance
	}
	if writePool, err := currency.AddCoin(sa.WritePool, value); err != nil {
		return err
	} else {
		sa.WritePool = writePool
	}
	return nil
}

func (sa *StorageAllocation) validateAllocationBlobber(
	blobber *StorageNode,
	total, offers currency.Coin,
	now common.Timestamp,
	conf *Config,
) error {
	bSize := sa.bSize()
	duration := common.ToTime(sa.Expiration).Sub(common.ToTime(now))

	if status, reason := blobber.BlobberStatus(now, conf); status != provider.Active {
		return fmt.Errorf("blobber status %s is not active: %v", status.String(), reason)
	}

	// filter by max offer duration
	if blobber.Terms.MaxOfferDuration < duration {
		return fmt.Errorf("duration %v exceeds blobber %s maximum %v",
			duration, blobber.ID, blobber.Terms.MaxOfferDuration)
	}
	// filter by read price
	if !sa.ReadPriceRange.isMatch(blobber.Terms.ReadPrice) {
		return fmt.Errorf("read price range %v does not match blobber %s read price %v",
			sa.ReadPriceRange, blobber.ID, blobber.Terms.ReadPrice)
	}
	// filter by write price
	if !sa.WritePriceRange.isMatch(blobber.Terms.WritePrice) {
		return fmt.Errorf("read price range %v does not match blobber %s write price %v",
			sa.ReadPriceRange, blobber.ID, blobber.Terms.ReadPrice)
	}
	// filter by blobber's capacity left
	if blobber.Capacity-blobber.Allocated < bSize {
		return fmt.Errorf("blobber %s free capacity %v insufficient, wanted %v",
			blobber.ID, blobber.Capacity-blobber.Allocated, bSize)
	}

	if blobber.LastHealthCheck <= (now - blobberHealthTime) {
		return fmt.Errorf("blobber %s failed health check", blobber.ID)
	}

	unallocCapacity, err := unallocatedCapacity(blobber.Terms.WritePrice, total, offers)
	if err != nil {
		return fmt.Errorf("failed to get unallocated capacity: %v", err)
	}

	if blobber.Terms.WritePrice > 0 && unallocCapacity < bSize {
		return fmt.Errorf("blobber %v staked capacity %v is insufficient, wanted %v",
			blobber.ID, unallocCapacity, bSize)
	}

	return nil
}

func (sa *StorageAllocation) cost() (currency.Coin, error) {
	var cost currency.Coin
	for _, ba := range sa.BlobberAllocs {
		c, err := currency.MultFloat64(ba.Terms.WritePrice, sizeInGB(ba.Size))
		if err != nil {
			return 0, err
		}
		cost += c
	}
	return cost, nil
}

func (sa *StorageAllocation) cancellationCharge(cancellationFraction float64) (currency.Coin, error) {
	cost, err := sa.cost()
	if err != nil {
		return 0, err
	}
	return currency.MultFloat64(cost, cancellationFraction)
}

func (sa *StorageAllocation) checkFunding(cancellationFraction float64) error {
	cancellationCharge, err := sa.cancellationCharge(cancellationFraction)
	if err != nil {
		return err
	}
	mld, err := sa.restMinLockDemand()
	if err != nil {
		return err
	}
	if sa.WritePool < cancellationCharge+mld {
		return fmt.Errorf("not enough tokens to honor the cancellation charge plus min lock demand"+" (%d < %d + %d)",
			sa.WritePool, cancellationCharge, mld)
	}

	return nil
}

func (sa *StorageAllocation) bSize() int64 {
	return bSize(sa.Size, sa.DataShards)
}

func bSize(size int64, dataShards int) int64 {
	return int64(math.Ceil(float64(size) / float64(dataShards)))
}

func (sa *StorageAllocation) removeBlobber(
	blobbers []*StorageNode,
	blobberID string,
	ssc *StorageSmartContract,
	balances cstate.StateContextI,
) ([]*StorageNode, error) {
	blobAlloc, found := sa.BlobberAllocsMap[blobberID]
	if !found {
		return nil, fmt.Errorf("cannot find blobber %s in allocation", blobberID)
	}
	delete(sa.BlobberAllocsMap, blobberID)

	var removedBlobber *StorageNode
	found = false
	for i, d := range blobbers {
		if d.ID == blobberID {
			removedBlobber = blobbers[i]
			blobbers[i] = blobbers[len(blobbers)-1]
			blobbers = blobbers[:len(blobbers)-1]
			found = true
			break
		}
	}
	if !found {
		return nil, fmt.Errorf("cannot find blobber %s in allocation", blobAlloc.BlobberID)
	}

	found = false
	for i, d := range sa.BlobberAllocs {
		if d.BlobberID == blobberID {
			sa.BlobberAllocs[i] = sa.BlobberAllocs[len(sa.BlobberAllocs)-1]
			sa.BlobberAllocs = sa.BlobberAllocs[:len(sa.BlobberAllocs)-1]

			if err := removeAllocationFromBlobber(ssc,
				d,
				d.AllocationID,
				balances); err != nil {
				return nil, err
			}

			found = true
			break
		}
	}
	if !found {
		return nil, fmt.Errorf("cannot find blobber %s in allocation", blobAlloc.BlobberID)
	}

	if _, err := balances.InsertTrieNode(removedBlobber.GetKey(ADDRESS), removedBlobber); err != nil {
		return nil, fmt.Errorf("saving blobber %v, error: %v", removedBlobber.ID, err)
	}

	return blobbers, nil
}

func (sa *StorageAllocation) changeBlobbers(
	blobbers []*StorageNode,
	addId, removeId string,
	ssc *StorageSmartContract,
	now common.Timestamp,
	conf *Config,
	balances cstate.StateContextI,
) ([]*StorageNode, error) {
	var err error
	if len(removeId) > 0 {
		if blobbers, err = sa.removeBlobber(blobbers, removeId, ssc, balances); err != nil {
			return nil, err
		}
	} else {
		// If we are not removing a blobber, then the number of shards must increase.
		sa.ParityShards++
	}

	_, found := sa.BlobberAllocsMap[addId]
	if found {
		return nil, fmt.Errorf("allocation already has blobber %s", addId)
	}

	addedBlobber, err := ssc.getBlobber(addId, balances)
	if err != nil {
		return nil, err
	}
	addedBlobber.Allocated += sa.bSize()
	afterSize := sa.bSize()

	blobbers = append(blobbers, addedBlobber)
	ba, err := newBlobberAllocation(afterSize, sa, addedBlobber, now, conf.TimeUnit)
	if err != nil {
		return nil, fmt.Errorf("can't allocate blobber: %v", err)
	}

	sa.BlobberAllocsMap[addId] = ba
	sa.BlobberAllocs = append(sa.BlobberAllocs, ba)

	var sp *stakePool
	if sp, err = ssc.getStakePool(spenum.Blobber, addedBlobber.ID, balances); err != nil {
		return nil, fmt.Errorf("can't get blobber's stake pool: %v", err)
	}
<<<<<<< HEAD
	if err := sa.validateAllocationBlobber(addedBlobber, sp, now, conf); err != nil {
=======
	staked, err := sp.stake()
	if err != nil {
		return nil, err
	}
	if err := sa.validateAllocationBlobber(addedBlobber, staked, sp.TotalOffers, now); err != nil {
>>>>>>> 5bb85ffc
		return nil, err
	}

	return blobbers, nil
}

func (sa *StorageAllocation) save(state cstate.StateContextI, scAddress string) error {
	_, err := state.InsertTrieNode(sa.GetKey(scAddress), sa)
	return err
}

// removeAllocationFromBlobber removes the allocation from blobber
func removeAllocationFromBlobber(
	ssc *StorageSmartContract,
	blobAlloc *BlobberAllocation,
	allocID string,
	balances cstate.StateContextI) error {

	blobberID := blobAlloc.BlobberID
	if blobAlloc.BlobberAllocationsPartitionLoc == nil {
		logging.Logger.Error("skipping removing allocation from blobber partition" +
			"empty blobber allocation partition location")
		return nil
	}

	blobAllocsParts, err := partitionsBlobberAllocations(blobberID, balances)
	if err != nil {
		return fmt.Errorf("cannot fetch blobber allocation partition: %v", err)
	}

	if err := blobAllocsParts.RemoveItem(balances, blobAlloc.BlobberAllocationsPartitionLoc.Location, allocID); err != nil {
		return fmt.Errorf("could not remove allocation from blobber allocations partitions: %v", err)
	}

	if err := blobAllocsParts.Save(balances); err != nil {
		return fmt.Errorf("could not update blobber allocation partitions: %v", err)
	}
	// nullifying the blobber alloc challenge pasrtition location
	blobAlloc.BlobberAllocationsPartitionLoc = nil

	allocNum, err := blobAllocsParts.Size(balances)
	if err != nil {
		return fmt.Errorf("error getting size of challenge partition: %v", err)
	}

	if allocNum > 0 {
		return nil
	}

	// remove the blobber related resources fom MPT when there's no allocation attached to it
	blobPartsLocs := &blobberPartitionsLocations{ID: blobberID}
	if err := blobPartsLocs.load(balances, ssc.ID); err != nil {
		return fmt.Errorf("could not load blobber patitions locations: %v", err)
	}

	if blobPartsLocs.ChallengeReadyPartitionLoc == nil {
		return fmt.Errorf("challenge ready partition location is empty")
	}

	if err := partitionsChallengeReadyBlobbersRemove(balances,
		blobPartsLocs.ChallengeReadyPartitionLoc, blobberID); err != nil {
		return fmt.Errorf("could not remove blobber from challenge ready partitions: %v", err)
	}

	blobPartsLocs.ChallengeReadyPartitionLoc = nil
	if err := blobPartsLocs.save(balances, ssc.ID); err != nil {
		return fmt.Errorf("could not update blobber partitions locations node: %v", err)
	}

	return nil
}

type StorageAllocationDecode StorageAllocation

// The restMinLockDemand returns number of tokens required as min_lock_demand;
// if a blobber receive write marker, then some token moves to related
// challenge pool and 'Spent' of this blobber is increased; thus, the 'Spent'
// reduces the rest of min_lock_demand of this blobber; but, if a malfunctioning
// client doesn't send a data to a blobber (or blobbers) then this blobbers
// don't receive tokens, their spent will be zero, and the min lock demand
// will be blobber reward anyway.
func (sa *StorageAllocation) restMinLockDemand() (rest currency.Coin, err error) {
	for _, details := range sa.BlobberAllocs {
		if details.MinLockDemand > details.Spent {
			rest, err = currency.AddCoin(rest, details.MinLockDemand-details.Spent)
			if err != nil {
				return
			}
		}
	}
	return
}

type filterBlobberFunc func(blobber *StorageNode) (kick bool)

func (sa *StorageAllocation) filterBlobbers(list []*StorageNode,
	creationDate common.Timestamp, bsize int64, filters ...filterBlobberFunc) (
	filtered []*StorageNode) {

	var (
		dur = common.ToTime(sa.Expiration).Sub(common.ToTime(creationDate))
		i   int
	)

List:
	for _, b := range list {
		// filter by max offer duration
		if b.Terms.MaxOfferDuration < dur {
			continue
		}
		// filter by read price
		if !sa.ReadPriceRange.isMatch(b.Terms.ReadPrice) {
			continue
		}
		// filter by write price
		if !sa.WritePriceRange.isMatch(b.Terms.WritePrice) {
			continue
		}
		// filter by blobber's capacity left
		if b.Capacity-b.Allocated < bsize {
			continue
		}

		for _, filter := range filters {
			if filter(b) {
				continue List
			}
		}
		list[i] = b
		i++
	}

	return list[:i]
}

// validateEachBlobber (this is a copy paste version of filterBlobbers with minute modification for verifications)
func (sa *StorageAllocation) validateEachBlobber(
<<<<<<< HEAD
	ssc *StorageSmartContract,
	blobbers []*blobberWithPool,
	creationDate common.Timestamp,
	conf *Config,
	balances cstate.StateContextI,
) ([]*blobberWithPool, []string) {

=======
	blobbers []*storageNodeResponse,
	creationDate common.Timestamp,
) ([]*StorageNode, []string) {
>>>>>>> 5bb85ffc
	var (
		errors   = make([]string, 0, len(blobbers))
		filtered = make([]*StorageNode, 0, len(blobbers))
	)
	for _, b := range blobbers {
<<<<<<< HEAD
		err := sa.validateAllocationBlobber(b.StorageNode, b.Pool, creationDate, conf)
=======
		err := sa.validateAllocationBlobber(b.StorageNode, b.TotalStake, b.TotalOffers, creationDate)
>>>>>>> 5bb85ffc
		if err != nil {
			logging.Logger.Debug("error validating blobber", zap.String("id", b.ID), zap.Error(err))
			errors = append(errors, err.Error())
			continue
		}
		filtered = append(filtered, b.StorageNode)
	}
	return filtered, errors
}

// Until returns allocation expiration.
func (sa *StorageAllocation) Until() common.Timestamp {
	return sa.Expiration + toSeconds(sa.ChallengeCompletionTime)
}

// The durationInTimeUnits returns given duration (represented as
// common.Timestamp) as duration in time units (float point value) for
// this allocation (time units for the moment of the allocation creation).
func (sa *StorageAllocation) durationInTimeUnits(dur common.Timestamp, timeUnit time.Duration) float64 {
	return float64(dur.Duration()) / float64(timeUnit)
}

// The restDurationInTimeUnits return rest duration of the allocation in time
// units as a float64 value.
func (sa *StorageAllocation) restDurationInTimeUnits(now common.Timestamp, timeUnit time.Duration) float64 {
	return sa.durationInTimeUnits(sa.Expiration-now, timeUnit)
}

// For a stored files (size). Changing an allocation duration and terms
// (weighted average). We need to move more tokens to related challenge pool.
// Or move some tokens from the challenge pool back.
//
// For example, we have allocation for 1 time unit (let it be mouth), with
// 1 GB of stored files. For the 1GB related challenge pool originally filled
// up with
//
//     (integral): write_price * size * duration
//     e.g.: (integral) write_price * 1 GB * 1 month
//
// After some time (a half or the month, for example) some tokens from the
// challenge pool moved back to write_pool. Some tokens moved to blobbers. And
// the challenge pool contains the rest (rest_challenge_pool).
//
// Then, we are extending the allocation to:
//
// 1) 2 months, write_price changed
// 2) 0.7 month, write_price changed
//
// For (1) case, we should move more tokens to the challenge pool. The
// difference is
//
//     a = old_write_price * size * old_duration_remaining (old expiration)
//     b = new_write_price * size * new_duration_remaining (new expiration)
//
//  And the difference is
//
//     b - a (move to challenge pool, or move back from challenge pool)
//
// This movement should be performed during allocation extension or reduction.
// So, if positive, then we should add more tokens to related challenge pool.
// Otherwise, move some tokens back to write pool.
//
// In result, the changes is ordered as BlobberAllocs field is ordered.
//
// For a case of allocation reducing, where no expiration, nor size changed
// we are using the same terms. And for this method, the oterms argument is
// nil for this case (meaning, terms hasn't changed).
func (sa *StorageAllocation) challengePoolChanges(odr, ndr common.Timestamp, timeUnit time.Duration,
	oterms []Terms) (values []currency.Coin) {

	// odr -- old duration remaining
	// ndr -- new duration remaining

	// in time units, instead of common.Timestamp
	var (
		odrtu = sa.durationInTimeUnits(odr, timeUnit)
		ndrtu = sa.durationInTimeUnits(ndr, timeUnit)
	)

	values = make([]currency.Coin, 0, len(sa.BlobberAllocs))

	for i, d := range sa.BlobberAllocs {
		if d.Stats == nil || d.Stats.UsedSize == 0 {
			values = append(values, 0) // no data, no changes
			continue
		}
		var (
			size = sizeInGB(d.Stats.UsedSize)  // in GB
			nwp  = float64(d.Terms.WritePrice) // new write price
			owp  float64                       // original write price

			a, b, diff float64 // original value, new value, value difference
		)

		if oterms != nil {
			owp = float64(oterms[i].WritePrice) // original write price
		} else {
			owp = float64(d.Terms.WritePrice) // terms weren't changed
		}

		a = owp * size * odrtu // original value (by original terms)
		b = nwp * size * ndrtu // new value (by new terms)

		diff = b - a // value difference

		values = append(values, currency.Coin(diff))
	}

	return
}

func (sa *StorageAllocation) IsValidFinalizer(id string) bool {
	if sa.Owner == id {
		return true // finalizing by owner
	}
	for _, d := range sa.BlobberAllocs {
		if d.BlobberID == id {
			return true // one of blobbers
		}
	}
	return false // unknown
}

func (sn *StorageAllocation) GetKey(globalKey string) datastore.Key {
	return datastore.Key(globalKey + sn.ID)
}

func (sn *StorageAllocation) Decode(input []byte) error {
	err := json.Unmarshal(input, sn)
	if err != nil {
		return err
	}
	sn.BlobberAllocsMap = make(map[string]*BlobberAllocation)
	for _, blobberAllocation := range sn.BlobberAllocs {
		if blobberAllocation.Stats != nil {
			sn.UsedSize += blobberAllocation.Stats.UsedSize // total used
		}
		sn.BlobberAllocsMap[blobberAllocation.BlobberID] = blobberAllocation
	}
	return nil
}

func (sn *StorageAllocation) Encode() []byte {
	buff, _ := json.Marshal(sn)
	return buff
}

func (sn *StorageAllocation) MarshalMsg(o []byte) ([]byte, error) {
	d := StorageAllocationDecode(*sn)
	return d.MarshalMsg(o)
}

func (sn *StorageAllocation) UnmarshalMsg(data []byte) ([]byte, error) {
	d := &StorageAllocationDecode{}
	o, err := d.UnmarshalMsg(data)
	if err != nil {
		return nil, err
	}

	*sn = StorageAllocation(*d)

	sn.BlobberAllocsMap = make(map[string]*BlobberAllocation)
	for _, blobberAllocation := range sn.BlobberAllocs {
		if blobberAllocation.Stats != nil {
			sn.UsedSize += blobberAllocation.Stats.UsedSize // total used
		}
		sn.BlobberAllocsMap[blobberAllocation.BlobberID] = blobberAllocation
	}
	return o, nil
}

func getMaxChallengeCompletionTime() time.Duration {
	return config.SmartContractConfig.GetDuration(confMaxChallengeCompletionTime)
}

// removeExpiredChallenges removes all expired challenges from the allocation,
// return the expired challenge ids, or error if any.
// the expired challenge ids could be used to delete the challenge node from MPT when needed
func (sa *StorageAllocation) removeExpiredChallenges(allocChallenges *AllocationChallenges,
	now common.Timestamp) ([]string, error) {
	var (
		expiredChallengeIDs = make([]string, 0, len(allocChallenges.OpenChallenges))
	)

	cct := getMaxChallengeCompletionTime()
	for _, oc := range allocChallenges.OpenChallenges {
		if !isChallengeExpired(now, oc.CreatedAt, cct) {
			// not expired, following open challenges would not expire too, so break here
			break
		}

		// expired
		expiredChallengeIDs = append(expiredChallengeIDs, oc.ID)

		ba, ok := sa.BlobberAllocsMap[oc.BlobberID]
		if ok {
			ba.Stats.FailedChallenges++
			ba.Stats.OpenChallenges--
			sa.Stats.FailedChallenges++
			sa.Stats.OpenChallenges--
		}
	}

	allocChallenges.OpenChallenges = allocChallenges.OpenChallenges[len(expiredChallengeIDs):]

	return expiredChallengeIDs, nil
}

type BlobberCloseConnection struct {
	AllocationRoot     string       `json:"allocation_root"`
	PrevAllocationRoot string       `json:"prev_allocation_root"`
	WriteMarker        *WriteMarker `json:"write_marker"`
}

func (bc *BlobberCloseConnection) Decode(input []byte) error {
	err := json.Unmarshal(input, bc)
	if err != nil {
		return err
	}
	return nil
}

func (bc *BlobberCloseConnection) Verify() bool {
	if bc.WriteMarker == nil {
		return false
	}
	if len(bc.AllocationRoot) == 0 {
		return false
	}

	if bc.WriteMarker.AllocationRoot != bc.AllocationRoot {
		// return "", common.NewError("invalid_parameters",
		//     "Invalid Allocation root. Allocation root in write marker " +
		//     "does not match the commit")
		return false
	}

	if bc.WriteMarker.PreviousAllocationRoot != bc.PrevAllocationRoot {
		// return "", common.NewError("invalid_parameters",
		//     "Invalid Previous Allocation root. Previous Allocation root " +
		//     "in write marker does not match the commit")
		return false
	}
	return bc.WriteMarker.Verify()

}

type WriteMarker struct {
	AllocationRoot         string           `json:"allocation_root"`
	PreviousAllocationRoot string           `json:"prev_allocation_root"`
	AllocationID           string           `json:"allocation_id"`
	Size                   int64            `json:"size"`
	BlobberID              string           `json:"blobber_id"`
	Timestamp              common.Timestamp `json:"timestamp"`
	ClientID               string           `json:"client_id"`
	Signature              string           `json:"signature"`
	Operation              string           `json:"operation"`

	// file info
	LookupHash  string `json:"lookup_hash"`
	Name        string `json:"name"`
	ContentHash string `json:"content_hash"`
}

func (wm *WriteMarker) VerifySignature(
	clientPublicKey string,
	balances cstate.StateContextI,
) bool {
	hashData := wm.GetHashData()
	signatureHash := encryption.Hash(hashData)
	signatureScheme := balances.GetSignatureScheme()
	if err := signatureScheme.SetPublicKey(clientPublicKey); err != nil {
		return false
	}
	sigOK, err := signatureScheme.Verify(wm.Signature, signatureHash)
	if err != nil {
		return false
	}
	if !sigOK {
		return false
	}
	return true
}

func (wm *WriteMarker) GetHashData() string {
	hashData := fmt.Sprintf("%v:%v:%v:%v:%v:%v:%v", wm.AllocationRoot,
		wm.PreviousAllocationRoot, wm.AllocationID, wm.BlobberID, wm.ClientID,
		wm.Size, wm.Timestamp)
	return hashData
}

func (wm *WriteMarker) Verify() bool {
	if len(wm.AllocationID) == 0 || len(wm.AllocationRoot) == 0 ||
		len(wm.BlobberID) == 0 || len(wm.ClientID) == 0 || wm.Timestamp == 0 {
		return false
	}
	return true
}

type ReadConnection struct {
	ReadMarker *ReadMarker `json:"read_marker"`
}

func (rc *ReadConnection) GetKey(globalKey string) datastore.Key {
	return datastore.Key(globalKey +
		encryption.Hash(rc.ReadMarker.BlobberID+":"+rc.ReadMarker.ClientID))
}

func (rc *ReadConnection) Decode(input []byte) error {
	err := json.Unmarshal(input, rc)
	if err != nil {
		return err
	}
	return nil
}

func (rc *ReadConnection) Encode() []byte {
	buff, _ := json.Marshal(rc)
	return buff
}

func (rc *ReadConnection) GetHash() string {
	return util.ToHex(rc.GetHashBytes())
}

func (rc *ReadConnection) GetHashBytes() []byte {
	return encryption.RawHash(rc.Encode())
}

type ReadMarker struct {
	ClientID        string           `json:"client_id"`
	ClientPublicKey string           `json:"client_public_key"`
	BlobberID       string           `json:"blobber_id"`
	AllocationID    string           `json:"allocation_id"`
	OwnerID         string           `json:"owner_id"`
	Timestamp       common.Timestamp `json:"timestamp"`
	ReadCounter     int64            `json:"counter"`
	Signature       string           `json:"signature"`
	ReadSize        float64          `json:"read_size"`
}

func (rm *ReadMarker) VerifySignature(clientPublicKey string, balances cstate.StateContextI) bool {
	hashData := rm.GetHashData()
	signatureHash := encryption.Hash(hashData)
	signatureScheme := balances.GetSignatureScheme()
	if err := signatureScheme.SetPublicKey(clientPublicKey); err != nil {
		return false
	}
	sigOK, err := signatureScheme.Verify(rm.Signature, signatureHash)
	if err != nil {
		return false
	}
	if !sigOK {
		return false
	}
	return true
}

func (rm *ReadMarker) GetHashData() string {
	hashData := fmt.Sprintf("%v:%v:%v:%v:%v:%v:%v", rm.AllocationID,
		rm.BlobberID, rm.ClientID, rm.ClientPublicKey, rm.OwnerID,
		rm.ReadCounter, rm.Timestamp)
	return hashData
}

func (rm *ReadMarker) Verify(prevRM *ReadMarker, balances cstate.StateContextI) error {
	if rm.ReadCounter <= 0 || rm.BlobberID == "" || rm.ClientID == "" || rm.Timestamp == 0 {
		return common.NewError("invalid_read_marker", "length validations of fields failed")
	}

	if prevRM != nil {
		if rm.ClientID != prevRM.ClientID || rm.BlobberID != prevRM.BlobberID ||
			rm.Timestamp < prevRM.Timestamp ||
			rm.ReadCounter < prevRM.ReadCounter {

			return common.NewError("invalid_read_marker",
				"validations with previous marker failed.")
		}
	}

	if ok := rm.VerifySignature(rm.ClientPublicKey, balances); !ok {
		return common.NewError("invalid_read_marker", "Signature verification failed for the read marker")
	}

	return nil
}

func (rm *ReadMarker) VerifyClientID() error {
	pk := rm.ClientPublicKey

	pub := bls.PublicKey{}
	if err := pub.DeserializeHexStr(pk); err != nil {
		return err
	}

	if encryption.Hash(pub.Serialize()) != rm.ClientID {
		return common.NewError("invalid_read_marker", "Client ID verification failed")
	}

	return nil
}

type ValidationTicket struct {
	ChallengeID  string           `json:"challenge_id"`
	BlobberID    string           `json:"blobber_id"`
	ValidatorID  string           `json:"validator_id"`
	ValidatorKey string           `json:"validator_key"`
	Result       bool             `json:"success"`
	Message      string           `json:"message"`
	MessageCode  string           `json:"message_code"`
	Timestamp    common.Timestamp `json:"timestamp"`
	Signature    string           `json:"signature"`
}

func (vt *ValidationTicket) VerifySign(balances cstate.StateContextI) (bool, error) {
	hashData := fmt.Sprintf("%v:%v:%v:%v:%v:%v", vt.ChallengeID, vt.BlobberID,
		vt.ValidatorID, vt.ValidatorKey, vt.Result, vt.Timestamp)
	hash := encryption.Hash(hashData)
	signatureScheme := balances.GetSignatureScheme()
	if err := signatureScheme.SetPublicKey(vt.ValidatorKey); err != nil {
		return false, err
	}
	verified, err := signatureScheme.Verify(vt.Signature, hash)
	return verified, err
}<|MERGE_RESOLUTION|>--- conflicted
+++ resolved
@@ -9,13 +9,9 @@
 	"time"
 
 	"0chain.net/smartcontract/stakepool/spenum"
-<<<<<<< HEAD
-
 	"0chain.net/smartcontract/provider"
-=======
 	"github.com/0chain/common/core/logging"
 	"github.com/0chain/common/core/util"
->>>>>>> 5bb85ffc
 
 	"0chain.net/chaincore/state"
 	"0chain.net/chaincore/transaction"
@@ -368,7 +364,6 @@
 	DataReadLastRewardRound float64                `json:"data_read_last_reward_round"` // in GB
 	LastRewardDataReadRound int64                  `json:"last_reward_data_read_round"` // last round when data read was updated
 	// StakePoolSettings used initially to create and setup stake pool.
-<<<<<<< HEAD
 	StakePoolSettings   stakepool.Settings      `json:"stake_pool_settings"`
 	LastRewardPartition RewardPartitionLocation `json:"last_reward_partition"`
 	RewardPartition     RewardPartitionLocation `json:"reward_partition"`
@@ -410,10 +405,6 @@
 	}
 
 	return status, reason
-=======
-	StakePoolSettings stakepool.Settings      `json:"stake_pool_settings"`
-	RewardPartition   RewardPartitionLocation `json:"reward_partition"`
->>>>>>> 5bb85ffc
 }
 
 // validate the blobber configurations
@@ -1080,15 +1071,11 @@
 	if sp, err = ssc.getStakePool(spenum.Blobber, addedBlobber.ID, balances); err != nil {
 		return nil, fmt.Errorf("can't get blobber's stake pool: %v", err)
 	}
-<<<<<<< HEAD
-	if err := sa.validateAllocationBlobber(addedBlobber, sp, now, conf); err != nil {
-=======
 	staked, err := sp.stake()
 	if err != nil {
 		return nil, err
 	}
 	if err := sa.validateAllocationBlobber(addedBlobber, staked, sp.TotalOffers, now); err != nil {
->>>>>>> 5bb85ffc
 		return nil, err
 	}
 
@@ -1226,29 +1213,15 @@
 
 // validateEachBlobber (this is a copy paste version of filterBlobbers with minute modification for verifications)
 func (sa *StorageAllocation) validateEachBlobber(
-<<<<<<< HEAD
-	ssc *StorageSmartContract,
-	blobbers []*blobberWithPool,
-	creationDate common.Timestamp,
-	conf *Config,
-	balances cstate.StateContextI,
-) ([]*blobberWithPool, []string) {
-
-=======
 	blobbers []*storageNodeResponse,
 	creationDate common.Timestamp,
 ) ([]*StorageNode, []string) {
->>>>>>> 5bb85ffc
 	var (
 		errors   = make([]string, 0, len(blobbers))
 		filtered = make([]*StorageNode, 0, len(blobbers))
 	)
 	for _, b := range blobbers {
-<<<<<<< HEAD
-		err := sa.validateAllocationBlobber(b.StorageNode, b.Pool, creationDate, conf)
-=======
 		err := sa.validateAllocationBlobber(b.StorageNode, b.TotalStake, b.TotalOffers, creationDate)
->>>>>>> 5bb85ffc
 		if err != nil {
 			logging.Logger.Debug("error validating blobber", zap.String("id", b.ID), zap.Error(err))
 			errors = append(errors, err.Error())

--- conflicted
+++ resolved
@@ -77,8 +77,7 @@
 	return // false
 }
 
-func (an *Allocations) Encode() []byte {
-	buff, _ := json.Marshal(an)
+func (an *Allocations) Encode() []byte { _ := json.Marshal(an)
 	return buff
 }
 
@@ -103,19 +102,11 @@
 	ValidationTickets []*ValidationTicket `json:"validation_tickets"`
 }
 
-<<<<<<< HEAD
-// swagger:model BlobberChallenge
-type BlobberChallenge struct {
-	BlobberID                string              `json:"blobber_id"`
-	LatestCompletedChallenge *StorageChallenge   `json:"lastest_completed_challenge"`
-	ChallengeIDs             []string            `json:"challenge_ids"`
-	ChallengeIDMap           map[string]struct{} `json:"-" msg:"-"`
-=======
+// swagger:model AllocOpenChallenge
 type AllocOpenChallenge struct {
 	ID        string           `json:"id"`
 	CreatedAt common.Timestamp `json:"created_at"`
 	BlobberID string           `json:"blobber_id"` // blobber id
->>>>>>> fc3aba65
 }
 
 type AllocationChallenges struct {
@@ -195,12 +186,9 @@
 	return true
 }
 
-<<<<<<< HEAD
+type allocationChallengesDecoder AllocationChallenges
+
 // swagger:model StorageChallenge
-=======
-type allocationChallengesDecoder AllocationChallenges
-
->>>>>>> fc3aba65
 type StorageChallenge struct {
 	Created         common.Timestamp `json:"created"`
 	ID              string           `json:"id"`

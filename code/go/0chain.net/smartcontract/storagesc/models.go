--- conflicted
+++ resolved
@@ -1339,34 +1339,33 @@
 	return config.SmartContractConfig.GetDuration(confMaxChallengeCompletionTime)
 }
 
-type challengeBlobberID struct {
-	challengeID string
-	blobberID   string
-}
-
 // removeExpiredChallenges removes all expired challenges from the allocation,
 // return the expired challenge ids per blobber (maps blobber id to its expiredIDs), or error if any.
 // the expired challenge ids could be used to delete the challenge node from MPT when needed
 func (sa *StorageAllocation) removeExpiredChallenges(allocChallenges *AllocationChallenges,
-	now common.Timestamp) ([]challengeBlobberID, error) {
+	now common.Timestamp) (map[string]string, error) {
+	var expiredChallengeBlobberMap = make(map[string]string)
+
 	cct := getMaxChallengeCompletionTime()
-<<<<<<< HEAD
-	var expired []challengeBlobberID
-=======
 
 	var nonExpiredChallenges []*AllocOpenChallenge
 
->>>>>>> 7d573cbf
 	for _, oc := range allocChallenges.OpenChallenges {
+		// TODO: The next line writes the id of the challenge to process, in order to find out the duplicate challenge.
+		// should be removed when this issue is fixed. See https://github.com/0chain/0chain/pull/2025#discussion_r1080697805
+		logging.Logger.Debug("removeExpiredChallenges processing open challenge:", zap.String("challengeID", oc.ID))
+		if _, ok := expiredChallengeBlobberMap[oc.ID]; ok {
+			logging.Logger.Error("removeExpiredChallenges found duplicate expired challenge", zap.String("challengeID", oc.ID))
+			return nil, common.NewError("removeExpiredChallenges", "found duplicates expired challenge")
+		}
+
 		if !isChallengeExpired(now, oc.CreatedAt, cct) {
 			nonExpiredChallenges = append(nonExpiredChallenges, oc)
 			continue
 		}
 
-		// TODO: The next line writes the id of the challenge to process, in order to find out the duplicate challenge.
-		// should be removed when this issue is fixed. See https://github.com/0chain/0chain/pull/2025#discussion_r1080697805
-		logging.Logger.Debug("removeExpiredChallenges processing open challenge:", zap.String("challengeID", oc.ID))
-		expired = append(expired, challengeBlobberID{challengeID: oc.ID, blobberID: oc.BlobberID})
+		// expired
+		expiredChallengeBlobberMap[oc.ID] = oc.BlobberID
 
 		ba, ok := sa.BlobberAllocsMap[oc.BlobberID]
 		if ok {
@@ -1377,14 +1376,9 @@
 		}
 	}
 
-<<<<<<< HEAD
-	allocChallenges.OpenChallenges = allocChallenges.OpenChallenges[len(expired):]
-	return expired, nil
-=======
 	allocChallenges.OpenChallenges = nonExpiredChallenges
 
 	return expiredChallengeBlobberMap, nil
->>>>>>> 7d573cbf
 }
 
 type BlobberCloseConnection struct {

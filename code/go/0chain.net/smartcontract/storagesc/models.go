--- conflicted
+++ resolved
@@ -1263,7 +1263,15 @@
 					"error removing offer: "+err.Error())
 			}
 
-<<<<<<< HEAD
+			actErr := cstate.WithActivation(balances, "demeter", func() (e error) {
+				return sp.Save(spenum.Blobber, d.BlobberID, balances)
+			}, func() (e error) {
+				return nil
+			})
+			if actErr != nil {
+				return actErr
+			}
+
 			if isEnterpriseBlobber {
 				cost, err := sab.payCostForRdtuForReplaceEnterpriseBlobber(txn, sp, blobberID, balances)
 				logging.Logger.Info("payCostForRdtuForReplaceEnterpriseBlobber", zap.Any("cost", cost), zap.Any("err", err))
@@ -1275,21 +1283,6 @@
 				if err != nil {
 					return fmt.Errorf("could not get challenge pool of alloc: %s, err: %v", sab.ID, err)
 				}
-=======
-			actErr := cstate.WithActivation(balances, "demeter", func() (e error) {
-				return sp.Save(spenum.Blobber, d.BlobberID, balances)
-			}, func() (e error) {
-				return nil
-			})
-			if actErr != nil {
-				return actErr
-			}
-
-			cp, err := sc.getChallengePool(sab.ID, balances)
-			if err != nil {
-				return fmt.Errorf("could not get challenge pool of alloc: %s, err: %v", sab.ID, err)
-			}
->>>>>>> ad7af061
 
 				if err = sab.payChallengePoolPassPaymentsToRemoveBlobber(sp, balances, cp, passRate, conf, sc, d, now); err != nil {
 					return fmt.Errorf("error paying challenge pool pass payments: %v", err)
@@ -1299,6 +1292,7 @@
 					return fmt.Errorf("3 error paying cancellation charge: %v", err)
 				}
 			}
+
 
 			actErr = cstate.WithActivation(balances, "demeter", func() (e error) { return },
 				func() (e error) {
@@ -1308,12 +1302,6 @@
 				return actErr
 			}
 
-			blobber, err = sc.getBlobber(d.BlobberID, balances)
-			if err != nil {
-				return common.NewError("fini_alloc_failed",
-					"can't get blobber "+d.BlobberID+": "+err.Error())
-			}
-
 			//nolint:errcheck
 			blobber.mustUpdateBase(func(b *storageNodeBase) error {
 				b.SavedData += -d.Stats.UsedSize
@@ -1331,17 +1319,7 @@
 			// Update saved data on events_db
 			emitUpdateBlobberAllocatedSavedHealth(blobber, balances)
 
-<<<<<<< HEAD
-			_ = cstate.WithActivation(balances, "artemis", func() error {
-				return nil
-			}, func() error {
-				sab.Stats.UsedSize += -d.Stats.UsedSize
-				return nil
-			})
-
-=======
 			sab.Stats.UsedSize += -d.Stats.UsedSize
->>>>>>> ad7af061
 			sab.BlobberAllocs[i] = addedBlobberAllocation
 			sab.BlobberAllocsMap[addedBlobberAllocation.BlobberID] = addedBlobberAllocation
 			break

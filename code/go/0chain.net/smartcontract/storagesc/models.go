package storagesc

import (
	"encoding/json"
	"errors"
	"fmt"
	"math"
	"math/bits"
	"strings"
	"time"

	"0chain.net/smartcontract/partitions"

	"0chain.net/smartcontract/stakepool"

	chainstate "0chain.net/chaincore/chain/state"
	"0chain.net/chaincore/node"
	"0chain.net/chaincore/state"
	"0chain.net/core/common"
	"0chain.net/core/datastore"
	"0chain.net/core/encryption"
	"0chain.net/core/util"
)

//msgp:ignore StorageAllocation BlobberChallenge
//go:generate msgp -io=false -tests=false -v

var (
	ALL_BLOBBERS_KEY           = ADDRESS + encryption.Hash("all_blobbers")
	ALL_VALIDATORS_KEY         = ADDRESS + encryption.Hash("all_validators")
	ALL_BLOBBERS_CHALLENGE_KEY = ADDRESS + encryption.Hash("all_blobbers_challenge")
	BLOBBER_REWARD_KEY         = ADDRESS + encryption.Hash("blobber_rewards")
)

func getBlobberChallengeAllocationKey(blobberID string) string {
	return ADDRESS + encryption.Hash("blobber_challenge_allocation"+blobberID)
}

type ClientAllocation struct {
	ClientID    string       `json:"client_id"`
	Allocations *Allocations `json:"allocations"`
}

func (sn *ClientAllocation) GetKey(globalKey string) datastore.Key {
	return datastore.Key(globalKey + sn.ClientID)
}

func (sn *ClientAllocation) Encode() []byte {
	buff, _ := json.Marshal(sn)
	return buff
}

func (sn *ClientAllocation) Decode(input []byte) error {
	err := json.Unmarshal(input, sn)
	if err != nil {
		return err
	}
	return nil
}

func (sn *ClientAllocation) GetHash() string {
	return util.ToHex(sn.GetHashBytes())
}

func (sn *ClientAllocation) GetHashBytes() []byte {
	return encryption.RawHash(sn.Encode())
}

type Allocations struct {
	List SortedList
}

func (a *Allocations) has(id string) (ok bool) {
	_, ok = a.List.getIndex(id)
	return // false
}

func (an *Allocations) Encode() []byte {
	buff, _ := json.Marshal(an)
	return buff
}

func (an *Allocations) Decode(input []byte) error {
	err := json.Unmarshal(input, an)
	if err != nil {
		return err
	}
	return nil
}

func (an *Allocations) GetHash() string {
	return util.ToHex(an.GetHashBytes())
}

func (an *Allocations) GetHashBytes() []byte {
	return encryption.RawHash(an.Encode())
}

type ChallengeResponse struct {
	ID                string              `json:"challenge_id"`
	ValidationTickets []*ValidationTicket `json:"validation_tickets"`
}

type BlobberChallengeData struct {
	ID           string           `json:"id"`
	AllocationID string           `json:"allocation_id"`
	CreatedAt    common.Timestamp `json:"created"`
}

type BlobberChallenge struct {
	BlobberID                string                  `json:"blobber_id"`
	LatestCompletedChallenge *StorageChallenge       `json:"latest_completed_challenge"`
	ChallengeIDMap           map[string]struct{}     `json:"-" msg:"-"`
	Challenges               []*BlobberChallengeData `json:"challenges"`
}

func (sn *BlobberChallenge) GetKey(globalKey string) datastore.Key {
	return globalKey + ":blobberchallenge:" + sn.BlobberID
}

func (sn *BlobberChallenge) Encode() []byte {
	buff, _ := json.Marshal(sn)
	return buff
}

func (sn *BlobberChallenge) GetHash() string {
	return util.ToHex(sn.GetHashBytes())
}

func (sn *BlobberChallenge) GetHashBytes() []byte {
	return encryption.RawHash(sn.Encode())
}

func (sn *BlobberChallenge) Decode(input []byte) error {
	err := json.Unmarshal(input, sn)
	if err != nil {
		return err
	}
	sn.ChallengeIDMap = make(map[string]struct{}, len(sn.Challenges))
	for _, challenge := range sn.Challenges {
		sn.ChallengeIDMap[challenge.ID] = struct{}{}
	}
	return nil
}

type BlobberChallengeDecode BlobberChallenge

func (sn *BlobberChallenge) MarshalMsg(o []byte) ([]byte, error) {
	d := BlobberChallengeDecode(*sn)
	return d.MarshalMsg(o)
}

func (sn *BlobberChallenge) UnmarshalMsg(data []byte) ([]byte, error) {
	d := &BlobberChallengeDecode{}
	o, err := d.UnmarshalMsg(data)
	if err != nil {
		return nil, err
	}

	*sn = BlobberChallenge(*d)

	sn.ChallengeIDMap = make(map[string]struct{}, len(sn.Challenges))
	for _, challenge := range sn.Challenges {
		sn.ChallengeIDMap[challenge.ID] = struct{}{}
	}
	return o, nil
}

func (sn *BlobberChallenge) addChallenge(challenge *StorageChallenge) bool {

	if sn.ChallengeIDMap == nil {
		sn.ChallengeIDMap = make(map[string]struct{})
	}
	if _, ok := sn.ChallengeIDMap[challenge.ID]; !ok {
		bcData := &BlobberChallengeData{
			ID:           challenge.ID,
			CreatedAt:    challenge.Created,
			AllocationID: challenge.AllocationID,
		}
		sn.Challenges = append(sn.Challenges, bcData)
		sn.ChallengeIDMap[challenge.ID] = struct{}{}
		return true
	}
	return false
}

func (sn *BlobberChallenge) removeExpiredAllocationChallenges(
	now common.Timestamp,
	alloc *StorageAllocation,
	sc *StorageSmartContract,
	balances chainstate.StateContextI) (bool, error) {

	var isChanged bool
	blobber, err := sc.getBlobber(sn.BlobberID, balances)
	if err != nil {
		return isChanged, fmt.Errorf("error fetching blobber: %v", err)
	}

	i := 0
	for _, chall := range sn.Challenges {
		expiry := chall.CreatedAt + toSeconds(blobber.Terms.ChallengeCompletionTime)
		if now <= expiry {
			break
		}
		if chall.AllocationID == alloc.ID {
			isChanged = true
			delete(sn.ChallengeIDMap, chall.ID)
			alloc.Stats.ChallengeFailed(chall.ID)
			alloc.BlobberMap[sn.BlobberID].Stats.ChallengeFailed(chall.ID)
			if i == len(sn.Challenges)-1 {
				sn.Challenges = sn.Challenges[:i]
			} else {
				sn.Challenges = append(sn.Challenges[:i], sn.Challenges[i+1:]...)
			}
		} else {
			i++
		}
	}
	return isChanged, nil
}

type StorageChallenge struct {
	Created         common.Timestamp `json:"created"`
	ID              string           `json:"id"`
	TotalValidators int              `json:"total_validators"`
	AllocationID    string           `json:"allocation_id"`
	BlobberID       string           `json:"blobber_id"`
	Responded       bool             `json:"responded"`
}

func (sc *StorageChallenge) GetKey(globalKey string) datastore.Key {
	return globalKey + "storagechallenge:" + sc.ID
}

func (sc *StorageChallenge) Decode(input []byte) error {
	err := json.Unmarshal(input, sc)
	if err != nil {
		return err
	}
	return nil
}

func (sc *StorageChallenge) Encode() []byte {
	buff, _ := json.Marshal(sc)
	return buff
}

func (sc *StorageChallenge) GetHash() string {
	return util.ToHex(sc.GetHashBytes())
}

func (sc *StorageChallenge) GetHashBytes() []byte {
	return encryption.RawHash(sc.Encode())
}

type ValidationNode struct {
	ID                string                      `json:"id"`
	BaseURL           string                      `json:"url"`
	PublicKey         string                      `json:"-" msg:"-"`
	StakePoolSettings stakepool.StakePoolSettings `json:"stake_pool_settings"`
}

func (sn *ValidationNode) GetKey(globalKey string) datastore.Key {
	return datastore.Key(globalKey + "validator:" + sn.ID)
}

func (sn *ValidationNode) Encode() []byte {
	buff, _ := json.Marshal(sn)
	return buff
}

func (sn *ValidationNode) Decode(input []byte) error {
	err := json.Unmarshal(input, sn)
	if err != nil {
		return err
	}
	return nil
}

func (sn *ValidationNode) GetHash() string {
	return util.ToHex(sn.GetHashBytes())
}

func (sn *ValidationNode) GetHashBytes() []byte {
	return encryption.RawHash(sn.Encode())
}

type ValidatorNodes struct {
	Nodes []*ValidationNode
}

func (sn *ValidatorNodes) Encode() []byte {
	buff, _ := json.Marshal(sn)
	return buff
}

func (sn *ValidatorNodes) Decode(input []byte) error {
	err := json.Unmarshal(input, sn)
	if err != nil {
		return err
	}
	return nil
}

func (sn *ValidatorNodes) GetHash() string {
	return util.ToHex(sn.GetHashBytes())
}

func (sn *ValidatorNodes) GetHashBytes() []byte {
	return encryption.RawHash(sn.Encode())
}

// Terms represents Blobber terms. A Blobber can update its terms,
// but any existing offer will use terms of offer signing time.
type Terms struct {
	// ReadPrice is price for reading. Token / GB (no time unit).
	ReadPrice state.Balance `json:"read_price"`
	// WritePrice is price for reading. Token / GB / time unit. Also,
	// it used to calculate min_lock_demand value.
	WritePrice state.Balance `json:"write_price"`
	// MinLockDemand in number in [0; 1] range. It represents part of
	// allocation should be locked for the blobber rewards even if
	// user never write something to the blobber.
	MinLockDemand float64 `json:"min_lock_demand"`
	// MaxOfferDuration with this prices and the demand.
	MaxOfferDuration time.Duration `json:"max_offer_duration"`
	// ChallengeCompletionTime is duration required to complete a challenge.
	ChallengeCompletionTime time.Duration `json:"challenge_completion_time"`
}

// The minLockDemand returns min lock demand value for this Terms (the
// WritePrice and the MinLockDemand must be already set). Given size in GB and
// rest of allocation duration in time units are used.
func (t *Terms) minLockDemand(gbSize, rdtu float64) (mdl state.Balance) {

	var mldf = float64(t.WritePrice) * gbSize * t.MinLockDemand //
	return state.Balance(mldf * rdtu)                           //
}

// validate a received terms
func (t *Terms) validate(conf *Config) (err error) {
	if t.ReadPrice < 0 {
		return errors.New("negative read_price")
	}
	if t.WritePrice < 0 {
		return errors.New("negative write_price")
	}
	if t.MinLockDemand < 0.0 || t.MinLockDemand > 1.0 {
		return errors.New("invalid min_lock_demand")
	}
	if t.MaxOfferDuration < conf.MinOfferDuration {
		return errors.New("insufficient max_offer_duration")
	}
	if t.ChallengeCompletionTime < 0 {
		return errors.New("negative challenge_completion_time")
	}
	if t.ChallengeCompletionTime > conf.MaxChallengeCompletionTime {
		return errors.New("challenge_completion_time is greater than max " +
			"allowed by SC")
	}
	if t.ReadPrice > conf.MaxReadPrice {
		return errors.New("read_price is greater than max_read_price allowed")
	}
	if t.WritePrice < conf.MinWritePrice {
		return errors.New("write_price is greater than max_write_price allowed")
	}
	if t.WritePrice > conf.MaxWritePrice {
		return errors.New("write_price is greater than max_write_price allowed")
	}

	return // nil
}

const (
	MaxLatitude  = 90
	MinLatitude  = -90
	MaxLongitude = 180
	MinLongitude = -180
)

// Move to the core, in case of multi-entity use of geo data
type StorageNodeGeolocation struct {
	Latitude  float64 `json:"latitude"`
	Longitude float64 `json:"longitude"`
	// reserved / Accuracy float64 `mapstructure:"accuracy"`
}

func (sng StorageNodeGeolocation) validate() error {
	if sng.Latitude < MinLatitude || MaxLatitude < sng.Latitude {
		return common.NewErrorf("out_of_range_geolocation",
			"latitude %f should be in range [-90, 90]", sng.Latitude)
	}
	if sng.Longitude < MinLongitude || MaxLongitude < sng.Longitude {
		return common.NewErrorf("out_of_range_geolocation",
			"latitude %f should be in range [-180, 180]", sng.Longitude)
	}
	return nil
}

type RewardPartitionLocation struct {
	Index      int              `json:"index"`
	StartRound int64            `json:"start_round"`
	Timestamp  common.Timestamp `json:"timestamp"`
}

// Info represents general information about blobber node
type Info struct {
	Name        string `json:"name"`
	WebsiteUrl  string `json:"website_url"`
	LogoUrl     string `json:"logo_url"`
	Description string `json:"description"`
}

// StorageNode represents Blobber configurations.
type StorageNode struct {
	ID                      string                 `json:"id"`
	BaseURL                 string                 `json:"url"`
	Geolocation             StorageNodeGeolocation `json:"geolocation"`
	Terms                   Terms                  `json:"terms"`         // terms
	Capacity                int64                  `json:"capacity"`      // total blobber capacity
	Used                    int64                  `json:"used"`          // allocated capacity
	BytesWritten            int64                  `json:"bytes_written"` // in bytes
	DataRead                float64                `json:"data_read"`     // in GB
	LastHealthCheck         common.Timestamp       `json:"last_health_check"`
	PublicKey               string                 `json:"-"`
	SavedData               int64                  `json:"saved_data"`
	DataReadLastRewardRound float64                `json:"data_read_last_reward_round"` // in GB
	LastRewardDataReadRound int64                  `json:"last_reward_data_read_round"` // last round when data read was updated
	// StakePoolSettings used initially to create and setup stake pool.
	StakePoolSettings stakepool.StakePoolSettings `json:"stake_pool_settings"`
	// ChallengeLocation to be replaced for BlobberChallengePartitionLocation once StorageNode is normalised
	//ChallengeLocation *partitions.PartitionLocation `json:"challenge_location"`
	RewardPartition RewardPartitionLocation `json:"reward_partition"`
	Information     Info                    `json:"info"`
}

// validate the blobber configurations
func (sn *StorageNode) validate(conf *Config) (err error) {
	if err = sn.Terms.validate(conf); err != nil {
		return
	}
	if sn.Capacity <= conf.MinBlobberCapacity {
		return errors.New("insufficient blobber capacity")
	}

	if strings.Contains(sn.BaseURL, "localhost") &&
		node.Self.Host != "localhost" {
		return errors.New("invalid blobber base url")
	}

	if err := sn.Geolocation.validate(); err != nil {
		return err
	}

	return
}

func (sn *StorageNode) GetKey(globalKey string) datastore.Key {
	return datastore.Key(globalKey + sn.ID)
}

func (sn *StorageNode) Encode() []byte {
	buff, _ := json.Marshal(sn)
	return buff
}

func (sn *StorageNode) Decode(input []byte) error {
	err := json.Unmarshal(input, sn)
	if err != nil {
		return err
	}
	return nil
}

// BlobberChallengePartitionLocation is a temporary object. should be removed once StorageNode is normalised
type BlobberChallengePartitionLocation struct {
	ID                string                        `json:"id"`
	PartitionLocation *partitions.PartitionLocation `json:"challenge_location"`
}

func (bcpl *BlobberChallengePartitionLocation) GetKey(globalKey string) datastore.Key {
	return globalKey + bcpl.ID + "blobber_challenge_partition"
}

func (bcpl *BlobberChallengePartitionLocation) Encode() []byte {
	buff, _ := json.Marshal(bcpl)
	return buff
}

func (bcpl *BlobberChallengePartitionLocation) Decode(input []byte) error {
	err := json.Unmarshal(input, bcpl)
	if err != nil {
		return err
	}
	return nil
}

type StorageNodes struct {
	Nodes SortedBlobbers
}

func (sn *StorageNodes) Decode(input []byte) error {
	err := json.Unmarshal(input, sn)
	if err != nil {
		return err
	}
	return nil
}

func (sn *StorageNodes) Encode() []byte {
	buff, _ := json.Marshal(sn)
	return buff
}

func (sn *StorageNodes) GetHash() string {
	return util.ToHex(sn.GetHashBytes())
}

func (sn *StorageNodes) GetHashBytes() []byte {
	return encryption.RawHash(sn.Encode())
}

type StorageAllocationStats struct {
<<<<<<< HEAD
	UsedSize                 int64  `json:"used_size"`
	NumWrites                int64  `json:"num_of_writes"`
	ReadsSize                int64  `json:"reads_size"`
	TotalChallenges          int64  `json:"total_challenges"`
	OpenChallenges           int64  `json:"num_open_challenges"`
	SuccessChallenges        int64  `json:"num_success_challenges"`
	FailedChallenges         int64  `json:"num_failed_challenges"`
	LatestClosedChallengeTxn string `json:"latest_closed_challenge"`
}

func (s *StorageAllocationStats) ChallengeSuccessful(challengeID string) {
	s.LatestClosedChallengeTxn = challengeID
	s.SuccessChallenges++
	s.OpenChallenges--
}

func (s *StorageAllocationStats) ChallengeFailed(challengeID string) {
	s.LatestClosedChallengeTxn = challengeID
	s.FailedChallenges++
	s.OpenChallenges--
=======
	UsedSize                  int64  `json:"used_size"`
	NumWrites                 int64  `json:"num_of_writes"`
	NumReads                  int64  `json:"num_of_reads"`
	TotalChallenges           int64  `json:"total_challenges"`
	OpenChallenges            int64  `json:"num_open_challenges"`
	SuccessChallenges         int64  `json:"num_success_challenges"`
	FailedChallenges          int64  `json:"num_failed_challenges"`
	LastestClosedChallengeTxn string `json:"latest_closed_challenge"`
>>>>>>> 9e584bc2
}

type BlobberAllocation struct {
	BlobberID    string `json:"blobber_id"`
	AllocationID string `json:"allocation_id"`
	// Size is blobber allocation maximum size
	Size            int64                   `json:"size"`
	AllocationRoot  string                  `json:"allocation_root"`
	LastWriteMarker *WriteMarker            `json:"write_marker"`
	Stats           *StorageAllocationStats `json:"stats"`
	// Terms of the BlobberAllocation represents weighted average terms
	// for the allocation. The MinLockDemand can be increased only,
	// to prevent some attacks. If a user extends an allocation then
	// we calculate new weighted average terms based on previous terms,
	// size and expiration and new terms size and expiration.
	Terms Terms `json:"terms"`
	// MinLockDemand for the allocation in tokens.
	MinLockDemand state.Balance `json:"min_lock_demand"`
	// Spent is number of tokens sent from write pool to challenge pool
	// for this blobber. It's used to calculate min lock demand left
	// for this blobber. For a case, where a client uses > 1 parity shards
	// and don't sends a data to one of blobbers, the blobber should
	// receive its min_lock_demand tokens. Thus, we can't use shared
	// (for allocation) min_lock_demand and spent.
	Spent state.Balance `json:"spent"`
	// Penalty o the blobber for the allocation in tokens.
	Penalty state.Balance `json:"penalty"`
	// ReadReward of the blobber.
	ReadReward state.Balance `json:"read_reward"`
	// Returned back to write pool on challenge failed.
	Returned state.Balance `json:"returned"`
	// ChallengeReward of the blobber.
	ChallengeReward state.Balance `json:"challenge_reward"`
	// FinalReward is number of tokens moved to the blobber on finalization.
	// It can be greater than zero, if user didn't spent the min lock demand
	// during the allocation.
	FinalReward state.Balance `json:"final_reward"`

	// ChallengePoolIntegralValue represents integral price * size * dt for this
	// blobber. Since, a user can upload and delete file, and a challenge
	// request can be invoked at any time, then we have to use integral blobber
	// value.
	//
	// For example, if user uploads a file 100 GB for 100 time_units (until
	// allocation ends). Challenge pool value increased by
	//
	//     challenge_pool_value += 100 GB * 100 time_units * blobber_write_price
	//
	// Then a challenge (a challenge is for entire allocation of the blobber)
	// will affect
	//
	//     100 GB * ((chall_time - prev_chall_time) / time_unit)
	//
	// For example, for 1 time_unit a challenge moves to blobber
	//
	//     100 GB * 1 time_unit * blobber_write_price
	//
	// Then, after the challenge if user waits 1 time_unit and deletes the file,
	// the challenge pool will contain
	//
	//     100 GB * 1 time_unit * blobber_write_price
	//
	// And after one more time unit next challenge (after 2 time_units) will
	// want
	//
	//     100 GB * 2 time_unit * blobber_write_price
	//
	// But the challenge pool have only the same for 1 time_unit (file has
	// deleted a time_unit ago).
	//
	// Thus, we have to use this integral size that is affected by
	//
	//     - challenges
	//     - uploads
	//     - deletions
	//
	// A challenge reduces the integral size. An upload increases it. A deletion
	// reduces it too as a challenge.
	//
	// The integral value is price*size*dt. E.g. its formulas for every of the
	// operations:
	//
	//     1. Upload
	//
	//         integral_value += file_size * rest_dtu * blobber_write_price
	//
	//     2. Delete
	//
	//         integral_value -= file_size * rest_dtu * blobber_write_price
	//
	//     3. Challenge (successful or failed)
	//
	//         integral_value -= (chall_dtu / rest_dtu) * integral_value
	//
	// So, the integral value needed to calculate challenges values properly.
	//
	// Also, the integral value is challenge pool for this blobber-allocation.
	// Since, a challenge pool of an allocation contains tokens for all related
	// blobbers, then we should track value of every blobber to calculate
	// rewards and penalties properly.
	//
	// For any case, total value of all ChallengePoolIntegralValue of all
	// blobber of an allocation should be equal to related challenge pool
	// balance.
	ChallengePoolIntegralValue state.Balance `json:"challenge_pool_integral_value"`
	// ChallengePartitionLoc is the location of blobber partition(if exists) in BlobberChallengePartition
	ChallengePartitionLoc *partitions.PartitionLocation `json:"challenge_partition_loc"`
}

func newBlobberAllocation(
	size int64,
	allocation *StorageAllocation,
	blobber *StorageNode,
	date common.Timestamp,
) *BlobberAllocation {
	ba := &BlobberAllocation{}
	ba.Stats = &StorageAllocationStats{}
	ba.Size = size
	ba.Terms = blobber.Terms
	ba.AllocationID = allocation.ID
	ba.BlobberID = blobber.ID
	ba.MinLockDemand = blobber.Terms.minLockDemand(
		sizeInGB(size), allocation.restDurationInTimeUnits(date),
	)
	return ba
}

// The upload used after commitBlobberConnection (size > 0) to calculate
// internal integral value.
func (d *BlobberAllocation) upload(size int64, now common.Timestamp,
	rdtu float64) (move state.Balance) {

	move = state.Balance(sizeInGB(size) * float64(d.Terms.WritePrice) * rdtu)
	d.ChallengePoolIntegralValue += move
	return
}

func (d *BlobberAllocation) Offer() state.Balance {
	return state.Balance(sizeInGB(d.Size) * float64(d.Terms.WritePrice))
}

// The upload used after commitBlobberConnection (size < 0) to calculate
// internal integral value. The size argument expected to be positive (not
// negative).
func (d *BlobberAllocation) delete(size int64, now common.Timestamp,
	rdtu float64) (move state.Balance) {

	move = state.Balance(sizeInGB(size) * float64(d.Terms.WritePrice) * rdtu)
	d.ChallengePoolIntegralValue -= move
	return
}

// The upload used after commitBlobberConnection (size < 0) to calculate
// internal integral value. It returns tokens should be moved for the blobber
// challenge (doesn't matter rewards or penalty). The RDTU should be based on
// previous challenge time. And the DTU should be based on previous - current
// challenge time.
func (d *BlobberAllocation) challenge(dtu, rdtu float64) (move state.Balance) {
	move = state.Balance((dtu / rdtu) * float64(d.ChallengePoolIntegralValue))
	d.ChallengePoolIntegralValue -= move
	return
}

// PriceRange represents a price range allowed by user to filter blobbers.
type PriceRange struct {
	Min state.Balance `json:"min"`
	Max state.Balance `json:"max"`
}

// isValid price range.
func (pr *PriceRange) isValid() bool {
	return 0 <= pr.Min && pr.Min <= pr.Max
}

// isMatch given price
func (pr *PriceRange) isMatch(price state.Balance) bool {
	return pr.Min <= price && price <= pr.Max
}

// StorageAllocation request and entity.
type StorageAllocation struct {
	// ID is unique allocation ID that is equal to hash of transaction with
	// which the allocation has created.
	ID string `json:"id"`
	// Tx keeps hash with which the allocation has created or updated.
	Tx string `json:"tx"`

	DataShards        int                           `json:"data_shards"`
	ParityShards      int                           `json:"parity_shards"`
	Size              int64                         `json:"size"`
	Expiration        common.Timestamp              `json:"expiration_date"`
	Owner             string                        `json:"owner_id"`
	OwnerPublicKey    string                        `json:"owner_public_key"`
	Stats             *StorageAllocationStats       `json:"stats"`
	DiverseBlobbers   bool                          `json:"diverse_blobbers"`
	PreferredBlobbers []string                      `json:"preferred_blobbers"`
	BlobberDetails    []*BlobberAllocation          `json:"blobber_details"`
	BlobberMap        map[string]*BlobberAllocation `json:"-" msg:"-"`
	IsImmutable       bool                          `json:"is_immutable"`

	// Requested ranges.
	ReadPriceRange             PriceRange    `json:"read_price_range"`
	WritePriceRange            PriceRange    `json:"write_price_range"`
	MaxChallengeCompletionTime time.Duration `json:"max_challenge_completion_time"`

	//AllocationPools allocationPools `json:"allocation_pools"`
	WritePoolOwners []string `json:"write_pool_owners"`

	// ChallengeCompletionTime is max challenge completion time of
	// all blobbers of the allocation.
	ChallengeCompletionTime time.Duration `json:"challenge_completion_time"`
	// StartTime is time when the allocation has been created. We will
	// use it to check blobber's MaxOfferTime extending the allocation.
	StartTime common.Timestamp `json:"start_time"`
	// Finalized is true where allocation has been finalized.
	Finalized bool `json:"finalized,omitempty"`
	// Canceled set to true where allocation finalized by cancel_allocation
	// transaction.
	Canceled bool `json:"canceled,omitempty"`
	// UsedSize used to calculate blobber reward ratio.
	UsedSize int64 `json:"-" msg:"-"`

	// MovedToChallenge is number of tokens moved to challenge pool.
	MovedToChallenge state.Balance `json:"moved_to_challenge,omitempty"`
	// MovedBack is number of tokens moved from challenge pool to
	// related write pool (the Back) if a data has deleted.
	MovedBack state.Balance `json:"moved_back,omitempty"`
	// MovedToValidators is total number of tokens moved to validators
	// of the allocation.
	MovedToValidators state.Balance `json:"moved_to_validators,omitempty"`

	// TimeUnit configured in Storage SC when the allocation created. It can't
	// be changed for this allocation anymore. Even using expire allocation.
	TimeUnit time.Duration `json:"time_unit"`

	Curators []string `json:"curators"`
	// Name is the name of an allocation
	Name string `json:"name"`
}

func (sa *StorageAllocation) validateAllocationBlobber(
	blobber *StorageNode,
	sp *stakePool,
	now common.Timestamp,
) error {
	bSize := sa.bSize()
	duration := common.ToTime(sa.Expiration).Sub(common.ToTime(now))

	// filter by max offer duration
	if blobber.Terms.MaxOfferDuration < duration {
		return fmt.Errorf("duration %v exceeds blobber %s maximum %v",
			duration, blobber.ID, blobber.Terms.MaxOfferDuration)
	}
	// filter by read price
	if !sa.ReadPriceRange.isMatch(blobber.Terms.ReadPrice) {
		return fmt.Errorf("read price range %v does not match blobber %s read price %v",
			sa.ReadPriceRange, blobber.ID, blobber.Terms.ReadPrice)
	}
	// filter by write price
	if !sa.WritePriceRange.isMatch(blobber.Terms.WritePrice) {
		return fmt.Errorf("read price range %v does not match blobber %s write price %v",
			sa.ReadPriceRange, blobber.ID, blobber.Terms.ReadPrice)
	}
	// filter by blobber's capacity left
	if blobber.Capacity-blobber.Used < bSize {
		return fmt.Errorf("blobber %s free capacity %v insufficent, wanted %v",
			blobber.ID, blobber.Capacity-blobber.Used, bSize)
	}
	// filter by max challenge completion time
	if blobber.Terms.ChallengeCompletionTime > sa.MaxChallengeCompletionTime {
		return fmt.Errorf("blobber %s challenge compledtion time %v exceeds maximum challenge completeion time %v",
			blobber.ID, blobber.Terms.ChallengeCompletionTime, sa.MaxChallengeCompletionTime)
	}

	if blobber.LastHealthCheck <= (now - blobberHealthTime) {
		return fmt.Errorf("blobber %s failed health check", blobber.ID)
	}

	if blobber.Terms.WritePrice > 0 && sp.cleanCapacity(now, blobber.Terms.WritePrice) < bSize {
		return fmt.Errorf("blobber %v staked capacity %v is insufficent, wanted %v",
			blobber.ID, sp.cleanCapacity(now, blobber.Terms.WritePrice), bSize)
	}

	return nil
}

func (sa *StorageAllocation) bSize() int64 {
	var size = sa.DataShards + sa.ParityShards
	return (sa.Size + int64(size-1)) / int64(size)
}

func (sa *StorageAllocation) removeBlobber(
	blobbers []*StorageNode,
	removeId string,
	ssc *StorageSmartContract,
	balances chainstate.StateContextI,
) ([]*StorageNode, error) {
	remove, found := sa.BlobberMap[removeId]
	if !found {
		return nil, fmt.Errorf("cannot find blobber %s in allocation", remove.BlobberID)
	}
	delete(sa.BlobberMap, removeId)

	var removedBlobber *StorageNode
	found = false
	for i, d := range blobbers {
		if d.ID == removeId {
			removedBlobber = blobbers[i]
			blobbers[i] = blobbers[len(sa.BlobberDetails)-1]
			blobbers = blobbers[:len(blobbers)-1]
			found = true
			break
		}
	}
	if !found {
		return nil, fmt.Errorf("cannot find blobber %s in allocation", remove.BlobberID)
	}

	found = false
	for i, d := range sa.BlobberDetails {
		if d.BlobberID == removeId {
			sa.BlobberDetails[i] = sa.BlobberDetails[len(sa.BlobberDetails)-1]
			sa.BlobberDetails = sa.BlobberDetails[:len(sa.BlobberDetails)-1]
			removedBlobber.Used -= d.Size

			if d.ChallengePartitionLoc != nil {
				if err := removeBlobberAllocation(removeId, sa.ID,
					d.ChallengePartitionLoc.Location, ssc, balances); err != nil {
					return nil, err
				}
			}
			found = true
			break
		}
	}
	if !found {
		return nil, fmt.Errorf("cannot find blobber %s in allocation", remove.BlobberID)
	}

	if _, err := balances.InsertTrieNode(removedBlobber.GetKey(ADDRESS), removedBlobber); err != nil {
		return nil, fmt.Errorf("saving blobber %v, error: %v", removedBlobber.ID, err)
	}
	if err := emitUpdateBlobber(removedBlobber, balances); err != nil {
		return nil, fmt.Errorf("emitting blobber %s, error: %v", removedBlobber.ID, err)
	}

	blobber, err := ssc.getBlobber(removeId, balances)
	if err != nil {
		return nil, err
	}
	blobber.Used -= sa.bSize()
	_, err = balances.InsertTrieNode(blobber.GetKey(ssc.ID), blobber)
	if err != nil {
		return nil, err
	}

	return blobbers, nil
}

func (sa *StorageAllocation) changeBlobbers(
	blobbers []*StorageNode,
	addId, removeId string,
	ssc *StorageSmartContract,
	now common.Timestamp,
	balances chainstate.StateContextI,
) ([]*StorageNode, error) {
	var err error
	if len(removeId) > 0 {
		if blobbers, err = sa.removeBlobber(blobbers, removeId, ssc, balances); err != nil {
			return nil, err
		}
	} else {
		// If we are not removing a blobber, then the number of shards must increase.
		sa.ParityShards++
	}

	_, found := sa.BlobberMap[addId]
	if found {
		return nil, fmt.Errorf("allocatino already has blobber %s", addId)
	}

	addedBlobber, err := ssc.getBlobber(addId, balances)
	if err != nil {
		return nil, err
	}
	addedBlobber.Used += sa.bSize()
	afterSize := sa.bSize()

	blobbers = append(blobbers, addedBlobber)
	ba := newBlobberAllocation(afterSize, sa, addedBlobber, now)
	sa.BlobberMap[addId] = ba
	sa.BlobberDetails = append(sa.BlobberDetails, ba)

	var sp *stakePool
	if sp, err = ssc.getStakePool(addedBlobber.ID, balances); err != nil {
		return nil, fmt.Errorf("can't get blobber's stake pool: %v", err)
	}
	if err := sa.validateAllocationBlobber(addedBlobber, sp, now); err != nil {
		return nil, err
	}

	return blobbers, nil
}

func removeBlobberAllocation(
	removeId string,
	allocID string,
	allocPartitionIndex int,
	ssc *StorageSmartContract,
	balances chainstate.StateContextI) error {
	blobberAllocChallPartition, err := getBlobbersChallengeAllocationList(removeId, balances)
	if err != nil {
		return fmt.Errorf("cannot fetch blobber allocation partition: %v", err)
	}
	err = blobberAllocChallPartition.RemoveItem(balances, allocPartitionIndex, allocID)
	if err != nil {
		return fmt.Errorf("error removing allocation from challenge partition: %v", err)
	}

	blobberAllocChallSize, err := blobberAllocChallPartition.Size(balances)
	if err != nil {
		return fmt.Errorf("error getting size of challenge partition: %v", err)
	}
	if blobberAllocChallSize == 0 {
		bcPartitionLoc, err := ssc.getBlobberChallengePartitionLocation(removeId, balances)
		if err != nil {
			return fmt.Errorf("error retrieving blobber challenge partition location: %v", err)
		}

		bcPartition, err := getBlobbersChallengeList(balances)
		if err != nil {
			return fmt.Errorf("error retrieving blobber challenge partition: %v", err)
		}

		err = bcPartition.RemoveItem(balances, bcPartitionLoc.PartitionLocation.Location, removeId)
		if err != nil {
			return fmt.Errorf("error removing blobber from challenge partition: %v", err)
		}

		err = bcPartition.Save(balances)
		if err != nil {
			return fmt.Errorf("error saving blobber challenge partition: %v", err)
		}

		_, err = balances.DeleteTrieNode(bcPartitionLoc.GetKey(ssc.ID))
		if err != nil {
			return fmt.Errorf("error deleting blobber challenge partition location: %v", err)
		}
	}

	if err = blobberAllocChallPartition.Save(balances); err != nil {
		return fmt.Errorf("error saving allocation challenge partition: %v", err)
	}
	return nil
}

type StorageAllocationDecode StorageAllocation

// The restMinLockDemand returns number of tokens required as min_lock_demand;
// if a blobber receive write marker, then some token moves to related
// challenge pool and 'Spent' of this blobber is increased; thus, the 'Spent'
// reduces the rest of min_lock_demand of this blobber; but, if a malfunctioning
// client doesn't send a data to a blobber (or blobbers) then this blobbers
// don't receive tokens, their spent will be zero, and the min lock demand
// will be blobber reward anyway.
func (sa *StorageAllocation) restMinLockDemand() (rest state.Balance) {
	for _, details := range sa.BlobberDetails {
		if details.MinLockDemand > details.Spent {
			rest += details.MinLockDemand - details.Spent
		}
	}
	return
}

func (sa *StorageAllocation) addWritePoolOwner(userId string) {
	for _, id := range sa.WritePoolOwners {
		if userId == id {
			return
		}
	}
	sa.WritePoolOwners = append(sa.WritePoolOwners, userId)
}

func (sa *StorageAllocation) getAllocationPools(
	ssc *StorageSmartContract,
	balances chainstate.StateContextI,
) (*allocationWritePools, error) {
	var awp = allocationWritePools{
		ownerId: -1,
	}

	for i, wpOwner := range sa.WritePoolOwners {
		wp, err := ssc.getWritePool(wpOwner, balances)
		if err != nil {
			return nil, err
		}
		awp.writePools = append(awp.writePools, wp)
		cut := wp.Pools.allocationCut(sa.ID)
		for _, ap := range cut {
			awp.allocationPools.add(ap)
		}
		if wpOwner == sa.Owner {
			awp.ownerId = i
		}
	}

	if awp.ownerId < 0 {
		wp, err := ssc.getWritePool(sa.Owner, balances)
		if err != nil {
			return nil, err
		}
		awp.writePools = append(awp.writePools, wp)
		cut := wp.Pools.allocationCut(sa.ID)
		for _, ap := range cut {
			awp.allocationPools.add(ap)
		}
		awp.ownerId = len(awp.writePools) - 1
		sa.WritePoolOwners = append(sa.WritePoolOwners, sa.Owner)
	}
	awp.ids = sa.WritePoolOwners

	return &awp, nil
}

func (sa *StorageAllocation) validate(now common.Timestamp,
	conf *Config) (err error) {

	if !sa.ReadPriceRange.isValid() {
		return errors.New("invalid read_price range")
	}
	if !sa.WritePriceRange.isValid() {
		return errors.New("invalid write_price range")
	}
	if sa.Size < conf.MinAllocSize {
		return errors.New("insufficient allocation size")
	}
	var dur = common.ToTime(sa.Expiration).Sub(common.ToTime(now))
	if dur < conf.MinAllocDuration {
		return errors.New("insufficient allocation duration")
	}

	if sa.DataShards <= 0 {
		return errors.New("invalid number of data shards")
	}

	if sa.OwnerPublicKey == "" {
		return errors.New("missing owner public key")
	}

	if sa.Owner == "" {
		return errors.New("missing owner id")
	}

	return // nil
}

type filterBlobberFunc func(blobber *StorageNode) (kick bool)

func (sa *StorageAllocation) filterBlobbers(list []*StorageNode,
	creationDate common.Timestamp, bsize int64, filters ...filterBlobberFunc) (
	filtered []*StorageNode) {

	var (
		dur = common.ToTime(sa.Expiration).Sub(common.ToTime(creationDate))
		i   int
	)

List:
	for _, b := range list {
		// filter by max offer duration
		if b.Terms.MaxOfferDuration < dur {
			continue
		}
		// filter by read price
		if !sa.ReadPriceRange.isMatch(b.Terms.ReadPrice) {
			continue
		}
		// filter by write price
		if !sa.WritePriceRange.isMatch(b.Terms.WritePrice) {
			continue
		}
		// filter by blobber's capacity left
		if b.Capacity-b.Used < bsize {
			continue
		}
		// filter by max challenge completion time
		if b.Terms.ChallengeCompletionTime > sa.MaxChallengeCompletionTime {
			continue
		}
		for _, filter := range filters {
			if filter(b) {
				continue List
			}
		}
		list[i] = b
		i++
	}

	return list[:i]
}

func (sa *StorageAllocation) diversifyBlobbers(list []*StorageNode, size int) (diversified []*StorageNode) {
	if !sa.DiverseBlobbers {
		return list
	}

	if len(list) <= size {
		return list
	}

	// thanks to @shenwei356
	combinations := func(set []int, n int) (subsets [][]int) {
		length := uint(len(set))

		if n > len(set) {
			n = len(set)
		}

		for subsetBits := 1; subsetBits < (1 << length); subsetBits++ {
			if n > 0 && bits.OnesCount(uint(subsetBits)) != n {
				continue
			}

			var subset []int

			for object := uint(0); object < length; object++ {
				if (subsetBits>>object)&1 == 1 {
					subset = append(subset, set[object])
				}
			}
			subsets = append(subsets, subset)
		}
		return
	}

	// thanks to @cdipaolo
	distance := func(geoloc1, geoloc2 StorageNodeGeolocation) float64 {
		hsin := func(theta float64) float64 {
			return math.Pow(math.Sin(theta/2), 2)
		}

		var la1, lo1, la2, lo2 float64
		la1 = geoloc1.Latitude * math.Pi / 180
		lo1 = geoloc1.Longitude * math.Pi / 180
		la2 = geoloc2.Latitude * math.Pi / 180
		lo2 = geoloc2.Longitude * math.Pi / 180

		h := hsin(la2-la1) + math.Cos(la1)*math.Cos(la2)*hsin(lo2-lo1)

		return math.Asin(math.Sqrt(h))
	}

	var maxD float64 // distance
	var maxDIndex int

	// create [1, ..., N] slice
	n := make([]int, len(list))
	for i := range n {
		n[i] = i
	}

	// get all combinations of s "size" elements from n "nodes"
	combs := combinations(n, size)

	// find out the max distance among combs of nodes
	for i, comb := range combs {
		var d float64 // distance

		// calculate distance for the combination
		combPairs := combinations(comb, 2)
		for _, combPair := range combPairs {
			d += distance(list[combPair[0]].Geolocation, list[combPair[1]].Geolocation)
		}

		// update the max distance value
		if d > maxD {
			maxD = d
			maxDIndex = i
		}
	}

	for _, v := range combs[maxDIndex] {
		diversified = append(diversified, list[v])
	}

	return
}

// Until returns allocation expiration.
func (sa *StorageAllocation) Until() common.Timestamp {
	return sa.Expiration + toSeconds(sa.ChallengeCompletionTime)
}

// The durationInTimeUnits returns given duration (represented as
// common.Timestamp) as duration in time units (float point value) for
// this allocation (time units for the moment of the allocation creation).
func (sa *StorageAllocation) durationInTimeUnits(dur common.Timestamp) (
	dtu float64) {

	dtu = float64(dur.Duration()) / float64(sa.TimeUnit)
	return
}

// The restDurationInTimeUnits return rest duration of the allocation in time
// units as a float64 value.
func (sa *StorageAllocation) restDurationInTimeUnits(now common.Timestamp) (
	rdtu float64) {

	rdtu = sa.durationInTimeUnits(sa.Expiration - now)
	return
}

// For a stored files (size). Changing an allocation duration and terms
// (weighted average). We need to move more tokens to related challenge pool.
// Or move some tokens from the challenge pool back.
//
// For example, we have allocation for 1 time unit (let it be mouth), with
// 1 GB of stored files. For the 1GB related challenge pool originally filled
// up with
//
//     (integral): write_price * size * duration
//     e.g.: (integral) write_price * 1 GB * 1 month
//
// After some time (a half or the month, for example) some tokens from the
// challenge pool moved back to write_pool. Some tokens moved to blobbers. And
// the challenge pool contains the rest (rest_challenge_pool).
//
// Then, we are extending the allocation to:
//
// 1) 2 months, write_price changed
// 2) 0.7 month, write_price changed
//
// For (1) case, we should move more tokens to the challenge pool. The
// difference is
//
//     a = old_write_price * size * old_duration_remaining (old expiration)
//     b = new_write_price * size * new_duration_remaining (new expiration)
//
//  And the difference is
//
//     b - a (move to challenge pool, or move back from challenge pool)
//
// This movement should be performed during allocation extension or reduction.
// So, if positive, then we should add more tokens to related challenge pool.
// Otherwise, move some tokens back to write pool.
//
// In result, the changes is ordered as BlobberDetails field is ordered.
//
// For a case of allocation reducing, where no expiration, nor size changed
// we are using the same terms. And for this method, the oterms argument is
// nil for this case (meaning, terms hasn't changed).
func (sa *StorageAllocation) challengePoolChanges(odr, ndr common.Timestamp,
	oterms []Terms) (values []state.Balance) {

	// odr -- old duration remaining
	// ndr -- new duration remaining

	// in time units, instead of common.Timestamp
	var (
		odrtu = sa.durationInTimeUnits(odr)
		ndrtu = sa.durationInTimeUnits(ndr)
	)

	values = make([]state.Balance, 0, len(sa.BlobberDetails))

	for i, d := range sa.BlobberDetails {

		if d.Stats == nil || d.Stats.UsedSize == 0 {
			values = append(values, 0) // no data, no changes
			continue
		}

		var (
			size = sizeInGB(d.Stats.UsedSize)  // in GB
			nwp  = float64(d.Terms.WritePrice) // new write price
			owp  float64                       // original write price

			a, b, diff float64 // original value, new value, value difference
		)

		if oterms != nil {
			owp = float64(oterms[i].WritePrice) // original write price
		} else {
			owp = float64(d.Terms.WritePrice) // terms weren't changed
		}

		a = owp * size * odrtu // original value (by original terms)
		b = nwp * size * ndrtu // new value (by new terms)

		diff = b - a // value difference

		values = append(values, state.Balance(diff))
	}

	return
}

func (sa *StorageAllocation) IsValidFinalizer(id string) bool {
	if sa.Owner == id {
		return true // finalizing by owner
	}
	for _, d := range sa.BlobberDetails {
		if d.BlobberID == id {
			return true // one of blobbers
		}
	}
	return false // unknown
}

func (sn *StorageAllocation) GetKey(globalKey string) datastore.Key {
	return datastore.Key(globalKey + sn.ID)
}

func (sn *StorageAllocation) Decode(input []byte) error {
	err := json.Unmarshal(input, sn)
	if err != nil {
		return err
	}
	sn.BlobberMap = make(map[string]*BlobberAllocation)
	for _, blobberAllocation := range sn.BlobberDetails {
		if blobberAllocation.Stats != nil {
			sn.UsedSize += blobberAllocation.Stats.UsedSize // total used
		}
		sn.BlobberMap[blobberAllocation.BlobberID] = blobberAllocation
	}
	return nil
}

func (sn *StorageAllocation) Encode() []byte {
	buff, _ := json.Marshal(sn)
	return buff
}

func (sn *StorageAllocation) MarshalMsg(o []byte) ([]byte, error) {
	d := StorageAllocationDecode(*sn)
	return d.MarshalMsg(o)
}

func (sn *StorageAllocation) UnmarshalMsg(data []byte) ([]byte, error) {
	d := &StorageAllocationDecode{}
	o, err := d.UnmarshalMsg(data)
	if err != nil {
		return nil, err
	}

	*sn = StorageAllocation(*d)

	sn.BlobberMap = make(map[string]*BlobberAllocation)
	for _, blobberAllocation := range sn.BlobberDetails {
		if blobberAllocation.Stats != nil {
			sn.UsedSize += blobberAllocation.Stats.UsedSize // total used
		}
		sn.BlobberMap[blobberAllocation.BlobberID] = blobberAllocation
	}
	return o, nil
}

type BlobberCloseConnection struct {
	AllocationRoot     string       `json:"allocation_root"`
	PrevAllocationRoot string       `json:"prev_allocation_root"`
	WriteMarker        *WriteMarker `json:"write_marker"`
}

func (bc *BlobberCloseConnection) Decode(input []byte) error {
	err := json.Unmarshal(input, bc)
	if err != nil {
		return err
	}
	return nil
}

func (bc *BlobberCloseConnection) Verify() bool {
	if bc.WriteMarker == nil {
		return false
	}
	if len(bc.AllocationRoot) == 0 {
		return false
	}

	if bc.WriteMarker.AllocationRoot != bc.AllocationRoot {
		// return "", common.NewError("invalid_parameters",
		//     "Invalid Allocation root. Allocation root in write marker " +
		//     "does not match the commit")
		return false
	}

	if bc.WriteMarker.PreviousAllocationRoot != bc.PrevAllocationRoot {
		// return "", common.NewError("invalid_parameters",
		//     "Invalid Previous Allocation root. Previous Allocation root " +
		//     "in write marker does not match the commit")
		return false
	}
	return bc.WriteMarker.Verify()

}

type WriteMarker struct {
	AllocationRoot         string           `json:"allocation_root"`
	PreviousAllocationRoot string           `json:"prev_allocation_root"`
	AllocationID           string           `json:"allocation_id"`
	Size                   int64            `json:"size"`
	BlobberID              string           `json:"blobber_id"`
	Timestamp              common.Timestamp `json:"timestamp"`
	ClientID               string           `json:"client_id"`
	Signature              string           `json:"signature"`
}

func (wm *WriteMarker) VerifySignature(
	clientPublicKey string,
	balances chainstate.StateContextI,
) bool {
	hashData := wm.GetHashData()
	signatureHash := encryption.Hash(hashData)
	signatureScheme := balances.GetSignatureScheme()
	if err := signatureScheme.SetPublicKey(clientPublicKey); err != nil {
		return false
	}
	sigOK, err := signatureScheme.Verify(wm.Signature, signatureHash)
	if err != nil {
		return false
	}
	if !sigOK {
		return false
	}
	return true
}

func (wm *WriteMarker) GetHashData() string {
	hashData := fmt.Sprintf("%v:%v:%v:%v:%v:%v:%v", wm.AllocationRoot,
		wm.PreviousAllocationRoot, wm.AllocationID, wm.BlobberID, wm.ClientID,
		wm.Size, wm.Timestamp)
	return hashData
}

func (wm *WriteMarker) Verify() bool {
	if len(wm.AllocationID) == 0 || len(wm.AllocationRoot) == 0 ||
		len(wm.BlobberID) == 0 || len(wm.ClientID) == 0 || wm.Timestamp == 0 {
		return false
	}
	return true
}

type ReadConnection struct {
	ReadMarker *ReadMarker `json:"read_marker"`
}

func (rc *ReadConnection) GetKey(globalKey string) datastore.Key {
	return datastore.Key(globalKey +
		encryption.Hash(rc.ReadMarker.BlobberID+":"+rc.ReadMarker.ClientID))
}

func (rc *ReadConnection) Decode(input []byte) error {
	err := json.Unmarshal(input, rc)
	if err != nil {
		return err
	}
	return nil
}

func (rc *ReadConnection) Encode() []byte {
	buff, _ := json.Marshal(rc)
	return buff
}

func (rc *ReadConnection) GetHash() string {
	return util.ToHex(rc.GetHashBytes())
}

func (rc *ReadConnection) GetHashBytes() []byte {
	return encryption.RawHash(rc.Encode())
}

type AuthTicket struct {
	ClientID        string           `json:"client_id"`
	OwnerID         string           `json:"owner_id"`
	AllocationID    string           `json:"allocation_id"`
	FilePathHash    string           `json:"file_path_hash"`
	ActualFileHash  string           `json:"actual_file_hash"`
	FileName        string           `json:"file_name"`
	RefType         string           `json:"reference_type"`
	Expiration      common.Timestamp `json:"expiration"`
	Timestamp       common.Timestamp `json:"timestamp"`
	ReEncryptionKey string           `json:"re_encryption_key"`
	Signature       string           `json:"signature"`
	Encrypted       bool             `json:"encrypted"`
}

func (at *AuthTicket) getHashData() string {
	hashData := fmt.Sprintf("%v:%v:%v:%v:%v:%v:%v:%v:%v:%v:%v",
		at.AllocationID, at.ClientID, at.OwnerID, at.FilePathHash,
		at.FileName, at.RefType, at.ReEncryptionKey, at.Expiration, at.Timestamp,
		at.ActualFileHash, at.Encrypted)
	return hashData
}

func (at *AuthTicket) verify(
	alloc *StorageAllocation,
	now common.Timestamp,
	clientID string,
	balances chainstate.StateContextI,
) (err error) {

	if at.AllocationID != alloc.ID {
		return common.NewError("invalid_read_marker",
			"Invalid auth ticket. Allocation ID mismatch")
	}

	if at.ClientID != clientID && len(at.ClientID) > 0 {
		return common.NewError("invalid_read_marker",
			"Invalid auth ticket. Client ID mismatch")
	}

	if at.Expiration > 0 && (at.Expiration < at.Timestamp || at.Expiration < now) {
		return common.NewError("invalid_read_marker",
			"Invalid auth ticket. Expired ticket")
	}

	if at.OwnerID != alloc.Owner {
		return common.NewError("invalid_read_marker",
			"Invalid auth ticket. Owner ID mismatch")
	}

	if at.Timestamp > now+2 {
		return common.NewError("invalid_read_marker",
			"Invalid auth ticket. Timestamp in future")
	}

	var ss = balances.GetSignatureScheme()

	if err = ss.SetPublicKey(alloc.OwnerPublicKey); err != nil {
		return common.NewErrorf("invalid_read_marker",
			"setting owner public key: %v", err)
	}

	var (
		sighash = encryption.Hash(at.getHashData())
		ok      bool
	)
	if ok, err = ss.Verify(at.Signature, sighash); err != nil || !ok {
		return common.NewError("invalid_read_marker",
			"Invalid auth ticket. Signature verification failed")
	}

	return
}

type ReadMarker struct {
	ClientID        string           `json:"client_id"`
	ClientPublicKey string           `json:"client_public_key"`
	BlobberID       string           `json:"blobber_id"`
	AllocationID    string           `json:"allocation_id"`
	OwnerID         string           `json:"owner_id"`
	Timestamp       common.Timestamp `json:"timestamp"`
	ReadCounter     int64            `json:"counter"`
	Signature       string           `json:"signature"`
	PayerID         string           `json:"payer_id"`
	AuthTicket      *AuthTicket      `json:"auth_ticket"`
	ReadSize        float64          `json:"read_size"`
}

func (rm *ReadMarker) VerifySignature(clientPublicKey string, balances chainstate.StateContextI) bool {
	hashData := rm.GetHashData()
	signatureHash := encryption.Hash(hashData)
	signatureScheme := balances.GetSignatureScheme()
	if err := signatureScheme.SetPublicKey(clientPublicKey); err != nil {
		return false
	}
	sigOK, err := signatureScheme.Verify(rm.Signature, signatureHash)
	if err != nil {
		return false
	}
	if !sigOK {
		return false
	}
	return true
}

func (rm *ReadMarker) verifyAuthTicket(alloc *StorageAllocation, now common.Timestamp, balances chainstate.StateContextI) (err error) {
	// owner downloads, pays itself, no ticket needed
	if rm.PayerID == alloc.Owner {
		return
	}
	// 3rd party payment
	if rm.AuthTicket == nil {
		return common.NewError("invalid_read_marker", "missing auth. ticket")
	}
	return rm.AuthTicket.verify(alloc, now, rm.PayerID, balances)
}

func (rm *ReadMarker) GetHashData() string {
	hashData := fmt.Sprintf("%v:%v:%v:%v:%v:%v:%v", rm.AllocationID,
		rm.BlobberID, rm.ClientID, rm.ClientPublicKey, rm.OwnerID,
		rm.ReadCounter, rm.Timestamp)
	return hashData
}

func (rm *ReadMarker) Verify(prevRM *ReadMarker, balances chainstate.StateContextI) error {
	if rm.ReadCounter <= 0 || rm.BlobberID == "" || rm.ClientID == "" || rm.Timestamp == 0 {
		return common.NewError("invalid_read_marker", "length validations of fields failed")
	}

	if prevRM != nil {
		if rm.ClientID != prevRM.ClientID || rm.BlobberID != prevRM.BlobberID ||
			rm.Timestamp < prevRM.Timestamp ||
			rm.ReadCounter < prevRM.ReadCounter {

			return common.NewError("invalid_read_marker",
				"validations with previous marker failed.")
		}
	}

	if ok := rm.VerifySignature(rm.ClientPublicKey, balances); !ok {
		return common.NewError("invalid_read_marker", "Signature verification failed for the read marker")
	}

	return nil
}

type ValidationTicket struct {
	ChallengeID  string           `json:"challenge_id"`
	BlobberID    string           `json:"blobber_id"`
	ValidatorID  string           `json:"validator_id"`
	ValidatorKey string           `json:"validator_key"`
	Result       bool             `json:"success"`
	Message      string           `json:"message"`
	MessageCode  string           `json:"message_code"`
	Timestamp    common.Timestamp `json:"timestamp"`
	Signature    string           `json:"signature"`
}

func (vt *ValidationTicket) VerifySign(balances chainstate.StateContextI) (bool, error) {
	hashData := fmt.Sprintf("%v:%v:%v:%v:%v:%v", vt.ChallengeID, vt.BlobberID,
		vt.ValidatorID, vt.ValidatorKey, vt.Result, vt.Timestamp)
	hash := encryption.Hash(hashData)
	signatureScheme := balances.GetSignatureScheme()
	if err := signatureScheme.SetPublicKey(vt.ValidatorKey); err != nil {
		return false, err
	}
	verified, err := signatureScheme.Verify(vt.Signature, hash)
	return verified, err
}<|MERGE_RESOLUTION|>--- conflicted
+++ resolved
@@ -521,28 +521,6 @@
 }
 
 type StorageAllocationStats struct {
-<<<<<<< HEAD
-	UsedSize                 int64  `json:"used_size"`
-	NumWrites                int64  `json:"num_of_writes"`
-	ReadsSize                int64  `json:"reads_size"`
-	TotalChallenges          int64  `json:"total_challenges"`
-	OpenChallenges           int64  `json:"num_open_challenges"`
-	SuccessChallenges        int64  `json:"num_success_challenges"`
-	FailedChallenges         int64  `json:"num_failed_challenges"`
-	LatestClosedChallengeTxn string `json:"latest_closed_challenge"`
-}
-
-func (s *StorageAllocationStats) ChallengeSuccessful(challengeID string) {
-	s.LatestClosedChallengeTxn = challengeID
-	s.SuccessChallenges++
-	s.OpenChallenges--
-}
-
-func (s *StorageAllocationStats) ChallengeFailed(challengeID string) {
-	s.LatestClosedChallengeTxn = challengeID
-	s.FailedChallenges++
-	s.OpenChallenges--
-=======
 	UsedSize                  int64  `json:"used_size"`
 	NumWrites                 int64  `json:"num_of_writes"`
 	NumReads                  int64  `json:"num_of_reads"`
@@ -550,8 +528,19 @@
 	OpenChallenges            int64  `json:"num_open_challenges"`
 	SuccessChallenges         int64  `json:"num_success_challenges"`
 	FailedChallenges          int64  `json:"num_failed_challenges"`
-	LastestClosedChallengeTxn string `json:"latest_closed_challenge"`
->>>>>>> 9e584bc2
+	LatestClosedChallengeTxn string `json:"latest_closed_challenge"`
+}
+
+func (s *StorageAllocationStats) ChallengeSuccessful(challengeID string) {
+	s.LatestClosedChallengeTxn = challengeID
+	s.SuccessChallenges++
+	s.OpenChallenges--
+}
+
+func (s *StorageAllocationStats) ChallengeFailed(challengeID string) {
+	s.LatestClosedChallengeTxn = challengeID
+	s.FailedChallenges++
+	s.OpenChallenges--
 }
 
 type BlobberAllocation struct {

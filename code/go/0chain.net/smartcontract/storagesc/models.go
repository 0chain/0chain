--- conflicted
+++ resolved
@@ -1108,15 +1108,9 @@
 		return fmt.Errorf("error paying challenge pool pass payments: %v", err)
 	}
 
-<<<<<<< HEAD
-	if balance, err := currency.MinusCoin(cp.Balance, passPayments); err != nil {
-=======
 	balance, err := currency.MinusCoin(cp.Balance, passPayments)
 	if err != nil {
->>>>>>> 648efc69
 		return err
-	} else {
-		cp.Balance = balance
 	}
 	cp.Balance = balance
 

package storagesc

import (
	"encoding/json"
	"errors"
	"fmt"
	"math"
	"strings"
	"time"

	"0chain.net/smartcontract/provider"
	"0chain.net/smartcontract/stakepool/spenum"
	"github.com/0chain/common/core/logging"
	"github.com/0chain/common/core/util"

	"0chain.net/chaincore/state"
	"0chain.net/chaincore/transaction"

	"0chain.net/chaincore/currency"
	"0chain.net/chaincore/threshold/bls"

	"go.uber.org/zap"

	"0chain.net/chaincore/config"
	"0chain.net/smartcontract/partitions"
	"0chain.net/smartcontract/stakepool"

	cstate "0chain.net/chaincore/chain/state"
	"0chain.net/chaincore/node"
	"0chain.net/core/common"
	"0chain.net/core/datastore"
	"0chain.net/core/encryption"
)

const confMaxChallengeCompletionTime = "smart_contracts.storagesc.max_challenge_completion_time"

//msgp:ignore StorageAllocation AllocationChallenges
//go:generate msgp -io=false -tests=false -unexported -v

var (
	AUTHORIZERS_COUNT_KEY            = ADDRESS + encryption.Hash("all_authorizers")
	ALL_VALIDATORS_KEY               = ADDRESS + encryption.Hash("all_validators")
	ALL_CHALLENGE_READY_BLOBBERS_KEY = ADDRESS + encryption.Hash("all_challenge_ready_blobbers")
	BLOBBER_REWARD_KEY               = ADDRESS + encryption.Hash("blobber_rewards")
)

func getBlobberAllocationsKey(blobberID string) string {
	return ADDRESS + encryption.Hash("blobber_allocations_"+blobberID)
}

type Allocations struct {
	List SortedList
}

func (a *Allocations) has(id string) (ok bool) {
	_, ok = a.List.getIndex(id)
	return // false
}

func (an *Allocations) Encode() []byte {
	buff, _ := json.Marshal(an)
	return buff
}

func (an *Allocations) Decode(input []byte) error {
	err := json.Unmarshal(input, an)
	if err != nil {
		return err
	}
	return nil
}

func (an *Allocations) GetHash() string {
	return util.ToHex(an.GetHashBytes())
}

func (an *Allocations) GetHashBytes() []byte {
	return encryption.RawHash(an.Encode())
}

type ChallengeResponse struct {
	ID                string              `json:"challenge_id"`
	ValidationTickets []*ValidationTicket `json:"validation_tickets"`
}

type AllocOpenChallenge struct {
	ID        string           `json:"id"`
	CreatedAt common.Timestamp `json:"created_at"`
	BlobberID string           `json:"blobber_id"` // blobber id
}

type AllocationChallenges struct {
	AllocationID   string                `json:"allocation_id"`
	OpenChallenges []*AllocOpenChallenge `json:"open_challenges"`
	//OpenChallenges               []*StorageChallenge          `json:"challenges"`
	ChallengeMap             map[string]*AllocOpenChallenge `json:"-" msg:"-"`
	LatestCompletedChallenge *StorageChallenge              `json:"latest_completed_challenge"`
}

func (acs *AllocationChallenges) GetKey(globalKey string) datastore.Key {
	return globalKey + ":allocation_challenges:" + acs.AllocationID
}

func (acs *AllocationChallenges) MarshalMsg(b []byte) ([]byte, error) {
	d := allocationChallengesDecoder(*acs)
	return d.MarshalMsg(b)
}

func (acs *AllocationChallenges) UnmarshalMsg(b []byte) ([]byte, error) {
	d := &allocationChallengesDecoder{}
	v, err := d.UnmarshalMsg(b)
	if err != nil {
		return nil, err
	}

	*acs = AllocationChallenges(*d)
	acs.ChallengeMap = make(map[string]*AllocOpenChallenge)
	for _, challenge := range acs.OpenChallenges {
		acs.ChallengeMap[challenge.ID] = challenge
	}

	return v, nil
}

func (acs *AllocationChallenges) addChallenge(challenge *StorageChallenge) bool {
	if acs.ChallengeMap == nil {
		acs.ChallengeMap = make(map[string]*AllocOpenChallenge)
	}

	if _, ok := acs.ChallengeMap[challenge.ID]; !ok {
		oc := &AllocOpenChallenge{
			ID:        challenge.ID,
			BlobberID: challenge.BlobberID,
			CreatedAt: challenge.Created,
		}
		acs.OpenChallenges = append(acs.OpenChallenges, oc)
		acs.ChallengeMap[challenge.ID] = oc
		return true
	}

	return false
}

// Save saves the AllocationChallenges to MPT state
func (acs *AllocationChallenges) Save(state cstate.StateContextI, scAddress string) error {
	_, err := state.InsertTrieNode(acs.GetKey(scAddress), acs)
	return err
}

func (acs *AllocationChallenges) removeChallenge(challenge *StorageChallenge) bool {
	if _, ok := acs.ChallengeMap[challenge.ID]; !ok {
		return false
	}

	delete(acs.ChallengeMap, challenge.ID)
	for i := range acs.OpenChallenges {
		if acs.OpenChallenges[i].ID == challenge.ID {
			acs.OpenChallenges = append(
				acs.OpenChallenges[:i], acs.OpenChallenges[i+1:]...)

			acs.LatestCompletedChallenge = challenge
			return true
		}
	}

	return true
}

type allocationChallengesDecoder AllocationChallenges

// swagger:model StorageChallenge
type StorageChallenge struct {
	Created         common.Timestamp    `json:"created"`
	ID              string              `json:"id"`
	TotalValidators int                 `json:"total_validators"`
	ValidatorIDs    []string            `json:"validator_ids"`
	ValidatorIDMap  map[string]struct{} `json:"-" msg:"-"`
	AllocationID    string              `json:"allocation_id"`
	BlobberID       string              `json:"blobber_id"`
	Responded       bool                `json:"responded"`
}

func (sc *StorageChallenge) GetKey(globalKey string) datastore.Key {
	return storageChallengeKey(globalKey, sc.ID)
}

func storageChallengeKey(globalKey, challengeID string) datastore.Key {
	return globalKey + "storage_challenge:" + challengeID
}

// Save saves the storage challenge to MPT state
func (sc *StorageChallenge) Save(state cstate.StateContextI, scAddress string) error {
	_, err := state.InsertTrieNode(sc.GetKey(scAddress), sc)
	return err
}

type ValidationNode struct {
	*provider.Provider
	BaseURL           string             `json:"url"`
	PublicKey         string             `json:"-" msg:"-"`
	StakePoolSettings stakepool.Settings `json:"stake_pool_settings"`
	PartitionPosition int                `json:"partition_position"`
}

func newValidatorNode(id string) *ValidationNode {
	return &ValidationNode{
		Provider: &provider.Provider{ID: id},
	}
}

func (vn *ValidationNode) Save(balances cstate.StateContextI) error {
	_, err := balances.InsertTrieNode(vn.GetKey(ADDRESS), vn)
	return err
}

func (sn *ValidationNode) ValidatorStatus(now common.Timestamp, conf *Config) (provider.Status, string) {
	return sn.Provider.Status(now, common.Timestamp(conf.HealthCheckPeriod.Seconds()))
}

// validate the validator configurations
func (sn *ValidationNode) validate(conf *Config) (err error) {
	if strings.Contains(sn.BaseURL, "localhost") &&
		node.Self.Host != "localhost" {
		return errors.New("invalid validator base url")
	}

	return
}

func (sn *ValidationNode) GetKey(globalKey string) datastore.Key {
	return datastore.Key(globalKey + "validator:" + sn.ID)
}

func (sn *ValidationNode) GetUrlKey(globalKey string) datastore.Key {
	return datastore.Key(globalKey + "validator:" + sn.BaseURL)
}

func (sn *ValidationNode) Encode() []byte {
	buff, _ := json.Marshal(sn)
	return buff
}

func (sn *ValidationNode) Decode(input []byte) error {
	err := json.Unmarshal(input, sn)
	if err != nil {
		return err
	}
	return nil
}

func (sn *ValidationNode) GetHash() string {
	return util.ToHex(sn.GetHashBytes())
}

func (sn *ValidationNode) GetHashBytes() []byte {
	return encryption.RawHash(sn.Encode())
}

type ValidatorNodes struct {
	Nodes []*ValidationNode
}

// Terms represents Blobber terms. A Blobber can update its terms,
// but any existing offer will use terms of offer signing time.
type Terms struct {
	// ReadPrice is price for reading. Token / GB (no time unit).
	ReadPrice currency.Coin `json:"read_price"`
	// WritePrice is price for reading. Token / GB / time unit. Also,
	// it used to calculate min_lock_demand value.
	WritePrice currency.Coin `json:"write_price"`
	// MinLockDemand in number in [0; 1] range. It represents part of
	// allocation should be locked for the blobber rewards even if
	// user never write something to the blobber.
	MinLockDemand float64 `json:"min_lock_demand"`
	// MaxOfferDuration with this prices and the demand.
	MaxOfferDuration time.Duration `json:"max_offer_duration"`
}

// The minLockDemand returns min lock demand value for this Terms (the
// WritePrice and the MinLockDemand must be already set). Given size in GB and
// rest of allocation duration in time units are used.
func (t *Terms) minLockDemand(gbSize, rdtu float64) (currency.Coin, error) {

	var mldf = float64(t.WritePrice) * gbSize * t.MinLockDemand //
	return currency.Float64ToCoin(mldf * rdtu)                  //
}

// validate a received terms
func (t *Terms) validate(conf *Config) (err error) {
	if t.MinLockDemand < 0.0 || t.MinLockDemand > 1.0 {
		return errors.New("invalid min_lock_demand")
	}
	if t.MaxOfferDuration < conf.MinOfferDuration {
		return errors.New("insufficient max_offer_duration")
	}

	if t.ReadPrice > conf.MaxReadPrice {
		return errors.New("read_price is greater than max_read_price allowed")
	}
	if t.WritePrice < conf.MinWritePrice {
		return errors.New("write_price is greater than max_write_price allowed")
	}
	if t.WritePrice > conf.MaxWritePrice {
		return errors.New("write_price is greater than max_write_price allowed")
	}

	return // nil
}

const (
	MaxLatitude  = 90
	MinLatitude  = -90
	MaxLongitude = 180
	MinLongitude = -180
)

// Move to the core, in case of multi-entity use of geo data
type StorageNodeGeolocation struct {
	Latitude  float64 `json:"latitude"`
	Longitude float64 `json:"longitude"`
	// reserved / Accuracy float64 `mapstructure:"accuracy"`
}

func (sng StorageNodeGeolocation) validate() error {
	if sng.Latitude < MinLatitude || MaxLatitude < sng.Latitude {
		return common.NewErrorf("out_of_range_geolocation",
			"latitude %f should be in range [-90, 90]", sng.Latitude)
	}
	if sng.Longitude < MinLongitude || MaxLongitude < sng.Longitude {
		return common.NewErrorf("out_of_range_geolocation",
			"latitude %f should be in range [-180, 180]", sng.Longitude)
	}
	return nil
}

type RewardPartitionLocation struct {
	Index      int              `json:"index"`
	StartRound int64            `json:"start_round"`
	Timestamp  common.Timestamp `json:"timestamp"`
}

func (rpl RewardPartitionLocation) valid() bool {
	return rpl.StartRound > 0 && rpl.Timestamp > 0
}

// Info represents general information about blobber node
type Info struct {
	Name        string `json:"name"`
	WebsiteUrl  string `json:"website_url"`
	LogoUrl     string `json:"logo_url"`
	Description string `json:"description"`
}

// StorageNode represents Blobber configurations.
type StorageNode struct {
	*provider.Provider
	BaseURL                 string                 `json:"url"`
	Geolocation             StorageNodeGeolocation `json:"geolocation"`
	Terms                   Terms                  `json:"terms"`     // terms
	Capacity                int64                  `json:"capacity"`  // total blobber capacity
	Allocated               int64                  `json:"allocated"` // allocated capacity
	PublicKey               string                 `json:"-"`
	SavedData               int64                  `json:"saved_data"`
	DataReadLastRewardRound float64                `json:"data_read_last_reward_round"` // in GB
	LastRewardDataReadRound int64                  `json:"last_reward_data_read_round"` // last round when data read was updated
	// StakePoolSettings used initially to create and setup stake pool.
	StakePoolSettings   stakepool.Settings      `json:"stake_pool_settings"`
	LastRewardPartition RewardPartitionLocation `json:"last_reward_partition"`
	RewardPartition     RewardPartitionLocation `json:"reward_partition"`
	Information         Info                    `json:"info"`
}

func newStorageNode(id string) *StorageNode {
	return &StorageNode{
		Provider: &provider.Provider{
			ID: id,
		},
	}
}

func (sn *StorageNode) Save(balances cstate.StateContextI) error {
	_, err := balances.InsertTrieNode(sn.GetKey(ADDRESS), sn)
	return err
}

func (sn *StorageNode) BlobberStatus(now common.Timestamp, conf *Config) (provider.Status, string) {
	status, reason := sn.Provider.Status(now, common.Timestamp(conf.HealthCheckPeriod.Seconds()))
	if status == provider.Killed || status == provider.ShutDown {
		return status, reason
	}
	if sn.Terms.WritePrice > conf.MaxWritePrice {
		status = provider.Inactive
		reason += fmt.Sprintf(" write price %v, max write prive %v.",
			sn.Terms.WritePrice, conf.MaxWritePrice)
	}
	if sn.Terms.ReadPrice > conf.MaxReadPrice {
		status = provider.Inactive
		reason += fmt.Sprintf(" read price %v, max read prive %v.",
			sn.Terms.ReadPrice, conf.MaxReadPrice)
	}
	if sn.Capacity < conf.MinBlobberCapacity {
		status = provider.Inactive
		reason += fmt.Sprintf(" capacity %v, lsess than minimum blobber capcaity %v",
			sn.Capacity, conf.MinBlobberCapacity)
	}

	return status, reason
}

// validate the blobber configurations
func (sn *StorageNode) validate(conf *Config) (err error) {
	if err = sn.Terms.validate(conf); err != nil {
		return
	}
	if sn.Capacity <= conf.MinBlobberCapacity {
		return errors.New("insufficient blobber capacity")
	}

	if strings.Contains(sn.BaseURL, "localhost") &&
		node.Self.Host != "localhost" {
		return errors.New("invalid blobber base url")
	}

	if err := sn.Geolocation.validate(); err != nil {
		return err
	}

	return
}

func (sn *StorageNode) GetKey(globalKey string) datastore.Key {
	return datastore.Key(globalKey + sn.ID)
}

func (sn *StorageNode) GetUrlKey(globalKey string) datastore.Key {
	return datastore.Key(globalKey + sn.BaseURL)
}

func (sn *StorageNode) Encode() []byte {
	buff, _ := json.Marshal(sn)
	return buff
}

func (sn *StorageNode) Decode(input []byte) error {
	err := json.Unmarshal(input, sn)
	if err != nil {
		return err
	}
	return nil
}

type StorageNodes struct {
	Nodes SortedBlobbers
}

func (sn *StorageNodes) Decode(input []byte) error {
	err := json.Unmarshal(input, sn)
	if err != nil {
		return err
	}
	return nil
}

func (sn *StorageNodes) Encode() []byte {
	buff, _ := json.Marshal(sn)
	return buff
}

func (sn *StorageNodes) GetHash() string {
	return util.ToHex(sn.GetHashBytes())
}

func (sn *StorageNodes) GetHashBytes() []byte {
	return encryption.RawHash(sn.Encode())
}

type StorageAllocationStats struct {
	UsedSize                  int64  `json:"used_size"`
	NumWrites                 int64  `json:"num_of_writes"`
	NumReads                  int64  `json:"num_of_reads"`
	TotalChallenges           int64  `json:"total_challenges"`
	OpenChallenges            int64  `json:"num_open_challenges"`
	SuccessChallenges         int64  `json:"num_success_challenges"`
	FailedChallenges          int64  `json:"num_failed_challenges"`
	LastestClosedChallengeTxn string `json:"latest_closed_challenge"`
}

type BlobberAllocation struct {
	BlobberID    string `json:"blobber_id"`
	AllocationID string `json:"allocation_id"`
	// Size is blobber allocation maximum size
	Size            int64                   `json:"size"`
	AllocationRoot  string                  `json:"allocation_root"`
	LastWriteMarker *WriteMarker            `json:"write_marker"`
	Stats           *StorageAllocationStats `json:"stats"`
	// Terms of the BlobberAllocation represents weighted average terms
	// for the allocation. The MinLockDemand can be increased only,
	// to prevent some attacks. If a user extends an allocation then
	// we calculate new weighted average terms based on previous terms,
	// size and expiration and new terms size and expiration.
	Terms Terms `json:"terms"`
	// MinLockDemand for the allocation in tokens.
	MinLockDemand currency.Coin `json:"min_lock_demand"`
	// Spent is number of tokens sent from write pool to challenge pool
	// for this blobber. It's used to calculate min lock demand left
	// for this blobber. For a case, where a client uses > 1 parity shards
	// and don't sends a data to one of blobbers, the blobber should
	// receive its min_lock_demand tokens. Thus, we can't use shared
	// (for allocation) min_lock_demand and spent.
	Spent currency.Coin `json:"spent"`
	// Penalty o the blobber for the allocation in tokens.
	Penalty currency.Coin `json:"penalty"`
	// ReadReward of the blobber.
	ReadReward currency.Coin `json:"read_reward"`
	// Returned back to write pool on challenge failed.
	Returned currency.Coin `json:"returned"`
	// ChallengeReward of the blobber.
	ChallengeReward currency.Coin `json:"challenge_reward"`

	// ChallengePoolIntegralValue represents integral price * size * dt for this
	// blobber. Since, a user can upload and delete file, and a challenge
	// request can be invoked at any time, then we have to use integral blobber
	// value.
	//
	// For example, if user uploads a file 100 GB for 100 time_units (until
	// allocation ends). Challenge pool value increased by
	//
	//     challenge_pool_value += 100 GB * 100 time_units * blobber_write_price
	//
	// Then a challenge (a challenge is for entire allocation of the blobber)
	// will affect
	//
	//     100 GB * ((chall_time - prev_chall_time) / time_unit)
	//
	// For example, for 1 time_unit a challenge moves to blobber
	//
	//     100 GB * 1 time_unit * blobber_write_price
	//
	// Then, after the challenge if user waits 1 time_unit and deletes the file,
	// the challenge pool will contain
	//
	//     100 GB * 1 time_unit * blobber_write_price
	//
	// And after one more time unit next challenge (after 2 time_units) will
	// want
	//
	//     100 GB * 2 time_unit * blobber_write_price
	//
	// But the challenge pool have only the same for 1 time_unit (file has
	// deleted a time_unit ago).
	//
	// Thus, we have to use this integral size that is affected by
	//
	//     - challenges
	//     - uploads
	//     - deletions
	//
	// A challenge reduces the integral size. An upload increases it. A deletion
	// reduces it too as a challenge.
	//
	// The integral value is price*size*dt. E.g. its formulas for every of the
	// operations:
	//
	//     1. Upload
	//
	//         integral_value += file_size * rest_dtu * blobber_write_price
	//
	//     2. Delete
	//
	//         integral_value -= file_size * rest_dtu * blobber_write_price
	//
	//     3. Challenge (successful or failed)
	//
	//         integral_value -= (chall_dtu / rest_dtu) * integral_value
	//
	// So, the integral value needed to calculate challenges values properly.
	//
	// Also, the integral value is challenge pool for this blobber-allocation.
	// Since, a challenge pool of an allocation contains tokens for all related
	// blobbers, then we should track value of every blobber to calculate
	// rewards and penalties properly.
	//
	// For any case, total value of all ChallengePoolIntegralValue of all
	// blobber of an allocation should be equal to related challenge pool
	// balance.
	ChallengePoolIntegralValue currency.Coin `json:"challenge_pool_integral_value"`
	// BlobberAllocationsPartitionLoc indicates the partition location for the allocation that
	// saved in blobber allocations partitions.
	BlobberAllocationsPartitionLoc *partitions.PartitionLocation `json:"blobber_allocs_partition_loc"`
}

// blobberPartitionsLocations that any blobber related partition locations could be
// stored in this node
type blobberPartitionsLocations struct {
	ID                         string // blobber id
	ChallengeReadyPartitionLoc *partitions.PartitionLocation
}

func (bpl *blobberPartitionsLocations) getKey(scAddress string) datastore.Key {
	return fmt.Sprintf("%s:blobber_partitions_locations:%s", scAddress, bpl.ID)
}

func (bpl *blobberPartitionsLocations) save(state cstate.StateContextI, scAddress string) error {
	_, err := state.InsertTrieNode(bpl.getKey(scAddress), bpl)
	return err
}

func (bpl *blobberPartitionsLocations) load(state cstate.StateContextI, scAddress string) error {
	return state.GetTrieNode(bpl.getKey(scAddress), bpl)
}

func newBlobberAllocation(
	size int64,
	allocation *StorageAllocation,
	blobber *StorageNode,
	date common.Timestamp,
	timeUnit time.Duration,
) (*BlobberAllocation, error) {
	var err error
	ba := &BlobberAllocation{}
	ba.Stats = &StorageAllocationStats{}
	ba.Size = size
	ba.Terms = blobber.Terms
	ba.AllocationID = allocation.ID
	ba.BlobberID = blobber.ID
	ba.MinLockDemand, err = blobber.Terms.minLockDemand(
		sizeInGB(size), allocation.restDurationInTimeUnits(date, timeUnit),
	)
	return ba, err
}

// The upload used after commitBlobberConnection (size > 0) to calculate
// internal integral value.
func (d *BlobberAllocation) upload(size int64, now common.Timestamp,
	rdtu float64) (move currency.Coin, err error) {

	move = currency.Coin(sizeInGB(size) * float64(d.Terms.WritePrice) * rdtu)
	challengePoolIntegralValue, err := currency.AddCoin(d.ChallengePoolIntegralValue, move)
	if err != nil {
		return
	}
	d.ChallengePoolIntegralValue = challengePoolIntegralValue

	return
}

func (d *BlobberAllocation) Offer() currency.Coin {
	return currency.Coin(sizeInGB(d.Size) * float64(d.Terms.WritePrice))
}

// The upload used after commitBlobberConnection (size < 0) to calculate
// internal integral value. The size argument expected to be positive (not
// negative).
func (d *BlobberAllocation) delete(size int64, now common.Timestamp,
	rdtu float64) (move currency.Coin) {

	move = currency.Coin(sizeInGB(size) * float64(d.Terms.WritePrice) * rdtu)
	d.ChallengePoolIntegralValue -= move
	return
}

// The upload used after commitBlobberConnection (size < 0) to calculate
// internal integral value. It returns tokens should be moved for the blobber
// challenge (doesn't matter rewards or penalty). The RDTU should be based on
// previous challenge time. And the DTU should be based on previous - current
// challenge time.
func (d *BlobberAllocation) challenge(dtu, rdtu float64) (move currency.Coin) {
	move = currency.Coin((dtu / rdtu) * float64(d.ChallengePoolIntegralValue))
	d.ChallengePoolIntegralValue -= move
	return
}

// PriceRange represents a price range allowed by user to filter blobbers.
type PriceRange struct {
	Min currency.Coin `json:"min"`
	Max currency.Coin `json:"max"`
}

// isValid price range.
func (pr *PriceRange) isValid() bool {
	return pr.Min <= pr.Max
}

// isMatch given price
func (pr *PriceRange) isMatch(price currency.Coin) bool {
	return pr.Min <= price && price <= pr.Max
}

// StorageAllocation request and entity.
// swagger:model StorageAllocation
type StorageAllocation struct {
	// ID is unique allocation ID that is equal to hash of transaction with
	// which the allocation has created.
	ID string `json:"id"`
	// Tx keeps hash with which the allocation has created or updated. todo do we need this field?
	Tx string `json:"tx"`

	DataShards        int                     `json:"data_shards"`
	ParityShards      int                     `json:"parity_shards"`
	Size              int64                   `json:"size"`
	Expiration        common.Timestamp        `json:"expiration_date"`
	Owner             string                  `json:"owner_id"`
	OwnerPublicKey    string                  `json:"owner_public_key"`
	Stats             *StorageAllocationStats `json:"stats"`
	DiverseBlobbers   bool                    `json:"diverse_blobbers"`
	PreferredBlobbers []string                `json:"preferred_blobbers"`
	// Blobbers not to be used anywhere except /allocation and /allocations table
	// if Blobbers are getting used in any smart-contract, we should avoid.
	BlobberAllocs    []*BlobberAllocation          `json:"blobber_details"`
	BlobberAllocsMap map[string]*BlobberAllocation `json:"-" msg:"-"`

	// Defines mutability of the files in the allocation, used by blobber on CommitWrite
	IsImmutable bool `json:"is_immutable"`

	// Flag to determine if anyone can extend this allocation
	ThirdPartyExtendable bool `json:"third_party_extendable"`

	// FileOptions to define file restrictions on an allocation for third-parties
	// default 00000000 for all crud operations suggesting only owner has the below listed abilities.
	// enabling option/s allows any third party to perform certain ops
	// 00000001 - 1  - upload
	// 00000010 - 2  - delete
	// 00000100 - 4  - update
	// 00001000 - 8  - move
	// 00010000 - 16 - copy
	// 00100000 - 32 - rename
	FileOptions uint8 `json:"file_options"`

	WritePool currency.Coin `json:"write_pool"`

	// Requested ranges.
	ReadPriceRange  PriceRange `json:"read_price_range"`
	WritePriceRange PriceRange `json:"write_price_range"`

	// ChallengeCompletionTime is max challenge completion time of
	// all blobbers of the allocation.
	ChallengeCompletionTime time.Duration `json:"challenge_completion_time"`
	// StartTime is time when the allocation has been created. We will
	// use it to check blobber's MaxOfferTime extending the allocation.
	StartTime common.Timestamp `json:"start_time"`
	// Finalized is true where allocation has been finalized.
	Finalized bool `json:"finalized,omitempty"`
	// Canceled set to true where allocation finalized by cancel_allocation
	// transaction.
	Canceled bool `json:"canceled,omitempty"`
	// UsedSize used to calculate blobber reward ratio.
	UsedSize int64 `json:"-" msg:"-"`

	// MovedToChallenge is number of tokens moved to challenge pool.
	MovedToChallenge currency.Coin `json:"moved_to_challenge,omitempty"`
	// MovedBack is number of tokens moved from challenge pool to
	// related write pool (the Back) if a data has deleted.
	MovedBack currency.Coin `json:"moved_back,omitempty"`
	// MovedToValidators is total number of tokens moved to validators
	// of the allocation.
	MovedToValidators currency.Coin `json:"moved_to_validators,omitempty"`

	// TimeUnit configured in Storage SC when the allocation created. It can't
	// be changed for this allocation anymore. Even using expire allocation.
	TimeUnit time.Duration `json:"time_unit"`

	Curators []string `json:"curators"`
	// Name is the name of an allocation
	Name string `json:"name"`
}

type WithOption func(balances cstate.StateContextI) (currency.Coin, error)

func WithTokenMint(coin currency.Coin) WithOption {
	return func(balances cstate.StateContextI) (currency.Coin, error) {
		if err := balances.AddMint(&state.Mint{
			Minter:     ADDRESS,
			ToClientID: ADDRESS,
			Amount:     coin,
		}); err != nil {
			return 0, fmt.Errorf("minting tokens for write pool: %v", err)
		}
		return coin, nil
	}
}

func WithTokenTransfer(value currency.Coin, clientId, toClientId string) WithOption {
	return func(balances cstate.StateContextI) (currency.Coin, error) {
		if err := stakepool.CheckClientBalance(clientId, value, balances); err != nil {
			return 0, err
		}
		transfer := state.NewTransfer(clientId, toClientId, value)
		if err := balances.AddTransfer(transfer); err != nil {
			return 0, fmt.Errorf("adding transfer to allocation pool: %v", err)
		}

		return value, nil
	}
}

func (sa *StorageAllocation) addToWritePool(
	txn *transaction.Transaction,
	balances cstate.StateContextI,
	opts ...WithOption,
) error {
	//default behaviour
	if len(opts) == 0 {
		value, err := WithTokenTransfer(txn.Value, txn.ClientID, txn.ToClientID)(balances)
		if err != nil {
			return err
		}
		if writePool, err := currency.AddCoin(sa.WritePool, value); err != nil {
			return err
		} else {
			sa.WritePool = writePool
		}
		return nil
	}

	for _, opt := range opts {
		value, err := opt(balances)
		if err != nil {
			return err
		}
		if writePool, err := currency.AddCoin(sa.WritePool, value); err != nil {
			return err
		} else {
			sa.WritePool = writePool
		}
	}
	return nil
}

func (sa *StorageAllocation) moveToChallengePool(
	cp *challengePool,
	value currency.Coin,
) error {
	if cp == nil {
		return errors.New("invalid challenge pool")
	}
	if value > sa.WritePool {
		return fmt.Errorf("insufficient funds %v in write pool to pay %v", sa.WritePool, value)
	}

	if balance, err := currency.AddCoin(cp.Balance, value); err != nil {
		return err
	} else {
		cp.Balance = balance
	}
	if writePool, err := currency.MinusCoin(sa.WritePool, value); err != nil {
		return err
	} else {
		sa.WritePool = writePool
	}

	return nil
}

func (sa *StorageAllocation) moveFromChallengePool(
	cp *challengePool,
	value currency.Coin,
) error {
	if cp == nil {
		return errors.New("invalid challenge pool")
	}

	if cp.Balance < value {
		return fmt.Errorf("not enough tokens in challenge pool %s: %d < %d",
			cp.ID, cp.Balance, value)
	}

	if balance, err := currency.MinusCoin(cp.Balance, value); err != nil {
		return err
	} else {
		cp.Balance = balance
	}
	if writePool, err := currency.AddCoin(sa.WritePool, value); err != nil {
		return err
	} else {
		sa.WritePool = writePool
	}
	return nil
}

func (sa *StorageAllocation) validateAllocationBlobber(
	blobber *StorageNode,
	total, offers currency.Coin,
	now common.Timestamp,
	conf *Config,
) error {
	bSize := sa.bSize()
	duration := common.ToTime(sa.Expiration).Sub(common.ToTime(now))

	if status, reason := blobber.BlobberStatus(now, conf); status != provider.Active {
		return fmt.Errorf("blobber status %s is not active: %v", status.String(), reason)
	}

	// filter by max offer duration
	if blobber.Terms.MaxOfferDuration < duration {
		return fmt.Errorf("duration %v exceeds blobber %s maximum %v",
			duration, blobber.ID, blobber.Terms.MaxOfferDuration)
	}
	// filter by read price
	if !sa.ReadPriceRange.isMatch(blobber.Terms.ReadPrice) {
		return fmt.Errorf("read price range %v does not match blobber %s read price %v",
			sa.ReadPriceRange, blobber.ID, blobber.Terms.ReadPrice)
	}
	// filter by write price
	if !sa.WritePriceRange.isMatch(blobber.Terms.WritePrice) {
		return fmt.Errorf("read price range %v does not match blobber %s write price %v",
			sa.ReadPriceRange, blobber.ID, blobber.Terms.ReadPrice)
	}
	// filter by blobber's capacity left
	if blobber.Capacity-blobber.Allocated < bSize {
		return fmt.Errorf("blobber %s free capacity %v insufficient, wanted %v",
			blobber.ID, blobber.Capacity-blobber.Allocated, bSize)
	}

	if blobber.LastHealthCheck <= (now - blobberHealthTime) {
		return fmt.Errorf("blobber %s failed health check", blobber.ID)
	}

	unallocCapacity, err := unallocatedCapacity(blobber.Terms.WritePrice, total, offers)
	if err != nil {
		return fmt.Errorf("failed to get unallocated capacity: %v", err)
	}

	if blobber.Terms.WritePrice > 0 && unallocCapacity < bSize {
		return fmt.Errorf("blobber %v staked capacity %v is insufficient, wanted %v",
			blobber.ID, unallocCapacity, bSize)
	}

	return nil
}

func (sa *StorageAllocation) cost() (currency.Coin, error) {
	var cost currency.Coin
	for _, ba := range sa.BlobberAllocs {
		c, err := currency.MultFloat64(ba.Terms.WritePrice, sizeInGB(ba.Size))
		if err != nil {
			return 0, err
		}
		cost += c
	}
	return cost, nil
}

func (sa *StorageAllocation) cancellationCharge(cancellationFraction float64) (currency.Coin, error) {
	cost, err := sa.cost()
	if err != nil {
		return 0, err
	}
	return currency.MultFloat64(cost, cancellationFraction)
}

func (sa *StorageAllocation) checkFunding(cancellationFraction float64) error {
	cancellationCharge, err := sa.cancellationCharge(cancellationFraction)
	if err != nil {
		return err
	}
	mld, err := sa.restMinLockDemand()
	if err != nil {
		return err
	}
	if sa.WritePool < cancellationCharge+mld {
		return fmt.Errorf("not enough tokens to honor the cancellation charge plus min lock demand"+" (%d < %d + %d)",
			sa.WritePool, cancellationCharge, mld)
	}

	return nil
}

func (sa *StorageAllocation) bSize() int64 {
	return bSize(sa.Size, sa.DataShards)
}

func bSize(size int64, dataShards int) int64 {
	return int64(math.Ceil(float64(size) / float64(dataShards)))
}

func (sa *StorageAllocation) removeBlobber(
	blobbers []*StorageNode,
	blobberID string,
	ssc *StorageSmartContract,
	balances cstate.StateContextI,
) ([]*StorageNode, error) {
	blobAlloc, found := sa.BlobberAllocsMap[blobberID]
	if !found {
		return nil, fmt.Errorf("cannot find blobber %s in allocation", blobberID)
	}
	delete(sa.BlobberAllocsMap, blobberID)

	var removedBlobber *StorageNode
	found = false
	for i, d := range blobbers {
		if d.ID == blobberID {
			removedBlobber = blobbers[i]
			blobbers[i] = blobbers[len(blobbers)-1]
			blobbers = blobbers[:len(blobbers)-1]
			found = true
			break
		}
	}
	if !found {
		return nil, fmt.Errorf("cannot find blobber %s in allocation", blobAlloc.BlobberID)
	}

	found = false
	for i, d := range sa.BlobberAllocs {
		if d.BlobberID == blobberID {
			sa.BlobberAllocs[i] = sa.BlobberAllocs[len(sa.BlobberAllocs)-1]
			sa.BlobberAllocs = sa.BlobberAllocs[:len(sa.BlobberAllocs)-1]

			if err := removeAllocationFromBlobber(ssc,
				d,
				d.AllocationID,
				balances); err != nil {
				return nil, err
			}

			found = true
			break
		}
	}
	if !found {
		return nil, fmt.Errorf("cannot find blobber %s in allocation", blobAlloc.BlobberID)
	}

	if _, err := balances.InsertTrieNode(removedBlobber.GetKey(ADDRESS), removedBlobber); err != nil {
		return nil, fmt.Errorf("saving blobber %v, error: %v", removedBlobber.ID, err)
	}

	return blobbers, nil
}

func (sa *StorageAllocation) changeBlobbers(
	blobbers []*StorageNode,
	addId, removeId string,
	ssc *StorageSmartContract,
	now common.Timestamp,
	conf *Config,
	balances cstate.StateContextI,
) ([]*StorageNode, error) {
	var err error
	if len(removeId) > 0 {
		if blobbers, err = sa.removeBlobber(blobbers, removeId, ssc, balances); err != nil {
			return nil, err
		}
	} else {
		// If we are not removing a blobber, then the number of shards must increase.
		sa.ParityShards++
	}

	_, found := sa.BlobberAllocsMap[addId]
	if found {
		return nil, fmt.Errorf("allocation already has blobber %s", addId)
	}

	addedBlobber, err := ssc.getBlobber(addId, balances)
	if err != nil {
		return nil, err
	}
	addedBlobber.Allocated += sa.bSize()
	afterSize := sa.bSize()

	blobbers = append(blobbers, addedBlobber)
	ba, err := newBlobberAllocation(afterSize, sa, addedBlobber, now, conf.TimeUnit)
	if err != nil {
		return nil, fmt.Errorf("can't allocate blobber: %v", err)
	}

	sa.BlobberAllocsMap[addId] = ba
	sa.BlobberAllocs = append(sa.BlobberAllocs, ba)

	var sp *stakePool
	if sp, err = ssc.getStakePool(spenum.Blobber, addedBlobber.ID, balances); err != nil {
		return nil, fmt.Errorf("can't get blobber's stake pool: %v", err)
	}
	staked, err := sp.stake()
	if err != nil {
		return nil, err
	}
	if err := sa.validateAllocationBlobber(addedBlobber, staked, sp.TotalOffers, now, conf); err != nil {
		return nil, err
	}

	return blobbers, nil
}

func (sa *StorageAllocation) save(state cstate.StateContextI, scAddress string) error {
	_, err := state.InsertTrieNode(sa.GetKey(scAddress), sa)
	return err
}

// removeAllocationFromBlobber removes the allocation from blobber
func removeAllocationFromBlobber(
	ssc *StorageSmartContract,
	blobAlloc *BlobberAllocation,
	allocID string,
	balances cstate.StateContextI) error {

	blobberID := blobAlloc.BlobberID
	if blobAlloc.BlobberAllocationsPartitionLoc == nil {
		logging.Logger.Error("skipping removing allocation from blobber partition" +
			"empty blobber allocation partition location")
		return nil
	}

	blobAllocsParts, err := partitionsBlobberAllocations(blobberID, balances)
	if err != nil {
		return fmt.Errorf("cannot fetch blobber allocation partition: %v", err)
	}

	if err := blobAllocsParts.RemoveItem(balances, blobAlloc.BlobberAllocationsPartitionLoc.Location, allocID); err != nil {
		return fmt.Errorf("could not remove allocation from blobber allocations partitions: %v", err)
	}

	if err := blobAllocsParts.Save(balances); err != nil {
		return fmt.Errorf("could not update blobber allocation partitions: %v", err)
	}
	// nullifying the blobber alloc challenge pasrtition location
	blobAlloc.BlobberAllocationsPartitionLoc = nil

	allocNum, err := blobAllocsParts.Size(balances)
	if err != nil {
		return fmt.Errorf("error getting size of challenge partition: %v", err)
	}

	if allocNum > 0 {
		return nil
	}

	// remove the blobber related resources fom MPT when there's no allocation attached to it
	blobPartsLocs := &blobberPartitionsLocations{ID: blobberID}
	if err := blobPartsLocs.load(balances, ssc.ID); err != nil {
		return fmt.Errorf("could not load blobber patitions locations: %v", err)
	}

	if blobPartsLocs.ChallengeReadyPartitionLoc == nil {
		return fmt.Errorf("challenge ready partition location is empty")
	}

	if err := partitionsChallengeReadyBlobbersRemove(balances,
		blobPartsLocs.ChallengeReadyPartitionLoc, blobberID); err != nil {
		return fmt.Errorf("could not remove blobber from challenge ready partitions: %v", err)
	}

	blobPartsLocs.ChallengeReadyPartitionLoc = nil
	if err := blobPartsLocs.save(balances, ssc.ID); err != nil {
		return fmt.Errorf("could not update blobber partitions locations node: %v", err)
	}

	return nil
}

type StorageAllocationDecode StorageAllocation

// The restMinLockDemand returns number of tokens required as min_lock_demand;
// if a blobber receive write marker, then some token moves to related
// challenge pool and 'Spent' of this blobber is increased; thus, the 'Spent'
// reduces the rest of min_lock_demand of this blobber; but, if a malfunctioning
// client doesn't send a data to a blobber (or blobbers) then this blobbers
// don't receive tokens, their spent will be zero, and the min lock demand
// will be blobber reward anyway.
func (sa *StorageAllocation) restMinLockDemand() (rest currency.Coin, err error) {
	for _, details := range sa.BlobberAllocs {
		if details.MinLockDemand > details.Spent {
			rest, err = currency.AddCoin(rest, details.MinLockDemand-details.Spent)
			if err != nil {
				return
			}
		}
	}
	return
}

type filterBlobberFunc func(blobber *StorageNode) (kick bool, err error)

func (sa *StorageAllocation) filterBlobbers(list []*StorageNode,
	creationDate common.Timestamp, bsize int64, filters ...filterBlobberFunc) (
	filtered []*StorageNode, err error) {

	var (
		dur = common.ToTime(sa.Expiration).Sub(common.ToTime(creationDate))
		i   int
	)

List:
	for _, b := range list {
		// filter by max offer duration
		if b.Terms.MaxOfferDuration < dur {
			continue
		}
		// filter by read price
		if !sa.ReadPriceRange.isMatch(b.Terms.ReadPrice) {
			continue
		}
		// filter by write price
		if !sa.WritePriceRange.isMatch(b.Terms.WritePrice) {
			continue
		}
		// filter by blobber's capacity left
		if b.Capacity-b.Allocated < bsize {
			continue
		}

		for _, filter := range filters {
			kick, err := filter(b)
			if err != nil {
				return nil, err
			}

			if kick {
				continue List
			}
		}
		list[i] = b
		i++
	}

	return list[:i], nil
}

// validateEachBlobber (this is a copy paste version of filterBlobbers with minute modification for verifications)
func (sa *StorageAllocation) validateEachBlobber(
	blobbers []*storageNodeResponse,
	creationDate common.Timestamp,
	conf *Config,
) ([]*StorageNode, []string) {
	var (
<<<<<<< HEAD
		errorSlice = make([]string, 0, len(blobbers))
		filtered   = make([]*StorageNode, 0, len(blobbers))
=======
		errs     = make([]string, 0, len(blobbers))
		filtered = make([]*StorageNode, 0, len(blobbers))
>>>>>>> bf862f27
	)
	for _, b := range blobbers {
		err := sa.validateAllocationBlobber(b.StorageNode, b.TotalStake, b.TotalOffers, creationDate, conf)
		if err != nil {
			logging.Logger.Debug("error validating blobber", zap.String("id", b.ID), zap.Error(err))
<<<<<<< HEAD
			errorSlice = append(errorSlice, err.Error())
=======
			errs = append(errs, err.Error())
>>>>>>> bf862f27
			continue
		}
		filtered = append(filtered, b.StorageNode)
	}
<<<<<<< HEAD
	return filtered, errorSlice
=======
	return filtered, errs
>>>>>>> bf862f27
}

// Until returns allocation expiration.
func (sa *StorageAllocation) Until() common.Timestamp {
	return sa.Expiration + toSeconds(sa.ChallengeCompletionTime)
}

// The durationInTimeUnits returns given duration (represented as
// common.Timestamp) as duration in time units (float point value) for
// this allocation (time units for the moment of the allocation creation).
func (sa *StorageAllocation) durationInTimeUnits(dur common.Timestamp, timeUnit time.Duration) float64 {
	return float64(dur.Duration()) / float64(timeUnit)
}

// The restDurationInTimeUnits return rest duration of the allocation in time
// units as a float64 value.
func (sa *StorageAllocation) restDurationInTimeUnits(now common.Timestamp, timeUnit time.Duration) float64 {
	return sa.durationInTimeUnits(sa.Expiration-now, timeUnit)
}

// For a stored files (size). Changing an allocation duration and terms
// (weighted average). We need to move more tokens to related challenge pool.
// Or move some tokens from the challenge pool back.
//
// For example, we have allocation for 1 time unit (let it be mouth), with
// 1 GB of stored files. For the 1GB related challenge pool originally filled
// up with
//
//	(integral): write_price * size * duration
//	e.g.: (integral) write_price * 1 GB * 1 month
//
// After some time (a half or the month, for example) some tokens from the
// challenge pool moved back to write_pool. Some tokens moved to blobbers. And
// the challenge pool contains the rest (rest_challenge_pool).
//
// Then, we are extending the allocation to:
//
// 1) 2 months, write_price changed
// 2) 0.7 month, write_price changed
//
// For (1) case, we should move more tokens to the challenge pool. The
// difference is
//
//	   a = old_write_price * size * old_duration_remaining (old expiration)
//	   b = new_write_price * size * new_duration_remaining (new expiration)
//
//	And the difference is
//
//	   b - a (move to challenge pool, or move back from challenge pool)
//
// This movement should be performed during allocation extension or reduction.
// So, if positive, then we should add more tokens to related challenge pool.
// Otherwise, move some tokens back to write pool.
//
// In result, the changes is ordered as BlobberAllocs field is ordered.
//
// For a case of allocation reducing, where no expiration, nor size changed
// we are using the same terms. And for this method, the oterms argument is
// nil for this case (meaning, terms hasn't changed).
func (sa *StorageAllocation) challengePoolChanges(odr, ndr common.Timestamp, timeUnit time.Duration,
	oterms []Terms) (values []currency.Coin) {

	// odr -- old duration remaining
	// ndr -- new duration remaining

	// in time units, instead of common.Timestamp
	var (
		odrtu = sa.durationInTimeUnits(odr, timeUnit)
		ndrtu = sa.durationInTimeUnits(ndr, timeUnit)
	)

	values = make([]currency.Coin, 0, len(sa.BlobberAllocs))

	for i, d := range sa.BlobberAllocs {
		if d.Stats == nil || d.Stats.UsedSize == 0 {
			values = append(values, 0) // no data, no changes
			continue
		}
		var (
			size = sizeInGB(d.Stats.UsedSize)  // in GB
			nwp  = float64(d.Terms.WritePrice) // new write price
			owp  float64                       // original write price

			a, b, diff float64 // original value, new value, value difference
		)

		if oterms != nil {
			owp = float64(oterms[i].WritePrice) // original write price
		} else {
			owp = float64(d.Terms.WritePrice) // terms weren't changed
		}

		a = owp * size * odrtu // original value (by original terms)
		b = nwp * size * ndrtu // new value (by new terms)

		diff = b - a // value difference

		values = append(values, currency.Coin(diff))
	}

	return
}

func (sa *StorageAllocation) IsValidFinalizer(id string) bool {
	if sa.Owner == id {
		return true // finalizing by owner
	}
	for _, d := range sa.BlobberAllocs {
		if d.BlobberID == id {
			return true // one of blobbers
		}
	}
	return false // unknown
}

func (sn *StorageAllocation) GetKey(globalKey string) datastore.Key {
	return datastore.Key(globalKey + sn.ID)
}

func (sn *StorageAllocation) Decode(input []byte) error {
	err := json.Unmarshal(input, sn)
	if err != nil {
		return err
	}
	sn.BlobberAllocsMap = make(map[string]*BlobberAllocation)
	for _, blobberAllocation := range sn.BlobberAllocs {
		if blobberAllocation.Stats != nil {
			sn.UsedSize += blobberAllocation.Stats.UsedSize // total used
		}
		sn.BlobberAllocsMap[blobberAllocation.BlobberID] = blobberAllocation
	}
	return nil
}

func (sn *StorageAllocation) Encode() []byte {
	buff, _ := json.Marshal(sn)
	return buff
}

func (sn *StorageAllocation) MarshalMsg(o []byte) ([]byte, error) {
	d := StorageAllocationDecode(*sn)
	return d.MarshalMsg(o)
}

func (sn *StorageAllocation) UnmarshalMsg(data []byte) ([]byte, error) {
	d := &StorageAllocationDecode{}
	o, err := d.UnmarshalMsg(data)
	if err != nil {
		return nil, err
	}

	*sn = StorageAllocation(*d)

	sn.BlobberAllocsMap = make(map[string]*BlobberAllocation)
	for _, blobberAllocation := range sn.BlobberAllocs {
		if blobberAllocation.Stats != nil {
			sn.UsedSize += blobberAllocation.Stats.UsedSize // total used
		}
		sn.BlobberAllocsMap[blobberAllocation.BlobberID] = blobberAllocation
	}
	return o, nil
}

func getMaxChallengeCompletionTime() time.Duration {
	return config.SmartContractConfig.GetDuration(confMaxChallengeCompletionTime)
}

// removeExpiredChallenges removes all expired challenges from the allocation,
// return the expired challenge ids, or error if any.
// the expired challenge ids could be used to delete the challenge node from MPT when needed
func (sa *StorageAllocation) removeExpiredChallenges(allocChallenges *AllocationChallenges,
	now common.Timestamp) ([]string, error) {
	var (
		expiredChallengeIDs = make([]string, 0, len(allocChallenges.OpenChallenges))
	)

	cct := getMaxChallengeCompletionTime()
	for _, oc := range allocChallenges.OpenChallenges {
		if !isChallengeExpired(now, oc.CreatedAt, cct) {
			// not expired, following open challenges would not expire too, so break here
			break
		}

		// expired
		expiredChallengeIDs = append(expiredChallengeIDs, oc.ID)

		ba, ok := sa.BlobberAllocsMap[oc.BlobberID]
		if ok {
			ba.Stats.FailedChallenges++
			ba.Stats.OpenChallenges--
			sa.Stats.FailedChallenges++
			sa.Stats.OpenChallenges--
		}
	}

	allocChallenges.OpenChallenges = allocChallenges.OpenChallenges[len(expiredChallengeIDs):]

	return expiredChallengeIDs, nil
}

type BlobberCloseConnection struct {
	AllocationRoot     string       `json:"allocation_root"`
	PrevAllocationRoot string       `json:"prev_allocation_root"`
	WriteMarker        *WriteMarker `json:"write_marker"`
}

func (bc *BlobberCloseConnection) Decode(input []byte) error {
	err := json.Unmarshal(input, bc)
	if err != nil {
		return err
	}
	return nil
}

func (bc *BlobberCloseConnection) Verify() bool {
	if bc.WriteMarker == nil {
		return false
	}
	if len(bc.AllocationRoot) == 0 {
		return false
	}

	if bc.WriteMarker.AllocationRoot != bc.AllocationRoot {
		// return "", common.NewError("invalid_parameters",
		//     "Invalid Allocation root. Allocation root in write marker " +
		//     "does not match the commit")
		return false
	}

	if bc.WriteMarker.PreviousAllocationRoot != bc.PrevAllocationRoot {
		// return "", common.NewError("invalid_parameters",
		//     "Invalid Previous Allocation root. Previous Allocation root " +
		//     "in write marker does not match the commit")
		return false
	}
	return bc.WriteMarker.Verify()

}

type WriteMarker struct {
	AllocationRoot         string           `json:"allocation_root"`
	PreviousAllocationRoot string           `json:"prev_allocation_root"`
	AllocationID           string           `json:"allocation_id"`
	Size                   int64            `json:"size"`
	BlobberID              string           `json:"blobber_id"`
	Timestamp              common.Timestamp `json:"timestamp"`
	ClientID               string           `json:"client_id"`
	Signature              string           `json:"signature"`
	Operation              string           `json:"operation"`

	// file info
	LookupHash  string `json:"lookup_hash"`
	Name        string `json:"name"`
	ContentHash string `json:"content_hash"`
}

func (wm *WriteMarker) VerifySignature(
	clientPublicKey string,
	balances cstate.StateContextI,
) bool {
	hashData := wm.GetHashData()
	signatureHash := encryption.Hash(hashData)
	signatureScheme := balances.GetSignatureScheme()
	if err := signatureScheme.SetPublicKey(clientPublicKey); err != nil {
		return false
	}
	sigOK, err := signatureScheme.Verify(wm.Signature, signatureHash)
	if err != nil {
		return false
	}
	if !sigOK {
		return false
	}
	return true
}

func (wm *WriteMarker) GetHashData() string {
	hashData := fmt.Sprintf("%v:%v:%v:%v:%v:%v:%v", wm.AllocationRoot,
		wm.PreviousAllocationRoot, wm.AllocationID, wm.BlobberID, wm.ClientID,
		wm.Size, wm.Timestamp)
	return hashData
}

func (wm *WriteMarker) Verify() bool {
	if len(wm.AllocationID) == 0 || len(wm.AllocationRoot) == 0 ||
		len(wm.BlobberID) == 0 || len(wm.ClientID) == 0 || wm.Timestamp == 0 {
		return false
	}
	return true
}

type ReadConnection struct {
	ReadMarker *ReadMarker `json:"read_marker"`
}

func (rc *ReadConnection) GetKey(globalKey string) datastore.Key {
	return datastore.Key(globalKey +
		encryption.Hash(rc.ReadMarker.BlobberID+":"+rc.ReadMarker.ClientID))
}

func (rc *ReadConnection) Decode(input []byte) error {
	err := json.Unmarshal(input, rc)
	if err != nil {
		return err
	}
	return nil
}

func (rc *ReadConnection) Encode() []byte {
	buff, _ := json.Marshal(rc)
	return buff
}

func (rc *ReadConnection) GetHash() string {
	return util.ToHex(rc.GetHashBytes())
}

func (rc *ReadConnection) GetHashBytes() []byte {
	return encryption.RawHash(rc.Encode())
}

type ReadMarker struct {
	ClientID        string           `json:"client_id"`
	ClientPublicKey string           `json:"client_public_key"`
	BlobberID       string           `json:"blobber_id"`
	AllocationID    string           `json:"allocation_id"`
	OwnerID         string           `json:"owner_id"`
	Timestamp       common.Timestamp `json:"timestamp"`
	ReadCounter     int64            `json:"counter"`
	Signature       string           `json:"signature"`
	ReadSize        float64          `json:"read_size"`
}

func (rm *ReadMarker) VerifySignature(clientPublicKey string, balances cstate.StateContextI) bool {
	hashData := rm.GetHashData()
	signatureHash := encryption.Hash(hashData)
	signatureScheme := balances.GetSignatureScheme()
	if err := signatureScheme.SetPublicKey(clientPublicKey); err != nil {
		return false
	}
	sigOK, err := signatureScheme.Verify(rm.Signature, signatureHash)
	if err != nil {
		return false
	}
	if !sigOK {
		return false
	}
	return true
}

func (rm *ReadMarker) GetHashData() string {
	hashData := fmt.Sprintf("%v:%v:%v:%v:%v:%v:%v", rm.AllocationID,
		rm.BlobberID, rm.ClientID, rm.ClientPublicKey, rm.OwnerID,
		rm.ReadCounter, rm.Timestamp)
	return hashData
}

func (rm *ReadMarker) Verify(prevRM *ReadMarker, balances cstate.StateContextI) error {
	if rm.ReadCounter <= 0 || rm.BlobberID == "" || rm.ClientID == "" || rm.Timestamp == 0 {
		return common.NewError("invalid_read_marker", "length validations of fields failed")
	}

	if prevRM != nil {
		if rm.ClientID != prevRM.ClientID || rm.BlobberID != prevRM.BlobberID ||
			rm.Timestamp < prevRM.Timestamp ||
			rm.ReadCounter < prevRM.ReadCounter {

			return common.NewError("invalid_read_marker",
				"validations with previous marker failed.")
		}
	}

	if ok := rm.VerifySignature(rm.ClientPublicKey, balances); !ok {
		return common.NewError("invalid_read_marker", "Signature verification failed for the read marker")
	}

	return nil
}

func (rm *ReadMarker) VerifyClientID() error {
	pk := rm.ClientPublicKey

	pub := bls.PublicKey{}
	if err := pub.DeserializeHexStr(pk); err != nil {
		return err
	}

	if encryption.Hash(pub.Serialize()) != rm.ClientID {
		return common.NewError("invalid_read_marker", "Client ID verification failed")
	}

	return nil
}

type ValidationTicket struct {
	ChallengeID  string           `json:"challenge_id"`
	BlobberID    string           `json:"blobber_id"`
	ValidatorID  string           `json:"validator_id"`
	ValidatorKey string           `json:"validator_key"`
	Result       bool             `json:"success"`
	Message      string           `json:"message"`
	MessageCode  string           `json:"message_code"`
	Timestamp    common.Timestamp `json:"timestamp"`
	Signature    string           `json:"signature"`
}

func (vt *ValidationTicket) VerifySign(balances cstate.StateContextI) (bool, error) {
	hashData := fmt.Sprintf("%v:%v:%v:%v:%v:%v", vt.ChallengeID, vt.BlobberID,
		vt.ValidatorID, vt.ValidatorKey, vt.Result, vt.Timestamp)
	hash := encryption.Hash(hashData)
	signatureScheme := balances.GetSignatureScheme()
	if err := signatureScheme.SetPublicKey(vt.ValidatorKey); err != nil {
		return false, err
	}
	verified, err := signatureScheme.Verify(vt.Signature, hash)
	return verified, err
}<|MERGE_RESOLUTION|>--- conflicted
+++ resolved
@@ -1223,32 +1223,19 @@
 	conf *Config,
 ) ([]*StorageNode, []string) {
 	var (
-<<<<<<< HEAD
-		errorSlice = make([]string, 0, len(blobbers))
-		filtered   = make([]*StorageNode, 0, len(blobbers))
-=======
 		errs     = make([]string, 0, len(blobbers))
 		filtered = make([]*StorageNode, 0, len(blobbers))
->>>>>>> bf862f27
 	)
 	for _, b := range blobbers {
 		err := sa.validateAllocationBlobber(b.StorageNode, b.TotalStake, b.TotalOffers, creationDate, conf)
 		if err != nil {
 			logging.Logger.Debug("error validating blobber", zap.String("id", b.ID), zap.Error(err))
-<<<<<<< HEAD
-			errorSlice = append(errorSlice, err.Error())
-=======
 			errs = append(errs, err.Error())
->>>>>>> bf862f27
 			continue
 		}
 		filtered = append(filtered, b.StorageNode)
 	}
-<<<<<<< HEAD
-	return filtered, errorSlice
-=======
 	return filtered, errs
->>>>>>> bf862f27
 }
 
 // Until returns allocation expiration.

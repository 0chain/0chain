--- conflicted
+++ resolved
@@ -257,28 +257,13 @@
 
 // StorageNode represents Blobber configurations.
 type StorageNode struct {
-<<<<<<< HEAD
-	ID        string `json:"id"`
-	BaseURL   string `json:"url"`
-	Terms     Terms  `json:"terms"`    // terms
-	Capacity  int64  `json:"capacity"` // total blobber capacity
-	Used      int64  `json:"cap_used"` // allocated capacity for this time
-	PublicKey string `json:"-"`
-	// IsActivated returns true if the blobber's stake pool have
-	// enough tokens to cover its capacity stake. The addBlobber
-	// function can reset it to false (updating the blobber) if
-	// blobber increases its capacity. Also, it can be reset to
-	// false if Terms of the blobber has changed.
-	IsActivated bool `json:"is_activated"`
-=======
 	ID              string `json:"id"`
 	BaseURL         string `json:"url"`
 	Terms           Terms  `json:"terms"`    // terms
 	Capacity        int64  `json:"capacity"` // total blobber capacity
-	CapUsed         int64  `json:"cap_used"` // allocated capacity for this time
+	Used            int64  `json:"used"`     // allocated capacity for this time
 	LastHealthCheck int64  `json:"last_health_check"`
 	PublicKey       string `json:"-"`
->>>>>>> 7719333c
 }
 
 // validate the blobber configurations

package storagesc

import (
	"encoding/json"

	cstate "0chain.net/chaincore/chain/state"
	"0chain.net/chaincore/currency"
	"0chain.net/chaincore/state"
	"0chain.net/chaincore/transaction"
	"0chain.net/core/common"
	"0chain.net/smartcontract/stakepool"
)

//
// SC / API requests
//

// lock request
type lockRequest struct {
	AllocationID string `json:"allocation_id"`
}

func (lr *lockRequest) decode(input []byte) (err error) {
	if err = json.Unmarshal(input, lr); err != nil {
		return
	}
	return // ok
}

type unlockRequest struct {
	AllocationID string `json:"allocation_id"`
}

func (ur *unlockRequest) decode(input []byte) error {
	return json.Unmarshal(input, ur)
}

func (ssc *StorageSmartContract) writePoolLock(
	txn *transaction.Transaction,
<<<<<<< HEAD
	alloc *StorageAllocation,
	balances chainState.StateContextI,
) (err error) {
	var wp *writePool
	wp, err = ssc.getWritePool(alloc.Owner, balances)
	if err != nil && err != util.ErrValueNotPresent {
		return fmt.Errorf("getting client write pool: %v", err)
	}
	if err == util.ErrValueNotPresent {
		wp = new(writePool)
	}

	bps, err := makeCopyAllocationBlobbers(*alloc, txn.Value)
	if err != nil {
		return fmt.Errorf("error creating blobber pools: %v", err)
	}
	var ap = allocationPool{
		AllocationID: alloc.ID,
		ExpireAt:     alloc.Until(),
		Blobbers:     bps,
	}
	ap.TokenPool.ID = txn.Hash
	alloc.addWritePoolOwner(alloc.Owner)
	wp.Pools.add(&ap)

	if err = wp.save(ssc.ID, alloc.Owner, balances); err != nil {
		return fmt.Errorf("saving write pool: %v", err)
	}

	return
}

func (ssc *StorageSmartContract) createWritePool(
	t *transaction.Transaction,
	alloc *StorageAllocation,
	mintNewTokens currency.Coin,
	balances chainState.StateContextI,
) (err error) {
	var wp *writePool
	value := t.Value
	if mintNewTokens != 0 {
		value = mintNewTokens
	}
	wp, err = ssc.getWritePool(alloc.Owner, balances)

	if err != nil && err != util.ErrValueNotPresent {
		return fmt.Errorf("getting client write pool: %v", err)
	}

	if err == util.ErrValueNotPresent {
		wp = new(writePool)
	}

	var mld = alloc.restMinLockDemand()
	if value < mld || value == 0 {
		return fmt.Errorf("not enough tokens to honor the min lock demand"+
			" (%d < %d)", value, mld)
	}

	if value > 0 {
		var until = alloc.Until()
		ap, err := newAllocationPool(t, alloc, until, mintNewTokens, balances)
		if err != nil {
			return err
		}
		wp.Pools.add(ap)
	}

	if err = wp.save(ssc.ID, alloc.Owner, balances); err != nil {
		return fmt.Errorf("saving write pool: %v", err)
	}

	return
}

// lock tokens for write pool of transaction's client
func (ssc *StorageSmartContract) writePoolLock(t *transaction.Transaction,
	input []byte, balances chainState.StateContextI) (resp string, err error) {

	var conf *writePoolConfig
	if conf, err = ssc.getWritePoolConfig(balances, true); err != nil {
=======
	input []byte,
	balances cstate.StateContextI,
) (string, error) {
	var conf *Config
	var err error
	if conf, err = ssc.getConfig(balances, true); err != nil {
>>>>>>> 7e471370
		return "", common.NewError("write_pool_lock_failed",
			"can't get configs: "+err.Error())
	}

	var lr lockRequest
	if err = lr.decode(input); err != nil {
		return "", common.NewError("write_pool_lock_failed", err.Error())
	}

	if lr.AllocationID == "" {
		return "", common.NewError("write_pool_lock_failed",
			"missing allocation ID in request")
	}

	if txn.Value < conf.WritePool.MinLock {
		return "", common.NewError("write_pool_lock_failed",
			"insufficient amount to lock")
	}

	// check client balance
	if err = stakepool.CheckClientBalance(txn, balances); err != nil {
		return "", common.NewError("write_pool_lock_failed", err.Error())
	}

<<<<<<< HEAD
	// check client balance
	if err = stakepool.CheckClientBalance(t.ClientID, t.Value, balances); err != nil {
=======
	transfer := state.NewTransfer(txn.ClientID, txn.ToClientID, txn.Value)
	if err = balances.AddTransfer(transfer); err != nil {
>>>>>>> 7e471370
		return "", common.NewError("write_pool_lock_failed", err.Error())
	}

	allocation, err := ssc.getAllocation(lr.AllocationID, balances)
	if err != nil {
		return "", common.NewError("write_pool_lock_failed",
			"cannot find allocation pools for "+lr.AllocationID+": "+err.Error())
	}

	if allocation.Finalized || allocation.Canceled {
		return "", common.NewError("write_pool_unlock_failed",
			"can't lock tokens with a finalized or cancelled allocation")

	}

	allocation.WritePool, err = currency.AddCoin(allocation.WritePool, txn.Value)
	if err != nil {
		return "", common.NewError("write_pool_unlock_failed", err.Error())
	}
	if err := allocation.saveUpdatedAllocation(nil, balances); err != nil {
		return "", common.NewError("write_pool_lock_failed", err.Error())
	}

	return "", nil
}

// unlock tokens if expired
func (ssc *StorageSmartContract) writePoolUnlock(
	txn *transaction.Transaction,
	input []byte, balances cstate.StateContextI,
) (string, error) {
	var err error
	var req unlockRequest
	if err = req.decode(input); err != nil {
		return "", common.NewError("write_pool_unlock_failed", err.Error())
	}
	var alloc *StorageAllocation
	alloc, err = ssc.getAllocation(req.AllocationID, balances)
	if err != nil {
		return "", common.NewError("write_pool_unlock_failed",
			"can't get related allocation: "+err.Error())
	}

	if alloc.Owner != txn.ClientID {
		return "", common.NewError("write_pool_unlock_failed",
			"only owner can unlock tokens")
	}

	if !alloc.Finalized && !alloc.Canceled {
		return "", common.NewError("write_pool_unlock_failed",
			"can't unlock until the allocation is finalized or cancelled")
	}

	if alloc.WritePool == 0 {
		return "", common.NewError("write_pool_unlock_failed",
			"no tokens to unlock")
	}

	transfer := state.NewTransfer(ssc.ID, txn.ClientID, alloc.WritePool)
	if err = balances.AddTransfer(transfer); err != nil {
		return "", common.NewError("write_pool_unlock_failed", err.Error())
	}
	alloc.WritePool = 0
	if err = alloc.saveUpdatedAllocation(nil, balances); err != nil {
		return "", common.NewError("write_pool_unlock_failed",
			"saving allocation pools: "+err.Error())
	}
	return "", nil
}<|MERGE_RESOLUTION|>--- conflicted
+++ resolved
@@ -37,96 +37,12 @@
 
 func (ssc *StorageSmartContract) writePoolLock(
 	txn *transaction.Transaction,
-<<<<<<< HEAD
-	alloc *StorageAllocation,
-	balances chainState.StateContextI,
-) (err error) {
-	var wp *writePool
-	wp, err = ssc.getWritePool(alloc.Owner, balances)
-	if err != nil && err != util.ErrValueNotPresent {
-		return fmt.Errorf("getting client write pool: %v", err)
-	}
-	if err == util.ErrValueNotPresent {
-		wp = new(writePool)
-	}
-
-	bps, err := makeCopyAllocationBlobbers(*alloc, txn.Value)
-	if err != nil {
-		return fmt.Errorf("error creating blobber pools: %v", err)
-	}
-	var ap = allocationPool{
-		AllocationID: alloc.ID,
-		ExpireAt:     alloc.Until(),
-		Blobbers:     bps,
-	}
-	ap.TokenPool.ID = txn.Hash
-	alloc.addWritePoolOwner(alloc.Owner)
-	wp.Pools.add(&ap)
-
-	if err = wp.save(ssc.ID, alloc.Owner, balances); err != nil {
-		return fmt.Errorf("saving write pool: %v", err)
-	}
-
-	return
-}
-
-func (ssc *StorageSmartContract) createWritePool(
-	t *transaction.Transaction,
-	alloc *StorageAllocation,
-	mintNewTokens currency.Coin,
-	balances chainState.StateContextI,
-) (err error) {
-	var wp *writePool
-	value := t.Value
-	if mintNewTokens != 0 {
-		value = mintNewTokens
-	}
-	wp, err = ssc.getWritePool(alloc.Owner, balances)
-
-	if err != nil && err != util.ErrValueNotPresent {
-		return fmt.Errorf("getting client write pool: %v", err)
-	}
-
-	if err == util.ErrValueNotPresent {
-		wp = new(writePool)
-	}
-
-	var mld = alloc.restMinLockDemand()
-	if value < mld || value == 0 {
-		return fmt.Errorf("not enough tokens to honor the min lock demand"+
-			" (%d < %d)", value, mld)
-	}
-
-	if value > 0 {
-		var until = alloc.Until()
-		ap, err := newAllocationPool(t, alloc, until, mintNewTokens, balances)
-		if err != nil {
-			return err
-		}
-		wp.Pools.add(ap)
-	}
-
-	if err = wp.save(ssc.ID, alloc.Owner, balances); err != nil {
-		return fmt.Errorf("saving write pool: %v", err)
-	}
-
-	return
-}
-
-// lock tokens for write pool of transaction's client
-func (ssc *StorageSmartContract) writePoolLock(t *transaction.Transaction,
-	input []byte, balances chainState.StateContextI) (resp string, err error) {
-
-	var conf *writePoolConfig
-	if conf, err = ssc.getWritePoolConfig(balances, true); err != nil {
-=======
 	input []byte,
 	balances cstate.StateContextI,
 ) (string, error) {
 	var conf *Config
 	var err error
 	if conf, err = ssc.getConfig(balances, true); err != nil {
->>>>>>> 7e471370
 		return "", common.NewError("write_pool_lock_failed",
 			"can't get configs: "+err.Error())
 	}
@@ -147,17 +63,12 @@
 	}
 
 	// check client balance
-	if err = stakepool.CheckClientBalance(txn, balances); err != nil {
+	if err = stakepool.CheckClientBalance(txn.ClientID, txn.Value, balances); err != nil {
 		return "", common.NewError("write_pool_lock_failed", err.Error())
 	}
 
-<<<<<<< HEAD
-	// check client balance
-	if err = stakepool.CheckClientBalance(t.ClientID, t.Value, balances); err != nil {
-=======
 	transfer := state.NewTransfer(txn.ClientID, txn.ToClientID, txn.Value)
 	if err = balances.AddTransfer(transfer); err != nil {
->>>>>>> 7e471370
 		return "", common.NewError("write_pool_lock_failed", err.Error())
 	}
 

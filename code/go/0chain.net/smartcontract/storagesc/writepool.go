--- conflicted
+++ resolved
@@ -8,10 +8,7 @@
 	"0chain.net/chaincore/state"
 	"0chain.net/chaincore/transaction"
 	"0chain.net/core/common"
-<<<<<<< HEAD
 	"0chain.net/smartcontract/dbs/event"
-=======
->>>>>>> 97705b1f
 	"0chain.net/smartcontract/stakepool"
 )
 
@@ -71,11 +68,7 @@
 		return "", common.NewError("write_pool_lock_failed", err.Error())
 	}
 
-<<<<<<< HEAD
-	transfer := state.NewTransfer(txn.ClientID, txn.ToClientID, currency.Coin(txn.Value))
-=======
 	transfer := state.NewTransfer(txn.ClientID, txn.ToClientID, txn.Value)
->>>>>>> 97705b1f
 	if err = balances.AddTransfer(transfer); err != nil {
 		return "", common.NewError("write_pool_lock_failed", err.Error())
 	}
@@ -93,15 +86,12 @@
 	}
 
 	allocation.WritePool, err = currency.AddCoin(allocation.WritePool, txn.Value)
-<<<<<<< HEAD
 	i, _ := txn.Value.Int64()
 	balances.EmitEvent(event.TypeStats, event.TagLockWritePool, allocation.ID, event.WritePoolLock{
 		Client:       txn.ClientID,
 		AllocationId: allocation.ID,
 		Amount:       i,
 	})
-=======
->>>>>>> 97705b1f
 	if err != nil {
 		return "", common.NewError("write_pool_unlock_failed", err.Error())
 	}
@@ -149,15 +139,12 @@
 		return "", common.NewError("write_pool_unlock_failed", err.Error())
 	}
 	alloc.WritePool = 0
-<<<<<<< HEAD
 	i, _ := alloc.WritePool.Int64()
 	balances.EmitEvent(event.TypeStats, event.TagUnlockWritePool, alloc.ID, event.WritePoolLock{
 		Client:       txn.ClientID,
 		AllocationId: alloc.ID,
 		Amount:       i,
 	})
-=======
->>>>>>> 97705b1f
 	if err = alloc.saveUpdatedAllocation(nil, balances); err != nil {
 		return "", common.NewError("write_pool_unlock_failed",
 			"saving allocation pools: "+err.Error())

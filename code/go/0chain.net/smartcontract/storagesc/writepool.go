package storagesc

import (
	"0chain.net/smartcontract"
	"context"
	"encoding/json"
	"errors"
	"fmt"
	"net/url"

	chainState "0chain.net/chaincore/chain/state"
	"0chain.net/chaincore/state"
	"0chain.net/chaincore/transaction"
	"0chain.net/core/common"
	"0chain.net/core/datastore"
	"0chain.net/core/util"
)

//
// client write pool (consist of allocation pools)
//

func writePoolKey(scKey, clientID string) datastore.Key {
	return datastore.Key(scKey + ":writepool:" + clientID)
}

// writePool represents client's write pool consist of allocation write pools
type writePool struct {
	Pools allocationPools `json:"pools"` // tokens locked for a period
}

func (wp *writePool) blobberCut(allocID, blobberID string, now common.Timestamp,
) []*allocationPool {

	return wp.Pools.blobberCut(allocID, blobberID, now)
}

func (wp *writePool) removeEmpty(allocID string, ap []*allocationPool) {
	wp.Pools.removeEmpty(allocID, ap)
}

// Encode implements util.Serializable interface.
func (wp *writePool) Encode() []byte {
	var b, err = json.Marshal(wp)
	if err != nil {
		panic(err) // must never happens
	}
	return b
}

// Decode implements util.Serializable interface.
func (wp *writePool) Decode(p []byte) error {
	return json.Unmarshal(p, wp)
}

// save the pool in tree
func (wp *writePool) save(sscKey, clientID string,
	balances chainState.StateContextI) (err error) {

	_, err = balances.InsertTrieNode(writePoolKey(sscKey, clientID), wp)
	return
}

func (wp *writePool) moveToChallenge(allocID, blobID string,
	cp *challengePool, now common.Timestamp, value state.Balance) (err error) {

	if value == 0 {
		return // nothing to move, ok
	}

	var cut = wp.blobberCut(allocID, blobID, now)

	if len(cut) == 0 {
		return fmt.Errorf("no tokens in write pool for allocation: %s,"+
			" blobber: %s", allocID, blobID)
	}

	var torm []*allocationPool // to remove later (empty allocation pools)
	for _, ap := range cut {
		if value == 0 {
			break // all required tokens has moved to the blobber
		}
		var bi, ok = ap.Blobbers.getIndex(blobID)
		if !ok {
			continue // impossible case, but leave the check here
		}
		var (
			bp   = ap.Blobbers[bi]
			move state.Balance
		)
		if value >= bp.Balance {
			move, bp.Balance = bp.Balance, 0
		} else {
			move, bp.Balance = value, bp.Balance-value
		}
		if _, _, err = ap.TransferTo(cp, move, nil); err != nil {
			return // transferring error
		}
		value -= move
		if bp.Balance == 0 {
			ap.Blobbers.removeByIndex(bi)
		}
		if ap.Balance == 0 {
			torm = append(torm, ap) // remove the allocation pool later
		}
	}

	if value != 0 {
		return fmt.Errorf("not enough tokens in write pool for allocation: %s,"+
			" blobber: %s", allocID, blobID)
	}

	// remove empty allocation pools
	wp.removeEmpty(allocID, torm)
	return
}

/*
func (wp *writePool) moveToStake(sscKey, allocID, blobID string, zcnPool tokenpool.ZcnPool,
	sp *stakePool, now common.Timestamp, value state.Balance,
	balances chainState.StateContextI) (err error) {

	var cut = wp.blobberCut(allocID, blobID, now)

	if len(cut) == 0 {
		return fmt.Errorf("no tokens in write pool for allocation: %s,"+
			" blobber: %s", allocID, blobID)
	}

	var torm []*allocationPool // to remove later (empty allocation pools)
	for _, ap := range cut {
		if value == 0 {
			break // all required tokens has moved to the blobber
		}
		var bi, ok = ap.Blobbers.getIndex(blobID)
		if !ok {
			continue // impossible case, but leave the check here
		}
		var (
			bp   = ap.Blobbers[bi]
			move state.Balance
		)
		if value >= bp.Balance {
			move, bp.Balance = bp.Balance, 0
		} else {
			move, bp.Balance = value, bp.Balance-value
		}
		if _, err := moveReward(sscKey, zcnPool, sp, move, balances); err != nil {
			return err
		}
		sp.Rewards.Blobber += move
		value -= move
		if bp.Balance == 0 {
			ap.Blobbers.removeByIndex(bi)
		}
		if ap.Balance == 0 {
			torm = append(torm, ap) // remove the allocation pool later
		}
	}

	if value != 0 {
		return fmt.Errorf("not enough tokens in write pool for allocation: %s,"+
			" blobber: %s", allocID, blobID)
	}

	// remove empty allocation pools
	wp.removeEmpty(allocID, torm)
	return nil
}
*/
// take write pool by ID to unlock (the take is get and remove)
func (wp *writePool) take(poolID string, now common.Timestamp) (
	took *allocationPool, err error) {

	var i int
	for _, ap := range wp.Pools {
		if ap.ID == poolID {
			if ap.ExpireAt >= now {
				return nil, errors.New("the pool is not expired yet")
			}
			took = ap
			continue // delete
		}
		wp.Pools[i], i = ap, i+1
	}
	wp.Pools = wp.Pools[:i]

	if took == nil {
		return nil, errors.New("pool not found")
	}
	return
}

func (wp *writePool) getPool(poolID string) *allocationPool {
	for _, ap := range wp.Pools {
		if ap.ID == poolID {
			return ap
		}
	}
	return nil
}

func (wp *writePool) allocPool(allocID string, until common.Timestamp) (
	ap *allocationPool) {

	var zero *allocationPool
	for _, ap := range wp.Pools.allocationCut(allocID) {
		if ap.ExpireAt == until {
			return ap
		}
		if ap.ExpireAt == 0 {
			zero = ap
		}
	}
	return zero
}

func (wp *writePool) stat(now common.Timestamp) (aps allocationPoolsStat) {
	aps = wp.Pools.stat(now)
	return
}

<<<<<<< HEAD
func (wp *writePool) fill(
	t *transaction.Transaction,
	alloc *StorageAllocation,
	until common.Timestamp,
	mintNewTokens bool,
	balances chainState.StateContextI,
) (
	resp string, err error) {

	var bps blobberPools
	if !mintNewTokens {
		if err = checkFill(t, balances); err != nil {
			return
		}
	}

	var total float64
	for _, b := range alloc.BlobberDetails {
		total += float64(b.Terms.WritePrice)
	}
	for _, b := range alloc.BlobberDetails {
		var ratio = float64(b.Terms.WritePrice) / total
		bps.add(&blobberPool{
			Balance:   state.Balance(float64(t.Value) * ratio),
			BlobberID: b.BlobberID,
		})
	}

	var ap allocationPool
	var transfer *state.Transfer
=======
func (wp *writePool) fill(t *transaction.Transaction, alloc *StorageAllocation,
	until common.Timestamp, balances chainState.StateContextI,
) (resp string, err error) {
	if err = checkFill(t, balances); err != nil {
		return
	}

	var (
		ap       allocationPool
		transfer *state.Transfer
	)
>>>>>>> bad15199
	if transfer, resp, err = ap.DigPool(t.Hash, t); err != nil {
		return "", fmt.Errorf("digging write pool: %v", err)
	}
	if mintNewTokens {
		balances.AddMint(&state.Mint{
			Minter:     ADDRESS,
			ToClientID: ADDRESS,
			Amount:     state.Balance(t.Value),
		})
	} else {
		if err = balances.AddTransfer(transfer); err != nil {
			return "", fmt.Errorf("adding transfer to write pool: %v", err)
		}
	}

	// set fields
	ap.AllocationID = alloc.ID
	ap.ExpireAt = until
	ap.Blobbers = makeCopyAllocationBlobbers(*alloc, t.Value)

	// add the allocation pool
	wp.Pools.add(&ap)
	return
}

func makeCopyAllocationBlobbers(alloc StorageAllocation, value int64) blobberPools {
	var bps blobberPools
	var total float64
	for _, b := range alloc.BlobberDetails {
		total += float64(b.Terms.WritePrice)
	}
	for _, b := range alloc.BlobberDetails {
		var ratio = float64(b.Terms.WritePrice) / total
		bps.add(&blobberPool{
			Balance:   state.Balance(float64(value) * ratio),
			BlobberID: b.BlobberID,
		})
	}
	return bps
}

func (wp *writePool) allocUntil(allocID string, until common.Timestamp) (
	value state.Balance) {

	return wp.Pools.allocUntil(allocID, until)
}

//
// smart contract methods
//

// getWritePoolBytes of a client
func (ssc *StorageSmartContract) getWritePoolBytes(clientID datastore.Key,
	balances chainState.StateContextI) (b []byte, err error) {

	var val util.Serializable
	val, err = balances.GetTrieNode(writePoolKey(ssc.ID, clientID))
	if err != nil {
		return
	}
	return val.Encode(), nil
}

// getWritePool of current client
func (ssc *StorageSmartContract) getWritePool(clientID datastore.Key,
	balances chainState.StateContextI) (wp *writePool, err error) {

	var poolb []byte
	if poolb, err = ssc.getWritePoolBytes(clientID, balances); err != nil {
		return
	}
	wp = new(writePool)
	err = wp.Decode(poolb)
	if err != nil {
		return nil, fmt.Errorf("%w: %s", common.ErrDecoding, err)
	}
	return
}

<<<<<<< HEAD
func (ssc *StorageSmartContract) createWritePool(
	t *transaction.Transaction,
	alloc *StorageAllocation,
	mintNewTokens bool,
	balances chainState.StateContextI,
) (err error) {
=======
func (ssc *StorageSmartContract) createEmptyWritePool(
	txn *transaction.Transaction,
	alloc *StorageAllocation,
	balances chainState.StateContextI,
) (err error) {
	var wp *writePool
	wp, err = ssc.getWritePool(alloc.Owner, balances)
	if err != nil && err != util.ErrValueNotPresent {
		return fmt.Errorf("getting client write pool: %v", err)
	}
	if err == util.ErrValueNotPresent {
		wp = new(writePool)
	}

	var ap = allocationPool{
		AllocationID: alloc.ID,
		ExpireAt:     alloc.Until(),
		Blobbers:     makeCopyAllocationBlobbers(*alloc, txn.Value),
	}
	ap.TokenPool.ID = txn.Hash
	wp.Pools.add(&ap)

	if err = wp.save(ssc.ID, alloc.Owner, balances); err != nil {
		return fmt.Errorf("saving write pool: %v", err)
	}

	return
}

func (ssc *StorageSmartContract) createWritePool(t *transaction.Transaction,
	alloc *StorageAllocation, balances chainState.StateContextI) (err error) {

>>>>>>> bad15199
	var wp *writePool
	wp, err = ssc.getWritePool(alloc.Owner, balances)

	if err != nil && err != util.ErrValueNotPresent {
		return fmt.Errorf("getting client write pool: %v", err)
	}

	if err == util.ErrValueNotPresent {
		wp = new(writePool)
	}

	var mld = alloc.restMinLockDemand()
	if t.Value < int64(mld) {
		return fmt.Errorf("not enough tokens to honor the min lock demand"+
			" (%d < %d)", t.Value, mld)
	}

	if t.Value > 0 {
		var until = alloc.Until()
		if _, err = wp.fill(t, alloc, until, mintNewTokens, balances); err != nil {
			return
		}
	}

	if err = wp.save(ssc.ID, alloc.Owner, balances); err != nil {
		return fmt.Errorf("saving write pool: %v", err)
	}

	return
}

// lock tokens for write pool of transaction's client
func (ssc *StorageSmartContract) writePoolLock(t *transaction.Transaction,
	input []byte, balances chainState.StateContextI) (resp string, err error) {

	// configs

	var conf *writePoolConfig
	if conf, err = ssc.getWritePoolConfig(balances, true); err != nil {
		return "", common.NewError("write_pool_lock_failed",
			"can't get configs: "+err.Error())
	}

	// user write pools

	var wp *writePool
	if wp, err = ssc.getWritePool(t.ClientID, balances); err != nil {
		return "", common.NewError("write_pool_lock_failed", err.Error())
	}

	// lock request & user balance

	var lr lockRequest
	if err = lr.decode(input); err != nil {
		return "", common.NewError("write_pool_lock_failed", err.Error())
	}

	// check

	if lr.AllocationID == "" {
		return "", common.NewError("write_pool_lock_failed",
			"missing allocation ID in request")
	}

	if t.Value < conf.MinLock {
		return "", common.NewError("write_pool_lock_failed",
			"insufficient amount to lock")
	}

	if lr.Duration < conf.MinLockPeriod {
		return "", common.NewError("write_pool_lock_failed",
			fmt.Sprintf("duration (%s) is shorter than min lock period (%s)",
				lr.Duration.String(), conf.MinLockPeriod.String()))
	}

	if lr.Duration > conf.MaxLockPeriod {
		return "", common.NewError("write_pool_lock_failed",
			fmt.Sprintf("duration (%s) is longer than max lock period (%v)",
				lr.Duration.String(), conf.MaxLockPeriod.String()))
	}

	// check client balance
	if err = checkFill(t, balances); err != nil {
		return "", common.NewError("write_pool_lock_failed", err.Error())
	}

	// get the allocation object
	var alloc *StorageAllocation
	alloc, err = ssc.getAllocation(lr.AllocationID, balances)
	if err != nil {
		return "", common.NewError("write_pool_lock_failed",
			"can't get allocation: "+err.Error())
	}

	var bps blobberPools

	// lock for allocation -> blobber (particular blobber locking)
	if lr.BlobberID != "" {
		if _, ok := alloc.BlobberMap[lr.BlobberID]; !ok {
			return "", common.NewError("write_pool_lock_failed",
				fmt.Sprintf("no such blobber %s in allocation %s",
					lr.BlobberID, lr.AllocationID))
		}
		bps = append(bps, &blobberPool{
			Balance:   state.Balance(t.Value),
			BlobberID: lr.BlobberID,
		})
	} else {
		// divide depending write price range for all blobbers of the
		// allocation
		var total float64 // total write price
		for _, b := range alloc.BlobberDetails {
			total += float64(b.Terms.WritePrice)
		}
		// calculate (divide)
		for _, b := range alloc.BlobberDetails {
			var ratio = float64(b.Terms.WritePrice) / total
			bps.add(&blobberPool{
				Balance:   state.Balance(float64(t.Value) * ratio),
				BlobberID: b.BlobberID,
			})
		}
	}

	// create and dig allocation pool

	var (
		ap       allocationPool
		transfer *state.Transfer
	)
	if transfer, resp, err = ap.DigPool(t.Hash, t); err != nil {
		return "", common.NewError("write_pool_lock_failed", err.Error())
	}

	if err = balances.AddTransfer(transfer); err != nil {
		return "", common.NewError("write_pool_lock_failed", err.Error())
	}

	// set fields
	ap.AllocationID = lr.AllocationID
	ap.ExpireAt = t.CreationDate + toSeconds(lr.Duration)
	ap.Blobbers = bps

	// add and save

	wp.Pools.add(&ap)
	if err = wp.save(ssc.ID, t.ClientID, balances); err != nil {
		return "", common.NewError("write_pool_lock_failed", err.Error())
	}

	return
}

// unlock tokens if expired
func (ssc *StorageSmartContract) writePoolUnlock(t *transaction.Transaction,
	input []byte, balances chainState.StateContextI) (resp string, err error) {

	// user write pool

	var wp *writePool
	if wp, err = ssc.getWritePool(t.ClientID, balances); err != nil {
		return "", common.NewError("write_pool_unlock_failed", err.Error())
	}

	// the request

	var (
		transfer *state.Transfer
		req      unlockRequest
	)

	if err = req.decode(input); err != nil {
		return "", common.NewError("write_pool_unlock_failed", err.Error())
	}

	// don't unlock over min lock demand left
	var ap = wp.getPool(req.PoolID)
	if ap == nil {
		return "", common.NewError("write_pool_unlock_failed",
			"no such write pool")
	}

	var alloc *StorageAllocation
	alloc, err = ssc.getAllocation(ap.AllocationID, balances)
	if err != nil {
		return "", common.NewError("write_pool_unlock_failed",
			"can't get related allocation: "+err.Error())
	}

	if !alloc.Finalized && !alloc.Canceled {
		var (
			want  = alloc.restMinLockDemand()
			unitl = alloc.Until()
			leave = wp.allocUntil(ap.AllocationID, unitl) - ap.Balance
		)
		if leave < want && ap.ExpireAt >= unitl {
			return "", common.NewError("write_pool_unlock_failed",
				"can't unlock, because min lock demand is not paid yet")
		}
	}

	if ap, err = wp.take(req.PoolID, t.CreationDate); err != nil {
		return "", common.NewError("write_pool_unlock_failed", err.Error())
	}

	transfer, resp, err = ap.EmptyPool(ssc.ID, t.ClientID,
		common.ToTime(t.CreationDate))
	if err != nil {
		return "", common.NewError("write_pool_unlock_failed", err.Error())
	}

	if err = balances.AddTransfer(transfer); err != nil {
		return "", common.NewError("write_pool_unlock_failed", err.Error())
	}

	// save write pools
	if err = wp.save(ssc.ID, t.ClientID, balances); err != nil {
		return "", common.NewError("write_pool_unlock_failed", err.Error())
	}

	return
}

//
// stat
//

// statistic for an allocation/blobber (used by blobbers)
func (ssc *StorageSmartContract) getWritePoolAllocBlobberStatHandler(
	ctx context.Context, params url.Values, balances chainState.StateContextI) (
	resp interface{}, err error) {

	var (
		clientID  = params.Get("client_id")
		allocID   = params.Get("allocation_id")
		blobberID = params.Get("blobber_id")
		wp        *writePool
	)

	if wp, err = ssc.getWritePool(clientID, balances); err != nil {
		return nil, smartcontract.NewErrNoResourceOrErrInternal(err, true, cantGetWritePoolMsg)
	}

	var (
		cut  = wp.blobberCut(allocID, blobberID, common.Now())
		stat []untilStat
	)

	for _, ap := range cut {
		var bp, ok = ap.Blobbers.get(blobberID)
		if !ok {
			continue
		}
		stat = append(stat, untilStat{
			PoolID:   ap.ID,
			Balance:  bp.Balance,
			ExpireAt: ap.ExpireAt,
		})
	}

	return &stat, nil
}

const cantGetWritePoolMsg = "can't get write pool"

// statistic for all locked tokens of the write pool
func (ssc *StorageSmartContract) getWritePoolStatHandler(ctx context.Context,
	params url.Values, balances chainState.StateContextI) (
	resp interface{}, err error) {

	var (
		clientID = params.Get("client_id")
		wp       *writePool
	)

	if wp, err = ssc.getWritePool(clientID, balances); err != nil {
		return nil, smartcontract.NewErrNoResourceOrErrInternal(err, true, cantGetWritePoolMsg)
	}

	return wp.stat(common.Now()), nil
}<|MERGE_RESOLUTION|>--- conflicted
+++ resolved
@@ -220,7 +220,6 @@
 	return
 }
 
-<<<<<<< HEAD
 func (wp *writePool) fill(
 	t *transaction.Transaction,
 	alloc *StorageAllocation,
@@ -230,40 +229,14 @@
 ) (
 	resp string, err error) {
 
-	var bps blobberPools
 	if !mintNewTokens {
 		if err = checkFill(t, balances); err != nil {
 			return
 		}
 	}
 
-	var total float64
-	for _, b := range alloc.BlobberDetails {
-		total += float64(b.Terms.WritePrice)
-	}
-	for _, b := range alloc.BlobberDetails {
-		var ratio = float64(b.Terms.WritePrice) / total
-		bps.add(&blobberPool{
-			Balance:   state.Balance(float64(t.Value) * ratio),
-			BlobberID: b.BlobberID,
-		})
-	}
-
 	var ap allocationPool
 	var transfer *state.Transfer
-=======
-func (wp *writePool) fill(t *transaction.Transaction, alloc *StorageAllocation,
-	until common.Timestamp, balances chainState.StateContextI,
-) (resp string, err error) {
-	if err = checkFill(t, balances); err != nil {
-		return
-	}
-
-	var (
-		ap       allocationPool
-		transfer *state.Transfer
-	)
->>>>>>> bad15199
 	if transfer, resp, err = ap.DigPool(t.Hash, t); err != nil {
 		return "", fmt.Errorf("digging write pool: %v", err)
 	}
@@ -343,14 +316,6 @@
 	return
 }
 
-<<<<<<< HEAD
-func (ssc *StorageSmartContract) createWritePool(
-	t *transaction.Transaction,
-	alloc *StorageAllocation,
-	mintNewTokens bool,
-	balances chainState.StateContextI,
-) (err error) {
-=======
 func (ssc *StorageSmartContract) createEmptyWritePool(
 	txn *transaction.Transaction,
 	alloc *StorageAllocation,
@@ -380,10 +345,12 @@
 	return
 }
 
-func (ssc *StorageSmartContract) createWritePool(t *transaction.Transaction,
-	alloc *StorageAllocation, balances chainState.StateContextI) (err error) {
-
->>>>>>> bad15199
+func (ssc *StorageSmartContract) createWritePool(
+	t *transaction.Transaction,
+	alloc *StorageAllocation,
+	mintNewTokens bool,
+	balances chainState.StateContextI,
+) (err error) {
 	var wp *writePool
 	wp, err = ssc.getWritePool(alloc.Owner, balances)
 

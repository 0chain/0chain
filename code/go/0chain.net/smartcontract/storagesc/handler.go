--- conflicted
+++ resolved
@@ -939,15 +939,10 @@
 //
 // responses:
 //
-<<<<<<< HEAD
-//	200: []Block
-=======
 //	200: []fullBlock
->>>>>>> e22e99ba
 //	400:
 //	500:
 func (srh *StorageRestHandler) getBlocks(w http.ResponseWriter, r *http.Request) {
-
 	limit, err := common2.GetOffsetLimitOrderParam(r.URL.Query())
 	if err != nil {
 		common.Respond(w, r, nil, err)
@@ -2243,11 +2238,7 @@
 //
 // responses:
 //
-<<<<<<< HEAD
-//	200: storageNodeResponse
-=======
 //	200: storageNodesResponse
->>>>>>> e22e99ba
 //	500:
 func (srh *StorageRestHandler) getBlobbers(w http.ResponseWriter, r *http.Request) {
 	limit, err := common2.GetOffsetLimitOrderParam(r.URL.Query())
@@ -2531,11 +2522,7 @@
 //
 // responses:
 //
-<<<<<<< HEAD
-//	200: storageNodesResponse
-=======
 //	200: storageNodeResponse
->>>>>>> e22e99ba
 //	400:
 //	500:
 func (srh StorageRestHandler) getBlobber(w http.ResponseWriter, r *http.Request) {

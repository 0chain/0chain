--- conflicted
+++ resolved
@@ -521,16 +521,8 @@
 	common.Respond(w, r, data, nil)
 }
 
-<<<<<<< HEAD
 // swagger:route GET /v1/screst/6dba10422e368813802877a85039d3985d96760ed844092319743fb3a76712d7/graph-blobber-unstake-total graph-blobber-unstake-total
 // Graphs the total amount of tokens in the blobber's stake pool that are tagged for unstaking.
-=======
-// swagger:route GET /v1/screst/6dba10422e368813802877a85039d3985d96760ed844092319743fb3a76712d7/collected_reward collected_reward
-// Returns collected reward for a client_id. 
-// > Note: start-date and end-date resolves to the closest block number for those timestamps on the network. 
-//
-// > Note: Using start/end-block and start/end-date together would only return results with start/end-block
->>>>>>> c8746a3f
 //
 // Unstaking tokens are locked into allocations now, but cannot be used for any further allocations.
 //
@@ -543,7 +535,6 @@
 // Array index represents intervals of increasing round number.
 //
 // parameters:
-<<<<<<< HEAD
 //    + name: from
 //      description: from date timestamp
 //      required: false
@@ -557,81 +548,25 @@
 //    + name: data-points
 //      description: total data points in result
 //      required: false
-=======
-//    + name: start-block
-//      description: start block
-//      required: false
-//      in: query
-//      type: string
-//    + name: end-block
-//      description: end block
-//      required: false
-//      in: query
-//      type: string
-//    + name: start-date 
-//      description: start date
-//      required: false
-//      in: query
-//      type: string
-//    + name: end-date 
-//      description: end date
-//      required: false
-//      in: query
-//      type: string
-//    + name: data-points 
-//      description: number of data points in response
-//      required: false
-//      in: query
-//      type: string
-//    + name: client-id
-//      description: client id
-//      required: true
->>>>>>> c8746a3f
 //      in: query
 //      type: string
 //
 // responses:
 //  200:  graphPoints
 //  400:
-<<<<<<< HEAD
 //  500:
 func (srh *StorageRestHandler) graphBlobberUnstakeTotal(w http.ResponseWriter, r *http.Request) {
 	id := r.URL.Query().Get("id")
 	if len(id) == 0 {
 		common.Respond(w, r, nil, common.NewErrBadRequest("no blobber id"))
 		return
-=======
-func (srh *StorageRestHandler) getCollectedReward(w http.ResponseWriter, r *http.Request) {
-	var (
-		startBlockString = r.URL.Query().Get("start-block")
-		endBlockString   = r.URL.Query().Get("end-block")
-		clientID         = r.URL.Query().Get("client-id")
-		startDateString  = r.URL.Query().Get("start-date")
-		endDateString	 = r.URL.Query().Get("end-date")
-		dataPointsString = r.URL.Query().Get("data-points") 
-	)
-
-	var dataPoints int64
-	dataPoints, err := strconv.ParseInt(dataPointsString, 10, 64)
-	if err != nil {
-		dataPoints = 1
-	} else if dataPoints > 100 {
-		dataPoints = 100
-	}
-
-	query := event.RewardQuery{
-		ClientID:   clientID,
-		DataPoints: dataPoints,
->>>>>>> c8746a3f
-	}
-
-	edb := srh.GetQueryStateContext().GetEventDB()
-	if edb == nil {
-		common.Respond(w, r, nil, common.NewErrInternal("no db connection"))
-		return
-	}
-
-<<<<<<< HEAD
+	}
+	edb := srh.GetQueryStateContext().GetEventDB()
+	if edb == nil {
+		common.Respond(w, r, nil, common.NewErrInternal("no db connection"))
+		return
+	}
+
 	start, end, roundsPerPoint, err := differenceParameters(
 		r.URL.Query().Get("from"),
 		r.URL.Query().Get("to"),
@@ -655,74 +590,6 @@
 	}
 
 	common.Respond(w, r, data, nil)
-=======
-	if startBlockString != "" && endBlockString != "" {
-		startBlock, err := strconv.ParseUint(startBlockString, 10, 64)
-		if err != nil {
-			common.Respond(w, r, nil, common.NewErrInternal("failed to parse start-block string to a number", err.Error()))
-			return
-		}
-
-		endBlock, err := strconv.ParseUint(endBlockString, 10, 64)
-		if err != nil {
-			common.Respond(w, r, nil, common.NewErrInternal("failed to parse end-block string to a number", err.Error()))
-			return
-		}
-
-		if startBlock > endBlock {
-			common.Respond(w, r, 0, common.NewErrInternal("start-block cannot be greater than end-block"))
-			return
-		}
-
-		query.StartBlock = int(startBlock)
-		query.EndBlock = int(endBlock)
-
-		rewards, err := edb.GetRewardClaimedTotalBetweenBlocks(query)
-		if err != nil {
-			common.Respond(w, r, 0, common.NewErrInternal("can't get rewards claimed", err.Error()))
-			return
-		}
-		common.Respond(w, r, map[string][]int64{
-			"collected_reward": rewards,
-		}, nil)
-		return
-	}
-
-	if startDateString != "" && endDateString != "" {
-		startDate, err := strconv.ParseUint(startDateString, 10, 64)
-		if err != nil {
-			common.Respond(w, r, nil, common.NewErrInternal("failed to parse start-date string to a number", err.Error()))
-			return
-		}
-
-		endDate, err := strconv.ParseUint(endDateString, 10, 64)
-		if err != nil {
-			common.Respond(w, r, nil, common.NewErrInternal("failed to parse end-date string to a number", err.Error()))
-			return
-		}
-
-		if startDate > endDate {
-			common.Respond(w, r, 0, common.NewErrInternal("start-date cannot be greater than end-date"))
-			return
-		}
-
-		query.StartDate = time.Unix(int64(startDate), 0)
-		query.EndDate = time.Unix(int64(endDate), 0)
-		
-		rewards, err := edb.GetRewardClaimedTotalBetweenDates(query)
-		if err != nil {
-			common.Respond(w, r, 0, common.NewErrInternal("can't get rewards claimed", err.Error()))
-			return
-		}
-
-		common.Respond(w, r, map[string]interface{}{
-			"collected_reward": rewards,
-		}, nil)
-		return 
-	}
-
-	common.Respond(w, r, nil, common.NewErrInternal("can't get collected rewards"))
->>>>>>> c8746a3f
 }
 
 // swagger:route GET /v1/screst/6dba10422e368813802877a85039d3985d96760ed844092319743fb3a76712d7/graph-blobber-offers-total graph-blobber-offers-total
@@ -1643,20 +1510,39 @@
 }
 
 // swagger:route GET /v1/screst/6dba10422e368813802877a85039d3985d96760ed844092319743fb3a76712d7/collected_reward collected_reward
-//
-//
-// parameters:
-//    + name: start_block
+// Returns collected reward for a client_id.
+// > Note: start-date and end-date resolves to the closest block number for those timestamps on the network.
+//
+// > Note: Using start/end-block and start/end-date together would only return results with start/end-block
+//
+//
+// parameters:
+//    + name: start-block
 //      description: start block
-//      required: true
-//      in: query
-//      type: string
-//    + name: end_block
+//      required: false
+//      in: query
+//      type: string
+//    + name: end-block
 //      description: end block
-//      required: true
-//      in: query
-//      type: string
-//    + name: client_id
+//      required: false
+//      in: query
+//      type: string
+//    + name: start-date
+//      description: start date
+//      required: false
+//      in: query
+//      type: string
+//    + name: end-date
+//      description: end date
+//      required: false
+//      in: query
+//      type: string
+//    + name: data-points
+//      description: number of data points in response
+//      required: false
+//      in: query
+//      type: string
+//    + name: client-id
 //      description: client id
 //      required: true
 //      in: query
@@ -1667,30 +1553,99 @@
 //  400:
 func (srh *StorageRestHandler) getCollectedReward(w http.ResponseWriter, r *http.Request) {
 	var (
-		startBlock, _ = strconv.Atoi(r.URL.Query().Get("start_block"))
-		endBlock, _   = strconv.Atoi(r.URL.Query().Get("end_block"))
-		clientID      = r.URL.Query().Get("client_id")
-	)
+		startBlockString = r.URL.Query().Get("start-block")
+		endBlockString   = r.URL.Query().Get("end-block")
+		clientID         = r.URL.Query().Get("client-id")
+		startDateString  = r.URL.Query().Get("start-date")
+		endDateString	 = r.URL.Query().Get("end-date")
+		dataPointsString = r.URL.Query().Get("data-points")
+	)
+
+	var dataPoints int64
+	dataPoints, err := strconv.ParseInt(dataPointsString, 10, 64)
+	if err != nil {
+		dataPoints = 1
+	} else if dataPoints > 100 {
+		dataPoints = 100
+	}
 
 	query := event.RewardQuery{
-		StartBlock: startBlock,
-		EndBlock:   endBlock,
 		ClientID:   clientID,
-	}
-	edb := srh.GetQueryStateContext().GetEventDB()
-	if edb == nil {
-		common.Respond(w, r, nil, common.NewErrInternal("no db connection"))
-		return
-	}
-	collectedReward, err := edb.GetRewardClaimedTotal(query)
-	if err != nil {
-		common.Respond(w, r, 0, common.NewErrInternal("can't get rewards claimed", err.Error()))
-		return
-	}
-
-	common.Respond(w, r, map[string]int64{
-		"collected_reward": collectedReward,
-	}, nil)
+		DataPoints: dataPoints,
+	}
+
+	edb := srh.GetQueryStateContext().GetEventDB()
+	if edb == nil {
+		common.Respond(w, r, nil, common.NewErrInternal("no db connection"))
+		return
+	}
+
+	if startBlockString != "" && endBlockString != "" {
+		startBlock, err := strconv.ParseUint(startBlockString, 10, 64)
+		if err != nil {
+			common.Respond(w, r, nil, common.NewErrInternal("failed to parse start-block string to a number", err.Error()))
+			return
+		}
+
+		endBlock, err := strconv.ParseUint(endBlockString, 10, 64)
+		if err != nil {
+			common.Respond(w, r, nil, common.NewErrInternal("failed to parse end-block string to a number", err.Error()))
+			return
+		}
+
+		if startBlock > endBlock {
+			common.Respond(w, r, 0, common.NewErrInternal("start-block cannot be greater than end-block"))
+			return
+		}
+
+		query.StartBlock = int(startBlock)
+		query.EndBlock = int(endBlock)
+
+		rewards, err := edb.GetRewardClaimedTotalBetweenBlocks(query)
+		if err != nil {
+			common.Respond(w, r, 0, common.NewErrInternal("can't get rewards claimed", err.Error()))
+			return
+		}
+		common.Respond(w, r, map[string][]int64{
+			"collected_reward": rewards,
+		}, nil)
+		return
+	}
+
+	if startDateString != "" && endDateString != "" {
+		startDate, err := strconv.ParseUint(startDateString, 10, 64)
+		if err != nil {
+			common.Respond(w, r, nil, common.NewErrInternal("failed to parse start-date string to a number", err.Error()))
+			return
+		}
+
+		endDate, err := strconv.ParseUint(endDateString, 10, 64)
+		if err != nil {
+			common.Respond(w, r, nil, common.NewErrInternal("failed to parse end-date string to a number", err.Error()))
+			return
+		}
+
+		if startDate > endDate {
+			common.Respond(w, r, 0, common.NewErrInternal("start-date cannot be greater than end-date"))
+			return
+		}
+
+		query.StartDate = time.Unix(int64(startDate), 0)
+		query.EndDate = time.Unix(int64(endDate), 0)
+
+		rewards, err := edb.GetRewardClaimedTotalBetweenDates(query)
+		if err != nil {
+			common.Respond(w, r, 0, common.NewErrInternal("can't get rewards claimed", err.Error()))
+			return
+		}
+
+		common.Respond(w, r, map[string]interface{}{
+			"collected_reward": rewards,
+		}, nil)
+		return
+	}
+
+	common.Respond(w, r, nil, common.NewErrInternal("can't get collected rewards"))
 }
 
 // swagger:route GET /v1/screst/6dba10422e368813802877a85039d3985d96760ed844092319743fb3a76712d7/alloc_write_marker_count alloc_write_marker_count
@@ -2309,7 +2264,7 @@
 	common.Respond(w, r, challenges, nil)
 }
 
-// swagger:route GET /v1/screst/6dba10422e368813802877a85039d3985d96760ed844092319743fb3a76712d7/getchallenge getchallenge
+ // swagger:route GET /v1/screst/6dba10422e368813802877a85039d3985d96760ed844092319743fb3a76712d7/getchallenge getchallenge
 // Gets challenges for a blobber by challenge id
 //
 // parameters:

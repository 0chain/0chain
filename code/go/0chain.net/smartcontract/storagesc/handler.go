--- conflicted
+++ resolved
@@ -98,18 +98,20 @@
 
 // swagger:route GET /v1/screst/6dba10422e368813802877a85039d3985d96760ed844092319743fb3a76712d7/blobber-rank blobber-rank
 // Gets the rank of a blobber.
-//   challenges passed / total challenges
-//
-// parameters:
-//    + name: id
-//      description: id of blobber
-//      required: true
-//      in: query
-//      type: string
-//
-// responses:
-//  200: Int64Map
-//  400:
+//
+//	challenges passed / total challenges
+//
+// parameters:
+//   - name: id
+//     description: id of blobber
+//     required: true
+//     in: query
+//     type: string
+//
+// responses:
+//
+//	200: Int64Map
+//	400:
 func (srh *StorageRestHandler) getBlobberRank(w http.ResponseWriter, r *http.Request) {
 	id := r.URL.Query().Get("id")
 	edb := srh.GetQueryStateContext().GetEventDB()
@@ -131,8 +133,9 @@
 // Gets the total blobber capacity across all blobbers. Note that this is not staked capacity.
 //
 // responses:
-//  200: Int64Map
-//  400:
+//
+//	200: Int64Map
+//	400:
 func (srh *StorageRestHandler) getTotalBlobberCapacity(w http.ResponseWriter, r *http.Request) {
 	edb := srh.GetQueryStateContext().GetEventDB()
 	if edb == nil {
@@ -153,8 +156,9 @@
 // Gets the average write price across all blobbers
 //
 // responses:
-//  200: Int64Map
-//  400:
+//
+//	200: Int64Map
+//	400:
 func (srh *StorageRestHandler) getAverageWritePrice(w http.ResponseWriter, r *http.Request) {
 	edb := srh.GetQueryStateContext().GetEventDB()
 	if edb == nil {
@@ -175,27 +179,28 @@
 // convert list of blobber urls into ids
 //
 // parameters:
-//    + name: free_allocation_data
-//      description: allocation data
-//      required: true
-//      in: query
-//      type: string
-//    + name: offset
-//      description: offset
-//      in: query
-//      type: string
-//    + name: limit
-//      description: limit
-//      in: query
-//      type: string
-//    + name: sort
-//      description: desc or asc
-//      in: query
-//      type: string
-//
-// responses:
-//  200: stringArray
-//  400:
+//   - name: free_allocation_data
+//     description: allocation data
+//     required: true
+//     in: query
+//     type: string
+//   - name: offset
+//     description: offset
+//     in: query
+//     type: string
+//   - name: limit
+//     description: limit
+//     in: query
+//     type: string
+//   - name: sort
+//     description: desc or asc
+//     in: query
+//     type: string
+//
+// responses:
+//
+//	200: stringArray
+//	400:
 func (srh *StorageRestHandler) getBlobberIdsByUrls(w http.ResponseWriter, r *http.Request) {
 	var (
 		urlsStr = r.URL.Query().Get("blobber_urls")
@@ -243,27 +248,28 @@
 // returns list of all blobbers alive that match the free allocation request.
 //
 // parameters:
-//    + name: free_allocation_data
-//      description: allocation data
-//      required: true
-//      in: query
-//      type: string
-//    + name: offset
-//      description: offset
-//      in: query
-//      type: string
-//    + name: limit
-//      description: limit
-//      in: query
-//      type: string
-//    + name: sort
-//      description: desc or asc
-//      in: query
-//      type: string
-//
-// responses:
-//  200:
-//  400:
+//   - name: free_allocation_data
+//     description: allocation data
+//     required: true
+//     in: query
+//     type: string
+//   - name: offset
+//     description: offset
+//     in: query
+//     type: string
+//   - name: limit
+//     description: limit
+//     in: query
+//     type: string
+//   - name: sort
+//     description: desc or asc
+//     in: query
+//     type: string
+//
+// responses:
+//
+//	200:
+//	400:
 func (srh *StorageRestHandler) getFreeAllocationBlobbers(w http.ResponseWriter, r *http.Request) {
 	var (
 		allocData = r.URL.Query().Get("free_allocation_data")
@@ -337,27 +343,28 @@
 // returns list of all blobbers alive that match the allocation request.
 //
 // parameters:
-//    + name: allocation_data
-//      description: allocation data
-//      required: true
-//      in: query
-//      type: string
-//    + name: offset
-//      description: offset
-//      in: query
-//      type: string
-//    + name: limit
-//      description: limit
-//      in: query
-//      type: string
-//    + name: sort
-//      description: desc or asc
-//      in: query
-//      type: string
-//
-// responses:
-//  200:
-//  400:
+//   - name: allocation_data
+//     description: allocation data
+//     required: true
+//     in: query
+//     type: string
+//   - name: offset
+//     description: offset
+//     in: query
+//     type: string
+//   - name: limit
+//     description: limit
+//     in: query
+//     type: string
+//   - name: sort
+//     description: desc or asc
+//     in: query
+//     type: string
+//
+// responses:
+//
+//	200:
+//	400:
 func (srh *StorageRestHandler) getAllocationBlobbers(w http.ResponseWriter, r *http.Request) {
 	q := r.URL.Query()
 
@@ -458,42 +465,42 @@
 //
 // > Note: Using start/end-block and start/end-date together would only return results with start/end-block
 //
-//
-// parameters:
-//    + name: start-block
-//      description: start block
-//      required: false
-//      in: query
-//      type: string
-//    + name: end-block
-//      description: end block
-//      required: false
-//      in: query
-//      type: string
-//    + name: start-date
-//      description: start date
-//      required: false
-//      in: query
-//      type: string
-//    + name: end-date
-//      description: end date
-//      required: false
-//      in: query
-//      type: string
-//    + name: data-points
-//      description: number of data points in response
-//      required: false
-//      in: query
-//      type: string
-//    + name: client-id
-//      description: client id
-//      required: true
-//      in: query
-//      type: string
-//
-// responses:
-//  200: challengePoolStat
-//  400:
+// parameters:
+//   - name: start-block
+//     description: start block
+//     required: false
+//     in: query
+//     type: string
+//   - name: end-block
+//     description: end block
+//     required: false
+//     in: query
+//     type: string
+//   - name: start-date
+//     description: start date
+//     required: false
+//     in: query
+//     type: string
+//   - name: end-date
+//     description: end date
+//     required: false
+//     in: query
+//     type: string
+//   - name: data-points
+//     description: number of data points in response
+//     required: false
+//     in: query
+//     type: string
+//   - name: client-id
+//     description: client id
+//     required: true
+//     in: query
+//     type: string
+//
+// responses:
+//
+//	200: challengePoolStat
+//	400:
 func (srh *StorageRestHandler) getCollectedReward(w http.ResponseWriter, r *http.Request) {
 	var (
 		startBlockString = r.URL.Query().Get("start-block")
@@ -593,17 +600,17 @@
 
 // swagger:route GET /v1/screst/6dba10422e368813802877a85039d3985d96760ed844092319743fb3a76712d7/alloc_write_marker_count alloc_write_marker_count
 //
-//
-// parameters:
-//    + name: allocation_id
-//      description: allocation for which to get challenge pools statistics
-//      required: true
-//      in: query
-//      type: string
-//
-// responses:
-//  200: challengePoolStat
-//  400:
+// parameters:
+//   - name: allocation_id
+//     description: allocation for which to get challenge pools statistics
+//     required: true
+//     in: query
+//     type: string
+//
+// responses:
+//
+//	200: challengePoolStat
+//	400:
 func (srh *StorageRestHandler) getWriteMarkerCount(w http.ResponseWriter, r *http.Request) {
 	allocationID := r.URL.Query().Get("allocation_id")
 	if allocationID == "" {
@@ -623,22 +630,22 @@
 
 // swagger:route GET /v1/screst/6dba10422e368813802877a85039d3985d96760ed844092319743fb3a76712d7/alloc_read_size alloc_read_size
 //
-//
-// parameters:
-//    + name: allocation_id
-//      description: allocation for which to get challenge pools statistics
-//      required: true
-//      in: query
-//      type: string
-//    + name: block_number
-//      description:block number
-//      required: true
-//      in: query
-//      type: string
-//
-// responses:
-//  200: challengePoolStat
-//  400:
+// parameters:
+//   - name: allocation_id
+//     description: allocation for which to get challenge pools statistics
+//     required: true
+//     in: query
+//     type: string
+//   - name: block_number
+//     description:block number
+//     required: true
+//     in: query
+//     type: string
+//
+// responses:
+//
+//	200: challengePoolStat
+//	400:
 func (srh *StorageRestHandler) getReadAmount(w http.ResponseWriter, r *http.Request) {
 	blockNumberString := r.URL.Query().Get("block_number")
 	allocationIDString := r.URL.Query().Get("allocation_id")
@@ -665,20 +672,21 @@
 // statistic for all locked tokens of a challenge pool
 //
 // parameters:
-//    + name: allocation_id
-//      description: allocation for which to get challenge pools statistics
-//      required: true
-//      in: query
-//      type: string
-//    + name: block_number
-//      description:block number
-//      required: true
-//      in: query
-//      type: string
-//
-// responses:
-//  200: challengePoolStat
-//  400:
+//   - name: allocation_id
+//     description: allocation for which to get challenge pools statistics
+//     required: true
+//     in: query
+//     type: string
+//   - name: block_number
+//     description:block number
+//     required: true
+//     in: query
+//     type: string
+//
+// responses:
+//
+//	200: challengePoolStat
+//	400:
 func (srh *StorageRestHandler) getWrittenAmount(w http.ResponseWriter, r *http.Request) {
 	blockNumberString := r.URL.Query().Get("block_number")
 	allocationIDString := r.URL.Query().Get("allocation_id")
@@ -708,20 +716,21 @@
 // Total amount of data added during given blocks
 //
 // parameters:
-//    + name: block-start
-//      description:start block number
-//      required: true
-//      in: query
-//      type: string
-//    + name: block-end
-//      description:end block number
-//      required: true
-//      in: query
-//      type: string
-//
-// responses:
-//  200: Int64Map
-//  400:
+//   - name: block-start
+//     description:start block number
+//     required: true
+//     in: query
+//     type: string
+//   - name: block-end
+//     description:end block number
+//     required: true
+//     in: query
+//     type: string
+//
+// responses:
+//
+//	200: Int64Map
+//	400:
 func (srh *StorageRestHandler) getWrittenAmountPerPeriod(w http.ResponseWriter, r *http.Request) {
 	startBlockNumberString := r.URL.Query().Get("block-start")
 	endBlockNumberString := r.URL.Query().Get("block-end")
@@ -767,15 +776,16 @@
 // statistic for all locked tokens of a challenge pool
 //
 // parameters:
-//    + name: allocation_id
-//      description: allocation for which to get challenge pools statistics
-//      required: true
-//      in: query
-//      type: string
-//
-// responses:
-//  200: challengePoolStat
-//  400:
+//   - name: allocation_id
+//     description: allocation for which to get challenge pools statistics
+//     required: true
+//     in: query
+//     type: string
+//
+// responses:
+//
+//	200: challengePoolStat
+//	400:
 func (srh *StorageRestHandler) getChallengePoolStat(w http.ResponseWriter, r *http.Request) {
 	var (
 		allocationID = r.URL.Query().Get("allocation_id")
@@ -805,15 +815,16 @@
 // Gets  statistic for all locked tokens of the read pool
 //
 // parameters:
-//    + name: client_id
-//      description: client for which to get read pools statistics
-//      required: true
-//      in: query
-//      type: string
-//
-// responses:
-//  200: readPool
-//  400:
+//   - name: client_id
+//     description: client for which to get read pools statistics
+//     required: true
+//     in: query
+//     type: string
+//
+// responses:
+//
+//	200: readPool
+//	400:
 func (srh *StorageRestHandler) getReadPoolStat(w http.ResponseWriter, r *http.Request) {
 	rp := readPool{}
 
@@ -850,8 +861,9 @@
 // Gets the current storage smart contract settings
 //
 // responses:
-//  200: StringMap
-//  400:
+//
+//	200: StringMap
+//	400:
 func (srh *StorageRestHandler) getConfig(w http.ResponseWriter, r *http.Request) {
 	conf, err := getConfig(srh.GetQueryStateContext())
 	if err != nil && err != util.ErrValueNotPresent {
@@ -875,12 +887,12 @@
 // This WriteMarker has a Size filed indicated the change the data stored on the blobber.
 // Negative if data is removed.
 //
-// This endpoint returns the summation of all the Size fields in all the WriteMarkers sent to 0chain by blobbers
-//
-//
-// responses:
-//  200: Int64Map
-//  400:
+// # This endpoint returns the summation of all the Size fields in all the WriteMarkers sent to 0chain by blobbers
+//
+// responses:
+//
+//	200: Int64Map
+//	400:
 func (srh *StorageRestHandler) getTotalData(w http.ResponseWriter, r *http.Request) {
 	edb := srh.GetQueryStateContext().GetEventDB()
 	if edb == nil {
@@ -907,28 +919,29 @@
 // Gets block information for all blocks. Todo: We need to add a filter to this.
 //
 // parameters:
-//    + name: block_hash
-//      description: block hash
-//      required: true
-//      in: query
-//      type: string
-//    + name: offset
-//      description: offset
-//      in: query
-//      type: string
-//    + name: limit
-//      description: limit
-//      in: query
-//      type: string
-//    + name: sort
-//      description: desc or asc
-//      in: query
-//      type: string
-//
-// responses:
-//  200: []fullBlock
-//  400:
-//  500:
+//   - name: block_hash
+//     description: block hash
+//     required: true
+//     in: query
+//     type: string
+//   - name: offset
+//     description: offset
+//     in: query
+//     type: string
+//   - name: limit
+//     description: limit
+//     in: query
+//     type: string
+//   - name: sort
+//     description: desc or asc
+//     in: query
+//     type: string
+//
+// responses:
+//
+//	200: []fullBlock
+//	400:
+//	500:
 func (srh *StorageRestHandler) getBlocks(w http.ResponseWriter, r *http.Request) {
 
 	limit, err := common2.GetOffsetLimitOrderParam(r.URL.Query())
@@ -979,26 +992,27 @@
 // Gets block information
 //
 // parameters:
-//    + name: block_hash
-//      description: block hash
-//      required: false
-//      in: query
-//      type: string
-//    + name: date
-//      description: block created closest to the date (epoch timestamp in nanoseconds)
-//      required: false
-//      in: query
-//      type: string
-//    + name: round
-//      description: block round
-//      required: false
-//      in: query
-//      type: string
-//
-// responses:
-//  200: Block
-//  400:
-//  500:
+//   - name: block_hash
+//     description: block hash
+//     required: false
+//     in: query
+//     type: string
+//   - name: date
+//     description: block created closest to the date (epoch timestamp in nanoseconds)
+//     required: false
+//     in: query
+//     type: string
+//   - name: round
+//     description: block round
+//     required: false
+//     in: query
+//     type: string
+//
+// responses:
+//
+//	200: Block
+//	400:
+//	500:
 func (srh *StorageRestHandler) getBlock(w http.ResponseWriter, r *http.Request) {
 	var (
 		hash        = r.URL.Query().Get("block_hash")
@@ -1064,15 +1078,16 @@
 // Gets statistic for a user's stake pools
 //
 // parameters:
-//    + name: client_id
-//      description: client for which to get stake pool information
-//      required: true
-//      in: query
-//      type: string
-//
-// responses:
-//  200: userPoolStat
-//  400:
+//   - name: client_id
+//     description: client for which to get stake pool information
+//     required: true
+//     in: query
+//     type: string
+//
+// responses:
+//
+//	200: userPoolStat
+//	400:
 func (srh *StorageRestHandler) getUserStakePoolStat(w http.ResponseWriter, r *http.Request) {
 	clientID := r.URL.Query().Get("client_id")
 	edb := srh.GetQueryStateContext().GetEventDB()
@@ -1157,16 +1172,17 @@
 // Gets statistic for all locked tokens of a stake pool
 //
 // parameters:
-//    + name: blobber_id
-//      description: id of blobber
-//      required: true
-//      in: query
-//      type: string
-//
-// responses:
-//  200: stakePoolStat
-//  400:
-//  500:
+//   - name: blobber_id
+//     description: id of blobber
+//     required: true
+//     in: query
+//     type: string
+//
+// responses:
+//
+//	200: stakePoolStat
+//	400:
+//	500:
 func (srh *StorageRestHandler) getStakePoolStat(w http.ResponseWriter, r *http.Request) {
 	blobberID := r.URL.Query().Get("blobber_id")
 	edb := srh.GetQueryStateContext().GetEventDB()
@@ -1197,22 +1213,23 @@
 // Gets challenges for a blobber by challenge id
 //
 // parameters:
-//    + name: blobber
-//      description: id of blobber
-//      required: true
-//      in: query
-//      type: string
-//    + name: challenge
-//      description: id of challenge
-//      required: true
-//      in: query
-//      type: string
-//
-// responses:
-//  200: StorageChallenge
-//  400:
-//  404:
-//  500:
+//   - name: blobber
+//     description: id of blobber
+//     required: true
+//     in: query
+//     type: string
+//   - name: challenge
+//     description: id of challenge
+//     required: true
+//     in: query
+//     type: string
+//
+// responses:
+//
+//	200: StorageChallenge
+//	400:
+//	404:
+//	500:
 func (srh *StorageRestHandler) getChallenge(w http.ResponseWriter, r *http.Request) {
 	blobberID := r.URL.Query().Get("blobber")
 
@@ -1244,29 +1261,30 @@
 // Gets open challenges for a blobber
 //
 // parameters:
-//    + name: blobber
-//      description: id of blobber for which to get open challenges
-//      required: true
-//      in: query
-//      type: string
-//    + name: offset
-//      description: offset
-//      in: query
-//      type: string
-//    + name: limit
-//      description: limit
-//      in: query
-//      type: string
-//    + name: sort
-//      description: desc or asc
-//      in: query
-//      type: string
-//
-// responses:
-//  200: ChallengesResponse
-//  400:
-//  404:
-//  500:
+//   - name: blobber
+//     description: id of blobber for which to get open challenges
+//     required: true
+//     in: query
+//     type: string
+//   - name: offset
+//     description: offset
+//     in: query
+//     type: string
+//   - name: limit
+//     description: limit
+//     in: query
+//     type: string
+//   - name: sort
+//     description: desc or asc
+//     in: query
+//     type: string
+//
+// responses:
+//
+//	200: ChallengesResponse
+//	400:
+//	404:
+//	500:
 func (srh *StorageRestHandler) getOpenChallenges(w http.ResponseWriter, r *http.Request) {
 	var (
 		blobberID  = r.URL.Query().Get("blobber")
@@ -1311,16 +1329,17 @@
 // Gets validator information
 //
 // parameters:
-//    + name: validator_id
-//      description: validator on which to get information
-//      required: true
-//      in: query
-//      type: string
-//
-// responses:
-//  200: Validator
-//  400:
-//  500:
+//   - name: validator_id
+//     description: validator on which to get information
+//     required: true
+//     in: query
+//     type: string
+//
+// responses:
+//
+//	200: Validator
+//	400:
+//	500:
 func (srh *StorageRestHandler) getValidator(w http.ResponseWriter, r *http.Request) {
 
 	var (
@@ -1349,8 +1368,9 @@
 // Gets list of all validators alive (e.g. excluding blobbers with zero capacity).
 //
 // responses:
-//  200: Validator
-//  400:
+//
+//	200: Validator
+//	400:
 func (srh *StorageRestHandler) validators(w http.ResponseWriter, r *http.Request) {
 
 	pagination, err := common2.GetOffsetLimitOrderParam(r.URL.Query())
@@ -1373,33 +1393,34 @@
 // Gets read markers according to a filter
 //
 // parameters:
-//    + name: allocation_id
-//      description: count write markers for this allocation
-//      required: true
-//      in: query
-//      type: string
-//    + name: filename
-//      description: file name
-//      required: true
-//      in: query
-//      type: string
-//    + name: offset
-//      description: offset
-//      in: query
-//      type: string
-//    + name: limit
-//      description: limit
-//      in: query
-//      type: string
-//    + name: sort
-//      description: desc or asc
-//      in: query
-//      type: string
-//
-// responses:
-//  200: []WriteMarker
-//  400:
-//  500:
+//   - name: allocation_id
+//     description: count write markers for this allocation
+//     required: true
+//     in: query
+//     type: string
+//   - name: filename
+//     description: file name
+//     required: true
+//     in: query
+//     type: string
+//   - name: offset
+//     description: offset
+//     in: query
+//     type: string
+//   - name: limit
+//     description: limit
+//     in: query
+//     type: string
+//   - name: sort
+//     description: desc or asc
+//     in: query
+//     type: string
+//
+// responses:
+//
+//	200: []WriteMarker
+//	400:
+//	500:
 func (srh *StorageRestHandler) getWriteMarkers(w http.ResponseWriter, r *http.Request) {
 	var (
 		allocationID = r.URL.Query().Get("allocation_id")
@@ -1443,16 +1464,17 @@
 // Gets read markers according to a filter
 //
 // parameters:
-//    + name: allocation_id
-//      description: count read markers for this allocation
-//      required: true
-//      in: query
-//      type: string
-//
-// responses:
-//  200: readMarkersCount
-//  400
-//  500:
+//   - name: allocation_id
+//     description: count read markers for this allocation
+//     required: true
+//     in: query
+//     type: string
+//
+// responses:
+//
+//	200: readMarkersCount
+//	400
+//	500:
 func (srh *StorageRestHandler) getReadMarkersCount(w http.ResponseWriter, r *http.Request) {
 	var (
 		allocationID = r.URL.Query().Get("allocation_id")
@@ -1485,30 +1507,31 @@
 // Gets read markers according to a filter
 //
 // parameters:
-//    + name: allocation_id
-//      description: filter read markers by this allocation
-//      in: query
-//      type: string
-//    + name: auth_ticket
-//      description: filter in only read markers using auth thicket
-//      in: query
-//      type: string
-//    + name: offset
-//      description: offset
-//      in: query
-//      type: string
-//    + name: limit
-//      description: limit
-//      in: query
-//      type: string
-//    + name: sort
-//      description: desc or asc
-//      in: query
-//      type: string
-//
-// responses:
-//  200: []ReadMarker
-//  500:
+//   - name: allocation_id
+//     description: filter read markers by this allocation
+//     in: query
+//     type: string
+//   - name: auth_ticket
+//     description: filter in only read markers using auth thicket
+//     in: query
+//     type: string
+//   - name: offset
+//     description: offset
+//     in: query
+//     type: string
+//   - name: limit
+//     description: limit
+//     in: query
+//     type: string
+//   - name: sort
+//     description: desc or asc
+//     in: query
+//     type: string
+//
+// responses:
+//
+//	200: []ReadMarker
+//	500:
 func (srh *StorageRestHandler) getReadMarkers(w http.ResponseWriter, r *http.Request) {
 	var (
 		allocationID = r.URL.Query().Get("allocation_id")
@@ -1548,18 +1571,19 @@
 // Gets latest read marker for a client and blobber
 //
 // parameters:
-//    + name: client
-//      description: client
-//      in: query
-//      type: string
-//    + name: blobber
-//      description: blobber
-//      in: query
-//      type: string
-//
-// responses:
-//  200: ReadMarker
-//  500:
+//   - name: client
+//     description: client
+//     in: query
+//     type: string
+//   - name: blobber
+//     description: blobber
+//     in: query
+//     type: string
+//
+// responses:
+//
+//	200: ReadMarker
+//	500:
 func (srh *StorageRestHandler) getLatestReadMarker(w http.ResponseWriter, r *http.Request) {
 	var (
 		clientID  = r.URL.Query().Get("client")
@@ -1588,16 +1612,17 @@
 // Calculates the cost of a new allocation request.
 //
 // parameters:
-//    + name: allocation_data
-//      description: json marshall of new allocation request input data
-//      in: query
-//      type: string
-//      required: true
-//
-// responses:
-//  200: Int64Map
-//  400:
-//  500:
+//   - name: allocation_data
+//     description: json marshall of new allocation request input data
+//     in: query
+//     type: string
+//     required: true
+//
+// responses:
+//
+//	200: Int64Map
+//	400:
+//	500:
 func (srh *StorageRestHandler) getAllocationMinLock(w http.ResponseWriter, r *http.Request) {
 	var err error
 	allocData := r.URL.Query().Get("allocation_data")
@@ -1664,32 +1689,10 @@
 		common.Respond(w, r, nil, common.NewErrInternal(err.Error()))
 		return
 	}
-<<<<<<< HEAD
-
-	nodes, err := getBlobbers(unique, balances)
-	if err != nil {
-		common.Respond(w, r, "", common.NewErrInternal("error getting blobbers", err.Error()))
-		return
-	}
-
-	for _, b := range nodes.Nodes {
-		bMinLockDemand, err := b.Terms.minLockDemand(gbSize,
-			sa.restDurationInTimeUnits(common.Timestamp(creationDate.Unix()), conf.TimeUnit))
-		if err != nil {
-			common.Respond(w, r, "", common.NewErrInternal("error calculating min lock demand", err.Error()))
-			return
-		}
-		minLockDemand, err = currency.AddCoin(minLockDemand, bMinLockDemand)
-		if err != nil {
-			common.Respond(w, r, "", common.NewErrInternal("error calculating min lock demand", err.Error()))
-			return
-		}
-=======
 	mld, err := sa.restMinLockDemand()
 	if err != nil {
 		common.Respond(w, r, nil, common.NewErrInternal(err.Error()))
 		return
->>>>>>> 7a5ce3af
 	}
 	mld64, err := mld.Float64()
 	if err != nil {
@@ -1706,28 +1709,29 @@
 // Gets a list of allocation information for allocations owned by the client
 //
 // parameters:
-//    + name: client
-//      description: owner of allocations we wish to list
-//      required: true
-//      in: query
-//      type: string
-//    + name: offset
-//      description: offset
-//      in: query
-//      type: string
-//    + name: limit
-//      description: limit
-//      in: query
-//      type: string
-//    + name: sort
-//      description: desc or asc
-//      in: query
-//      type: string
-//
-// responses:
-//  200: []StorageAllocation
-//  400:
-//  500:
+//   - name: client
+//     description: owner of allocations we wish to list
+//     required: true
+//     in: query
+//     type: string
+//   - name: offset
+//     description: offset
+//     in: query
+//     type: string
+//   - name: limit
+//     description: limit
+//     in: query
+//     type: string
+//   - name: sort
+//     description: desc or asc
+//     in: query
+//     type: string
+//
+// responses:
+//
+//	200: []StorageAllocation
+//	400:
+//	500:
 func (srh *StorageRestHandler) getAllocations(w http.ResponseWriter, r *http.Request) {
 	clientID := r.URL.Query().Get("client")
 
@@ -1754,16 +1758,17 @@
 // Gets allocation object
 //
 // parameters:
-//    + name: allocation
-//      description: offset
-//      required: true
-//      in: query
-//      type: string
-//
-// responses:
-//  200: StorageAllocation
-//  400:
-//  500:
+//   - name: allocation
+//     description: offset
+//     required: true
+//     in: query
+//     type: string
+//
+// responses:
+//
+//	200: StorageAllocation
+//	400:
+//	500:
 func (srh *StorageRestHandler) getAllocation(w http.ResponseWriter, r *http.Request) {
 	allocationID := r.URL.Query().Get("allocation")
 	edb := srh.GetQueryStateContext().GetEventDB()
@@ -1795,28 +1800,29 @@
 // Gets errors returned by indicated transaction
 //
 // parameters:
-//    + name: transaction_hash
-//      description: transaction_hash
-//      required: true
-//      in: query
-//      type: string
-//    + name: offset
-//      description: offset
-//      in: query
-//      type: string
-//    + name: limit
-//      description: limit
-//      in: query
-//      type: string
-//    + name: sort
-//      description: desc or asc
-//      in: query
-//      type: string
-//
-// responses:
-//  200: []Error
-//  400:
-//  500:
+//   - name: transaction_hash
+//     description: transaction_hash
+//     required: true
+//     in: query
+//     type: string
+//   - name: offset
+//     description: offset
+//     in: query
+//     type: string
+//   - name: limit
+//     description: limit
+//     in: query
+//     type: string
+//   - name: sort
+//     description: desc or asc
+//     in: query
+//     type: string
+//
+// responses:
+//
+//	200: []Error
+//	400:
+//	500:
 func (srh *StorageRestHandler) getErrors(w http.ResponseWriter, r *http.Request) {
 
 	var (
@@ -1850,23 +1856,24 @@
 // Gets list of write markers satisfying filter
 //
 // parameters:
-//    + name: offset
-//      description: offset
-//      in: query
-//      type: string
-//    + name: limit
-//      description: limit
-//      in: query
-//      type: string
-//    + name: is_descending
-//      description: is descending
-//      in: query
-//      type: string
-//
-// responses:
-//  200: []WriteMarker
-//  400:
-//  500:
+//   - name: offset
+//     description: offset
+//     in: query
+//     type: string
+//   - name: limit
+//     description: limit
+//     in: query
+//     type: string
+//   - name: is_descending
+//     description: is descending
+//     in: query
+//     type: string
+//
+// responses:
+//
+//	200: []WriteMarker
+//	400:
+//	500:
 func (srh *StorageRestHandler) getWriteMarker(w http.ResponseWriter, r *http.Request) {
 	limit, err := common2.GetOffsetLimitOrderParam(r.URL.Query())
 	if err != nil {
@@ -1891,43 +1898,44 @@
 // Gets filtered list of transaction information
 //
 // parameters:
-//    + name: client_id
-//      description: restrict to transactions sent by the specified client
-//      in: query
-//      type: string
-//    + name: to_client_id
-//      description: restrict to transactions sent to a specified client
-//      in: query
-//      type: string
-//    + name: block_hash
-//      description: restrict to transactions in indicated block
-//      in: query
-//      type: string
-//    + name: offset
-//      description: offset
-//      in: query
-//      type: string
-//    + name: limit
-//      description: limit
-//      in: query
-//      type: string
-//    + name: sort
-//      description: desc or asc
-//      in: query
-//      type: string
-//    + name: block-start
-//      description: restrict to transactions in specified start block and endblock
-//      in: query
-//      type: string
-//    + name: block-end
-//      description: restrict to transactions in specified start block and endblock
-//      in: query
-//      type: string
-//
-// responses:
-//  200: []Transaction
-//  400:
-//  500:
+//   - name: client_id
+//     description: restrict to transactions sent by the specified client
+//     in: query
+//     type: string
+//   - name: to_client_id
+//     description: restrict to transactions sent to a specified client
+//     in: query
+//     type: string
+//   - name: block_hash
+//     description: restrict to transactions in indicated block
+//     in: query
+//     type: string
+//   - name: offset
+//     description: offset
+//     in: query
+//     type: string
+//   - name: limit
+//     description: limit
+//     in: query
+//     type: string
+//   - name: sort
+//     description: desc or asc
+//     in: query
+//     type: string
+//   - name: block-start
+//     description: restrict to transactions in specified start block and endblock
+//     in: query
+//     type: string
+//   - name: block-end
+//     description: restrict to transactions in specified start block and endblock
+//     in: query
+//     type: string
+//
+// responses:
+//
+//	200: []Transaction
+//	400:
+//	500:
 func (srh *StorageRestHandler) getTransactionByFilter(w http.ResponseWriter, r *http.Request) {
 	var (
 		clientID      = r.URL.Query().Get("client_id")
@@ -2016,35 +2024,36 @@
 // Gets filtered list of transaction hashes from file information
 //
 // parameters:
-//    + name: look-up-hash
-//      description: restrict to transactions by the specific look up hash on write marker
-//      in: query
-//      type: string
-//    + name: name
-//      description: restrict to transactions by the specific file name on write marker
-//      in: query
-//      type: string
-//    + name: content-hash
-//      description: restrict to transactions by the specific content hash on write marker
-//      in: query
-//      type: string
-//    + name: offset
-//      description: offset
-//      in: query
-//      type: string
-//    + name: limit
-//      description: limit
-//      in: query
-//      type: string
-//    + name: sort
-//      description: desc or asc
-//      in: query
-//      type: string
-//
-// responses:
-//  200: stringArray
-//  400:
-//  500:
+//   - name: look-up-hash
+//     description: restrict to transactions by the specific look up hash on write marker
+//     in: query
+//     type: string
+//   - name: name
+//     description: restrict to transactions by the specific file name on write marker
+//     in: query
+//     type: string
+//   - name: content-hash
+//     description: restrict to transactions by the specific content hash on write marker
+//     in: query
+//     type: string
+//   - name: offset
+//     description: offset
+//     in: query
+//     type: string
+//   - name: limit
+//     description: limit
+//     in: query
+//     type: string
+//   - name: sort
+//     description: desc or asc
+//     in: query
+//     type: string
+//
+// responses:
+//
+//	200: stringArray
+//	400:
+//	500:
 func (srh *StorageRestHandler) getTransactionHashesByFilter(w http.ResponseWriter, r *http.Request) {
 	var (
 		lookUpHash  = r.URL.Query().Get("look-up-hash")
@@ -2101,8 +2110,9 @@
 // Gets transaction information from transaction hash
 //
 // responses:
-//  200: Transaction
-//  500:
+//
+//	200: Transaction
+//	500:
 func (srh *StorageRestHandler) getTransactionByHash(w http.ResponseWriter, r *http.Request) {
 	var transactionHash = r.URL.Query().Get("transaction_hash")
 	if len(transactionHash) == 0 {
@@ -2177,21 +2187,23 @@
 // Gets list of all blobbers alive (e.g. excluding blobbers with zero capacity).
 //
 // parameters:
-//    + name: offset
-//      description: offset
-//      in: query
-//      type: string
-//    + name: limit
-//      description: limit
-//      in: query
-//      type: string
-//    + name: sort
-//      description: desc or asc
-//      in: query
-//      type: string
-// responses:
-//  200: storageNodesResponse
-//  500:
+//   - name: offset
+//     description: offset
+//     in: query
+//     type: string
+//   - name: limit
+//     description: limit
+//     in: query
+//     type: string
+//   - name: sort
+//     description: desc or asc
+//     in: query
+//     type: string
+//
+// responses:
+//
+//	200: storageNodesResponse
+//	500:
 func (srh *StorageRestHandler) getBlobbers(w http.ResponseWriter, r *http.Request) {
 	limit, err := common2.GetOffsetLimitOrderParam(r.URL.Query())
 	if err != nil {
@@ -2226,21 +2238,23 @@
 // Gets list of all blobbers ordered by rank
 //
 // parameters:
-//    + name: offset
-//      description: offset
-//      in: query
-//      type: string
-//    + name: limit
-//      description: limit
-//      in: query
-//      type: string
-//    + name: sort
-//      description: desc or asc
-//      in: query
-//      type: string
-// responses:
-//  200: storageNodeResponse
-//  500:
+//   - name: offset
+//     description: offset
+//     in: query
+//     type: string
+//   - name: limit
+//     description: limit
+//     in: query
+//     type: string
+//   - name: sort
+//     description: desc or asc
+//     in: query
+//     type: string
+//
+// responses:
+//
+//	200: storageNodeResponse
+//	500:
 func (srh *StorageRestHandler) getBlobbersByRank(w http.ResponseWriter, r *http.Request) {
 	limit, err := common2.GetOffsetLimitOrderParam(r.URL.Query())
 	if err != nil {
@@ -2265,40 +2279,41 @@
 
 // swagger:route GET /v1/screst/6dba10422e368813802877a85039d3985d96760ed844092319743fb3a76712d7/blobbers-by-geolocation blobbers-by-geolocation
 //
-//  Returns a list of all blobbers within a rectangle defined by maximum and minimum latitude and longitude values.
-//
-//    + name: max_latitude
-//      description: maximum latitude value, defaults to 90
-//      in: query
-//      type: string
-//    + name: min_latitude
-//      description:  minimum latitude value, defaults to -90
-//      in: query
-//      type: string
-//    + name: max_longitude
-//      description: maximum max_longitude value, defaults to 180
-//      in: query
-//      type: string
-//    + name: min_longitude
-//      description: minimum max_longitude value, defaults to -180
-//      in: query
-//      type: string
-//    + name: offset
-//      description: offset
-//      in: query
-//      type: string
-//    + name: limit
-//      description: limit
-//      in: query
-//      type: string
-//    + name: sort
-//      description: desc or asc
-//      in: query
-//      type: string
-//
-// responses:
-//  200: stringArray
-//  500:
+//	Returns a list of all blobbers within a rectangle defined by maximum and minimum latitude and longitude values.
+//
+//	  + name: max_latitude
+//	    description: maximum latitude value, defaults to 90
+//	    in: query
+//	    type: string
+//	  + name: min_latitude
+//	    description:  minimum latitude value, defaults to -90
+//	    in: query
+//	    type: string
+//	  + name: max_longitude
+//	    description: maximum max_longitude value, defaults to 180
+//	    in: query
+//	    type: string
+//	  + name: min_longitude
+//	    description: minimum max_longitude value, defaults to -180
+//	    in: query
+//	    type: string
+//	  + name: offset
+//	    description: offset
+//	    in: query
+//	    type: string
+//	  + name: limit
+//	    description: limit
+//	    in: query
+//	    type: string
+//	  + name: sort
+//	    description: desc or asc
+//	    in: query
+//	    type: string
+//
+// responses:
+//
+//	200: stringArray
+//	500:
 func (srh *StorageRestHandler) getBlobbersByGeoLocation(w http.ResponseWriter, r *http.Request) {
 	var maxLatitude, minLatitude, maxLongitude, minLongitude float64
 	var err error
@@ -2388,8 +2403,9 @@
 // Gets total stake of all blobbers combined
 //
 // responses:
-//  200: Int64Map
-//  500:
+//
+//	200: Int64Map
+//	500:
 func (srh *StorageRestHandler) getBlobberTotalStakes(w http.ResponseWriter, r *http.Request) {
 	sctx := srh.GetQueryStateContext()
 	edb := sctx.GetEventDB()
@@ -2435,8 +2451,9 @@
 // Get count of blobber
 //
 // responses:
-//  200: Int64Map
-//  400:
+//
+//	200: Int64Map
+//	400:
 func (srh StorageRestHandler) getBlobberCount(w http.ResponseWriter, r *http.Request) {
 	edb := srh.GetQueryStateContext().GetEventDB()
 	if edb == nil {
@@ -2459,16 +2476,17 @@
 // Get blobber information
 //
 // parameters:
-//    + name: blobber_id
-//      description: blobber for which to return information
-//      required: true
-//      in: query
-//      type: string
-//
-// responses:
-//  200: storageNodeResponse
-//  400:
-//  500:
+//   - name: blobber_id
+//     description: blobber for which to return information
+//     required: true
+//     in: query
+//     type: string
+//
+// responses:
+//
+//	200: storageNodeResponse
+//	400:
+//	500:
 func (srh StorageRestHandler) getBlobber(w http.ResponseWriter, r *http.Request) {
 	var blobberID = r.URL.Query().Get("blobber_id")
 	if blobberID == "" {
@@ -2496,21 +2514,22 @@
 // Gets statistic for all locked tokens of a stake pool
 //
 // parameters:
-//    + name: allocation_id
-//      description: id of allocation
-//      required: false
-//      in: query
-//      type: string
-//    + name: blobber_id
-//      description: id of blobber
-//      required: false
-//      in: query
-//      type: string
-//
-// responses:
-//  200: Terms
-//  400:
-//  500:
+//   - name: allocation_id
+//     description: id of allocation
+//     required: false
+//     in: query
+//     type: string
+//   - name: blobber_id
+//     description: id of blobber
+//     required: false
+//     in: query
+//     type: string
+//
+// responses:
+//
+//	200: Terms
+//	400:
+//	500:
 func (srh *StorageRestHandler) getAllocBlobberTerms(w http.ResponseWriter, r *http.Request) {
 	if r.Method != http.MethodGet {
 		common.Respond(w, r, nil, common.NewErrBadRequest("GET method only"))

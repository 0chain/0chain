--- conflicted
+++ resolved
@@ -6,11 +6,6 @@
 	"net/url"
 	"time"
 
-<<<<<<< HEAD
-	"go.uber.org/zap"
-
-=======
->>>>>>> a1582e58
 	"0chain.net/smartcontract"
 
 	"0chain.net/core/logging"
@@ -184,26 +179,7 @@
 	}
 
 	return commitRead.ReadMarker, nil // ok
-}
-
-type blobberChallengeResponse struct {
-	BlobberID  string              `json:"blobber_id"`
-	Challenges []challengeResponse `json:"challenges"`
-	ExpectedBC BlobberChallenge    `json:"expected_bc"`
-}
-
-type challengeResponse struct {
-	ID             string         `json:"id"`
-	Validators     []nodeResponse `json:"validators"`
-	RandomNumber   int64          `json:"seed"`
-	AllocationID   string         `json:"allocation_id"`
-	Blobber        nodeResponse   `json:"blobber"`
-	AllocationRoot string         `json:"allocation_root"`
-}
-
-type nodeResponse struct {
-	ID  string `json:"id"`
-	URL string `json:"url"`
+
 }
 
 func (ssc *StorageSmartContract) OpenChallengeHandler(ctx context.Context, params url.Values, balances cstate.StateContextI) (interface{}, error) {
@@ -225,44 +201,15 @@
 		}
 	}
 
-	if balances.GetEventDB() == nil {
-		return nil, common.NewErrInternal("no event database found")
-	}
-
-	bc, err := balances.GetEventDB().GetBlobberChallenges(blobberID)
-	if err != nil {
-		return nil, common.NewErrInternal("getting blobber challenges", err.Error())
-	}
-
-	var response = blobberChallengeResponse{
-		BlobberID:  blobberID,
-		ExpectedBC: *blobberChallengeObj,
-	}
-	for _, ch := range bc.Challenges {
-		var chr = challengeResponse{
-			ID:             ch.ChallengeID,
-			RandomNumber:   ch.RandomNumber,
-			AllocationID:   ch.AllocationID,
-			AllocationRoot: ch.AllocationRoot,
-			Blobber: nodeResponse{
-				ID: blobberID,
-			},
-		}
-		for _, v := range ch.Validators {
-			chr.Validators = append(chr.Validators, nodeResponse{
-				ID:  v.ValidatorID,
-				URL: v.BaseURL,
-			})
-		}
-		response.Challenges = append(response.Challenges, chr)
-	}
-
-	logging.Logger.Error("piers OpenChallengeHandler",
-		zap.Any("challenge list", response))
+	// for k, v := range blobberChallengeObj.ChallengeMap {
+	// 	if v.Response != nil {
+	// 		delete(blobberChallengeObj.ChallengeMap, k)
+	// 	}
+	// }
 
 	// return populate or empty list of challenges
 	// don't return error, if no challenges (expected by blobbers)
-	return &response, nil
+	return &blobberChallengeObj, nil
 }
 
 func (ssc *StorageSmartContract) GetChallengeHandler(ctx context.Context, params url.Values, balances cstate.StateContextI) (retVal interface{}, retErr error) {
@@ -289,32 +236,5 @@
 		return nil, common.NewErrBadRequest("can't find challenge with provided 'challenge' param")
 	}
 
-	if balances.GetEventDB() == nil {
-		return nil, common.NewErrInternal("no event database found")
-	}
-
-	ch, err := balances.GetEventDB().GetChallenge(challengeID)
-	if err != nil {
-		return nil, common.NewErrInternal("getting blobber challenges", err.Error())
-	}
-
-	var response = challengeResponse{
-		ID:             ch.ChallengeID,
-		RandomNumber:   ch.RandomNumber,
-		AllocationID:   ch.AllocationID,
-		AllocationRoot: ch.AllocationRoot,
-		Blobber: nodeResponse{
-			ID: blobberID,
-		},
-	}
-	for _, v := range ch.Validators {
-		response.Validators = append(response.Validators, nodeResponse{
-			ID:  v.ValidatorID,
-			URL: v.BaseURL,
-		})
-	}
-	logging.Logger.Error("piers GetChallengeHandler",
-		zap.Any("challenge list", response))
-	return response, nil
-	//return blobberChallengeObj.ChallengeMap[challengeID], nil
+	return blobberChallengeObj.ChallengeMap[challengeID], nil
 }
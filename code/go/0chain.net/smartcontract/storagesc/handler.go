--- conflicted
+++ resolved
@@ -38,10 +38,7 @@
 	TotalStake int64 `json:"total_stake"`
 }
 
-<<<<<<< HEAD
 func blobberTableToStorageNode(blobber event.Blobber) storageNodeResponse {
-=======
-func blobberTableToStorageNode(blobber event.Blobber) (storageNodeResponse, error) {
 	maxOfferDuration, err := time.ParseDuration(blobber.MaxOfferDuration)
 	if err != nil {
 		return storageNodeResponse{}, err
@@ -50,7 +47,6 @@
 	if err != nil {
 		return storageNodeResponse{}, err
 	}
->>>>>>> 282500d3
 	return storageNodeResponse{
 		StorageNode: StorageNode{
 			ID:      blobber.BlobberID,

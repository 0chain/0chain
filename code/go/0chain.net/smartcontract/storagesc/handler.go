package storagesc

import (
	"encoding/json"
	"errors"
	"fmt"
	"net/http"
	"net/url"
	"strconv"
	"time"

	"0chain.net/smartcontract/rest"

	"0chain.net/chaincore/currency"

	cstate "0chain.net/chaincore/chain/state"
	"0chain.net/core/logging"
	"0chain.net/smartcontract/stakepool"
	"go.uber.org/zap"

	"0chain.net/smartcontract/stakepool/spenum"

	"0chain.net/smartcontract/dbs/event"

	"0chain.net/core/datastore"
	"0chain.net/core/util"

	"0chain.net/core/common"
	"0chain.net/smartcontract"
)

// swagger:model stringArray
type stringArray []string

type StorageRestHandler struct {
	rest.RestHandlerI
}

func NewStorageRestHandler(rh rest.RestHandlerI) *StorageRestHandler {
	return &StorageRestHandler{rh}
}

func SetupRestHandler(rh rest.RestHandlerI) {
	rh.Register(GetEndpoints(rh))
}

func GetEndpoints(rh rest.RestHandlerI) []rest.Endpoint {
	srh := NewStorageRestHandler(rh)
	storage := "/v1/screst/" + ADDRESS
	return []rest.Endpoint{
		rest.MakeEndpoint(storage+"/get_blobber_count", srh.getBlobberCount),
		rest.MakeEndpoint(storage+"/getBlobber", srh.getBlobber),
		rest.MakeEndpoint(storage+"/getblobbers", srh.getBlobbers),
		rest.MakeEndpoint(storage+"/get_blobber_total_stakes", srh.getBlobberTotalStakes), //todo limit sorting
		rest.MakeEndpoint(storage+"/blobbers-by-geolocation", srh.getBlobbersByGeoLocation),
		rest.MakeEndpoint(storage+"/transaction", srh.getTransactionByHash),
		rest.MakeEndpoint(storage+"/transactions", srh.getTransactionByFilter),
		rest.MakeEndpoint(storage+"/writemarkers", srh.getWriteMarker),
		rest.MakeEndpoint(storage+"/errors", srh.getErrors),
		rest.MakeEndpoint(storage+"/allocations", srh.getAllocations),
		rest.MakeEndpoint(storage+"/allocation_min_lock", srh.getAllocationMinLock),
		rest.MakeEndpoint(storage+"/allocation", srh.getAllocation),
		rest.MakeEndpoint(storage+"/latestreadmarker", srh.getLatestReadMarker),
		rest.MakeEndpoint(storage+"/readmarkers", srh.getReadMarkers),
		rest.MakeEndpoint(storage+"/count_readmarkers", srh.getReadMarkersCount),
		rest.MakeEndpoint(storage+"/getWriteMarkers", srh.getWriteMarkers),
		rest.MakeEndpoint(storage+"/get_validator", srh.getValidator),
		rest.MakeEndpoint(storage+"/openchallenges", srh.getOpenChallenges),
		rest.MakeEndpoint(storage+"/getchallenge", srh.getChallenge),
		rest.MakeEndpoint(storage+"/getStakePoolStat", srh.getStakePoolStat),
		rest.MakeEndpoint(storage+"/getUserStakePoolStat", srh.getUserStakePoolStat),
		rest.MakeEndpoint(storage+"/get_block_by_hash", srh.getBlockByHash),
		rest.MakeEndpoint(storage+"/get_blocks", srh.getBlocks),
		rest.MakeEndpoint(storage+"/total-stored-data", srh.getTotalData),
		rest.MakeEndpoint(storage+"/storage-config", srh.getConfig),
		rest.MakeEndpoint(storage+"/getReadPoolStat", srh.getReadPoolStat),
		rest.MakeEndpoint(storage+"/getReadPoolAllocBlobberStat", srh.getReadPoolAllocBlobberStat),
		rest.MakeEndpoint(storage+"/getWritePoolStat", srh.getWritePoolStat),
		rest.MakeEndpoint(storage+"/getWritePoolAllocBlobberStat", srh.getWritePoolAllocBlobberStat),
		rest.MakeEndpoint(storage+"/getChallengePoolStat", srh.getChallengePoolStat),
		rest.MakeEndpoint(storage+"/alloc_written_size", srh.getWrittenAmount),
		rest.MakeEndpoint(storage+"/alloc_read_size", srh.getReadAmount),
		rest.MakeEndpoint(storage+"/alloc_write_marker_count", srh.getWriteMarkerCount),
		rest.MakeEndpoint(storage+"/collected_reward", srh.getCollectedReward),
		rest.MakeEndpoint(storage+"/blobber_ids", srh.getBlobberIdsByUrls),
		rest.MakeEndpoint(storage+"/alloc_blobbers", srh.getAllocationBlobbers),
		rest.MakeEndpoint(storage+"/free_alloc_blobbers", srh.getFreeAllocationBlobbers),
		rest.MakeEndpoint(storage+"/average-write-price", srh.getAverageWritePrice),
		rest.MakeEndpoint(storage+"/total-blobber-capacity", srh.getTotalBlobberCapacity),
	}
}

// swagger:route GET /v1/screst/6dba10422e368813802877a85039d3985d96760ed844092319743fb3a76712d7/average-write-price average-write-price
// Gets the total blobber capacity across all blobbers. Note that this is not staked capacity.
//
// responses:
//  200: Int64Map
//  400:
func (srh *StorageRestHandler) getTotalBlobberCapacity(w http.ResponseWriter, r *http.Request) {
	edb := srh.GetQueryStateContext().GetEventDB()
	if edb == nil {
		common.Respond(w, r, nil, common.NewErrInternal("no db connection"))
		return
	}
	totalCapacity, err := edb.BlobberTotalCapacity()
	if err != nil {
		common.Respond(w, r, nil, common.NewErrInternal("getting block "+err.Error()))
		return
	}
	common.Respond(w, r, rest.Int64Map{
		"total-blobber-capacity": totalCapacity,
	}, nil)
}

// swagger:route GET /v1/screst/6dba10422e368813802877a85039d3985d96760ed844092319743fb3a76712d7/average-write-price average-write-price
// Gets the average write price across all blobbers
//
// responses:
//  200: Int64Map
//  400:
func (srh *StorageRestHandler) getAverageWritePrice(w http.ResponseWriter, r *http.Request) {
	edb := srh.GetQueryStateContext().GetEventDB()
	if edb == nil {
		common.Respond(w, r, nil, common.NewErrInternal("no db connection"))
		return
	}
	averageWritePrice, err := edb.BlobberAverageWritePrice()
	if err != nil {
		common.Respond(w, r, nil, common.NewErrInternal("getting block "+err.Error()))
		return
	}
	common.Respond(w, r, rest.Int64Map{
		"average-write-price": int64(averageWritePrice),
	}, nil)
}

// swagger:route GET /v1/screst/6dba10422e368813802877a85039d3985d96760ed844092319743fb3a76712d7/blobber_ids blobber_ids
// convert list of blobber urls into ids
//
// parameters:
//    + name: free_allocation_data
//      description: allocation data
//      required: true
//      in: query
//      type: string
//    + name: offset
//      description: offset
//      in: query
//      type: string
//    + name: limit
//      description: limit
//      in: query
//      type: string
//    + name: sort
//      description: desc or asc
//      in: query
//      type: string
//
// responses:
//  200: stringArray
//  400:
func (srh *StorageRestHandler) getBlobberIdsByUrls(w http.ResponseWriter, r *http.Request) {
	var (
		urlsStr = r.URL.Query().Get("blobber_urls")
	)

	limit, err := getOffsetLimitOrderParam(r.URL.Query())
	if err != nil {
		common.Respond(w, r, nil, err)
		return
	}

	if len(urlsStr) == 0 {
		common.Respond(w, r, nil, errors.New("blobber urls list is empty"))
		return
	}

	var urls []string
	err = json.Unmarshal([]byte(urlsStr), &urls)
	if err != nil {
		common.Respond(w, r, nil, errors.New("blobber urls list is malformed"))
		return
	}

	if len(urls) == 0 {
		common.Respond(w, r, make([]string, 0), nil)
		return
	}

	balances := srh.GetQueryStateContext()
	edb := balances.GetEventDB()
	if edb == nil {
		common.Respond(w, r, nil, common.NewErrInternal("no db connection"))
		return
	}
	var ids stringArray
	ids, err = edb.GetBlobberIdsFromUrls(urls, limit)
	if err != nil {
		common.Respond(w, r, nil, err)
		return
	}
	common.Respond(w, r, ids, err)
}

// swagger:route GET /v1/screst/6dba10422e368813802877a85039d3985d96760ed844092319743fb3a76712d7/free_alloc_blobbers free_alloc_blobbers
// returns list of all blobbers alive that match the free allocation request.
//
// parameters:
//    + name: free_allocation_data
//      description: allocation data
//      required: true
//      in: query
//      type: string
//    + name: offset
//      description: offset
//      in: query
//      type: string
//    + name: limit
//      description: limit
//      in: query
//      type: string
//    + name: sort
//      description: desc or asc
//      in: query
//      type: string
//
// responses:
//  200:
//  400:
func (srh *StorageRestHandler) getFreeAllocationBlobbers(w http.ResponseWriter, r *http.Request) {
	var (
		allocData = r.URL.Query().Get("free_allocation_data")
	)

	limit, err := getOffsetLimitOrderParam(r.URL.Query())
	if err != nil {
		common.Respond(w, r, nil, err)
		return
	}
	var inputObj freeStorageAllocationInput
	if err := inputObj.decode([]byte(allocData)); err != nil {
		common.Respond(w, r, "", common.NewErrInternal("can't decode allocation request", err.Error()))
		return
	}

	var marker freeStorageMarker
	if err := marker.decode([]byte(inputObj.Marker)); err != nil {
		common.Respond(w, r, "", common.NewErrorf("free_allocation_failed",
			"unmarshal request: %v", err))
		return
	}

	balances := srh.GetQueryStateContext()
	var conf *Config
	if conf, err = getConfig(balances); err != nil {
		common.Respond(w, r, "", common.NewErrorf("free_allocation_failed",
			"can't get config: %v", err))
		return
	}
	var creationDate = balances.Now()
	dur := common.ToTime(creationDate).Add(conf.FreeAllocationSettings.Duration)
	request := newAllocationRequest{
<<<<<<< HEAD
		DataShards:                 conf.FreeAllocationSettings.DataShards,
		ParityShards:               conf.FreeAllocationSettings.ParityShards,
		Size:                       conf.FreeAllocationSettings.Size,
		Expiration:                 common.Timestamp(dur.Unix()),
		Owner:                      marker.Recipient,
		OwnerPublicKey:             inputObj.RecipientPublicKey,
		ReadPriceRange:             conf.FreeAllocationSettings.ReadPriceRange,
		WritePriceRange:            conf.FreeAllocationSettings.WritePriceRange,
		MaxChallengeCompletionTime: conf.FreeAllocationSettings.MaxChallengeCompletionTime,
		Blobbers:                   inputObj.Blobbers,
=======
		DataShards:      conf.FreeAllocationSettings.DataShards,
		ParityShards:    conf.FreeAllocationSettings.ParityShards,
		Size:            conf.FreeAllocationSettings.Size,
		Expiration:      common.Timestamp(time.Now().Add(conf.FreeAllocationSettings.Duration).Unix()),
		Owner:           marker.Recipient,
		OwnerPublicKey:  inputObj.RecipientPublicKey,
		ReadPriceRange:  conf.FreeAllocationSettings.ReadPriceRange,
		WritePriceRange: conf.FreeAllocationSettings.WritePriceRange,
		Blobbers:        inputObj.Blobbers,
>>>>>>> 0a77a606
	}

	edb := balances.GetEventDB()
	if edb == nil {
		common.Respond(w, r, nil, common.NewErrInternal("no db connection"))
		return
	}
	blobberIDs, err := getBlobbersForRequest(request, edb, balances, limit)
	if err != nil {
		common.Respond(w, r, "", err)
		return
	}

	common.Respond(w, r, blobberIDs, nil)

}

// swagger:route GET /v1/screst/6dba10422e368813802877a85039d3985d96760ed844092319743fb3a76712d7/alloc_blobbers alloc_blobbers
// returns list of all blobbers alive that match the allocation request.
//
// parameters:
//    + name: allocation_data
//      description: allocation data
//      required: true
//      in: query
//      type: string
//    + name: offset
//      description: offset
//      in: query
//      type: string
//    + name: limit
//      description: limit
//      in: query
//      type: string
//    + name: sort
//      description: desc or asc
//      in: query
//      type: string
//
// responses:
//  200:
//  400:
func (srh *StorageRestHandler) getAllocationBlobbers(w http.ResponseWriter, r *http.Request) {
	limit, err := getOffsetLimitOrderParam(r.URL.Query())
	if err != nil {
		common.Respond(w, r, nil, err)
		return
	}

	balances := srh.GetQueryStateContext()
	edb := balances.GetEventDB()
	if edb == nil {
		common.Respond(w, r, nil, common.NewErrInternal("no db connection"))
		return
	}

	allocData := r.URL.Query().Get("allocation_data")
	var request newAllocationRequest
	if err := request.decode([]byte(allocData)); err != nil {
		common.Respond(w, r, "", common.NewErrInternal("can't decode allocation request", err.Error()))
		return
	}

	blobberIDs, err := getBlobbersForRequest(request, edb, balances, limit)
	if err != nil {
		common.Respond(w, r, "", err)
		return
	}

	common.Respond(w, r, blobberIDs, nil)
}

func getBlobbersForRequest(request newAllocationRequest, edb *event.EventDb, balances cstate.TimedQueryStateContextI, limit event.Pagination) ([]string, error) {
	var sa = request.storageAllocation()
	var conf *Config
	var err error
	if conf, err = getConfig(balances); err != nil {
		return nil, fmt.Errorf("can't get config: %v", err)
	}

	var creationDate = balances.Now()
	sa.TimeUnit = conf.TimeUnit // keep the initial time unit

	// number of blobbers required
	var numberOfBlobbers = sa.DataShards + sa.ParityShards
	if numberOfBlobbers > conf.MaxBlobbersPerAllocation {
		return nil, common.NewErrorf("allocation_creation_failed",
			"Too many blobbers selected, max available %d", conf.MaxBlobbersPerAllocation)
	}
	// size of allocation for a blobber
	var allocationSize = sa.bSize()
	dur := common.ToTime(sa.Expiration).Sub(common.ToTime(creationDate))
	blobberIDs, err := edb.GetBlobbersFromParams(event.AllocationQuery{
		MaxOfferDuration: dur,
		ReadPriceRange: struct {
			Min int64
			Max int64
		}{
			Min: int64(request.ReadPriceRange.Min),
			Max: int64(request.ReadPriceRange.Max),
		},
		WritePriceRange: struct {
			Min int64
			Max int64
		}{
			Min: int64(request.WritePriceRange.Min),
			Max: int64(request.WritePriceRange.Max),
		},
		Size:              int(request.Size),
		AllocationSize:    allocationSize,
		PreferredBlobbers: request.Blobbers,
		NumberOfBlobbers:  numberOfBlobbers,
	}, limit, balances.Now())
	if err != nil {
		logging.Logger.Error("get_blobbers_for_request", zap.Error(err))
		return nil, errors.New("not enough blobbers to honor the allocation")
	}

	if len(blobberIDs) < numberOfBlobbers {
		return nil, errors.New("not enough blobbers to honor the allocation")
	}
	return blobberIDs, nil
}

// swagger:route GET /v1/screst/6dba10422e368813802877a85039d3985d96760ed844092319743fb3a76712d7/collected_reward collected_reward
//
//
// parameters:
//    + name: start_block
//      description: start block
//      required: true
//      in: query
//      type: string
//    + name: end_block
//      description: end block
//      required: true
//      in: query
//      type: string
//    + name: client_id
//      description: client id
//      required: true
//      in: query
//      type: string
//
// responses:
//  200: challengePoolStat
//  400:
func (srh *StorageRestHandler) getCollectedReward(w http.ResponseWriter, r *http.Request) {
	var (
		startBlock, _ = strconv.Atoi(r.URL.Query().Get("start_block"))
		endBlock, _   = strconv.Atoi(r.URL.Query().Get("end_block"))
		clientID      = r.URL.Query().Get("client_id")
	)

	query := event.RewardQuery{
		StartBlock: startBlock,
		EndBlock:   endBlock,
		ClientID:   clientID,
	}
	edb := srh.GetQueryStateContext().GetEventDB()
	if edb == nil {
		common.Respond(w, r, nil, common.NewErrInternal("no db connection"))
		return
	}
	collectedReward, err := edb.GetRewardClaimedTotal(query)
	if err != nil {
		common.Respond(w, r, 0, common.NewErrInternal("can't get rewards claimed", err.Error()))
		return
	}

	common.Respond(w, r, map[string]int64{
		"collected_reward": collectedReward,
	}, nil)
}

// swagger:route GET /v1/screst/6dba10422e368813802877a85039d3985d96760ed844092319743fb3a76712d7/alloc_write_marker_count alloc_write_marker_count
//
//
// parameters:
//    + name: allocation_id
//      description: allocation for which to get challenge pools statistics
//      required: true
//      in: query
//      type: string
//
// responses:
//  200: challengePoolStat
//  400:
func (srh *StorageRestHandler) getWriteMarkerCount(w http.ResponseWriter, r *http.Request) {
	allocationID := r.URL.Query().Get("allocation_id")
	if allocationID == "" {
		common.Respond(w, r, nil, common.NewErrInternal("allocation_id is empty"))
		return
	}
	edb := srh.GetQueryStateContext().GetEventDB()
	if edb == nil {
		common.Respond(w, r, nil, common.NewErrInternal("no db connection"))
		return
	}
	total, err := edb.GetWriteMarkerCount(allocationID)
	common.Respond(w, r, map[string]int64{
		"count": total,
	}, err)
}

// swagger:route GET /v1/screst/6dba10422e368813802877a85039d3985d96760ed844092319743fb3a76712d7/alloc_read_size alloc_read_size
//
//
// parameters:
//    + name: allocation_id
//      description: allocation for which to get challenge pools statistics
//      required: true
//      in: query
//      type: string
//    + name: block_number
//      description:block number
//      required: true
//      in: query
//      type: string
//
// responses:
//  200: challengePoolStat
//  400:
func (srh *StorageRestHandler) getReadAmount(w http.ResponseWriter, r *http.Request) {
	blockNumberString := r.URL.Query().Get("block_number")
	allocationIDString := r.URL.Query().Get("allocation_id")

	if blockNumberString == "" {
		common.Respond(w, r, nil, common.NewErrInternal("block_number is empty"))
		return
	}
	blockNumber, err := strconv.Atoi(blockNumberString)
	if err != nil {
		common.Respond(w, r, nil, common.NewErrInternal("block_number is not valid"))
		return
	}
	edb := srh.GetQueryStateContext().GetEventDB()
	if edb == nil {
		common.Respond(w, r, nil, common.NewErrInternal("no db connection"))
		return
	}
	total, err := edb.GetDataReadFromAllocationForLastNBlocks(int64(blockNumber), allocationIDString)
	common.Respond(w, r, map[string]int64{"total": total}, err)
}

// swagger:route GET /v1/screst/6dba10422e368813802877a85039d3985d96760ed844092319743fb3a76712d7/alloc_written_size alloc_written_size
// statistic for all locked tokens of a challenge pool
//
// parameters:
//    + name: allocation_id
//      description: allocation for which to get challenge pools statistics
//      required: true
//      in: query
//      type: string
//    + name: block_number
//      description:block number
//      required: true
//      in: query
//      type: string
//
// responses:
//  200: challengePoolStat
//  400:
func (srh *StorageRestHandler) getWrittenAmount(w http.ResponseWriter, r *http.Request) {
	blockNumberString := r.URL.Query().Get("block_number")
	allocationIDString := r.URL.Query().Get("allocation_id")

	if blockNumberString == "" {
		common.Respond(w, r, nil, common.NewErrInternal("block_number is empty"))
		return
	}
	blockNumber, err := strconv.Atoi(blockNumberString)
	if err != nil {
		common.Respond(w, r, nil, common.NewErrInternal("block_number is not valid"))
		return
	}
	edb := srh.GetQueryStateContext().GetEventDB()
	if edb == nil {
		common.Respond(w, r, nil, common.NewErrInternal("no db connection"))
		return
	}
	total, err := edb.GetAllocationWrittenSizeInLastNBlocks(int64(blockNumber), allocationIDString)

	common.Respond(w, r, map[string]int64{
		"total": total,
	}, err)
}

// swagger:route GET /v1/screst/6dba10422e368813802877a85039d3985d96760ed844092319743fb3a76712d7/getChallengePoolStat getChallengePoolStat
// statistic for all locked tokens of a challenge pool
//
// parameters:
//    + name: allocation_id
//      description: allocation for which to get challenge pools statistics
//      required: true
//      in: query
//      type: string
//
// responses:
//  200: challengePoolStat
//  400:
func (srh *StorageRestHandler) getChallengePoolStat(w http.ResponseWriter, r *http.Request) {
	var (
		allocationID = r.URL.Query().Get("allocation_id")
		alloc        = &StorageAllocation{
			ID: allocationID,
		}
		cp = &challengePool{}
	)

	if allocationID == "" {
		err := errors.New("missing allocation_id URL query parameter")
		common.Respond(w, r, nil, common.NewErrBadRequest(err.Error()))
		return
	}
	sctx := srh.GetQueryStateContext()
	if err := sctx.GetTrieNode(alloc.GetKey(ADDRESS), alloc); err != nil {
		common.Respond(w, r, nil, smartcontract.NewErrNoResourceOrErrInternal(err, true, "can't get allocation"))
		return
	}

	if err := sctx.GetTrieNode(challengePoolKey(ADDRESS, allocationID), cp); err != nil {
		common.Respond(w, r, nil, smartcontract.NewErrNoResourceOrErrInternal(err, true, "can't get challenge pool"))
		return
	}

	common.Respond(w, r, cp.stat(alloc), nil)
}

// swagger:route GET /v1/screst/6dba10422e368813802877a85039d3985d96760ed844092319743fb3a76712d7/getWritePoolAllocBlobberStat getWritePoolAllocBlobberStat
// Gets statistic for all locked tokens of the indicated read pools
//
// parameters:
//    + name: client_id
//      description: client for which to get write pools statistics
//      required: true
//      in: query
//      type: string
//    + name: allocation_id
//      description: allocation for which to get write pools statistics
//      required: true
//      in: query
//      type: string
//    + name: blobber_id
//      description: blobber for which to get write pools statistics
//      required: true
//      in: query
//      type: string
//
// responses:
//  200: []untilStat
//  400:
func (srh *StorageRestHandler) getWritePoolAllocBlobberStat(w http.ResponseWriter, r *http.Request) {
	var (
		clientID  = r.URL.Query().Get("client_id")
		allocID   = r.URL.Query().Get("allocation_id")
		blobberID = r.URL.Query().Get("blobber_id")
		wp        = &writePool{}
	)

	if err := srh.GetQueryStateContext().GetTrieNode(writePoolKey(ADDRESS, clientID), wp); err != nil {
		common.Respond(w, r, nil, smartcontract.NewErrNoResourceOrErrInternal(err, true, "can't get write pool"))
		return
	}

	var (
		cut  = wp.blobberCut(allocID, blobberID, common.Now())
		stat []untilStat
	)

	for _, ap := range cut {
		var bp, ok = ap.Blobbers.get(blobberID)
		if !ok {
			continue
		}
		stat = append(stat, untilStat{
			PoolID:   ap.ID,
			Balance:  bp.Balance,
			ExpireAt: ap.ExpireAt,
		})
	}

	common.Respond(w, r, &stat, nil)
}

// swagger:route GET /v1/screst/6dba10422e368813802877a85039d3985d96760ed844092319743fb3a76712d7/getWritePoolStat getWritePoolStat
// Gets  statistic for all locked tokens of the write pool
//
// parameters:
//    + name: client_id
//      description: client for which to get read pools statistics
//      required: true
//      in: query
//      type: string
//
// responses:
//  200: allocationPoolsStat
//  400:
func (srh *StorageRestHandler) getWritePoolStat(w http.ResponseWriter, r *http.Request) {
	var wp = &writePool{}
	clientID := r.URL.Query().Get("client_id")
	if err := srh.GetQueryStateContext().GetTrieNode(writePoolKey(ADDRESS, clientID), wp); err != nil {
		common.Respond(w, r, nil, smartcontract.NewErrNoResourceOrErrInternal(err, true, "can't get write pool"))
		return
	}

	common.Respond(w, r, wp.stat(common.Now()), nil)
}

// swagger:route GET /v1/screst/6dba10422e368813802877a85039d3985d96760ed844092319743fb3a76712d7/getReadPoolAllocBlobberStat getReadPoolAllocBlobberStat
// Gets statistic locked tokens of the indicated read pools. This now a shortcut to readpool stats.
//
// parameters:
//    + name: client_id
//      description: client for which to get read pools statistics
//      required: true
//      in: query
//      type: string
//
// responses:
//  200: []untilStat
//  400:
func (srh *StorageRestHandler) getReadPoolAllocBlobberStat(w http.ResponseWriter, r *http.Request) {
	srh.getReadPoolStat(w, r)
}

// swagger:route GET /v1/screst/6dba10422e368813802877a85039d3985d96760ed844092319743fb3a76712d7/getReadPoolStat getReadPoolStat
// Gets  statistic for all locked tokens of the read pool
//
// parameters:
//    + name: client_id
//      description: client for which to get read pools statistics
//      required: true
//      in: query
//      type: string
//
// responses:
//  200: allocationPoolsStat
//  400:
func (srh *StorageRestHandler) getReadPoolStat(w http.ResponseWriter, r *http.Request) {
	rp := readPool{}

	clientID := r.URL.Query().Get("client_id")
	err := srh.GetQueryStateContext().GetTrieNode(readPoolKey(ADDRESS, clientID), &rp)
	if err != nil {
		common.Respond(w, r, nil, smartcontract.NewErrNoResourceOrErrInternal(err, true, "can't get read pool"))
		return
	}

	common.Respond(w, r, &rp, nil)
}

const cantGetConfigErrMsg = "can't get config"

func getConfig(balances cstate.CommonStateContextI) (*Config, error) {
	var conf = &Config{}
	err := balances.GetTrieNode(scConfigKey(ADDRESS), conf)
	if err != nil {
		if err != util.ErrValueNotPresent {
			return nil, err
		} else {
			conf, err = getConfiguredConfig()
			if err != nil {
				return nil, err
			}
			return conf, err
		}
	}
	return conf, nil
}

// swagger:route GET /v1/screst/6dba10422e368813802877a85039d3985d96760ed844092319743fb3a76712d7/storage_config storage_config
// Gets the current storage smart contract settings
//
// responses:
//  200: StringMap
//  400:
func (srh *StorageRestHandler) getConfig(w http.ResponseWriter, r *http.Request) {
	conf, err := getConfig(srh.GetQueryStateContext())
	if err != nil && err != util.ErrValueNotPresent {
		common.Respond(w, r, nil, smartcontract.NewErrNoResourceOrErrInternal(err, true, cantGetConfigErrMsg))
		return
	}

	rtv, err := conf.getConfigMap()
	if err != nil {
		common.Respond(w, r, nil, smartcontract.NewErrNoResourceOrErrInternal(err, true, cantGetConfigErrMsg))
		return
	}

	common.Respond(w, r, rtv, nil)
}

// swagger:route GET /v1/screst/6dba10422e368813802877a85039d3985d96760ed844092319743fb3a76712d7/total-stored-data total-stored-data
//
// Gets the total data stored across all blobbers.
// Each change to files results in the blobber sending a WriteMarker to 0chain.
// This WriteMarker has a Size filed indicated the change the data stored on the blobber.
// Negative if data is removed.
//
// This endpoint returns the summation of all the Size fields in all the WriteMarkers sent to 0chain by blobbers
//
//
// responses:
//  200: Int64Map
//  400:
func (srh *StorageRestHandler) getTotalData(w http.ResponseWriter, r *http.Request) {
	edb := srh.GetQueryStateContext().GetEventDB()
	if edb == nil {
		common.Respond(w, r, nil, common.NewErrInternal("no db connection"))
		return
	}
	total, err := edb.TotalUsedData()
	if err != nil {
		common.Respond(w, r, nil, common.NewErrInternal("getting block "+err.Error()))
		return
	}
	common.Respond(w, r, rest.Int64Map{
		"total-stored-data": total,
	}, nil)
}

// swagger:route GET /v1/screst/6dba10422e368813802877a85039d3985d96760ed844092319743fb3a76712d7/get_blocks get_blocks
// Gets block information for all blocks. Todo: We need to add a filter to this.
//
// parameters:
//    + name: block_hash
//      description: block hash
//      required: true
//      in: query
//      type: string
//    + name: offset
//      description: offset
//      in: query
//      type: string
//    + name: limit
//      description: limit
//      in: query
//      type: string
//    + name: sort
//      description: desc or asc
//      in: query
//      type: string
//
// responses:
//  200: []Block
//  400:
//  500:
func (srh *StorageRestHandler) getBlocks(w http.ResponseWriter, r *http.Request) {
	limit, err := getOffsetLimitOrderParam(r.URL.Query())
	if err != nil {
		common.Respond(w, r, nil, err)
		return
	}

	edb := srh.GetQueryStateContext().GetEventDB()
	if edb == nil {
		common.Respond(w, r, nil, common.NewErrInternal("no db connection"))
		return
	}
	block, err := edb.GetBlocks(limit)
	if err != nil {
		common.Respond(w, r, nil, common.NewErrInternal("getting block "+err.Error()))
		return
	}
	common.Respond(w, r, &block, nil)
}

// swagger:route GET /v1/screst/6dba10422e368813802877a85039d3985d96760ed844092319743fb3a76712d7/get_block_by_hash get_block_by_hash
// Gets block information from block hash
//
// parameters:
//    + name: block_hash
//      description: block hash
//      required: true
//      in: query
//      type: string
//
// responses:
//  200: Block
//  400:
//  500:
func (srh *StorageRestHandler) getBlockByHash(w http.ResponseWriter, r *http.Request) {
	hash := r.URL.Query().Get("block_hash")
	if len(hash) == 0 {
		common.Respond(w, r, nil, common.NewErrBadRequest("annot find valid block hash: "+hash))
		return
	}
	edb := srh.GetQueryStateContext().GetEventDB()
	if edb == nil {
		common.Respond(w, r, nil, common.NewErrInternal("no db connection"))
	}
	block, err := edb.GetBlocksByHash(hash)
	if err != nil {
		common.Respond(w, r, nil, common.NewErrInternal("getting block "+err.Error()))
		return
	}

	common.Respond(w, r, &block, nil)
}

// swagger:model userPoolStat
type userPoolStat struct {
	Pools map[datastore.Key][]*delegatePoolStat `json:"pools"`
}

// swagger:route GET /v1/screst/6dba10422e368813802877a85039d3985d96760ed844092319743fb3a76712d7/getUserStakePoolStat getUserStakePoolStat
// Gets statistic for a user's stake pools
//
// parameters:
//    + name: client_id
//      description: client for which to get stake pool information
//      required: true
//      in: query
//      type: string
//
// responses:
//  200: userPoolStat
//  400:
func (srh *StorageRestHandler) getUserStakePoolStat(w http.ResponseWriter, r *http.Request) {
	clientID := r.URL.Query().Get("client_id")
	edb := srh.GetQueryStateContext().GetEventDB()
	if edb == nil {
		common.Respond(w, r, nil, common.NewErrInternal("no db connection"))
		return
	}
	pools, err := edb.GetUserDelegatePools(clientID, int(spenum.Blobber))
	if err != nil {
		common.Respond(w, r, nil, common.NewErrBadRequest("blobber not found in event database: "+err.Error()))
		return
	}

	var ups = new(userPoolStat)
	ups.Pools = make(map[datastore.Key][]*delegatePoolStat)
	for _, pool := range pools {
		var dps = delegatePoolStat{
			ID:           pool.PoolID,
			DelegateID:   pool.DelegateID,
			Status:       spenum.PoolStatus(pool.Status).String(),
			RoundCreated: pool.RoundCreated,
		}
		dps.Balance = pool.Balance

		dps.Rewards = pool.Reward

		dps.TotalPenalty = pool.TotalPenalty

		dps.TotalReward = pool.TotalReward

		ups.Pools[pool.ProviderID] = append(ups.Pools[pool.ProviderID], &dps)
	}

	common.Respond(w, r, ups, nil)
}

func spStats(
	blobber event.Blobber,
	delegatePools []event.DelegatePool,
) (*stakePoolStat, error) {
	stat := new(stakePoolStat)
	stat.ID = blobber.BlobberID
	stat.UnstakeTotal = blobber.UnstakeTotal
	stat.Capacity = blobber.Capacity
	stat.WritePrice = blobber.WritePrice
	stat.OffersTotal = blobber.OffersTotal
	stat.Delegate = make([]delegatePoolStat, 0, len(delegatePools))
	stat.Settings = stakepool.Settings{
		DelegateWallet:     blobber.DelegateWallet,
		MinStake:           blobber.MinStake,
		MaxStake:           blobber.MaxStake,
		MaxNumDelegates:    blobber.NumDelegates,
		ServiceChargeRatio: blobber.ServiceCharge,
	}
	stat.Rewards = blobber.Reward
	for _, dp := range delegatePools {
		dpStats := delegatePoolStat{
			ID:           dp.PoolID,
			DelegateID:   dp.DelegateID,
			Status:       spenum.PoolStatus(dp.Status).String(),
			RoundCreated: dp.RoundCreated,
		}
		dpStats.Balance = dp.Balance

		dpStats.Rewards = dp.Reward

		dpStats.TotalPenalty = dp.TotalPenalty

		dpStats.TotalReward = dp.TotalReward

		stat.Balance += dpStats.Balance
		stat.Delegate = append(stat.Delegate, dpStats)
	}
	return stat, nil
}

// swagger:route GET /v1/screst/6dba10422e368813802877a85039d3985d96760ed844092319743fb3a76712d7/getStakePoolStat getStakePoolStat
// Gets statistic for all locked tokens of a stake pool
//
// parameters:
//    + name: blobber_id
//      description: id of blobber
//      required: true
//      in: query
//      type: string
//
// responses:
//  200: stakePoolStat
//  400:
//  500:
func (srh *StorageRestHandler) getStakePoolStat(w http.ResponseWriter, r *http.Request) {
	blobberID := r.URL.Query().Get("blobber_id")
	edb := srh.GetQueryStateContext().GetEventDB()
	if edb == nil {
		common.Respond(w, r, nil, common.NewErrInternal("no db connection"))
	}
	blobber, err := edb.GetBlobber(blobberID)
	if err != nil {
		common.Respond(w, r, nil, common.NewErrBadRequest("cannot find blobber: "+err.Error()))
		return
	}

	delegatePools, err := edb.GetDelegatePools(blobberID, int(spenum.Blobber))
	if err != nil {
		common.Respond(w, r, nil, common.NewErrInternal("cannot find user stake pool: "+err.Error()))
		return
	}
	spS, err := spStats(*blobber, delegatePools)
	if err != nil {
		common.Respond(w, r, nil, common.NewErrInternal("cannot fetch stake pool stats: "+err.Error()))
		return
	}
	common.Respond(w, r, spS, nil)
}

// swagger:route GET /v1/screst/6dba10422e368813802877a85039d3985d96760ed844092319743fb3a76712d7/getchallenge getchallenge
// Gets challenges for a blobber by challenge id
//
// parameters:
//    + name: blobber
//      description: id of blobber
//      required: true
//      in: query
//      type: string
//    + name: challenge
//      description: id of challenge
//      required: true
//      in: query
//      type: string
//
// responses:
//  200: StorageChallenge
//  400:
//  404:
//  500:
func (srh *StorageRestHandler) getChallenge(w http.ResponseWriter, r *http.Request) {
	blobberID := r.URL.Query().Get("blobber")

	challengeID := r.URL.Query().Get("challenge")
	challenge, err := getChallengeForBlobber(blobberID, challengeID, srh.GetQueryStateContext().GetEventDB())
	if err != nil {
		common.Respond(w, r, "", smartcontract.NewErrNoResourceOrErrInternal(err, true, "can't get challenge"))
	}

	common.Respond(w, r, challenge, nil)
}

// swagger:model StorageChallengeResponse
type StorageChallengeResponse struct {
	*StorageChallenge `json:",inline"`
	Validators        []*ValidationNode `json:"validators"`
	Seed              int64             `json:"seed"`
	AllocationRoot    string            `json:"allocation_root"`
}

// swagger:model ChallengesResponse
type ChallengesResponse struct {
	BlobberID  string                      `json:"blobber_id"`
	Challenges []*StorageChallengeResponse `json:"challenges"`
}

// swagger:route GET /v1/screst/6dba10422e368813802877a85039d3985d96760ed844092319743fb3a76712d7/openchallenges openchallenges
// Gets open challenges for a blobber
//
// parameters:
//    + name: blobber
//      description: id of blobber for which to get open challenges
//      required: true
//      in: query
//      type: string
//    + name: offset
//      description: offset
//      in: query
//      type: string
//    + name: limit
//      description: limit
//      in: query
//      type: string
//    + name: sort
//      description: desc or asc
//      in: query
//      type: string
//
// responses:
//  200: ChallengesResponse
//  400:
//  404:
//  500:
func (srh *StorageRestHandler) getOpenChallenges(w http.ResponseWriter, r *http.Request) {
	var (
		blobberID = r.URL.Query().Get("blobber")
	)

	limit, err := getOffsetLimitOrderParam(r.URL.Query())
	if err != nil {
		common.Respond(w, r, nil, err)
		return
	}

	sctx := srh.GetQueryStateContext()
	edb := sctx.GetEventDB()
	if edb == nil {
		common.Respond(w, r, nil, common.NewErrInternal("no db connection"))
	}

<<<<<<< HEAD
	blobber, err := edb.GetBlobber(blobberID)
=======
	_, err := edb.GetBlobber(blobberID)
>>>>>>> 0a77a606
	if err != nil {
		common.Respond(w, r, "", smartcontract.NewErrNoResourceOrErrInternal(err, true, "can't find blobber"))
		return
	}

<<<<<<< HEAD
	challenges, err := getOpenChallengesForBlobber(blobberID, common.Timestamp(blobber.ChallengeCompletionTime), limit, sctx.GetEventDB())
=======
	challenges, err := getOpenChallengesForBlobber(blobberID, common.Timestamp(getMaxChallengeCompletionTime().Seconds()), sctx.GetEventDB())
>>>>>>> 0a77a606
	if err != nil {
		common.Respond(w, r, "", smartcontract.NewErrNoResourceOrErrInternal(err, true, "can't find challenges"))
		return
	}
	common.Respond(w, r, ChallengesResponse{
		BlobberID:  blobberID,
		Challenges: challenges,
	}, nil)
}

// swagger:route GET /v1/screst/6dba10422e368813802877a85039d3985d96760ed844092319743fb3a76712d7/get_validator get_validator
// Gets validator information
//
// parameters:
//    + name: validator_id
//      description: validator on which to get information
//      required: true
//      in: query
//      type: string
//
// responses:
//  200: Validator
//  400:
//  500:
func (srh *StorageRestHandler) getValidator(w http.ResponseWriter, r *http.Request) {

	var (
		validatorID = r.URL.Query().Get("validator_id")
	)

	if validatorID == "" {
		common.Respond(w, r, nil, common.NewErrBadRequest("no validator id"))
		return
	}
	edb := srh.GetQueryStateContext().GetEventDB()
	if edb == nil {
		common.Respond(w, r, nil, common.NewErrInternal("no db connection"))
	}
	validator, err := edb.GetValidatorByValidatorID(validatorID)
	if err != nil {
		common.Respond(w, r, nil, common.NewErrInternal("can't find validator", err.Error()))
		return
	}

	common.Respond(w, r, validator, nil)
}

// swagger:route GET /v1/screst/6dba10422e368813802877a85039d3985d96760ed844092319743fb3a76712d7/getWriteMarkers getWriteMarkers
// Gets read markers according to a filter
//
// parameters:
//    + name: allocation_id
//      description: count write markers for this allocation
//      required: true
//      in: query
//      type: string
//    + name: filename
//      description: file name
//      required: true
//      in: query
//      type: string
//    + name: offset
//      description: offset
//      in: query
//      type: string
//    + name: limit
//      description: limit
//      in: query
//      type: string
//    + name: sort
//      description: desc or asc
//      in: query
//      type: string
//
// responses:
//  200: []WriteMarker
//  400:
//  500:
func (srh *StorageRestHandler) getWriteMarkers(w http.ResponseWriter, r *http.Request) {
	var (
		allocationID = r.URL.Query().Get("allocation_id")
		filename     = r.URL.Query().Get("filename")
	)

	limit, err := getOffsetLimitOrderParam(r.URL.Query())
	if err != nil {
		common.Respond(w, r, nil, err)
		return
	}

	if allocationID == "" {
		common.Respond(w, r, nil, common.NewErrBadRequest("no allocation id"))
		return
	}
	edb := srh.GetQueryStateContext().GetEventDB()
	if edb == nil {
		common.Respond(w, r, nil, common.NewErrInternal("no db connection"))
	}

	if filename == "" {
		writeMarkers, err := edb.GetWriteMarkersForAllocationID(allocationID, limit)
		if err != nil {
			common.Respond(w, r, nil, common.NewErrInternal("can't get write markers", err.Error()))
			return
		}
		common.Respond(w, r, writeMarkers, nil)
	} else {
		writeMarkers, err := edb.GetWriteMarkersForAllocationFile(allocationID, filename, limit)
		if err != nil {
			common.Respond(w, r, nil, common.NewErrInternal("can't get write markers for file", err.Error()))
			return
		}
		common.Respond(w, r, writeMarkers, nil)
	}
}

// swagger:route GET /v1/screst/6dba10422e368813802877a85039d3985d96760ed844092319743fb3a76712d7/count_readmarkers count_readmarkers
// Gets read markers according to a filter
//
// parameters:
//    + name: allocation_id
//      description: count read markers for this allocation
//      required: true
//      in: query
//      type: string
//
// responses:
//  200: readMarkersCount
//  400
//  500:
func (srh *StorageRestHandler) getReadMarkersCount(w http.ResponseWriter, r *http.Request) {
	var (
		allocationID = r.URL.Query().Get("allocation_id")
	)

	if allocationID == "" {
		common.Respond(w, r, nil, common.NewErrBadRequest("no allocation id"))
		return
	}

	query := new(event.ReadMarker)
	if allocationID != "" {
		query.AllocationID = allocationID
	}
	edb := srh.GetQueryStateContext().GetEventDB()
	if edb == nil {
		common.Respond(w, r, nil, common.NewErrInternal("no db connection"))
		return
	}
	count, err := edb.CountReadMarkersFromQuery(query)
	if err != nil {
		common.Respond(w, r, nil, common.NewErrInternal("can't count read markers", err.Error()))
		return
	}

	common.Respond(w, r, readMarkersCount{ReadMarkersCount: count}, nil)
}

// swagger:route GET /v1/screst/6dba10422e368813802877a85039d3985d96760ed844092319743fb3a76712d7/readmarkers readmarkers
// Gets read markers according to a filter
//
// parameters:
//    + name: allocation_id
//      description: filter read markers by this allocation
//      in: query
//      type: string
//    + name: auth_ticket
//      description: filter in only read markers using auth thicket
//      in: query
//      type: string
//    + name: offset
//      description: offset
//      in: query
//      type: string
//    + name: limit
//      description: limit
//      in: query
//      type: string
//    + name: sort
//      description: desc or asc
//      in: query
//      type: string
//
// responses:
//  200: []ReadMarker
//  500:
func (srh *StorageRestHandler) getReadMarkers(w http.ResponseWriter, r *http.Request) {
	var (
		allocationID = r.URL.Query().Get("allocation_id")
		authTicket   = r.URL.Query().Get("auth_ticket")
	)

	limit, err := getOffsetLimitOrderParam(r.URL.Query())
	if err != nil {
		common.Respond(w, r, nil, err)
		return
	}

	query := event.ReadMarker{}
	if allocationID != "" {
		query.AllocationID = allocationID
	}

	if authTicket != "" {
		query.AuthTicket = authTicket
	}

	edb := srh.GetQueryStateContext().GetEventDB()
	if edb == nil {
		common.Respond(w, r, nil, common.NewErrInternal("no db connection"))
	}
	readMarkers, err := edb.GetReadMarkersFromQueryPaginated(query, limit)
	if err != nil {
		common.Respond(w, r, nil, common.NewErrInternal("can't get read markers", err.Error()))
		return
	}

	common.Respond(w, r, readMarkers, nil)
}

// swagger:route GET /v1/screst/6dba10422e368813802877a85039d3985d96760ed844092319743fb3a76712d7/latestreadmarker latestreadmarker
// Gets latest read marker for a client and blobber
//
// parameters:
//    + name: client
//      description: client
//      in: query
//      type: string
//    + name: blobber
//      description: blobber
//      in: query
//      type: string
//
// responses:
//  200: ReadMarker
//  500:
func (srh *StorageRestHandler) getLatestReadMarker(w http.ResponseWriter, r *http.Request) {
	var (
		clientID  = r.URL.Query().Get("client")
		blobberID = r.URL.Query().Get("blobber")

		commitRead = &ReadConnection{}
	)

	commitRead.ReadMarker = &ReadMarker{
		BlobberID: blobberID,
		ClientID:  clientID,
	}

	err := srh.GetQueryStateContext().GetTrieNode(commitRead.GetKey(ADDRESS), commitRead)
	switch err {
	case nil:
		common.Respond(w, r, commitRead.ReadMarker, nil)
	case util.ErrValueNotPresent:
		common.Respond(w, r, make(map[string]string), nil)
	default:
		common.Respond(w, r, nil, common.NewErrInternal("can't get read marker", err.Error()))
	}
}

// swagger:route GET /v1/screst/6dba10422e368813802877a85039d3985d96760ed844092319743fb3a76712d7/allocation_min_lock allocation_min_lock
// Calculates the cost of a new allocation request. Todo redo with changes to new allocation request smart contract
//
// parameters:
//
// responses:
//  200: Int64Map
//  400:
//  500:
func (srh *StorageRestHandler) getAllocationMinLock(w http.ResponseWriter, r *http.Request) {
	var err error
	creationDate := time.Now()

	allocData := r.URL.Query().Get("allocation_data")
	var req newAllocationRequest
	if err = req.decode([]byte(allocData)); err != nil {
		common.Respond(w, r, "", common.NewErrInternal("can't decode allocation request", err.Error()))
		return
	}

	balances := srh.GetQueryStateContext()
	edb := balances.GetEventDB()
	if edb == nil {
		common.Respond(w, r, nil, common.NewErrInternal("no db connection"))
		return
	}
	blobbers, err := getBlobbersForRequest(req, edb, balances, event.Pagination{})
	if err != nil {
		common.Respond(w, r, "", common.NewErrInternal("error selecting blobbers", err.Error()))
		return
	}
	sa := req.storageAllocation()
	var gbSize = sizeInGB(sa.bSize())
	var minLockDemand currency.Coin

	ids := append(req.Blobbers, blobbers...)
	uniqueMap := make(map[string]struct{})
	for _, id := range ids {
		uniqueMap[id] = struct{}{}
	}
	unique := make([]string, 0, len(ids))
	for id := range uniqueMap {
		unique = append(unique, id)
	}
	if len(unique) > req.ParityShards+req.DataShards {
		unique = unique[:req.ParityShards+req.DataShards]
	}

	nodes := getBlobbers(unique, balances)
	for _, b := range nodes.Nodes {
		minLockDemand += b.Terms.minLockDemand(gbSize,
			sa.restDurationInTimeUnits(common.Timestamp(creationDate.Unix())))
	}

	var response = map[string]interface{}{
		"min_lock_demand": minLockDemand,
	}

	common.Respond(w, r, response, nil)
}

// swagger:route GET /v1/screst/6dba10422e368813802877a85039d3985d96760ed844092319743fb3a76712d7/allocations allocations
// Gets a list of allocation information for allocations owned by the client
//
// parameters:
//    + name: client
//      description: owner of allocations we wish to list
//      required: true
//      in: query
//      type: string
//    + name: offset
//      description: offset
//      in: query
//      type: string
//    + name: limit
//      description: limit
//      in: query
//      type: string
//    + name: sort
//      description: desc or asc
//      in: query
//      type: string
//
// responses:
//  200: []StorageAllocation
//  400:
//  500:
func (srh *StorageRestHandler) getAllocations(w http.ResponseWriter, r *http.Request) {
	clientID := r.URL.Query().Get("client")

	limit, err := getOffsetLimitOrderParam(r.URL.Query())
	if err != nil {
		common.Respond(w, r, nil, err)
		return
	}

	edb := srh.GetQueryStateContext().GetEventDB()
	if edb == nil {
		common.Respond(w, r, nil, common.NewErrInternal("no db connection"))
		return
	}
	allocations, err := getClientAllocationsFromDb(clientID, edb, limit)
	if err != nil {
		common.Respond(w, r, nil, smartcontract.NewErrNoResourceOrErrInternal(err, true, "can't get allocations"))
		return
	}
	common.Respond(w, r, allocations, nil)
}

// getErrors swagger:route GET /v1/screst/6dba10422e368813802877a85039d3985d96760ed844092319743fb3a76712d7/allocation allocation
// Gets allocation object
//
// parameters:
//    + name: transaction_hash
//      description: offset
//      required: true
//      in: query
//      type: string
//
// responses:
//  200: StorageAllocation
//  400:
//  500:
func (srh *StorageRestHandler) getAllocation(w http.ResponseWriter, r *http.Request) {
	allocationID := r.URL.Query().Get("allocation")
	edb := srh.GetQueryStateContext().GetEventDB()
	if edb == nil {
		common.Respond(w, r, nil, common.NewErrInternal("no db connection"))
		return
	}
	allocation, err := edb.GetAllocation(allocationID)
	if err != nil {
		common.Respond(w, r, nil, smartcontract.NewErrNoResourceOrErrInternal(err, true, "can't get allocation"))
		return
	}
	sa, err := allocationTableToStorageAllocationBlobbers(allocation, edb)
	if err != nil {
		common.Respond(w, r, nil, smartcontract.NewErrNoResourceOrErrInternal(err, true, "can't convert to storageAllocationBlobbers"))
		return
	}

	common.Respond(w, r, sa, nil)
}

// swagger:route GET /v1/screst/6dba10422e368813802877a85039d3985d96760ed844092319743fb3a76712d7/errors errors
// Gets errors returned by indicated transaction
//
// parameters:
//    + name: transaction_hash
//      description: transaction_hash
//      required: true
//      in: query
//      type: string
//    + name: offset
//      description: offset
//      in: query
//      type: string
//    + name: limit
//      description: limit
//      in: query
//      type: string
//    + name: sort
//      description: desc or asc
//      in: query
//      type: string
//
// responses:
//  200: []Error
//  400:
//  500:
func (srh *StorageRestHandler) getErrors(w http.ResponseWriter, r *http.Request) {

	var (
		transactionHash = r.URL.Query().Get("transaction_hash")
	)

	limit, err := getOffsetLimitOrderParam(r.URL.Query())
	if err != nil {
		common.Respond(w, r, nil, err)
		return
	}

	if len(transactionHash) == 0 {
		common.Respond(w, r, nil, common.NewErrBadRequest("transaction_hash is empty"))
		return
	}
	edb := srh.GetQueryStateContext().GetEventDB()
	if edb == nil {
		common.Respond(w, r, nil, common.NewErrInternal("no db connection"))
		return
	}
	rtv, err := edb.GetErrorByTransactionHash(transactionHash, limit)
	if err != nil {
		common.Respond(w, r, nil, common.NewErrInternal(err.Error()))
		return
	}
	common.Respond(w, r, rtv, nil)
}

// swagger:route GET /v1/screst/6dba10422e368813802877a85039d3985d96760ed844092319743fb3a76712d7/writemarkers writemarkers
// Gets list of write markers satisfying filter
//
// parameters:
//    + name: offset
//      description: offset
//      in: query
//      type: string
//    + name: limit
//      description: limit
//      in: query
//      type: string
//    + name: is_descending
//      description: is descending
//      in: query
//      type: string
//
// responses:
//  200: []WriteMarker
//  400:
//  500:
func (srh *StorageRestHandler) getWriteMarker(w http.ResponseWriter, r *http.Request) {
	limit, err := getOffsetLimitOrderParam(r.URL.Query())
	if err != nil {
		common.Respond(w, r, nil, err)
		return
	}

	edb := srh.GetQueryStateContext().GetEventDB()
	if edb == nil {
		common.Respond(w, r, nil, common.NewErrInternal("no db connection"))
	}
	rtv, err := edb.GetWriteMarkers(limit)
	if err != nil {
		common.Respond(w, r, nil, common.NewErrInternal(err.Error()))
		return
	}
	common.Respond(w, r, rtv, nil)
}

// swagger:route GET /v1/screst/6dba10422e368813802877a85039d3985d96760ed844092319743fb3a76712d7/transactions transactions
// Gets filtered list of transaction information
//
// parameters:
//    + name: client_id
//      description: restrict to transactions sent by the specified client
//      in: query
//      type: string
//    + name: block_hash
//      description: restrict to transactions in indicated block
//      in: query
//      type: string
//    + name: offset
//      description: offset
//      in: query
//      type: string
//    + name: limit
//      description: limit
//      in: query
//      type: string
//    + name: sort
//      description: desc or asc
//      in: query
//      type: string
//
// responses:
//  200: []Transaction
//  400:
//  500:
func (srh *StorageRestHandler) getTransactionByFilter(w http.ResponseWriter, r *http.Request) {
	var (
		clientID  = r.URL.Query().Get("client_id")
		blockHash = r.URL.Query().Get("block_hash")
	)

	limit, err := getOffsetLimitOrderParam(r.URL.Query())
	if err != nil {
		common.Respond(w, r, nil, err)
		return
	}

	edb := srh.GetQueryStateContext().GetEventDB()
	if edb == nil {
		common.Respond(w, r, nil, common.NewErrInternal("no db connection"))
	}
	if clientID != "" {
		rtv, err := edb.GetTransactionByClientId(clientID, limit)
		if err != nil {
			common.Respond(w, r, nil, common.NewErrInternal(err.Error()))
			return
		}
		common.Respond(w, r, rtv, nil)
		return
	}

	if blockHash != "" {
		rtv, err := edb.GetTransactionByBlockHash(blockHash, limit)
		if err != nil {
			common.Respond(w, r, nil, common.NewErrInternal(err.Error()))
			return
		}
		common.Respond(w, r, rtv, nil)
		return
	}

	common.Respond(w, r, nil, common.NewErrBadRequest("no filter selected"))

}

// swagger:route GET /v1/screst/6dba10422e368813802877a85039d3985d96760ed844092319743fb3a76712d7/transaction transaction
// Gets transaction information from transaction hash
//
// responses:
//  200: Transaction
//  500:
func (srh *StorageRestHandler) getTransactionByHash(w http.ResponseWriter, r *http.Request) {
	var transactionHash = r.URL.Query().Get("transaction_hash")
	if len(transactionHash) == 0 {
		err := common.NewErrBadRequest("cannot find valid transaction: transaction_hash is empty")
		common.Respond(w, r, nil, err)
		return
	}
	edb := srh.GetQueryStateContext().GetEventDB()
	if edb == nil {
		common.Respond(w, r, nil, common.NewErrInternal("no db connection"))
	}
	transaction, err := edb.GetTransactionByHash(transactionHash)
	if err != nil {
		err := common.NewErrInternal("cannot get transaction: " + err.Error())
		common.Respond(w, r, nil, err)
		return
	}

	common.Respond(w, r, transaction, nil)
}

// swagger:model storageNodesResponse
type storageNodesResponse struct {
	Nodes []storageNodeResponse
}

// StorageNode represents Blobber configurations.
type storageNodeResponse struct {
	StorageNode
	TotalStake currency.Coin `json:"total_stake"`
}

func blobberTableToStorageNode(blobber event.Blobber) storageNodeResponse {
	return storageNodeResponse{
		StorageNode: StorageNode{
			ID:      blobber.BlobberID,
			BaseURL: blobber.BaseURL,
			Geolocation: StorageNodeGeolocation{
				Latitude:  blobber.Latitude,
				Longitude: blobber.Longitude,
			},
			Terms: Terms{
				ReadPrice:        blobber.ReadPrice,
				WritePrice:       blobber.WritePrice,
				MinLockDemand:    blobber.MinLockDemand,
				MaxOfferDuration: time.Duration(blobber.MaxOfferDuration),
			},
			Capacity:        blobber.Capacity,
			Used:            blobber.Used,
			LastHealthCheck: common.Timestamp(blobber.LastHealthCheck),
			StakePoolSettings: stakepool.Settings{
				DelegateWallet:     blobber.DelegateWallet,
				MinStake:           blobber.MinStake,
				MaxStake:           blobber.MaxStake,
				MaxNumDelegates:    blobber.NumDelegates,
				ServiceChargeRatio: blobber.ServiceCharge,
			},
			Information: Info{
				Name:        blobber.Name,
				WebsiteUrl:  blobber.WebsiteUrl,
				LogoUrl:     blobber.LogoUrl,
				Description: blobber.Description,
			},
		},
		TotalStake: blobber.TotalStake,
	}
}

// getBlobbers swagger:route GET /v1/screst/6dba10422e368813802877a85039d3985d96760ed844092319743fb3a76712d7/getblobbers getblobbers
// Gets list of all blobbers alive (e.g. excluding blobbers with zero capacity).
//    + name: offset
//      description: offset
//      in: query
//      type: string
//    + name: limit
//      description: limit
//      in: query
//      type: string
//    + name: sort
//      description: desc or asc
//      in: query
//      type: string
// responses:
//  200: storageNodeResponse
//  500:
func (srh *StorageRestHandler) getBlobbers(w http.ResponseWriter, r *http.Request) {
	limit, err := getOffsetLimitOrderParam(r.URL.Query())
	if err != nil {
		common.Respond(w, r, nil, err)
		return
	}

	edb := srh.GetQueryStateContext().GetEventDB()
	if edb == nil {
		common.Respond(w, r, nil, common.NewErrInternal("no db connection"))
	}
	blobbers, err := edb.GetBlobbers(limit)
	if err != nil {
		err := common.NewErrInternal("cannot get blobber list" + err.Error())
		common.Respond(w, r, nil, err)
		return
	}

	sns := storageNodesResponse{
		Nodes: make([]storageNodeResponse, 0, len(blobbers)),
	}

	for _, blobber := range blobbers {
		sn := blobberTableToStorageNode(blobber)
		sns.Nodes = append(sns.Nodes, sn)
	}
	common.Respond(w, r, sns, nil)
}

// swagger:route GET /v1/screst/6dba10422e368813802877a85039d3985d96760ed844092319743fb3a76712d7/blobbers-by-geolocation blobbers-by-geolocation
//
//  Returns a list of all blobbers within a rectangle defined by maximum and minimum latitude and longitude values.
//
//    + name: max_latitude
//      description: maximum latitude value, defaults to 90
//      in: query
//      type: string
//    + name: min_latitude
//      description:  minimum latitude value, defaults to -90
//      in: query
//      type: string
//    + name: max_longitude
//      description: maximum max_longitude value, defaults to 180
//      in: query
//      type: string
//    + name: min_longitude
//      description: minimum max_longitude value, defaults to -180
//      in: query
//      type: string
//    + name: offset
//      description: offset
//      in: query
//      type: string
//    + name: limit
//      description: limit
//      in: query
//      type: string
//    + name: sort
//      description: desc or asc
//      in: query
//      type: string
//
// responses:
//  200: stringArray
//  500:
func (srh *StorageRestHandler) getBlobbersByGeoLocation(w http.ResponseWriter, r *http.Request) {
	var maxLatitude, minLatitude, maxLongitude, minLongitude float64
	var err error

	maxLatitudeString := r.URL.Query().Get("max_latitude")
	if len(maxLatitudeString) > 0 {
		maxLatitude, err = strconv.ParseFloat(maxLatitudeString, 64)
		if err != nil {
			common.Respond(w, r, nil, common.NewErrBadRequest("bad max latitude: "+err.Error()))
			return
		}
		if maxLatitude > MaxLatitude {
			common.Respond(w, r, nil, common.NewErrBadRequest("max latitude "+maxLatitudeString+" out of range -90,+90"))
			return
		}
	} else {
		maxLatitude = MaxLatitude
	}

	limit, err := getOffsetLimitOrderParam(r.URL.Query())
	if err != nil {
		common.Respond(w, r, nil, err)
		return
	}

	minLatitudeString := r.URL.Query().Get("min_latitude")
	if len(minLatitudeString) > 0 {
		minLatitude, err = strconv.ParseFloat(minLatitudeString, 64)
		if err != nil {
			common.Respond(w, r, nil, common.NewErrBadRequest("bad max latitude: "+err.Error()))
			return
		}
		if minLatitude < MinLatitude {
			common.Respond(w, r, nil, common.NewErrBadRequest("max latitude "+minLatitudeString+" out of range -90,+90"))
			return
		}
	} else {
		minLatitude = MinLatitude
	}

	maxLongitudeString := r.URL.Query().Get("max_longitude")
	if len(maxLongitudeString) > 0 {
		maxLongitude, err = strconv.ParseFloat(maxLongitudeString, 64)
		if err != nil {
			common.Respond(w, r, nil, common.NewErrBadRequest("bad max longitude: "+err.Error()))
			return
		}
		if maxLongitude > MaxLongitude {
			common.Respond(w, r, nil, common.NewErrBadRequest("max max longitude "+maxLongitudeString+" out of range -180,80"))
			return
		}
	} else {
		maxLongitude = MaxLongitude
	}

	minLongitudeString := r.URL.Query().Get("min_longitude")
	if len(minLongitudeString) > 0 {
		minLongitude, err = strconv.ParseFloat(minLongitudeString, 64)
		if err != nil {
			common.Respond(w, r, nil, common.NewErrBadRequest("bad min longitude: "+err.Error()))
			return
		}
		if minLongitude < MinLongitude {
			common.Respond(w, r, nil, common.NewErrBadRequest("min longitude "+minLongitudeString+" out of range -180,180"))
			return
		}
	} else {
		minLongitude = MinLongitude
	}

	edb := srh.GetQueryStateContext().GetEventDB()
	if edb == nil {
		common.Respond(w, r, nil, common.NewErrInternal("no db connection"))
		return
	}
	blobbers, err := edb.GeBlobberByLatLong(maxLatitude, minLatitude, maxLongitude, minLongitude, limit)
	if err != nil {
		err := common.NewErrInternal("cannot get blobber geolocation: " + err.Error())
		common.Respond(w, r, nil, err)
		return
	}

	common.Respond(w, r, blobbers, nil)
}

// swagger:route GET /v1/screst/6dba10422e368813802877a85039d3985d96760ed844092319743fb3a76712d7/get_blobber_total_stakes get_blobber_total_stakes
// Gets total stake of all blobbers combined
//
// responses:
//  200: Int64Map
//  500:
func (srh *StorageRestHandler) getBlobberTotalStakes(w http.ResponseWriter, r *http.Request) {
	sctx := srh.GetQueryStateContext()
	edb := sctx.GetEventDB()
	if edb == nil {
		common.Respond(w, r, nil, common.NewErrInternal("no db connection"))
	}
	blobbers, err := edb.GetAllBlobberId()
	if err != nil {
		err := common.NewErrInternal("cannot get blobber list" + err.Error())
		common.Respond(w, r, nil, err)
		return
	}
	var total int64
	for _, blobber := range blobbers {
		var sp *stakePool
		sp, err := getStakePool(blobber, sctx)
		if err != nil {
			err := common.NewErrInternal("cannot get stake pool" + err.Error())
			common.Respond(w, r, nil, err)
			return
		}
		total += int64(sp.stake())
	}
	common.Respond(w, r, rest.Int64Map{
		"total": total,
	}, nil)
}

// swagger:route GET /v1/screst/6dba10422e368813802877a85039d3985d96760ed844092319743fb3a76712d7/getBlobber getBlobber
// Get count of blobber
//
// responses:
//  200: Int64Map
//  400:
func (srh StorageRestHandler) getBlobberCount(w http.ResponseWriter, r *http.Request) {
	edb := srh.GetQueryStateContext().GetEventDB()
	if edb == nil {
		common.Respond(w, r, nil, common.NewErrInternal("no db connection"))
	}
	blobberCount, err := edb.GetBlobberCount()
	if err != nil {
		err := common.NewErrInternal("getting blobber count:" + err.Error())
		common.Respond(w, r, nil, err)
		return
	}

	common.Respond(w, r, rest.Int64Map{
		"count": blobberCount,
	}, nil)
}

// swagger:route GET /v1/screst/6dba10422e368813802877a85039d3985d96760ed844092319743fb3a76712d7/getBlobber getBlobber
// Get blobber information
//
// parameters:
//    + name: blobber_id
//      description: blobber for which to return information
//      required: true
//      in: query
//      type: string
//
// responses:
//  200: storageNodesResponse
//  400:
//  500:
func (srh StorageRestHandler) getBlobber(w http.ResponseWriter, r *http.Request) {
	var blobberID = r.URL.Query().Get("blobber_id")
	if blobberID == "" {
		err := common.NewErrBadRequest("missing 'blobber_id' URL query parameter")
		common.Respond(w, r, nil, err)
		return
	}
	edb := srh.GetQueryStateContext().GetEventDB()
	if edb == nil {
		common.Respond(w, r, nil, common.NewErrInternal("no db connection"))
	}
	blobber, err := edb.GetBlobber(blobberID)
	if err != nil {
		err := common.NewErrInternal("missing blobber: " + blobberID)
		common.Respond(w, r, nil, err)
		return
	}

	sn := blobberTableToStorageNode(*blobber)
	common.Respond(w, r, sn, nil)
}

// swagger:model readMarkersCount
type readMarkersCount struct {
	ReadMarkersCount int64 `json:"read_markers_count"`
}

func getOffsetLimitParam(offsetString, limitString string) (offset, limit int, err error) {
	if offsetString != "" {
		offset, err = strconv.Atoi(offsetString)
		if err != nil {
			return 0, 0, common.NewErrBadRequest("offset parameter is not valid")
		}
	}
	if limitString != "" {
		limit, err = strconv.Atoi(limitString)
		if err != nil {
			return 0, 0, common.NewErrBadRequest("limit parameter is not valid")
		}
	}

	return
}

func getOffsetLimitOrderParam(values url.Values) (event.Pagination, error) {
	var (
		offsetString = values.Get("offset")
		limitString  = values.Get("limit")
		sort         = values.Get("sort")

		limit        = event.DefaultQueryLimit
		offset       = 0
		isDescending = false
		err          error
	)

	if offsetString != "" {
		offset, err = strconv.Atoi(offsetString)
		if err != nil {
			return event.Pagination{Limit: event.DefaultQueryLimit}, common.NewErrBadRequest("offset parameter is not valid")
		}
	}

	if limitString != "" {
		limit, err = strconv.Atoi(limitString)
		if err != nil {
			return event.Pagination{Limit: event.DefaultQueryLimit}, common.NewErrBadRequest("limit parameter is not valid")
		}
	}

	if sort != "" {
		switch sort {
		case "desc":
			isDescending = true
		case "asc":
			isDescending = false
		default:
			return event.Pagination{Limit: event.DefaultQueryLimit}, err
		}
	}

	return event.Pagination{Offset: offset, Limit: limit, IsDescending: isDescending}, nil
}<|MERGE_RESOLUTION|>--- conflicted
+++ resolved
@@ -260,7 +260,6 @@
 	var creationDate = balances.Now()
 	dur := common.ToTime(creationDate).Add(conf.FreeAllocationSettings.Duration)
 	request := newAllocationRequest{
-<<<<<<< HEAD
 		DataShards:                 conf.FreeAllocationSettings.DataShards,
 		ParityShards:               conf.FreeAllocationSettings.ParityShards,
 		Size:                       conf.FreeAllocationSettings.Size,
@@ -269,19 +268,7 @@
 		OwnerPublicKey:             inputObj.RecipientPublicKey,
 		ReadPriceRange:             conf.FreeAllocationSettings.ReadPriceRange,
 		WritePriceRange:            conf.FreeAllocationSettings.WritePriceRange,
-		MaxChallengeCompletionTime: conf.FreeAllocationSettings.MaxChallengeCompletionTime,
 		Blobbers:                   inputObj.Blobbers,
-=======
-		DataShards:      conf.FreeAllocationSettings.DataShards,
-		ParityShards:    conf.FreeAllocationSettings.ParityShards,
-		Size:            conf.FreeAllocationSettings.Size,
-		Expiration:      common.Timestamp(time.Now().Add(conf.FreeAllocationSettings.Duration).Unix()),
-		Owner:           marker.Recipient,
-		OwnerPublicKey:  inputObj.RecipientPublicKey,
-		ReadPriceRange:  conf.FreeAllocationSettings.ReadPriceRange,
-		WritePriceRange: conf.FreeAllocationSettings.WritePriceRange,
-		Blobbers:        inputObj.Blobbers,
->>>>>>> 0a77a606
 	}
 
 	edb := balances.GetEventDB()
@@ -1105,22 +1092,13 @@
 	if edb == nil {
 		common.Respond(w, r, nil, common.NewErrInternal("no db connection"))
 	}
-
-<<<<<<< HEAD
 	blobber, err := edb.GetBlobber(blobberID)
-=======
-	_, err := edb.GetBlobber(blobberID)
->>>>>>> 0a77a606
 	if err != nil {
 		common.Respond(w, r, "", smartcontract.NewErrNoResourceOrErrInternal(err, true, "can't find blobber"))
 		return
 	}
 
-<<<<<<< HEAD
-	challenges, err := getOpenChallengesForBlobber(blobberID, common.Timestamp(blobber.ChallengeCompletionTime), limit, sctx.GetEventDB())
-=======
-	challenges, err := getOpenChallengesForBlobber(blobberID, common.Timestamp(getMaxChallengeCompletionTime().Seconds()), sctx.GetEventDB())
->>>>>>> 0a77a606
+	challenges, err := getOpenChallengesForBlobber(blobberID, common.Timestamp(blobber.ChallengeCompletionTime), sctx.GetEventDB())
 	if err != nil {
 		common.Respond(w, r, "", smartcontract.NewErrNoResourceOrErrInternal(err, true, "can't find challenges"))
 		return

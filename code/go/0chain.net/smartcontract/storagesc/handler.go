--- conflicted
+++ resolved
@@ -392,16 +392,14 @@
 }
 
 func (ssc *StorageSmartContract) OpenChallengeHandler(ctx context.Context, params url.Values, balances cstate.StateContextI) (interface{}, error) {
-	/*
-		blobberID := params.Get("blobber")
-
-<<<<<<< HEAD
-		// return "404", if blobber not registered
-		blobber := StorageNode{ID: blobberID}
-		if err := balances.GetTrieNode(blobber.GetKey(ssc.ID), &blobber); err != nil {
-			return "", smartcontract.NewErrNoResourceOrErrInternal(err, true, "can't find blobber")
-		}
-=======
+	blobberID := params.Get("blobber")
+
+	// return "404", if blobber not registered
+	blobber := StorageNode{ID: blobberID}
+	if err := balances.GetTrieNode(blobber.GetKey(ssc.ID), &blobber); err != nil {
+		return "", smartcontract.NewErrNoResourceOrErrInternal(err, true, "can't find blobber")
+	}
+
 	// return "200" with empty list, if no challenges are found
 	blobberChallengeObj := &BlobberChallenge{BlobberID: blobberID}
 	blobberChallengeObj.ChallengeIDs = make([]string, 0)
@@ -412,19 +410,7 @@
 	default:
 		return nil, common.NewErrInternal("fail to get blobber challenge", err.Error())
 	}
->>>>>>> 562d5da3
-
-		// return "200" with empty list, if no challenges are found
-		blobberChallengeObj := &BlobberChallenge{BlobberID: blobberID}
-		blobberChallengeObj.ChallengeIDs = make([]string, 0)
-		err := balances.GetTrieNode(blobberChallengeObj.GetKey(ssc.ID), blobberChallengeObj)
-		switch err {
-		case nil, util.ErrValueNotPresent:
-			return blobberChallengeObj, nil
-		default:
-			return nil, common.NewErrInternal("fail to get blobber challenge", err.Error())
-		}
-	*/
+
 	// for k, v := range blobberChallengeObj.ChallengeMap {
 	// 	if v.Response != nil {
 	// 		delete(blobberChallengeObj.ChallengeMap, k)
@@ -433,49 +419,25 @@
 
 	// return populate or empty list of challenges
 	// don't return error, if no challenges (expected by blobbers)
-	return nil, nil
+	//return &blobberChallengeObj, nil
 }
 
 func (ssc *StorageSmartContract) GetChallengeHandler(ctx context.Context, params url.Values, balances cstate.StateContextI) (retVal interface{}, retErr error) {
-	/*
-		defer func() {
-			if retErr != nil {
-				logging.Logger.Error("/getchallenge failed with error - " + retErr.Error())
-			}
-		}()
-		blobberID := params.Get("blobber")
-		blobberChallengeObj := &BlobberChallenge{}
-		blobberChallengeObj.BlobberID = blobberID
-		blobberChallengeObj.ChallengeIDs = make([]string, 0)
-
-		err := balances.GetTrieNode(blobberChallengeObj.GetKey(ssc.ID), blobberChallengeObj)
-		if err != nil {
-			return "", smartcontract.NewErrNoResourceOrErrInternal(err, true, "can't get blobber challenge")
-		}
-<<<<<<< HEAD
-=======
+	defer func() {
+		if retErr != nil {
+			logging.Logger.Error("/getchallenge failed with error - " + retErr.Error())
+		}
 	}()
 	blobberID := params.Get("blobber")
 	blobberChallengeObj := &BlobberChallenge{}
 	blobberChallengeObj.BlobberID = blobberID
 	blobberChallengeObj.ChallengeIDs = make([]string, 0)
->>>>>>> 562d5da3
-
-		challengeID := params.Get("challenge")
-		if _, ok := blobberChallengeObj.ChallengeIDMap[challengeID]; !ok {
-			return nil, common.NewErrBadRequest("can't find challenge with provided 'challenge' param")
-		}
-
-<<<<<<< HEAD
-		challenge, err := ssc.getStorageChallenge(challengeID, balances)
-		if err != nil {
-			return "", smartcontract.NewErrNoResourceOrErrInternal(err, true, "can't get storage challenge")
-		}
-
-		return challenge, nil
-	*/
-	return nil, nil
-=======
+
+	err := balances.GetTrieNode(blobberChallengeObj.GetKey(ssc.ID), blobberChallengeObj)
+	if err != nil {
+		return "", smartcontract.NewErrNoResourceOrErrInternal(err, true, "can't get blobber challenge")
+	}
+
 	challengeID := params.Get("challenge")
 	if _, ok := blobberChallengeObj.ChallengeIDMap[challengeID]; !ok {
 		return nil, common.NewErrBadRequest("can't find challenge with provided 'challenge' param")
@@ -487,7 +449,6 @@
 	}
 
 	return challenge, nil
->>>>>>> 562d5da3
 }
 
 // statistic for all locked tokens of a stake pool

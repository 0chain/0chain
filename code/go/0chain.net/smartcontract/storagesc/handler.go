package storagesc

import (
	"encoding/json"
	"errors"
	"fmt"
	"math"
	"net/http"
	"strconv"
	"time"

	common2 "0chain.net/smartcontract/common"
	"0chain.net/smartcontract/rest"

	"github.com/0chain/common/core/currency"

	cstate "0chain.net/chaincore/chain/state"
	"0chain.net/core/maths"
	"0chain.net/smartcontract/stakepool"
	"github.com/0chain/common/core/logging"
	"go.uber.org/zap"

	"0chain.net/smartcontract/stakepool/spenum"

	"0chain.net/smartcontract/dbs/event"

	"0chain.net/core/datastore"
	"github.com/0chain/common/core/util"

	"0chain.net/core/common"
	"0chain.net/smartcontract"
)

// swagger:model stringArray
type stringArray []string

type StorageRestHandler struct {
	rest.RestHandlerI
}

func NewStorageRestHandler(rh rest.RestHandlerI) *StorageRestHandler {
	return &StorageRestHandler{rh}
}

func SetupRestHandler(rh rest.RestHandlerI) {
	rh.Register(GetEndpoints(rh))
}

func GetEndpoints(rh rest.RestHandlerI) []rest.Endpoint {
	srh := NewStorageRestHandler(rh)
	storage := "/v1/screst/" + ADDRESS
	return []rest.Endpoint{
		rest.MakeEndpoint(storage+"/get_blobber_count", common.UserRateLimit(srh.getBlobberCount)),
		rest.MakeEndpoint(storage+"/getBlobber", common.UserRateLimit(srh.getBlobber)),
		rest.MakeEndpoint(storage+"/getblobbers", common.UserRateLimit(srh.getBlobbers)),
		rest.MakeEndpoint(storage+"/blobbers-by-rank", common.UserRateLimit(srh.getBlobbersByRank)),
		rest.MakeEndpoint(storage+"/get_blobber_total_stakes", common.UserRateLimit(srh.getBlobberTotalStakes)), //todo limit sorting
		rest.MakeEndpoint(storage+"/blobbers-by-geolocation", common.UserRateLimit(srh.getBlobbersByGeoLocation)),
		rest.MakeEndpoint(storage+"/transaction", common.UserRateLimit(srh.getTransactionByHash)),
		rest.MakeEndpoint(storage+"/transactions", common.UserRateLimit(srh.getTransactionByFilter)),

		rest.MakeEndpoint(storage+"/writemarkers", common.UserRateLimit(srh.getWriteMarker)),
		rest.MakeEndpoint(storage+"/errors", common.UserRateLimit(srh.getErrors)),
		rest.MakeEndpoint(storage+"/allocations", common.UserRateLimit(srh.getAllocations)),
		rest.MakeEndpoint(storage+"/allocation_min_lock", common.UserRateLimit(srh.getAllocationMinLock)),
		rest.MakeEndpoint(storage+"/allocation", common.UserRateLimit(srh.getAllocation)),
		rest.MakeEndpoint(storage+"/latestreadmarker", common.UserRateLimit(srh.getLatestReadMarker)),
		rest.MakeEndpoint(storage+"/readmarkers", common.UserRateLimit(srh.getReadMarkers)),
		rest.MakeEndpoint(storage+"/count_readmarkers", common.UserRateLimit(srh.getReadMarkersCount)),
		rest.MakeEndpoint(storage+"/getWriteMarkers", common.UserRateLimit(srh.getWriteMarkers)),
		rest.MakeEndpoint(storage+"/get_validator", common.UserRateLimit(srh.getValidator)),
		rest.MakeEndpoint(storage+"/validators", common.UserRateLimit(srh.validators)),
		rest.MakeEndpoint(storage+"/openchallenges", common.UserRateLimit(srh.getOpenChallenges)),
		rest.MakeEndpoint(storage+"/getchallenge", common.UserRateLimit(srh.getChallenge)),
		rest.MakeEndpoint(storage+"/blobber-challenges", common.UserRateLimit(srh.getBlobberChallenges)),
		rest.MakeEndpoint(storage+"/getStakePoolStat", common.UserRateLimit(srh.getStakePoolStat)),
		rest.MakeEndpoint(storage+"/getUserStakePoolStat", common.UserRateLimit(srh.getUserStakePoolStat)),
		rest.MakeEndpoint(storage+"/getUserLockedTotal", common.UserRateLimit(srh.getUserLockedTotal)),
		rest.MakeEndpoint(storage+"/block", common.UserRateLimit(srh.getBlock)),
		rest.MakeEndpoint(storage+"/get_blocks", common.UserRateLimit(srh.getBlocks)),
		rest.MakeEndpoint(storage+"/total-stored-data", common.UserRateLimit(srh.getTotalData)),
		rest.MakeEndpoint(storage+"/storage-config", common.UserRateLimit(srh.getConfig)),
		rest.MakeEndpoint(storage+"/getReadPoolStat", common.UserRateLimit(srh.getReadPoolStat)),
		rest.MakeEndpoint(storage+"/getChallengePoolStat", common.UserRateLimit(srh.getChallengePoolStat)),
		rest.MakeEndpoint(storage+"/alloc_write_marker_count", common.UserRateLimit(srh.getWriteMarkerCount)),
		rest.MakeEndpoint(storage+"/collected_reward", common.UserRateLimit(srh.getCollectedReward)),
		rest.MakeEndpoint(storage+"/blobber_ids", common.UserRateLimit(srh.getBlobberIdsByUrls)),
		rest.MakeEndpoint(storage+"/alloc_blobbers", common.UserRateLimit(srh.getAllocationBlobbers)),
		rest.MakeEndpoint(storage+"/free_alloc_blobbers", common.UserRateLimit(srh.getFreeAllocationBlobbers)),
		rest.MakeEndpoint(storage+"/search", common.UserRateLimit(srh.getSearchHandler)),
		rest.MakeEndpoint(storage+"/alloc-blobber-term", common.UserRateLimit(srh.getAllocBlobberTerms)),
		rest.MakeEndpoint(storage+"/replicate-snapshots", common.UserRateLimit(srh.replicateSnapshots)),
		rest.MakeEndpoint(storage+"/replicate-blobber-aggregates", srh.replicateBlobberAggregates),
		rest.MakeEndpoint(storage+"/replicate-miner-aggregates", srh.replicateMinerAggregates),
		rest.MakeEndpoint(storage+"/replicate-sharder-aggregates", srh.replicateSharderAggregates),
		rest.MakeEndpoint(storage+"/replicate-authorizer-aggregates", srh.replicateAuthorizerAggregates),
		rest.MakeEndpoint(storage+"/replicate-validator-aggregates", srh.replicateValidatorAggregates),
		rest.MakeEndpoint(storage+"/replicate-user-aggregates", srh.replicateUserAggregates),
	}
}

// swagger:route GET /v1/screst/6dba10422e368813802877a85039d3985d96760ed844092319743fb3a76712d7/blobber_ids blobber_ids
// convert list of blobber urls into ids
//
// parameters:
//
//	+name: free_allocation_data
//	 description: allocation data
//	 required: true
//	 in: query
//	 type: string
//	+name: offset
//	 description: offset
//	 in: query
//	 type: string
//	+name: limit
//	 description: limit
//	 in: query
//	 type: string
//	+name: sort
//	 description: desc or asc
//	 in: query
//	 type: string
//	+name: blobber_urls
//	 description: list of blobber URLs
//	 in: query
//	 type: []string
//	 required: true
//
// responses:
//
//	200: stringArray
//	400:
func (srh *StorageRestHandler) getBlobberIdsByUrls(w http.ResponseWriter, r *http.Request) {
	var (
		urlsStr = r.URL.Query().Get("blobber_urls")
	)

	limit, err := common2.GetOffsetLimitOrderParam(r.URL.Query())
	if err != nil {
		common.Respond(w, r, nil, err)
		return
	}

	if len(urlsStr) == 0 {
		common.Respond(w, r, nil, errors.New("blobber_urls list is empty"))
		return
	}

	var urls []string
	err = json.Unmarshal([]byte(urlsStr), &urls)
	if err != nil {
		common.Respond(w, r, nil, errors.New("blobber urls list is malformed"))
		return
	}

	if len(urls) == 0 {
		common.Respond(w, r, make([]string, 0), nil)
		return
	}

	balances := srh.GetQueryStateContext()
	edb := balances.GetEventDB()
	if edb == nil {
		common.Respond(w, r, nil, common.NewErrInternal("no db connection"))
		return
	}
	var ids stringArray
	ids, err = edb.GetBlobberIdsFromUrls(urls, limit)
	if err != nil {
		common.Respond(w, r, nil, err)
		return
	}
	common.Respond(w, r, ids, err)
}

// swagger:route GET /v1/screst/6dba10422e368813802877a85039d3985d96760ed844092319743fb3a76712d7/free_alloc_blobbers free_alloc_blobbers
// returns list of all blobbers alive that match the free allocation request.
//
// parameters:
//
//	+name: free_allocation_data
//	 description: allocation data
//	 required: true
//	 in: query
//	 type: string
//	+name: offset
//	 description: offset
//	 in: query
//	 type: string
//	+name: limit
//	 description: limit
//	 in: query
//	 type: string
//	+name: sort
//	 description: desc or asc
//	 in: query
//	 type: string
//
// responses:
//
//	200: stringArray
//	400:
func (srh *StorageRestHandler) getFreeAllocationBlobbers(w http.ResponseWriter, r *http.Request) {
	var (
		allocData = r.URL.Query().Get("free_allocation_data")
	)

	limit, err := common2.GetOffsetLimitOrderParam(r.URL.Query())
	if err != nil {
		common.Respond(w, r, nil, err)
		return
	}
	var inputObj freeStorageAllocationInput
	if err := inputObj.decode([]byte(allocData)); err != nil {
		common.Respond(w, r, "", common.NewErrInternal("can't decode allocation request", err.Error()))
		return
	}

	var marker freeStorageMarker
	if err := marker.decode([]byte(inputObj.Marker)); err != nil {
		common.Respond(w, r, "", common.NewErrorf("free_allocation_failed",
			"unmarshal request: %v", err))
		return
	}

	balances := srh.GetQueryStateContext()
	var conf *Config
	if conf, err = getConfig(balances); err != nil {
		common.Respond(w, r, "", common.NewErrorf("free_allocation_failed",
			"can't get config: %v", err))
		return
	}
	var creationDate = balances.Now()
	dur := common.ToTime(creationDate).Add(conf.FreeAllocationSettings.Duration)
	request := allocationBlobbersRequest{
		DataShards:      conf.FreeAllocationSettings.DataShards,
		ParityShards:    conf.FreeAllocationSettings.ParityShards,
		Size:            conf.FreeAllocationSettings.Size,
		Expiration:      common.Timestamp(dur.Unix()),
		ReadPriceRange:  conf.FreeAllocationSettings.ReadPriceRange,
		WritePriceRange: conf.FreeAllocationSettings.WritePriceRange,
	}

	edb := balances.GetEventDB()
	if edb == nil {
		common.Respond(w, r, nil, common.NewErrInternal("no db connection"))
		return
	}
	blobberIDs, err := getBlobbersForRequest(request, edb, balances, limit)
	if err != nil {
		common.Respond(w, r, "", err)
		return
	}

	common.Respond(w, r, blobberIDs, nil)

}

type allocationBlobbersRequest struct {
	ParityShards    int              `json:"parity_shards"`
	DataShards      int              `json:"data_shards"`
	Expiration      common.Timestamp `json:"expiration_date"`
	ReadPriceRange  PriceRange       `json:"read_price_range"`
	WritePriceRange PriceRange       `json:"write_price_range"`
	Size            int64            `json:"size"`
}

func (nar *allocationBlobbersRequest) decode(b []byte) error {
	return json.Unmarshal(b, nar)
}

// swagger:route GET /v1/screst/6dba10422e368813802877a85039d3985d96760ed844092319743fb3a76712d7/alloc_blobbers alloc_blobbers
// returns list of all blobbers alive that match the allocation request.
//
// parameters:
//
//	+name: allocation_data
//	 description: allocation data
//	 required: true
//	 in: query
//	 type: string
//	+name: offset
//	 description: offset
//	 in: query
//	 type: string
//	+name: limit
//	 description: limit
//	 in: query
//	 type: string
//	+name: sort
//	 description: desc or asc
//	 in: query
//	 type: string
//
// responses:
//
//	200: stringArray
//	400:
func (srh *StorageRestHandler) getAllocationBlobbers(w http.ResponseWriter, r *http.Request) {
	q := r.URL.Query()

	limit, err := common2.GetOffsetLimitOrderParam(q)
	if err != nil {
		common.Respond(w, r, nil, err)
		return
	}

	balances := srh.GetQueryStateContext()
	edb := balances.GetEventDB()
	if edb == nil {
		common.Respond(w, r, nil, common.NewErrInternal("no db connection"))
		return
	}

	allocData := q.Get("allocation_data")
	var request allocationBlobbersRequest
	if err := request.decode([]byte(allocData)); err != nil {
		common.Respond(w, r, "", common.NewErrInternal("can't decode allocation request", err.Error()))
		return
	}

	blobberIDs, err := getBlobbersForRequest(request, edb, balances, limit)
	if err != nil {
		common.Respond(w, r, "", err)
		return
	}

	common.Respond(w, r, blobberIDs, nil)
}

func getBlobbersForRequest(request allocationBlobbersRequest, edb *event.EventDb, balances cstate.TimedQueryStateContextI, limit common2.Pagination) ([]string, error) {
	var conf *Config
	var err error
	if conf, err = getConfig(balances); err != nil {
		return nil, fmt.Errorf("can't get config: %v", err)
	}

	var creationDate = balances.Now()
	var numberOfBlobbers = request.DataShards + request.ParityShards
	if numberOfBlobbers > conf.MaxBlobbersPerAllocation {
		return nil, common.NewErrorf("allocation_creation_failed",
			"Too many blobbers selected, max available %d", conf.MaxBlobbersPerAllocation)
	}

	if request.DataShards <= 0 || request.ParityShards < 0 {
		return nil, common.NewErrorf("allocation_creation_failed",
			"invalid data shards:%v or parity shards:%v", request.DataShards, request.ParityShards)
	}

	var allocationSize = bSize(request.Size, request.DataShards)

	dur := common.ToTime(request.Expiration).Sub(common.ToTime(creationDate))
	allocation := event.AllocationQuery{
		MaxOfferDuration: dur,
		ReadPriceRange: struct {
			Min int64
			Max int64
		}{
			Min: int64(request.ReadPriceRange.Min),
			Max: int64(request.ReadPriceRange.Max),
		},
		WritePriceRange: struct {
			Min int64
			Max int64
		}{
			Min: int64(request.WritePriceRange.Min),
			Max: int64(request.WritePriceRange.Max),
		},
		AllocationSize:     allocationSize,
		AllocationSizeInGB: sizeInGB(allocationSize),
		NumberOfDataShards: request.DataShards,
	}

	logging.Logger.Debug("alloc_blobbers", zap.Int64("ReadPriceRange.Min", allocation.ReadPriceRange.Min),
		zap.Int64("ReadPriceRange.Max", allocation.ReadPriceRange.Max), zap.Int64("WritePriceRange.Min", allocation.WritePriceRange.Min),
		zap.Int64("WritePriceRange.Max", allocation.WritePriceRange.Max), zap.Int64("MaxOfferDuration", allocation.MaxOfferDuration.Nanoseconds()),
		zap.Int64("AllocationSize", allocation.AllocationSize), zap.Float64("AllocationSizeInGB", allocation.AllocationSizeInGB),
		zap.Int64("last_health_check", int64(balances.Now())),
	)

	blobberIDs, err := edb.GetBlobbersFromParams(allocation, limit, balances.Now())
	if err != nil {
		logging.Logger.Error("get_blobbers_for_request", zap.Error(err))
		return nil, errors.New("failed to get blobbers: " + err.Error())
	}

	if len(blobberIDs) < numberOfBlobbers {
		return nil, errors.New("not enough blobbers to honor the allocation")
	}
	return blobberIDs, nil
}

// swagger:route GET /v1/screst/6dba10422e368813802877a85039d3985d96760ed844092319743fb3a76712d7/collected_reward collected_reward
// Returns collected reward for a client_id.
// > Note: start-date and end-date resolves to the closest block number for those timestamps on the network.
//
// > Note: Using start/end-block and start/end-date together would only return results with start/end-block
//
// parameters:
//
//	+name: start-block
//	 description: start block
//	 required: false
//	 in: query
//	 type: string
//	+name: end-block
//	 description: end block
//	 required: false
//	 in: query
//	 type: string
//	+name: start-date
//	 description: start date
//	 required: false
//	 in: query
//	 type: string
//	+name: end-date
//	 description: end date
//	 required: false
//	 in: query
//	 type: string
//	+name: data-points
//	 description: number of data points in response
//	 required: false
//	 in: query
//	 type: string
//	+name: client-id
//	 description: client id
//	 required: true
//	 in: query
//	 type: string
//
// responses:
//
//	200: challengePoolStat
//	400:
func (srh *StorageRestHandler) getCollectedReward(w http.ResponseWriter, r *http.Request) {
	var (
		startBlockString = r.URL.Query().Get("start-block")
		endBlockString   = r.URL.Query().Get("end-block")
		clientID         = r.URL.Query().Get("client-id")
		startDateString  = r.URL.Query().Get("start-date")
		endDateString    = r.URL.Query().Get("end-date")
		dataPointsString = r.URL.Query().Get("data-points")
	)

	var dataPoints int64
	dataPoints, err := strconv.ParseInt(dataPointsString, 10, 64)
	if err != nil {
		dataPoints = 1
	} else if dataPoints > 100 {
		dataPoints = 100
	}

	query := event.RewardMintQuery{
		ClientID:   clientID,
		DataPoints: dataPoints,
	}

	edb := srh.GetQueryStateContext().GetEventDB()
	if edb == nil {
		common.Respond(w, r, nil, common.NewErrInternal("no db connection"))
		return
	}

	if startBlockString != "" && endBlockString != "" {
		startBlock, err := strconv.ParseUint(startBlockString, 10, 64)
		if err != nil {
			common.Respond(w, r, nil, common.NewErrInternal("failed to parse start-block string to a number", err.Error()))
			return
		}

		endBlock, err := strconv.ParseUint(endBlockString, 10, 64)
		if err != nil {
			common.Respond(w, r, nil, common.NewErrInternal("failed to parse end-block string to a number", err.Error()))
			return
		}

		if startBlock > endBlock {
			common.Respond(w, r, 0, common.NewErrInternal("start-block cannot be greater than end-block"))
			return
		}

		query.StartBlock = int(startBlock)
		query.EndBlock = int(endBlock)

		rewards, err := edb.GetRewardClaimedTotalBetweenBlocks(query)
		if err != nil {
			common.Respond(w, r, 0, common.NewErrInternal("can't get rewards claimed", err.Error()))
			return
		}
		common.Respond(w, r, map[string][]int64{
			"collected_reward": rewards,
		}, nil)
		return
	}

	if startDateString != "" && endDateString != "" {
		startDate, err := strconv.ParseUint(startDateString, 10, 64)
		if err != nil {
			common.Respond(w, r, nil, common.NewErrInternal("failed to parse start-date string to a number", err.Error()))
			return
		}

		endDate, err := strconv.ParseUint(endDateString, 10, 64)
		if err != nil {
			common.Respond(w, r, nil, common.NewErrInternal("failed to parse end-date string to a number", err.Error()))
			return
		}

		if startDate > endDate {
			common.Respond(w, r, 0, common.NewErrInternal("start-date cannot be greater than end-date"))
			return
		}

		query.StartDate = time.Unix(int64(startDate), 0)
		query.EndDate = time.Unix(int64(endDate), 0)

		rewards, err := edb.GetRewardClaimedTotalBetweenDates(query)
		if err != nil {
			common.Respond(w, r, 0, common.NewErrInternal("can't get rewards claimed", err.Error()))
			return
		}

		common.Respond(w, r, map[string]interface{}{
			"collected_reward": rewards,
		}, nil)
		return
	}

	common.Respond(w, r, nil, common.NewErrInternal("can't get collected rewards"))
}

// swagger:route GET /v1/screst/6dba10422e368813802877a85039d3985d96760ed844092319743fb3a76712d7/alloc_write_marker_count alloc_write_marker_count
//
// parameters:
//
//	+name: allocation_id
//	 description: allocation for which to get challenge pools statistics
//	 required: true
//	 in: query
//	 type: string
//
// responses:
//
//	200: challengePoolStat
//	400:
func (srh *StorageRestHandler) getWriteMarkerCount(w http.ResponseWriter, r *http.Request) {
	allocationID := r.URL.Query().Get("allocation_id")
	if allocationID == "" {
		common.Respond(w, r, nil, common.NewErrInternal("allocation_id is empty"))
		return
	}
	edb := srh.GetQueryStateContext().GetEventDB()
	if edb == nil {
		common.Respond(w, r, nil, common.NewErrInternal("no db connection"))
		return
	}
	total, err := edb.GetWriteMarkerCount(allocationID)
	common.Respond(w, r, map[string]int64{
		"count": total,
	}, err)
}

// swagger:route GET /v1/screst/6dba10422e368813802877a85039d3985d96760ed844092319743fb3a76712d7/getChallengePoolStat getChallengePoolStat
// statistic for all locked tokens of a challenge pool
//
// parameters:
//
//	+name: allocation_id
//	 description: allocation for which to get challenge pools statistics
//	 required: true
//	 in: query
//	 type: string
//
// responses:
//
//	200: challengePoolStat
//	400:
func (srh *StorageRestHandler) getChallengePoolStat(w http.ResponseWriter, r *http.Request) {
	var (
		allocationID = r.URL.Query().Get("allocation_id")
	)

	if allocationID == "" {
		err := errors.New("missing allocation_id URL query parameter")
		common.Respond(w, r, nil, common.NewErrBadRequest(err.Error()))
		return
	}

	edb := srh.GetQueryStateContext().GetEventDB()
	if edb == nil {
		common.Respond(w, r, nil, common.NewErrInternal("no db connection"))
		return
	}

	cp, err := edb.GetChallengePool(allocationID)
	if err != nil {
		common.Respond(w, r, nil, common.NewErrBadRequest(err.Error()))
	}

	common.Respond(w, r, toChallengePoolStat(cp), nil)
}

// swagger:route GET /v1/screst/6dba10422e368813802877a85039d3985d96760ed844092319743fb3a76712d7/getReadPoolStat getReadPoolStat
// Gets  statistic for all locked tokens of the read pool
//
// parameters:
//
//	+name: client_id
//	 description: client for which to get read pools statistics
//	 required: true
//	 in: query
//	 type: string
//
// responses:
//
//	200: readPool
//	400:
func (srh *StorageRestHandler) getReadPoolStat(w http.ResponseWriter, r *http.Request) {
	rp := readPool{}

	clientID := r.URL.Query().Get("client_id")
	err := srh.GetQueryStateContext().GetTrieNode(readPoolKey(ADDRESS, clientID), &rp)
	if err != nil {
		common.Respond(w, r, nil, smartcontract.NewErrNoResourceOrErrInternal(err, true, "can't get read pool"))
		return
	}

	common.Respond(w, r, &rp, nil)
}

const cantGetConfigErrMsg = "can't get config"

func getConfig(balances cstate.CommonStateContextI) (*Config, error) {
	var conf = &Config{}
	err := balances.GetTrieNode(scConfigKey(ADDRESS), conf)
	if err != nil {
		if err != util.ErrValueNotPresent {
			return nil, err
		} else {
			conf, err = getConfiguredConfig()
			if err != nil {
				return nil, err
			}
			return conf, err
		}
	}
	return conf, nil
}

// swagger:route GET /v1/screst/6dba10422e368813802877a85039d3985d96760ed844092319743fb3a76712d7/storage-config storage-config
// Gets the current storage smart contract settings
//
// responses:
//
//	200: StringMap
//	400:
func (srh *StorageRestHandler) getConfig(w http.ResponseWriter, r *http.Request) {
	conf, err := getConfig(srh.GetQueryStateContext())
	if err != nil && err != util.ErrValueNotPresent {
		common.Respond(w, r, nil, smartcontract.NewErrNoResourceOrErrInternal(err, true, cantGetConfigErrMsg))
		return
	}

	rtv, err := conf.getConfigMap()
	if err != nil {
		common.Respond(w, r, nil, smartcontract.NewErrNoResourceOrErrInternal(err, true, cantGetConfigErrMsg))
		return
	}

	common.Respond(w, r, rtv, nil)
}

// swagger:route GET /v1/screst/6dba10422e368813802877a85039d3985d96760ed844092319743fb3a76712d7/total-stored-data total-stored-data
// Gets the total data currently storage used across all blobbers.
//
// this endpoint returns the summation of all the Size fields in all the WriteMarkers sent to 0chain by blobbers
//
// responses:
//
//	200: StringMap
//	400:
func (srh *StorageRestHandler) getTotalData(w http.ResponseWriter, r *http.Request) {
	edb := srh.GetQueryStateContext().GetEventDB()
	if edb == nil {
		common.Respond(w, r, nil, common.NewErrInternal("no db connection"))
		return
	}

	global, err := edb.GetGlobal()
	if err != nil {
		common.Respond(w, r, nil, common.NewErrInternal("getting data utilization failed, Error: "+err.Error()))
		return
	}
	common.Respond(w, r, global.UsedStorage, nil)
}

// swagger:model fullBlock
type fullBlock struct {
	event.Block
	Transactions []event.Transaction `json:"transactions"`
}

// swagger:route GET /v1/screst/6dba10422e368813802877a85039d3985d96760ed844092319743fb3a76712d7/get_blocks get_blocks
// Gets block information for all blocks. Todo: We need to add a filter to this.
//
// parameters:
//
//	+name: block_hash
//	 description: block hash
//	 required: true
//	 in: query
//	 type: string
//	+name: offset
//	 description: offset
//	 in: query
//	 type: string
//	+name: limit
//	 description: limit
//	 in: query
//	 type: string
//	+name: sort
//	 description: desc or asc
//	 in: query
//	 type: string
//
// responses:
//
//	200: []fullBlock
//	400:
//	500:
func (srh *StorageRestHandler) getBlocks(w http.ResponseWriter, r *http.Request) {
	start, end, err := common2.GetStartEndBlock(r.URL.Query())
	if err != nil {
		common.Respond(w, r, nil, err)
		return
	}

	limit, err := common2.GetOffsetLimitOrderParam(r.URL.Query())
	if err != nil {
		common.Respond(w, r, nil, err)
		return
	}

	edb := srh.GetQueryStateContext().GetEventDB()
	if edb == nil {
		common.Respond(w, r, nil, common.NewErrInternal("no db connection"))
		return
	}
	var blocks []event.Block
	if end > 0 {
		blocks, err = edb.GetBlocksByBlockNumbers(start, end, limit)
		if err != nil {
			common.Respond(w, r, nil, common.NewErrInternal("getting blocks "+err.Error()))
			return
		}
	} else {
		blocks, err = edb.GetBlocks(limit)
		if err != nil {
			common.Respond(w, r, nil, common.NewErrInternal("getting blocks "+err.Error()))
			return
		}
	}

	if r.URL.Query().Get("content") != "full" {
		common.Respond(w, r, blocks, nil)
		return
	}
	var fullBlocks []fullBlock
	txs, err := edb.GetTransactionsForBlocks(blocks[0].Round, blocks[len(blocks)-1].Round)
	var txnIndex int
	for i, b := range blocks {
		fBlock := fullBlock{Block: blocks[i]}
		for ; txnIndex < len(txs) && txs[txnIndex].Round == b.Round; txnIndex++ {
			fBlock.Transactions = append(fBlock.Transactions, txs[txnIndex])
		}
		fullBlocks = append(fullBlocks, fBlock)
	}
	common.Respond(w, r, fullBlocks, nil)
}

// swagger:route GET /v1/screst/6dba10422e368813802877a85039d3985d96760ed844092319743fb3a76712d7/block block
// Gets block information
//
// parameters:
//
//	+name: block_hash
//	 description: block hash
//	 required: false
//	 in: query
//	 type: string
//	+name: date
//	 description: block created closest to the date (epoch timestamp in nanoseconds)
//	 required: false
//	 in: query
//	 type: string
//	+name: round
//	 description: block round
//	 required: false
//	 in: query
//	 type: string
//
// responses:
//
//	200: Block
//	400:
//	500:
func (srh *StorageRestHandler) getBlock(w http.ResponseWriter, r *http.Request) {
	var (
		hash        = r.URL.Query().Get("block_hash")
		date        = r.URL.Query().Get("date")
		roundString = r.URL.Query().Get("round")
	)

	edb := srh.GetQueryStateContext().GetEventDB()
	if edb == nil {
		common.Respond(w, r, nil, common.NewErrInternal("no db connection"))
		return
	}

	if hash != "" {
		block, err := edb.GetBlockByHash(hash)
		if err != nil {
			common.Respond(w, r, nil, common.NewErrInternal("error getting block "+err.Error()))
			return
		}

		common.Respond(w, r, &block, nil)
		return
	}

	if date != "" {
		block, err := edb.GetBlockByDate(date)
		if err != nil {
			common.Respond(w, r, nil, common.NewErrInternal("error getting block "+err.Error()))
			return
		}

		common.Respond(w, r, &block, nil)
		return
	}

	if roundString != "" {
		round, err := strconv.ParseUint(roundString, 10, 64)
		if err != nil {
			common.Respond(w, r, nil, common.NewErrInternal("error parsing parameter string "+err.Error()))
			return
		}

		block, err := edb.GetBlockByRound(int64(round))
		if err != nil {
			common.Respond(w, r, nil, common.NewErrInternal("error getting block "+err.Error()))
			return
		}

		common.Respond(w, r, &block, nil)
		return
	}

	common.Respond(w, r, nil, common.NewErrBadRequest("no filter selected"))
	return
}

// swagger:route GET /v1/screst/6dba10422e368813802877a85039d3985d96760ed844092319743fb3a76712d7/getUserStakePoolStat getUserStakePoolStat
// Gets statistic for a user's stake pools
//
// parameters:
//
//	+name: client_id
//	 description: client for which to get stake pool information
//	 required: true
//	 in: query
//	 type: string
//
// responses:
//
//	200: userPoolStat
//	400:
func (srh *StorageRestHandler) getUserStakePoolStat(w http.ResponseWriter, r *http.Request) {
	clientID := r.URL.Query().Get("client_id")
	edb := srh.GetQueryStateContext().GetEventDB()
	if edb == nil {
		common.Respond(w, r, nil, common.NewErrInternal("no db connection"))
		return
	}
	pools, err := edb.GetUserDelegatePools(clientID, spenum.Blobber)
	if err != nil {
		common.Respond(w, r, nil, common.NewErrBadRequest("blobber not found in event database: "+err.Error()))
		return
	}

	var ups = new(stakepool.UserPoolStat)
	ups.Pools = make(map[datastore.Key][]*stakepool.DelegatePoolStat)
	for _, pool := range pools {
		var dps = stakepool.DelegatePoolStat{
			ID:           pool.PoolID,
			DelegateID:   pool.DelegateID,
			Status:       spenum.PoolStatus(pool.Status).String(),
			RoundCreated: pool.RoundCreated,
			StakedAt:     pool.StakedAt,
		}
		dps.Balance = pool.Balance

		dps.Rewards = pool.Reward

		dps.TotalPenalty = pool.TotalPenalty

		dps.TotalReward = pool.TotalReward

		ups.Pools[pool.ProviderID] = append(ups.Pools[pool.ProviderID], &dps)
	}

	common.Respond(w, r, ups, nil)
}

// swagger:model userLockedTotalResponse
type userLockedTotalResponse struct {
	Total int64 `json:"total"`
}

// swagger:route GET /v1/screst/6dba10422e368813802877a85039d3985d96760ed844092319743fb3a76712d7/getUserLockedTotal getUserLockedTotal
// Gets statistic for a user's stake pools
//
// parameters:
//
//	+name: client_id
//	 description: client for which to get stake pool information
//	 required: true
//	 in: query
//	 type: string
//
// responses:
//
//	200: userLockedTotalResponse
//	400:
func (srh *StorageRestHandler) getUserLockedTotal(w http.ResponseWriter, r *http.Request) {
	clientID := r.URL.Query().Get("client_id")
	edb := srh.GetQueryStateContext().GetEventDB()
	if edb == nil {
		common.Respond(w, r, nil, common.NewErrInternal("no db connection"))
		return
	}
	locked, err := edb.GetUserTotalLocked(clientID)
	if err != nil {
		common.Respond(w, r, nil, common.NewErrBadRequest("blobber not found in event database: "+err.Error()))
		return
	}

	common.Respond(w, r, &userLockedTotalResponse{Total: locked}, nil)

}

// swagger:route GET /v1/screst/6dba10422e368813802877a85039d3985d96760ed844092319743fb3a76712d7/getStakePoolStat getStakePoolStat
// Gets statistic for all locked tokens of a stake pool
//
// parameters:
//
//	+name: provider_id
//	 description: id of a provider
//	 required: true
//	 in: query
//	 type: string
//	+name: provider_type
//	 description: type of the provider, ie: blobber. validator
//	 required: true
//	 in: query
//	 type: string
//
// responses:
//
//	200: stakePoolStat
//	400:
//	500:
func (srh *StorageRestHandler) getStakePoolStat(w http.ResponseWriter, r *http.Request) {
	providerID := r.URL.Query().Get("provider_id")
	providerTypeString := r.URL.Query().Get("provider_type")
	providerType, err := strconv.Atoi(providerTypeString)
	if err != nil {
		common.Respond(w, r, nil, common.NewErrBadRequest("invalid provider_type: "+err.Error()))
		return
	}

	edb := srh.GetQueryStateContext().GetEventDB()
	if edb == nil {
		common.Respond(w, r, nil, common.NewErrInternal("no db connection"))
		return
	}

	res, err := getProviderStakePoolStats(providerType, providerID, edb)
	if err != nil {
		common.Respond(w, r, nil, common.NewErrBadRequest("could not find provider stats: "+err.Error()))
		return
	}

	common.Respond(w, r, res, nil)
}

func getProviderStakePoolStats(providerType int, providerID string, edb *event.EventDb) (*stakepool.StakePoolStat, error) {
	delegatePools, err := edb.GetDelegatePools(providerID)
	if err != nil {
		return nil, fmt.Errorf("cannot find user stake pool: %s", err.Error())
	}

	spStat := &stakepool.StakePoolStat{}
	spStat.Delegate = make([]stakepool.DelegatePoolStat, len(delegatePools))

	switch spenum.Provider(providerType) {
	case spenum.Blobber:
		blobber, err := edb.GetBlobber(providerID)
		if err != nil {
			return nil, fmt.Errorf("can't find validator: %s", err.Error())
		}

		return stakepool.ToProviderStakePoolStats(&blobber.Provider, delegatePools)
	case spenum.Validator:
		validator, err := edb.GetValidatorByValidatorID(providerID)
		if err != nil {
			return nil, fmt.Errorf("can't find validator: %s", err.Error())
		}

		return stakepool.ToProviderStakePoolStats(&validator.Provider, delegatePools)
	}

	return nil, fmt.Errorf("unknown provider type")
}

// swagger:route GET /v1/screst/6dba10422e368813802877a85039d3985d96760ed844092319743fb3a76712d7/blobber-challenges blobber-challenges
// Gets challenges for a blobber by challenge id
//
// parameters:
//   - name: id
//     description: id of blobber
//     required: true
//     in: query
//     type: string
//   - name: start
//     description: start time of interval
//     required: true
//     in: query
//     type: string
//   - name: end
//     description: end time of interval
//     required: true
//     in: query
//     type: string
//
// responses:
//
//	200: Challenges
//	400:
//	404:
//	500:
func (srh *StorageRestHandler) getBlobberChallenges(w http.ResponseWriter, r *http.Request) {
	edb := srh.GetQueryStateContext().GetEventDB()
	if edb == nil {
		common.Respond(w, r, nil, common.NewErrInternal("no db connection"))
		return
	}
	start, end, err := roundIntervalFromTime(
		r.URL.Query().Get("from"),
		r.URL.Query().Get("to"),
		edb,
	)
	if err != nil {
		common.Respond(w, r, nil, err)
		return
	}
	blobberID := r.URL.Query().Get("id")
	if len(blobberID) == 0 {
		common.Respond(w, r, nil, common.NewErrBadRequest("no blobber id"))
		return
	}

	challenges, err := edb.GetChallenges(blobberID, start, end)
	if err != nil {
		common.Respond(w, r, "", smartcontract.NewErrNoResourceOrErrInternal(err, true, "can't get challenge"))
		return
	}

	common.Respond(w, r, challenges, nil)
}

func roundIntervalFromTime(fromTime, toTime string, edb *event.EventDb) (int64, int64, error) {
	var timeFrom, timeTo time.Time
	from, err := strconv.ParseInt(fromTime, 10, 16)
	if err != nil {
		timeFrom = time.Now().Add(-24 * time.Hour)
	} else {
		timeFrom = time.Unix(from, 0)
	}
	to, err := strconv.ParseInt(toTime, 10, 64)
	if err != nil {
		timeTo = time.Now()
	} else {
		timeTo = time.Unix(to, 0)
	}
	start, err := edb.GetRoundFromTime(timeFrom, true)
	if err != nil {
		return 0, 0, common.NewErrInternal(
			fmt.Sprintf("failed finding round matching from time %v: %v", timeFrom, err.Error()))
	}
	if start <= 0 {
		start = 1
	}
	end, err := edb.GetRoundFromTime(timeTo, false)
	if err != nil {
		return 0, 0, common.NewErrInternal(
			fmt.Sprintf("failed finding round matching to time %v: %v", timeFrom, err.Error()))
	}

	if end <= start {
		return 0, 0, common.NewErrBadRequest(fmt.Sprintf("to %v less than from %v", end, start))
	}
	return start, end, nil
}

// swagger:route GET /v1/screst/6dba10422e368813802877a85039d3985d96760ed844092319743fb3a76712d7/getchallenge getChallenge
// Gets challenges for a blobber by challenge id
//
// parameters:
//
//	+name: blobber
//	 description: id of blobber
//	 required: true
//	 in: query
//	 type: string
//	+name: challenge
//	 description: id of challenge
//	 required: true
//	 in: query
//	 type: string
//
// responses:
//
//	200: StorageChallengeResponse
//	400:
//	404:
//	500:
func (srh *StorageRestHandler) getChallenge(w http.ResponseWriter, r *http.Request) {
	challengeID := r.URL.Query().Get("challenge")
	challenge, err := getChallenge(challengeID, srh.GetQueryStateContext().GetEventDB())
	if err != nil {
		common.Respond(w, r, "", smartcontract.NewErrNoResourceOrErrInternal(err, true, "can't get challenge"))
		return
	}
	common.Respond(w, r, challenge, nil)
}

// swagger:model StorageChallengeResponse
type StorageChallengeResponse struct {
	*StorageChallenge `json:",inline"`
	Validators        []*ValidationNode `json:"validators"`
	Seed              int64             `json:"seed"`
	AllocationRoot    string            `json:"allocation_root"`
}

// swagger:model ChallengesResponse
type ChallengesResponse struct {
	BlobberID  string                      `json:"blobber_id"`
	Challenges []*StorageChallengeResponse `json:"challenges"`
}

// swagger:route GET /v1/screst/6dba10422e368813802877a85039d3985d96760ed844092319743fb3a76712d7/openchallenges openchallenges
// Gets open challenges for a blobber
//
// parameters:
//
//	+name: blobber
//	 description: id of blobber for which to get open challenges
//	 required: true
//	 in: query
//	 type: string
//	+name: offset
//	 description: offset
//	 in: query
//	 type: string
//	+name: limit
//	 description: limit
//	 in: query
//	 type: string
//	+name: sort
//	 description: desc or asc
//	 in: query
//	 type: string
//
// responses:
//
//	200: ChallengesResponse
//	400:
//	404:
//	500:
func (srh *StorageRestHandler) getOpenChallenges(w http.ResponseWriter, r *http.Request) {
	var (
		blobberID  = r.URL.Query().Get("blobber")
		fromString = r.URL.Query().Get("from")
		from       common.Timestamp
	)

	if fromString != "" {
		fromI, err := strconv.Atoi(fromString)
		if err != nil {
			common.Respond(w, r, nil, err)
			return
		}
		from = common.Timestamp(fromI)
	}

	limit, err := common2.GetOffsetLimitOrderParam(r.URL.Query())
	if err != nil {
		common.Respond(w, r, nil, err)
		return
	}

	sctx := srh.GetQueryStateContext()
	edb := sctx.GetEventDB()
	if edb == nil {
		common.Respond(w, r, nil, common.NewErrInternal("no db connection"))
		return
	}

	challenges, err := getOpenChallengesForBlobber(blobberID, from, common.Timestamp(getMaxChallengeCompletionTime().Seconds()), limit, sctx.GetEventDB())
	if err != nil {
		common.Respond(w, r, "", smartcontract.NewErrNoResourceOrErrInternal(err, true, "can't find challenges"))
		return
	}
	common.Respond(w, r, ChallengesResponse{
		BlobberID:  blobberID,
		Challenges: challenges,
	}, nil)
}

// swagger:route GET /v1/screst/6dba10422e368813802877a85039d3985d96760ed844092319743fb3a76712d7/get_validator get_validator
// Gets validator information
//
// parameters:
//
//	+name: validator_id
//	 description: validator on which to get information
//	 required: true
//	 in: query
//	 type: string
//
// responses:
//
//	200: Validator
//	400:
//	500:
func (srh *StorageRestHandler) getValidator(w http.ResponseWriter, r *http.Request) {

	var (
		validatorID = r.URL.Query().Get("validator_id")
	)

	if validatorID == "" {
		common.Respond(w, r, nil, common.NewErrBadRequest("no validator id"))
		return
	}
	edb := srh.GetQueryStateContext().GetEventDB()
	if edb == nil {
		common.Respond(w, r, nil, common.NewErrInternal("no db connection"))
		return
	}
	validator, err := edb.GetValidatorByValidatorID(validatorID)
	if err != nil {
		common.Respond(w, r, nil, common.NewErrInternal("can't find validator", err.Error()))
		return
	}

	common.Respond(w, r, newValidatorNodeResponse(validator), nil)
}

type validatorNodeResponse struct {
	ValidatorID  string        `json:"validator_id"`
	BaseUrl      string        `json:"url"`
	StakeTotal   currency.Coin `json:"stake_total"`
	UnstakeTotal currency.Coin `json:"unstake_total"`
	PublicKey    string        `json:"public_key"`

	// StakePoolSettings
	DelegateWallet string        `json:"delegate_wallet"`
	MinStake       currency.Coin `json:"min_stake"`
	MaxStake       currency.Coin `json:"max_stake"`
	NumDelegates   int           `json:"num_delegates"`
	ServiceCharge  float64       `json:"service_charge"`

	TotalServiceCharge       currency.Coin `json:"total_service_charge"`
	UncollectedServiceCharge currency.Coin `json:"uncollected_service_charge"`
}

func newValidatorNodeResponse(v event.Validator) *validatorNodeResponse {
	return &validatorNodeResponse{
		ValidatorID:              v.ID,
		BaseUrl:                  v.BaseUrl,
		StakeTotal:               v.TotalStake,
		UnstakeTotal:             v.UnstakeTotal,
		PublicKey:                v.PublicKey,
		DelegateWallet:           v.DelegateWallet,
		MinStake:                 v.MinStake,
		MaxStake:                 v.MaxStake,
		NumDelegates:             v.NumDelegates,
		ServiceCharge:            v.ServiceCharge,
		UncollectedServiceCharge: v.Rewards.Rewards,
		TotalServiceCharge:       v.Rewards.TotalRewards,
	}
}

// Gets list of all validators alive (e.g. excluding blobbers with zero capacity).
//
// responses:
//
//	200: Validator
//	400:
func (srh *StorageRestHandler) validators(w http.ResponseWriter, r *http.Request) {

	pagination, err := common2.GetOffsetLimitOrderParam(r.URL.Query())
	edb := srh.GetQueryStateContext().GetEventDB()
	if edb == nil {
		common.Respond(w, r, nil, common.NewErrInternal("no db connection"))
		return
	}
	validators, err := edb.GetValidators(pagination)
	if err != nil {
		err := common.NewErrInternal("cannot get validator list" + err.Error())
		common.Respond(w, r, nil, err)
		return
	}

	vns := make([]*validatorNodeResponse, len(validators))
	for i, v := range validators {
		vns[i] = newValidatorNodeResponse(v)
	}

	common.Respond(w, r, vns, nil)
}

// swagger:route GET /v1/screst/6dba10422e368813802877a85039d3985d96760ed844092319743fb3a76712d7/getWriteMarkers getWriteMarkers
// Gets writemarkers according to a filter
//
// parameters:
//
//	+name: allocation_id
//	 description: count write markers for this allocation
//	 required: true
//	 in: query
//	 type: string
//	+name: offset
//	 description: offset
//	 in: query
//	 type: string
//	+name: limit
//	 description: limit
//	 in: query
//	 type: string
//	+name: sort
//	 description: desc or asc
//	 in: query
//	 type: string
//
// responses:
//
//	200: []WriteMarker
//	400:
//	500:
func (srh *StorageRestHandler) getWriteMarkers(w http.ResponseWriter, r *http.Request) {
	allocationID := r.URL.Query().Get("allocation_id")

	limit, err := common2.GetOffsetLimitOrderParam(r.URL.Query())
	if err != nil {
		common.Respond(w, r, nil, err)
		return
	}

	if allocationID == "" {
		common.Respond(w, r, nil, common.NewErrBadRequest("no allocation id"))
		return
	}

	edb := srh.GetQueryStateContext().GetEventDB()
	if edb == nil {
		common.Respond(w, r, nil, common.NewErrInternal("no db connection"))
		return
	}

	writeMarkers, err := edb.GetWriteMarkersForAllocationID(allocationID, limit)
	if err != nil {
		common.Respond(w, r, nil, common.NewErrInternal("can't get write markers", err.Error()))
		return
	}
	common.Respond(w, r, writeMarkers, nil)

}

// swagger:route GET /v1/screst/6dba10422e368813802877a85039d3985d96760ed844092319743fb3a76712d7/count_readmarkers count_readmarkers
// Gets read markers according to a filter
//
// parameters:
//
//	+name: allocation_id
//	 description: count read markers for this allocation
//	 required: true
//	 in: query
//	 type: string
//
// responses:
//
//	200: readMarkersCount
//	400
//	500:
func (srh *StorageRestHandler) getReadMarkersCount(w http.ResponseWriter, r *http.Request) {
	var (
		allocationID = r.URL.Query().Get("allocation_id")
	)

	if allocationID == "" {
		common.Respond(w, r, nil, common.NewErrBadRequest("no allocation id"))
		return
	}

	query := new(event.ReadMarker)
	if allocationID != "" {
		query.AllocationID = allocationID
	}
	edb := srh.GetQueryStateContext().GetEventDB()
	if edb == nil {
		common.Respond(w, r, nil, common.NewErrInternal("no db connection"))
		return
	}
	count, err := edb.CountReadMarkersFromQuery(query)
	if err != nil {
		common.Respond(w, r, nil, common.NewErrInternal("can't count read markers", err.Error()))
		return
	}

	common.Respond(w, r, readMarkersCount{ReadMarkersCount: count}, nil)
}

// swagger:model readMarkersCount
type readMarkersCount struct {
	ReadMarkersCount int64 `json:"read_markers_count"`
}

type ReadMarkerResponse struct {
	ID            uint
	CreatedAt     time.Time
	UpdatedAt     time.Time
	Timestamp     int64   `json:"timestamp"`
	ReadCounter   int64   `json:"read_counter"`
	ReadSize      float64 `json:"read_size"`
	Signature     string  `json:"signature"`
	PayerID       string  `json:"payer_id"`
	AuthTicket    string  `json:"auth_ticket"`  //used in readmarkers
	BlockNumber   int64   `json:"block_number"` //used in alloc_read_size
	ClientID      string  `json:"client_id"`
	BlobberID     string  `json:"blobber_id"`
	OwnerID       string  `json:"owner_id"`
	TransactionID string  `json:"transaction_id"`
	AllocationID  string  `json:"allocation_id"`

	// TODO: Decide which pieces of information are important to the response
	// Client 		*event.User
	// Owner		*event.User
	// Allocation	*event.Allocation
}

func toReadMarkerResponse(rm event.ReadMarker) ReadMarkerResponse {
	return ReadMarkerResponse{
		ID:            rm.ID,
		CreatedAt:     rm.CreatedAt,
		Timestamp:     rm.Timestamp,
		ReadCounter:   rm.ReadCounter,
		ReadSize:      rm.ReadSize,
		Signature:     rm.Signature,
		PayerID:       rm.PayerID,
		AuthTicket:    rm.AuthTicket,
		BlockNumber:   rm.BlockNumber,
		ClientID:      rm.ClientID,
		BlobberID:     rm.BlobberID,
		OwnerID:       rm.OwnerID,
		TransactionID: rm.TransactionID,
		AllocationID:  rm.AllocationID,

		// TODO: Add fields from relationships as needed
	}
}

// swagger:route GET /v1/screst/6dba10422e368813802877a85039d3985d96760ed844092319743fb3a76712d7/readmarkers readmarkers
// Gets read markers according to a filter
//
// parameters:
//
//	+name: allocation_id
//	 description: filter read markers by this allocation
//	 in: query
//	 type: string
//	+name: auth_ticket
//	 description: filter in only read markers using auth thicket
//	 in: query
//	 type: string
//	+name: offset
//	 description: offset
//	 in: query
//	 type: string
//	+name: limit
//	 description: limit
//	 in: query
//	 type: string
//	+name: sort
//	 description: desc or asc
//	 in: query
//	 type: string
//
// responses:
//
//	200: []ReadMarker
//	500:
func (srh *StorageRestHandler) getReadMarkers(w http.ResponseWriter, r *http.Request) {
	var (
		allocationID = r.URL.Query().Get("allocation_id")
		authTicket   = r.URL.Query().Get("auth_ticket")
	)

	limit, err := common2.GetOffsetLimitOrderParam(r.URL.Query())
	if err != nil {
		common.Respond(w, r, nil, err)
		return
	}

	query := event.ReadMarker{}
	if allocationID != "" {
		query.AllocationID = allocationID
	}

	if authTicket != "" {
		query.AuthTicket = authTicket
	}

	edb := srh.GetQueryStateContext().GetEventDB()
	if edb == nil {
		common.Respond(w, r, nil, common.NewErrInternal("no db connection"))
		return
	}
	readMarkers, err := edb.GetReadMarkersFromQueryPaginated(query, limit)
	if err != nil {
		common.Respond(w, r, nil, common.NewErrInternal("can't get read markers", err.Error()))
		return
	}

	rmrs := make([]ReadMarkerResponse, 0, len(readMarkers))
	for _, rm := range readMarkers {
		rmrs = append(rmrs, toReadMarkerResponse(rm))
	}

	common.Respond(w, r, rmrs, nil)
}

// swagger:route GET /v1/screst/6dba10422e368813802877a85039d3985d96760ed844092319743fb3a76712d7/latestreadmarker latestreadmarker
// Gets latest read marker for a client and blobber
//
// parameters:
//
//	+name: client
//	 description: client
//	 in: query
//	 type: string
//	+name: blobber
//	 description: blobber
//	 in: query
//	 type: string
//
// responses:
//
//	200: ReadMarker
//	500:
func (srh *StorageRestHandler) getLatestReadMarker(w http.ResponseWriter, r *http.Request) {
	var (
		clientID  = r.URL.Query().Get("client")
		blobberID = r.URL.Query().Get("blobber")

		commitRead = &ReadConnection{}
	)

	commitRead.ReadMarker = &ReadMarker{
		BlobberID: blobberID,
		ClientID:  clientID,
	}

	err := srh.GetQueryStateContext().GetTrieNode(commitRead.GetKey(ADDRESS), commitRead)
	switch err {
	case nil:
		common.Respond(w, r, commitRead.ReadMarker, nil)
	case util.ErrValueNotPresent:
		common.Respond(w, r, make(map[string]string), nil)
	default:
		common.Respond(w, r, nil, common.NewErrInternal("can't get read marker", err.Error()))
	}
}

// swagger:route GET /v1/screst/6dba10422e368813802877a85039d3985d96760ed844092319743fb3a76712d7/allocation_min_lock allocation_min_lock
// Calculates the cost of a new allocation request.
//
// parameters:
//
//	+name: allocation_data
//	 description: json marshall of new allocation request input data
//	 in: query
//	 type: string
//	 required: true
//
// responses:
//
//	200: Int64Map
//	400:
//	500:
func (srh *StorageRestHandler) getAllocationMinLock(w http.ResponseWriter, r *http.Request) {
	var err error
	allocData := r.URL.Query().Get("allocation_data")
	var req newAllocationRequest
	if err = req.decode([]byte(allocData)); err != nil {
		common.Respond(w, r, "", common.NewErrInternal("can't decode allocation request", err.Error()))
		return
	}

	balances := srh.GetQueryStateContext()
	edb := balances.GetEventDB()
	if edb == nil {
		common.Respond(w, r, nil, common.NewErrInternal("no db connection"))
		return
	}

	conf, err := getConfig(balances)
	if err != nil {
		common.Respond(w, r, nil, common.NewErrInternal(err.Error()))
		return
	}

	var request newAllocationRequest
	if err = request.decode([]byte(allocData)); err != nil {
		common.Respond(w, r, nil, common.NewErrBadRequest(err.Error()))
		return
	}
	if err := request.validate(common.ToTime(balances.Now()), conf); err != nil {
		common.Respond(w, r, nil, common.NewErrInternal(err.Error()))
		return
	}

	blobbers, err := edb.GetBlobbersFromIDs(request.Blobbers)
	if err != nil {
		common.Respond(w, r, nil, common.NewErrInternal(err.Error()))
		return
	}
	var sns []*storageNodeResponse
	for _, b := range blobbers {
		sn := blobberTableToStorageNode(b)
		sns = append(sns, &sn)
	}

	sa, _, err := setupNewAllocation(
		request,
		sns,
		Timings{timings: nil, start: common.ToTime(balances.Now())},
		balances.Now(),
		conf,
		"",
	)

	if err != nil {
		common.Respond(w, r, nil, common.NewErrInternal(err.Error()))
		return
	}
	cost, err := sa.cost()
	if err != nil {
		common.Respond(w, r, nil, common.NewErrInternal(err.Error()))
		return
	}
	cost64, err := cost.Float64()
	if err != nil {
		common.Respond(w, r, nil, common.NewErrInternal(err.Error()))
		return
	}
	mld, err := sa.restMinLockDemand()
	if err != nil {
		common.Respond(w, r, nil, common.NewErrInternal(err.Error()))
		return
	}
	mld64, err := mld.Float64()
	if err != nil {
		common.Respond(w, r, nil, common.NewErrInternal(err.Error()))
		return
	}

	common.Respond(w, r, map[string]interface{}{
		"min_lock_demand": math.Max(cost64, mld64+cost64*conf.CancellationCharge),
	}, nil)
}

// swagger:route GET /v1/screst/6dba10422e368813802877a85039d3985d96760ed844092319743fb3a76712d7/allocations allocations
// Gets a list of allocation information for allocations owned by the client
//
// parameters:
//
//	+name: client
//	 description: owner of allocations we wish to list
//	 required: true
//	 in: query
//	 type: string
//	+name: offset
//	 description: offset
//	 in: query
//	 type: string
//	+name: limit
//	 description: limit
//	 in: query
//	 type: string
//	+name: sort
//	 description: desc or asc
//	 in: query
//	 type: string
//
// responses:
//
//	200: []StorageAllocation
//	400:
//	500:
func (srh *StorageRestHandler) getAllocations(w http.ResponseWriter, r *http.Request) {
	clientID := r.URL.Query().Get("client")

	limit, err := common2.GetOffsetLimitOrderParam(r.URL.Query())
	if err != nil {
		common.Respond(w, r, nil, err)
		return
	}

	edb := srh.GetQueryStateContext().GetEventDB()
	if edb == nil {
		common.Respond(w, r, nil, common.NewErrInternal("no db connection"))
		return
	}
	allocations, err := getClientAllocationsFromDb(clientID, edb, limit)
	if err != nil {
		common.Respond(w, r, nil, smartcontract.NewErrNoResourceOrErrInternal(err, true, "can't get allocations"))
		return
	}
	common.Respond(w, r, allocations, nil)
}

// getErrors swagger:route GET /v1/screst/6dba10422e368813802877a85039d3985d96760ed844092319743fb3a76712d7/allocation allocation
// Gets allocation object
//
// parameters:
//
//	+name: allocation
//	 description: offset
//	 required: true
//	 in: query
//	 type: string
//
// responses:
//
//	200: StorageAllocation
//	400:
//	500:
func (srh *StorageRestHandler) getAllocation(w http.ResponseWriter, r *http.Request) {
	allocationID := r.URL.Query().Get("allocation")
	edb := srh.GetQueryStateContext().GetEventDB()
	if edb == nil {
		common.Respond(w, r, nil, common.NewErrInternal("no db connection"))
		return
	}
	allocation, err := edb.GetAllocation(allocationID)
	if err != nil {
		logging.Logger.Error("unable to fetch allocation",
			zap.String("allocation", allocationID),
			zap.Error(err))
		common.Respond(w, r, nil, smartcontract.NewErrNoResourceOrErrInternal(err, true, "can't get allocation"))
		return
	}
	sa, err := allocationTableToStorageAllocationBlobbers(allocation, edb)
	if err != nil {
		logging.Logger.Error("unable to create allocation response",
			zap.String("allocation", allocationID),
			zap.Error(err))
		common.Respond(w, r, nil, smartcontract.NewErrNoResourceOrErrInternal(err, true, "can't convert to storageAllocationBlobbers"))
		return
	}

	common.Respond(w, r, sa, nil)
}

// swagger:route GET /v1/screst/6dba10422e368813802877a85039d3985d96760ed844092319743fb3a76712d7/errors errors
// Gets errors returned by indicated transaction
//
// parameters:
//
//	+name: transaction_hash
//	 description: transaction_hash
//	 required: true
//	 in: query
//	 type: string
//	+name: offset
//	 description: offset
//	 in: query
//	 type: string
//	+name: limit
//	 description: limit
//	 in: query
//	 type: string
//	+name: sort
//	 description: desc or asc
//	 in: query
//	 type: string
//
// responses:
//
//	200: []Error
//	400:
//	500:
func (srh *StorageRestHandler) getErrors(w http.ResponseWriter, r *http.Request) {

	var (
		transactionHash = r.URL.Query().Get("transaction_hash")
	)

	limit, err := common2.GetOffsetLimitOrderParam(r.URL.Query())
	if err != nil {
		common.Respond(w, r, nil, err)
		return
	}

	if len(transactionHash) == 0 {
		common.Respond(w, r, nil, common.NewErrBadRequest("transaction_hash is empty"))
		return
	}
	edb := srh.GetQueryStateContext().GetEventDB()
	if edb == nil {
		common.Respond(w, r, nil, common.NewErrInternal("no db connection"))
		return
	}
	rtv, err := edb.GetErrorByTransactionHash(transactionHash, limit)
	if err != nil {
		common.Respond(w, r, nil, common.NewErrInternal(err.Error()))
		return
	}
	common.Respond(w, r, rtv, nil)
}

type WriteMarkerResponse struct {
	ID            uint
	CreatedAt     time.Time
	UpdatedAt     time.Time
	ClientID      string `json:"client_id"`
	BlobberID     string `json:"blobber_id"`
	AllocationID  string `json:"allocation_id"` //used in alloc_write_marker_count, alloc_written_size
	TransactionID string `json:"transaction_id"`

	AllocationRoot         string `json:"allocation_root"`
	PreviousAllocationRoot string `json:"previous_allocation_root"`
	Size                   int64  `json:"size"`
	Timestamp              int64  `json:"timestamp"`
	Signature              string `json:"signature"`
	BlockNumber            int64  `json:"block_number"` //used in alloc_written_size

	// file info
	LookupHash  string `json:"lookup_hash"`
	Name        string `json:"name"`
	ContentHash string `json:"content_hash"`
	Operation   string `json:"operation"`

	// TODO: Decide which pieces of information are important to the response
	// User       User       `model:"foreignKey:ClientID;references:UserID;constraint:OnUpdate:CASCADE,OnDelete:CASCADE"`
	// Allocation Allocation `model:"references:AllocationID;constraint:OnUpdate:CASCADE,OnDelete:CASCADE"`
}

func toWriteMarkerResponse(wm event.WriteMarker) WriteMarkerResponse {
	return WriteMarkerResponse{
		ID:                     wm.ID,
		CreatedAt:              wm.CreatedAt,
		UpdatedAt:              wm.UpdatedAt,
		Timestamp:              wm.Timestamp,
		ClientID:               wm.ClientID,
		BlobberID:              wm.BlobberID,
		AllocationID:           wm.AllocationID,
		TransactionID:          wm.TransactionID,
		AllocationRoot:         wm.AllocationRoot,
		PreviousAllocationRoot: wm.PreviousAllocationRoot,
		Size:                   wm.Size,
		Signature:              wm.Signature,
		BlockNumber:            wm.BlockNumber,
		LookupHash:             wm.LookupHash,
		Name:                   wm.Name,
		ContentHash:            wm.ContentHash,
		Operation:              wm.Operation,

		// TODO: Add sub-fields or relationships as needed
	}
}

// swagger:route GET /v1/screst/6dba10422e368813802877a85039d3985d96760ed844092319743fb3a76712d7/writemarkers writemarkers
// Gets list of write markers satisfying filter
//
// parameters:
//
//	+name: offset
//	 description: offset
//	 in: query
//	 type: string
//	+name: limit
//	 description: limit
//	 in: query
//	 type: string
//	+name: is_descending
//	 description: is descending
//	 in: query
//	 type: string
//
// responses:
//
//	200: []WriteMarker
//	400:
//	500:
func (srh *StorageRestHandler) getWriteMarker(w http.ResponseWriter, r *http.Request) {
	limit, err := common2.GetOffsetLimitOrderParam(r.URL.Query())
	if err != nil {
		common.Respond(w, r, nil, err)
		return
	}

	edb := srh.GetQueryStateContext().GetEventDB()
	if edb == nil {
		common.Respond(w, r, nil, common.NewErrInternal("no db connection"))
		return
	}
	rtv, err := edb.GetWriteMarkers(limit)
	if err != nil {
		common.Respond(w, r, nil, common.NewErrInternal(err.Error()))
		return
	}

	wmrs := make([]WriteMarkerResponse, 0, len(rtv))
	for _, wm := range rtv {
		wmrs = append(wmrs, toWriteMarkerResponse(wm))
	}

	common.Respond(w, r, wmrs, nil)
}

// swagger:route GET /v1/screst/6dba10422e368813802877a85039d3985d96760ed844092319743fb3a76712d7/transactions transactions
// Gets filtered list of transaction information. The list is filtered on the first valid input,
// or otherwise all the endpoint returns all translations.
//
// Filters processed in the order: client id, to client id, block hash and start, end blocks.
//
// parameters:
//
//	+name: client_id
//	 description: restrict to transactions sent by the specified client
//	 in: query
//	 type: string
//	+name: to_client_id
//	 description: restrict to transactions sent to a specified client
//	 in: query
//	 type: string
//	+name: block_hash
//	 description: restrict to transactions in indicated block
//	 in: query
//	 type: string
//	+name: offset
//	 description: offset
//	 in: query
//	 type: string
//	+name: limit
//	 description: limit
//	 in: query
//	 type: string
//	+name: sort
//	 description: desc or asc
//	 in: query
//	 type: string
//	+name: start
//	 description: restrict to transactions in specified start block and endblock
//	 in: query
//	 type: string
//	+name: end
//	 description: restrict to transactions in specified start block and endblock
//	 in: query
//	 type: string
//
// responses:
//
//	200: []Transaction
//	400:
//	500:
func (srh *StorageRestHandler) getTransactionByFilter(w http.ResponseWriter, r *http.Request) {
	var (
		clientID   = r.URL.Query().Get("client_id")
		toClientID = r.URL.Query().Get("to_client_id")
		blockHash  = r.URL.Query().Get("block_hash")
	)

	limit, err := common2.GetOffsetLimitOrderParam(r.URL.Query())
	if err != nil {
		common.Respond(w, r, nil, err)
		return
	}

	edb := srh.GetQueryStateContext().GetEventDB()
	if edb == nil {
		common.Respond(w, r, nil, common.NewErrInternal("no db connection"))
		return
	}
	if clientID != "" {
		rtv, err := edb.GetTransactionByClientId(clientID, limit)
		if err != nil {
			common.Respond(w, r, nil, common.NewErrInternal(err.Error()))
			return
		}
		common.Respond(w, r, rtv, nil)
		return
	}

	if toClientID != "" {
		rtv, err := edb.GetTransactionByToClientId(toClientID, limit)
		if err != nil {
			common.Respond(w, r, nil, common.NewErrInternal(err.Error()))
			return
		}
		common.Respond(w, r, rtv, nil)
		return
	}

	if blockHash != "" {
		rtv, err := edb.GetTransactionByBlockHash(blockHash, limit)
		if err != nil {
			common.Respond(w, r, nil, common.NewErrInternal(err.Error()))
			return
		}
		common.Respond(w, r, rtv, nil)
		return
	}

	start, end, err := common2.GetStartEndBlock(r.URL.Query())
	if err != nil {
		rtv, err := edb.GetTransactions(limit)
		if err != nil {
			common.Respond(w, r, nil, common.NewErrInternal(err.Error()))
			return
		}
		common.Respond(w, r, rtv, nil)
		return
	}

	rtv, err := edb.GetTransactionByBlockNumbers(start, end, limit)
	if err != nil {
		common.Respond(w, r, nil, common.NewErrInternal(err.Error()))
		return
	}
	common.Respond(w, r, rtv, nil)
}

// swagger:route GET /v1/screst/6dba10422e368813802877a85039d3985d96760ed844092319743fb3a76712d7/transaction transaction
// Gets transaction information from transaction hash
//
// responses:
//
//	200: Transaction
//	500:
func (srh *StorageRestHandler) getTransactionByHash(w http.ResponseWriter, r *http.Request) {
	var transactionHash = r.URL.Query().Get("transaction_hash")
	if len(transactionHash) == 0 {
		err := common.NewErrBadRequest("cannot find valid transaction: transaction_hash is empty")
		common.Respond(w, r, nil, err)
		return
	}
	edb := srh.GetQueryStateContext().GetEventDB()
	if edb == nil {
		common.Respond(w, r, nil, common.NewErrInternal("no db connection"))
		return
	}
	transaction, err := edb.GetTransactionByHash(transactionHash)
	if err != nil {
		err := common.NewErrInternal("cannot get transaction: " + err.Error())
		common.Respond(w, r, nil, err)
		return
	}

	common.Respond(w, r, transaction, nil)
}

// swagger:model storageNodesResponse
type storageNodesResponse struct {
	Nodes []storageNodeResponse
}

// StorageNode represents Blobber configurations.
// swagger:model storageNodeResponse
type storageNodeResponse struct {
	*StorageNode
	TotalStake               currency.Coin `json:"total_stake"`
	CreationRound            int64         `json:"creation_round"`
	ReadData                 int64         `json:"read_data"`
	UsedAllocation           int64         `json:"used_allocation"`
	TotalOffers              currency.Coin `json:"total_offers"`
	TotalServiceCharge       currency.Coin `json:"total_service_charge"`
	UncollectedServiceCharge currency.Coin `json:"uncollected_service_charge"`
}

func blobberTableToStorageNode(blobber event.Blobber) storageNodeResponse {
	return storageNodeResponse{
		StorageNode: &StorageNode{
			ID:      blobber.ID,
			BaseURL: blobber.BaseURL,
			Geolocation: StorageNodeGeolocation{
				Latitude:  blobber.Latitude,
				Longitude: blobber.Longitude,
			},
			Terms: Terms{
				ReadPrice:        blobber.ReadPrice,
				WritePrice:       blobber.WritePrice,
				MinLockDemand:    blobber.MinLockDemand,
				MaxOfferDuration: time.Duration(blobber.MaxOfferDuration),
			},
			Capacity:        blobber.Capacity,
			Allocated:       blobber.Allocated,
			LastHealthCheck: common.Timestamp(blobber.LastHealthCheck),
			StakePoolSettings: stakepool.Settings{
				DelegateWallet:     blobber.DelegateWallet,
				MinStake:           blobber.MinStake,
				MaxStake:           blobber.MaxStake,
				MaxNumDelegates:    blobber.NumDelegates,
				ServiceChargeRatio: blobber.ServiceCharge,
			},
		},
		TotalStake:     blobber.TotalStake,
		CreationRound:  blobber.CreationRound,
		ReadData:       blobber.ReadData,
		UsedAllocation: blobber.Used,
		TotalOffers:    blobber.OffersTotal,

		TotalServiceCharge:       blobber.Rewards.TotalRewards,
		UncollectedServiceCharge: blobber.Rewards.Rewards,
	}
}

// getBlobbers swagger:route GET /v1/screst/6dba10422e368813802877a85039d3985d96760ed844092319743fb3a76712d7/getblobbers getblobbers
// Gets list of all blobbers alive (e.g. excluding blobbers with zero capacity).
//
// parameters:
//
//	+name: offset
//	 description: offset
//	 in: query
//	 type: string
//	+name: limit
//	 description: limit
//	 in: query
//	 type: string
//	+name: sort
//	 description: desc or asc
//	 in: query
//	 type: string
//
// responses:
//
//	200: storageNodesResponse
//	500:
func (srh *StorageRestHandler) getBlobbers(w http.ResponseWriter, r *http.Request) {
	limit, err := common2.GetOffsetLimitOrderParam(r.URL.Query())
	if err != nil {
		common.Respond(w, r, nil, err)
		return
	}

	values := r.URL.Query()
	active := values.Get("active")
	edb := srh.GetQueryStateContext().GetEventDB()
	if edb == nil {
		common.Respond(w, r, nil, common.NewErrInternal("no db connection"))
		return
	}

	var blobbers []event.Blobber
	if active == "true" {
		blobbers, err = edb.GetActiveBlobbers(limit)
	} else {
		blobbers, err = edb.GetBlobbers(limit)
	}

	if err != nil {
		err := common.NewErrInternal("cannot get blobber list" + err.Error())
		common.Respond(w, r, nil, err)
		return
	}

	sns := storageNodesResponse{
		Nodes: make([]storageNodeResponse, 0, len(blobbers)),
	}

	for _, blobber := range blobbers {
		sn := blobberTableToStorageNode(blobber)
		sns.Nodes = append(sns.Nodes, sn)
	}

	common.Respond(w, r, sns, nil)
}

// getBlobbers swagger:route GET /v1/screst/6dba10422e368813802877a85039d3985d96760ed844092319743fb3a76712d7/blobbers-by-rank blobbers-by-rank
// Gets list of all blobbers ordered by rank
//
// parameters:
//
//	+name: offset
//	 description: offset
//	 in: query
//	 type: string
//	+name: limit
//	 description: limit
//	 in: query
//	 type: string
//	+name: sort
//	 description: desc or asc
//	 in: query
//	 type: string
//
// responses:
//
//	200: storageNodeResponse
//	500:
func (srh *StorageRestHandler) getBlobbersByRank(w http.ResponseWriter, r *http.Request) {
	limit, err := common2.GetOffsetLimitOrderParam(r.URL.Query())
	if err != nil {
		common.Respond(w, r, nil, err)
		return
	}

	edb := srh.GetQueryStateContext().GetEventDB()
	if edb == nil {
		common.Respond(w, r, nil, common.NewErrInternal("no db connection"))
		return
	}
	blobbers, err := edb.GetBlobbersByRank(limit)
	if err != nil {
		err := common.NewErrInternal("cannot get blobber by rank" + err.Error())
		common.Respond(w, r, nil, err)
		return
	}

	common.Respond(w, r, blobbers, nil)
}

// swagger:route GET /v1/screst/6dba10422e368813802877a85039d3985d96760ed844092319743fb3a76712d7/blobbers-by-geolocation blobbers-by-geolocation
//
//	Returns a list of all blobbers within a rectangle defined by maximum and minimum latitude and longitude values.
//
//	  +name: max_latitude
//	   description: maximum latitude value, defaults to 90
//	   in: query
//	   type: string
//	  +name: min_latitude
//	   description:  minimum latitude value, defaults to -90
//	   in: query
//	   type: string
//	  +name: max_longitude
//	   description: maximum max_longitude value, defaults to 180
//	   in: query
//	   type: string
//	  +name: min_longitude
//	   description: minimum max_longitude value, defaults to -180
//	   in: query
//	   type: string
//	  +name: offset
//	   description: offset
//	   in: query
//	   type: string
//	  +name: limit
//	   description: limit
//	   in: query
//	   type: string
//	  +name: sort
//	   description: desc or asc
//	   in: query
//	   type: string
//
// responses:
//
//	200: stringArray
//	500:
func (srh *StorageRestHandler) getBlobbersByGeoLocation(w http.ResponseWriter, r *http.Request) {
	var maxLatitude, minLatitude, maxLongitude, minLongitude float64
	var err error

	maxLatitudeString := r.URL.Query().Get("max_latitude")
	if len(maxLatitudeString) > 0 {
		maxLatitude, err = strconv.ParseFloat(maxLatitudeString, 64)
		if err != nil {
			common.Respond(w, r, nil, common.NewErrBadRequest("bad max latitude: "+err.Error()))
			return
		}
		if maxLatitude > MaxLatitude {
			common.Respond(w, r, nil, common.NewErrBadRequest("max latitude "+maxLatitudeString+" out of range -90,+90"))
			return
		}
	} else {
		maxLatitude = MaxLatitude
	}

	limit, err := common2.GetOffsetLimitOrderParam(r.URL.Query())
	if err != nil {
		common.Respond(w, r, nil, err)
		return
	}

	minLatitudeString := r.URL.Query().Get("min_latitude")
	if len(minLatitudeString) > 0 {
		minLatitude, err = strconv.ParseFloat(minLatitudeString, 64)
		if err != nil {
			common.Respond(w, r, nil, common.NewErrBadRequest("bad max latitude: "+err.Error()))
			return
		}
		if minLatitude < MinLatitude {
			common.Respond(w, r, nil, common.NewErrBadRequest("max latitude "+minLatitudeString+" out of range -90,+90"))
			return
		}
	} else {
		minLatitude = MinLatitude
	}

	maxLongitudeString := r.URL.Query().Get("max_longitude")
	if len(maxLongitudeString) > 0 {
		maxLongitude, err = strconv.ParseFloat(maxLongitudeString, 64)
		if err != nil {
			common.Respond(w, r, nil, common.NewErrBadRequest("bad max longitude: "+err.Error()))
			return
		}
		if maxLongitude > MaxLongitude {
			common.Respond(w, r, nil, common.NewErrBadRequest("max max longitude "+maxLongitudeString+" out of range -180,80"))
			return
		}
	} else {
		maxLongitude = MaxLongitude
	}

	minLongitudeString := r.URL.Query().Get("min_longitude")
	if len(minLongitudeString) > 0 {
		minLongitude, err = strconv.ParseFloat(minLongitudeString, 64)
		if err != nil {
			common.Respond(w, r, nil, common.NewErrBadRequest("bad min longitude: "+err.Error()))
			return
		}
		if minLongitude < MinLongitude {
			common.Respond(w, r, nil, common.NewErrBadRequest("min longitude "+minLongitudeString+" out of range -180,180"))
			return
		}
	} else {
		minLongitude = MinLongitude
	}

	edb := srh.GetQueryStateContext().GetEventDB()
	if edb == nil {
		common.Respond(w, r, nil, common.NewErrInternal("no db connection"))
		return
	}
	blobbers, err := edb.GeBlobberByLatLong(maxLatitude, minLatitude, maxLongitude, minLongitude, limit)
	if err != nil {
		err := common.NewErrInternal("cannot get blobber geolocation: " + err.Error())
		common.Respond(w, r, nil, err)
		return
	}

	common.Respond(w, r, blobbers, nil)
}

// swagger:route GET /v1/screst/6dba10422e368813802877a85039d3985d96760ed844092319743fb3a76712d7/get_blobber_total_stakes get_blobber_total_stakes
// Gets total stake of all blobbers combined
//
// responses:
//
//	200: Int64Map
//	500:
func (srh *StorageRestHandler) getBlobberTotalStakes(w http.ResponseWriter, r *http.Request) {
	sctx := srh.GetQueryStateContext()
	edb := sctx.GetEventDB()
	if edb == nil {
		common.Respond(w, r, nil, common.NewErrInternal("no db connection"))
		return
	}
	blobbers, err := edb.GetAllBlobberId()
	if err != nil {
		err := common.NewErrInternal("cannot get blobber list" + err.Error())
		common.Respond(w, r, nil, err)
		return
	}
	var total int64
	for _, blobber := range blobbers {
		var sp *stakePool
		sp, err := getStakePool(spenum.Blobber, blobber, sctx)
		if err != nil {
			err := common.NewErrInternal("cannot get stake pool" + err.Error())
			common.Respond(w, r, nil, err)
			return
		}
		staked, err := sp.stake()
		if err != nil {
			err := common.NewErrInternal("cannot get stake" + err.Error())
			common.Respond(w, r, nil, err)
			return
		}

		total, err = maths.SafeAddInt64(total, int64(staked))
		if err != nil {
			err := common.NewErrInternal("cannot get total stake" + err.Error())
			common.Respond(w, r, nil, err)
			return
		}
	}
	common.Respond(w, r, rest.Int64Map{
		"total": total,
	}, nil)
}

// swagger:route GET /v1/screst/6dba10422e368813802877a85039d3985d96760ed844092319743fb3a76712d7/getBlobber getBlobber
// Get count of blobber
//
// responses:
//
//	200: Int64Map
//	400:
func (srh *StorageRestHandler) getBlobberCount(w http.ResponseWriter, r *http.Request) {
	edb := srh.GetQueryStateContext().GetEventDB()
	if edb == nil {
		common.Respond(w, r, nil, common.NewErrInternal("no db connection"))
		return
	}
	blobberCount, err := edb.GetBlobberCount()
	if err != nil {
		err := common.NewErrInternal("getting blobber count:" + err.Error())
		common.Respond(w, r, nil, err)
		return
	}

	common.Respond(w, r, rest.Int64Map{
		"count": blobberCount,
	}, nil)
}

// swagger:route GET /v1/screst/6dba10422e368813802877a85039d3985d96760ed844092319743fb3a76712d7/getBlobber getBlobber
// Get blobber information
//
// parameters:
//
//	+name: blobber_id
//	 description: blobber for which to return information
//	 required: true
//	 in: query
//	 type: string
//
// responses:
//
//	200: storageNodeResponse
//	400:
//	500:
func (srh *StorageRestHandler) getBlobber(w http.ResponseWriter, r *http.Request) {
	var blobberID = r.URL.Query().Get("blobber_id")
	if blobberID == "" {
		err := common.NewErrBadRequest("missing 'blobber_id' URL query parameter")
		common.Respond(w, r, nil, err)
		return
	}
	edb := srh.GetQueryStateContext().GetEventDB()
	if edb == nil {
		common.Respond(w, r, nil, common.NewErrInternal("no db connection"))
		return
	}
	blobber, err := edb.GetBlobber(blobberID)
	if err != nil {
		err := common.NewErrInternal("missing blobber: " + blobberID)
		common.Respond(w, r, nil, err)
		return
	}

	sn := blobberTableToStorageNode(*blobber)
	common.Respond(w, r, sn, nil)
}

// swagger:route GET /v1/screst/6dba10422e368813802877a85039d3985d96760ed844092319743fb3a76712d7/alloc-blobber-term getAllocBlobberTerms
// Gets statistic for all locked tokens of a stake pool
//
// parameters:
//
//	+name: allocation_id
//	 description: id of allocation
//	 required: false
//	 in: query
//	 type: string
//	+name: blobber_id
//	 description: id of blobber
//	 required: false
//	 in: query
//	 type: string
//
// responses:
//
//	200: Terms
//	400:
//	500:
func (srh *StorageRestHandler) getAllocBlobberTerms(w http.ResponseWriter, r *http.Request) {
	if r.Method != http.MethodGet {
		common.Respond(w, r, nil, common.NewErrBadRequest("GET method only"))
		return
	}

	edb := srh.GetQueryStateContext().GetEventDB()
	if edb == nil {
		common.Respond(w, r, nil, common.NewErrInternal("no db connection"))
		return
	}

	blobberID := r.URL.Query().Get("blobber_id")
	allocationID := r.URL.Query().Get("allocation_id")
	limit, err := common2.GetOffsetLimitOrderParam(r.URL.Query())
	if err != nil {
		common.Respond(w, r, nil, err)
		return
	}

	var resp interface{}
	if allocationID == "" {
		common.Respond(w, r, nil, common.NewErrBadRequest("missing allocation id"))
		return
	}

	if blobberID == "" {
		resp, err = edb.GetAllocationBlobberTerms(allocationID, limit)
		if err != nil {
			common.Respond(w, r, nil, common.NewErrBadRequest("error finding terms: "+err.Error()))
			return
		}
	} else {
		resp, err = edb.GetAllocationBlobberTerm(allocationID, blobberID)
		if err != nil {
			common.Respond(w, r, nil, common.NewErrBadRequest("error finding term: "+err.Error()))
			return
		}

	}

	common.Respond(w, r, resp, nil)
}

// swagger:route GET /v1/screst/6dba10422e368813802877a85039d3985d96760ed844092319743fb3a76712d7/search search
// Generic search endpoint.
//
// Integer If the input can be converted to an integer, it is interpreted as a round number and information for the
// matching block is returned. Otherwise, the input is treated as string and matched against block hash,
// transaction hash, user id, write marker content hash or write marker filename.
// If a match is found the matching object is returned.
//
// parameters:
<<<<<<< HEAD
//    + name: searchString
//      description: Generic query string, supported inputs: Block hash, Round num, Transaction hash, Wallet address
//      required: true
//      in: query
//      type: string
=======
//   - name: searchString
//     description: Generic query string, supported inputs: Block hash, Round num, Transaction hash, File name, Content hash, Wallet address
//     required: true
//     in: query
//     type: string
>>>>>>> 9107cbf5
//
// responses:
//
//	200: StringMap
//	400:
//	500:
func (srh StorageRestHandler) getSearchHandler(w http.ResponseWriter, r *http.Request) {
	var (
		query = r.URL.Query().Get("searchString")
	)

	if len(query) == 0 {
		common.Respond(w, r, nil, common.NewErrInternal("searchString param required"))
		return
	}

	edb := srh.GetQueryStateContext().GetEventDB()
	if edb == nil {
		common.Respond(w, r, nil, common.NewErrInternal("no db connection"))
		return
	}

	queryType, err := edb.GetGenericSearchType(query)
	if err != nil {
		common.Respond(w, r, nil, common.NewErrInternal(err.Error()))
		return
	}

	switch queryType {
	case "TransactionHash":
		txn, err := edb.GetTransactionByHash(query)
		if err != nil {
			common.Respond(w, r, nil, common.NewErrInternal(err.Error()))
			return
		}

		common.Respond(w, r, txn, nil)
		return
	case "BlockHash":
		blk, err := edb.GetBlockByHash(query)
		if err != nil {
			common.Respond(w, r, nil, common.NewErrInternal(err.Error()))
			return
		}

		common.Respond(w, r, blk, nil)
		return
	case "UserId":
		usr, err := edb.GetUser(query)
		if err != nil {
			common.Respond(w, r, nil, common.NewErrInternal(err.Error()))
			return
		}

		common.Respond(w, r, usr, nil)
		return
	case "BlockRound":
		blk, err := edb.GetBlocksByRound(query)
		if err != nil {
			common.Respond(w, r, nil, common.NewErrInternal(err.Error()))
			return
		}

		common.Respond(w, r, blk, nil)
		return
<<<<<<< HEAD
=======
	case "ContentHash":
		wm, err := edb.GetWriteMakerFromFilter("content_hash", query)
		if err != nil {
			common.Respond(w, r, nil, common.NewErrInternal(err.Error()))
			return
		}

		common.Respond(w, r, wm, nil)
		return
	case "FileName":
		wm, err := edb.GetWriteMakersFromFilter("name", query, limit)
		if err != nil {
			common.Respond(w, r, nil, common.NewErrInternal(err.Error()))
			return
		}

		common.Respond(w, r, wm, nil)
		return
>>>>>>> 9107cbf5
	}

	common.Respond(w, r, nil, common.NewErrInternal("Request failed, searchString isn't a (wallet address)/(block hash)/(txn hash)/(round num)/(content hash)/(file name)"))
}

// swagger:route GET /v1/screst/6dba10422e368813802877a85039d3985d96760ed844092319743fb3a76712d7/replicate-snapshots replicateSnapshots
// Gets list of snapshot records
//
// parameters:
//
//	+name: offset
//	 description: offset
//	 in: query
//	 type: string
//	+name: limit
//	 description: limit
//	 in: query
//	 type: string
//	+name: sort
//	 description: desc or asc
//	 in: query
//	 type: string
//
// responses:
//
//	200: StringMap
//	500:
func (srh *StorageRestHandler) replicateSnapshots(w http.ResponseWriter, r *http.Request) {
	limit, err := common2.GetOffsetLimitOrderParam(r.URL.Query())
	if err != nil {
		common.Respond(w, r, nil, err)
		return
	}
	edb := srh.GetQueryStateContext().GetEventDB()
	if edb == nil {
		common.Respond(w, r, nil, common.NewErrInternal("no db connection"))
		return
	}
	blobbers, err := edb.ReplicateSnapshots(limit.Offset, limit.Limit)
	if err != nil {
		err := common.NewErrInternal("cannot get snapshots" + err.Error())
		common.Respond(w, r, nil, err)
		return
	}

	common.Respond(w, r, blobbers, nil)
}

// swagger:route GET /v1/screst/6dba10422e368813802877a85039d3985d96760ed844092319743fb3a76712d7/replicate-blobber-aggregate replicateBlobberAggregates
// Gets list of blobber aggregate records
//
// parameters:
//
//	+name: offset
//	 description: offset
//	 in: query
//	 type: string
//	+name: limit
//	 description: limit
//	 in: query
//	 type: string
//	+name: sort
//	 description: desc or asc
//	 in: query
//	 type: string
//
// responses:
//
//	200: StringMap
//	500:
func (srh *StorageRestHandler) replicateBlobberAggregates(w http.ResponseWriter, r *http.Request) {
	limit, err := common2.GetOffsetLimitOrderParam(r.URL.Query())
	if err != nil {
		common.Respond(w, r, nil, err)
		return
	}

	edb := srh.GetQueryStateContext().GetEventDB()
	if edb == nil {
		common.Respond(w, r, nil, common.NewErrInternal("no db connection"))
		return
	}
	blobbers, err := edb.ReplicateBlobberAggregate(limit)
	if err != nil {
		err := common.NewErrInternal("cannot get blobber by rank" + err.Error())
		common.Respond(w, r, nil, err)
		return
	}
	if len(blobbers) == 0 {
		blobbers = []event.BlobberAggregate{}
	}
	common.Respond(w, r, blobbers, nil)
}

// swagger:route GET /v1/screst/6dba10422e368813802877a85039d3985d96760ed844092319743fb3a76712d7/replicate-miner-aggregate replicateMinerAggregates
// Gets list of miner aggregate records
//
// parameters:
//
//	+name: offset
//	 description: offset
//	 in: query
//	 type: string
//	+name: limit
//	 description: limit
//	 in: query
//	 type: string
//	+name: sort
//	 description: desc or asc
//	 in: query
//	 type: string
//
// responses:
//
//	200: StringMap
//	500:
func (srh *StorageRestHandler) replicateMinerAggregates(w http.ResponseWriter, r *http.Request) {
	limit, err := common2.GetOffsetLimitOrderParam(r.URL.Query())
	if err != nil {
		common.Respond(w, r, nil, err)
		return
	}

	edb := srh.GetQueryStateContext().GetEventDB()
	if edb == nil {
		common.Respond(w, r, nil, common.NewErrInternal("no db connection"))
		return
	}
	miners, err := edb.ReplicateMinerAggregate(limit)
	if err != nil {
		err := common.NewErrInternal("cannot get miner by rank" + err.Error())
		common.Respond(w, r, nil, err)
		return
	}
	if len(miners) == 0 {
		miners = []event.MinerAggregate{}
	}
	common.Respond(w, r, miners, nil)
}

// swagger:route GET /v1/screst/6dba10422e368813802877a85039d3985d96760ed844092319743fb3a76712d7/replicate-sharder-aggregate replicateSharderAggregates
// Gets list of sharder aggregate records
//
// parameters:
//
//	+name: offset
//	 description: offset
//	 in: query
//	 type: string
//	+name: limit
//	 description: limit
//	 in: query
//	 type: string
//	+name: sort
//	 description: desc or asc
//	 in: query
//	 type: string
//
// responses:
//
//	200: StringMap
//	500:
func (srh *StorageRestHandler) replicateSharderAggregates(w http.ResponseWriter, r *http.Request) {
	limit, err := common2.GetOffsetLimitOrderParam(r.URL.Query())
	if err != nil {
		common.Respond(w, r, nil, err)
		return
	}

	edb := srh.GetQueryStateContext().GetEventDB()
	if edb == nil {
		common.Respond(w, r, nil, common.NewErrInternal("no db connection"))
		return
	}
	sharders, err := edb.ReplicateSharderAggregate(limit)
	if err != nil {
		err := common.NewErrInternal("cannot get sharder by rank" + err.Error())
		common.Respond(w, r, nil, err)
		return
	}
	if len(sharders) == 0 {
		sharders = []event.SharderAggregate{}
	}
	common.Respond(w, r, sharders, nil)
}

// swagger:route GET /v1/screst/6dba10422e368813802877a85039d3985d96760ed844092319743fb3a76712d7/replicate-authorizer-aggregate replicateAuthorizerAggregates
// Gets list of authorizer aggregate records
//
// parameters:
//
//	+name: offset
//	 description: offset
//	 in: query
//	 type: string
//	+name: limit
//	 description: limit
//	 in: query
//	 type: string
//	+name: sort
//	 description: desc or asc
//	 in: query
//	 type: string
//
// responses:
//
//	200: StringMap
//	500:
func (srh *StorageRestHandler) replicateAuthorizerAggregates(w http.ResponseWriter, r *http.Request) {
	limit, err := common2.GetOffsetLimitOrderParam(r.URL.Query())
	if err != nil {
		common.Respond(w, r, nil, err)
		return
	}

	edb := srh.GetQueryStateContext().GetEventDB()
	if edb == nil {
		common.Respond(w, r, nil, common.NewErrInternal("no db connection"))
		return
	}
	authorizers, err := edb.ReplicateAuthorizerAggregate(limit)
	if err != nil {
		err := common.NewErrInternal("cannot get authorizer by rank" + err.Error())
		common.Respond(w, r, nil, err)
		return
	}
	if len(authorizers) == 0 {
		authorizers = []event.AuthorizerAggregate{}
	}
	common.Respond(w, r, authorizers, nil)
}

// swagger:route GET /v1/screst/6dba10422e368813802877a85039d3985d96760ed844092319743fb3a76712d7/replicate-validator-aggregate replicateValidatorAggregates
// Gets list of validator aggregate records
//
// parameters:
//
//	+name: offset
//	 description: offset
//	 in: query
//	 type: string
//	+name: limit
//	 description: limit
//	 in: query
//	 type: string
//	+name: sort
//	 description: desc or asc
//	 in: query
//	 type: string
//
// responses:
//
//	200: StringMap
//	500:
func (srh *StorageRestHandler) replicateValidatorAggregates(w http.ResponseWriter, r *http.Request) {
	limit, err := common2.GetOffsetLimitOrderParam(r.URL.Query())
	if err != nil {
		common.Respond(w, r, nil, err)
		return
	}

	edb := srh.GetQueryStateContext().GetEventDB()
	if edb == nil {
		common.Respond(w, r, nil, common.NewErrInternal("no db connection"))
		return
	}
	validators, err := edb.ReplicateValidatorAggregate(limit)
	if err != nil {
		err := common.NewErrInternal("cannot get validator by rank" + err.Error())
		common.Respond(w, r, nil, err)
		return
	}
	if len(validators) == 0 {
		validators = []event.ValidatorAggregate{}
	}
	common.Respond(w, r, validators, nil)
}

// swagger:route GET /v1/screst/6dba10422e368813802877a85039d3985d96760ed844092319743fb3a76712d7/replicate-user-aggregate replicateUserAggregates
// Gets list of user aggregate records
//
// parameters:
//
//	+name: offset
//	 description: offset
//	 in: query
//	 type: string
//	+name: limit
//	 description: limit
//	 in: query
//	 type: string
//	+name: sort
//	 description: desc or asc
//	 in: query
//	 type: string
//
// responses:
//
//	200: StringMap
//	500:
func (srh *StorageRestHandler) replicateUserAggregates(w http.ResponseWriter, r *http.Request) {
	limit, err := common2.GetOffsetLimitOrderParam(r.URL.Query())
	if err != nil {
		common.Respond(w, r, nil, err)
		return
	}

	edb := srh.GetQueryStateContext().GetEventDB()
	if edb == nil {
		common.Respond(w, r, nil, common.NewErrInternal("no db connection"))
		return
	}
	users, err := edb.ReplicateUserAggregate(limit)
	if err != nil {
		err := common.NewErrInternal("cannot get user aggregates" + err.Error())
		common.Respond(w, r, nil, err)
		return
	}
	if len(users) == 0 {
		users = []event.UserAggregate{}
	}
	common.Respond(w, r, users, nil)
}<|MERGE_RESOLUTION|>--- conflicted
+++ resolved
@@ -2555,19 +2555,11 @@
 // If a match is found the matching object is returned.
 //
 // parameters:
-<<<<<<< HEAD
-//    + name: searchString
-//      description: Generic query string, supported inputs: Block hash, Round num, Transaction hash, Wallet address
-//      required: true
-//      in: query
-//      type: string
-=======
 //   - name: searchString
-//     description: Generic query string, supported inputs: Block hash, Round num, Transaction hash, File name, Content hash, Wallet address
+//     description: Generic query string, supported inputs: Block hash, Round num, Transaction hash, Wallet address
 //     required: true
 //     in: query
 //     type: string
->>>>>>> 9107cbf5
 //
 // responses:
 //
@@ -2633,27 +2625,6 @@
 
 		common.Respond(w, r, blk, nil)
 		return
-<<<<<<< HEAD
-=======
-	case "ContentHash":
-		wm, err := edb.GetWriteMakerFromFilter("content_hash", query)
-		if err != nil {
-			common.Respond(w, r, nil, common.NewErrInternal(err.Error()))
-			return
-		}
-
-		common.Respond(w, r, wm, nil)
-		return
-	case "FileName":
-		wm, err := edb.GetWriteMakersFromFilter("name", query, limit)
-		if err != nil {
-			common.Respond(w, r, nil, common.NewErrInternal(err.Error()))
-			return
-		}
-
-		common.Respond(w, r, wm, nil)
-		return
->>>>>>> 9107cbf5
 	}
 
 	common.Respond(w, r, nil, common.NewErrInternal("Request failed, searchString isn't a (wallet address)/(block hash)/(txn hash)/(round num)/(content hash)/(file name)"))

--- conflicted
+++ resolved
@@ -2249,29 +2249,20 @@
 	TotalServiceCharge currency.Coin `json:"total_service_charge"`
 	TotalStake         currency.Coin `json:"total_stake"`
 	UsedAllocation     int64         `json:"used_allocation"`
-<<<<<<< HEAD
 	Status             string        `json:"status"`
 	StatusReason       string        `json:"status_reason"`
+	TotalOffers        currency.Coin `json:"total_offers"`
 }
 
 func blobberTableToStorageNode(blobber event.Blobber) storageNodeResponse {
 	sn := storageNodeResponse{
-		StorageNode: StorageNode{
+		StorageNode: &StorageNode{
 			Provider: &provider.Provider{
 				HasBeenKilled:   blobber.IsKilled,
 				HasBeenShutDown: blobber.IsShutDown,
 				LastHealthCheck: common.Timestamp(blobber.LastHealthCheck),
 				ID:              blobber.BlobberID,
 			},
-=======
-	TotalOffers        currency.Coin `json:"total_offers"`
-}
-
-func blobberTableToStorageNode(blobber event.Blobber) storageNodeResponse {
-	return storageNodeResponse{
-		StorageNode: &StorageNode{
-			ID:      blobber.BlobberID,
->>>>>>> 5bb85ffc
 			BaseURL: blobber.BaseURL,
 			Geolocation: StorageNodeGeolocation{
 				Latitude:  blobber.Latitude,

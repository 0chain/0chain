package storagesc

import (
	"encoding/json"
	"errors"
	"fmt"
	"net/http"
	"strconv"
	"time"

	common2 "0chain.net/smartcontract/common"
	"0chain.net/smartcontract/rest"

	"0chain.net/chaincore/currency"

	cstate "0chain.net/chaincore/chain/state"
	"0chain.net/core/logging"
	"0chain.net/core/maths"
	"0chain.net/smartcontract/stakepool"
	"go.uber.org/zap"

	"0chain.net/smartcontract/stakepool/spenum"

	"0chain.net/smartcontract/dbs/event"

	"0chain.net/core/datastore"
	"0chain.net/core/util"

	"0chain.net/core/common"
	"0chain.net/smartcontract"
)

// swagger:model stringArray
type stringArray []string

type StorageRestHandler struct {
	rest.RestHandlerI
}

func NewStorageRestHandler(rh rest.RestHandlerI) *StorageRestHandler {
	return &StorageRestHandler{rh}
}

func SetupRestHandler(rh rest.RestHandlerI) {
	rh.Register(GetEndpoints(rh))
}

func GetEndpoints(rh rest.RestHandlerI) []rest.Endpoint {
	srh := NewStorageRestHandler(rh)
	storage := "/v1/screst/" + ADDRESS
	return []rest.Endpoint{
		rest.MakeEndpoint(storage+"/get_blobber_count", srh.getBlobberCount),
		rest.MakeEndpoint(storage+"/getBlobber", srh.getBlobber),
		rest.MakeEndpoint(storage+"/getblobbers", srh.getBlobbers),
		rest.MakeEndpoint(storage+"/get_blobber_total_stakes", srh.getBlobberTotalStakes), //todo limit sorting
		rest.MakeEndpoint(storage+"/blobbers-by-geolocation", srh.getBlobbersByGeoLocation),
		rest.MakeEndpoint(storage+"/transaction", srh.getTransactionByHash),
		rest.MakeEndpoint(storage+"/transactions", srh.getTransactionByFilter),
		rest.MakeEndpoint(storage+"/transaction-hashes", srh.getTransactionHashesByFilter),
		rest.MakeEndpoint(storage+"/writemarkers", srh.getWriteMarker),
		rest.MakeEndpoint(storage+"/errors", srh.getErrors),
		rest.MakeEndpoint(storage+"/allocations", srh.getAllocations),
		rest.MakeEndpoint(storage+"/allocation_min_lock", srh.getAllocationMinLock),
		rest.MakeEndpoint(storage+"/allocation", srh.getAllocation),
		rest.MakeEndpoint(storage+"/latestreadmarker", srh.getLatestReadMarker),
		rest.MakeEndpoint(storage+"/readmarkers", srh.getReadMarkers),
		rest.MakeEndpoint(storage+"/count_readmarkers", srh.getReadMarkersCount),
		rest.MakeEndpoint(storage+"/getWriteMarkers", srh.getWriteMarkers),
		rest.MakeEndpoint(storage+"/get_validator", srh.getValidator),
		rest.MakeEndpoint(storage+"/validators", srh.validators),
		rest.MakeEndpoint(storage+"/openchallenges", srh.getOpenChallenges),
		rest.MakeEndpoint(storage+"/getchallenge", srh.getChallenge),
		rest.MakeEndpoint(storage+"/getStakePoolStat", srh.getStakePoolStat),
		rest.MakeEndpoint(storage+"/getUserStakePoolStat", srh.getUserStakePoolStat),
		rest.MakeEndpoint(storage+"/block", srh.getBlock),
		rest.MakeEndpoint(storage+"/get_blocks", srh.getBlocks),
		rest.MakeEndpoint(storage+"/total-stored-data", srh.getTotalData),
		rest.MakeEndpoint(storage+"/storage-config", srh.getConfig),
		rest.MakeEndpoint(storage+"/getReadPoolStat", srh.getReadPoolStat),
		rest.MakeEndpoint(storage+"/getChallengePoolStat", srh.getChallengePoolStat),
		rest.MakeEndpoint(storage+"/alloc_written_size", srh.getWrittenAmount),
		rest.MakeEndpoint(storage+"/alloc-written-size-per-period", srh.getWrittenAmountPerPeriod),
		rest.MakeEndpoint(storage+"/alloc_read_size", srh.getReadAmount),
		rest.MakeEndpoint(storage+"/alloc_write_marker_count", srh.getWriteMarkerCount),
		rest.MakeEndpoint(storage+"/collected_reward", srh.getCollectedReward),
		rest.MakeEndpoint(storage+"/blobber_ids", srh.getBlobberIdsByUrls),
		rest.MakeEndpoint(storage+"/alloc_blobbers", srh.getAllocationBlobbers),
		rest.MakeEndpoint(storage+"/free_alloc_blobbers", srh.getFreeAllocationBlobbers),
		rest.MakeEndpoint(storage+"/average-write-price", srh.getAverageWritePrice),
		rest.MakeEndpoint(storage+"/total-blobber-capacity", srh.getTotalBlobberCapacity),
		rest.MakeEndpoint(storage+"/blobber-rank", srh.getBlobberRank),
<<<<<<< HEAD

		// historical data endpoints
		rest.MakeEndpoint(storage+"/total-mint", srh.getRoundsTotalMint),

		//rest.MakeEndpoint(storage+"/blobber-aggregate", srh.getBlobberAggregate),
		rest.MakeEndpoint(storage+"/blobber-average-write-price", srh.getBlobberAverageWritePrice),
		rest.MakeEndpoint(storage+"/blobber-average-capacity", srh.getAverageCapacity),
		rest.MakeEndpoint(storage+"/blobber-average-allocated", srh.getAveargeAllocated),
		rest.MakeEndpoint(storage+"/blobber-average-saved-data", srh.getAveargeSavedData),
		rest.MakeEndpoint(storage+"/blobber-average-offers-total", srh.getAverageOffersTotal),
		rest.MakeEndpoint(storage+"/blobber-average-unstake-total", srh.getAverageUnstakeTotal),
		rest.MakeEndpoint(storage+"/blobber-average-total-stake", srh.getAverageTotalStake),

		rest.MakeEndpoint(storage+"/blobber-service-charge", srh.getServiceCharge),
		rest.MakeEndpoint(storage+"/blobber-challenges-passed", srh.getChallengesPassed),
		rest.MakeEndpoint(storage+"/blobber-challenges-completed", srh.getChallengesCompleted),
		rest.MakeEndpoint(storage+"/blobber-inactive-rounds", srh.getBlobberInactiveRounds),

		rest.MakeEndpoint(storage+"/data-storage-cost", srh.getDataStorageCost),
		rest.MakeEndpoint(storage+"/daily-allocations", srh.getDataDailyAllocations),
		rest.MakeEndpoint(storage+"/average-rw-price", srh.getAverageReadWritePrice),
		rest.MakeEndpoint(storage+"/total-staked", srh.getTotalStaked),
		rest.MakeEndpoint(storage+"/network-data-quality", srh.getNetworkDataQuality),
		rest.MakeEndpoint(storage+"/zcn-supply", srh.getMarketZCNSupply),
		rest.MakeEndpoint(storage+"/allocated-storage", srh.getAllocatedStorage),
		rest.MakeEndpoint(storage+"/cloud-growth", srh.getCloudGrowthData),
		rest.MakeEndpoint(storage+"/total-locked", srh.getTotalTokenLocked),
		rest.MakeEndpoint(storage+"/data-capitalization", srh.getDataCapitalization),
		rest.MakeEndpoint(storage+"/data-utilization", srh.getDataUtilization),
=======
		rest.MakeEndpoint(storage+"/search", srh.getSearchHandler),
>>>>>>> ee3a32d8
	}
}

// swagger:route GET /v1/screst/6dba10422e368813802877a85039d3985d96760ed844092319743fb3a76712d7/blobber-inactive-rounds blobber-inactive-rounds
// Gets the count of challenges passed in a time range
// returns array of 100 datapoints for any specified interval
//
// parameters:
//    + name: from
//      description: from date timestamp
//      required: false
//      in: query
//      type: string
//    + name: to
//      description: to date timestamp
//      required: false
//      in: query
//      type: string
//    + name: data-points
//      description: total data points in result
//      required: false
//      in: query
//      type: string
//
// responses:
//  200:[]float64
//  400:
//  500:
func (srh *StorageRestHandler) getBlobberInactiveRounds(w http.ResponseWriter, r *http.Request) {
	id := r.URL.Query().Get("id")
	if len(id) == 0 {
		common.Respond(w, r, nil, common.NewErrBadRequest("no blobber id"))
		return
	}

	edb := srh.GetQueryStateContext().GetEventDB()
	if edb == nil {
		common.Respond(w, r, nil, common.NewErrInternal("no db connection"))
		return
	}

	start, end, roundsPerPoint, err := differenceParameters(
		r.URL.Query().Get("from"),
		r.URL.Query().Get("to"),
		r.URL.Query().Get("data-points"),
		edb,
	)
	if err != nil {
		common.Respond(w, r, nil, err)
		return
	}
	data, err := edb.GetDifference(
		start, end, roundsPerPoint, "inactive_rounds", "blobber_aggregates", id,
	)
	if err != nil {
		common.Respond(w, r, nil, common.NewErrInternal("getting data points: "+err.Error()))
		return
	}

	common.Respond(w, r, data, nil)
}

// swagger:route GET /v1/screst/6dba10422e368813802877a85039d3985d96760ed844092319743fb3a76712d7/blobber-challenges-completed blobber-challenges-completed
// Gets the count of challenges passed in a time range
// returns array of 100 datapoints for any specified interval
//
// parameters:
//    + name: from
//      description: from date timestamp
//      required: false
//      in: query
//      type: string
//    + name: to
//      description: to date timestamp
//      required: false
//      in: query
//      type: string
//    + name: data-points
//      description: total data points in result
//      required: false
//      in: query
//      type: string
//
// responses:
//  200:[]float64
//  400:
//  500:
func (srh *StorageRestHandler) getChallengesCompleted(w http.ResponseWriter, r *http.Request) {
	id := r.URL.Query().Get("id")
	if len(id) == 0 {
		common.Respond(w, r, nil, common.NewErrBadRequest("no blobber id"))
		return
	}

	edb := srh.GetQueryStateContext().GetEventDB()
	if edb == nil {
		common.Respond(w, r, nil, common.NewErrInternal("no db connection"))
		return
	}

	start, end, roundsPerPoint, err := differenceParameters(
		r.URL.Query().Get("from"),
		r.URL.Query().Get("to"),
		r.URL.Query().Get("data-points"),
		edb,
	)
	if err != nil {
		common.Respond(w, r, nil, err)
		return
	}
	data, err := edb.GetDifference(
		start, end, roundsPerPoint, "challenges_completed", "blobber_aggregates", id,
	)
	if err != nil {
		common.Respond(w, r, nil, common.NewErrInternal("getting data points: "+err.Error()))
		return
	}

	common.Respond(w, r, data, nil)
}

func intervalParametersFromString(fromStr, toStr, dataPointsStr string) (int64, int64, uint16) {
	from, err := strconv.ParseInt(fromStr, 10, 16)
	if err != nil {
		from = time.Now().Add(-24 * time.Hour).Unix()
	}
	to, err := strconv.ParseInt(toStr, 10, 64)
	if err != nil {
		to = time.Now().Unix()
	}
	dataPoints, err := strconv.ParseUint(dataPointsStr, 10, 16)
	if err != nil {
		dataPoints = 100
	}

	return time.Unix(from, 0).UnixNano(), time.Unix(to, 0).UnixNano(), uint16(dataPoints)
}

func differenceParameters(fromStr, toStr, dataPointsStr string, edb *event.EventDb) (int64, int64, int64, error) {
	var timeFrom, timeTo time.Time
	from, err := strconv.ParseInt(fromStr, 10, 16)
	if err != nil {
		timeFrom = time.Now().Add(-24 * time.Hour)
	} else {
		timeFrom = time.Unix(from, 0)
	}
	to, err := strconv.ParseInt(toStr, 10, 64)
	if err != nil {
		timeTo = time.Now()
	} else {
		timeTo = time.Unix(to, 0)
	}
	start, err := edb.GetRoundFromTime(timeFrom, true)
	if err != nil {
		return 0, 0, 0, common.NewErrInternal(err.Error())
	}
	if start <= 0 {
		start = 1
	}
	end, err := edb.GetRoundFromTime(timeTo, false)
	if err != nil {
		return 0, 0, 0, common.NewErrInternal(err.Error())
	}

	if end <= start {
		return 0, 0, 0, common.NewErrBadRequest(fmt.Sprintf("to %v less than from %v", end, start))
	}

	points, err := strconv.ParseUint(dataPointsStr, 10, 16)
	if err != nil {
		points = 100
	}
	if points == 0 {
		return 0, 0, 0, common.NewErrBadRequest("data points %v must be strictly positive")
	}

	roundsPerPoint := (end - start) / int64(points)
	if edb.Config().BlobberAggregatePeriod == 0 {
		return 0, 0, 0, common.NewErrInternal("blobber aggregate period zero")
	}
	return start, end, roundsPerPoint, nil
}

// swagger:route GET /v1/screst/6dba10422e368813802877a85039d3985d96760ed844092319743fb3a76712d7/blobber-challenges-passed blobber-challenges-passed
// Gets the count of challenges passed in a time range
// returns array of 100 datapoints for any specified interval
//
// parameters:
//    + name: from
//      description: from date timestamp
//      required: false
//      in: query
//      type: string
//    + name: to
//      description: to date timestamp
//      required: false
//      in: query
//      type: string
//    + name: data-points
//      description: total data points in result
//      required: false
//      in: query
//      type: string
//
// responses:
//  200:[]float64
//  400:
//  500:
func (srh *StorageRestHandler) getChallengesPassed(w http.ResponseWriter, r *http.Request) {
	id := r.URL.Query().Get("id")
	if len(id) == 0 {
		common.Respond(w, r, nil, common.NewErrBadRequest("no blobber id"))
		return
	}

	edb := srh.GetQueryStateContext().GetEventDB()
	if edb == nil {
		common.Respond(w, r, nil, common.NewErrInternal("no db connection"))
		return
	}

	start, end, roundsPerPoint, err := differenceParameters(
		r.URL.Query().Get("from"),
		r.URL.Query().Get("to"),
		r.URL.Query().Get("data-points"),
		edb,
	)
	if err != nil {
		common.Respond(w, r, nil, err)
		return
	}
	data, err := edb.GetDifference(
		start, end, roundsPerPoint, "challenges_passed", "blobber_aggregates", id,
	)
	if err != nil {
		common.Respond(w, r, nil, common.NewErrInternal("getting data points: "+err.Error()))
		return
	}

	common.Respond(w, r, data, nil)
}

// swagger:route GET /v1/screst/6dba10422e368813802877a85039d3985d96760ed844092319743fb3a76712d7/blobber-average-total-stake blobber-average-total-stake
// Gets the average offers total
// returns array of 100 datapoints for any specified interval
//
// parameters:
//    + name: from
//      description: from date timestamp
//      required: false
//      in: query
//      type: string
//    + name: to
//      description: to date timestamp
//      required: false
//      in: query
//      type: string
//    + name: data-points
//      description: total data points in result
//      required: false
//      in: query
//      type: string
//
// responses:
//  200:[]float64
//  400:
//  500:
func (srh *StorageRestHandler) getAverageTotalStake(w http.ResponseWriter, r *http.Request) {
	id := r.URL.Query().Get("id")
	if len(id) == 0 {
		common.Respond(w, r, nil, common.NewErrBadRequest("no blobber id"))
		return
	}
	edb := srh.GetQueryStateContext().GetEventDB()
	if edb == nil {
		common.Respond(w, r, nil, common.NewErrInternal("no db connection"))
		return
	}

	from, to, points := intervalParametersFromString(
		r.URL.Query().Get("from"),
		r.URL.Query().Get("to"),
		r.URL.Query().Get("data-points"),
	)

	data, err := edb.GetAggregateData(
		from, to, points,
		"avg(total_stake)",
		"blobber_aggregates",
		id,
	)
	if err != nil {
		common.Respond(w, r, nil, common.NewErrInternal("getting data points: "+err.Error()))
		return
	}

	common.Respond(w, r, data, nil)
}

// swagger:route GET /v1/screst/6dba10422e368813802877a85039d3985d96760ed844092319743fb3a76712d7/blobber-service-charge blobber-service-charge
// Gets the average offers total
// returns array of 100 datapoints for any specified interval
//
// parameters:
//    + name: from
//      description: from date timestamp
//      required: false
//      in: query
//      type: string
//    + name: to
//      description: to date timestamp
//      required: false
//      in: query
//      type: string
//    + name: data-points
//      description: total data points in result
//      required: false
//      in: query
//      type: string
//
// responses:
//  200:[]float64
//  400:
//  500:
func (srh *StorageRestHandler) getServiceCharge(w http.ResponseWriter, r *http.Request) {
	id := r.URL.Query().Get("id")
	if len(id) == 0 {
		common.Respond(w, r, nil, common.NewErrBadRequest("no blobber id"))
		return
	}

	edb := srh.GetQueryStateContext().GetEventDB()
	if edb == nil {
		common.Respond(w, r, nil, common.NewErrInternal("no db connection"))
		return
	}

	start, end, roundsPerPoint, err := differenceParameters(
		r.URL.Query().Get("from"),
		r.URL.Query().Get("to"),
		r.URL.Query().Get("data-points"),
		edb,
	)
	if err != nil {
		common.Respond(w, r, nil, err)
		return
	}
<<<<<<< HEAD
	data, err := edb.GetDifference(
		start, end, roundsPerPoint, "total_service_charge", "blobber_aggregates", id,
	)
=======
	// size of allocation for a blobber
	var allocationSize = sa.bSize()

	dur := common.ToTime(sa.Expiration).Sub(common.ToTime(creationDate))
	allocation := event.AllocationQuery{
		MaxOfferDuration: dur,
		ReadPriceRange: struct {
			Min int64
			Max int64
		}{
			Min: int64(request.ReadPriceRange.Min),
			Max: int64(request.ReadPriceRange.Max),
		},
		WritePriceRange: struct {
			Min int64
			Max int64
		}{
			Min: int64(request.WritePriceRange.Min),
			Max: int64(request.WritePriceRange.Max),
		},
		AllocationSize:     allocationSize,
		AllocationSizeInGB: sizeInGB(sa.bSize()),
		PreferredBlobbers:  request.Blobbers,
		NumberOfDataShards: sa.DataShards,
	}

	logging.Logger.Debug("alloc_blobbers", zap.Int64("ReadPriceRange.Min", allocation.ReadPriceRange.Min),
		zap.Int64("ReadPriceRange.Max", allocation.ReadPriceRange.Max), zap.Int64("WritePriceRange.Min", allocation.WritePriceRange.Min),
		zap.Int64("WritePriceRange.Max", allocation.WritePriceRange.Max), zap.Int64("MaxOfferDuration", allocation.MaxOfferDuration.Nanoseconds()),
		zap.Int64("AllocationSize", allocation.AllocationSize), zap.Float64("AllocationSizeInGB", allocation.AllocationSizeInGB),
		zap.Int64("last_health_check", int64(balances.Now())),
	)

	blobberIDs, err := edb.GetBlobbersFromParams(allocation, limit, balances.Now())
>>>>>>> ee3a32d8
	if err != nil {
		common.Respond(w, r, nil, common.NewErrInternal("getting data points: "+err.Error()))
		return
	}

	common.Respond(w, r, data, nil)
}

// swagger:route GET /v1/screst/6dba10422e368813802877a85039d3985d96760ed844092319743fb3a76712d7/blobber-average-unstake-total blobber-average-unstake-total
// Gets the average offers total
// returns array of 100 datapoints for any specified interval
//
// parameters:
//    + name: from
//      description: from date timestamp
//      required: false
//      in: query
//      type: string
//    + name: to
//      description: to date timestamp
//      required: false
//      in: query
//      type: string
//    + name: data-points
//      description: total data points in result
//      required: false
//      in: query
//      type: string
//
// responses:
//  200:[]float64
//  400:
//  500:
func (srh *StorageRestHandler) getAverageUnstakeTotal(w http.ResponseWriter, r *http.Request) {
	id := r.URL.Query().Get("id")
	if len(id) == 0 {
		common.Respond(w, r, nil, common.NewErrBadRequest("no blobber id"))
		return
	}
	edb := srh.GetQueryStateContext().GetEventDB()
	if edb == nil {
		common.Respond(w, r, nil, common.NewErrInternal("no db connection"))
		return
	}

	from, to, points := intervalParametersFromString(
		r.URL.Query().Get("from"),
		r.URL.Query().Get("to"),
		r.URL.Query().Get("data-points"),
	)

	data, err := edb.GetAggregateData(
		from, to, points,
		"avg(unstake_total)",
		"blobber_aggregates",
		id,
	)
	if err != nil {
		common.Respond(w, r, nil, common.NewErrInternal("getting data points: "+err.Error()))
		return
	}

	common.Respond(w, r, data, nil)
}

// swagger:route GET /v1/screst/6dba10422e368813802877a85039d3985d96760ed844092319743fb3a76712d7/blobber-average-saved-data blobber-average-saved-data
// Gets the average offers total
// returns array of 100 datapoints for any specified interval
//
// parameters:
//    + name: from
//      description: from date timestamp
//      required: false
//      in: query
//      type: string
//    + name: to
//      description: to date timestamp
//      required: false
//      in: query
//      type: string
//    + name: data-points
//      description: total data points in result
//      required: false
//      in: query
//      type: string
//
// responses:
//  200:[]float64
//  400:
//  500:
func (srh *StorageRestHandler) getAverageOffersTotal(w http.ResponseWriter, r *http.Request) {
	id := r.URL.Query().Get("id")
	if len(id) == 0 {
		common.Respond(w, r, nil, common.NewErrBadRequest("no blobber id"))
		return
	}
	edb := srh.GetQueryStateContext().GetEventDB()
	if edb == nil {
		common.Respond(w, r, nil, common.NewErrInternal("no db connection"))
		return
	}

	from, to, points := intervalParametersFromString(
		r.URL.Query().Get("from"),
		r.URL.Query().Get("to"),
		r.URL.Query().Get("data-points"),
	)

	data, err := edb.GetAggregateData(
		from, to, points,
		"avg(offers_total)",
		"blobber_aggregates",
		id,
	)
	if err != nil {
		common.Respond(w, r, nil, common.NewErrInternal("getting data points: "+err.Error()))
		return
	}

	common.Respond(w, r, data, nil)
}

// swagger:route GET /v1/screst/6dba10422e368813802877a85039d3985d96760ed844092319743fb3a76712d7/blobber-average-saved-data blobber-average-saved-data
// Gets the average saved data
// returns array of 100 datapoints for any specified interval
//
// parameters:
//    + name: from
//      description: from date timestamp
//      required: false
//      in: query
//      type: string
//    + name: to
//      description: to date timestamp
//      required: false
//      in: query
//      type: string
//    + name: data-points
//      description: total data points in result
//      required: false
//      in: query
//      type: string
//
// responses:
//  200:[]float64
//  400:
//  500:
func (srh *StorageRestHandler) getAveargeSavedData(w http.ResponseWriter, r *http.Request) {
	id := r.URL.Query().Get("id")
	if len(id) == 0 {
		common.Respond(w, r, nil, common.NewErrBadRequest("no blobber id"))
		return
	}
	edb := srh.GetQueryStateContext().GetEventDB()
	if edb == nil {
		common.Respond(w, r, nil, common.NewErrInternal("no db connection"))
		return
	}

	from, to, points := intervalParametersFromString(
		r.URL.Query().Get("from"),
		r.URL.Query().Get("to"),
		r.URL.Query().Get("data-points"),
	)

	data, err := edb.GetAggregateData(
		from, to, points,
		"avg(saved_data)",
		"blobber_aggregates",
		id,
	)
	if err != nil {
		common.Respond(w, r, nil, common.NewErrInternal("getting data points: "+err.Error()))
		return
	}

	common.Respond(w, r, data, nil)
}

// swagger:route GET /v1/screst/6dba10422e368813802877a85039d3985d96760ed844092319743fb3a76712d7/blobber-average-allocated blobber-average-allocated
// Gets the average allocated storage
// returns array of 100 datapoints for any specified interval
//
// parameters:
//    + name: from
//      description: from date timestamp
//      required: false
//      in: query
//      type: string
//    + name: to
//      description: to date timestamp
//      required: false
//      in: query
//      type: string
//    + name: data-points
//      description: total data points in result
//      required: false
//      in: query
//      type: string
//
// responses:
//  200:[]float64
//  400:
//  500:
func (srh *StorageRestHandler) getAveargeAllocated(w http.ResponseWriter, r *http.Request) {
	id := r.URL.Query().Get("id")
	if len(id) == 0 {
		common.Respond(w, r, nil, common.NewErrBadRequest("no blobber id"))
		return
	}
	edb := srh.GetQueryStateContext().GetEventDB()
	if edb == nil {
		common.Respond(w, r, nil, common.NewErrInternal("no db connection"))
		return
	}

	from, to, points := intervalParametersFromString(
		r.URL.Query().Get("from"),
		r.URL.Query().Get("to"),
		r.URL.Query().Get("data-points"),
	)

	data, err := edb.GetAggregateData(
		from, to, points,
		"avg(allocated)",
		"blobber_aggregates",
		id,
	)
	if err != nil {
		common.Respond(w, r, nil, common.NewErrInternal("getting data points: "+err.Error()))
		return
	}

	common.Respond(w, r, data, nil)
}

// swagger:route GET /v1/screst/6dba10422e368813802877a85039d3985d96760ed844092319743fb3a76712d7/blobber-average-capacity blobber-average-capacity
// Gets the average capacity
// returns array of 100 datapoints for any specified interval
//
// parameters:
//    + name: from
//      description: from date timestamp
//      required: false
//      in: query
//      type: string
//    + name: to
//      description: to date timestamp
//      required: false
//      in: query
//      type: string
//    + name: data-points
//      description: total data points in result
//      required: false
//      in: query
//      type: string
//
// responses:
//  200:[]float64
//  400:
//  500:
func (srh *StorageRestHandler) getAverageCapacity(w http.ResponseWriter, r *http.Request) {
	id := r.URL.Query().Get("id")
	if len(id) == 0 {
		common.Respond(w, r, nil, common.NewErrBadRequest("no blobber id"))
		return
	}
	edb := srh.GetQueryStateContext().GetEventDB()
	if edb == nil {
		common.Respond(w, r, nil, common.NewErrInternal("no db connection"))
		return
	}

	from, to, points := intervalParametersFromString(
		r.URL.Query().Get("from"),
		r.URL.Query().Get("to"),
		r.URL.Query().Get("data-points"),
	)

	data, err := edb.GetAggregateData(
		from, to, points,
		"avg(capacity)",
		"blobber_aggregates",
		id,
	)
	if err != nil {
		common.Respond(w, r, nil, common.NewErrInternal("getting data points: "+err.Error()))
		return
	}

	common.Respond(w, r, data, nil)
}

// swagger:route GET /v1/screst/6dba10422e368813802877a85039d3985d96760ed844092319743fb3a76712d7/blobber-average-write-price blobber-average-write-price
// Gets the average write price
// returns array of 100 datapoints for any specified interval
//
// parameters:
//    + name: from
//      description: from date timestamp
//      required: false
//      in: query
//      type: string
//    + name: to
//      description: to date timestamp
//      required: false
//      in: query
//      type: string
//    + name: data-points
//      description: total data points in result
//      required: false
//      in: query
//      type: string
//
// responses:
//  200:[]float64
//  400:
//  500:
func (srh *StorageRestHandler) getBlobberAverageWritePrice(w http.ResponseWriter, r *http.Request) {
	id := r.URL.Query().Get("id")
	if len(id) == 0 {
		common.Respond(w, r, nil, common.NewErrBadRequest("no blobber id"))
		return
	}

	edb := srh.GetQueryStateContext().GetEventDB()
	if edb == nil {
		common.Respond(w, r, nil, common.NewErrInternal("no db connection"))
		return
	}

	from, to, points := intervalParametersFromString(
		r.URL.Query().Get("from"),
		r.URL.Query().Get("to"),
		r.URL.Query().Get("data-points"),
	)

	data, err := edb.GetAggregateData(
		from, to, points,
		"avg(write_price)",
		"blobber_aggregates",
		id,
	)
	if err != nil {
		common.Respond(w, r, nil, common.NewErrInternal("getting data points: "+err.Error()))
		return
	}

	common.Respond(w, r, data, nil)
}

// swagger:route GET /v1/screst/6dba10422e368813802877a85039d3985d96760ed844092319743fb3a76712d7/get_rounds_mint_total get_rounds_mint_total
// Gets the total amount minted between from and to dates.
//
// parameters:
//    + name: from
//      description: from date timestamp
//      required: false
//      in: query
//      type: string
//    + name: to
//      description: to date timestamp
//      required: false
//      in: query
//      type: string
//    + name: data-points
//      description: total data points in result
//      required: false
//      in: query
//      type: string
//
// responses:
//  200:
//  400:
//  500:
func (srh *StorageRestHandler) getRoundsTotalMint(w http.ResponseWriter, r *http.Request) {
	var (
		fromStr       = r.URL.Query().Get("from")
		toStr         = r.URL.Query().Get("to")
		dataPointsStr = r.URL.Query().Get("data-points")
	)

	from, err := strconv.ParseInt(fromStr, 10, 64)
	if err != nil {
		from = time.Now().Add(-24 * time.Hour).Unix()
	}
	to, err := strconv.ParseInt(toStr, 10, 64)
	if err != nil {
		to = time.Now().Unix()
	}

	dataPoints, err := strconv.ParseUint(dataPointsStr, 10, 16)
	if err != nil {
		dataPoints = 100
	}

	edb := srh.GetQueryStateContext().GetEventDB()
	if edb == nil {
		common.Respond(w, r, nil, common.NewErrInternal("no db connection"))
		return
	}

	res, err := edb.GetRoundsMintTotal(time.Unix(from, 0), time.Unix(to, 0), uint16(dataPoints))
	if err != nil {
		common.Respond(w, r, nil, common.NewErrInternal("getting data utilization failed, Error: "+err.Error()))
		return
	}
	common.Respond(w, r, rest.InterfaceMap{
		"get_rounds_mint_total": res,
	}, nil)
}

// swagger:route GET /v1/screst/6dba10422e368813802877a85039d3985d96760ed844092319743fb3a76712d7/blobber-rank blobber-rank
// Gets the rank of a blobber.
//   challenges passed / total challenges
//
// parameters:
//    + name: id
//      description: id of blobber
//      required: true
//      in: query
//      type: string
//
// responses:
//  200: Int64Map
//  400:
func (srh *StorageRestHandler) getBlobberRank(w http.ResponseWriter, r *http.Request) {
	id := r.URL.Query().Get("id")
	edb := srh.GetQueryStateContext().GetEventDB()
	if edb == nil {
		common.Respond(w, r, nil, common.NewErrInternal("no db connection"))
		return
	}
	rank, err := edb.GetBlobberRank(id)
	if err != nil {
		common.Respond(w, r, nil, err)
		return
	}
	common.Respond(w, r, rest.Int64Map{
		"blobber-rank": rank,
	}, nil)
}

// swagger:route GET /v1/screst/6dba10422e368813802877a85039d3985d96760ed844092319743fb3a76712d7/average-write-price average-write-price
// Gets the total blobber capacity across all blobbers. Note that this is not staked capacity.
//
// responses:
//  200: Int64Map
//  400:
func (srh *StorageRestHandler) getTotalBlobberCapacity(w http.ResponseWriter, r *http.Request) {
	edb := srh.GetQueryStateContext().GetEventDB()
	if edb == nil {
		common.Respond(w, r, nil, common.NewErrInternal("no db connection"))
		return
	}
	totalCapacity, err := edb.BlobberTotalCapacity()
	if err != nil {
		common.Respond(w, r, nil, common.NewErrInternal("getting block "+err.Error()))
		return
	}
	common.Respond(w, r, rest.Int64Map{
		"total-blobber-capacity": totalCapacity,
	}, nil)
}

// swagger:route GET /v1/screst/6dba10422e368813802877a85039d3985d96760ed844092319743fb3a76712d7/average-write-price average-write-price
// Gets the average write price across all blobbers
//
// responses:
//  200: Int64Map
//  400:
func (srh *StorageRestHandler) getAverageWritePrice(w http.ResponseWriter, r *http.Request) {
	edb := srh.GetQueryStateContext().GetEventDB()
	if edb == nil {
		common.Respond(w, r, nil, common.NewErrInternal("no db connection"))
		return
	}
	averageWritePrice, err := edb.BlobberAverageWritePrice()
	if err != nil {
		common.Respond(w, r, nil, common.NewErrInternal("getting block "+err.Error()))
		return
	}
	common.Respond(w, r, rest.Int64Map{
		"average-write-price": int64(averageWritePrice),
	}, nil)
}

// swagger:route GET /v1/screst/6dba10422e368813802877a85039d3985d96760ed844092319743fb3a76712d7/blobber_ids blobber_ids
// convert list of blobber urls into ids
//
// parameters:
//    + name: free_allocation_data
//      description: allocation data
//      required: true
//      in: query
//      type: string
//    + name: offset
//      description: offset
//      in: query
//      type: string
//    + name: limit
//      description: limit
//      in: query
//      type: string
//    + name: sort
//      description: desc or asc
//      in: query
//      type: string
//
// responses:
//  200: stringArray
//  400:
func (srh *StorageRestHandler) getBlobberIdsByUrls(w http.ResponseWriter, r *http.Request) {
	var (
		urlsStr = r.URL.Query().Get("blobber_urls")
	)

	limit, err := common2.GetOffsetLimitOrderParam(r.URL.Query())
	if err != nil {
		common.Respond(w, r, nil, err)
		return
	}

	if len(urlsStr) == 0 {
		common.Respond(w, r, nil, errors.New("blobber urls list is empty"))
		return
	}

	var urls []string
	err = json.Unmarshal([]byte(urlsStr), &urls)
	if err != nil {
		common.Respond(w, r, nil, errors.New("blobber urls list is malformed"))
		return
	}

	if len(urls) == 0 {
		common.Respond(w, r, make([]string, 0), nil)
		return
	}

	balances := srh.GetQueryStateContext()
	edb := balances.GetEventDB()
	if edb == nil {
		common.Respond(w, r, nil, common.NewErrInternal("no db connection"))
		return
	}
	var ids stringArray
	ids, err = edb.GetBlobberIdsFromUrls(urls, limit)
	if err != nil {
		common.Respond(w, r, nil, err)
		return
	}
	common.Respond(w, r, ids, err)
}

// swagger:route GET /v1/screst/6dba10422e368813802877a85039d3985d96760ed844092319743fb3a76712d7/free_alloc_blobbers free_alloc_blobbers
// returns list of all blobbers alive that match the free allocation request.
//
// parameters:
//    + name: free_allocation_data
//      description: allocation data
//      required: true
//      in: query
//      type: string
//    + name: offset
//      description: offset
//      in: query
//      type: string
//    + name: limit
//      description: limit
//      in: query
//      type: string
//    + name: sort
//      description: desc or asc
//      in: query
//      type: string
//
// responses:
//  200:
//  400:
func (srh *StorageRestHandler) getFreeAllocationBlobbers(w http.ResponseWriter, r *http.Request) {
	var (
		allocData = r.URL.Query().Get("free_allocation_data")
	)

	limit, err := common2.GetOffsetLimitOrderParam(r.URL.Query())
	if err != nil {
		common.Respond(w, r, nil, err)
		return
	}
	var inputObj freeStorageAllocationInput
	if err := inputObj.decode([]byte(allocData)); err != nil {
		common.Respond(w, r, "", common.NewErrInternal("can't decode allocation request", err.Error()))
		return
	}

	var marker freeStorageMarker
	if err := marker.decode([]byte(inputObj.Marker)); err != nil {
		common.Respond(w, r, "", common.NewErrorf("free_allocation_failed",
			"unmarshal request: %v", err))
		return
	}

	balances := srh.GetQueryStateContext()
	var conf *Config
	if conf, err = getConfig(balances); err != nil {
		common.Respond(w, r, "", common.NewErrorf("free_allocation_failed",
			"can't get config: %v", err))
		return
	}
	var creationDate = balances.Now()
	dur := common.ToTime(creationDate).Add(conf.FreeAllocationSettings.Duration)
	request := newAllocationRequest{
		DataShards:      conf.FreeAllocationSettings.DataShards,
		ParityShards:    conf.FreeAllocationSettings.ParityShards,
		Size:            conf.FreeAllocationSettings.Size,
		Expiration:      common.Timestamp(dur.Unix()),
		Owner:           marker.Recipient,
		OwnerPublicKey:  inputObj.RecipientPublicKey,
		ReadPriceRange:  conf.FreeAllocationSettings.ReadPriceRange,
		WritePriceRange: conf.FreeAllocationSettings.WritePriceRange,
		Blobbers:        inputObj.Blobbers,
	}

	edb := balances.GetEventDB()
	if edb == nil {
		common.Respond(w, r, nil, common.NewErrInternal("no db connection"))
		return
	}
	blobberIDs, err := getBlobbersForRequest(request, edb, balances, limit)
	if err != nil {
		common.Respond(w, r, "", err)
		return
	}

	common.Respond(w, r, blobberIDs, nil)

}

// swagger:route GET /v1/screst/6dba10422e368813802877a85039d3985d96760ed844092319743fb3a76712d7/alloc_blobbers alloc_blobbers
// returns list of all blobbers alive that match the allocation request.
//
// parameters:
//    + name: allocation_data
//      description: allocation data
//      required: true
//      in: query
//      type: string
//    + name: offset
//      description: offset
//      in: query
//      type: string
//    + name: limit
//      description: limit
//      in: query
//      type: string
//    + name: sort
//      description: desc or asc
//      in: query
//      type: string
//
// responses:
//  200:
//  400:
func (srh *StorageRestHandler) getAllocationBlobbers(w http.ResponseWriter, r *http.Request) {
	q := r.URL.Query()

	limit, err := common2.GetOffsetLimitOrderParam(q)
	if err != nil {
		common.Respond(w, r, nil, err)
		return
	}

	balances := srh.GetQueryStateContext()
	edb := balances.GetEventDB()
	if edb == nil {
		common.Respond(w, r, nil, common.NewErrInternal("no db connection"))
		return
	}

	allocData := q.Get("allocation_data")
	var request newAllocationRequest
	if err := request.decode([]byte(allocData)); err != nil {
		common.Respond(w, r, "", common.NewErrInternal("can't decode allocation request", err.Error()))
		return
	}

	blobberIDs, err := getBlobbersForRequest(request, edb, balances, limit)
	if err != nil {
		common.Respond(w, r, "", err)
		return
	}

	common.Respond(w, r, blobberIDs, nil)
}

func getBlobbersForRequest(request newAllocationRequest, edb *event.EventDb, balances cstate.TimedQueryStateContextI, limit common2.Pagination) ([]string, error) {
	var sa = request.storageAllocation()
	var conf *Config
	var err error
	if conf, err = getConfig(balances); err != nil {
		return nil, fmt.Errorf("can't get config: %v", err)
	}

	var creationDate = balances.Now()
	sa.TimeUnit = conf.TimeUnit // keep the initial time unit

	// number of blobbers required
	var numberOfBlobbers = sa.DataShards + sa.ParityShards
	if numberOfBlobbers > conf.MaxBlobbersPerAllocation {
		return nil, common.NewErrorf("allocation_creation_failed",
			"Too many blobbers selected, max available %d", conf.MaxBlobbersPerAllocation)
	}

	if sa.DataShards <= 0 || sa.ParityShards < 0 {
		return nil, common.NewErrorf("allocation_creation_failed",
			"invalid data shards:%v or parity shards:%v", sa.DataShards, sa.ParityShards)
	}
	// size of allocation for a blobber
	var allocationSize = sa.bSize()
	dur := common.ToTime(sa.Expiration).Sub(common.ToTime(creationDate))
	blobberIDs, err := edb.GetBlobbersFromParams(event.AllocationQuery{
		MaxOfferDuration: dur,
		ReadPriceRange: struct {
			Min int64
			Max int64
		}{
			Min: int64(request.ReadPriceRange.Min),
			Max: int64(request.ReadPriceRange.Max),
		},
		WritePriceRange: struct {
			Min int64
			Max int64
		}{
			Min: int64(request.WritePriceRange.Min),
			Max: int64(request.WritePriceRange.Max),
		},
		Size:               int(request.Size),
		AllocationSize:     allocationSize,
		PreferredBlobbers:  request.Blobbers,
		NumberOfDataShards: sa.DataShards,
	}, limit, balances.Now())

	if err != nil {
		logging.Logger.Error("get_blobbers_for_request", zap.Error(err))
		return nil, errors.New("failed to get blobbers: " + err.Error())
	}

	if len(blobberIDs) < numberOfBlobbers {
		return nil, errors.New("not enough blobbers to honor the allocation")
	}
	return blobberIDs, nil
}

// swagger:route GET /v1/screst/6dba10422e368813802877a85039d3985d96760ed844092319743fb3a76712d7/collected_reward collected_reward
//
//
// parameters:
//    + name: start_block
//      description: start block
//      required: true
//      in: query
//      type: string
//    + name: end_block
//      description: end block
//      required: true
//      in: query
//      type: string
//    + name: client_id
//      description: client id
//      required: true
//      in: query
//      type: string
//
// responses:
//  200: challengePoolStat
//  400:
func (srh *StorageRestHandler) getCollectedReward(w http.ResponseWriter, r *http.Request) {
	var (
		startBlock, _ = strconv.Atoi(r.URL.Query().Get("start_block"))
		endBlock, _   = strconv.Atoi(r.URL.Query().Get("end_block"))
		clientID      = r.URL.Query().Get("client_id")
	)

	query := event.RewardQuery{
		StartBlock: startBlock,
		EndBlock:   endBlock,
		ClientID:   clientID,
	}
	edb := srh.GetQueryStateContext().GetEventDB()
	if edb == nil {
		common.Respond(w, r, nil, common.NewErrInternal("no db connection"))
		return
	}
	collectedReward, err := edb.GetRewardClaimedTotal(query)
	if err != nil {
		common.Respond(w, r, 0, common.NewErrInternal("can't get rewards claimed", err.Error()))
		return
	}

	common.Respond(w, r, map[string]int64{
		"collected_reward": collectedReward,
	}, nil)
}

// swagger:route GET /v1/screst/6dba10422e368813802877a85039d3985d96760ed844092319743fb3a76712d7/alloc_write_marker_count alloc_write_marker_count
//
//
// parameters:
//    + name: allocation_id
//      description: allocation for which to get challenge pools statistics
//      required: true
//      in: query
//      type: string
//
// responses:
//  200: challengePoolStat
//  400:
func (srh *StorageRestHandler) getWriteMarkerCount(w http.ResponseWriter, r *http.Request) {
	allocationID := r.URL.Query().Get("allocation_id")
	if allocationID == "" {
		common.Respond(w, r, nil, common.NewErrInternal("allocation_id is empty"))
		return
	}
	edb := srh.GetQueryStateContext().GetEventDB()
	if edb == nil {
		common.Respond(w, r, nil, common.NewErrInternal("no db connection"))
		return
	}
	total, err := edb.GetWriteMarkerCount(allocationID)
	common.Respond(w, r, map[string]int64{
		"count": total,
	}, err)
}

// swagger:route GET /v1/screst/6dba10422e368813802877a85039d3985d96760ed844092319743fb3a76712d7/alloc_read_size alloc_read_size
//
//
// parameters:
//    + name: allocation_id
//      description: allocation for which to get challenge pools statistics
//      required: true
//      in: query
//      type: string
//    + name: block_number
//      description:block number
//      required: true
//      in: query
//      type: string
//
// responses:
//  200: challengePoolStat
//  400:
func (srh *StorageRestHandler) getReadAmount(w http.ResponseWriter, r *http.Request) {
	blockNumberString := r.URL.Query().Get("block_number")
	allocationIDString := r.URL.Query().Get("allocation_id")

	if blockNumberString == "" {
		common.Respond(w, r, nil, common.NewErrInternal("block_number is empty"))
		return
	}
	blockNumber, err := strconv.Atoi(blockNumberString)
	if err != nil {
		common.Respond(w, r, nil, common.NewErrInternal("block_number is not valid"))
		return
	}
	edb := srh.GetQueryStateContext().GetEventDB()
	if edb == nil {
		common.Respond(w, r, nil, common.NewErrInternal("no db connection"))
		return
	}
	total, err := edb.GetDataReadFromAllocationForLastNBlocks(int64(blockNumber), allocationIDString)
	common.Respond(w, r, map[string]int64{"total": total}, err)
}

// swagger:route GET /v1/screst/6dba10422e368813802877a85039d3985d96760ed844092319743fb3a76712d7/alloc_written_size alloc_written_size
// statistic for all locked tokens of a challenge pool
//
// parameters:
//    + name: allocation_id
//      description: allocation for which to get challenge pools statistics
//      required: true
//      in: query
//      type: string
//    + name: block_number
//      description:block number
//      required: true
//      in: query
//      type: string
//
// responses:
//  200: challengePoolStat
//  400:
func (srh *StorageRestHandler) getWrittenAmount(w http.ResponseWriter, r *http.Request) {
	blockNumberString := r.URL.Query().Get("block_number")
	allocationIDString := r.URL.Query().Get("allocation_id")

	if blockNumberString == "" {
		common.Respond(w, r, nil, common.NewErrInternal("block_number is empty"))
		return
	}
	blockNumber, err := strconv.Atoi(blockNumberString)
	if err != nil {
		common.Respond(w, r, nil, common.NewErrInternal("block_number is not valid"))
		return
	}
	edb := srh.GetQueryStateContext().GetEventDB()
	if edb == nil {
		common.Respond(w, r, nil, common.NewErrInternal("no db connection"))
		return
	}
	total, err := edb.GetAllocationWrittenSizeInLastNBlocks(int64(blockNumber), allocationIDString)

	common.Respond(w, r, map[string]int64{
		"total": total,
	}, err)
}

// swagger:route GET /v1/screst/6dba10422e368813802877a85039d3985d96760ed844092319743fb3a76712d7/allocWrittenSizePerPeriod allocWrittenSizePerPeriod
// Total amount of data added during given blocks
//
// parameters:
//    + name: block-start
//      description:start block number
//      required: true
//      in: query
//      type: string
//    + name: block-end
//      description:end block number
//      required: true
//      in: query
//      type: string
//
// responses:
//  200: Int64Map
//  400:
func (srh *StorageRestHandler) getWrittenAmountPerPeriod(w http.ResponseWriter, r *http.Request) {
	startBlockNumberString := r.URL.Query().Get("block-start")
	endBlockNumberString := r.URL.Query().Get("block-end")

	if startBlockNumberString == "" {
		common.Respond(w, r, nil, common.NewErrInternal("block-start is empty"))
		return
	}
	if endBlockNumberString == "" {
		common.Respond(w, r, nil, common.NewErrInternal("block-end is empty"))
		return
	}

	startBlockNumber, err := strconv.Atoi(startBlockNumberString)
	if err != nil {
		common.Respond(w, r, nil, common.NewErrInternal("block-start is not valid"))
		return
	}
	endBlockNumber, err := strconv.Atoi(endBlockNumberString)
	if err != nil {
		common.Respond(w, r, nil, common.NewErrInternal("block-end is not valid"))
		return
	}

	if startBlockNumber > endBlockNumber {
		common.Respond(w, r, nil, common.NewErrInternal("block-start is greater than block-end"))
		return
	}

	edb := srh.GetQueryStateContext().GetEventDB()
	if edb == nil {
		common.Respond(w, r, nil, common.NewErrInternal("no db connection"))
		return
	}
	total, err := edb.GetAllocationWrittenSizeInBlocks(int64(startBlockNumber), int64(endBlockNumber))

	common.Respond(w, r, map[string]int64{
		"total": total,
	}, err)
}

// swagger:route GET /v1/screst/6dba10422e368813802877a85039d3985d96760ed844092319743fb3a76712d7/getChallengePoolStat getChallengePoolStat
// statistic for all locked tokens of a challenge pool
//
// parameters:
//    + name: allocation_id
//      description: allocation for which to get challenge pools statistics
//      required: true
//      in: query
//      type: string
//
// responses:
//  200: challengePoolStat
//  400:
func (srh *StorageRestHandler) getChallengePoolStat(w http.ResponseWriter, r *http.Request) {
	var (
		allocationID = r.URL.Query().Get("allocation_id")
		alloc        = &StorageAllocation{
			ID: allocationID,
		}
		cp = &challengePool{}
	)

	if allocationID == "" {
		err := errors.New("missing allocation_id URL query parameter")
		common.Respond(w, r, nil, common.NewErrBadRequest(err.Error()))
		return
	}
	sctx := srh.GetQueryStateContext()
	if err := sctx.GetTrieNode(alloc.GetKey(ADDRESS), alloc); err != nil {
		common.Respond(w, r, nil, smartcontract.NewErrNoResourceOrErrInternal(err, true, "can't get allocation"))
		return
	}

	if err := sctx.GetTrieNode(challengePoolKey(ADDRESS, allocationID), cp); err != nil {
		common.Respond(w, r, nil, smartcontract.NewErrNoResourceOrErrInternal(err, true, "can't get challenge pool"))
		return
	}

	common.Respond(w, r, cp.stat(alloc), nil)
}

// swagger:route GET /v1/screst/6dba10422e368813802877a85039d3985d96760ed844092319743fb3a76712d7/getReadPoolStat getReadPoolStat
// Gets  statistic for all locked tokens of the read pool
//
// parameters:
//    + name: client_id
//      description: client for which to get read pools statistics
//      required: true
//      in: query
//      type: string
//
// responses:
//  200: readPool
//  400:
func (srh *StorageRestHandler) getReadPoolStat(w http.ResponseWriter, r *http.Request) {
	rp := readPool{}

	clientID := r.URL.Query().Get("client_id")
	err := srh.GetQueryStateContext().GetTrieNode(readPoolKey(ADDRESS, clientID), &rp)
	if err != nil {
		common.Respond(w, r, nil, smartcontract.NewErrNoResourceOrErrInternal(err, true, "can't get read pool"))
		return
	}

	common.Respond(w, r, &rp, nil)
}

const cantGetConfigErrMsg = "can't get config"

func getConfig(balances cstate.CommonStateContextI) (*Config, error) {
	var conf = &Config{}
	err := balances.GetTrieNode(scConfigKey(ADDRESS), conf)
	if err != nil {
		if err != util.ErrValueNotPresent {
			return nil, err
		} else {
			conf, err = getConfiguredConfig()
			if err != nil {
				return nil, err
			}
			return conf, err
		}
	}
	return conf, nil
}

// swagger:route GET /v1/screst/6dba10422e368813802877a85039d3985d96760ed844092319743fb3a76712d7/storage_config storage_config
// Gets the current storage smart contract settings
//
// responses:
//  200: StringMap
//  400:
func (srh *StorageRestHandler) getConfig(w http.ResponseWriter, r *http.Request) {
	conf, err := getConfig(srh.GetQueryStateContext())
	if err != nil && err != util.ErrValueNotPresent {
		common.Respond(w, r, nil, smartcontract.NewErrNoResourceOrErrInternal(err, true, cantGetConfigErrMsg))
		return
	}

	rtv, err := conf.getConfigMap()
	if err != nil {
		common.Respond(w, r, nil, smartcontract.NewErrNoResourceOrErrInternal(err, true, cantGetConfigErrMsg))
		return
	}

	common.Respond(w, r, rtv, nil)
}

// swagger:route GET /v1/screst/6dba10422e368813802877a85039d3985d96760ed844092319743fb3a76712d7/total-stored-data total-stored-data
//
// Gets the total data stored across all blobbers.
// Each change to files results in the blobber sending a WriteMarker to 0chain.
// This WriteMarker has a Size filed indicated the change the data stored on the blobber.
// Negative if data is removed.
//
// This endpoint returns the summation of all the Size fields in all the WriteMarkers sent to 0chain by blobbers
//
//
// responses:
//  200: Int64Map
//  400:
func (srh *StorageRestHandler) getTotalData(w http.ResponseWriter, r *http.Request) {
	edb := srh.GetQueryStateContext().GetEventDB()
	if edb == nil {
		common.Respond(w, r, nil, common.NewErrInternal("no db connection"))
		return
	}
	total, err := edb.TotalUsedData()
	if err != nil {
		common.Respond(w, r, nil, common.NewErrInternal("getting block "+err.Error()))
		return
	}
	common.Respond(w, r, rest.Int64Map{
		"total-stored-data": total,
	}, nil)
}

// swagger:route GET /v1/screst/6dba10422e368813802877a85039d3985d96760ed844092319743fb3a76712d7/get_blocks get_blocks
// Gets block information for all blocks. Todo: We need to add a filter to this.
//
// parameters:
//    + name: block_hash
//      description: block hash
//      required: true
//      in: query
//      type: string
//    + name: offset
//      description: offset
//      in: query
//      type: string
//    + name: limit
//      description: limit
//      in: query
//      type: string
//    + name: sort
//      description: desc or asc
//      in: query
//      type: string
//
// responses:
//  200: []Block
//  400:
//  500:
func (srh *StorageRestHandler) getBlocks(w http.ResponseWriter, r *http.Request) {
	limit, err := common2.GetOffsetLimitOrderParam(r.URL.Query())
	if err != nil {
		common.Respond(w, r, nil, err)
		return
	}

	edb := srh.GetQueryStateContext().GetEventDB()
	if edb == nil {
		common.Respond(w, r, nil, common.NewErrInternal("no db connection"))
		return
	}
	block, err := edb.GetBlocks(limit)
	if err != nil {
		common.Respond(w, r, nil, common.NewErrInternal("getting block "+err.Error()))
		return
	}
	common.Respond(w, r, &block, nil)
}

// swagger:route GET /v1/screst/6dba10422e368813802877a85039d3985d96760ed844092319743fb3a76712d7/block block
// Gets block information
//
// parameters:
//    + name: block_hash
//      description: block hash
//      required: false
//      in: query
//      type: string
//    + name: date
//      description: block created closest to the date (epoch timestamp in nanoseconds)
//      required: false
//      in: query
//      type: string
//    + name: round
//      description: block round
//      required: false
//      in: query
//      type: string
//
// responses:
//  200: Block
//  400:
//  500:
func (srh *StorageRestHandler) getBlock(w http.ResponseWriter, r *http.Request) {
	var (
		hash        = r.URL.Query().Get("block_hash")
		date        = r.URL.Query().Get("date")
		roundString = r.URL.Query().Get("round")
	)

	edb := srh.GetQueryStateContext().GetEventDB()
	if edb == nil {
		common.Respond(w, r, nil, common.NewErrInternal("no db connection"))
	}

	if hash != "" {
		block, err := edb.GetBlockByHash(hash)
		if err != nil {
			common.Respond(w, r, nil, common.NewErrInternal("error getting block "+err.Error()))
			return
		}

		common.Respond(w, r, &block, nil)
		return
	}

	if date != "" {
		block, err := edb.GetBlockByDate(date)
		if err != nil {
			common.Respond(w, r, nil, common.NewErrInternal("error getting block "+err.Error()))
			return
		}

		common.Respond(w, r, &block, nil)
		return
	}

	if roundString != "" {
		round, err := strconv.ParseUint(roundString, 10, 64)
		if err != nil {
			common.Respond(w, r, nil, common.NewErrInternal("error parsing parameter string "+err.Error()))
			return
		}

		block, err := edb.GetBlockByRound(int64(round))
		if err != nil {
			common.Respond(w, r, nil, common.NewErrInternal("error getting block "+err.Error()))
			return
		}

		common.Respond(w, r, &block, nil)
		return
	}

	common.Respond(w, r, nil, common.NewErrBadRequest("no filter selected"))
	return
}

// swagger:model userPoolStat
type userPoolStat struct {
	Pools map[datastore.Key][]*delegatePoolStat `json:"pools"`
}

// swagger:route GET /v1/screst/6dba10422e368813802877a85039d3985d96760ed844092319743fb3a76712d7/getUserStakePoolStat getUserStakePoolStat
// Gets statistic for a user's stake pools
//
// parameters:
//    + name: client_id
//      description: client for which to get stake pool information
//      required: true
//      in: query
//      type: string
//
// responses:
//  200: userPoolStat
//  400:
func (srh *StorageRestHandler) getUserStakePoolStat(w http.ResponseWriter, r *http.Request) {
	clientID := r.URL.Query().Get("client_id")
	edb := srh.GetQueryStateContext().GetEventDB()
	if edb == nil {
		common.Respond(w, r, nil, common.NewErrInternal("no db connection"))
		return
	}
	pools, err := edb.GetUserDelegatePools(clientID, int(spenum.Blobber))
	if err != nil {
		common.Respond(w, r, nil, common.NewErrBadRequest("blobber not found in event database: "+err.Error()))
		return
	}

	var ups = new(userPoolStat)
	ups.Pools = make(map[datastore.Key][]*delegatePoolStat)
	for _, pool := range pools {
		var dps = delegatePoolStat{
			ID:           pool.PoolID,
			DelegateID:   pool.DelegateID,
			Status:       spenum.PoolStatus(pool.Status).String(),
			RoundCreated: pool.RoundCreated,
		}
		dps.Balance = pool.Balance

		dps.Rewards = pool.Reward

		dps.TotalPenalty = pool.TotalPenalty

		dps.TotalReward = pool.TotalReward

		ups.Pools[pool.ProviderID] = append(ups.Pools[pool.ProviderID], &dps)
	}

	common.Respond(w, r, ups, nil)
}

func spStats(
	blobber event.Blobber,
	delegatePools []event.DelegatePool,
) (*stakePoolStat, error) {
	stat := new(stakePoolStat)
	stat.ID = blobber.BlobberID
	stat.UnstakeTotal = blobber.UnstakeTotal
	stat.Capacity = blobber.Capacity
	stat.WritePrice = blobber.WritePrice
	stat.OffersTotal = blobber.OffersTotal
	stat.Delegate = make([]delegatePoolStat, 0, len(delegatePools))
	stat.Settings = stakepool.Settings{
		DelegateWallet:     blobber.DelegateWallet,
		MinStake:           blobber.MinStake,
		MaxStake:           blobber.MaxStake,
		MaxNumDelegates:    blobber.NumDelegates,
		ServiceChargeRatio: blobber.ServiceCharge,
	}
	stat.Rewards = blobber.Reward
	for _, dp := range delegatePools {
		dpStats := delegatePoolStat{
			ID:           dp.PoolID,
			DelegateID:   dp.DelegateID,
			Status:       spenum.PoolStatus(dp.Status).String(),
			RoundCreated: dp.RoundCreated,
		}
		dpStats.Balance = dp.Balance

		dpStats.Rewards = dp.Reward

		dpStats.TotalPenalty = dp.TotalPenalty

		dpStats.TotalReward = dp.TotalReward

		stat.Balance += dpStats.Balance
		stat.Delegate = append(stat.Delegate, dpStats)
	}
	return stat, nil
}

// swagger:route GET /v1/screst/6dba10422e368813802877a85039d3985d96760ed844092319743fb3a76712d7/getStakePoolStat getStakePoolStat
// Gets statistic for all locked tokens of a stake pool
//
// parameters:
//    + name: blobber_id
//      description: id of blobber
//      required: true
//      in: query
//      type: string
//
// responses:
//  200: stakePoolStat
//  400:
//  500:
func (srh *StorageRestHandler) getStakePoolStat(w http.ResponseWriter, r *http.Request) {
	blobberID := r.URL.Query().Get("blobber_id")
	edb := srh.GetQueryStateContext().GetEventDB()
	if edb == nil {
		common.Respond(w, r, nil, common.NewErrInternal("no db connection"))
	}
	blobber, err := edb.GetBlobber(blobberID)
	if err != nil {
		common.Respond(w, r, nil, common.NewErrBadRequest("cannot find blobber: "+err.Error()))
		return
	}

	delegatePools, err := edb.GetDelegatePools(blobberID, int(spenum.Blobber))
	if err != nil {
		common.Respond(w, r, nil, common.NewErrInternal("cannot find user stake pool: "+err.Error()))
		return
	}
	spS, err := spStats(*blobber, delegatePools)
	if err != nil {
		common.Respond(w, r, nil, common.NewErrInternal("cannot fetch stake pool stats: "+err.Error()))
		return
	}
	common.Respond(w, r, spS, nil)
}

// swagger:route GET /v1/screst/6dba10422e368813802877a85039d3985d96760ed844092319743fb3a76712d7/getchallenge getchallenge
// Gets challenges for a blobber by challenge id
//
// parameters:
//    + name: blobber
//      description: id of blobber
//      required: true
//      in: query
//      type: string
//    + name: challenge
//      description: id of challenge
//      required: true
//      in: query
//      type: string
//
// responses:
//  200: StorageChallenge
//  400:
//  404:
//  500:
func (srh *StorageRestHandler) getChallenge(w http.ResponseWriter, r *http.Request) {
	blobberID := r.URL.Query().Get("blobber")

	challengeID := r.URL.Query().Get("challenge")
	challenge, err := getChallengeForBlobber(blobberID, challengeID, srh.GetQueryStateContext().GetEventDB())
	if err != nil {
		common.Respond(w, r, "", smartcontract.NewErrNoResourceOrErrInternal(err, true, "can't get challenge"))
	}

	common.Respond(w, r, challenge, nil)
}

// swagger:model StorageChallengeResponse
type StorageChallengeResponse struct {
	*StorageChallenge `json:",inline"`
	Validators        []*ValidationNode `json:"validators"`
	Seed              int64             `json:"seed"`
	AllocationRoot    string            `json:"allocation_root"`
}

// swagger:model ChallengesResponse
type ChallengesResponse struct {
	BlobberID  string                      `json:"blobber_id"`
	Challenges []*StorageChallengeResponse `json:"challenges"`
}

// swagger:route GET /v1/screst/6dba10422e368813802877a85039d3985d96760ed844092319743fb3a76712d7/openchallenges openchallenges
// Gets open challenges for a blobber
//
// parameters:
//    + name: blobber
//      description: id of blobber for which to get open challenges
//      required: true
//      in: query
//      type: string
//    + name: offset
//      description: offset
//      in: query
//      type: string
//    + name: limit
//      description: limit
//      in: query
//      type: string
//    + name: sort
//      description: desc or asc
//      in: query
//      type: string
//
// responses:
//  200: ChallengesResponse
//  400:
//  404:
//  500:
func (srh *StorageRestHandler) getOpenChallenges(w http.ResponseWriter, r *http.Request) {
	var (
		blobberID = r.URL.Query().Get("blobber")
	)

	limit, err := common2.GetOffsetLimitOrderParam(r.URL.Query())
	if err != nil {
		common.Respond(w, r, nil, err)
		return
	}

	sctx := srh.GetQueryStateContext()
	edb := sctx.GetEventDB()
	if edb == nil {
		common.Respond(w, r, nil, common.NewErrInternal("no db connection"))
	}
	if err != nil {
		common.Respond(w, r, "", smartcontract.NewErrNoResourceOrErrInternal(err, true, "can't find blobber"))
		return
	}

	challenges, err := getOpenChallengesForBlobber(blobberID, common.Timestamp(getMaxChallengeCompletionTime().Seconds()), limit, sctx.GetEventDB())
	if err != nil {
		common.Respond(w, r, "", smartcontract.NewErrNoResourceOrErrInternal(err, true, "can't find challenges"))
		return
	}
	common.Respond(w, r, ChallengesResponse{
		BlobberID:  blobberID,
		Challenges: challenges,
	}, nil)
}

// swagger:route GET /v1/screst/6dba10422e368813802877a85039d3985d96760ed844092319743fb3a76712d7/get_validator get_validator
// Gets validator information
//
// parameters:
//    + name: validator_id
//      description: validator on which to get information
//      required: true
//      in: query
//      type: string
//
// responses:
//  200: Validator
//  400:
//  500:
func (srh *StorageRestHandler) getValidator(w http.ResponseWriter, r *http.Request) {

	var (
		validatorID = r.URL.Query().Get("validator_id")
	)

	if validatorID == "" {
		common.Respond(w, r, nil, common.NewErrBadRequest("no validator id"))
		return
	}
	edb := srh.GetQueryStateContext().GetEventDB()
	if edb == nil {
		common.Respond(w, r, nil, common.NewErrInternal("no db connection"))
	}
	validator, err := edb.GetValidatorByValidatorID(validatorID)
	if err != nil {
		common.Respond(w, r, nil, common.NewErrInternal("can't find validator", err.Error()))
		return
	}

	common.Respond(w, r, validator, nil)
}

// validators swagger:route GET /v1/screst/6dba10422e368813802877a85039d3985d96760ed844092319743fb3a76712d7/validators validators
// Gets list of all validators alive (e.g. excluding blobbers with zero capacity).
//
// responses:
//  200: Validator
//  400:
func (srh *StorageRestHandler) validators(w http.ResponseWriter, r *http.Request) {

	pagination, err := common2.GetOffsetLimitOrderParam(r.URL.Query())
	edb := srh.GetQueryStateContext().GetEventDB()
	if edb == nil {
		common.Respond(w, r, nil, common.NewErrInternal("no db connection"))
	}
	validators, err := edb.GetValidators(pagination)
	if err != nil {
		err := common.NewErrInternal("cannot get validator list" + err.Error())
		common.Respond(w, r, nil, err)
		return
	}

	common.Respond(w, r, validators, nil)
}

// swagger:route GET /v1/screst/6dba10422e368813802877a85039d3985d96760ed844092319743fb3a76712d7/getWriteMarkers getWriteMarkers
// Gets read markers according to a filter
//
// parameters:
//    + name: allocation_id
//      description: count write markers for this allocation
//      required: true
//      in: query
//      type: string
//    + name: filename
//      description: file name
//      required: true
//      in: query
//      type: string
//    + name: offset
//      description: offset
//      in: query
//      type: string
//    + name: limit
//      description: limit
//      in: query
//      type: string
//    + name: sort
//      description: desc or asc
//      in: query
//      type: string
//
// responses:
//  200: []WriteMarker
//  400:
//  500:
func (srh *StorageRestHandler) getWriteMarkers(w http.ResponseWriter, r *http.Request) {
	var (
		allocationID = r.URL.Query().Get("allocation_id")
		filename     = r.URL.Query().Get("filename")
	)

	limit, err := common2.GetOffsetLimitOrderParam(r.URL.Query())
	if err != nil {
		common.Respond(w, r, nil, err)
		return
	}

	if allocationID == "" {
		common.Respond(w, r, nil, common.NewErrBadRequest("no allocation id"))
		return
	}
	edb := srh.GetQueryStateContext().GetEventDB()
	if edb == nil {
		common.Respond(w, r, nil, common.NewErrInternal("no db connection"))
	}

	if filename == "" {
		writeMarkers, err := edb.GetWriteMarkersForAllocationID(allocationID, limit)
		if err != nil {
			common.Respond(w, r, nil, common.NewErrInternal("can't get write markers", err.Error()))
			return
		}
		common.Respond(w, r, writeMarkers, nil)
	} else {
		writeMarkers, err := edb.GetWriteMarkersForAllocationFile(allocationID, filename, limit)
		if err != nil {
			common.Respond(w, r, nil, common.NewErrInternal("can't get write markers for file", err.Error()))
			return
		}
		common.Respond(w, r, writeMarkers, nil)
	}
}

// swagger:route GET /v1/screst/6dba10422e368813802877a85039d3985d96760ed844092319743fb3a76712d7/count_readmarkers count_readmarkers
// Gets read markers according to a filter
//
// parameters:
//    + name: allocation_id
//      description: count read markers for this allocation
//      required: true
//      in: query
//      type: string
//
// responses:
//  200: readMarkersCount
//  400
//  500:
func (srh *StorageRestHandler) getReadMarkersCount(w http.ResponseWriter, r *http.Request) {
	var (
		allocationID = r.URL.Query().Get("allocation_id")
	)

	if allocationID == "" {
		common.Respond(w, r, nil, common.NewErrBadRequest("no allocation id"))
		return
	}

	query := new(event.ReadMarker)
	if allocationID != "" {
		query.AllocationID = allocationID
	}
	edb := srh.GetQueryStateContext().GetEventDB()
	if edb == nil {
		common.Respond(w, r, nil, common.NewErrInternal("no db connection"))
		return
	}
	count, err := edb.CountReadMarkersFromQuery(query)
	if err != nil {
		common.Respond(w, r, nil, common.NewErrInternal("can't count read markers", err.Error()))
		return
	}

	common.Respond(w, r, readMarkersCount{ReadMarkersCount: count}, nil)
}

// swagger:model readMarkersCount
type readMarkersCount struct {
	ReadMarkersCount int64 `json:"read_markers_count"`
}

// swagger:route GET /v1/screst/6dba10422e368813802877a85039d3985d96760ed844092319743fb3a76712d7/readmarkers readmarkers
// Gets read markers according to a filter
//
// parameters:
//    + name: allocation_id
//      description: filter read markers by this allocation
//      in: query
//      type: string
//    + name: auth_ticket
//      description: filter in only read markers using auth thicket
//      in: query
//      type: string
//    + name: offset
//      description: offset
//      in: query
//      type: string
//    + name: limit
//      description: limit
//      in: query
//      type: string
//    + name: sort
//      description: desc or asc
//      in: query
//      type: string
//
// responses:
//  200: []ReadMarker
//  500:
func (srh *StorageRestHandler) getReadMarkers(w http.ResponseWriter, r *http.Request) {
	var (
		allocationID = r.URL.Query().Get("allocation_id")
		authTicket   = r.URL.Query().Get("auth_ticket")
	)

	limit, err := common2.GetOffsetLimitOrderParam(r.URL.Query())
	if err != nil {
		common.Respond(w, r, nil, err)
		return
	}

	query := event.ReadMarker{}
	if allocationID != "" {
		query.AllocationID = allocationID
	}

	if authTicket != "" {
		query.AuthTicket = authTicket
	}

	edb := srh.GetQueryStateContext().GetEventDB()
	if edb == nil {
		common.Respond(w, r, nil, common.NewErrInternal("no db connection"))
	}
	readMarkers, err := edb.GetReadMarkersFromQueryPaginated(query, limit)
	if err != nil {
		common.Respond(w, r, nil, common.NewErrInternal("can't get read markers", err.Error()))
		return
	}

	common.Respond(w, r, readMarkers, nil)
}

// swagger:route GET /v1/screst/6dba10422e368813802877a85039d3985d96760ed844092319743fb3a76712d7/latestreadmarker latestreadmarker
// Gets latest read marker for a client and blobber
//
// parameters:
//    + name: client
//      description: client
//      in: query
//      type: string
//    + name: blobber
//      description: blobber
//      in: query
//      type: string
//
// responses:
//  200: ReadMarker
//  500:
func (srh *StorageRestHandler) getLatestReadMarker(w http.ResponseWriter, r *http.Request) {
	var (
		clientID  = r.URL.Query().Get("client")
		blobberID = r.URL.Query().Get("blobber")

		commitRead = &ReadConnection{}
	)

	commitRead.ReadMarker = &ReadMarker{
		BlobberID: blobberID,
		ClientID:  clientID,
	}

	err := srh.GetQueryStateContext().GetTrieNode(commitRead.GetKey(ADDRESS), commitRead)
	switch err {
	case nil:
		common.Respond(w, r, commitRead.ReadMarker, nil)
	case util.ErrValueNotPresent:
		common.Respond(w, r, make(map[string]string), nil)
	default:
		common.Respond(w, r, nil, common.NewErrInternal("can't get read marker", err.Error()))
	}
}

// swagger:route GET /v1/screst/6dba10422e368813802877a85039d3985d96760ed844092319743fb3a76712d7/allocation_min_lock allocation_min_lock
// Calculates the cost of a new allocation request. Todo redo with changes to new allocation request smart contract
//
// parameters:
//
// responses:
//  200: Int64Map
//  400:
//  500:
func (srh *StorageRestHandler) getAllocationMinLock(w http.ResponseWriter, r *http.Request) {
	var err error
	creationDate := time.Now()

	allocData := r.URL.Query().Get("allocation_data")
	var req newAllocationRequest
	if err = req.decode([]byte(allocData)); err != nil {
		common.Respond(w, r, "", common.NewErrInternal("can't decode allocation request", err.Error()))
		return
	}

	balances := srh.GetQueryStateContext()
	edb := balances.GetEventDB()
	if edb == nil {
		common.Respond(w, r, nil, common.NewErrInternal("no db connection"))
		return
	}
	blobbers, err := getBlobbersForRequest(req, edb, balances, common2.Pagination{})
	if err != nil {
		common.Respond(w, r, "", common.NewErrInternal("error selecting blobbers", err.Error()))
		return
	}
	sa := req.storageAllocation()
	var gbSize = sizeInGB(sa.bSize())
	var minLockDemand currency.Coin

	ids := append(req.Blobbers, blobbers...)
	uniqueMap := make(map[string]struct{})
	for _, id := range ids {
		uniqueMap[id] = struct{}{}
	}
	unique := make([]string, 0, len(ids))
	for id := range uniqueMap {
		unique = append(unique, id)
	}
	if len(unique) > req.ParityShards+req.DataShards {
		unique = unique[:req.ParityShards+req.DataShards]
	}

	nodes := getBlobbers(unique, balances)
	for _, b := range nodes.Nodes {
		minLockDemand += b.Terms.minLockDemand(gbSize,
			sa.restDurationInTimeUnits(common.Timestamp(creationDate.Unix())))
	}

	var response = map[string]interface{}{
		"min_lock_demand": minLockDemand,
	}

	common.Respond(w, r, response, nil)
}

// swagger:route GET /v1/screst/6dba10422e368813802877a85039d3985d96760ed844092319743fb3a76712d7/allocations allocations
// Gets a list of allocation information for allocations owned by the client
//
// parameters:
//    + name: client
//      description: owner of allocations we wish to list
//      required: true
//      in: query
//      type: string
//    + name: offset
//      description: offset
//      in: query
//      type: string
//    + name: limit
//      description: limit
//      in: query
//      type: string
//    + name: sort
//      description: desc or asc
//      in: query
//      type: string
//
// responses:
//  200: []StorageAllocation
//  400:
//  500:
func (srh *StorageRestHandler) getAllocations(w http.ResponseWriter, r *http.Request) {
	clientID := r.URL.Query().Get("client")

	limit, err := common2.GetOffsetLimitOrderParam(r.URL.Query())
	if err != nil {
		common.Respond(w, r, nil, err)
		return
	}

	edb := srh.GetQueryStateContext().GetEventDB()
	if edb == nil {
		common.Respond(w, r, nil, common.NewErrInternal("no db connection"))
		return
	}
	allocations, err := getClientAllocationsFromDb(clientID, edb, limit)
	if err != nil {
		common.Respond(w, r, nil, smartcontract.NewErrNoResourceOrErrInternal(err, true, "can't get allocations"))
		return
	}
<<<<<<< HEAD
	common.Respond(w, r, allocations, nil)
=======

	var ups = new(userPoolStat)
	ups.Pools = make(map[datastore.Key][]*delegatePoolStat)
	for _, pool := range pools {
		var dps = delegatePoolStat{
			ID:           pool.PoolID,
			DelegateID:   pool.DelegateID,
			Status:       spenum.PoolStatus(pool.Status).String(),
			RoundCreated: pool.RoundCreated,
		}
		dps.Balance = pool.Balance

		dps.Rewards = pool.Reward

		dps.TotalPenalty = pool.TotalPenalty

		dps.TotalReward = pool.TotalReward

		ups.Pools[pool.ProviderID] = append(ups.Pools[pool.ProviderID], &dps)
	}

	common.Respond(w, r, ups, nil)
}

func spStats(
	blobber event.Blobber,
	delegatePools []event.DelegatePool,
) (*stakePoolStat, error) {
	stat := new(stakePoolStat)
	stat.ID = blobber.BlobberID
	stat.UnstakeTotal = blobber.UnstakeTotal
	stat.Capacity = blobber.Capacity
	stat.WritePrice = blobber.WritePrice
	stat.OffersTotal = blobber.OffersTotal
	stat.Delegate = make([]delegatePoolStat, 0, len(delegatePools))
	stat.Settings = stakepool.Settings{
		DelegateWallet:     blobber.DelegateWallet,
		MinStake:           blobber.MinStake,
		MaxStake:           blobber.MaxStake,
		MaxNumDelegates:    blobber.NumDelegates,
		ServiceChargeRatio: blobber.ServiceCharge,
	}
	stat.Rewards = blobber.Reward
	for _, dp := range delegatePools {
		dpStats := delegatePoolStat{
			ID:           dp.PoolID,
			DelegateID:   dp.DelegateID,
			Status:       spenum.PoolStatus(dp.Status).String(),
			RoundCreated: dp.RoundCreated,
		}
		dpStats.Balance = dp.Balance

		dpStats.Rewards = dp.Reward

		dpStats.TotalPenalty = dp.TotalPenalty

		dpStats.TotalReward = dp.TotalReward

		newBal, err := currency.AddCoin(stat.Balance, dpStats.Balance)
		if err != nil {
			return nil, err
		}
		stat.Balance = newBal
		stat.Delegate = append(stat.Delegate, dpStats)
	}
	return stat, nil
>>>>>>> ee3a32d8
}

// getErrors swagger:route GET /v1/screst/6dba10422e368813802877a85039d3985d96760ed844092319743fb3a76712d7/allocation allocation
// Gets allocation object
//
// parameters:
//    + name: transaction_hash
//      description: offset
//      required: true
//      in: query
//      type: string
//
// responses:
//  200: StorageAllocation
//  400:
//  500:
func (srh *StorageRestHandler) getAllocation(w http.ResponseWriter, r *http.Request) {
	allocationID := r.URL.Query().Get("allocation")
	edb := srh.GetQueryStateContext().GetEventDB()
	if edb == nil {
		common.Respond(w, r, nil, common.NewErrInternal("no db connection"))
		return
	}
	allocation, err := edb.GetAllocation(allocationID)
	if err != nil {
		common.Respond(w, r, nil, smartcontract.NewErrNoResourceOrErrInternal(err, true, "can't get allocation"))
		return
	}
	sa, err := allocationTableToStorageAllocationBlobbers(allocation, edb)
	if err != nil {
		common.Respond(w, r, nil, smartcontract.NewErrNoResourceOrErrInternal(err, true, "can't convert to storageAllocationBlobbers"))
		return
	}

	common.Respond(w, r, sa, nil)
}

// swagger:route GET /v1/screst/6dba10422e368813802877a85039d3985d96760ed844092319743fb3a76712d7/errors errors
// Gets errors returned by indicated transaction
//
// parameters:
//    + name: transaction_hash
//      description: transaction_hash
//      required: true
//      in: query
//      type: string
//    + name: offset
//      description: offset
//      in: query
//      type: string
//    + name: limit
//      description: limit
//      in: query
//      type: string
//    + name: sort
//      description: desc or asc
//      in: query
//      type: string
//
// responses:
//  200: []Error
//  400:
//  500:
func (srh *StorageRestHandler) getErrors(w http.ResponseWriter, r *http.Request) {

	var (
		transactionHash = r.URL.Query().Get("transaction_hash")
	)

	limit, err := common2.GetOffsetLimitOrderParam(r.URL.Query())
	if err != nil {
		common.Respond(w, r, nil, err)
		return
	}

	if len(transactionHash) == 0 {
		common.Respond(w, r, nil, common.NewErrBadRequest("transaction_hash is empty"))
		return
	}
	edb := srh.GetQueryStateContext().GetEventDB()
	if edb == nil {
		common.Respond(w, r, nil, common.NewErrInternal("no db connection"))
		return
	}
	rtv, err := edb.GetErrorByTransactionHash(transactionHash, limit)
	if err != nil {
		common.Respond(w, r, nil, common.NewErrInternal(err.Error()))
		return
	}
	common.Respond(w, r, rtv, nil)
}

// swagger:route GET /v1/screst/6dba10422e368813802877a85039d3985d96760ed844092319743fb3a76712d7/writemarkers writemarkers
// Gets list of write markers satisfying filter
//
// parameters:
//    + name: offset
//      description: offset
//      in: query
//      type: string
//    + name: limit
//      description: limit
//      in: query
//      type: string
//    + name: is_descending
//      description: is descending
//      in: query
//      type: string
//
// responses:
//  200: []WriteMarker
//  400:
//  500:
func (srh *StorageRestHandler) getWriteMarker(w http.ResponseWriter, r *http.Request) {
	limit, err := common2.GetOffsetLimitOrderParam(r.URL.Query())
	if err != nil {
		common.Respond(w, r, nil, err)
		return
	}

	edb := srh.GetQueryStateContext().GetEventDB()
	if edb == nil {
		common.Respond(w, r, nil, common.NewErrInternal("no db connection"))
	}
	rtv, err := edb.GetWriteMarkers(limit)
	if err != nil {
		common.Respond(w, r, nil, common.NewErrInternal(err.Error()))
		return
	}
	common.Respond(w, r, rtv, nil)
}

// swagger:route GET /v1/screst/6dba10422e368813802877a85039d3985d96760ed844092319743fb3a76712d7/transactions transactions
// Gets filtered list of transaction information
//
// parameters:
//    + name: client_id
//      description: restrict to transactions sent by the specified client
//      in: query
//      type: string
//    + name: to_client_id
//      description: restrict to transactions sent to a specified client
//      in: query
//      type: string
//    + name: block_hash
//      description: restrict to transactions in indicated block
//      in: query
//      type: string
//    + name: offset
//      description: offset
//      in: query
//      type: string
//    + name: limit
//      description: limit
//      in: query
//      type: string
//    + name: sort
//      description: desc or asc
//      in: query
//      type: string
//    + name: block-start
//      description: restrict to transactions in specified start block and endblock
//      in: query
//      type: string
//    + name: block-end
//      description: restrict to transactions in specified start block and endblock
//      in: query
//      type: string
//
// responses:
//  200: []Transaction
//  400:
//  500:
func (srh *StorageRestHandler) getTransactionByFilter(w http.ResponseWriter, r *http.Request) {
	var (
		clientID      = r.URL.Query().Get("client_id")
		toClientID    = r.URL.Query().Get("to_client_id")
		blockHash     = r.URL.Query().Get("block_hash")
		startBlockNum = r.URL.Query().Get("block-start")
		endBlockNum   = r.URL.Query().Get("block-end")
	)

	limit, err := common2.GetOffsetLimitOrderParam(r.URL.Query())
	if err != nil {
		common.Respond(w, r, nil, err)
		return
	}

	edb := srh.GetQueryStateContext().GetEventDB()
	if edb == nil {
		common.Respond(w, r, nil, common.NewErrInternal("no db connection"))
	}
	if clientID != "" {
		rtv, err := edb.GetTransactionByClientId(clientID, limit)
		if err != nil {
			common.Respond(w, r, nil, common.NewErrInternal(err.Error()))
			return
		}
		common.Respond(w, r, rtv, nil)
		return
	}

	if toClientID != "" {
		rtv, err := edb.GetTransactionByToClientId(toClientID, limit)
		if err != nil {
			common.Respond(w, r, nil, common.NewErrInternal(err.Error()))
			return
		}
		common.Respond(w, r, rtv, nil)
		return
	}

	if blockHash != "" {
		rtv, err := edb.GetTransactionByBlockHash(blockHash, limit)
		if err != nil {
			common.Respond(w, r, nil, common.NewErrInternal(err.Error()))
			return
		}
		common.Respond(w, r, rtv, nil)
		return
	}

	if startBlockNum != "" && endBlockNum != "" {
		startBlockNumInt, err := strconv.Atoi(startBlockNum)
		if err != nil {
			common.Respond(w, r, nil, common.NewErrInternal("start_block_number is not valid"))
			return
		}
		endBlockNumInt, err := strconv.Atoi(endBlockNum)
		if err != nil {
			common.Respond(w, r, nil, common.NewErrInternal("end_block_number is not valid"))
			return
		}

		if startBlockNumInt > endBlockNumInt {
			common.Respond(w, r, nil, common.NewErrInternal("start_block_number is greater than end_block_number"))
			return
		}

		rtv, err := edb.GetTransactionByBlockNumbers(startBlockNumInt, endBlockNumInt, limit)
		if err != nil {
			common.Respond(w, r, nil, common.NewErrInternal(err.Error()))
			return
		}
		common.Respond(w, r, rtv, nil)
		return
	}

	rtv, err := edb.GetTransactions(limit)
	if err != nil {
		common.Respond(w, r, nil, common.NewErrInternal(err.Error()))
		return
	}
	common.Respond(w, r, rtv, nil)
}

// swagger:route GET /v1/screst/6dba10422e368813802877a85039d3985d96760ed844092319743fb3a76712d7/transactionHashes transactionHashes
// Gets filtered list of transaction hashes from file information
//
// parameters:
//    + name: look-up-hash
//      description: restrict to transactions by the specific look up hash on write marker
//      in: query
//      type: string
//    + name: name
//      description: restrict to transactions by the specific file name on write marker
//      in: query
//      type: string
//    + name: content-hash
//      description: restrict to transactions by the specific content hash on write marker
//      in: query
//      type: string
//    + name: offset
//      description: offset
//      in: query
//      type: string
//    + name: limit
//      description: limit
//      in: query
//      type: string
//    + name: sort
//      description: desc or asc
//      in: query
//      type: string
//
// responses:
//  200: stringArray
//  400:
//  500:
func (srh *StorageRestHandler) getTransactionHashesByFilter(w http.ResponseWriter, r *http.Request) {
	var (
		lookUpHash  = r.URL.Query().Get("look-up-hash")
		name        = r.URL.Query().Get("name")
		contentHash = r.URL.Query().Get("content-hash")
	)

	limit, err := common2.GetOffsetLimitOrderParam(r.URL.Query())
	if err != nil {
		common.Respond(w, r, nil, err)
		return
	}

	edb := srh.GetQueryStateContext().GetEventDB()
	if edb == nil {
		common.Respond(w, r, nil, common.NewErrInternal("no db connection"))
	}

	if lookUpHash != "" {
		rtv, err := edb.GetWriteMarkersByFilters(event.WriteMarker{LookupHash: lookUpHash}, "transaction_id", limit)
		if err != nil {
			common.Respond(w, r, nil, common.NewErrInternal(err.Error()))
			return
		}
		common.Respond(w, r, rtv, nil)
		return
	}

	if contentHash != "" {
		rtv, err := edb.GetWriteMarkersByFilters(event.WriteMarker{ContentHash: contentHash}, "transaction_id", limit)
		if err != nil {
			common.Respond(w, r, nil, common.NewErrInternal(err.Error()))
			return
		}
		common.Respond(w, r, rtv, nil)
		return
	}

	if name != "" {
		rtv, err := edb.GetWriteMarkersByFilters(event.WriteMarker{Name: name}, "transaction_id", limit)
		if err != nil {
			common.Respond(w, r, nil, common.NewErrInternal(err.Error()))
			return
		}
		common.Respond(w, r, rtv, nil)
		return
	}

	common.Respond(w, r, nil, common.NewErrBadRequest("no filter selected"))
}

// swagger:route GET /v1/screst/6dba10422e368813802877a85039d3985d96760ed844092319743fb3a76712d7/transaction transaction
// Gets transaction information from transaction hash
//
// responses:
//  200: Transaction
//  500:
func (srh *StorageRestHandler) getTransactionByHash(w http.ResponseWriter, r *http.Request) {
	var transactionHash = r.URL.Query().Get("transaction_hash")
	if len(transactionHash) == 0 {
		err := common.NewErrBadRequest("cannot find valid transaction: transaction_hash is empty")
		common.Respond(w, r, nil, err)
		return
	}
	edb := srh.GetQueryStateContext().GetEventDB()
	if edb == nil {
		common.Respond(w, r, nil, common.NewErrInternal("no db connection"))
	}
	transaction, err := edb.GetTransactionByHash(transactionHash)
	if err != nil {
		err := common.NewErrInternal("cannot get transaction: " + err.Error())
		common.Respond(w, r, nil, err)
		return
	}

	common.Respond(w, r, transaction, nil)
}

// swagger:model storageNodesResponse
type storageNodesResponse struct {
	Nodes []storageNodeResponse
}

// StorageNode represents Blobber configurations.
type storageNodeResponse struct {
	StorageNode
	TotalServiceCharge currency.Coin `json:"total_service_charge"`
	TotalStake         currency.Coin `json:"total_stake"`
	CreationRound      int64         `json:"creation_round"`
}

func blobberTableToStorageNode(blobber event.Blobber) storageNodeResponse {
	return storageNodeResponse{
		StorageNode: StorageNode{
			ID:      blobber.BlobberID,
			BaseURL: blobber.BaseURL,
			Geolocation: StorageNodeGeolocation{
				Latitude:  blobber.Latitude,
				Longitude: blobber.Longitude,
			},
			Terms: Terms{
				ReadPrice:        blobber.ReadPrice,
				WritePrice:       blobber.WritePrice,
				MinLockDemand:    blobber.MinLockDemand,
				MaxOfferDuration: time.Duration(blobber.MaxOfferDuration),
			},
			Capacity:        blobber.Capacity,
			Allocated:       blobber.Allocated,
			LastHealthCheck: common.Timestamp(blobber.LastHealthCheck),
			StakePoolSettings: stakepool.Settings{
				DelegateWallet:     blobber.DelegateWallet,
				MinStake:           blobber.MinStake,
				MaxStake:           blobber.MaxStake,
				MaxNumDelegates:    blobber.NumDelegates,
				ServiceChargeRatio: blobber.ServiceCharge,
			},
			Information: Info{
				Name:        blobber.Name,
				WebsiteUrl:  blobber.WebsiteUrl,
				LogoUrl:     blobber.LogoUrl,
				Description: blobber.Description,
			},
		},
		TotalServiceCharge: blobber.TotalServiceCharge,
		TotalStake:         blobber.TotalStake,
		CreationRound:      blobber.CreationRound,
	}
}

// getBlobbers swagger:route GET /v1/screst/6dba10422e368813802877a85039d3985d96760ed844092319743fb3a76712d7/getblobbers getblobbers
// Gets list of all blobbers alive (e.g. excluding blobbers with zero capacity).
//
// parameters:
//    + name: offset
//      description: offset
//      in: query
//      type: string
//    + name: limit
//      description: limit
//      in: query
//      type: string
//    + name: sort
//      description: desc or asc
//      in: query
//      type: string
// responses:
//  200: storageNodeResponse
//  500:
func (srh *StorageRestHandler) getBlobbers(w http.ResponseWriter, r *http.Request) {
	limit, err := common2.GetOffsetLimitOrderParam(r.URL.Query())
	if err != nil {
		common.Respond(w, r, nil, err)
		return
	}

	edb := srh.GetQueryStateContext().GetEventDB()
	if edb == nil {
		common.Respond(w, r, nil, common.NewErrInternal("no db connection"))
	}
	blobbers, err := edb.GetBlobbers(limit)
	if err != nil {
		err := common.NewErrInternal("cannot get blobber list" + err.Error())
		common.Respond(w, r, nil, err)
		return
	}

	sns := storageNodesResponse{
		Nodes: make([]storageNodeResponse, 0, len(blobbers)),
	}

	for _, blobber := range blobbers {
		sn := blobberTableToStorageNode(blobber)
		sns.Nodes = append(sns.Nodes, sn)
	}
	common.Respond(w, r, sns, nil)
}

// swagger:route GET /v1/screst/6dba10422e368813802877a85039d3985d96760ed844092319743fb3a76712d7/blobbers-by-geolocation blobbers-by-geolocation
//
//  Returns a list of all blobbers within a rectangle defined by maximum and minimum latitude and longitude values.
//
//    + name: max_latitude
//      description: maximum latitude value, defaults to 90
//      in: query
//      type: string
//    + name: min_latitude
//      description:  minimum latitude value, defaults to -90
//      in: query
//      type: string
//    + name: max_longitude
//      description: maximum max_longitude value, defaults to 180
//      in: query
//      type: string
//    + name: min_longitude
//      description: minimum max_longitude value, defaults to -180
//      in: query
//      type: string
//    + name: offset
//      description: offset
//      in: query
//      type: string
//    + name: limit
//      description: limit
//      in: query
//      type: string
//    + name: sort
//      description: desc or asc
//      in: query
//      type: string
//
// responses:
//  200: stringArray
//  500:
func (srh *StorageRestHandler) getBlobbersByGeoLocation(w http.ResponseWriter, r *http.Request) {
	var maxLatitude, minLatitude, maxLongitude, minLongitude float64
	var err error

	maxLatitudeString := r.URL.Query().Get("max_latitude")
	if len(maxLatitudeString) > 0 {
		maxLatitude, err = strconv.ParseFloat(maxLatitudeString, 64)
		if err != nil {
			common.Respond(w, r, nil, common.NewErrBadRequest("bad max latitude: "+err.Error()))
			return
		}
		if maxLatitude > MaxLatitude {
			common.Respond(w, r, nil, common.NewErrBadRequest("max latitude "+maxLatitudeString+" out of range -90,+90"))
			return
		}
	} else {
		maxLatitude = MaxLatitude
	}

	limit, err := common2.GetOffsetLimitOrderParam(r.URL.Query())
	if err != nil {
		common.Respond(w, r, nil, err)
		return
	}

	minLatitudeString := r.URL.Query().Get("min_latitude")
	if len(minLatitudeString) > 0 {
		minLatitude, err = strconv.ParseFloat(minLatitudeString, 64)
		if err != nil {
			common.Respond(w, r, nil, common.NewErrBadRequest("bad max latitude: "+err.Error()))
			return
		}
		if minLatitude < MinLatitude {
			common.Respond(w, r, nil, common.NewErrBadRequest("max latitude "+minLatitudeString+" out of range -90,+90"))
			return
		}
	} else {
		minLatitude = MinLatitude
	}

	maxLongitudeString := r.URL.Query().Get("max_longitude")
	if len(maxLongitudeString) > 0 {
		maxLongitude, err = strconv.ParseFloat(maxLongitudeString, 64)
		if err != nil {
			common.Respond(w, r, nil, common.NewErrBadRequest("bad max longitude: "+err.Error()))
			return
		}
		if maxLongitude > MaxLongitude {
			common.Respond(w, r, nil, common.NewErrBadRequest("max max longitude "+maxLongitudeString+" out of range -180,80"))
			return
		}
	} else {
		maxLongitude = MaxLongitude
	}

	minLongitudeString := r.URL.Query().Get("min_longitude")
	if len(minLongitudeString) > 0 {
		minLongitude, err = strconv.ParseFloat(minLongitudeString, 64)
		if err != nil {
			common.Respond(w, r, nil, common.NewErrBadRequest("bad min longitude: "+err.Error()))
			return
		}
		if minLongitude < MinLongitude {
			common.Respond(w, r, nil, common.NewErrBadRequest("min longitude "+minLongitudeString+" out of range -180,180"))
			return
		}
	} else {
		minLongitude = MinLongitude
	}

	edb := srh.GetQueryStateContext().GetEventDB()
	if edb == nil {
		common.Respond(w, r, nil, common.NewErrInternal("no db connection"))
		return
	}
	blobbers, err := edb.GeBlobberByLatLong(maxLatitude, minLatitude, maxLongitude, minLongitude, limit)
	if err != nil {
		err := common.NewErrInternal("cannot get blobber geolocation: " + err.Error())
		common.Respond(w, r, nil, err)
		return
	}

	common.Respond(w, r, blobbers, nil)
}

// swagger:route GET /v1/screst/6dba10422e368813802877a85039d3985d96760ed844092319743fb3a76712d7/get_blobber_total_stakes get_blobber_total_stakes
// Gets total stake of all blobbers combined
//
// responses:
//  200: Int64Map
//  500:
func (srh *StorageRestHandler) getBlobberTotalStakes(w http.ResponseWriter, r *http.Request) {
	sctx := srh.GetQueryStateContext()
	edb := sctx.GetEventDB()
	if edb == nil {
		common.Respond(w, r, nil, common.NewErrInternal("no db connection"))
	}
	blobbers, err := edb.GetAllBlobberId()
	if err != nil {
		err := common.NewErrInternal("cannot get blobber list" + err.Error())
		common.Respond(w, r, nil, err)
		return
	}
	var total int64
	for _, blobber := range blobbers {
		var sp *stakePool
		sp, err := getStakePool(blobber, sctx)
		if err != nil {
			err := common.NewErrInternal("cannot get stake pool" + err.Error())
			common.Respond(w, r, nil, err)
			return
		}
		total += int64(sp.stake())
	}
	common.Respond(w, r, rest.Int64Map{
		"total": total,
	}, nil)
}

<<<<<<< HEAD
// swagger:route GET /v1/screst/6dba10422e368813802877a85039d3985d96760ed844092319743fb3a76712d7/getBlobber getBlobber
// Get count of blobber
//
// responses:
//  200: Int64Map
//  400:
func (srh *StorageRestHandler) getBlobberCount(w http.ResponseWriter, r *http.Request) {
	edb := srh.GetQueryStateContext().GetEventDB()
	if edb == nil {
		common.Respond(w, r, nil, common.NewErrInternal("no db connection"))
=======
	nodes := getBlobbers(unique, balances)
	for _, b := range nodes.Nodes {
		bMinLockDemand, err := b.Terms.minLockDemand(gbSize,
			sa.restDurationInTimeUnits(common.Timestamp(creationDate.Unix())))
		if err != nil {
			common.Respond(w, r, "", common.NewErrInternal("error calculating min lock demand", err.Error()))
			return
		}
		minLockDemand, err = currency.AddCoin(minLockDemand, bMinLockDemand)
		if err != nil {
			common.Respond(w, r, "", common.NewErrInternal("error calculating min lock demand", err.Error()))
			return
		}
>>>>>>> ee3a32d8
	}
	blobberCount, err := edb.GetBlobberCount()
	if err != nil {
		err := common.NewErrInternal("getting blobber count:" + err.Error())
		common.Respond(w, r, nil, err)
		return
	}

	common.Respond(w, r, rest.Int64Map{
		"count": blobberCount,
	}, nil)
}

// swagger:route GET /v1/screst/6dba10422e368813802877a85039d3985d96760ed844092319743fb3a76712d7/getBlobber getBlobber
// Get blobber information
//
// parameters:
//    + name: blobber_id
//      description: blobber for which to return information
//      required: true
//      in: query
//      type: string
//
// responses:
//  200: storageNodesResponse
//  400:
//  500:
func (srh *StorageRestHandler) getBlobber(w http.ResponseWriter, r *http.Request) {
	var blobberID = r.URL.Query().Get("blobber_id")
	if blobberID == "" {
		err := common.NewErrBadRequest("missing 'blobber_id' URL query parameter")
		common.Respond(w, r, nil, err)
		return
	}
	edb := srh.GetQueryStateContext().GetEventDB()
	if edb == nil {
		common.Respond(w, r, nil, common.NewErrInternal("no db connection"))
	}
	blobber, err := edb.GetBlobber(blobberID)
	if err != nil {
		err := common.NewErrInternal("missing blobber: " + blobberID)
		common.Respond(w, r, nil, err)
		return
	}

	sn := blobberTableToStorageNode(*blobber)
	common.Respond(w, r, sn, nil)
}

// swagger:route GET /v1/screst/6dba10422e368813802877a85039d3985d96760ed844092319743fb3a76712d7/data-storage-cost data-storage-cost
// Get market data storage cost info between from and to interval
// returns array of 100 datapoints for any specified interval
//
// parameters:
<<<<<<< HEAD
//    + name: from
//      description: from date timestamp
//      required: false
//      in: query
//      type: string
//    + name: to
//      description: to date timestamp
//      required: false
//      in: query
//      type: string
//    + name: data-points
//      description: total data points in result
//      required: false
=======
//    + name: allocation
//      description: offset
//      required: true
>>>>>>> ee3a32d8
//      in: query
//      type: string
//
// responses:
//  200:
//  400:
//  500:
func (srh *StorageRestHandler) getDataStorageCost(w http.ResponseWriter, r *http.Request) {
	var (
		fromStr       = r.URL.Query().Get("from")
		toStr         = r.URL.Query().Get("to")
		dataPointsStr = r.URL.Query().Get("data-points")
	)

	from, err := strconv.ParseInt(fromStr, 10, 64)
	if err != nil {
		from = time.Now().Add(-24 * time.Hour).Unix()
	}
	to, err := strconv.ParseInt(toStr, 10, 64)
	if err != nil {
		to = time.Now().Unix()
	}

	dataPoints, err := strconv.ParseUint(dataPointsStr, 10, 16)
	if err != nil {
		dataPoints = 100
	}

	edb := srh.GetQueryStateContext().GetEventDB()
	if edb == nil {
		common.Respond(w, r, nil, common.NewErrInternal("no db connection"))
		return
	}
<<<<<<< HEAD

	storageCosts, err := edb.GetDataStorageCosts(time.Unix(from, 0), time.Unix(to, 0), uint16(dataPoints))
	if err != nil {
		common.Respond(w, r, nil, common.NewErrInternal("getting data storage costs failed, Error: "+err.Error()))
=======
	allocation, err := edb.GetAllocation(allocationID)
	if err != nil {
		logging.Logger.Error("unable to fetch allocation",
			zap.String("allocation", allocationID),
			zap.Error(err))
		common.Respond(w, r, nil, smartcontract.NewErrNoResourceOrErrInternal(err, true, "can't get allocation"))
		return
	}
	sa, err := allocationTableToStorageAllocationBlobbers(allocation, edb)
	if err != nil {
		logging.Logger.Error("unable to create allocation response",
			zap.String("allocation", allocationID),
			zap.Error(err))
		common.Respond(w, r, nil, smartcontract.NewErrNoResourceOrErrInternal(err, true, "can't convert to storageAllocationBlobbers"))
>>>>>>> ee3a32d8
		return
	}
	common.Respond(w, r, rest.InterfaceMap{
		"data": storageCosts,
	}, nil)
}

// swagger:route GET /v1/screst/6dba10422e368813802877a85039d3985d96760ed844092319743fb3a76712d7/daily-allocations daily-allocations
// Get storage data daily allocations between from and to interval
// returns array of 100 datapoints for any specified interval
//
// parameters:
//    + name: from
//      description: from date timestamp
//      required: false
//      in: query
//      type: string
//    + name: to
//      description: to date timestamp
//      required: false
//      in: query
//      type: string
//    + name: data-points
//      description: total data points in result
//      required: false
//      in: query
//      type: string
//
// responses:
//  200:
//  400:
//  500:
func (srh *StorageRestHandler) getDataDailyAllocations(w http.ResponseWriter, r *http.Request) {
	var (
		fromStr       = r.URL.Query().Get("from")
		toStr         = r.URL.Query().Get("to")
		dataPointsStr = r.URL.Query().Get("data-points")
	)

	from, err := strconv.ParseInt(fromStr, 10, 64)
	if err != nil {
		from = time.Now().Add(-24 * time.Hour).Unix()
	}
	to, err := strconv.ParseInt(toStr, 10, 64)
	if err != nil {
		to = time.Now().Unix()
	}

	dataPoints, err := strconv.ParseUint(dataPointsStr, 10, 16)
	if err != nil {
		dataPoints = 100
	}

	edb := srh.GetQueryStateContext().GetEventDB()
	if edb == nil {
		common.Respond(w, r, nil, common.NewErrInternal("no db connection"))
		return
	}

	dailyAllocations, err := edb.GetDailyAllocations(time.Unix(from, 0), time.Unix(to, 0), uint16(dataPoints))
	if err != nil {
		common.Respond(w, r, nil, common.NewErrInternal("getting data daily allocations failed, Error: "+err.Error()))
		return
	}
	common.Respond(w, r, rest.InterfaceMap{
		"data": dailyAllocations,
	}, nil)
}

// swagger:route GET /v1/screst/6dba10422e368813802877a85039d3985d96760ed844092319743fb3a76712d7/average-rw-price average-rw-price
// Get storage data average read/write price between from and to interval
// returns array of 100 datapoints for any specified interval
//
// parameters:
//    + name: from
//      description: from date timestamp
//      required: false
//      in: query
//      type: string
//    + name: to
//      description: to date timestamp
//      required: false
//      in: query
//      type: string
//    + name: data-points
//      description: total data points in result
//      required: false
//      in: query
//      type: string
//
// responses:
//  200:
//  400:
//  500:
func (srh *StorageRestHandler) getAverageReadWritePrice(w http.ResponseWriter, r *http.Request) {
	var (
		fromStr       = r.URL.Query().Get("from")
		toStr         = r.URL.Query().Get("to")
		dataPointsStr = r.URL.Query().Get("data-points")
	)

	from, err := strconv.ParseInt(fromStr, 10, 64)
	if err != nil {
		from = time.Now().Add(-24 * time.Hour).Unix()
	}
	to, err := strconv.ParseInt(toStr, 10, 64)
	if err != nil {
		to = time.Now().Unix()
	}

	dataPoints, err := strconv.ParseUint(dataPointsStr, 10, 16)
	if err != nil {
		dataPoints = 100
	}

	edb := srh.GetQueryStateContext().GetEventDB()
	if edb == nil {
		common.Respond(w, r, nil, common.NewErrInternal("no db connection"))
		return
	}

	dailyPrices, err := edb.GetDataReadWritePrice(time.Unix(from, 0), time.Unix(to, 0), uint16(dataPoints))
	if err != nil {
		common.Respond(w, r, nil, common.NewErrInternal("getting average data read/write price failed, Error: "+err.Error()))
		return
	}
	common.Respond(w, r, rest.InterfaceMap{
		"data": dailyPrices,
	}, nil)
}

// swagger:route GET /v1/screst/6dba10422e368813802877a85039d3985d96760ed844092319743fb3a76712d7/total-staked total-staked
// Get market data total staked between from and to interval
// returns array of 100 datapoints for any specified interval
//
// parameters:
//    + name: from
//      description: from date timestamp
//      required: false
//      in: query
//      type: string
//    + name: to
//      description: to date timestamp
//      required: false
//      in: query
//      type: string
//    + name: data-points
//      description: total data points in result
//      required: false
//      in: query
//      type: string
//
// responses:
//  200:
//  400:
//  500:
func (srh *StorageRestHandler) getTotalStaked(w http.ResponseWriter, r *http.Request) {
	var (
		fromStr       = r.URL.Query().Get("from")
		toStr         = r.URL.Query().Get("to")
		dataPointsStr = r.URL.Query().Get("data-points")
	)

	from, err := strconv.ParseInt(fromStr, 10, 64)
	if err != nil {
		from = time.Now().Add(-24 * time.Hour).Unix()
	}
	to, err := strconv.ParseInt(toStr, 10, 64)
	if err != nil {
		to = time.Now().Unix()
	}

	dataPoints, err := strconv.ParseUint(dataPointsStr, 10, 16)
	if err != nil {
		dataPoints = 100
	}

	edb := srh.GetQueryStateContext().GetEventDB()
	if edb == nil {
		common.Respond(w, r, nil, common.NewErrInternal("no db connection"))
		return
	}

	data, err := edb.GetTotalStaked(time.Unix(from, 0), time.Unix(to, 0), uint16(dataPoints))
	if err != nil {
		common.Respond(w, r, nil, common.NewErrInternal("getting total data staked failed, Error: "+err.Error()))
		return
	}
	common.Respond(w, r, rest.InterfaceMap{
		"data": data,
	}, nil)
}

// swagger:route GET /v1/screst/6dba10422e368813802877a85039d3985d96760ed844092319743fb3a76712d7/network-data-quality network-data-quality
// Get network data quality score between from and to interval
// returns array of 100 datapoints for any specified interval
//
// parameters:
//    + name: from
//      description: from date timestamp
//      required: false
//      in: query
//      type: string
//    + name: to
//      description: to date timestamp
//      required: false
//      in: query
//      type: string
//    + name: data-points
//      description: total data points in result
//      required: false
//      in: query
//      type: string
//
// responses:
//  200:
//  400:
//  500:
func (srh *StorageRestHandler) getNetworkDataQuality(w http.ResponseWriter, r *http.Request) {
	var (
		fromStr       = r.URL.Query().Get("from")
		toStr         = r.URL.Query().Get("to")
		dataPointsStr = r.URL.Query().Get("data-points")
	)

	from, err := strconv.ParseInt(fromStr, 10, 64)
	if err != nil {
		from = time.Now().Add(-24 * time.Hour).Unix()
	}
	to, err := strconv.ParseInt(toStr, 10, 64)
	if err != nil {
		to = time.Now().Unix()
	}

	dataPoints, err := strconv.ParseUint(dataPointsStr, 10, 16)
	if err != nil {
		dataPoints = 100
	}

	edb := srh.GetQueryStateContext().GetEventDB()
	if edb == nil {
		common.Respond(w, r, nil, common.NewErrInternal("no db connection"))
		return
	}

	scores, err := edb.GetNetworkQualityScores(time.Unix(from, 0), time.Unix(to, 0), uint16(dataPoints))
	if err != nil {
		common.Respond(w, r, nil, common.NewErrInternal("getting network data quality score failed, Error: "+err.Error()))
		return
	}
	common.Respond(w, r, scores, nil)
}

// swagger:route GET /v1/screst/6dba10422e368813802877a85039d3985d96760ed844092319743fb3a76712d7/zcn-supply zcn-supply
// Get market data zcn supply between from and to interval
// returns array of 100 datapoints for any specified interval
//
// parameters:
//    + name: from
//      description: from date timestamp
//      required: false
//      in: query
//      type: string
//    + name: to
//      description: to date timestamp
//      required: false
//      in: query
//      type: string
//    + name: data-points
//      description: total data points in result
//      required: false
//      in: query
//      type: string
//
// responses:
//  200:
//  400:
//  500:
func (srh *StorageRestHandler) getMarketZCNSupply(w http.ResponseWriter, r *http.Request) {
	var (
		fromStr       = r.URL.Query().Get("from")
		toStr         = r.URL.Query().Get("to")
		dataPointsStr = r.URL.Query().Get("data-points")
	)

	from, err := strconv.ParseInt(fromStr, 10, 64)
	if err != nil {
		from = time.Now().Add(-24 * time.Hour).Unix()
	}
	to, err := strconv.ParseInt(toStr, 10, 64)
	if err != nil {
		to = time.Now().Unix()
	}

	dataPoints, err := strconv.ParseUint(dataPointsStr, 10, 16)
	if err != nil {
		dataPoints = 100
	}

	edb := srh.GetQueryStateContext().GetEventDB()
	if edb == nil {
		common.Respond(w, r, nil, common.NewErrInternal("no db connection"))
		return
	}

	supplyRecord, err := edb.GetZCNSupply(time.Unix(from, 0), time.Unix(to, 0), uint16(dataPoints))
	if err != nil {
		common.Respond(w, r, nil, common.NewErrInternal("getting network zcn supply failed, Error: "+err.Error()))
		return
	}
	common.Respond(w, r, rest.InterfaceMap{
		"data": supplyRecord,
	}, nil)
}

// swagger:route GET /v1/screst/6dba10422e368813802877a85039d3985d96760ed844092319743fb3a76712d7/allocated-storage allocated-storage
// Get market data allocated storage between from and to interval
// returns array of 100 datapoints for any specified interval
//
// parameters:
//    + name: from
//      description: from date timestamp
//      required: false
//      in: query
//      type: string
//    + name: to
//      description: to date timestamp
//      required: false
//      in: query
//      type: string
//    + name: data-points
//      description: total data points in result
//      required: false
//      in: query
//      type: string
//
// responses:
//  200:
//  400:
//  500:
func (srh *StorageRestHandler) getAllocatedStorage(w http.ResponseWriter, r *http.Request) {
	var (
		fromStr       = r.URL.Query().Get("from")
		toStr         = r.URL.Query().Get("to")
		dataPointsStr = r.URL.Query().Get("data-points")
	)

	from, err := strconv.ParseInt(fromStr, 10, 64)
	if err != nil {
		from = time.Now().Add(-24 * time.Hour).Unix()
	}
	to, err := strconv.ParseInt(toStr, 10, 64)
	if err != nil {
		to = time.Now().Unix()
	}

	dataPoints, err := strconv.ParseUint(dataPointsStr, 10, 16)
	if err != nil {
		dataPoints = 100
	}

	edb := srh.GetQueryStateContext().GetEventDB()
	if edb == nil {
		common.Respond(w, r, nil, common.NewErrInternal("no db connection"))
		return
	}

	res, err := edb.GetAllocatedStorage(time.Unix(from, 0), time.Unix(to, 0), uint16(dataPoints))
	if err != nil {
		common.Respond(w, r, nil, common.NewErrInternal("getting network allocated storage failed, Error: "+err.Error()))
		return
	}
	common.Respond(w, r, rest.InterfaceMap{
		"data": res,
	}, nil)
}

// swagger:route GET /v1/screst/6dba10422e368813802877a85039d3985d96760ed844092319743fb3a76712d7/cloud-growth cloud-growth
// Get market data cloud growth data between from and to interval
// returns array of 100 datapoints for any specified interval
//
// parameters:
//    + name: from
//      description: from date timestamp
//      required: false
//      in: query
//      type: string
//    + name: to
//      description: to date timestamp
//      required: false
//      in: query
//      type: string
//    + name: data-points
//      description: total data points in result
//      required: false
//      in: query
//      type: string
//
// responses:
//  200:
//  400:
//  500:
func (srh *StorageRestHandler) getCloudGrowthData(w http.ResponseWriter, r *http.Request) {
	var (
		fromStr       = r.URL.Query().Get("from")
		toStr         = r.URL.Query().Get("to")
		dataPointsStr = r.URL.Query().Get("data-points")
	)

	from, err := strconv.ParseInt(fromStr, 10, 64)
	if err != nil {
		from = time.Now().Add(-24 * time.Hour).Unix()
	}
	to, err := strconv.ParseInt(toStr, 10, 64)
	if err != nil {
		to = time.Now().Unix()
	}

	dataPoints, err := strconv.ParseUint(dataPointsStr, 10, 16)
	if err != nil {
		dataPoints = 100
	}

	edb := srh.GetQueryStateContext().GetEventDB()
	if edb == nil {
		common.Respond(w, r, nil, common.NewErrInternal("no db connection"))
		return
	}

	res, err := edb.GetCloudGrowthData(time.Unix(from, 0), time.Unix(to, 0), uint16(dataPoints))
	if err != nil {
		common.Respond(w, r, nil, common.NewErrInternal("getting network cloud growth data failed, Error: "+err.Error()))
		return
	}
	common.Respond(w, r, rest.InterfaceMap{
		"data": res,
	}, nil)
}

// swagger:route GET /v1/screst/6dba10422e368813802877a85039d3985d96760ed844092319743fb3a76712d7/total-locked total-locked
// Get total locked tokens historical data between from and to interval
// returns array of 100 datapoints for any specified interval
//
// parameters:
//    + name: from
//      description: from date timestamp
//      required: false
//      in: query
//      type: string
//    + name: to
//      description: to date timestamp
//      required: false
//      in: query
//      type: string
//    + name: data-points
//      description: total data points in result
//      required: false
//      in: query
//      type: string
//
// responses:
//  200:
//  400:
//  500:
func (srh *StorageRestHandler) getTotalTokenLocked(w http.ResponseWriter, r *http.Request) {
	var (
		fromStr       = r.URL.Query().Get("from")
		toStr         = r.URL.Query().Get("to")
		dataPointsStr = r.URL.Query().Get("data-points")
	)

	from, err := strconv.ParseInt(fromStr, 10, 64)
	if err != nil {
		from = time.Now().Add(-24 * time.Hour).Unix()
	}
	to, err := strconv.ParseInt(toStr, 10, 64)
	if err != nil {
		to = time.Now().Unix()
	}

	dataPoints, err := strconv.ParseUint(dataPointsStr, 10, 16)
	if err != nil {
		dataPoints = 100
	}

	edb := srh.GetQueryStateContext().GetEventDB()
	if edb == nil {
		common.Respond(w, r, nil, common.NewErrInternal("no db connection"))
		return
	}

	res, err := edb.GetTotalLocked(time.Unix(from, 0), time.Unix(to, 0), uint16(dataPoints))
	if err != nil {
		common.Respond(w, r, nil, common.NewErrInternal("getting total token locked data failed, Error: "+err.Error()))
		return
	}
	common.Respond(w, r, rest.InterfaceMap{
		"data": res,
	}, nil)
}

// swagger:route GET /v1/screst/6dba10422e368813802877a85039d3985d96760ed844092319743fb3a76712d7/data-capitalization data-capitalization
// Get historic market data capitalization between from and to interval
// returns array of 100 datapoints for any specified interval
//
// parameters:
//    + name: from
//      description: from date timestamp
//      required: false
//      in: query
//      type: string
//    + name: to
//      description: to date timestamp
//      required: false
//      in: query
//      type: string
//    + name: data-points
//      description: total data points in result
//      required: false
//      in: query
//      type: string
//
// responses:
//  200:
//  400:
//  500:
func (srh *StorageRestHandler) getDataCapitalization(w http.ResponseWriter, r *http.Request) {
	var (
		fromStr       = r.URL.Query().Get("from")
		toStr         = r.URL.Query().Get("to")
		dataPointsStr = r.URL.Query().Get("data-points")
	)

	from, err := strconv.ParseInt(fromStr, 10, 64)
	if err != nil {
		from = time.Now().Add(-24 * time.Hour).Unix()
	}
	to, err := strconv.ParseInt(toStr, 10, 64)
	if err != nil {
		to = time.Now().Unix()
	}
<<<<<<< HEAD

	dataPoints, err := strconv.ParseUint(dataPointsStr, 10, 16)
	if err != nil {
		dataPoints = 100
=======
	var total int64
	for _, blobber := range blobbers {
		var sp *stakePool
		sp, err := getStakePool(blobber, sctx)
		if err != nil {
			err := common.NewErrInternal("cannot get stake pool" + err.Error())
			common.Respond(w, r, nil, err)
			return
		}
		staked, err := sp.stake()
		if err != nil {
			err := common.NewErrInternal("cannot get stake" + err.Error())
			common.Respond(w, r, nil, err)
			return
		}

		total, err = maths.SafeAddInt64(total, int64(staked))
		if err != nil {
			err := common.NewErrInternal("cannot get total stake" + err.Error())
			common.Respond(w, r, nil, err)
			return
		}
>>>>>>> ee3a32d8
	}

	edb := srh.GetQueryStateContext().GetEventDB()
	if edb == nil {
		common.Respond(w, r, nil, common.NewErrInternal("no db connection"))
		return
	}

	res, err := edb.GetDataCap(time.Unix(from, 0), time.Unix(to, 0), uint16(dataPoints))
	if err != nil {
		common.Respond(w, r, nil, common.NewErrInternal("getting data capitaliztion failed, Error: "+err.Error()))
		return
	}
	common.Respond(w, r, rest.InterfaceMap{
		"data": res,
	}, nil)
}

// swagger:route GET /v1/screst/6dba10422e368813802877a85039d3985d96760ed844092319743fb3a76712d7/data-utilization data-utilization
// Get historic market data utilization between from and to interval
// returns array of 100 datapoints for any specified interval
// parameters:
//    + name: from
//      description: from date timestamp
//      required: false
//      in: query
//      type: string
//    + name: to
//      description: to date timestamp
//      required: false
//      in: query
//      type: string
//    + name: data-points
//      description: total data points in result
//      required: false
//      in: query
//      type: string
//
// responses:
//  200:
//  400:
//  500:
func (srh *StorageRestHandler) getDataUtilization(w http.ResponseWriter, r *http.Request) {
	var (
		fromStr       = r.URL.Query().Get("from")
		toStr         = r.URL.Query().Get("to")
		dataPointsStr = r.URL.Query().Get("data-points")
	)

	from, err := strconv.ParseInt(fromStr, 10, 64)
	if err != nil {
		from = time.Now().Add(-24 * time.Hour).Unix()
	}
	to, err := strconv.ParseInt(toStr, 10, 64)
	if err != nil {
		to = time.Now().Unix()
	}

	dataPoints, err := strconv.ParseUint(dataPointsStr, 10, 16)
	if err != nil {
		dataPoints = 100
	}

	edb := srh.GetQueryStateContext().GetEventDB()
	if edb == nil {
		common.Respond(w, r, nil, common.NewErrInternal("no db connection"))
		return
	}

	res, err := edb.GetDataUtilization(time.Unix(from, 0), time.Unix(to, 0), uint16(dataPoints))
	if err != nil {
		common.Respond(w, r, nil, common.NewErrInternal("getting data utilization failed, Error: "+err.Error()))
		return
	}
<<<<<<< HEAD
	common.Respond(w, r, rest.InterfaceMap{
		"data": res,
	}, nil)
=======

	sn := blobberTableToStorageNode(*blobber)
	common.Respond(w, r, sn, nil)
}

// swagger:model readMarkersCount
type readMarkersCount struct {
	ReadMarkersCount int64 `json:"read_markers_count"`
}

/*getSearchHandler - Get result based on query*/
// swagger:route GET /v1/screst/6dba10422e368813802877a85039d3985d96760ed844092319743fb3a76712d7/search search
// Generic search endpoint
//
// parameters:
//    + name: searchString
//      description: Generic query string, supported inputs: Block hash, Round num, Transaction hash, File name, Content hash, Wallet address
//      required: true
//      in: query
//      type: string
//
// responses:
//  200:
//  400:
//  500:
func (srh StorageRestHandler) getSearchHandler(w http.ResponseWriter, r *http.Request) {
	var (
		query = r.URL.Query().Get("searchString")
	)

	if len(query) == 0 {
		common.Respond(w, r, nil, common.NewErrInternal("searchString param required"))
		return
	}

	edb := srh.GetQueryStateContext().GetEventDB()
	if edb == nil {
		common.Respond(w, r, nil, common.NewErrInternal("no db connection"))
		return
	}

	queryType, err := edb.GetGenericSearchType(query)
	if err != nil {
		common.Respond(w, r, nil, common.NewErrInternal(err.Error()))
		return
	}

	limit, err := common2.GetOffsetLimitOrderParam(r.URL.Query())
	if err != nil {
		common.Respond(w, r, nil, err)
		return
	}

	switch queryType {
	case "TransactionHash":
		txn, err := edb.GetTransactionByHash(query)
		if err != nil {
			common.Respond(w, r, nil, common.NewErrInternal(err.Error()))
			return
		}

		common.Respond(w, r, txn, nil)
		return
	case "BlockHash":
		blk, err := edb.GetBlockByHash(query)
		if err != nil {
			common.Respond(w, r, nil, common.NewErrInternal(err.Error()))
			return
		}

		common.Respond(w, r, blk, nil)
		return
	case "UserId":
		usr, err := edb.GetUserFromId(query)
		if err != nil {
			common.Respond(w, r, nil, common.NewErrInternal(err.Error()))
			return
		}

		common.Respond(w, r, usr, nil)
		return
	case "BlockRound":
		blk, err := edb.GetBlocksByRound(query)
		if err != nil {
			common.Respond(w, r, nil, common.NewErrInternal(err.Error()))
			return
		}

		common.Respond(w, r, blk, nil)
		return
	case "ContentHash":
		wm, err := edb.GetWriteMarkersByFilters(event.WriteMarker{ContentHash: query}, "", limit)
		if err != nil {
			common.Respond(w, r, nil, common.NewErrInternal(err.Error()))
			return
		}

		common.Respond(w, r, wm, nil)
		return
	case "FileName":
		wm, err := edb.GetWriteMarkersByFilters(event.WriteMarker{Name: query}, "", limit)
		if err != nil {
			common.Respond(w, r, nil, common.NewErrInternal(err.Error()))
			return
		}

		common.Respond(w, r, wm, nil)
		return
	}

	common.Respond(w, r, nil, common.NewErrInternal("Request failed, searchString isn't a (wallet address)/(block hash)/(txn hash)/(round num)/(content hash)/(file name)"))
>>>>>>> ee3a32d8
}<|MERGE_RESOLUTION|>--- conflicted
+++ resolved
@@ -89,7 +89,7 @@
 		rest.MakeEndpoint(storage+"/average-write-price", srh.getAverageWritePrice),
 		rest.MakeEndpoint(storage+"/total-blobber-capacity", srh.getTotalBlobberCapacity),
 		rest.MakeEndpoint(storage+"/blobber-rank", srh.getBlobberRank),
-<<<<<<< HEAD
+		rest.MakeEndpoint(storage+"/search", srh.getSearchHandler),
 
 		// historical data endpoints
 		rest.MakeEndpoint(storage+"/total-mint", srh.getRoundsTotalMint),
@@ -119,9 +119,6 @@
 		rest.MakeEndpoint(storage+"/total-locked", srh.getTotalTokenLocked),
 		rest.MakeEndpoint(storage+"/data-capitalization", srh.getDataCapitalization),
 		rest.MakeEndpoint(storage+"/data-utilization", srh.getDataUtilization),
-=======
-		rest.MakeEndpoint(storage+"/search", srh.getSearchHandler),
->>>>>>> ee3a32d8
 	}
 }
 
@@ -469,11 +466,727 @@
 		common.Respond(w, r, nil, err)
 		return
 	}
-<<<<<<< HEAD
 	data, err := edb.GetDifference(
 		start, end, roundsPerPoint, "total_service_charge", "blobber_aggregates", id,
 	)
-=======
+	if err != nil {
+		common.Respond(w, r, nil, common.NewErrInternal("getting data points: "+err.Error()))
+		return
+	}
+
+	common.Respond(w, r, data, nil)
+}
+
+// swagger:route GET /v1/screst/6dba10422e368813802877a85039d3985d96760ed844092319743fb3a76712d7/blobber-average-unstake-total blobber-average-unstake-total
+// Gets the average offers total
+// returns array of 100 datapoints for any specified interval
+//
+// parameters:
+//    + name: from
+//      description: from date timestamp
+//      required: false
+//      in: query
+//      type: string
+//    + name: to
+//      description: to date timestamp
+//      required: false
+//      in: query
+//      type: string
+//    + name: data-points
+//      description: total data points in result
+//      required: false
+//      in: query
+//      type: string
+//
+// responses:
+//  200:[]float64
+//  400:
+//  500:
+func (srh *StorageRestHandler) getAverageUnstakeTotal(w http.ResponseWriter, r *http.Request) {
+	id := r.URL.Query().Get("id")
+	if len(id) == 0 {
+		common.Respond(w, r, nil, common.NewErrBadRequest("no blobber id"))
+		return
+	}
+	edb := srh.GetQueryStateContext().GetEventDB()
+	if edb == nil {
+		common.Respond(w, r, nil, common.NewErrInternal("no db connection"))
+		return
+	}
+
+	from, to, points := intervalParametersFromString(
+		r.URL.Query().Get("from"),
+		r.URL.Query().Get("to"),
+		r.URL.Query().Get("data-points"),
+	)
+
+	data, err := edb.GetAggregateData(
+		from, to, points,
+		"avg(unstake_total)",
+		"blobber_aggregates",
+		id,
+	)
+	if err != nil {
+		common.Respond(w, r, nil, common.NewErrInternal("getting data points: "+err.Error()))
+		return
+	}
+
+	common.Respond(w, r, data, nil)
+}
+
+// swagger:route GET /v1/screst/6dba10422e368813802877a85039d3985d96760ed844092319743fb3a76712d7/blobber-average-saved-data blobber-average-saved-data
+// Gets the average offers total
+// returns array of 100 datapoints for any specified interval
+//
+// parameters:
+//    + name: from
+//      description: from date timestamp
+//      required: false
+//      in: query
+//      type: string
+//    + name: to
+//      description: to date timestamp
+//      required: false
+//      in: query
+//      type: string
+//    + name: data-points
+//      description: total data points in result
+//      required: false
+//      in: query
+//      type: string
+//
+// responses:
+//  200:[]float64
+//  400:
+//  500:
+func (srh *StorageRestHandler) getAverageOffersTotal(w http.ResponseWriter, r *http.Request) {
+	id := r.URL.Query().Get("id")
+	if len(id) == 0 {
+		common.Respond(w, r, nil, common.NewErrBadRequest("no blobber id"))
+		return
+	}
+	edb := srh.GetQueryStateContext().GetEventDB()
+	if edb == nil {
+		common.Respond(w, r, nil, common.NewErrInternal("no db connection"))
+		return
+	}
+
+	from, to, points := intervalParametersFromString(
+		r.URL.Query().Get("from"),
+		r.URL.Query().Get("to"),
+		r.URL.Query().Get("data-points"),
+	)
+
+	data, err := edb.GetAggregateData(
+		from, to, points,
+		"avg(offers_total)",
+		"blobber_aggregates",
+		id,
+	)
+	if err != nil {
+		common.Respond(w, r, nil, common.NewErrInternal("getting data points: "+err.Error()))
+		return
+	}
+
+	common.Respond(w, r, data, nil)
+}
+
+// swagger:route GET /v1/screst/6dba10422e368813802877a85039d3985d96760ed844092319743fb3a76712d7/blobber-average-saved-data blobber-average-saved-data
+// Gets the average saved data
+// returns array of 100 datapoints for any specified interval
+//
+// parameters:
+//    + name: from
+//      description: from date timestamp
+//      required: false
+//      in: query
+//      type: string
+//    + name: to
+//      description: to date timestamp
+//      required: false
+//      in: query
+//      type: string
+//    + name: data-points
+//      description: total data points in result
+//      required: false
+//      in: query
+//      type: string
+//
+// responses:
+//  200:[]float64
+//  400:
+//  500:
+func (srh *StorageRestHandler) getAveargeSavedData(w http.ResponseWriter, r *http.Request) {
+	id := r.URL.Query().Get("id")
+	if len(id) == 0 {
+		common.Respond(w, r, nil, common.NewErrBadRequest("no blobber id"))
+		return
+	}
+	edb := srh.GetQueryStateContext().GetEventDB()
+	if edb == nil {
+		common.Respond(w, r, nil, common.NewErrInternal("no db connection"))
+		return
+	}
+
+	from, to, points := intervalParametersFromString(
+		r.URL.Query().Get("from"),
+		r.URL.Query().Get("to"),
+		r.URL.Query().Get("data-points"),
+	)
+
+	data, err := edb.GetAggregateData(
+		from, to, points,
+		"avg(saved_data)",
+		"blobber_aggregates",
+		id,
+	)
+	if err != nil {
+		common.Respond(w, r, nil, common.NewErrInternal("getting data points: "+err.Error()))
+		return
+	}
+
+	common.Respond(w, r, data, nil)
+}
+
+// swagger:route GET /v1/screst/6dba10422e368813802877a85039d3985d96760ed844092319743fb3a76712d7/blobber-average-allocated blobber-average-allocated
+// Gets the average allocated storage
+// returns array of 100 datapoints for any specified interval
+//
+// parameters:
+//    + name: from
+//      description: from date timestamp
+//      required: false
+//      in: query
+//      type: string
+//    + name: to
+//      description: to date timestamp
+//      required: false
+//      in: query
+//      type: string
+//    + name: data-points
+//      description: total data points in result
+//      required: false
+//      in: query
+//      type: string
+//
+// responses:
+//  200:[]float64
+//  400:
+//  500:
+func (srh *StorageRestHandler) getAveargeAllocated(w http.ResponseWriter, r *http.Request) {
+	id := r.URL.Query().Get("id")
+	if len(id) == 0 {
+		common.Respond(w, r, nil, common.NewErrBadRequest("no blobber id"))
+		return
+	}
+	edb := srh.GetQueryStateContext().GetEventDB()
+	if edb == nil {
+		common.Respond(w, r, nil, common.NewErrInternal("no db connection"))
+		return
+	}
+
+	from, to, points := intervalParametersFromString(
+		r.URL.Query().Get("from"),
+		r.URL.Query().Get("to"),
+		r.URL.Query().Get("data-points"),
+	)
+
+	data, err := edb.GetAggregateData(
+		from, to, points,
+		"avg(allocated)",
+		"blobber_aggregates",
+		id,
+	)
+	if err != nil {
+		common.Respond(w, r, nil, common.NewErrInternal("getting data points: "+err.Error()))
+		return
+	}
+
+	common.Respond(w, r, data, nil)
+}
+
+// swagger:route GET /v1/screst/6dba10422e368813802877a85039d3985d96760ed844092319743fb3a76712d7/blobber-average-capacity blobber-average-capacity
+// Gets the average capacity
+// returns array of 100 datapoints for any specified interval
+//
+// parameters:
+//    + name: from
+//      description: from date timestamp
+//      required: false
+//      in: query
+//      type: string
+//    + name: to
+//      description: to date timestamp
+//      required: false
+//      in: query
+//      type: string
+//    + name: data-points
+//      description: total data points in result
+//      required: false
+//      in: query
+//      type: string
+//
+// responses:
+//  200:[]float64
+//  400:
+//  500:
+func (srh *StorageRestHandler) getAverageCapacity(w http.ResponseWriter, r *http.Request) {
+	id := r.URL.Query().Get("id")
+	if len(id) == 0 {
+		common.Respond(w, r, nil, common.NewErrBadRequest("no blobber id"))
+		return
+	}
+	edb := srh.GetQueryStateContext().GetEventDB()
+	if edb == nil {
+		common.Respond(w, r, nil, common.NewErrInternal("no db connection"))
+		return
+	}
+
+	from, to, points := intervalParametersFromString(
+		r.URL.Query().Get("from"),
+		r.URL.Query().Get("to"),
+		r.URL.Query().Get("data-points"),
+	)
+
+	data, err := edb.GetAggregateData(
+		from, to, points,
+		"avg(capacity)",
+		"blobber_aggregates",
+		id,
+	)
+	if err != nil {
+		common.Respond(w, r, nil, common.NewErrInternal("getting data points: "+err.Error()))
+		return
+	}
+
+	common.Respond(w, r, data, nil)
+}
+
+// swagger:route GET /v1/screst/6dba10422e368813802877a85039d3985d96760ed844092319743fb3a76712d7/blobber-average-write-price blobber-average-write-price
+// Gets the average write price
+// returns array of 100 datapoints for any specified interval
+//
+// parameters:
+//    + name: from
+//      description: from date timestamp
+//      required: false
+//      in: query
+//      type: string
+//    + name: to
+//      description: to date timestamp
+//      required: false
+//      in: query
+//      type: string
+//    + name: data-points
+//      description: total data points in result
+//      required: false
+//      in: query
+//      type: string
+//
+// responses:
+//  200:[]float64
+//  400:
+//  500:
+func (srh *StorageRestHandler) getBlobberAverageWritePrice(w http.ResponseWriter, r *http.Request) {
+	id := r.URL.Query().Get("id")
+	if len(id) == 0 {
+		common.Respond(w, r, nil, common.NewErrBadRequest("no blobber id"))
+		return
+	}
+
+	edb := srh.GetQueryStateContext().GetEventDB()
+	if edb == nil {
+		common.Respond(w, r, nil, common.NewErrInternal("no db connection"))
+		return
+	}
+
+	from, to, points := intervalParametersFromString(
+		r.URL.Query().Get("from"),
+		r.URL.Query().Get("to"),
+		r.URL.Query().Get("data-points"),
+	)
+
+	data, err := edb.GetAggregateData(
+		from, to, points,
+		"avg(write_price)",
+		"blobber_aggregates",
+		id,
+	)
+	if err != nil {
+		common.Respond(w, r, nil, common.NewErrInternal("getting data points: "+err.Error()))
+		return
+	}
+
+	common.Respond(w, r, data, nil)
+}
+
+// swagger:route GET /v1/screst/6dba10422e368813802877a85039d3985d96760ed844092319743fb3a76712d7/get_rounds_mint_total get_rounds_mint_total
+// Gets the total amount minted between from and to dates.
+//
+// parameters:
+//    + name: from
+//      description: from date timestamp
+//      required: false
+//      in: query
+//      type: string
+//    + name: to
+//      description: to date timestamp
+//      required: false
+//      in: query
+//      type: string
+//    + name: data-points
+//      description: total data points in result
+//      required: false
+//      in: query
+//      type: string
+//
+// responses:
+//  200:
+//  400:
+//  500:
+func (srh *StorageRestHandler) getRoundsTotalMint(w http.ResponseWriter, r *http.Request) {
+	var (
+		fromStr       = r.URL.Query().Get("from")
+		toStr         = r.URL.Query().Get("to")
+		dataPointsStr = r.URL.Query().Get("data-points")
+	)
+
+	from, err := strconv.ParseInt(fromStr, 10, 64)
+	if err != nil {
+		from = time.Now().Add(-24 * time.Hour).Unix()
+	}
+	to, err := strconv.ParseInt(toStr, 10, 64)
+	if err != nil {
+		to = time.Now().Unix()
+	}
+
+	dataPoints, err := strconv.ParseUint(dataPointsStr, 10, 16)
+	if err != nil {
+		dataPoints = 100
+	}
+
+	edb := srh.GetQueryStateContext().GetEventDB()
+	if edb == nil {
+		common.Respond(w, r, nil, common.NewErrInternal("no db connection"))
+		return
+	}
+
+	res, err := edb.GetRoundsMintTotal(time.Unix(from, 0), time.Unix(to, 0), uint16(dataPoints))
+	if err != nil {
+		common.Respond(w, r, nil, common.NewErrInternal("getting data utilization failed, Error: "+err.Error()))
+		return
+	}
+	common.Respond(w, r, rest.InterfaceMap{
+		"get_rounds_mint_total": res,
+	}, nil)
+}
+
+// swagger:route GET /v1/screst/6dba10422e368813802877a85039d3985d96760ed844092319743fb3a76712d7/blobber-rank blobber-rank
+// Gets the rank of a blobber.
+//   challenges passed / total challenges
+//
+// parameters:
+//    + name: id
+//      description: id of blobber
+//      required: true
+//      in: query
+//      type: string
+//
+// responses:
+//  200: Int64Map
+//  400:
+func (srh *StorageRestHandler) getBlobberRank(w http.ResponseWriter, r *http.Request) {
+	id := r.URL.Query().Get("id")
+	edb := srh.GetQueryStateContext().GetEventDB()
+	if edb == nil {
+		common.Respond(w, r, nil, common.NewErrInternal("no db connection"))
+		return
+	}
+	rank, err := edb.GetBlobberRank(id)
+	if err != nil {
+		common.Respond(w, r, nil, err)
+		return
+	}
+	common.Respond(w, r, rest.Int64Map{
+		"blobber-rank": rank,
+	}, nil)
+}
+
+// swagger:route GET /v1/screst/6dba10422e368813802877a85039d3985d96760ed844092319743fb3a76712d7/average-write-price average-write-price
+// Gets the total blobber capacity across all blobbers. Note that this is not staked capacity.
+//
+// responses:
+//  200: Int64Map
+//  400:
+func (srh *StorageRestHandler) getTotalBlobberCapacity(w http.ResponseWriter, r *http.Request) {
+	edb := srh.GetQueryStateContext().GetEventDB()
+	if edb == nil {
+		common.Respond(w, r, nil, common.NewErrInternal("no db connection"))
+		return
+	}
+	totalCapacity, err := edb.BlobberTotalCapacity()
+	if err != nil {
+		common.Respond(w, r, nil, common.NewErrInternal("getting block "+err.Error()))
+		return
+	}
+	common.Respond(w, r, rest.Int64Map{
+		"total-blobber-capacity": totalCapacity,
+	}, nil)
+}
+
+// swagger:route GET /v1/screst/6dba10422e368813802877a85039d3985d96760ed844092319743fb3a76712d7/average-write-price average-write-price
+// Gets the average write price across all blobbers
+//
+// responses:
+//  200: Int64Map
+//  400:
+func (srh *StorageRestHandler) getAverageWritePrice(w http.ResponseWriter, r *http.Request) {
+	edb := srh.GetQueryStateContext().GetEventDB()
+	if edb == nil {
+		common.Respond(w, r, nil, common.NewErrInternal("no db connection"))
+		return
+	}
+	averageWritePrice, err := edb.BlobberAverageWritePrice()
+	if err != nil {
+		common.Respond(w, r, nil, common.NewErrInternal("getting block "+err.Error()))
+		return
+	}
+	common.Respond(w, r, rest.Int64Map{
+		"average-write-price": int64(averageWritePrice),
+	}, nil)
+}
+
+// swagger:route GET /v1/screst/6dba10422e368813802877a85039d3985d96760ed844092319743fb3a76712d7/blobber_ids blobber_ids
+// convert list of blobber urls into ids
+//
+// parameters:
+//    + name: free_allocation_data
+//      description: allocation data
+//      required: true
+//      in: query
+//      type: string
+//    + name: offset
+//      description: offset
+//      in: query
+//      type: string
+//    + name: limit
+//      description: limit
+//      in: query
+//      type: string
+//    + name: sort
+//      description: desc or asc
+//      in: query
+//      type: string
+//
+// responses:
+//  200: stringArray
+//  400:
+func (srh *StorageRestHandler) getBlobberIdsByUrls(w http.ResponseWriter, r *http.Request) {
+	var (
+		urlsStr = r.URL.Query().Get("blobber_urls")
+	)
+
+	limit, err := common2.GetOffsetLimitOrderParam(r.URL.Query())
+	if err != nil {
+		common.Respond(w, r, nil, err)
+		return
+	}
+
+	if len(urlsStr) == 0 {
+		common.Respond(w, r, nil, errors.New("blobber urls list is empty"))
+		return
+	}
+
+	var urls []string
+	err = json.Unmarshal([]byte(urlsStr), &urls)
+	if err != nil {
+		common.Respond(w, r, nil, errors.New("blobber urls list is malformed"))
+		return
+	}
+
+	if len(urls) == 0 {
+		common.Respond(w, r, make([]string, 0), nil)
+		return
+	}
+
+	balances := srh.GetQueryStateContext()
+	edb := balances.GetEventDB()
+	if edb == nil {
+		common.Respond(w, r, nil, common.NewErrInternal("no db connection"))
+		return
+	}
+	var ids stringArray
+	ids, err = edb.GetBlobberIdsFromUrls(urls, limit)
+	if err != nil {
+		common.Respond(w, r, nil, err)
+		return
+	}
+	common.Respond(w, r, ids, err)
+}
+
+// swagger:route GET /v1/screst/6dba10422e368813802877a85039d3985d96760ed844092319743fb3a76712d7/free_alloc_blobbers free_alloc_blobbers
+// returns list of all blobbers alive that match the free allocation request.
+//
+// parameters:
+//    + name: free_allocation_data
+//      description: allocation data
+//      required: true
+//      in: query
+//      type: string
+//    + name: offset
+//      description: offset
+//      in: query
+//      type: string
+//    + name: limit
+//      description: limit
+//      in: query
+//      type: string
+//    + name: sort
+//      description: desc or asc
+//      in: query
+//      type: string
+//
+// responses:
+//  200:
+//  400:
+func (srh *StorageRestHandler) getFreeAllocationBlobbers(w http.ResponseWriter, r *http.Request) {
+	var (
+		allocData = r.URL.Query().Get("free_allocation_data")
+	)
+
+	limit, err := common2.GetOffsetLimitOrderParam(r.URL.Query())
+	if err != nil {
+		common.Respond(w, r, nil, err)
+		return
+	}
+	var inputObj freeStorageAllocationInput
+	if err := inputObj.decode([]byte(allocData)); err != nil {
+		common.Respond(w, r, "", common.NewErrInternal("can't decode allocation request", err.Error()))
+		return
+	}
+
+	var marker freeStorageMarker
+	if err := marker.decode([]byte(inputObj.Marker)); err != nil {
+		common.Respond(w, r, "", common.NewErrorf("free_allocation_failed",
+			"unmarshal request: %v", err))
+		return
+	}
+
+	balances := srh.GetQueryStateContext()
+	var conf *Config
+	if conf, err = getConfig(balances); err != nil {
+		common.Respond(w, r, "", common.NewErrorf("free_allocation_failed",
+			"can't get config: %v", err))
+		return
+	}
+	var creationDate = balances.Now()
+	dur := common.ToTime(creationDate).Add(conf.FreeAllocationSettings.Duration)
+	request := newAllocationRequest{
+		DataShards:      conf.FreeAllocationSettings.DataShards,
+		ParityShards:    conf.FreeAllocationSettings.ParityShards,
+		Size:            conf.FreeAllocationSettings.Size,
+		Expiration:      common.Timestamp(dur.Unix()),
+		Owner:           marker.Recipient,
+		OwnerPublicKey:  inputObj.RecipientPublicKey,
+		ReadPriceRange:  conf.FreeAllocationSettings.ReadPriceRange,
+		WritePriceRange: conf.FreeAllocationSettings.WritePriceRange,
+		Blobbers:        inputObj.Blobbers,
+	}
+
+	edb := balances.GetEventDB()
+	if edb == nil {
+		common.Respond(w, r, nil, common.NewErrInternal("no db connection"))
+		return
+	}
+	blobberIDs, err := getBlobbersForRequest(request, edb, balances, limit)
+	if err != nil {
+		common.Respond(w, r, "", err)
+		return
+	}
+
+	common.Respond(w, r, blobberIDs, nil)
+
+}
+
+// swagger:route GET /v1/screst/6dba10422e368813802877a85039d3985d96760ed844092319743fb3a76712d7/alloc_blobbers alloc_blobbers
+// returns list of all blobbers alive that match the allocation request.
+//
+// parameters:
+//    + name: allocation_data
+//      description: allocation data
+//      required: true
+//      in: query
+//      type: string
+//    + name: offset
+//      description: offset
+//      in: query
+//      type: string
+//    + name: limit
+//      description: limit
+//      in: query
+//      type: string
+//    + name: sort
+//      description: desc or asc
+//      in: query
+//      type: string
+//
+// responses:
+//  200:
+//  400:
+func (srh *StorageRestHandler) getAllocationBlobbers(w http.ResponseWriter, r *http.Request) {
+	q := r.URL.Query()
+
+	limit, err := common2.GetOffsetLimitOrderParam(q)
+	if err != nil {
+		common.Respond(w, r, nil, err)
+		return
+	}
+
+	balances := srh.GetQueryStateContext()
+	edb := balances.GetEventDB()
+	if edb == nil {
+		common.Respond(w, r, nil, common.NewErrInternal("no db connection"))
+		return
+	}
+
+	allocData := q.Get("allocation_data")
+	var request newAllocationRequest
+	if err := request.decode([]byte(allocData)); err != nil {
+		common.Respond(w, r, "", common.NewErrInternal("can't decode allocation request", err.Error()))
+		return
+	}
+
+	blobberIDs, err := getBlobbersForRequest(request, edb, balances, limit)
+	if err != nil {
+		common.Respond(w, r, "", err)
+		return
+	}
+
+	common.Respond(w, r, blobberIDs, nil)
+}
+
+func getBlobbersForRequest(request newAllocationRequest, edb *event.EventDb, balances cstate.TimedQueryStateContextI, limit common2.Pagination) ([]string, error) {
+	var sa = request.storageAllocation()
+	var conf *Config
+	var err error
+	if conf, err = getConfig(balances); err != nil {
+		return nil, fmt.Errorf("can't get config: %v", err)
+	}
+
+	var creationDate = balances.Now()
+	sa.TimeUnit = conf.TimeUnit // keep the initial time unit
+
+	// number of blobbers required
+	var numberOfBlobbers = sa.DataShards + sa.ParityShards
+	if numberOfBlobbers > conf.MaxBlobbersPerAllocation {
+		return nil, common.NewErrorf("allocation_creation_failed",
+			"Too many blobbers selected, max available %d", conf.MaxBlobbersPerAllocation)
+	}
+
+	if sa.DataShards <= 0 || sa.ParityShards < 0 {
+		return nil, common.NewErrorf("allocation_creation_failed",
+			"invalid data shards:%v or parity shards:%v", sa.DataShards, sa.ParityShards)
+	}
 	// size of allocation for a blobber
 	var allocationSize = sa.bSize()
 
@@ -508,750 +1221,6 @@
 	)
 
 	blobberIDs, err := edb.GetBlobbersFromParams(allocation, limit, balances.Now())
->>>>>>> ee3a32d8
-	if err != nil {
-		common.Respond(w, r, nil, common.NewErrInternal("getting data points: "+err.Error()))
-		return
-	}
-
-	common.Respond(w, r, data, nil)
-}
-
-// swagger:route GET /v1/screst/6dba10422e368813802877a85039d3985d96760ed844092319743fb3a76712d7/blobber-average-unstake-total blobber-average-unstake-total
-// Gets the average offers total
-// returns array of 100 datapoints for any specified interval
-//
-// parameters:
-//    + name: from
-//      description: from date timestamp
-//      required: false
-//      in: query
-//      type: string
-//    + name: to
-//      description: to date timestamp
-//      required: false
-//      in: query
-//      type: string
-//    + name: data-points
-//      description: total data points in result
-//      required: false
-//      in: query
-//      type: string
-//
-// responses:
-//  200:[]float64
-//  400:
-//  500:
-func (srh *StorageRestHandler) getAverageUnstakeTotal(w http.ResponseWriter, r *http.Request) {
-	id := r.URL.Query().Get("id")
-	if len(id) == 0 {
-		common.Respond(w, r, nil, common.NewErrBadRequest("no blobber id"))
-		return
-	}
-	edb := srh.GetQueryStateContext().GetEventDB()
-	if edb == nil {
-		common.Respond(w, r, nil, common.NewErrInternal("no db connection"))
-		return
-	}
-
-	from, to, points := intervalParametersFromString(
-		r.URL.Query().Get("from"),
-		r.URL.Query().Get("to"),
-		r.URL.Query().Get("data-points"),
-	)
-
-	data, err := edb.GetAggregateData(
-		from, to, points,
-		"avg(unstake_total)",
-		"blobber_aggregates",
-		id,
-	)
-	if err != nil {
-		common.Respond(w, r, nil, common.NewErrInternal("getting data points: "+err.Error()))
-		return
-	}
-
-	common.Respond(w, r, data, nil)
-}
-
-// swagger:route GET /v1/screst/6dba10422e368813802877a85039d3985d96760ed844092319743fb3a76712d7/blobber-average-saved-data blobber-average-saved-data
-// Gets the average offers total
-// returns array of 100 datapoints for any specified interval
-//
-// parameters:
-//    + name: from
-//      description: from date timestamp
-//      required: false
-//      in: query
-//      type: string
-//    + name: to
-//      description: to date timestamp
-//      required: false
-//      in: query
-//      type: string
-//    + name: data-points
-//      description: total data points in result
-//      required: false
-//      in: query
-//      type: string
-//
-// responses:
-//  200:[]float64
-//  400:
-//  500:
-func (srh *StorageRestHandler) getAverageOffersTotal(w http.ResponseWriter, r *http.Request) {
-	id := r.URL.Query().Get("id")
-	if len(id) == 0 {
-		common.Respond(w, r, nil, common.NewErrBadRequest("no blobber id"))
-		return
-	}
-	edb := srh.GetQueryStateContext().GetEventDB()
-	if edb == nil {
-		common.Respond(w, r, nil, common.NewErrInternal("no db connection"))
-		return
-	}
-
-	from, to, points := intervalParametersFromString(
-		r.URL.Query().Get("from"),
-		r.URL.Query().Get("to"),
-		r.URL.Query().Get("data-points"),
-	)
-
-	data, err := edb.GetAggregateData(
-		from, to, points,
-		"avg(offers_total)",
-		"blobber_aggregates",
-		id,
-	)
-	if err != nil {
-		common.Respond(w, r, nil, common.NewErrInternal("getting data points: "+err.Error()))
-		return
-	}
-
-	common.Respond(w, r, data, nil)
-}
-
-// swagger:route GET /v1/screst/6dba10422e368813802877a85039d3985d96760ed844092319743fb3a76712d7/blobber-average-saved-data blobber-average-saved-data
-// Gets the average saved data
-// returns array of 100 datapoints for any specified interval
-//
-// parameters:
-//    + name: from
-//      description: from date timestamp
-//      required: false
-//      in: query
-//      type: string
-//    + name: to
-//      description: to date timestamp
-//      required: false
-//      in: query
-//      type: string
-//    + name: data-points
-//      description: total data points in result
-//      required: false
-//      in: query
-//      type: string
-//
-// responses:
-//  200:[]float64
-//  400:
-//  500:
-func (srh *StorageRestHandler) getAveargeSavedData(w http.ResponseWriter, r *http.Request) {
-	id := r.URL.Query().Get("id")
-	if len(id) == 0 {
-		common.Respond(w, r, nil, common.NewErrBadRequest("no blobber id"))
-		return
-	}
-	edb := srh.GetQueryStateContext().GetEventDB()
-	if edb == nil {
-		common.Respond(w, r, nil, common.NewErrInternal("no db connection"))
-		return
-	}
-
-	from, to, points := intervalParametersFromString(
-		r.URL.Query().Get("from"),
-		r.URL.Query().Get("to"),
-		r.URL.Query().Get("data-points"),
-	)
-
-	data, err := edb.GetAggregateData(
-		from, to, points,
-		"avg(saved_data)",
-		"blobber_aggregates",
-		id,
-	)
-	if err != nil {
-		common.Respond(w, r, nil, common.NewErrInternal("getting data points: "+err.Error()))
-		return
-	}
-
-	common.Respond(w, r, data, nil)
-}
-
-// swagger:route GET /v1/screst/6dba10422e368813802877a85039d3985d96760ed844092319743fb3a76712d7/blobber-average-allocated blobber-average-allocated
-// Gets the average allocated storage
-// returns array of 100 datapoints for any specified interval
-//
-// parameters:
-//    + name: from
-//      description: from date timestamp
-//      required: false
-//      in: query
-//      type: string
-//    + name: to
-//      description: to date timestamp
-//      required: false
-//      in: query
-//      type: string
-//    + name: data-points
-//      description: total data points in result
-//      required: false
-//      in: query
-//      type: string
-//
-// responses:
-//  200:[]float64
-//  400:
-//  500:
-func (srh *StorageRestHandler) getAveargeAllocated(w http.ResponseWriter, r *http.Request) {
-	id := r.URL.Query().Get("id")
-	if len(id) == 0 {
-		common.Respond(w, r, nil, common.NewErrBadRequest("no blobber id"))
-		return
-	}
-	edb := srh.GetQueryStateContext().GetEventDB()
-	if edb == nil {
-		common.Respond(w, r, nil, common.NewErrInternal("no db connection"))
-		return
-	}
-
-	from, to, points := intervalParametersFromString(
-		r.URL.Query().Get("from"),
-		r.URL.Query().Get("to"),
-		r.URL.Query().Get("data-points"),
-	)
-
-	data, err := edb.GetAggregateData(
-		from, to, points,
-		"avg(allocated)",
-		"blobber_aggregates",
-		id,
-	)
-	if err != nil {
-		common.Respond(w, r, nil, common.NewErrInternal("getting data points: "+err.Error()))
-		return
-	}
-
-	common.Respond(w, r, data, nil)
-}
-
-// swagger:route GET /v1/screst/6dba10422e368813802877a85039d3985d96760ed844092319743fb3a76712d7/blobber-average-capacity blobber-average-capacity
-// Gets the average capacity
-// returns array of 100 datapoints for any specified interval
-//
-// parameters:
-//    + name: from
-//      description: from date timestamp
-//      required: false
-//      in: query
-//      type: string
-//    + name: to
-//      description: to date timestamp
-//      required: false
-//      in: query
-//      type: string
-//    + name: data-points
-//      description: total data points in result
-//      required: false
-//      in: query
-//      type: string
-//
-// responses:
-//  200:[]float64
-//  400:
-//  500:
-func (srh *StorageRestHandler) getAverageCapacity(w http.ResponseWriter, r *http.Request) {
-	id := r.URL.Query().Get("id")
-	if len(id) == 0 {
-		common.Respond(w, r, nil, common.NewErrBadRequest("no blobber id"))
-		return
-	}
-	edb := srh.GetQueryStateContext().GetEventDB()
-	if edb == nil {
-		common.Respond(w, r, nil, common.NewErrInternal("no db connection"))
-		return
-	}
-
-	from, to, points := intervalParametersFromString(
-		r.URL.Query().Get("from"),
-		r.URL.Query().Get("to"),
-		r.URL.Query().Get("data-points"),
-	)
-
-	data, err := edb.GetAggregateData(
-		from, to, points,
-		"avg(capacity)",
-		"blobber_aggregates",
-		id,
-	)
-	if err != nil {
-		common.Respond(w, r, nil, common.NewErrInternal("getting data points: "+err.Error()))
-		return
-	}
-
-	common.Respond(w, r, data, nil)
-}
-
-// swagger:route GET /v1/screst/6dba10422e368813802877a85039d3985d96760ed844092319743fb3a76712d7/blobber-average-write-price blobber-average-write-price
-// Gets the average write price
-// returns array of 100 datapoints for any specified interval
-//
-// parameters:
-//    + name: from
-//      description: from date timestamp
-//      required: false
-//      in: query
-//      type: string
-//    + name: to
-//      description: to date timestamp
-//      required: false
-//      in: query
-//      type: string
-//    + name: data-points
-//      description: total data points in result
-//      required: false
-//      in: query
-//      type: string
-//
-// responses:
-//  200:[]float64
-//  400:
-//  500:
-func (srh *StorageRestHandler) getBlobberAverageWritePrice(w http.ResponseWriter, r *http.Request) {
-	id := r.URL.Query().Get("id")
-	if len(id) == 0 {
-		common.Respond(w, r, nil, common.NewErrBadRequest("no blobber id"))
-		return
-	}
-
-	edb := srh.GetQueryStateContext().GetEventDB()
-	if edb == nil {
-		common.Respond(w, r, nil, common.NewErrInternal("no db connection"))
-		return
-	}
-
-	from, to, points := intervalParametersFromString(
-		r.URL.Query().Get("from"),
-		r.URL.Query().Get("to"),
-		r.URL.Query().Get("data-points"),
-	)
-
-	data, err := edb.GetAggregateData(
-		from, to, points,
-		"avg(write_price)",
-		"blobber_aggregates",
-		id,
-	)
-	if err != nil {
-		common.Respond(w, r, nil, common.NewErrInternal("getting data points: "+err.Error()))
-		return
-	}
-
-	common.Respond(w, r, data, nil)
-}
-
-// swagger:route GET /v1/screst/6dba10422e368813802877a85039d3985d96760ed844092319743fb3a76712d7/get_rounds_mint_total get_rounds_mint_total
-// Gets the total amount minted between from and to dates.
-//
-// parameters:
-//    + name: from
-//      description: from date timestamp
-//      required: false
-//      in: query
-//      type: string
-//    + name: to
-//      description: to date timestamp
-//      required: false
-//      in: query
-//      type: string
-//    + name: data-points
-//      description: total data points in result
-//      required: false
-//      in: query
-//      type: string
-//
-// responses:
-//  200:
-//  400:
-//  500:
-func (srh *StorageRestHandler) getRoundsTotalMint(w http.ResponseWriter, r *http.Request) {
-	var (
-		fromStr       = r.URL.Query().Get("from")
-		toStr         = r.URL.Query().Get("to")
-		dataPointsStr = r.URL.Query().Get("data-points")
-	)
-
-	from, err := strconv.ParseInt(fromStr, 10, 64)
-	if err != nil {
-		from = time.Now().Add(-24 * time.Hour).Unix()
-	}
-	to, err := strconv.ParseInt(toStr, 10, 64)
-	if err != nil {
-		to = time.Now().Unix()
-	}
-
-	dataPoints, err := strconv.ParseUint(dataPointsStr, 10, 16)
-	if err != nil {
-		dataPoints = 100
-	}
-
-	edb := srh.GetQueryStateContext().GetEventDB()
-	if edb == nil {
-		common.Respond(w, r, nil, common.NewErrInternal("no db connection"))
-		return
-	}
-
-	res, err := edb.GetRoundsMintTotal(time.Unix(from, 0), time.Unix(to, 0), uint16(dataPoints))
-	if err != nil {
-		common.Respond(w, r, nil, common.NewErrInternal("getting data utilization failed, Error: "+err.Error()))
-		return
-	}
-	common.Respond(w, r, rest.InterfaceMap{
-		"get_rounds_mint_total": res,
-	}, nil)
-}
-
-// swagger:route GET /v1/screst/6dba10422e368813802877a85039d3985d96760ed844092319743fb3a76712d7/blobber-rank blobber-rank
-// Gets the rank of a blobber.
-//   challenges passed / total challenges
-//
-// parameters:
-//    + name: id
-//      description: id of blobber
-//      required: true
-//      in: query
-//      type: string
-//
-// responses:
-//  200: Int64Map
-//  400:
-func (srh *StorageRestHandler) getBlobberRank(w http.ResponseWriter, r *http.Request) {
-	id := r.URL.Query().Get("id")
-	edb := srh.GetQueryStateContext().GetEventDB()
-	if edb == nil {
-		common.Respond(w, r, nil, common.NewErrInternal("no db connection"))
-		return
-	}
-	rank, err := edb.GetBlobberRank(id)
-	if err != nil {
-		common.Respond(w, r, nil, err)
-		return
-	}
-	common.Respond(w, r, rest.Int64Map{
-		"blobber-rank": rank,
-	}, nil)
-}
-
-// swagger:route GET /v1/screst/6dba10422e368813802877a85039d3985d96760ed844092319743fb3a76712d7/average-write-price average-write-price
-// Gets the total blobber capacity across all blobbers. Note that this is not staked capacity.
-//
-// responses:
-//  200: Int64Map
-//  400:
-func (srh *StorageRestHandler) getTotalBlobberCapacity(w http.ResponseWriter, r *http.Request) {
-	edb := srh.GetQueryStateContext().GetEventDB()
-	if edb == nil {
-		common.Respond(w, r, nil, common.NewErrInternal("no db connection"))
-		return
-	}
-	totalCapacity, err := edb.BlobberTotalCapacity()
-	if err != nil {
-		common.Respond(w, r, nil, common.NewErrInternal("getting block "+err.Error()))
-		return
-	}
-	common.Respond(w, r, rest.Int64Map{
-		"total-blobber-capacity": totalCapacity,
-	}, nil)
-}
-
-// swagger:route GET /v1/screst/6dba10422e368813802877a85039d3985d96760ed844092319743fb3a76712d7/average-write-price average-write-price
-// Gets the average write price across all blobbers
-//
-// responses:
-//  200: Int64Map
-//  400:
-func (srh *StorageRestHandler) getAverageWritePrice(w http.ResponseWriter, r *http.Request) {
-	edb := srh.GetQueryStateContext().GetEventDB()
-	if edb == nil {
-		common.Respond(w, r, nil, common.NewErrInternal("no db connection"))
-		return
-	}
-	averageWritePrice, err := edb.BlobberAverageWritePrice()
-	if err != nil {
-		common.Respond(w, r, nil, common.NewErrInternal("getting block "+err.Error()))
-		return
-	}
-	common.Respond(w, r, rest.Int64Map{
-		"average-write-price": int64(averageWritePrice),
-	}, nil)
-}
-
-// swagger:route GET /v1/screst/6dba10422e368813802877a85039d3985d96760ed844092319743fb3a76712d7/blobber_ids blobber_ids
-// convert list of blobber urls into ids
-//
-// parameters:
-//    + name: free_allocation_data
-//      description: allocation data
-//      required: true
-//      in: query
-//      type: string
-//    + name: offset
-//      description: offset
-//      in: query
-//      type: string
-//    + name: limit
-//      description: limit
-//      in: query
-//      type: string
-//    + name: sort
-//      description: desc or asc
-//      in: query
-//      type: string
-//
-// responses:
-//  200: stringArray
-//  400:
-func (srh *StorageRestHandler) getBlobberIdsByUrls(w http.ResponseWriter, r *http.Request) {
-	var (
-		urlsStr = r.URL.Query().Get("blobber_urls")
-	)
-
-	limit, err := common2.GetOffsetLimitOrderParam(r.URL.Query())
-	if err != nil {
-		common.Respond(w, r, nil, err)
-		return
-	}
-
-	if len(urlsStr) == 0 {
-		common.Respond(w, r, nil, errors.New("blobber urls list is empty"))
-		return
-	}
-
-	var urls []string
-	err = json.Unmarshal([]byte(urlsStr), &urls)
-	if err != nil {
-		common.Respond(w, r, nil, errors.New("blobber urls list is malformed"))
-		return
-	}
-
-	if len(urls) == 0 {
-		common.Respond(w, r, make([]string, 0), nil)
-		return
-	}
-
-	balances := srh.GetQueryStateContext()
-	edb := balances.GetEventDB()
-	if edb == nil {
-		common.Respond(w, r, nil, common.NewErrInternal("no db connection"))
-		return
-	}
-	var ids stringArray
-	ids, err = edb.GetBlobberIdsFromUrls(urls, limit)
-	if err != nil {
-		common.Respond(w, r, nil, err)
-		return
-	}
-	common.Respond(w, r, ids, err)
-}
-
-// swagger:route GET /v1/screst/6dba10422e368813802877a85039d3985d96760ed844092319743fb3a76712d7/free_alloc_blobbers free_alloc_blobbers
-// returns list of all blobbers alive that match the free allocation request.
-//
-// parameters:
-//    + name: free_allocation_data
-//      description: allocation data
-//      required: true
-//      in: query
-//      type: string
-//    + name: offset
-//      description: offset
-//      in: query
-//      type: string
-//    + name: limit
-//      description: limit
-//      in: query
-//      type: string
-//    + name: sort
-//      description: desc or asc
-//      in: query
-//      type: string
-//
-// responses:
-//  200:
-//  400:
-func (srh *StorageRestHandler) getFreeAllocationBlobbers(w http.ResponseWriter, r *http.Request) {
-	var (
-		allocData = r.URL.Query().Get("free_allocation_data")
-	)
-
-	limit, err := common2.GetOffsetLimitOrderParam(r.URL.Query())
-	if err != nil {
-		common.Respond(w, r, nil, err)
-		return
-	}
-	var inputObj freeStorageAllocationInput
-	if err := inputObj.decode([]byte(allocData)); err != nil {
-		common.Respond(w, r, "", common.NewErrInternal("can't decode allocation request", err.Error()))
-		return
-	}
-
-	var marker freeStorageMarker
-	if err := marker.decode([]byte(inputObj.Marker)); err != nil {
-		common.Respond(w, r, "", common.NewErrorf("free_allocation_failed",
-			"unmarshal request: %v", err))
-		return
-	}
-
-	balances := srh.GetQueryStateContext()
-	var conf *Config
-	if conf, err = getConfig(balances); err != nil {
-		common.Respond(w, r, "", common.NewErrorf("free_allocation_failed",
-			"can't get config: %v", err))
-		return
-	}
-	var creationDate = balances.Now()
-	dur := common.ToTime(creationDate).Add(conf.FreeAllocationSettings.Duration)
-	request := newAllocationRequest{
-		DataShards:      conf.FreeAllocationSettings.DataShards,
-		ParityShards:    conf.FreeAllocationSettings.ParityShards,
-		Size:            conf.FreeAllocationSettings.Size,
-		Expiration:      common.Timestamp(dur.Unix()),
-		Owner:           marker.Recipient,
-		OwnerPublicKey:  inputObj.RecipientPublicKey,
-		ReadPriceRange:  conf.FreeAllocationSettings.ReadPriceRange,
-		WritePriceRange: conf.FreeAllocationSettings.WritePriceRange,
-		Blobbers:        inputObj.Blobbers,
-	}
-
-	edb := balances.GetEventDB()
-	if edb == nil {
-		common.Respond(w, r, nil, common.NewErrInternal("no db connection"))
-		return
-	}
-	blobberIDs, err := getBlobbersForRequest(request, edb, balances, limit)
-	if err != nil {
-		common.Respond(w, r, "", err)
-		return
-	}
-
-	common.Respond(w, r, blobberIDs, nil)
-
-}
-
-// swagger:route GET /v1/screst/6dba10422e368813802877a85039d3985d96760ed844092319743fb3a76712d7/alloc_blobbers alloc_blobbers
-// returns list of all blobbers alive that match the allocation request.
-//
-// parameters:
-//    + name: allocation_data
-//      description: allocation data
-//      required: true
-//      in: query
-//      type: string
-//    + name: offset
-//      description: offset
-//      in: query
-//      type: string
-//    + name: limit
-//      description: limit
-//      in: query
-//      type: string
-//    + name: sort
-//      description: desc or asc
-//      in: query
-//      type: string
-//
-// responses:
-//  200:
-//  400:
-func (srh *StorageRestHandler) getAllocationBlobbers(w http.ResponseWriter, r *http.Request) {
-	q := r.URL.Query()
-
-	limit, err := common2.GetOffsetLimitOrderParam(q)
-	if err != nil {
-		common.Respond(w, r, nil, err)
-		return
-	}
-
-	balances := srh.GetQueryStateContext()
-	edb := balances.GetEventDB()
-	if edb == nil {
-		common.Respond(w, r, nil, common.NewErrInternal("no db connection"))
-		return
-	}
-
-	allocData := q.Get("allocation_data")
-	var request newAllocationRequest
-	if err := request.decode([]byte(allocData)); err != nil {
-		common.Respond(w, r, "", common.NewErrInternal("can't decode allocation request", err.Error()))
-		return
-	}
-
-	blobberIDs, err := getBlobbersForRequest(request, edb, balances, limit)
-	if err != nil {
-		common.Respond(w, r, "", err)
-		return
-	}
-
-	common.Respond(w, r, blobberIDs, nil)
-}
-
-func getBlobbersForRequest(request newAllocationRequest, edb *event.EventDb, balances cstate.TimedQueryStateContextI, limit common2.Pagination) ([]string, error) {
-	var sa = request.storageAllocation()
-	var conf *Config
-	var err error
-	if conf, err = getConfig(balances); err != nil {
-		return nil, fmt.Errorf("can't get config: %v", err)
-	}
-
-	var creationDate = balances.Now()
-	sa.TimeUnit = conf.TimeUnit // keep the initial time unit
-
-	// number of blobbers required
-	var numberOfBlobbers = sa.DataShards + sa.ParityShards
-	if numberOfBlobbers > conf.MaxBlobbersPerAllocation {
-		return nil, common.NewErrorf("allocation_creation_failed",
-			"Too many blobbers selected, max available %d", conf.MaxBlobbersPerAllocation)
-	}
-
-	if sa.DataShards <= 0 || sa.ParityShards < 0 {
-		return nil, common.NewErrorf("allocation_creation_failed",
-			"invalid data shards:%v or parity shards:%v", sa.DataShards, sa.ParityShards)
-	}
-	// size of allocation for a blobber
-	var allocationSize = sa.bSize()
-	dur := common.ToTime(sa.Expiration).Sub(common.ToTime(creationDate))
-	blobberIDs, err := edb.GetBlobbersFromParams(event.AllocationQuery{
-		MaxOfferDuration: dur,
-		ReadPriceRange: struct {
-			Min int64
-			Max int64
-		}{
-			Min: int64(request.ReadPriceRange.Min),
-			Max: int64(request.ReadPriceRange.Max),
-		},
-		WritePriceRange: struct {
-			Min int64
-			Max int64
-		}{
-			Min: int64(request.WritePriceRange.Min),
-			Max: int64(request.WritePriceRange.Max),
-		},
-		Size:               int(request.Size),
-		AllocationSize:     allocationSize,
-		PreferredBlobbers:  request.Blobbers,
-		NumberOfDataShards: sa.DataShards,
-	}, limit, balances.Now())
-
 	if err != nil {
 		logging.Logger.Error("get_blobbers_for_request", zap.Error(err))
 		return nil, errors.New("failed to get blobbers: " + err.Error())
@@ -1836,7 +1805,11 @@
 
 		dpStats.TotalReward = dp.TotalReward
 
-		stat.Balance += dpStats.Balance
+		newBal, err := currency.AddCoin(stat.Balance, dpStats.Balance)
+		if err != nil {
+			return nil, err
+		}
+		stat.Balance = newBal
 		stat.Delegate = append(stat.Delegate, dpStats)
 	}
 	return stat, nil
@@ -2314,8 +2287,17 @@
 
 	nodes := getBlobbers(unique, balances)
 	for _, b := range nodes.Nodes {
-		minLockDemand += b.Terms.minLockDemand(gbSize,
+		bMinLockDemand, err := b.Terms.minLockDemand(gbSize,
 			sa.restDurationInTimeUnits(common.Timestamp(creationDate.Unix())))
+		if err != nil {
+			common.Respond(w, r, "", common.NewErrInternal("error calculating min lock demand", err.Error()))
+			return
+		}
+		minLockDemand, err = currency.AddCoin(minLockDemand, bMinLockDemand)
+		if err != nil {
+			common.Respond(w, r, "", common.NewErrInternal("error calculating min lock demand", err.Error()))
+			return
+		}
 	}
 
 	var response = map[string]interface{}{
@@ -2370,83 +2352,14 @@
 		common.Respond(w, r, nil, smartcontract.NewErrNoResourceOrErrInternal(err, true, "can't get allocations"))
 		return
 	}
-<<<<<<< HEAD
 	common.Respond(w, r, allocations, nil)
-=======
-
-	var ups = new(userPoolStat)
-	ups.Pools = make(map[datastore.Key][]*delegatePoolStat)
-	for _, pool := range pools {
-		var dps = delegatePoolStat{
-			ID:           pool.PoolID,
-			DelegateID:   pool.DelegateID,
-			Status:       spenum.PoolStatus(pool.Status).String(),
-			RoundCreated: pool.RoundCreated,
-		}
-		dps.Balance = pool.Balance
-
-		dps.Rewards = pool.Reward
-
-		dps.TotalPenalty = pool.TotalPenalty
-
-		dps.TotalReward = pool.TotalReward
-
-		ups.Pools[pool.ProviderID] = append(ups.Pools[pool.ProviderID], &dps)
-	}
-
-	common.Respond(w, r, ups, nil)
-}
-
-func spStats(
-	blobber event.Blobber,
-	delegatePools []event.DelegatePool,
-) (*stakePoolStat, error) {
-	stat := new(stakePoolStat)
-	stat.ID = blobber.BlobberID
-	stat.UnstakeTotal = blobber.UnstakeTotal
-	stat.Capacity = blobber.Capacity
-	stat.WritePrice = blobber.WritePrice
-	stat.OffersTotal = blobber.OffersTotal
-	stat.Delegate = make([]delegatePoolStat, 0, len(delegatePools))
-	stat.Settings = stakepool.Settings{
-		DelegateWallet:     blobber.DelegateWallet,
-		MinStake:           blobber.MinStake,
-		MaxStake:           blobber.MaxStake,
-		MaxNumDelegates:    blobber.NumDelegates,
-		ServiceChargeRatio: blobber.ServiceCharge,
-	}
-	stat.Rewards = blobber.Reward
-	for _, dp := range delegatePools {
-		dpStats := delegatePoolStat{
-			ID:           dp.PoolID,
-			DelegateID:   dp.DelegateID,
-			Status:       spenum.PoolStatus(dp.Status).String(),
-			RoundCreated: dp.RoundCreated,
-		}
-		dpStats.Balance = dp.Balance
-
-		dpStats.Rewards = dp.Reward
-
-		dpStats.TotalPenalty = dp.TotalPenalty
-
-		dpStats.TotalReward = dp.TotalReward
-
-		newBal, err := currency.AddCoin(stat.Balance, dpStats.Balance)
-		if err != nil {
-			return nil, err
-		}
-		stat.Balance = newBal
-		stat.Delegate = append(stat.Delegate, dpStats)
-	}
-	return stat, nil
->>>>>>> ee3a32d8
 }
 
 // getErrors swagger:route GET /v1/screst/6dba10422e368813802877a85039d3985d96760ed844092319743fb3a76712d7/allocation allocation
 // Gets allocation object
 //
 // parameters:
-//    + name: transaction_hash
+//    + name: allocation
 //      description: offset
 //      required: true
 //      in: query
@@ -2465,11 +2378,17 @@
 	}
 	allocation, err := edb.GetAllocation(allocationID)
 	if err != nil {
+		logging.Logger.Error("unable to fetch allocation",
+			zap.String("allocation", allocationID),
+			zap.Error(err))
 		common.Respond(w, r, nil, smartcontract.NewErrNoResourceOrErrInternal(err, true, "can't get allocation"))
 		return
 	}
 	sa, err := allocationTableToStorageAllocationBlobbers(allocation, edb)
 	if err != nil {
+		logging.Logger.Error("unable to create allocation response",
+			zap.String("allocation", allocationID),
+			zap.Error(err))
 		common.Respond(w, r, nil, smartcontract.NewErrNoResourceOrErrInternal(err, true, "can't convert to storageAllocationBlobbers"))
 		return
 	}
@@ -3054,14 +2973,25 @@
 			common.Respond(w, r, nil, err)
 			return
 		}
-		total += int64(sp.stake())
+		staked, err := sp.stake()
+		if err != nil {
+			err := common.NewErrInternal("cannot get stake" + err.Error())
+			common.Respond(w, r, nil, err)
+			return
+		}
+
+		total, err = maths.SafeAddInt64(total, int64(staked))
+		if err != nil {
+			err := common.NewErrInternal("cannot get total stake" + err.Error())
+			common.Respond(w, r, nil, err)
+			return
+		}
 	}
 	common.Respond(w, r, rest.Int64Map{
 		"total": total,
 	}, nil)
 }
 
-<<<<<<< HEAD
 // swagger:route GET /v1/screst/6dba10422e368813802877a85039d3985d96760ed844092319743fb3a76712d7/getBlobber getBlobber
 // Get count of blobber
 //
@@ -3072,21 +3002,6 @@
 	edb := srh.GetQueryStateContext().GetEventDB()
 	if edb == nil {
 		common.Respond(w, r, nil, common.NewErrInternal("no db connection"))
-=======
-	nodes := getBlobbers(unique, balances)
-	for _, b := range nodes.Nodes {
-		bMinLockDemand, err := b.Terms.minLockDemand(gbSize,
-			sa.restDurationInTimeUnits(common.Timestamp(creationDate.Unix())))
-		if err != nil {
-			common.Respond(w, r, "", common.NewErrInternal("error calculating min lock demand", err.Error()))
-			return
-		}
-		minLockDemand, err = currency.AddCoin(minLockDemand, bMinLockDemand)
-		if err != nil {
-			common.Respond(w, r, "", common.NewErrInternal("error calculating min lock demand", err.Error()))
-			return
-		}
->>>>>>> ee3a32d8
 	}
 	blobberCount, err := edb.GetBlobberCount()
 	if err != nil {
@@ -3141,7 +3056,6 @@
 // returns array of 100 datapoints for any specified interval
 //
 // parameters:
-<<<<<<< HEAD
 //    + name: from
 //      description: from date timestamp
 //      required: false
@@ -3155,11 +3069,6 @@
 //    + name: data-points
 //      description: total data points in result
 //      required: false
-=======
-//    + name: allocation
-//      description: offset
-//      required: true
->>>>>>> ee3a32d8
 //      in: query
 //      type: string
 //
@@ -3193,27 +3102,10 @@
 		common.Respond(w, r, nil, common.NewErrInternal("no db connection"))
 		return
 	}
-<<<<<<< HEAD
 
 	storageCosts, err := edb.GetDataStorageCosts(time.Unix(from, 0), time.Unix(to, 0), uint16(dataPoints))
 	if err != nil {
 		common.Respond(w, r, nil, common.NewErrInternal("getting data storage costs failed, Error: "+err.Error()))
-=======
-	allocation, err := edb.GetAllocation(allocationID)
-	if err != nil {
-		logging.Logger.Error("unable to fetch allocation",
-			zap.String("allocation", allocationID),
-			zap.Error(err))
-		common.Respond(w, r, nil, smartcontract.NewErrNoResourceOrErrInternal(err, true, "can't get allocation"))
-		return
-	}
-	sa, err := allocationTableToStorageAllocationBlobbers(allocation, edb)
-	if err != nil {
-		logging.Logger.Error("unable to create allocation response",
-			zap.String("allocation", allocationID),
-			zap.Error(err))
-		common.Respond(w, r, nil, smartcontract.NewErrNoResourceOrErrInternal(err, true, "can't convert to storageAllocationBlobbers"))
->>>>>>> ee3a32d8
 		return
 	}
 	common.Respond(w, r, rest.InterfaceMap{
@@ -3755,35 +3647,10 @@
 	if err != nil {
 		to = time.Now().Unix()
 	}
-<<<<<<< HEAD
 
 	dataPoints, err := strconv.ParseUint(dataPointsStr, 10, 16)
 	if err != nil {
 		dataPoints = 100
-=======
-	var total int64
-	for _, blobber := range blobbers {
-		var sp *stakePool
-		sp, err := getStakePool(blobber, sctx)
-		if err != nil {
-			err := common.NewErrInternal("cannot get stake pool" + err.Error())
-			common.Respond(w, r, nil, err)
-			return
-		}
-		staked, err := sp.stake()
-		if err != nil {
-			err := common.NewErrInternal("cannot get stake" + err.Error())
-			common.Respond(w, r, nil, err)
-			return
-		}
-
-		total, err = maths.SafeAddInt64(total, int64(staked))
-		if err != nil {
-			err := common.NewErrInternal("cannot get total stake" + err.Error())
-			common.Respond(w, r, nil, err)
-			return
-		}
->>>>>>> ee3a32d8
 	}
 
 	edb := srh.GetQueryStateContext().GetEventDB()
@@ -3858,19 +3725,9 @@
 		common.Respond(w, r, nil, common.NewErrInternal("getting data utilization failed, Error: "+err.Error()))
 		return
 	}
-<<<<<<< HEAD
 	common.Respond(w, r, rest.InterfaceMap{
 		"data": res,
 	}, nil)
-=======
-
-	sn := blobberTableToStorageNode(*blobber)
-	common.Respond(w, r, sn, nil)
-}
-
-// swagger:model readMarkersCount
-type readMarkersCount struct {
-	ReadMarkersCount int64 `json:"read_markers_count"`
 }
 
 /*getSearchHandler - Get result based on query*/
@@ -3974,5 +3831,4 @@
 	}
 
 	common.Respond(w, r, nil, common.NewErrInternal("Request failed, searchString isn't a (wallet address)/(block hash)/(txn hash)/(round num)/(content hash)/(file name)"))
->>>>>>> ee3a32d8
 }
package storagesc

import (
	"encoding/json"
	"errors"
	"fmt"
	"math"
	"net/http"
	"strconv"
	"time"

	"0chain.net/smartcontract/provider"

	common2 "0chain.net/smartcontract/common"
	"0chain.net/smartcontract/rest"

	"github.com/0chain/common/core/currency"

	cstate "0chain.net/chaincore/chain/state"
	"0chain.net/smartcontract/stakepool"
	"github.com/0chain/common/core/logging"
	"go.uber.org/zap"

	"0chain.net/smartcontract/stakepool/spenum"

	"0chain.net/smartcontract/dbs/event"

	"0chain.net/core/datastore"
	"github.com/0chain/common/core/util"

	"0chain.net/core/common"
	"0chain.net/smartcontract"
)

// swagger:model stringArray
type stringArray []string

type StorageRestHandler struct {
	rest.RestHandlerI
}

func NewStorageRestHandler(rh rest.RestHandlerI) *StorageRestHandler {
	return &StorageRestHandler{rh}
}

func SetupRestHandler(rh rest.RestHandlerI) {
	rh.Register(GetEndpoints(rh))
}

func GetEndpoints(rh rest.RestHandlerI) []rest.Endpoint {
	srh := NewStorageRestHandler(rh)
	storage := "/v1/screst/" + ADDRESS
	return []rest.Endpoint{
		rest.MakeEndpoint(storage+"/getBlobber", common.UserRateLimit(srh.getBlobber)),
		rest.MakeEndpoint(storage+"/getblobbers", common.UserRateLimit(srh.getBlobbers)),
		rest.MakeEndpoint(storage+"/blobbers-by-rank", common.UserRateLimit(srh.getBlobbersByRank)),
		rest.MakeEndpoint(storage+"/blobbers-by-geolocation", common.UserRateLimit(srh.getBlobbersByGeoLocation)),
		rest.MakeEndpoint(storage+"/transaction", common.UserRateLimit(srh.getTransactionByHash)),
		rest.MakeEndpoint(storage+"/transactions", common.UserRateLimit(srh.getTransactionByFilter)),

		rest.MakeEndpoint(storage+"/writemarkers", common.UserRateLimit(srh.getWriteMarker)),
		rest.MakeEndpoint(storage+"/errors", common.UserRateLimit(srh.getErrors)),
		rest.MakeEndpoint(storage+"/allocations", common.UserRateLimit(srh.getAllocations)),
		rest.MakeEndpoint(storage+"/allocation_min_lock", common.UserRateLimit(srh.getAllocationMinLock)),
		rest.MakeEndpoint(storage+"/allocation", common.UserRateLimit(srh.getAllocation)),
		rest.MakeEndpoint(storage+"/latestreadmarker", common.UserRateLimit(srh.getLatestReadMarker)),
		rest.MakeEndpoint(storage+"/readmarkers", common.UserRateLimit(srh.getReadMarkers)),
		rest.MakeEndpoint(storage+"/count_readmarkers", common.UserRateLimit(srh.getReadMarkersCount)),
		rest.MakeEndpoint(storage+"/getWriteMarkers", common.UserRateLimit(srh.getWriteMarkers)),
		rest.MakeEndpoint(storage+"/get_validator", common.UserRateLimit(srh.getValidator)),
		rest.MakeEndpoint(storage+"/validators", common.UserRateLimit(srh.validators)),
		rest.MakeEndpoint(storage+"/openchallenges", common.UserRateLimit(srh.getOpenChallenges)),
		rest.MakeEndpoint(storage+"/getchallenge", common.UserRateLimit(srh.getChallenge)),
		rest.MakeEndpoint(storage+"/blobber-challenges", common.UserRateLimit(srh.getBlobberChallenges)),
		rest.MakeEndpoint(storage+"/getStakePoolStat", common.UserRateLimit(srh.getStakePoolStat)),
		rest.MakeEndpoint(storage+"/getUserStakePoolStat", common.UserRateLimit(srh.getUserStakePoolStat)),
		rest.MakeEndpoint(storage+"/getUserLockedTotal", common.UserRateLimit(srh.getUserLockedTotal)),
		rest.MakeEndpoint(storage+"/block", common.UserRateLimit(srh.getBlock)),
		rest.MakeEndpoint(storage+"/get_blocks", common.UserRateLimit(srh.getBlocks)),
		rest.MakeEndpoint(storage+"/storage-config", common.UserRateLimit(srh.getConfig)),
		rest.MakeEndpoint(storage+"/getReadPoolStat", common.UserRateLimit(srh.getReadPoolStat)),
		rest.MakeEndpoint(storage+"/getChallengePoolStat", common.UserRateLimit(srh.getChallengePoolStat)),
		rest.MakeEndpoint(storage+"/alloc_write_marker_count", common.UserRateLimit(srh.getWriteMarkerCount)),
		rest.MakeEndpoint(storage+"/collected_reward", common.UserRateLimit(srh.getCollectedReward)),
		rest.MakeEndpoint(storage+"/blobber_ids", common.UserRateLimit(srh.getBlobberIdsByUrls)),
		rest.MakeEndpoint(storage+"/alloc_blobbers", common.UserRateLimit(srh.getAllocationBlobbers)),
		rest.MakeEndpoint(storage+"/free_alloc_blobbers", common.UserRateLimit(srh.getFreeAllocationBlobbers)),
		rest.MakeEndpoint(storage+"/search", common.UserRateLimit(srh.getSearchHandler)),
		rest.MakeEndpoint(storage+"/alloc-blobber-term", common.UserRateLimit(srh.getAllocBlobberTerms)),
		rest.MakeEndpoint(storage+"/replicate-snapshots", common.UserRateLimit(srh.replicateSnapshots)),
		rest.MakeEndpoint(storage+"/replicate-blobber-aggregates", srh.replicateBlobberAggregates),
		rest.MakeEndpoint(storage+"/replicate-miner-aggregates", srh.replicateMinerAggregates),
		rest.MakeEndpoint(storage+"/replicate-sharder-aggregates", srh.replicateSharderAggregates),
		rest.MakeEndpoint(storage+"/replicate-authorizer-aggregates", srh.replicateAuthorizerAggregates),
		rest.MakeEndpoint(storage+"/replicate-validator-aggregates", srh.replicateValidatorAggregates),
		rest.MakeEndpoint(storage+"/replicate-user-aggregates", srh.replicateUserAggregates),
	}
}

// swagger:route GET /v1/screst/6dba10422e368813802877a85039d3985d96760ed844092319743fb3a76712d7/blobber_ids blobber_ids
// convert list of blobber urls into ids
//
// parameters:
//
//	+name: free_allocation_data
//	 description: allocation data
//	 required: true
//	 in: query
//	 type: string
//	+name: offset
//	 description: offset
//	 in: query
//	 type: string
//	+name: limit
//	 description: limit
//	 in: query
//	 type: string
//	+name: sort
//	 description: desc or asc
//	 in: query
//	 type: string
//	+name: blobber_urls
//	 description: list of blobber URLs
//	 in: query
//	 type: []string
//	 required: true
//
// responses:
//
//	200: stringArray
//	400:
func (srh *StorageRestHandler) getBlobberIdsByUrls(w http.ResponseWriter, r *http.Request) {
	var (
		urlsStr = r.URL.Query().Get("blobber_urls")
	)

	limit, err := common2.GetOffsetLimitOrderParam(r.URL.Query())
	if err != nil {
		common.Respond(w, r, nil, err)
		return
	}

	if len(urlsStr) == 0 {
		common.Respond(w, r, nil, errors.New("blobber_urls list is empty"))
		return
	}

	var urls []string
	err = json.Unmarshal([]byte(urlsStr), &urls)
	if err != nil {
		common.Respond(w, r, nil, errors.New("blobber urls list is malformed"))
		return
	}

	if len(urls) == 0 {
		common.Respond(w, r, make([]string, 0), nil)
		return
	}

	balances := srh.GetQueryStateContext()
	edb := balances.GetEventDB()
	if edb == nil {
		common.Respond(w, r, nil, common.NewErrInternal("no db connection"))
		return
	}
	var ids stringArray
	ids, err = edb.GetBlobberIdsFromUrls(urls, limit)
	if err != nil {
		common.Respond(w, r, nil, err)
		return
	}
	common.Respond(w, r, ids, err)
}

// swagger:route GET /v1/screst/6dba10422e368813802877a85039d3985d96760ed844092319743fb3a76712d7/free_alloc_blobbers free_alloc_blobbers
// returns list of all blobbers alive that match the free allocation request.
//
// parameters:
//
//	+name: free_allocation_data
//	 description: allocation data
//	 required: true
//	 in: query
//	 type: string
//	+name: offset
//	 description: offset
//	 in: query
//	 type: string
//	+name: limit
//	 description: limit
//	 in: query
//	 type: string
//	+name: sort
//	 description: desc or asc
//	 in: query
//	 type: string
//
// responses:
//
//	200: stringArray
//	400:
func (srh *StorageRestHandler) getFreeAllocationBlobbers(w http.ResponseWriter, r *http.Request) {
	var (
		allocData = r.URL.Query().Get("free_allocation_data")
	)

	limit, err := common2.GetOffsetLimitOrderParam(r.URL.Query())
	if err != nil {
		common.Respond(w, r, nil, err)
		return
	}
	var inputObj freeStorageAllocationInput
	if err := inputObj.decode([]byte(allocData)); err != nil {
		common.Respond(w, r, "", common.NewErrInternal("can't decode allocation request", err.Error()))
		return
	}

	var marker freeStorageMarker
	if err := marker.decode([]byte(inputObj.Marker)); err != nil {
		common.Respond(w, r, "", common.NewErrorf("free_allocation_failed",
			"unmarshal request: %v", err))
		return
	}

	balances := srh.GetQueryStateContext()
	var conf *Config
	if conf, err = getConfig(balances); err != nil {
		common.Respond(w, r, "", common.NewErrorf("free_allocation_failed",
			"can't get config: %v", err))
		return
	}
	var creationDate = balances.Now()
	dur := common.ToTime(creationDate).Add(conf.FreeAllocationSettings.Duration)
	request := allocationBlobbersRequest{
		DataShards:      conf.FreeAllocationSettings.DataShards,
		ParityShards:    conf.FreeAllocationSettings.ParityShards,
		Size:            conf.FreeAllocationSettings.Size,
		Expiration:      common.Timestamp(dur.Unix()),
		ReadPriceRange:  conf.FreeAllocationSettings.ReadPriceRange,
		WritePriceRange: conf.FreeAllocationSettings.WritePriceRange,
	}

	edb := balances.GetEventDB()
	if edb == nil {
		common.Respond(w, r, nil, common.NewErrInternal("no db connection"))
		return
	}
	blobberIDs, err := getBlobbersForRequest(request, edb, balances, limit)
	if err != nil {
		common.Respond(w, r, "", err)
		return
	}

	common.Respond(w, r, blobberIDs, nil)

}

type allocationBlobbersRequest struct {
	ParityShards    int              `json:"parity_shards"`
	DataShards      int              `json:"data_shards"`
	Expiration      common.Timestamp `json:"expiration_date"`
	ReadPriceRange  PriceRange       `json:"read_price_range"`
	WritePriceRange PriceRange       `json:"write_price_range"`
	Size            int64            `json:"size"`
}

func (nar *allocationBlobbersRequest) decode(b []byte) error {
	return json.Unmarshal(b, nar)
}

// swagger:route GET /v1/screst/6dba10422e368813802877a85039d3985d96760ed844092319743fb3a76712d7/alloc_blobbers alloc_blobbers
// returns list of all blobbers alive that match the allocation request.
//
// parameters:
//
//	+name: allocation_data
//	 description: allocation data
//	 required: true
//	 in: query
//	 type: string
//	+name: offset
//	 description: offset
//	 in: query
//	 type: string
//	+name: limit
//	 description: limit
//	 in: query
//	 type: string
//	+name: sort
//	 description: desc or asc
//	 in: query
//	 type: string
//
// responses:
//
//	200: stringArray
//	400:
func (srh *StorageRestHandler) getAllocationBlobbers(w http.ResponseWriter, r *http.Request) {
	q := r.URL.Query()

	limit, err := common2.GetOffsetLimitOrderParam(q)
	if err != nil {
		common.Respond(w, r, nil, err)
		return
	}

	balances := srh.GetQueryStateContext()
	edb := balances.GetEventDB()
	if edb == nil {
		common.Respond(w, r, nil, common.NewErrInternal("no db connection"))
		return
	}

	allocData := q.Get("allocation_data")
	var request allocationBlobbersRequest
	if err := request.decode([]byte(allocData)); err != nil {
		common.Respond(w, r, "", common.NewErrInternal("can't decode allocation request", err.Error()))
		return
	}

	blobberIDs, err := getBlobbersForRequest(request, edb, balances, limit)
	if err != nil {
		common.Respond(w, r, "", err)
		return
	}

	common.Respond(w, r, blobberIDs, nil)
}

func getBlobbersForRequest(request allocationBlobbersRequest, edb *event.EventDb, balances cstate.TimedQueryStateContextI, limit common2.Pagination) ([]string, error) {
	var conf *Config
	var err error
	if conf, err = getConfig(balances); err != nil {
		return nil, fmt.Errorf("can't get config: %v", err)
	}

	var creationDate = balances.Now()
	var numberOfBlobbers = request.DataShards + request.ParityShards
	if numberOfBlobbers > conf.MaxBlobbersPerAllocation {
		return nil, common.NewErrorf("allocation_creation_failed",
			"Too many blobbers selected, max available %d", conf.MaxBlobbersPerAllocation)
	}

	if request.DataShards <= 0 || request.ParityShards < 0 {
		return nil, common.NewErrorf("allocation_creation_failed",
			"invalid data shards:%v or parity shards:%v", request.DataShards, request.ParityShards)
	}

	var allocationSize = bSize(request.Size, request.DataShards)

	dur := common.ToTime(request.Expiration).Sub(common.ToTime(creationDate))
	allocation := event.AllocationQuery{
		MaxOfferDuration: dur,
		ReadPriceRange: struct {
			Min int64
			Max int64
		}{
			Min: int64(request.ReadPriceRange.Min),
			Max: int64(request.ReadPriceRange.Max),
		},
		WritePriceRange: struct {
			Min int64
			Max int64
		}{
			Min: int64(request.WritePriceRange.Min),
			Max: int64(request.WritePriceRange.Max),
		},
		AllocationSize:     allocationSize,
		AllocationSizeInGB: sizeInGB(allocationSize),
		NumberOfDataShards: request.DataShards,
	}

	logging.Logger.Debug("alloc_blobbers", zap.Int64("ReadPriceRange.Min", allocation.ReadPriceRange.Min),
		zap.Int64("ReadPriceRange.Max", allocation.ReadPriceRange.Max), zap.Int64("WritePriceRange.Min", allocation.WritePriceRange.Min),
		zap.Int64("WritePriceRange.Max", allocation.WritePriceRange.Max), zap.Int64("MaxOfferDuration", allocation.MaxOfferDuration.Nanoseconds()),
		zap.Int64("AllocationSize", allocation.AllocationSize), zap.Float64("AllocationSizeInGB", allocation.AllocationSizeInGB),
		zap.Int64("last_health_check", int64(balances.Now())),
	)

	blobberIDs, err := edb.GetBlobbersFromParams(allocation, limit, balances.Now())
	if err != nil {
		logging.Logger.Error("get_blobbers_for_request", zap.Error(err))
		return nil, errors.New("failed to get blobbers: " + err.Error())
	}

	if len(blobberIDs) < numberOfBlobbers {
		return nil, errors.New("not enough blobbers to honor the allocation")
	}
	return blobberIDs, nil
}

// swagger:route GET /v1/screst/6dba10422e368813802877a85039d3985d96760ed844092319743fb3a76712d7/collected_reward collected_reward
// Returns collected reward for a client_id.
// > Note: start-date and end-date resolves to the closest block number for those timestamps on the network.
//
// > Note: Using start/end-block and start/end-date together would only return results with start/end-block
//
// parameters:
//
//	+name: start-block
//	 description: start block
//	 required: false
//	 in: query
//	 type: string
//	+name: end-block
//	 description: end block
//	 required: false
//	 in: query
//	 type: string
//	+name: start-date
//	 description: start date
//	 required: false
//	 in: query
//	 type: string
//	+name: end-date
//	 description: end date
//	 required: false
//	 in: query
//	 type: string
//	+name: data-points
//	 description: number of data points in response
//	 required: false
//	 in: query
//	 type: string
//	+name: client-id
//	 description: client id
//	 required: true
//	 in: query
//	 type: string
//
// responses:
//
//	200: challengePoolStat
//	400:
func (srh *StorageRestHandler) getCollectedReward(w http.ResponseWriter, r *http.Request) {
	var (
		startBlockString = r.URL.Query().Get("start-block")
		endBlockString   = r.URL.Query().Get("end-block")
		clientID         = r.URL.Query().Get("client-id")
		startDateString  = r.URL.Query().Get("start-date")
		endDateString    = r.URL.Query().Get("end-date")
		dataPointsString = r.URL.Query().Get("data-points")
	)

	var dataPoints int64
	dataPoints, err := strconv.ParseInt(dataPointsString, 10, 64)
	if err != nil {
		dataPoints = 1
	} else if dataPoints > 100 {
		dataPoints = 100
	}

	query := event.RewardMintQuery{
		ClientID:   clientID,
		DataPoints: dataPoints,
	}

	edb := srh.GetQueryStateContext().GetEventDB()
	if edb == nil {
		common.Respond(w, r, nil, common.NewErrInternal("no db connection"))
		return
	}

	if startBlockString != "" && endBlockString != "" {
		startBlock, err := strconv.ParseInt(startBlockString, 10, 64)
		if err != nil {
			common.Respond(w, r, nil, common.NewErrInternal("failed to parse start-block string to a number", err.Error()))
			return
		}

		endBlock, err := strconv.ParseInt(endBlockString, 10, 64)
		if err != nil {
			common.Respond(w, r, nil, common.NewErrInternal("failed to parse end-block string to a number", err.Error()))
			return
		}

		if startBlock > endBlock {
			common.Respond(w, r, 0, common.NewErrInternal("start-block cannot be greater than end-block"))
			return
		}

		query.StartBlock = startBlock
		query.EndBlock = endBlock

		rewards, err := edb.GetRewardClaimedTotalBetweenBlocks(query)
		if err != nil {
			common.Respond(w, r, 0, common.NewErrInternal("can't get rewards claimed", err.Error()))
			return
		}
		common.Respond(w, r, map[string][]int64{
			"collected_reward": rewards,
		}, nil)
		return
	}

	if startDateString != "" && endDateString != "" {
		startDate, err := strconv.ParseUint(startDateString, 10, 64)
		if err != nil {
			common.Respond(w, r, nil, common.NewErrInternal("failed to parse start-date string to a number", err.Error()))
			return
		}

		endDate, err := strconv.ParseUint(endDateString, 10, 64)
		if err != nil {
			common.Respond(w, r, nil, common.NewErrInternal("failed to parse end-date string to a number", err.Error()))
			return
		}

		if startDate > endDate {
			common.Respond(w, r, 0, common.NewErrInternal("start-date cannot be greater than end-date"))
			return
		}

		query.StartDate = time.Unix(int64(startDate), 0)
		query.EndDate = time.Unix(int64(endDate), 0)

		rewards, err := edb.GetRewardClaimedTotalBetweenDates(query)
		if err != nil {
			common.Respond(w, r, 0, common.NewErrInternal("can't get rewards claimed", err.Error()))
			return
		}

		common.Respond(w, r, map[string]interface{}{
			"collected_reward": rewards,
		}, nil)
		return
	}

	common.Respond(w, r, nil, common.NewErrInternal("can't get collected rewards"))
}

// swagger:route GET /v1/screst/6dba10422e368813802877a85039d3985d96760ed844092319743fb3a76712d7/alloc_write_marker_count alloc_write_marker_count
//
// parameters:
//
//	+name: allocation_id
//	 description: allocation for which to get challenge pools statistics
//	 required: true
//	 in: query
//	 type: string
//
// responses:
//
//	200: challengePoolStat
//	400:
func (srh *StorageRestHandler) getWriteMarkerCount(w http.ResponseWriter, r *http.Request) {
	allocationID := r.URL.Query().Get("allocation_id")
	if allocationID == "" {
		common.Respond(w, r, nil, common.NewErrInternal("allocation_id is empty"))
		return
	}
	edb := srh.GetQueryStateContext().GetEventDB()
	if edb == nil {
		common.Respond(w, r, nil, common.NewErrInternal("no db connection"))
		return
	}
	total, err := edb.GetWriteMarkerCount(allocationID)
	common.Respond(w, r, map[string]int64{
		"count": total,
	}, err)
}

// swagger:route GET /v1/screst/6dba10422e368813802877a85039d3985d96760ed844092319743fb3a76712d7/getChallengePoolStat getChallengePoolStat
// statistic for all locked tokens of a challenge pool
//
// parameters:
//
//	+name: allocation_id
//	 description: allocation for which to get challenge pools statistics
//	 required: true
//	 in: query
//	 type: string
//
// responses:
//
//	200: challengePoolStat
//	400:
func (srh *StorageRestHandler) getChallengePoolStat(w http.ResponseWriter, r *http.Request) {
	var (
		allocationID = r.URL.Query().Get("allocation_id")
	)

	if allocationID == "" {
		err := errors.New("missing allocation_id URL query parameter")
		common.Respond(w, r, nil, common.NewErrBadRequest(err.Error()))
		return
	}

	edb := srh.GetQueryStateContext().GetEventDB()
	if edb == nil {
		common.Respond(w, r, nil, common.NewErrInternal("no db connection"))
		return
	}

	cp, err := edb.GetChallengePool(allocationID)
	if err != nil {
		common.Respond(w, r, nil, common.NewErrBadRequest(err.Error()))
	}

	common.Respond(w, r, toChallengePoolStat(cp), nil)
}

// swagger:route GET /v1/screst/6dba10422e368813802877a85039d3985d96760ed844092319743fb3a76712d7/getReadPoolStat getReadPoolStat
// Gets  statistic for all locked tokens of the read pool
//
// parameters:
//
//	+name: client_id
//	 description: client for which to get read pools statistics
//	 required: true
//	 in: query
//	 type: string
//
// responses:
//
//	200: readPool
//	400:
func (srh *StorageRestHandler) getReadPoolStat(w http.ResponseWriter, r *http.Request) {
	rp := readPool{}

	clientID := r.URL.Query().Get("client_id")
	err := srh.GetQueryStateContext().GetTrieNode(readPoolKey(ADDRESS, clientID), &rp)
	if err != nil {
		common.Respond(w, r, nil, smartcontract.NewErrNoResourceOrErrInternal(err, true, "can't get read pool"))
		return
	}

	common.Respond(w, r, &rp, nil)
}

const cantGetConfigErrMsg = "can't get config"

func getConfig(balances cstate.CommonStateContextI) (*Config, error) {
	var conf = &Config{}
	err := balances.GetTrieNode(scConfigKey(ADDRESS), conf)
	if err != nil {
		if err != util.ErrValueNotPresent {
			return nil, err
		} else {
			conf, err = getConfiguredConfig()
			if err != nil {
				return nil, err
			}
			return conf, err
		}
	}
	return conf, nil
}

// swagger:route GET /v1/screst/6dba10422e368813802877a85039d3985d96760ed844092319743fb3a76712d7/storage-config storage-config
// Gets the current storage smart contract settings
//
// responses:
//
//	200: StringMap
//	400:
func (srh *StorageRestHandler) getConfig(w http.ResponseWriter, r *http.Request) {
	conf, err := getConfig(srh.GetQueryStateContext())
	if err != nil && err != util.ErrValueNotPresent {
		common.Respond(w, r, nil, smartcontract.NewErrNoResourceOrErrInternal(err, true, cantGetConfigErrMsg))
		return
	}

	rtv, err := conf.getConfigMap()
	if err != nil {
		common.Respond(w, r, nil, smartcontract.NewErrNoResourceOrErrInternal(err, true, cantGetConfigErrMsg))
		return
	}

	common.Respond(w, r, rtv, nil)
}

// swagger:model fullBlock
type fullBlock struct {
	event.Block
	Transactions []event.Transaction `json:"transactions"`
}

// swagger:route GET /v1/screst/6dba10422e368813802877a85039d3985d96760ed844092319743fb3a76712d7/get_blocks get_blocks
// Gets block information for all blocks. Todo: We need to add a filter to this.
//
// parameters:
//
//	+name: block_hash
//	 description: block hash
//	 required: true
//	 in: query
//	 type: string
//	+name: offset
//	 description: offset
//	 in: query
//	 type: string
//	+name: limit
//	 description: limit
//	 in: query
//	 type: string
//	+name: sort
//	 description: desc or asc
//	 in: query
//	 type: string
//
// responses:
//
//	200: []fullBlock
//	400:
//	500:
func (srh *StorageRestHandler) getBlocks(w http.ResponseWriter, r *http.Request) {
	start, end, err := common2.GetStartEndBlock(r.URL.Query())
	if err != nil {
		common.Respond(w, r, nil, err)
		return
	}

	limit, err := common2.GetOffsetLimitOrderParam(r.URL.Query())
	if err != nil {
		common.Respond(w, r, nil, err)
		return
	}

	edb := srh.GetQueryStateContext().GetEventDB()
	if edb == nil {
		common.Respond(w, r, nil, common.NewErrInternal("no db connection"))
		return
	}
	var blocks []event.Block
	if end > 0 {
		blocks, err = edb.GetBlocksByBlockNumbers(start, end, limit)
		if err != nil {
			common.Respond(w, r, nil, common.NewErrInternal("getting blocks "+err.Error()))
			return
		}
	} else {
		blocks, err = edb.GetBlocks(limit)
		if err != nil {
			common.Respond(w, r, nil, common.NewErrInternal("getting blocks "+err.Error()))
			return
		}
	}

	if r.URL.Query().Get("content") != "full" {
		common.Respond(w, r, blocks, nil)
		return
	}
	var fullBlocks []fullBlock
	txs, err := edb.GetTransactionsForBlocks(blocks[0].Round, blocks[len(blocks)-1].Round)
	var txnIndex int
	for i, b := range blocks {
		fBlock := fullBlock{Block: blocks[i]}
		for ; txnIndex < len(txs) && txs[txnIndex].Round == b.Round; txnIndex++ {
			fBlock.Transactions = append(fBlock.Transactions, txs[txnIndex])
		}
		fullBlocks = append(fullBlocks, fBlock)
	}
	common.Respond(w, r, fullBlocks, nil)
}

// swagger:route GET /v1/screst/6dba10422e368813802877a85039d3985d96760ed844092319743fb3a76712d7/block block
// Gets block information
//
// parameters:
//
//	+name: block_hash
//	 description: block hash
//	 required: false
//	 in: query
//	 type: string
//	+name: date
//	 description: block created closest to the date (epoch timestamp in nanoseconds)
//	 required: false
//	 in: query
//	 type: string
//	+name: round
//	 description: block round
//	 required: false
//	 in: query
//	 type: string
//
// responses:
//
//	200: Block
//	400:
//	500:
func (srh *StorageRestHandler) getBlock(w http.ResponseWriter, r *http.Request) {
	var (
		hash        = r.URL.Query().Get("block_hash")
		date        = r.URL.Query().Get("date")
		roundString = r.URL.Query().Get("round")
	)

	edb := srh.GetQueryStateContext().GetEventDB()
	if edb == nil {
		common.Respond(w, r, nil, common.NewErrInternal("no db connection"))
		return
	}

	if hash != "" {
		block, err := edb.GetBlockByHash(hash)
		if err != nil {
			common.Respond(w, r, nil, common.NewErrInternal("error getting block "+err.Error()))
			return
		}

		common.Respond(w, r, &block, nil)
		return
	}

	if date != "" {
		block, err := edb.GetBlockByDate(date)
		if err != nil {
			common.Respond(w, r, nil, common.NewErrInternal("error getting block "+err.Error()))
			return
		}

		common.Respond(w, r, &block, nil)
		return
	}

	if roundString != "" {
		round, err := strconv.ParseUint(roundString, 10, 64)
		if err != nil {
			common.Respond(w, r, nil, common.NewErrInternal("error parsing parameter string "+err.Error()))
			return
		}

		block, err := edb.GetBlockByRound(int64(round))
		if err != nil {
			common.Respond(w, r, nil, common.NewErrInternal("error getting block "+err.Error()))
			return
		}

		common.Respond(w, r, &block, nil)
		return
	}

	common.Respond(w, r, nil, common.NewErrBadRequest("no filter selected"))
	return
}

// swagger:route GET /v1/screst/6dba10422e368813802877a85039d3985d96760ed844092319743fb3a76712d7/getUserStakePoolStat getUserStakePoolStat
// Gets statistic for a user's stake pools
//
// parameters:
//
//	+name: client_id
//	 description: client for which to get stake pool information
//	 required: true
//	 in: query
//	 type: string
//
// responses:
//
//	200: userPoolStat
//	400:
func (srh *StorageRestHandler) getUserStakePoolStat(w http.ResponseWriter, r *http.Request) {
	clientID := r.URL.Query().Get("client_id")
	edb := srh.GetQueryStateContext().GetEventDB()
	if edb == nil {
		common.Respond(w, r, nil, common.NewErrInternal("no db connection"))
		return
	}

	pagination, err := common2.GetOffsetLimitOrderParam(r.URL.Query())
	if err != nil {
		common.Respond(w, r, nil, err)
		return
	}

	pools, err := edb.GetUserDelegatePools(clientID, spenum.Blobber, pagination)
	if err != nil {
		common.Respond(w, r, nil, common.NewErrBadRequest("blobber not found in event database: "+err.Error()))
		return
	}

	var ups = new(stakepool.UserPoolStat)
	ups.Pools = make(map[datastore.Key][]*stakepool.DelegatePoolStat)
	for _, pool := range pools {
		var dps = stakepool.DelegatePoolStat{
			ID:           pool.PoolID,
			DelegateID:   pool.DelegateID,
			Status:       spenum.PoolStatus(pool.Status).String(),
			RoundCreated: pool.RoundCreated,
			StakedAt:     pool.StakedAt,
		}
		dps.Balance = pool.Balance

		dps.Rewards = pool.Reward

		dps.TotalPenalty = pool.TotalPenalty

		dps.TotalReward = pool.TotalReward

		ups.Pools[pool.ProviderID] = append(ups.Pools[pool.ProviderID], &dps)
	}

	common.Respond(w, r, ups, nil)
}

// swagger:model userLockedTotalResponse
type userLockedTotalResponse struct {
	Total int64 `json:"total"`
}

// swagger:route GET /v1/screst/6dba10422e368813802877a85039d3985d96760ed844092319743fb3a76712d7/getUserLockedTotal getUserLockedTotal
// Gets statistic for a user's stake pools
//
// parameters:
//
//	+name: client_id
//	 description: client for which to get stake pool information
//	 required: true
//	 in: query
//	 type: string
//
// responses:
//
//	200: userLockedTotalResponse
//	400:
func (srh *StorageRestHandler) getUserLockedTotal(w http.ResponseWriter, r *http.Request) {
	clientID := r.URL.Query().Get("client_id")
	edb := srh.GetQueryStateContext().GetEventDB()
	if edb == nil {
		common.Respond(w, r, nil, common.NewErrInternal("no db connection"))
		return
	}
	locked, err := edb.GetUserTotalLocked(clientID)
	if err != nil {
		common.Respond(w, r, nil, common.NewErrBadRequest("blobber not found in event database: "+err.Error()))
		return
	}

	common.Respond(w, r, &userLockedTotalResponse{Total: locked}, nil)

}

// swagger:route GET /v1/screst/6dba10422e368813802877a85039d3985d96760ed844092319743fb3a76712d7/getStakePoolStat getStakePoolStat
// Gets statistic for all locked tokens of a stake pool
//
// parameters:
//
//	+name: provider_id
//	 description: id of a provider
//	 required: true
//	 in: query
//	 type: string
//	+name: provider_type
//	 description: type of the provider, ie: blobber. validator
//	 required: true
//	 in: query
//	 type: string
//
// responses:
//
//	200: stakePoolStat
//	400:
//	500:
func (srh *StorageRestHandler) getStakePoolStat(w http.ResponseWriter, r *http.Request) {
	providerID := r.URL.Query().Get("provider_id")
	providerTypeString := r.URL.Query().Get("provider_type")
	providerType, err := strconv.Atoi(providerTypeString)
	if err != nil {
		common.Respond(w, r, nil, common.NewErrBadRequest("invalid provider_type: "+err.Error()))
		return
	}

	edb := srh.GetQueryStateContext().GetEventDB()
	if edb == nil {
		common.Respond(w, r, nil, common.NewErrInternal("no db connection"))
		return
	}

	res, err := getProviderStakePoolStats(providerType, providerID, edb)
	if err != nil {
		common.Respond(w, r, nil, common.NewErrBadRequest("could not find provider stats: "+err.Error()))
		return
	}

	common.Respond(w, r, res, nil)
}

func getProviderStakePoolStats(providerType int, providerID string, edb *event.EventDb) (*stakepool.StakePoolStat, error) {
	delegatePools, err := edb.GetDelegatePools(providerID)
	if err != nil {
		return nil, fmt.Errorf("cannot find user stake pool: %s", err.Error())
	}
	spStat := &stakepool.StakePoolStat{}
	spStat.Delegate = make([]stakepool.DelegatePoolStat, len(delegatePools))

	switch spenum.Provider(providerType) {
	case spenum.Blobber:
		blobber, err := edb.GetBlobber(providerID)
		if err != nil {
			return nil, fmt.Errorf("can't find validator: %s", err.Error())
		}

		return stakepool.ToProviderStakePoolStats(&blobber.Provider, delegatePools)
	case spenum.Validator:
		validator, err := edb.GetValidatorByValidatorID(providerID)
		if err != nil {
			return nil, fmt.Errorf("can't find validator: %s", err.Error())
		}

		return stakepool.ToProviderStakePoolStats(&validator.Provider, delegatePools)
	}

	return nil, fmt.Errorf("unknown provider type")
}

// swagger:route GET /v1/screst/6dba10422e368813802877a85039d3985d96760ed844092319743fb3a76712d7/blobber-challenges blobber-challenges
// Gets challenges for a blobber by challenge id
//
// parameters:
//   - name: id
//     description: id of blobber
//     required: true
//     in: query
//     type: string
//   - name: start
//     description: start time of interval
//     required: true
//     in: query
//     type: string
//   - name: end
//     description: end time of interval
//     required: true
//     in: query
//     type: string
//
// responses:
//
//	200: Challenges
//	400:
//	404:
//	500:
func (srh *StorageRestHandler) getBlobberChallenges(w http.ResponseWriter, r *http.Request) {
	edb := srh.GetQueryStateContext().GetEventDB()
	if edb == nil {
		common.Respond(w, r, nil, common.NewErrInternal("no db connection"))
		return
	}
	start, end, err := roundIntervalFromTime(
		r.URL.Query().Get("from"),
		r.URL.Query().Get("to"),
		edb,
	)
	if err != nil {
		common.Respond(w, r, nil, err)
		return
	}
	blobberID := r.URL.Query().Get("id")
	if len(blobberID) == 0 {
		common.Respond(w, r, nil, common.NewErrBadRequest("no blobber id"))
		return
	}

	challenges, err := edb.GetChallenges(blobberID, start, end)
	if err != nil {
		common.Respond(w, r, "", smartcontract.NewErrNoResourceOrErrInternal(err, true, "can't get challenge"))
		return
	}

	common.Respond(w, r, challenges, nil)
}

func roundIntervalFromTime(fromTime, toTime string, edb *event.EventDb) (int64, int64, error) {
	var timeFrom, timeTo time.Time
	from, err := strconv.ParseInt(fromTime, 10, 16)
	if err != nil {
		timeFrom = time.Now().Add(-24 * time.Hour)
	} else {
		timeFrom = time.Unix(from, 0)
	}
	to, err := strconv.ParseInt(toTime, 10, 64)
	if err != nil {
		timeTo = time.Now()
	} else {
		timeTo = time.Unix(to, 0)
	}
	start, err := edb.GetRoundFromTime(timeFrom, true)
	if err != nil {
		return 0, 0, common.NewErrInternal(
			fmt.Sprintf("failed finding round matching from time %v: %v", timeFrom, err.Error()))
	}
	if start <= 0 {
		start = 1
	}
	end, err := edb.GetRoundFromTime(timeTo, false)
	if err != nil {
		return 0, 0, common.NewErrInternal(
			fmt.Sprintf("failed finding round matching to time %v: %v", timeFrom, err.Error()))
	}

	if end <= start {
		return 0, 0, common.NewErrBadRequest(fmt.Sprintf("to %v less than from %v", end, start))
	}
	return start, end, nil
}

// swagger:route GET /v1/screst/6dba10422e368813802877a85039d3985d96760ed844092319743fb3a76712d7/getchallenge getChallenge
// Gets challenges for a blobber by challenge id
//
// parameters:
//
//	+name: blobber
//	 description: id of blobber
//	 required: true
//	 in: query
//	 type: string
//	+name: challenge
//	 description: id of challenge
//	 required: true
//	 in: query
//	 type: string
//
// responses:
//
//	200: StorageChallengeResponse
//	400:
//	404:
//	500:
func (srh *StorageRestHandler) getChallenge(w http.ResponseWriter, r *http.Request) {
	challengeID := r.URL.Query().Get("challenge")
	challenge, err := getChallenge(challengeID, srh.GetQueryStateContext().GetEventDB())
	if err != nil {
		common.Respond(w, r, "", smartcontract.NewErrNoResourceOrErrInternal(err, true, "can't get challenge"))
		return
	}
	common.Respond(w, r, challenge, nil)
}

// swagger:model StorageChallengeResponse
type StorageChallengeResponse struct {
	*StorageChallenge `json:",inline"`
	Validators        []*ValidationNode `json:"validators"`
	Seed              int64             `json:"seed"`
	AllocationRoot    string            `json:"allocation_root"`
}

// swagger:model ChallengesResponse
type ChallengesResponse struct {
	BlobberID  string                      `json:"blobber_id"`
	Challenges []*StorageChallengeResponse `json:"challenges"`
}

// swagger:route GET /v1/screst/6dba10422e368813802877a85039d3985d96760ed844092319743fb3a76712d7/openchallenges openchallenges
// Gets open challenges for a blobber
//
// parameters:
//
//	+name: blobber
//	 description: id of blobber for which to get open challenges
//	 required: true
//	 in: query
//	 type: string
//	+name: offset
//	 description: offset
//	 in: query
//	 type: string
//	+name: limit
//	 description: limit
//	 in: query
//	 type: string
//	+name: sort
//	 description: desc or asc
//	 in: query
//	 type: string
//
// responses:
//
//	200: ChallengesResponse
//	400:
//	404:
//	500:
func (srh *StorageRestHandler) getOpenChallenges(w http.ResponseWriter, r *http.Request) {
	var (
		blobberID  = r.URL.Query().Get("blobber")
		fromString = r.URL.Query().Get("from")
		from       common.Timestamp
	)

	if fromString != "" {
		fromI, err := strconv.Atoi(fromString)
		if err != nil {
			common.Respond(w, r, nil, err)
			return
		}
		from = common.Timestamp(fromI)
	}

	limit, err := common2.GetOffsetLimitOrderParam(r.URL.Query())
	if err != nil {
		common.Respond(w, r, nil, err)
		return
	}

	sctx := srh.GetQueryStateContext()
	edb := sctx.GetEventDB()
	if edb == nil {
		common.Respond(w, r, nil, common.NewErrInternal("no db connection"))
		return
	}

	challenges, err := getOpenChallengesForBlobber(blobberID, from, common.Timestamp(getMaxChallengeCompletionTime().Seconds()), limit, sctx.GetEventDB())
	if err != nil {
		common.Respond(w, r, "", smartcontract.NewErrNoResourceOrErrInternal(err, true, "can't find challenges"))
		return
	}
	common.Respond(w, r, ChallengesResponse{
		BlobberID:  blobberID,
		Challenges: challenges,
	}, nil)
}

// swagger:route GET /v1/screst/6dba10422e368813802877a85039d3985d96760ed844092319743fb3a76712d7/get_validator get_validator
// Gets validator information
//
// parameters:
//
//	+name: validator_id
//	 description: validator on which to get information
//	 required: true
//	 in: query
//	 type: string
//
// responses:
//
//	200: Validator
//	400:
//	500:
func (srh *StorageRestHandler) getValidator(w http.ResponseWriter, r *http.Request) {

	var (
		validatorID = r.URL.Query().Get("validator_id")
	)

	if validatorID == "" {
		common.Respond(w, r, nil, common.NewErrBadRequest("no validator id"))
		return
	}
	edb := srh.GetQueryStateContext().GetEventDB()
	if edb == nil {
		common.Respond(w, r, nil, common.NewErrInternal("no db connection"))
		return
	}
	validator, err := edb.GetValidatorByValidatorID(validatorID)
	if err != nil {
		common.Respond(w, r, nil, common.NewErrInternal("can't find validator", err.Error()))
		return
	}

	common.Respond(w, r, newValidatorNodeResponse(validator), nil)
}

type validatorNodeResponse struct {
	ValidatorID     string           `json:"validator_id"`
	BaseUrl         string           `json:"url"`
	StakeTotal      currency.Coin    `json:"stake_total"`
	UnstakeTotal    currency.Coin    `json:"unstake_total"`
	PublicKey       string           `json:"public_key"`
	LastHealthCheck common.Timestamp `json:"last_health_check"`
	IsKilled        bool             `json:"is_killed"`
	IsShutdown      bool             `json:"is_shutdown"`

	// StakePoolSettings
	DelegateWallet string        `json:"delegate_wallet"`
	MinStake       currency.Coin `json:"min_stake"`
	MaxStake       currency.Coin `json:"max_stake"`
	NumDelegates   int           `json:"num_delegates"`
	ServiceCharge  float64       `json:"service_charge"`

	TotalServiceCharge       currency.Coin `json:"total_service_charge"`
	UncollectedServiceCharge currency.Coin `json:"uncollected_service_charge"`
}

func newValidatorNodeResponse(v event.Validator) *validatorNodeResponse {
	return &validatorNodeResponse{
		ValidatorID:              v.ID,
		BaseUrl:                  v.BaseUrl,
		StakeTotal:               v.TotalStake,
		UnstakeTotal:             v.UnstakeTotal,
		PublicKey:                v.PublicKey,
		DelegateWallet:           v.DelegateWallet,
		MinStake:                 v.MinStake,
		MaxStake:                 v.MaxStake,
		NumDelegates:             v.NumDelegates,
		ServiceCharge:            v.ServiceCharge,
		UncollectedServiceCharge: v.Rewards.Rewards,
		TotalServiceCharge:       v.Rewards.TotalRewards,
		IsKilled:                 v.IsKilled,
		IsShutdown:               v.IsShutdown,
		LastHealthCheck:          v.LastHealthCheck,
	}
}

// Gets list of all validators alive (e.g. excluding blobbers with zero capacity).
//
// responses:
//
//	200: Validator
//	400:
func (srh *StorageRestHandler) validators(w http.ResponseWriter, r *http.Request) {

	pagination, err := common2.GetOffsetLimitOrderParam(r.URL.Query())
	edb := srh.GetQueryStateContext().GetEventDB()
	if edb == nil {
		common.Respond(w, r, nil, common.NewErrInternal("no db connection"))
		return
	}

	values := r.URL.Query()
	active := values.Get("active")

	var validators []event.Validator

	if active == "true" {
		validators, err = edb.GetActiveValidators(pagination)
	} else {
		validators, err = edb.GetValidators(pagination)
	}

	if err != nil {
		err := common.NewErrInternal("cannot get validator list" + err.Error())
		common.Respond(w, r, nil, err)
		return
	}

	vns := make([]*validatorNodeResponse, len(validators))
	for i, v := range validators {
		vns[i] = newValidatorNodeResponse(v)
	}

	common.Respond(w, r, vns, nil)
}

// swagger:route GET /v1/screst/6dba10422e368813802877a85039d3985d96760ed844092319743fb3a76712d7/getWriteMarkers getWriteMarkers
// Gets writemarkers according to a filter
//
// parameters:
//
//	+name: allocation_id
//	 description: count write markers for this allocation
//	 required: true
//	 in: query
//	 type: string
//	+name: offset
//	 description: offset
//	 in: query
//	 type: string
//	+name: limit
//	 description: limit
//	 in: query
//	 type: string
//	+name: sort
//	 description: desc or asc
//	 in: query
//	 type: string
//
// responses:
//
//	200: []WriteMarker
//	400:
//	500:
func (srh *StorageRestHandler) getWriteMarkers(w http.ResponseWriter, r *http.Request) {
	allocationID := r.URL.Query().Get("allocation_id")

	limit, err := common2.GetOffsetLimitOrderParam(r.URL.Query())
	if err != nil {
		common.Respond(w, r, nil, err)
		return
	}

	if allocationID == "" {
		common.Respond(w, r, nil, common.NewErrBadRequest("no allocation id"))
		return
	}

	edb := srh.GetQueryStateContext().GetEventDB()
	if edb == nil {
		common.Respond(w, r, nil, common.NewErrInternal("no db connection"))
		return
	}

	writeMarkers, err := edb.GetWriteMarkersForAllocationID(allocationID, limit)
	if err != nil {
		common.Respond(w, r, nil, common.NewErrInternal("can't get write markers", err.Error()))
		return
	}
	common.Respond(w, r, writeMarkers, nil)

}

// swagger:route GET /v1/screst/6dba10422e368813802877a85039d3985d96760ed844092319743fb3a76712d7/count_readmarkers count_readmarkers
// Gets read markers according to a filter
//
// parameters:
//
//	+name: allocation_id
//	 description: count read markers for this allocation
//	 required: true
//	 in: query
//	 type: string
//
// responses:
//
//	200: readMarkersCount
//	400
//	500:
func (srh *StorageRestHandler) getReadMarkersCount(w http.ResponseWriter, r *http.Request) {
	var (
		allocationID = r.URL.Query().Get("allocation_id")
	)

	if allocationID == "" {
		common.Respond(w, r, nil, common.NewErrBadRequest("no allocation id"))
		return
	}

	query := new(event.ReadMarker)
	if allocationID != "" {
		query.AllocationID = allocationID
	}
	edb := srh.GetQueryStateContext().GetEventDB()
	if edb == nil {
		common.Respond(w, r, nil, common.NewErrInternal("no db connection"))
		return
	}
	count, err := edb.CountReadMarkersFromQuery(query)
	if err != nil {
		common.Respond(w, r, nil, common.NewErrInternal("can't count read markers", err.Error()))
		return
	}

	common.Respond(w, r, readMarkersCount{ReadMarkersCount: count}, nil)
}

// swagger:model readMarkersCount
type readMarkersCount struct {
	ReadMarkersCount int64 `json:"read_markers_count"`
}

type ReadMarkerResponse struct {
	ID            uint
	CreatedAt     time.Time
	UpdatedAt     time.Time
	Timestamp     int64   `json:"timestamp"`
	ReadCounter   int64   `json:"read_counter"`
	ReadSize      float64 `json:"read_size"`
	Signature     string  `json:"signature"`
	PayerID       string  `json:"payer_id"`
	AuthTicket    string  `json:"auth_ticket"`  //used in readmarkers
	BlockNumber   int64   `json:"block_number"` //used in alloc_read_size
	ClientID      string  `json:"client_id"`
	BlobberID     string  `json:"blobber_id"`
	OwnerID       string  `json:"owner_id"`
	TransactionID string  `json:"transaction_id"`
	AllocationID  string  `json:"allocation_id"`

	// TODO: Decide which pieces of information are important to the response
	// Client 		*event.User
	// Owner		*event.User
	// Allocation	*event.Allocation
}

func toReadMarkerResponse(rm event.ReadMarker) ReadMarkerResponse {
	return ReadMarkerResponse{
		ID:            rm.ID,
		CreatedAt:     rm.CreatedAt,
		Timestamp:     rm.Timestamp,
		ReadCounter:   rm.ReadCounter,
		ReadSize:      rm.ReadSize,
		Signature:     rm.Signature,
		PayerID:       rm.PayerID,
		AuthTicket:    rm.AuthTicket,
		BlockNumber:   rm.BlockNumber,
		ClientID:      rm.ClientID,
		BlobberID:     rm.BlobberID,
		OwnerID:       rm.OwnerID,
		TransactionID: rm.TransactionID,
		AllocationID:  rm.AllocationID,

		// TODO: Add fields from relationships as needed
	}
}

// swagger:route GET /v1/screst/6dba10422e368813802877a85039d3985d96760ed844092319743fb3a76712d7/readmarkers readmarkers
// Gets read markers according to a filter
//
// parameters:
//
//	+name: allocation_id
//	 description: filter read markers by this allocation
//	 in: query
//	 type: string
//	+name: auth_ticket
//	 description: filter in only read markers using auth thicket
//	 in: query
//	 type: string
//	+name: offset
//	 description: offset
//	 in: query
//	 type: string
//	+name: limit
//	 description: limit
//	 in: query
//	 type: string
//	+name: sort
//	 description: desc or asc
//	 in: query
//	 type: string
//
// responses:
//
//	200: []ReadMarker
//	500:
func (srh *StorageRestHandler) getReadMarkers(w http.ResponseWriter, r *http.Request) {
	var (
		allocationID = r.URL.Query().Get("allocation_id")
		authTicket   = r.URL.Query().Get("auth_ticket")
	)

	limit, err := common2.GetOffsetLimitOrderParam(r.URL.Query())
	if err != nil {
		common.Respond(w, r, nil, err)
		return
	}

	query := event.ReadMarker{}
	if allocationID != "" {
		query.AllocationID = allocationID
	}

	if authTicket != "" {
		query.AuthTicket = authTicket
	}

	edb := srh.GetQueryStateContext().GetEventDB()
	if edb == nil {
		common.Respond(w, r, nil, common.NewErrInternal("no db connection"))
		return
	}
	readMarkers, err := edb.GetReadMarkersFromQueryPaginated(query, limit)
	if err != nil {
		common.Respond(w, r, nil, common.NewErrInternal("can't get read markers", err.Error()))
		return
	}

	rmrs := make([]ReadMarkerResponse, 0, len(readMarkers))
	for _, rm := range readMarkers {
		rmrs = append(rmrs, toReadMarkerResponse(rm))
	}

	common.Respond(w, r, rmrs, nil)
}

// swagger:route GET /v1/screst/6dba10422e368813802877a85039d3985d96760ed844092319743fb3a76712d7/latestreadmarker latestreadmarker
// Gets latest read marker for a client and blobber
//
// parameters:
//
//	+name: client
//	 description: client
//	 in: query
//	 type: string
//	+name: blobber
//	 description: blobber
//	 in: query
//	 type: string
//
// responses:
//
//	200: ReadMarker
//	500:
func (srh *StorageRestHandler) getLatestReadMarker(w http.ResponseWriter, r *http.Request) {
	var (
		clientID     = r.URL.Query().Get("client")
		blobberID    = r.URL.Query().Get("blobber")
		allocationID = r.URL.Query().Get("allocation")

		commitRead = &ReadConnection{}
	)

	commitRead.ReadMarker = &ReadMarker{
		BlobberID:    blobberID,
		ClientID:     clientID,
		AllocationID: allocationID,
	}

	err := srh.GetQueryStateContext().GetTrieNode(commitRead.GetKey(ADDRESS), commitRead)
	switch err {
	case nil:
		common.Respond(w, r, commitRead.ReadMarker, nil)
	case util.ErrValueNotPresent:
		common.Respond(w, r, make(map[string]string), nil)
	default:
		common.Respond(w, r, nil, common.NewErrInternal("can't get read marker", err.Error()))
	}
}

// swagger:route GET /v1/screst/6dba10422e368813802877a85039d3985d96760ed844092319743fb3a76712d7/allocation_min_lock allocation_min_lock
// Calculates the cost of a new allocation request.
//
// parameters:
//
//	+name: allocation_data
//	 description: json marshall of new allocation request input data
//	 in: query
//	 type: string
//	 required: true
//
// responses:
//
//	200: Int64Map
//	400:
//	500:
func (srh *StorageRestHandler) getAllocationMinLock(w http.ResponseWriter, r *http.Request) {
	var err error
	allocData := r.URL.Query().Get("allocation_data")
	var req newAllocationRequest
	if err = req.decode([]byte(allocData)); err != nil {
		common.Respond(w, r, "", common.NewErrInternal("can't decode allocation request", err.Error()))
		return
	}

	balances := srh.GetQueryStateContext()
	edb := balances.GetEventDB()
	if edb == nil {
		common.Respond(w, r, nil, common.NewErrInternal("no db connection"))
		return
	}

	conf, err := getConfig(balances)
	if err != nil {
		common.Respond(w, r, nil, common.NewErrInternal(err.Error()))
		return
	}

	var request newAllocationRequest
	if err = request.decode([]byte(allocData)); err != nil {
		common.Respond(w, r, nil, common.NewErrBadRequest(err.Error()))
		return
	}
	if err := request.validate(common.ToTime(balances.Now()), conf); err != nil {
		common.Respond(w, r, nil, common.NewErrInternal(err.Error()))
		return
	}

	blobbers, err := edb.GetBlobbersFromIDs(request.Blobbers)
	if err != nil {
		common.Respond(w, r, nil, common.NewErrInternal(err.Error()))
		return
	}
	var sns []*storageNodeResponse
	for _, b := range blobbers {
		sn := blobberTableToStorageNode(b)
		sns = append(sns, &sn)
	}

	sa, _, err := setupNewAllocation(
		request,
		sns,
		Timings{timings: nil, start: common.ToTime(balances.Now())},
		balances.Now(),
		conf,
		"",
	)

	if err != nil {
		common.Respond(w, r, nil, common.NewErrInternal(err.Error()))
		return
	}
	cost, err := sa.cost()
	if err != nil {
		common.Respond(w, r, nil, common.NewErrInternal(err.Error()))
		return
	}
	cost64, err := cost.Float64()
	if err != nil {
		common.Respond(w, r, nil, common.NewErrInternal(err.Error()))
		return
	}
	mld, err := sa.restMinLockDemand()
	if err != nil {
		common.Respond(w, r, nil, common.NewErrInternal(err.Error()))
		return
	}
	mld64, err := mld.Float64()
	if err != nil {
		common.Respond(w, r, nil, common.NewErrInternal(err.Error()))
		return
	}

	common.Respond(w, r, map[string]interface{}{
		"min_lock_demand": math.Max(cost64, mld64+cost64*conf.CancellationCharge),
	}, nil)
}

// swagger:route GET /v1/screst/6dba10422e368813802877a85039d3985d96760ed844092319743fb3a76712d7/allocations allocations
// Gets a list of allocation information for allocations owned by the client
//
// parameters:
//
//	+name: client
//	 description: owner of allocations we wish to list
//	 required: true
//	 in: query
//	 type: string
//	+name: offset
//	 description: offset
//	 in: query
//	 type: string
//	+name: limit
//	 description: limit
//	 in: query
//	 type: string
//	+name: sort
//	 description: desc or asc
//	 in: query
//	 type: string
//
// responses:
//
//	200: []StorageAllocation
//	400:
//	500:
func (srh *StorageRestHandler) getAllocations(w http.ResponseWriter, r *http.Request) {
	clientID := r.URL.Query().Get("client")

	limit, err := common2.GetOffsetLimitOrderParam(r.URL.Query())
	if err != nil {
		common.Respond(w, r, nil, err)
		return
	}

	edb := srh.GetQueryStateContext().GetEventDB()
	if edb == nil {
		common.Respond(w, r, nil, common.NewErrInternal("no db connection"))
		return
	}
	allocations, err := getClientAllocationsFromDb(clientID, edb, limit)
	if err != nil {
		common.Respond(w, r, nil, smartcontract.NewErrNoResourceOrErrInternal(err, true, "can't get allocations"))
		return
	}
	common.Respond(w, r, allocations, nil)
}

// getErrors swagger:route GET /v1/screst/6dba10422e368813802877a85039d3985d96760ed844092319743fb3a76712d7/allocation allocation
// Gets allocation object
//
// parameters:
//
//	+name: allocation
//	 description: offset
//	 required: true
//	 in: query
//	 type: string
//
// responses:
//
//	200: StorageAllocation
//	400:
//	500:
func (srh *StorageRestHandler) getAllocation(w http.ResponseWriter, r *http.Request) {
	allocationID := r.URL.Query().Get("allocation")
	edb := srh.GetQueryStateContext().GetEventDB()
	if edb == nil {
		common.Respond(w, r, nil, common.NewErrInternal("no db connection"))
		return
	}
	allocation, err := edb.GetAllocation(allocationID)
	if err != nil {
		logging.Logger.Error("unable to fetch allocation",
			zap.String("allocation", allocationID),
			zap.Error(err))
		common.Respond(w, r, nil, smartcontract.NewErrNoResourceOrErrInternal(err, true, "can't get allocation"))
		return
	}
	sa, err := allocationTableToStorageAllocationBlobbers(allocation, edb)
	if err != nil {
		logging.Logger.Error("unable to create allocation response",
			zap.String("allocation", allocationID),
			zap.Error(err))
		common.Respond(w, r, nil, smartcontract.NewErrNoResourceOrErrInternal(err, true, "can't convert to storageAllocationBlobbers"))
		return
	}

	common.Respond(w, r, sa, nil)
}

// swagger:route GET /v1/screst/6dba10422e368813802877a85039d3985d96760ed844092319743fb3a76712d7/errors errors
// Gets errors returned by indicated transaction
//
// parameters:
//
//	+name: transaction_hash
//	 description: transaction_hash
//	 required: true
//	 in: query
//	 type: string
//	+name: offset
//	 description: offset
//	 in: query
//	 type: string
//	+name: limit
//	 description: limit
//	 in: query
//	 type: string
//	+name: sort
//	 description: desc or asc
//	 in: query
//	 type: string
//
// responses:
//
//	200: []Error
//	400:
//	500:
func (srh *StorageRestHandler) getErrors(w http.ResponseWriter, r *http.Request) {

	var (
		transactionHash = r.URL.Query().Get("transaction_hash")
	)

	limit, err := common2.GetOffsetLimitOrderParam(r.URL.Query())
	if err != nil {
		common.Respond(w, r, nil, err)
		return
	}

	if len(transactionHash) == 0 {
		common.Respond(w, r, nil, common.NewErrBadRequest("transaction_hash is empty"))
		return
	}
	edb := srh.GetQueryStateContext().GetEventDB()
	if edb == nil {
		common.Respond(w, r, nil, common.NewErrInternal("no db connection"))
		return
	}
	rtv, err := edb.GetErrorByTransactionHash(transactionHash, limit)
	if err != nil {
		common.Respond(w, r, nil, common.NewErrInternal(err.Error()))
		return
	}
	common.Respond(w, r, rtv, nil)
}

type WriteMarkerResponse struct {
	ID            uint
	CreatedAt     time.Time
	UpdatedAt     time.Time
	ClientID      string `json:"client_id"`
	BlobberID     string `json:"blobber_id"`
	AllocationID  string `json:"allocation_id"` //used in alloc_write_marker_count, alloc_written_size
	TransactionID string `json:"transaction_id"`

	AllocationRoot         string `json:"allocation_root"`
	PreviousAllocationRoot string `json:"previous_allocation_root"`
	Size                   int64  `json:"size"`
	Timestamp              int64  `json:"timestamp"`
	Signature              string `json:"signature"`
	BlockNumber            int64  `json:"block_number"` //used in alloc_written_size

	// TODO: Decide which pieces of information are important to the response
	// User       User       `model:"foreignKey:ClientID;references:UserID;constraint:OnUpdate:CASCADE,OnDelete:CASCADE"`
	// Allocation Allocation `model:"references:AllocationID;constraint:OnUpdate:CASCADE,OnDelete:CASCADE"`
}

func toWriteMarkerResponse(wm event.WriteMarker) WriteMarkerResponse {
	return WriteMarkerResponse{
		ID:                     wm.ID,
		CreatedAt:              wm.CreatedAt,
		UpdatedAt:              wm.UpdatedAt,
		Timestamp:              wm.Timestamp,
		ClientID:               wm.ClientID,
		BlobberID:              wm.BlobberID,
		AllocationID:           wm.AllocationID,
		TransactionID:          wm.TransactionID,
		AllocationRoot:         wm.AllocationRoot,
		PreviousAllocationRoot: wm.PreviousAllocationRoot,
		Size:                   wm.Size,
		Signature:              wm.Signature,
		BlockNumber:            wm.BlockNumber,

		// TODO: Add sub-fields or relationships as needed
	}
}

// swagger:route GET /v1/screst/6dba10422e368813802877a85039d3985d96760ed844092319743fb3a76712d7/writemarkers writemarkers
// Gets list of write markers satisfying filter
//
// parameters:
//
//	+name: offset
//	 description: offset
//	 in: query
//	 type: string
//	+name: limit
//	 description: limit
//	 in: query
//	 type: string
//	+name: is_descending
//	 description: is descending
//	 in: query
//	 type: string
//
// responses:
//
//	200: []WriteMarker
//	400:
//	500:
func (srh *StorageRestHandler) getWriteMarker(w http.ResponseWriter, r *http.Request) {
	limit, err := common2.GetOffsetLimitOrderParam(r.URL.Query())
	if err != nil {
		common.Respond(w, r, nil, err)
		return
	}

	edb := srh.GetQueryStateContext().GetEventDB()
	if edb == nil {
		common.Respond(w, r, nil, common.NewErrInternal("no db connection"))
		return
	}
	rtv, err := edb.GetWriteMarkers(limit)
	if err != nil {
		common.Respond(w, r, nil, common.NewErrInternal(err.Error()))
		return
	}

	wmrs := make([]WriteMarkerResponse, 0, len(rtv))
	for _, wm := range rtv {
		wmrs = append(wmrs, toWriteMarkerResponse(wm))
	}

	common.Respond(w, r, wmrs, nil)
}

// swagger:route GET /v1/screst/6dba10422e368813802877a85039d3985d96760ed844092319743fb3a76712d7/transactions transactions
// Gets filtered list of transaction information. The list is filtered on the first valid input,
// or otherwise all the endpoint returns all translations.
//
// Filters processed in the order: client id, to client id, block hash and start, end blocks.
//
// parameters:
//
//	+name: client_id
//	 description: restrict to transactions sent by the specified client
//	 in: query
//	 type: string
//	+name: to_client_id
//	 description: restrict to transactions sent to a specified client
//	 in: query
//	 type: string
//	+name: block_hash
//	 description: restrict to transactions in indicated block
//	 in: query
//	 type: string
//	+name: offset
//	 description: offset
//	 in: query
//	 type: string
//	+name: limit
//	 description: limit
//	 in: query
//	 type: string
//	+name: sort
//	 description: desc or asc
//	 in: query
//	 type: string
//	+name: start
//	 description: restrict to transactions in specified start block and endblock
//	 in: query
//	 type: string
//	+name: end
//	 description: restrict to transactions in specified start block and endblock
//	 in: query
//	 type: string
//
// responses:
//
//	200: []Transaction
//	400:
//	500:
func (srh *StorageRestHandler) getTransactionByFilter(w http.ResponseWriter, r *http.Request) {
	var (
		clientID   = r.URL.Query().Get("client_id")
		toClientID = r.URL.Query().Get("to_client_id")
		blockHash  = r.URL.Query().Get("block_hash")
	)

	limit, err := common2.GetOffsetLimitOrderParam(r.URL.Query())
	if err != nil {
		common.Respond(w, r, nil, err)
		return
	}

	edb := srh.GetQueryStateContext().GetEventDB()
	if edb == nil {
		common.Respond(w, r, nil, common.NewErrInternal("no db connection"))
		return
	}
	if clientID != "" {
		rtv, err := edb.GetTransactionByClientId(clientID, limit)
		if err != nil {
			common.Respond(w, r, nil, common.NewErrInternal(err.Error()))
			return
		}
		common.Respond(w, r, rtv, nil)
		return
	}

	if toClientID != "" {
		rtv, err := edb.GetTransactionByToClientId(toClientID, limit)
		if err != nil {
			common.Respond(w, r, nil, common.NewErrInternal(err.Error()))
			return
		}
		common.Respond(w, r, rtv, nil)
		return
	}

	if blockHash != "" {
		rtv, err := edb.GetTransactionByBlockHash(blockHash, limit)
		if err != nil {
			common.Respond(w, r, nil, common.NewErrInternal(err.Error()))
			return
		}
		common.Respond(w, r, rtv, nil)
		return
	}

	start, end, err := common2.GetStartEndBlock(r.URL.Query())
	if err != nil || end == 0 {
		rtv, err := edb.GetTransactions(limit)
		if err != nil {
			common.Respond(w, r, nil, common.NewErrInternal(err.Error()))
			return
		}
		common.Respond(w, r, rtv, nil)
		return
	}

	rtv, err := edb.GetTransactionByBlockNumbers(start, end, limit)
	if err != nil {
		common.Respond(w, r, nil, common.NewErrInternal(err.Error()))
		return
	}
	common.Respond(w, r, rtv, nil)
}

// swagger:route GET /v1/screst/6dba10422e368813802877a85039d3985d96760ed844092319743fb3a76712d7/transaction transaction
// Gets transaction information from transaction hash
//
// responses:
//
//	200: Transaction
//	500:
func (srh *StorageRestHandler) getTransactionByHash(w http.ResponseWriter, r *http.Request) {
	var transactionHash = r.URL.Query().Get("transaction_hash")
	if len(transactionHash) == 0 {
		err := common.NewErrBadRequest("cannot find valid transaction: transaction_hash is empty")
		common.Respond(w, r, nil, err)
		return
	}
	edb := srh.GetQueryStateContext().GetEventDB()
	if edb == nil {
		common.Respond(w, r, nil, common.NewErrInternal("no db connection"))
		return
	}
	transaction, err := edb.GetTransactionByHash(transactionHash)
	if err != nil {
		err := common.NewErrInternal("cannot get transaction: " + err.Error())
		common.Respond(w, r, nil, err)
		return
	}

	common.Respond(w, r, transaction, nil)
}

// swagger:model storageNodesResponse
type storageNodesResponse struct {
	Nodes []storageNodeResponse
}

// StorageNode represents Blobber configurations.
// swagger:model storageNodeResponse
type storageNodeResponse struct {
	ID                      string                 `json:"id" validate:"hexadecimal,len=64"`
	BaseURL                 string                 `json:"url"`
	Geolocation             StorageNodeGeolocation `json:"geolocation"`
	Terms                   Terms                  `json:"terms"`     // terms
	Capacity                int64                  `json:"capacity"`  // total blobber capacity
	Allocated               int64                  `json:"allocated"` // allocated capacity
	LastHealthCheck         common.Timestamp       `json:"last_health_check"`
	IsKilled                bool                   `json:"is_killed"`
	IsShutdown              bool                   `json:"is_shutdown"`
	PublicKey               string                 `json:"-"`
	SavedData               int64                  `json:"saved_data"`
	DataReadLastRewardRound float64                `json:"data_read_last_reward_round"` // in GB
	LastRewardDataReadRound int64                  `json:"last_reward_data_read_round"` // last round when data read was updated
	StakePoolSettings       stakepool.Settings     `json:"stake_pool_settings"`
	RewardRound             RewardRound            `json:"reward_round"`
	IsAvailable             bool                   `json:"is_available"`

	TotalStake               currency.Coin `json:"total_stake"`
	CreationRound            int64         `json:"creation_round"`
	ReadData                 int64         `json:"read_data"`
	UsedAllocation           int64         `json:"used_allocation"`
	TotalOffers              currency.Coin `json:"total_offers"`
	TotalServiceCharge       currency.Coin `json:"total_service_charge"`
	UncollectedServiceCharge currency.Coin `json:"uncollected_service_charge"`
}

func StoragNodeToStorageNodeResponse(sn StorageNode) storageNodeResponse {
	return storageNodeResponse{
		ID:                      sn.ID,
		BaseURL:                 sn.BaseURL,
		Geolocation:             sn.Geolocation,
		Terms:                   sn.Terms,
		Capacity:                sn.Capacity,
		Allocated:               sn.Allocated,
		LastHealthCheck:         sn.LastHealthCheck,
		PublicKey:               sn.PublicKey,
		SavedData:               sn.SavedData,
		DataReadLastRewardRound: sn.DataReadLastRewardRound,
		LastRewardDataReadRound: sn.LastRewardDataReadRound,
		StakePoolSettings:       sn.StakePoolSettings,
		RewardRound:             sn.RewardRound,
		IsKilled:                sn.IsKilled(),
		IsShutdown:              sn.IsShutDown(),
		IsAvailable:             sn.IsAvailable,
	}
}

func StoragNodeResponseToStorageNode(snr storageNodeResponse) StorageNode {
	return StorageNode{
		Provider: provider.Provider{
			ID:              snr.ID,
			ProviderType:    spenum.Blobber,
			LastHealthCheck: snr.LastHealthCheck,
			HasBeenKilled:   snr.IsKilled,
			HasBeenShutDown: snr.IsShutdown,
		},
		BaseURL:                 snr.BaseURL,
		Geolocation:             snr.Geolocation,
		Terms:                   snr.Terms,
		Capacity:                snr.Capacity,
		Allocated:               snr.Allocated,
		PublicKey:               snr.PublicKey,
		SavedData:               snr.SavedData,
		DataReadLastRewardRound: snr.DataReadLastRewardRound,
		LastRewardDataReadRound: snr.LastRewardDataReadRound,
		StakePoolSettings:       snr.StakePoolSettings,
		RewardRound:             snr.RewardRound,
		IsAvailable:             snr.IsAvailable,
	}
}

func blobberTableToStorageNode(blobber event.Blobber) storageNodeResponse {
	return storageNodeResponse{
		ID:      blobber.ID,
		BaseURL: blobber.BaseURL,
		Geolocation: StorageNodeGeolocation{
			Latitude:  blobber.Latitude,
			Longitude: blobber.Longitude,
		},
		Terms: Terms{
			ReadPrice:        blobber.ReadPrice,
			WritePrice:       blobber.WritePrice,
			MinLockDemand:    blobber.MinLockDemand,
			MaxOfferDuration: time.Duration(blobber.MaxOfferDuration),
		},
		Capacity:        blobber.Capacity,
		Allocated:       blobber.Allocated,
		LastHealthCheck: blobber.LastHealthCheck,
		StakePoolSettings: stakepool.Settings{
			DelegateWallet:     blobber.DelegateWallet,
			MinStake:           blobber.MinStake,
			MaxStake:           blobber.MaxStake,
			MaxNumDelegates:    blobber.NumDelegates,
			ServiceChargeRatio: blobber.ServiceCharge,
		},
		TotalStake:               blobber.TotalStake,
		CreationRound:            blobber.CreationRound,
		ReadData:                 blobber.ReadData,
		UsedAllocation:           blobber.Used,
		TotalOffers:              blobber.OffersTotal,
		TotalServiceCharge:       blobber.Rewards.TotalRewards,
		UncollectedServiceCharge: blobber.Rewards.Rewards,
		IsKilled:                 blobber.IsKilled,
		IsShutdown:               blobber.IsShutdown,
		SavedData:                blobber.SavedData,
<<<<<<< HEAD
=======
		IsAvailable:              blobber.IsAvailable,
>>>>>>> cc909af4
	}
}

// getBlobbers swagger:route GET /v1/screst/6dba10422e368813802877a85039d3985d96760ed844092319743fb3a76712d7/getblobbers getblobbers
// Gets list of all blobbers alive (e.g. excluding blobbers with zero capacity).
//
// parameters:
//
//	+name: offset
//	 description: offset
//	 in: query
//	 type: string
//	+name: limit
//	 description: limit
//	 in: query
//	 type: string
//	+name: sort
//	 description: desc or asc
//	 in: query
//	 type: string
//
// responses:
//
//	200: storageNodesResponse
//	500:
func (srh *StorageRestHandler) getBlobbers(w http.ResponseWriter, r *http.Request) {
	limit, err := common2.GetOffsetLimitOrderParam(r.URL.Query())
	if err != nil {
		common.Respond(w, r, nil, err)
		return
	}

	values := r.URL.Query()
	active := values.Get("active")
	edb := srh.GetQueryStateContext().GetEventDB()
	if edb == nil {
		common.Respond(w, r, nil, common.NewErrInternal("no db connection"))
		return
	}

	var blobbers []event.Blobber
	if active == "true" {
		blobbers, err = edb.GetActiveBlobbers(limit)
	} else {
		blobbers, err = edb.GetBlobbers(limit)
	}

	if err != nil {
		err := common.NewErrInternal("cannot get blobber list" + err.Error())
		common.Respond(w, r, nil, err)
		return
	}

	sns := storageNodesResponse{
		Nodes: make([]storageNodeResponse, 0, len(blobbers)),
	}

	for _, blobber := range blobbers {
		sn := blobberTableToStorageNode(blobber)
		sns.Nodes = append(sns.Nodes, sn)
	}

	common.Respond(w, r, sns, nil)
}

// getBlobbers swagger:route GET /v1/screst/6dba10422e368813802877a85039d3985d96760ed844092319743fb3a76712d7/blobbers-by-rank blobbers-by-rank
// Gets list of all blobbers ordered by rank
//
// parameters:
//
//	+name: offset
//	 description: offset
//	 in: query
//	 type: string
//	+name: limit
//	 description: limit
//	 in: query
//	 type: string
//	+name: sort
//	 description: desc or asc
//	 in: query
//	 type: string
//
// responses:
//
//	200: storageNodeResponse
//	500:
func (srh *StorageRestHandler) getBlobbersByRank(w http.ResponseWriter, r *http.Request) {
	limit, err := common2.GetOffsetLimitOrderParam(r.URL.Query())
	if err != nil {
		common.Respond(w, r, nil, err)
		return
	}

	edb := srh.GetQueryStateContext().GetEventDB()
	if edb == nil {
		common.Respond(w, r, nil, common.NewErrInternal("no db connection"))
		return
	}
	blobbers, err := edb.GetBlobbersByRank(limit)
	if err != nil {
		err := common.NewErrInternal("cannot get blobber by rank" + err.Error())
		common.Respond(w, r, nil, err)
		return
	}

	common.Respond(w, r, blobbers, nil)
}

// swagger:route GET /v1/screst/6dba10422e368813802877a85039d3985d96760ed844092319743fb3a76712d7/blobbers-by-geolocation blobbers-by-geolocation
//
//	Returns a list of all blobbers within a rectangle defined by maximum and minimum latitude and longitude values.
//
//	  +name: max_latitude
//	   description: maximum latitude value, defaults to 90
//	   in: query
//	   type: string
//	  +name: min_latitude
//	   description:  minimum latitude value, defaults to -90
//	   in: query
//	   type: string
//	  +name: max_longitude
//	   description: maximum max_longitude value, defaults to 180
//	   in: query
//	   type: string
//	  +name: min_longitude
//	   description: minimum max_longitude value, defaults to -180
//	   in: query
//	   type: string
//	  +name: offset
//	   description: offset
//	   in: query
//	   type: string
//	  +name: limit
//	   description: limit
//	   in: query
//	   type: string
//	  +name: sort
//	   description: desc or asc
//	   in: query
//	   type: string
//
// responses:
//
//	200: stringArray
//	500:
func (srh *StorageRestHandler) getBlobbersByGeoLocation(w http.ResponseWriter, r *http.Request) {
	var maxLatitude, minLatitude, maxLongitude, minLongitude float64
	var err error

	maxLatitudeString := r.URL.Query().Get("max_latitude")
	if len(maxLatitudeString) > 0 {
		maxLatitude, err = strconv.ParseFloat(maxLatitudeString, 64)
		if err != nil {
			common.Respond(w, r, nil, common.NewErrBadRequest("bad max latitude: "+err.Error()))
			return
		}
		if maxLatitude > MaxLatitude {
			common.Respond(w, r, nil, common.NewErrBadRequest("max latitude "+maxLatitudeString+" out of range -90,+90"))
			return
		}
	} else {
		maxLatitude = MaxLatitude
	}

	limit, err := common2.GetOffsetLimitOrderParam(r.URL.Query())
	if err != nil {
		common.Respond(w, r, nil, err)
		return
	}

	minLatitudeString := r.URL.Query().Get("min_latitude")
	if len(minLatitudeString) > 0 {
		minLatitude, err = strconv.ParseFloat(minLatitudeString, 64)
		if err != nil {
			common.Respond(w, r, nil, common.NewErrBadRequest("bad max latitude: "+err.Error()))
			return
		}
		if minLatitude < MinLatitude {
			common.Respond(w, r, nil, common.NewErrBadRequest("max latitude "+minLatitudeString+" out of range -90,+90"))
			return
		}
	} else {
		minLatitude = MinLatitude
	}

	maxLongitudeString := r.URL.Query().Get("max_longitude")
	if len(maxLongitudeString) > 0 {
		maxLongitude, err = strconv.ParseFloat(maxLongitudeString, 64)
		if err != nil {
			common.Respond(w, r, nil, common.NewErrBadRequest("bad max longitude: "+err.Error()))
			return
		}
		if maxLongitude > MaxLongitude {
			common.Respond(w, r, nil, common.NewErrBadRequest("max max longitude "+maxLongitudeString+" out of range -180,80"))
			return
		}
	} else {
		maxLongitude = MaxLongitude
	}

	minLongitudeString := r.URL.Query().Get("min_longitude")
	if len(minLongitudeString) > 0 {
		minLongitude, err = strconv.ParseFloat(minLongitudeString, 64)
		if err != nil {
			common.Respond(w, r, nil, common.NewErrBadRequest("bad min longitude: "+err.Error()))
			return
		}
		if minLongitude < MinLongitude {
			common.Respond(w, r, nil, common.NewErrBadRequest("min longitude "+minLongitudeString+" out of range -180,180"))
			return
		}
	} else {
		minLongitude = MinLongitude
	}

	edb := srh.GetQueryStateContext().GetEventDB()
	if edb == nil {
		common.Respond(w, r, nil, common.NewErrInternal("no db connection"))
		return
	}
	blobbers, err := edb.GeBlobberByLatLong(maxLatitude, minLatitude, maxLongitude, minLongitude, limit)
	if err != nil {
		err := common.NewErrInternal("cannot get blobber geolocation: " + err.Error())
		common.Respond(w, r, nil, err)
		return
	}

	common.Respond(w, r, blobbers, nil)
}

// swagger:route GET /v1/screst/6dba10422e368813802877a85039d3985d96760ed844092319743fb3a76712d7/getBlobber getBlobber
// Get blobber information
//
// parameters:
//
//	+name: blobber_id
//	 description: blobber for which to return information
//	 required: true
//	 in: query
//	 type: string
//
// responses:
//
//	200: storageNodeResponse
//	400:
//	500:
func (srh *StorageRestHandler) getBlobber(w http.ResponseWriter, r *http.Request) {
	var blobberID = r.URL.Query().Get("blobber_id")
	if blobberID == "" {
		err := common.NewErrBadRequest("missing 'blobber_id' URL query parameter")
		common.Respond(w, r, nil, err)
		return
	}
	edb := srh.GetQueryStateContext().GetEventDB()
	if edb == nil {
		common.Respond(w, r, nil, common.NewErrInternal("no db connection"))
		return
	}
	blobber, err := edb.GetBlobber(blobberID)
	if err != nil {
		err := common.NewErrInternal("missing blobber: " + blobberID)
		common.Respond(w, r, nil, err)
		return
	}

	sn := blobberTableToStorageNode(*blobber)
	common.Respond(w, r, sn, nil)
}

// swagger:route GET /v1/screst/6dba10422e368813802877a85039d3985d96760ed844092319743fb3a76712d7/alloc-blobber-term getAllocBlobberTerms
// Gets statistic for all locked tokens of a stake pool
//
// parameters:
//
//	+name: allocation_id
//	 description: id of allocation
//	 required: false
//	 in: query
//	 type: string
//	+name: blobber_id
//	 description: id of blobber
//	 required: false
//	 in: query
//	 type: string
//
// responses:
//
//	200: Terms
//	400:
//	500:
func (srh *StorageRestHandler) getAllocBlobberTerms(w http.ResponseWriter, r *http.Request) {
	if r.Method != http.MethodGet {
		common.Respond(w, r, nil, common.NewErrBadRequest("GET method only"))
		return
	}

	edb := srh.GetQueryStateContext().GetEventDB()
	if edb == nil {
		common.Respond(w, r, nil, common.NewErrInternal("no db connection"))
		return
	}

	blobberID := r.URL.Query().Get("blobber_id")
	allocationID := r.URL.Query().Get("allocation_id")
	limit, err := common2.GetOffsetLimitOrderParam(r.URL.Query())
	if err != nil {
		common.Respond(w, r, nil, err)
		return
	}

	var resp interface{}
	if allocationID == "" {
		common.Respond(w, r, nil, common.NewErrBadRequest("missing allocation id"))
		return
	}

	if blobberID == "" {
		resp, err = edb.GetAllocationBlobberTerms(allocationID, limit)
		if err != nil {
			common.Respond(w, r, nil, common.NewErrBadRequest("error finding terms: "+err.Error()))
			return
		}
	} else {
		resp, err = edb.GetAllocationBlobberTerm(allocationID, blobberID)
		if err != nil {
			common.Respond(w, r, nil, common.NewErrBadRequest("error finding term: "+err.Error()))
			return
		}

	}

	common.Respond(w, r, resp, nil)
}

// swagger:route GET /v1/screst/6dba10422e368813802877a85039d3985d96760ed844092319743fb3a76712d7/search search
// Generic search endpoint.
//
// Integer If the input can be converted to an integer, it is interpreted as a round number and information for the
// matching block is returned. Otherwise, the input is treated as string and matched against block hash,
// transaction hash, user id.
// If a match is found the matching object is returned.
//
// parameters:
//   - name: searchString
//     description: Generic query string, supported inputs: Block hash, Round num, Transaction hash, Wallet address
//     required: true
//     in: query
//     type: string
//
// responses:
//
//	200: StringMap
//	400:
//	500:
func (srh StorageRestHandler) getSearchHandler(w http.ResponseWriter, r *http.Request) {
	var (
		query = r.URL.Query().Get("searchString")
	)

	if len(query) == 0 {
		common.Respond(w, r, nil, common.NewErrInternal("searchString param required"))
		return
	}

	edb := srh.GetQueryStateContext().GetEventDB()
	if edb == nil {
		common.Respond(w, r, nil, common.NewErrInternal("no db connection"))
		return
	}

	queryType, err := edb.GetGenericSearchType(query)
	if err != nil {
		common.Respond(w, r, nil, common.NewErrInternal(err.Error()))
		return
	}

	switch queryType {
	case "TransactionHash":
		txn, err := edb.GetTransactionByHash(query)
		if err != nil {
			common.Respond(w, r, nil, common.NewErrInternal(err.Error()))
			return
		}

		common.Respond(w, r, txn, nil)
		return
	case "BlockHash":
		blk, err := edb.GetBlockByHash(query)
		if err != nil {
			common.Respond(w, r, nil, common.NewErrInternal(err.Error()))
			return
		}

		common.Respond(w, r, blk, nil)
		return
	case "UserId":
		usr, err := edb.GetUser(query)
		if err != nil {
			common.Respond(w, r, nil, common.NewErrInternal(err.Error()))
			return
		}

		common.Respond(w, r, usr, nil)
		return
	case "BlockRound":
		blk, err := edb.GetBlocksByRound(query)
		if err != nil {
			common.Respond(w, r, nil, common.NewErrInternal(err.Error()))
			return
		}

		common.Respond(w, r, blk, nil)
		return
	}

	common.Respond(w, r, nil, common.NewErrInternal("Request failed, searchString isn't a (wallet address)/(block hash)/(txn hash)/(round num)/(content hash)/(file name)"))
}

// swagger:route GET /v1/screst/6dba10422e368813802877a85039d3985d96760ed844092319743fb3a76712d7/replicate-snapshots replicateSnapshots
// Gets list of snapshot records
//
// parameters:
//
//	+name: offset
//	 description: offset
//	 in: query
//	 type: string
//	+name: limit
//	 description: limit
//	 in: query
//	 type: string
//	+name: sort
//	 description: desc or asc
//	 in: query
//	 type: string
//
// responses:
//
//	200: StringMap
//	500:
func (srh *StorageRestHandler) replicateSnapshots(w http.ResponseWriter, r *http.Request) {
	pagination, err := common2.GetOffsetLimitOrderParam(r.URL.Query())
	if err != nil {
		common.Respond(w, r, nil, err)
		return
	}
	roundStr := r.URL.Query().Get("round")
	round, err := strconv.ParseInt(roundStr, 10, 64)
	if err != nil {
		err := common.NewErrBadRequest("invalid round number" + err.Error())
		common.Respond(w, r, nil, err)
		return
	}

	edb := srh.GetQueryStateContext().GetEventDB()
	if edb == nil {
		common.Respond(w, r, nil, common.NewErrInternal("no db connection"))
		return
	}
	snapshots, err := edb.ReplicateSnapshots(round, pagination.Limit)
	if err != nil {
		err := common.NewErrInternal("cannot get snapshots" + err.Error())
		common.Respond(w, r, nil, err)
		return
	}

	common.Respond(w, r, snapshots, nil)
}

// swagger:route GET /v1/screst/6dba10422e368813802877a85039d3985d96760ed844092319743fb3a76712d7/replicate-blobber-aggregate replicateBlobberAggregates
// Gets list of blobber aggregate records
//
// parameters:
//
//	+name: offset
//	 description: offset
//	 in: query
//	 type: string
//	+name: limit
//	 description: limit
//	 in: query
//	 type: string
//	+name: sort
//	 description: desc or asc
//	 in: query
//	 type: string
//
// responses:
//
//	200: StringMap
//	500:
func (srh *StorageRestHandler) replicateBlobberAggregates(w http.ResponseWriter, r *http.Request) {
	pagination, err := common2.GetOffsetLimitOrderParam(r.URL.Query())
	if err != nil {
		common.Respond(w, r, nil, err)
		return
	}
	roundStr := r.URL.Query().Get("round")

	round, err := strconv.ParseInt(roundStr, 10, 64)
	if err != nil {
		err := common.NewErrBadRequest("invalid round number" + err.Error())
		common.Respond(w, r, nil, err)
		return
	}
	edb := srh.GetQueryStateContext().GetEventDB()
	if edb == nil {
		common.Respond(w, r, nil, common.NewErrInternal("no db connection"))
		return
	}
	blobbers := []event.BlobberAggregate{}
	err = edb.ReplicateProviderAggregates(round, pagination.Limit, pagination.Offset, "blobber", &blobbers)
	if err != nil {
		err := common.NewErrInternal("cannot get blobber aggregates" + err.Error())
		common.Respond(w, r, nil, err)
		return
	}
	if len(blobbers) == 0 {
		blobbers = []event.BlobberAggregate{}
	}
	common.Respond(w, r, blobbers, nil)
}

// swagger:route GET /v1/screst/6dba10422e368813802877a85039d3985d96760ed844092319743fb3a76712d7/replicate-miner-aggregate replicateMinerAggregates
// Gets list of miner aggregate records
//
// parameters:
//
//	+name: offset
//	 description: offset
//	 in: query
//	 type: string
//	+name: limit
//	 description: limit
//	 in: query
//	 type: string
//	+name: sort
//	 description: desc or asc
//	 in: query
//	 type: string
//
// responses:
//
//	200: StringMap
//	500:
func (srh *StorageRestHandler) replicateMinerAggregates(w http.ResponseWriter, r *http.Request) {
	pagination, err := common2.GetOffsetLimitOrderParam(r.URL.Query())
	if err != nil {
		common.Respond(w, r, nil, err)
		return
	}
	roundStr := r.URL.Query().Get("round")

	round, err := strconv.ParseInt(roundStr, 10, 64)
	if err != nil {
		err := common.NewErrBadRequest("invalid round number" + err.Error())
		common.Respond(w, r, nil, err)
		return
	}
	edb := srh.GetQueryStateContext().GetEventDB()
	if edb == nil {
		common.Respond(w, r, nil, common.NewErrInternal("no db connection"))
		return
	}
	miners := []event.MinerAggregate{}
	err = edb.ReplicateProviderAggregates(round, pagination.Limit, pagination.Offset, "miner", &miners)
	if err != nil {
		err := common.NewErrInternal("cannot get miner aggregates" + err.Error())
		common.Respond(w, r, nil, err)
		return
	}
	if len(miners) == 0 {
		miners = []event.MinerAggregate{}
	}
	common.Respond(w, r, miners, nil)
}

// swagger:route GET /v1/screst/6dba10422e368813802877a85039d3985d96760ed844092319743fb3a76712d7/replicate-sharder-aggregate replicateSharderAggregates
// Gets list of sharder aggregate records
//
// parameters:
//
//	+name: offset
//	 description: offset
//	 in: query
//	 type: string
//	+name: limit
//	 description: limit
//	 in: query
//	 type: string
//	+name: sort
//	 description: desc or asc
//	 in: query
//	 type: string
//
// responses:
//
//	200: StringMap
//	500:
func (srh *StorageRestHandler) replicateSharderAggregates(w http.ResponseWriter, r *http.Request) {
	pagination, err := common2.GetOffsetLimitOrderParam(r.URL.Query())
	if err != nil {
		common.Respond(w, r, nil, err)
		return
	}
	roundStr := r.URL.Query().Get("round")

	round, err := strconv.ParseInt(roundStr, 10, 64)
	if err != nil {
		err := common.NewErrBadRequest("invalid round number" + err.Error())
		common.Respond(w, r, nil, err)
		return
	}

	edb := srh.GetQueryStateContext().GetEventDB()
	if edb == nil {
		common.Respond(w, r, nil, common.NewErrInternal("no db connection"))
		return
	}
	sharders := []event.SharderAggregate{}
	err = edb.ReplicateProviderAggregates(round, pagination.Limit, pagination.Offset, "sharder", &sharders)
	if err != nil {
		err := common.NewErrInternal("cannot get sharder aggregates" + err.Error())
		common.Respond(w, r, nil, err)
		return
	}
	if len(sharders) == 0 {
		sharders = []event.SharderAggregate{}
	}
	common.Respond(w, r, sharders, nil)
}

// swagger:route GET /v1/screst/6dba10422e368813802877a85039d3985d96760ed844092319743fb3a76712d7/replicate-authorizer-aggregate replicateAuthorizerAggregates
// Gets list of authorizer aggregate records
//
// parameters:
//
//	+name: offset
//	 description: offset
//	 in: query
//	 type: string
//	+name: limit
//	 description: limit
//	 in: query
//	 type: string
//	+name: sort
//	 description: desc or asc
//	 in: query
//	 type: string
//
// responses:
//
//	200: StringMap
//	500:
func (srh *StorageRestHandler) replicateAuthorizerAggregates(w http.ResponseWriter, r *http.Request) {
	pagination, err := common2.GetOffsetLimitOrderParam(r.URL.Query())
	if err != nil {
		common.Respond(w, r, nil, err)
		return
	}
	roundStr := r.URL.Query().Get("round")

	round, err := strconv.ParseInt(roundStr, 10, 64)
	if err != nil {
		err := common.NewErrBadRequest("invalid round number" + err.Error())
		common.Respond(w, r, nil, err)
		return
	}

	edb := srh.GetQueryStateContext().GetEventDB()
	if edb == nil {
		common.Respond(w, r, nil, common.NewErrInternal("no db connection"))
		return
	}
	authorizers := []event.AuthorizerAggregate{}
	err = edb.ReplicateProviderAggregates(round, pagination.Limit, pagination.Offset, "authorizer", &authorizers)
	if err != nil {
		err := common.NewErrInternal("cannot get authorizer aggregates" + err.Error())
		common.Respond(w, r, nil, err)
		return
	}
	if len(authorizers) == 0 {
		authorizers = []event.AuthorizerAggregate{}
	}
	common.Respond(w, r, authorizers, nil)
}

// swagger:route GET /v1/screst/6dba10422e368813802877a85039d3985d96760ed844092319743fb3a76712d7/replicate-validator-aggregate replicateValidatorAggregates
// Gets list of validator aggregate records
//
// parameters:
//
//	+name: offset
//	 description: offset
//	 in: query
//	 type: string
//	+name: limit
//	 description: limit
//	 in: query
//	 type: string
//	+name: sort
//	 description: desc or asc
//	 in: query
//	 type: string
//
// responses:
//
//	200: StringMap
//	500:
func (srh *StorageRestHandler) replicateValidatorAggregates(w http.ResponseWriter, r *http.Request) {
	pagination, err := common2.GetOffsetLimitOrderParam(r.URL.Query())
	if err != nil {
		common.Respond(w, r, nil, err)
		return
	}
	roundStr := r.URL.Query().Get("round")

	round, err := strconv.ParseInt(roundStr, 10, 64)
	if err != nil {
		err := common.NewErrBadRequest("invalid round number" + err.Error())
		common.Respond(w, r, nil, err)
		return
	}

	edb := srh.GetQueryStateContext().GetEventDB()
	if edb == nil {
		common.Respond(w, r, nil, common.NewErrInternal("no db connection"))
		return
	}
	validators := []event.ValidatorAggregate{}
	err = edb.ReplicateProviderAggregates(round, pagination.Limit, pagination.Offset, "validator", &validators)
	if err != nil {
		err := common.NewErrInternal("cannot get validator aggregates" + err.Error())
		common.Respond(w, r, nil, err)
		return
	}
	if len(validators) == 0 {
		validators = []event.ValidatorAggregate{}
	}
	common.Respond(w, r, validators, nil)
}

// swagger:route GET /v1/screst/6dba10422e368813802877a85039d3985d96760ed844092319743fb3a76712d7/replicate-user-aggregate replicateUserAggregates
// Gets list of user aggregate records
//
// parameters:
//
//	+name: offset
//	 description: offset
//	 in: query
//	 type: string
//	+name: limit
//	 description: limit
//	 in: query
//	 type: string
//	+name: sort
//	 description: desc or asc
//	 in: query
//	 type: string
//
// responses:
//
//	200: StringMap
//	500:
func (srh *StorageRestHandler) replicateUserAggregates(w http.ResponseWriter, r *http.Request) {
	pagination, err := common2.GetOffsetLimitOrderParam(r.URL.Query())
	if err != nil {
		common.Respond(w, r, nil, err)
		return
	}
	roundStr := r.URL.Query().Get("round")

	round, err := strconv.ParseInt(roundStr, 10, 64)
	if err != nil {
		err := common.NewErrBadRequest("invalid round number" + err.Error())
		common.Respond(w, r, nil, err)
		return
	}

	edb := srh.GetQueryStateContext().GetEventDB()
	if edb == nil {
		common.Respond(w, r, nil, common.NewErrInternal("no db connection"))
		return
	}
	var users []event.UserAggregate
	err = edb.ReplicateProviderAggregates(round, pagination.Limit, pagination.Offset, "user", &users)
	if err != nil {
		err := common.NewErrInternal("cannot get user aggregates" + err.Error())
		common.Respond(w, r, nil, err)
		return
	}
	if len(users) == 0 {
		users = []event.UserAggregate{}
	}
	common.Respond(w, r, users, nil)
}<|MERGE_RESOLUTION|>--- conflicted
+++ resolved
@@ -2188,10 +2188,7 @@
 		IsKilled:                 blobber.IsKilled,
 		IsShutdown:               blobber.IsShutdown,
 		SavedData:                blobber.SavedData,
-<<<<<<< HEAD
-=======
 		IsAvailable:              blobber.IsAvailable,
->>>>>>> cc909af4
 	}
 }
 

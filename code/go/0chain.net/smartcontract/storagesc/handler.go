package storagesc

import (
	"encoding/json"
	"errors"
	"fmt"
	"math"
	"net/http"
	"strconv"
	"time"

	common2 "0chain.net/smartcontract/common"
	"0chain.net/smartcontract/rest"

	"0chain.net/chaincore/currency"

	cstate "0chain.net/chaincore/chain/state"
	"0chain.net/core/maths"
	"0chain.net/smartcontract/stakepool"
	"github.com/0chain/common/core/logging"
	"go.uber.org/zap"

	"0chain.net/smartcontract/stakepool/spenum"

	"0chain.net/smartcontract/dbs/event"

	"0chain.net/core/datastore"
	"github.com/0chain/common/core/util"

	"0chain.net/core/common"
	"0chain.net/smartcontract"
)

// swagger:model stringArray
type stringArray []string

type StorageRestHandler struct {
	rest.RestHandlerI
}

func NewStorageRestHandler(rh rest.RestHandlerI) *StorageRestHandler {
	return &StorageRestHandler{rh}
}

func SetupRestHandler(rh rest.RestHandlerI) {
	rh.Register(GetEndpoints(rh))
}

func GetEndpoints(rh rest.RestHandlerI) []rest.Endpoint {
	srh := NewStorageRestHandler(rh)
	storage := "/v1/screst/" + ADDRESS
	return []rest.Endpoint{
		rest.MakeEndpoint(storage+"/get_blobber_count", srh.getBlobberCount),
		rest.MakeEndpoint(storage+"/getBlobber", srh.getBlobber),
		rest.MakeEndpoint(storage+"/getblobbers", srh.getBlobbers),
		rest.MakeEndpoint(storage+"/blobbers-by-rank", srh.getBlobbersByRank),
		rest.MakeEndpoint(storage+"/get_blobber_total_stakes", srh.getBlobberTotalStakes), //todo limit sorting
		rest.MakeEndpoint(storage+"/blobbers-by-geolocation", srh.getBlobbersByGeoLocation),
		rest.MakeEndpoint(storage+"/transaction", srh.getTransactionByHash),
		rest.MakeEndpoint(storage+"/transactions", srh.getTransactionByFilter),
		rest.MakeEndpoint(storage+"/transaction-hashes", srh.getTransactionHashesByFilter),

		rest.MakeEndpoint(storage+"/writemarkers", srh.getWriteMarker),
		rest.MakeEndpoint(storage+"/errors", srh.getErrors),
		rest.MakeEndpoint(storage+"/allocations", srh.getAllocations),
		rest.MakeEndpoint(storage+"/allocation_min_lock", srh.getAllocationMinLock),
		rest.MakeEndpoint(storage+"/allocation", srh.getAllocation),
		rest.MakeEndpoint(storage+"/latestreadmarker", srh.getLatestReadMarker),
		rest.MakeEndpoint(storage+"/readmarkers", srh.getReadMarkers),
		rest.MakeEndpoint(storage+"/count_readmarkers", srh.getReadMarkersCount),
		rest.MakeEndpoint(storage+"/getWriteMarkers", srh.getWriteMarkers),
		rest.MakeEndpoint(storage+"/get_validator", srh.getValidator),
		rest.MakeEndpoint(storage+"/validators", srh.validators),
		rest.MakeEndpoint(storage+"/openchallenges", srh.getOpenChallenges),
		rest.MakeEndpoint(storage+"/getchallenge", srh.getChallenge),
		rest.MakeEndpoint(storage+"/blobber-challenges", srh.getBlobberChallenges),
		rest.MakeEndpoint(storage+"/getStakePoolStat", srh.getStakePoolStat),
		rest.MakeEndpoint(storage+"/getUserStakePoolStat", srh.getUserStakePoolStat),
		rest.MakeEndpoint(storage+"/block", srh.getBlock),
		rest.MakeEndpoint(storage+"/get_blocks", srh.getBlocks),
		rest.MakeEndpoint(storage+"/storage-config", srh.getConfig),
		rest.MakeEndpoint(storage+"/getReadPoolStat", srh.getReadPoolStat),
		rest.MakeEndpoint(storage+"/getChallengePoolStat", srh.getChallengePoolStat),
		rest.MakeEndpoint(storage+"/alloc_written_size", srh.getWrittenAmount),
		rest.MakeEndpoint(storage+"/alloc-written-size-per-period", srh.getWrittenAmountPerPeriod),
		rest.MakeEndpoint(storage+"/alloc_read_size", srh.getReadAmount),
		rest.MakeEndpoint(storage+"/alloc_write_marker_count", srh.getWriteMarkerCount),
		rest.MakeEndpoint(storage+"/collected_reward", srh.getCollectedReward),
		rest.MakeEndpoint(storage+"/blobber_ids", srh.getBlobberIdsByUrls),
		rest.MakeEndpoint(storage+"/alloc_blobbers", srh.getAllocationBlobbers),
		rest.MakeEndpoint(storage+"/free_alloc_blobbers", srh.getFreeAllocationBlobbers),
		rest.MakeEndpoint(storage+"/blobber-rank", srh.getBlobberRank),

		// most recent global totals
		rest.MakeEndpoint(storage+"/total-minted", srh.getTotalMinted),
		rest.MakeEndpoint(storage+"/total-blobber-capacity", srh.getTotalBlobberCapacity),
		rest.MakeEndpoint(storage+"/average-write-price", srh.getAverageWritePrice),
		rest.MakeEndpoint(storage+"/total-stored-data", srh.getTotalData),
		rest.MakeEndpoint(storage+"/total-staked", srh.getTotalStaked),
		rest.MakeEndpoint(storage+"/total-successful-challenges", srh.getTotalSuccessfulChallenges),
		rest.MakeEndpoint(storage+"/total-total-challenges", srh.getTotalTotalChallenges),
		rest.MakeEndpoint(storage+"/total-allocated-storage", srh.getTotalAllocatedStorage),

		// per blobber historic averaged metrics for graphs
		rest.MakeEndpoint(storage+"/graph-blobber-write-price", srh.graphBlobberWritePrice),
		rest.MakeEndpoint(storage+"/graph-blobber-capacity", srh.graphBlobberCapacity),
		rest.MakeEndpoint(storage+"/graph-blobber-allocated", srh.graphBlobberAllocated),
		rest.MakeEndpoint(storage+"/graph-blobber-saved-data", srh.graphBlobberSavedData),
		rest.MakeEndpoint(storage+"/graph-blobber-read-data", srh.graphBlobberReadData),
		rest.MakeEndpoint(storage+"/graph-blobber-offers-total", srh.graphBlobberOffersTotal),
		rest.MakeEndpoint(storage+"/graph-blobber-unstake-total", srh.graphBlobberUnstakeTotal),
		rest.MakeEndpoint(storage+"/graph-blobber-total-stake", srh.graphBlobberTotalStake),
		rest.MakeEndpoint(storage+"/graph-blobber-challenges-open", srh.graphBlobberOpenCallenges),

		// per blobber historic difference metric for graphs
		rest.MakeEndpoint(storage+"/graph-blobber-service-charge", srh.graphBlobberServiceCharge),
		rest.MakeEndpoint(storage+"/graph-blobber-challenges-passed", srh.graphBlobberChallengesPassed),
		rest.MakeEndpoint(storage+"/graph-blobber-challenges-completed", srh.graphBlobberChallengesCompleted),
		rest.MakeEndpoint(storage+"/graph-blobber-inactive-rounds", srh.graphBlobberInactiveRounds), // todo waiting on new health check Pr

		//  global historic average metrics for graphs
		rest.MakeEndpoint(storage+"/graph-write-price", srh.graphWritePrice),
		rest.MakeEndpoint(storage+"/graph-total-challenge-pools", srh.graphTotalChallengePools), // storage cost

		// global historic total metrics for graphs
		rest.MakeEndpoint(storage+"/graph-allocated-storage", srh.graphAllocatedStorage), // same as cloud growth
		rest.MakeEndpoint(storage+"/graph-used-storage", srh.graphUsedStorage),           // same as data utilisation?
		rest.MakeEndpoint(storage+"/graph-total-locked", srh.graphTotalTokenLocked),
		rest.MakeEndpoint(storage+"/graph-total-minted", srh.graphTotalMinted), // capitalisation

		// global historic difference metrics for graphs
		rest.MakeEndpoint(storage+"/graph-total-staked", srh.graphTotalStaked),
		rest.MakeEndpoint(storage+"/graph-challenges", srh.graphChallenges),    // data quality
		rest.MakeEndpoint(storage+"/graph-token-supply", srh.graphTokenSupply), // zcn supply

		rest.MakeEndpoint(storage+"/search", srh.getSearchHandler),
		rest.MakeEndpoint(storage+"/alloc-blobber-term", srh.getAllocBlobberTerms),
	}
}

// swagger:route GET /v1/screst/6dba10422e368813802877a85039d3985d96760ed844092319743fb3a76712d7/graph-blobber-inactive-rounds graph-blobber-inactive-rounds
// Graphs the percentage of inactive rounds during each period. This endpoint has not yet been implemented.
//
// parameters:
//    + name: from
//      description: from date timestamp
//      required: false
//      in: query
//      type: string
//    + name: to
//      description: to date timestamp
//      required: false
//      in: query
//      type: string
//    + name: data-points
//      description: total data points in result
//      required: false
//      in: query
//      type: string
//
// responses:
//  200:  graphPoints
//  400:
//  500:
func (srh *StorageRestHandler) graphBlobberInactiveRounds(w http.ResponseWriter, r *http.Request) {
	id := r.URL.Query().Get("id")
	if len(id) == 0 {
		common.Respond(w, r, nil, common.NewErrBadRequest("no blobber id"))
		return
	}

	edb := srh.GetQueryStateContext().GetEventDB()
	if edb == nil {
		common.Respond(w, r, nil, common.NewErrInternal("no db connection"))
		return
	}

	start, end, roundsPerPoint, err := differenceParameters(
		r.URL.Query().Get("from"),
		r.URL.Query().Get("to"),
		r.URL.Query().Get("data-points"),
		edb,
	)
	if err != nil {
		common.Respond(w, r, nil, err)
		return
	}
	data, err := edb.GetDifferenceId(
		start, end, roundsPerPoint, "inactive_rounds", "blobber_aggregates", id,
	)
	if err != nil {
		common.Respond(w, r, nil, common.NewErrInternal("getting data points: "+err.Error()))
		return
	}

	common.Respond(w, r, data, nil)
}

// swagger:route GET /v1/screst/6dba10422e368813802877a85039d3985d96760ed844092319743fb3a76712d7/graph-blobber-challenges-completed graph-blobber-challenges-completed
// Graphs the total challenges created for the indicated blobber.
//
// Graph endpoints take a start and end time and the number `data-points` into which you wish to split the graph.
// The count rounds for the period is determined and the graph split up into `data-points` intervals of equal number of rounds.
// 0chain data is then amalgamated into `data-points` intervals of equal rounds.
// Each point will give the count challenges created up to that time.
//
// The result is given in an array of values with length equal to `data-points`.
// Array index represents intervals of increasing round number.
//
// parameters:
//    + name: from
//      description: from date timestamp
//      required: false
//      in: query
//      type: string
//    + name: to
//      description: to date timestamp
//      required: false
//      in: query
//      type: string
//    + name: data-points
//      description: total data points in result
//      required: false
//      in: query
//      type: string
//
// responses:
//  200:  graphPoints
//  400:
//  500:
func (srh *StorageRestHandler) graphBlobberChallengesCompleted(w http.ResponseWriter, r *http.Request) {
	id := r.URL.Query().Get("id")
	if len(id) == 0 {
		common.Respond(w, r, nil, common.NewErrBadRequest("no blobber id"))
		return
	}

	edb := srh.GetQueryStateContext().GetEventDB()
	if edb == nil {
		common.Respond(w, r, nil, common.NewErrInternal("no db connection"))
		return
	}

	start, end, roundsPerPoint, err := differenceParameters(
		r.URL.Query().Get("from"),
		r.URL.Query().Get("to"),
		r.URL.Query().Get("data-points"),
		edb,
	)
	if err != nil {
		common.Respond(w, r, nil, err)
		return
	}
	data, err := edb.GetDifferenceId(
		start, end, roundsPerPoint, "challenges_completed", "blobber_aggregates", id,
	)
	if err != nil {
		common.Respond(w, r, nil, common.NewErrInternal("getting data points: "+err.Error()))
		return
	}

	common.Respond(w, r, data, nil)
}

func roundIntervalFromTime(fromTime, toTime string, edb *event.EventDb) (int64, int64, error) {
	var timeFrom, timeTo time.Time
	from, err := strconv.ParseInt(fromTime, 10, 16)
	if err != nil {
		timeFrom = time.Now().Add(-24 * time.Hour)
	} else {
		timeFrom = time.Unix(from, 0)
	}
	to, err := strconv.ParseInt(toTime, 10, 64)
	if err != nil {
		timeTo = time.Now()
	} else {
		timeTo = time.Unix(to, 0)
	}
	start, err := edb.GetRoundFromTime(timeFrom, true)
	if err != nil {
		return 0, 0, common.NewErrInternal(
			fmt.Sprintf("failed finding round matching from time %v: %v", timeFrom, err.Error()))
	}
	if start <= 0 {
		start = 1
	}
	end, err := edb.GetRoundFromTime(timeTo, false)
	if err != nil {
		return 0, 0, common.NewErrInternal(
			fmt.Sprintf("failed finding round matching to time %v: %v", timeFrom, err.Error()))
	}

	if end <= start {
		return 0, 0, common.NewErrBadRequest(fmt.Sprintf("to %v less than from %v", end, start))
	}
	return start, end, nil
}

func differenceParameters(fromStr, toStr, dataPointsStr string, edb *event.EventDb) (int64, int64, int64, error) {
	start, end, err := roundIntervalFromTime(fromStr, toStr, edb)
	if err != nil {
		return 0, 0, 0, common.NewErrBadRequest(err.Error())
	}

	points, err := strconv.ParseUint(dataPointsStr, 10, 16)
	if err != nil {
		points = 100
	}
	points++

	blockRange := end - start
	roundsPerPoint := blockRange / int64(points)
	if roundsPerPoint < 1 {
		return 0, 0, 0, common.NewErrInternal("there must be at least one interval")
	}

	// calculate nearest start so blockrange becomes nearest multiple of point size
	n1 := int64(points) * int64(roundsPerPoint)
	n2 := int64(points) * (roundsPerPoint + 1)
	if math.Abs(float64(blockRange-n1)) < math.Abs(float64(blockRange-n2)) {
		start += blockRange - n1
	} else {
		end += n2 - blockRange
		roundsPerPoint++
	}

	if edb.Config().AggregatePeriod == 0 {
		return 0, 0, 0, common.NewErrInternal("blobber aggregate period zero")
	}
	return start, end, roundsPerPoint, nil
}

// swagger:route GET /v1/screst/6dba10422e368813802877a85039d3985d96760ed844092319743fb3a76712d7/graph-blobber-challenges-passed graph-blobber-challenges-passed
// Graphs the total challenges passed across all blobbers
//
// Graph endpoints take a start and end time and the number `data-points` into which you wish to split the graph.
// The count rounds for the period is determined and the graph split up into `data-points` intervals of equal number of rounds.
// 0chain data is then amalgamated into `data-points` intervals of equal rounds.
// Each point will give the count challenges passed by blobbers at that time.
//
// The result is given in an array of values with length equal to `data-points`.
// Array index represents intervals of increasing round number.
//
// parameters:
//    + name: from
//      description: from date timestamp
//      required: false
//      in: query
//      type: string
//    + name: to
//      description: to date timestamp
//      required: false
//      in: query
//      type: string
//    + name: data-points
//      description: total data points in result
//      required: false
//      in: query
//      type: string
//
// responses:
//  200:  graphPoints
//  400:
//  500:
func (srh *StorageRestHandler) graphBlobberChallengesPassed(w http.ResponseWriter, r *http.Request) {
	id := r.URL.Query().Get("id")
	if len(id) == 0 {
		common.Respond(w, r, nil, common.NewErrBadRequest("no blobber id"))
		return
	}

	edb := srh.GetQueryStateContext().GetEventDB()
	if edb == nil {
		common.Respond(w, r, nil, common.NewErrInternal("no db connection"))
		return
	}

	start, end, roundsPerPoint, err := differenceParameters(
		r.URL.Query().Get("from"),
		r.URL.Query().Get("to"),
		r.URL.Query().Get("data-points"),
		edb,
	)
	if err != nil {
		common.Respond(w, r, nil, err)
		return
	}
	data, err := edb.GetDifferenceId(
		start, end, roundsPerPoint, "challenges_passed", "blobber_aggregates", id,
	)
	if err != nil {
		common.Respond(w, r, nil, common.NewErrInternal("getting data points: "+err.Error()))
		return
	}

	common.Respond(w, r, data, nil)
}

// swagger:route GET /v1/screst/6dba10422e368813802877a85039d3985d96760ed844092319743fb3a76712d7/graph-blobber-total-stake graph-blobber-total-stake
// Graphs the total amount of tokens lcoked in a blobber's stake pool.
//
// Unstaking tokens are locked into allocations now, but cannot be used for any further allocations.
//
// Graph endpoints take a start and end time and the number `data-points` into which you wish to split the graph.
// The count rounds for the period is determined and the graph split up into `data-points` intervals of equal number of rounds.
// 0chain data is then amalgamated into `data-points` intervals of equal rounds.
// Each point will give the amount of tokens locked into the blobber's stake pool.
//
// The result is given in an array of values with length equal to `data-points`.
// Array index represents intervals of increasing round number.
//
// parameters:
//    + name: from
//      description: from date timestamp
//      required: false
//      in: query
//      type: string
//    + name: to
//      description: to date timestamp
//      required: false
//      in: query
//      type: string
//    + name: data-points
//      description: total data points in result
//      required: false
//      in: query
//      type: string
//
// responses:
//  200:  graphPoints
//  400:
//  500:
func (srh *StorageRestHandler) graphBlobberTotalStake(w http.ResponseWriter, r *http.Request) {
	id := r.URL.Query().Get("id")
	if len(id) == 0 {
		common.Respond(w, r, nil, common.NewErrBadRequest("no blobber id"))
		return
	}
	edb := srh.GetQueryStateContext().GetEventDB()
	if edb == nil {
		common.Respond(w, r, nil, common.NewErrInternal("no db connection"))
		return
	}

	start, end, roundsPerPoint, err := differenceParameters(
		r.URL.Query().Get("from"),
		r.URL.Query().Get("to"),
		r.URL.Query().Get("data-points"),
		edb,
	)
	if err != nil {
		common.Respond(w, r, nil, err)
		return
	}

	data, err := edb.GetAggregateData(
		start, end, roundsPerPoint,
		"total_stake",
		"blobber_aggregates",
		id,
	)
	if err != nil {
		common.Respond(w, r, nil, common.NewErrInternal("getting data points: "+err.Error()))
		return
	}

	common.Respond(w, r, data, nil)
}

// swagger:route GET /v1/screst/6dba10422e368813802877a85039d3985d96760ed844092319743fb3a76712d7/graph-blobber-challenges-open graph-blobber-challenges-open
// Graphs the change in open challenges.
//
// Unstaking tokens are locked into allocations now, but cannot be used for any further allocations.
//
// Graph endpoints take a start and end time and the number `data-points` into which you wish to split the graph.
// The count rounds for the period is determined and the graph split up into `data-points` intervals of equal number of rounds.
// 0chain data is then amalgamated into `data-points` intervals of equal rounds.
// Each point will give the average open challenges over that interval.
//
// The result is given in an array of values with length equal to `data-points`.
// Array index represents intervals of increasing round number.
//
// parameters:
//    + name: from
//      description: from date timestamp
//      required: false
//      in: query
//      type: string
//    + name: to
//      description: to date timestamp
//      required: false
//      in: query
//      type: string
//    + name: data-points
//      description: total data points in result
//      required: false
//      in: query
//      type: string
//
// responses:
//  200:  graphPoints
//  400:
//  500:
func (srh *StorageRestHandler) graphBlobberOpenCallenges(w http.ResponseWriter, r *http.Request) {
	id := r.URL.Query().Get("id")
	if len(id) == 0 {
		common.Respond(w, r, nil, common.NewErrBadRequest("no blobber id"))
		return
	}
	edb := srh.GetQueryStateContext().GetEventDB()
	if edb == nil {
		common.Respond(w, r, nil, common.NewErrInternal("no db connection"))
		return
	}

	start, end, roundsPerPoint, err := differenceParameters(
		r.URL.Query().Get("from"),
		r.URL.Query().Get("to"),
		r.URL.Query().Get("data-points"),
		edb,
	)
	if err != nil {
		common.Respond(w, r, nil, err)
		return
	}

	data, err := edb.GetAggregateData(
		start, end, roundsPerPoint,
		"open_challenges",
		"blobber_aggregates",
		id,
	)
	if err != nil {
		common.Respond(w, r, nil, common.NewErrInternal("getting data points: "+err.Error()))
		return
	}

	common.Respond(w, r, data, nil)
}

// swagger:route GET /v1/screst/6dba10422e368813802877a85039d3985d96760ed844092319743fb3a76712d7/graph-blobber-service-charge graph-blobber-service-charge
// Graphs the total service charge earned for the indicated blobber.
//
// Graph endpoints take a start and end time and the number `data-points` into which you wish to split the graph.
// The count rounds for the period is determined and the graph split up into `data-points` intervals of equal number of rounds.
// 0chain data is then amalgamated into `data-points` intervals of equal rounds.
// Each point will give the total service charge earnt by the blobbers up to that time.
//
// The result is given in an array of values with length equal to `data-points`.
// Array index represents intervals of increasing round number.
//
// parameters:
//    + name: from
//      description: from date timestamp
//      required: false
//      in: query
//      type: string
//    + name: to
//      description: to date timestamp
//      required: false
//      in: query
//      type: string
//    + name: data-points
//      description: total data points in result
//      required: false
//      in: query
//      type: string
//
// responses:
//  200:  graphPoints
//  400:
//  500:
func (srh *StorageRestHandler) graphBlobberServiceCharge(w http.ResponseWriter, r *http.Request) {
	id := r.URL.Query().Get("id")
	if len(id) == 0 {
		common.Respond(w, r, nil, common.NewErrBadRequest("no blobber id"))
		return
	}

	edb := srh.GetQueryStateContext().GetEventDB()
	if edb == nil {
		common.Respond(w, r, nil, common.NewErrInternal("no db connection"))
		return
	}

	start, end, roundsPerPoint, err := differenceParameters(
		r.URL.Query().Get("from"),
		r.URL.Query().Get("to"),
		r.URL.Query().Get("data-points"),
		edb,
	)
	if err != nil {
		common.Respond(w, r, nil, err)
		return
	}
	data, err := edb.GetTotalId(
		start, end, roundsPerPoint, "total_service_charge", "blobber_aggregates", id,
	)
	if err != nil {
		common.Respond(w, r, nil, common.NewErrInternal("getting data points: "+err.Error()))
		return
	}

	common.Respond(w, r, data, nil)
}

// swagger:route GET /v1/screst/6dba10422e368813802877a85039d3985d96760ed844092319743fb3a76712d7/graph-blobber-unstake-total graph-blobber-unstake-total
// Graphs the total amount of tokens in the blobber's stake pool that are tagged for unstaking.
//
// Unstaking tokens are locked into allocations now, but cannot be used for any further allocations.
//
// Graph endpoints take a start and end time and the number `data-points` into which you wish to split the graph.
// The number of rounds for the period is determined and the graph split up into `data-points` intervals of equal number of rounds.
// 0chain data is then amalgamated into `data-points` intervals of equal rounds.
// Each point will give the amount of tokens taged as unstaking in the blobber's stake pool.
//
// The result is given in an array of values with length equal to `data-points`.
// Array index represents intervals of increasing round number.
//
// parameters:
//    + name: from
//      description: from date timestamp
//      required: false
//      in: query
//      type: string
//    + name: to
//      description: to date timestamp
//      required: false
//      in: query
//      type: string
//    + name: data-points
//      description: total data points in result
//      required: false
//      in: query
//      type: string
//
// responses:
//  200:  graphPoints
//  400:
//  500:
func (srh *StorageRestHandler) graphBlobberUnstakeTotal(w http.ResponseWriter, r *http.Request) {
	id := r.URL.Query().Get("id")
	if len(id) == 0 {
		common.Respond(w, r, nil, common.NewErrBadRequest("no blobber id"))
		return
	}
	edb := srh.GetQueryStateContext().GetEventDB()
	if edb == nil {
		common.Respond(w, r, nil, common.NewErrInternal("no db connection"))
		return
	}

	start, end, roundsPerPoint, err := differenceParameters(
		r.URL.Query().Get("from"),
		r.URL.Query().Get("to"),
		r.URL.Query().Get("data-points"),
		edb,
	)
	if err != nil {
		common.Respond(w, r, nil, err)
		return
	}

	data, err := edb.GetAggregateData(
		start, end, roundsPerPoint,
		"unstake_total",
		"blobber_aggregates",
		id,
	)
	if err != nil {
		common.Respond(w, r, nil, common.NewErrInternal("getting data points: "+err.Error()))
		return
	}

	common.Respond(w, r, data, nil)
}

// swagger:route GET /v1/screst/6dba10422e368813802877a85039d3985d96760ed844092319743fb3a76712d7/graph-blobber-offers-total graph-blobber-offers-total
// Graphs the total amount of tokens in blobber stake pools that are locked into allocation offers for the blobber.
//
// Tokens locked into active allocations cannot be used for new allocations.
//
// Graph endpoints take a start and end time and the number `data-points` into which you wish to split the graph.
// The number of rounds for the period is determined and the graph split up into `data-points` intervals of equal number of rounds.
// 0chain data is then amalgamated into `data-points` intervals of equal rounds.
// Each point will give the average stake amount locked into allocations for the blobber.
//
// The result is given in an array of values with length equal to `data-points`.
// Array index represents intervals of increasing round number.
//
// parameters:
//    + name: from
//      description: from date timestamp
//      required: false
//      in: query
//      type: string
//    + name: to
//      description: to date timestamp
//      required: false
//      in: query
//      type: string
//    + name: data-points
//      description: total data points in result
//      required: false
//      in: query
//      type: string
//
// responses:
//  200:  graphPoints
//  400:
//  500:
func (srh *StorageRestHandler) graphBlobberOffersTotal(w http.ResponseWriter, r *http.Request) {
	id := r.URL.Query().Get("id")
	if len(id) == 0 {
		common.Respond(w, r, nil, common.NewErrBadRequest("no blobber id"))
		return
	}
	edb := srh.GetQueryStateContext().GetEventDB()
	if edb == nil {
		common.Respond(w, r, nil, common.NewErrInternal("no db connection"))
		return
	}

	start, end, roundsPerPoint, err := differenceParameters(
		r.URL.Query().Get("from"),
		r.URL.Query().Get("to"),
		r.URL.Query().Get("data-points"),
		edb,
	)
	if err != nil {
		common.Respond(w, r, nil, err)
		return
	}

	data, err := edb.GetAggregateData(
		start, end, roundsPerPoint,
		"offers_total",
		"blobber_aggregates",
		id,
	)
	if err != nil {
		common.Respond(w, r, nil, common.NewErrInternal("getting data points: "+err.Error()))
		return
	}

	common.Respond(w, r, data, nil)
}

// swagger:route GET /v1/screst/6dba10422e368813802877a85039d3985d96760ed844092319743fb3a76712d7/graph-blobber-saved-data graph-blobber-saved-data
// Graphs the total amount of data stored in the indicated blobber.
//
// Graph endpoints take a start and end time and the number `data-points` into which you wish to split the graph.
// The number of rounds for the period is determined and the graph split up into `data-points` intervals of equal number of rounds.
// 0chain data is then amalgamated into `data-points` intervals of equal rounds.
// Each point will give the total data stored in the blobber up until that time.
//
// The result is given in an array of values with length equal to `data-points`.
// Array index represents intervals of increasing round number.
//
// parameters:
//    + name: from
//      description: from date timestamp
//      required: false
//      in: query
//      type: string
//    + name: to
//      description: to date timestamp
//      required: false
//      in: query
//      type: string
//    + name: data-points
//      description: total data points in result
//      required: false
//      in: query
//      type: string
//
// responses:
//  200:  graphPoints
//  400:
//  500:
func (srh *StorageRestHandler) graphBlobberSavedData(w http.ResponseWriter, r *http.Request) {
	id := r.URL.Query().Get("id")
	if len(id) == 0 {
		common.Respond(w, r, nil, common.NewErrBadRequest("no blobber id"))
		return
	}
	edb := srh.GetQueryStateContext().GetEventDB()
	if edb == nil {
		common.Respond(w, r, nil, common.NewErrInternal("no db connection"))
		return
	}

	start, end, roundsPerPoint, err := differenceParameters(
		r.URL.Query().Get("from"),
		r.URL.Query().Get("to"),
		r.URL.Query().Get("data-points"),
		edb,
	)
	if err != nil {
		common.Respond(w, r, nil, err)
		return
	}

	data, err := edb.GetAggregateData(
		start, end, roundsPerPoint,
		"saved_data",
		"blobber_aggregates",
		id,
	)
	if err != nil {
		common.Respond(w, r, nil, common.NewErrInternal("getting data points: "+err.Error()))
		return
	}

	common.Respond(w, r, data, nil)
}

// swagger:route GET /v1/screst/6dba10422e368813802877a85039d3985d96760ed844092319743fb3a76712d7/graph-blobber-saved-data graph-blobber-saved-data
// Graphs the total amount of data stored in the indicated blobber.
//
// Graph endpoints take a start and end time and the number `data-points` into which you wish to split the graph.
// The number of rounds for the period is determined and the graph split up into `data-points` intervals of equal number of rounds.
// 0chain data is then amalgamated into `data-points` intervals of equal rounds.
// Each point will give the average data read upto the that time.
//
// The result is given in an array of values with length equal to `data-points`.
// Array index represents intervals of increasing round number.
//
// parameters:
//    + name: from
//      description: from date timestamp
//      required: false
//      in: query
//      type: string
//    + name: to
//      description: to date timestamp
//      required: false
//      in: query
//      type: string
//    + name: data-points
//      description: total data points in result
//      required: false
//      in: query
//      type: string
//
// responses:
//  200:  graphPoints
//  400:
<<<<<<< HEAD
//  500:
func (srh *StorageRestHandler) graphBlobberReadData(w http.ResponseWriter, r *http.Request) {
	id := r.URL.Query().Get("id")
	if len(id) == 0 {
		common.Respond(w, r, nil, common.NewErrBadRequest("no blobber id"))
		return
	}
=======
func (srh *StorageRestHandler) getChallengePoolStat(w http.ResponseWriter, r *http.Request) {
	var (
		allocationID = r.URL.Query().Get("allocation_id")
	)

	if allocationID == "" {
		err := errors.New("missing allocation_id URL query parameter")
		common.Respond(w, r, nil, common.NewErrBadRequest(err.Error()))
		return
	}

>>>>>>> e0f4108f
	edb := srh.GetQueryStateContext().GetEventDB()
	if edb == nil {
		common.Respond(w, r, nil, common.NewErrInternal("no db connection"))
		return
	}

<<<<<<< HEAD
	start, end, roundsPerPoint, err := differenceParameters(
		r.URL.Query().Get("from"),
		r.URL.Query().Get("to"),
		r.URL.Query().Get("data-points"),
		edb,
	)
	if err != nil {
		common.Respond(w, r, nil, err)
		return
	}

	data, err := edb.GetAggregateData(
		start, end, roundsPerPoint,
		"read_data",
		"blobber_aggregates",
		id,
	)
	if err != nil {
		common.Respond(w, r, nil, common.NewErrInternal("getting data points: "+err.Error()))
		return
	}

	common.Respond(w, r, data, nil)
=======
	cp, err := edb.GetChallengePool(allocationID)
	if err != nil {
		common.Respond(w, r, nil, common.NewErrBadRequest(err.Error()))
	}

	common.Respond(w, r, toChallengePoolStat(cp), nil)
>>>>>>> e0f4108f
}

// graphPoints
//
// A collection of points values returned from a `graph` endpoint.
//
// All graph endpoints take as parameters a `to` and `from` time and the `number of points` they want to be returned.
// Ths object holds the returned value. An array, each element matching a total or average value in accenting order
// of time. The number of array elements will always match the number of points requested in the inpute parameters.
//
// example for data points = 17: [0,0,0,0,0,0,0,0,0,0,0,0,0,0,2808685.714285714,5242880,5242880]
// swagger:model graphPoints
type graphPoints []int64

// swagger:route GET /v1/screst/6dba10422e368813802877a85039d3985d96760ed844092319743fb3a76712d7/graph-blobber-allocated graph-blobber-allocated
// Graphs the total amount of storage allocated to a blobber over time.
//
// Graph endpoints take a start and end time and the number `data-points` into which you wish to split the graph.
// The number of rounds for the period is determined and the graph split up into `data-points` intervals of equal number of rounds.
// 0chain data is then amalgamated into `data-points` intervals of equal rounds. Each point will give the total blobber
// the average storage allocated to the blobber during the corresponding interval.
//
// The result is given in an array of values with length equal to `data-points`.
// Array index represents intervals of increasing round number.
//
// parameters:
//    + name: from
//      description: from date timestamp
//      required: false
//      in: query
//      type: string
//    + name: to
//      description: to date timestamp
//      required: false
//      in: query
//      type: string
//    + name: data-points
//      description: total data points in result
//      required: false
//      in: query
//      type: string
//
// responses:
//  200:  graphPoints
//  400:
//  500:
func (srh *StorageRestHandler) graphBlobberAllocated(w http.ResponseWriter, r *http.Request) {
	id := r.URL.Query().Get("id")
	if len(id) == 0 {
		common.Respond(w, r, nil, common.NewErrBadRequest("no blobber id"))
		return
	}
	edb := srh.GetQueryStateContext().GetEventDB()
	if edb == nil {
		common.Respond(w, r, nil, common.NewErrInternal("no db connection"))
		return
	}

	start, end, roundsPerPoint, err := differenceParameters(
		r.URL.Query().Get("from"),
		r.URL.Query().Get("to"),
		r.URL.Query().Get("data-points"),
		edb,
	)
	if err != nil {
		common.Respond(w, r, nil, err)
		return
	}

	data, err := edb.GetAggregateData(
		start, end, roundsPerPoint,
		"allocated",
		"blobber_aggregates",
		id,
	)
	if err != nil {
		common.Respond(w, r, nil, common.NewErrInternal("getting data points: "+err.Error()))
		return
	}

	common.Respond(w, r, data, nil)
}

// swagger:route GET /v1/screst/6dba10422e368813802877a85039d3985d96760ed844092319743fb3a76712d7/graph-blobber-capacity graph-blobber-capacity
// Graphs the total blobber capacity over time.
//
// Graph endpoints take a start and end time and the number `data-points` into which you wish to split the graph.
// The number of rounds for the period is determined and the graph split up into `data-points` intervals of equal number of rounds.
// 0chain data is then amalgamated into `data-points` intervals of equal rounds. Each point will give the total blobber
// capacity at the end of the corresponding interval for the blobber.
//
// The result is given in an array of values with length equal to `data-points`.
// Array index represents intervals of increasing round number.
//
// parameters:
//    + name: from
//      description: from date timestamp
//      required: false
//      in: query
//      type: string
//    + name: to
//      description: to date timestamp
//      required: false
//      in: query
//      type: string
//    + name: data-points
//      description: total data points in result
//      required: false
//      in: query
//      type: string
//
// responses:
//  200: graphPoints
//  400:
//  500:
func (srh *StorageRestHandler) graphBlobberCapacity(w http.ResponseWriter, r *http.Request) {
	id := r.URL.Query().Get("id")
	if len(id) == 0 {
		common.Respond(w, r, nil, common.NewErrBadRequest("no blobber id"))
		return
	}
	edb := srh.GetQueryStateContext().GetEventDB()
	if edb == nil {
		common.Respond(w, r, nil, common.NewErrInternal("no db connection"))
		return
	}

	start, end, roundsPerPoint, err := differenceParameters(
		r.URL.Query().Get("from"),
		r.URL.Query().Get("to"),
		r.URL.Query().Get("data-points"),
		edb,
	)
	if err != nil {
		common.Respond(w, r, nil, err)
		return
	}

	data, err := edb.GetAggregateData(
		start, end, roundsPerPoint,
		"capacity",
		"blobber_aggregates",
		id,
	)
	if err != nil {
		common.Respond(w, r, nil, common.NewErrInternal("getting data points: "+err.Error()))
		return
	}

	common.Respond(w, r, data, nil)
}

// swagger:route GET /v1/screst/6dba10422e368813802877a85039d3985d96760ed844092319743fb3a76712d7/graph-blobber-write-price graph-blobber-write-price
// Graphs the average write price for a blobber.
//
// Graph endpoints take a start and end time and the number `data-points` into which you wish to split the graph.
// The number of rounds for the period is determined and the graph split up into `data-points` intervals of equal number of rounds.
// 0chain data is then amalgamated into `data-points` intervals of equal rounds. Each point will give the average blobber
// write price for the corresponding interval for the blobber.
//
// The result is given in an array of values with length equal to `data-points`.
// Array index represents intervals of increasing round number.
//
// parameters:
//    + name: from
//      description: from date timestamp
//      required: false
//      in: query
//      type: string
//    + name: to
//      description: to date timestamp
//      required: false
//      in: query
//      type: string
//    + name: data-points
//      description: total data points in result
//      required: false
//      in: query
//      type: string
//
// responses:
//  200:  graphPoints
//  400:
//  500:
func (srh *StorageRestHandler) graphBlobberWritePrice(w http.ResponseWriter, r *http.Request) {
	id := r.URL.Query().Get("id")
	if len(id) == 0 {
		common.Respond(w, r, nil, common.NewErrBadRequest("no blobber id"))
		return
	}

	edb := srh.GetQueryStateContext().GetEventDB()
	if edb == nil {
		common.Respond(w, r, nil, common.NewErrInternal("no db connection"))
		return
	}

	start, end, roundsPerPoint, err := differenceParameters(
		r.URL.Query().Get("from"),
		r.URL.Query().Get("to"),
		r.URL.Query().Get("data-points"),
		edb,
	)
	if err != nil {
		common.Respond(w, r, nil, err)
		return
	}

	data, err := edb.GetAggregateData(
		start, end, roundsPerPoint,
		"write_price",
		"blobber_aggregates",
		id,
	)
	if err != nil {
		common.Respond(w, r, nil, common.NewErrInternal("getting data points: "+err.Error()))
		return
	}

	common.Respond(w, r, data, nil)
}

// swagger:route GET /v1/screst/6dba10422e368813802877a85039d3985d96760ed844092319743fb3a76712d7/total-minted total-minted
// The total amount minted in smart contracts.
//
// responses:
//  200: int64
//  400:
//  500:
// Example {206}
func (srh *StorageRestHandler) getTotalMinted(w http.ResponseWriter, r *http.Request) {
	edb := srh.GetQueryStateContext().GetEventDB()
	if edb == nil {
		common.Respond(w, r, nil, common.NewErrInternal("no db connection"))
		return
	}

	global, err := edb.GetGlobal()
	if err != nil {
		common.Respond(w, r, nil, common.NewErrInternal("getting data utilization failed, Error: "+err.Error()))
		return
	}
	common.Respond(w, r, global.TotalMint, nil)
}

// swagger:route GET /v1/screst/6dba10422e368813802877a85039d3985d96760ed844092319743fb3a76712d7/total-staked total-staked
// Gets the total amount minted between from and to dates.
//
// parameters:
//    + name: from
//      description: from date timestamp
//      required: false
//      in: query
//      type: string
//    + name: to
//      description: to date timestamp
//      required: false
//      in: query
//      type: string
//    + name: data-points
//      description: total data points in result
//      required: false
//      in: query
//      type: string
//
// responses:
//  200: int64
//  400:
//  500:
func (srh *StorageRestHandler) getTotalStaked(w http.ResponseWriter, r *http.Request) {
	edb := srh.GetQueryStateContext().GetEventDB()
	if edb == nil {
		common.Respond(w, r, nil, common.NewErrInternal("no db connection"))
		return
	}

	global, err := edb.GetGlobal()
	if err != nil {
		common.Respond(w, r, nil, common.NewErrInternal("getting data utilization failed, Error: "+err.Error()))
		return
	}
	common.Respond(w, r, global.TotalStaked, nil)
}

// swagger:route GET /v1/screst/6dba10422e368813802877a85039d3985d96760ed844092319743fb3a76712d7/total-blobber-capacity total-blobber-capacity
// The total capacity of all blobbers combined.
//
// // This will be more than both the total used storage and the total allocated storage
//
// responses:
//  200: int64
//  400:
//  500:
func (srh *StorageRestHandler) getTotalBlobberCapacity(w http.ResponseWriter, r *http.Request) {
	edb := srh.GetQueryStateContext().GetEventDB()
	if edb == nil {
		common.Respond(w, r, nil, common.NewErrInternal("no db connection"))
		return
	}

	global, err := edb.GetGlobal()
	if err != nil {
		common.Respond(w, r, nil, common.NewErrInternal("getting data utilization failed, Error: "+err.Error()))
		return
	}
	common.Respond(w, r, global.MaxCapacityStorage, nil)
}

// swagger:model int64
type swaggerInt64 int64

// swagger:route GET /v1/screst/6dba10422e368813802877a85039d3985d96760ed844092319743fb3a76712d7/average-write-price average-write-price
// The average write price, average across all blobbers.
//
// This is the average write price that will be used for new allocation,
//
// responses:
//  200: int64
//  400:
//  500:
func (srh *StorageRestHandler) getAverageWritePrice(w http.ResponseWriter, r *http.Request) {
	edb := srh.GetQueryStateContext().GetEventDB()
	if edb == nil {
		common.Respond(w, r, nil, common.NewErrInternal("no db connection"))
		return
	}

	global, err := edb.GetGlobal()
	if err != nil {
		common.Respond(w, r, nil, common.NewErrInternal("getting data utilization failed, Error: "+err.Error()))
		return
	}
	common.Respond(w, r, global.AverageWritePrice, nil)
}

// swagger:route GET /v1/screst/6dba10422e368813802877a85039d3985d96760ed844092319743fb3a76712d7/total-successful-challenges total-successful-challenges
// The total number of successful challenges across all blobbers.
//
// responses:
//  200: int64
//  400:
//  500:
func (srh *StorageRestHandler) getTotalSuccessfulChallenges(w http.ResponseWriter, r *http.Request) {
	edb := srh.GetQueryStateContext().GetEventDB()
	if edb == nil {
		common.Respond(w, r, nil, common.NewErrInternal("no db connection"))
		return
	}

	global, err := edb.GetGlobal()
	if err != nil {
		common.Respond(w, r, nil, common.NewErrInternal("getting data utilization failed, Error: "+err.Error()))
		return
	}
	common.Respond(w, r, global.SuccessfulChallenges, nil)
}

// swagger:route GET /v1/screst/6dba10422e368813802877a85039d3985d96760ed844092319743fb3a76712d7/total-total-challenges total-total-challenges
// The total number of challenges generated for all blobbers.
//
// responses:
//  200: int64
//  400:
//  500:
func (srh *StorageRestHandler) getTotalTotalChallenges(w http.ResponseWriter, r *http.Request) {
	edb := srh.GetQueryStateContext().GetEventDB()
	if edb == nil {
		common.Respond(w, r, nil, common.NewErrInternal("no db connection"))
		return
	}

	global, err := edb.GetGlobal()
	if err != nil {
		common.Respond(w, r, nil, common.NewErrInternal("getting data utilization failed, Error: "+err.Error()))
		return
	}
	common.Respond(w, r, global.TotalChallenges, nil)
}

// swagger:route GET /v1/screst/6dba10422e368813802877a85039d3985d96760ed844092319743fb3a76712d7/total-allocated-storage total-allocated-storage
// The total allocated storage across all blobbers.
//
// This will be less then the total capacity and more than the used storage
//
// responses:
//  200: int64
//  400:
//  500:
func (srh *StorageRestHandler) getTotalAllocatedStorage(w http.ResponseWriter, r *http.Request) {
	edb := srh.GetQueryStateContext().GetEventDB()
	if edb == nil {
		common.Respond(w, r, nil, common.NewErrInternal("no db connection"))
		return
	}

	global, err := edb.GetGlobal()
	if err != nil {
		common.Respond(w, r, nil, common.NewErrInternal("getting data utilization failed, Error: "+err.Error()))
		return
	}
	common.Respond(w, r, global.AllocatedStorage, nil)
}

// swagger:route GET /v1/screst/6dba10422e368813802877a85039d3985d96760ed844092319743fb3a76712d7/blobber-rank blobber-rank
// Gets the rank of a blobber.
//   challenges passed / total challenges
//
// parameters:
//    + name: id
//      description: id of blobber
//      required: true
//      in: query
//      type: string
//    + name: time
//      description: time to get rank for, defaults to the latest round.
//      required: false
//      in: query
//      type: string
//
// responses:
//  200: Int64Map
//  400:
func (srh *StorageRestHandler) getBlobberRank(w http.ResponseWriter, r *http.Request) {
	edb := srh.GetQueryStateContext().GetEventDB()
	if edb == nil {
		common.Respond(w, r, nil, common.NewErrInternal("no db connection"))
		return
	}

	id := r.URL.Query().Get("id")
	timeIn := r.URL.Query().Get("time")
	if len(timeIn) == 0 { // current rank
		rank, err := edb.GetBlobberRank(id)
		if err != nil {
			common.Respond(w, r, nil, err)
			return
		}
		common.Respond(w, r, rest.Int64Map{
			"blobber-rank": rank,
		}, nil)
		return
	}

	t, err := strconv.ParseInt(timeIn, 10, 64)
	if err != nil {
		common.Respond(w, r, nil, err)
		return
	}
	round, err := edb.GetRoundFromTime(time.Unix(t, 0), true)
	if err != nil {
		common.Respond(w, r, nil, err)
		return
	}
	rank, err := edb.GetBlobberRankByRound(id, round)
	if err != nil {
		common.Respond(w, r, nil, err)
		return
	}
	common.Respond(w, r, rest.Int64Map{
		"blobber-rank": rank,
	}, nil)
}

// swagger:route GET /v1/screst/6dba10422e368813802877a85039d3985d96760ed844092319743fb3a76712d7/blobber_ids blobber_ids
// convert list of blobber urls into ids
//
// parameters:
//    + name: free_allocation_data
//      description: allocation data
//      required: true
//      in: query
//      type: string
//    + name: offset
//      description: offset
//      in: query
//      type: string
//    + name: limit
//      description: limit
//      in: query
//      type: string
//    + name: sort
//      description: desc or asc
//      in: query
//      type: string
//
// responses:
//  200: stringArray
//  400:
func (srh *StorageRestHandler) getBlobberIdsByUrls(w http.ResponseWriter, r *http.Request) {
	var (
		urlsStr = r.URL.Query().Get("blobber_urls")
	)

	limit, err := common2.GetOffsetLimitOrderParam(r.URL.Query())
	if err != nil {
		common.Respond(w, r, nil, err)
		return
	}

	if len(urlsStr) == 0 {
		common.Respond(w, r, nil, errors.New("blobber urls list is empty"))
		return
	}

	var urls []string
	err = json.Unmarshal([]byte(urlsStr), &urls)
	if err != nil {
		common.Respond(w, r, nil, errors.New("blobber urls list is malformed"))
		return
	}

	if len(urls) == 0 {
		common.Respond(w, r, make([]string, 0), nil)
		return
	}

	balances := srh.GetQueryStateContext()
	edb := balances.GetEventDB()
	if edb == nil {
		common.Respond(w, r, nil, common.NewErrInternal("no db connection"))
		return
	}
	var ids stringArray
	ids, err = edb.GetBlobberIdsFromUrls(urls, limit)
	if err != nil {
		common.Respond(w, r, nil, err)
		return
	}
	common.Respond(w, r, ids, err)
}

// swagger:route GET /v1/screst/6dba10422e368813802877a85039d3985d96760ed844092319743fb3a76712d7/free_alloc_blobbers free_alloc_blobbers
// returns list of all blobbers alive that match the free allocation request.
//
// parameters:
//    + name: free_allocation_data
//      description: allocation data
//      required: true
//      in: query
//      type: string
//    + name: offset
//      description: offset
//      in: query
//      type: string
//    + name: limit
//      description: limit
//      in: query
//      type: string
//    + name: sort
//      description: desc or asc
//      in: query
//      type: string
//
// responses:
//  200:
//  400:
func (srh *StorageRestHandler) getFreeAllocationBlobbers(w http.ResponseWriter, r *http.Request) {
	var (
		allocData = r.URL.Query().Get("free_allocation_data")
	)

	limit, err := common2.GetOffsetLimitOrderParam(r.URL.Query())
	if err != nil {
		common.Respond(w, r, nil, err)
		return
	}
	var inputObj freeStorageAllocationInput
	if err := inputObj.decode([]byte(allocData)); err != nil {
		common.Respond(w, r, "", common.NewErrInternal("can't decode allocation request", err.Error()))
		return
	}

	var marker freeStorageMarker
	if err := marker.decode([]byte(inputObj.Marker)); err != nil {
		common.Respond(w, r, "", common.NewErrorf("free_allocation_failed",
			"unmarshal request: %v", err))
		return
	}

	balances := srh.GetQueryStateContext()
	var conf *Config
	if conf, err = getConfig(balances); err != nil {
		common.Respond(w, r, "", common.NewErrorf("free_allocation_failed",
			"can't get config: %v", err))
		return
	}
	var creationDate = balances.Now()
	dur := common.ToTime(creationDate).Add(conf.FreeAllocationSettings.Duration)
	request := newAllocationRequest{
		DataShards:      conf.FreeAllocationSettings.DataShards,
		ParityShards:    conf.FreeAllocationSettings.ParityShards,
		Size:            conf.FreeAllocationSettings.Size,
		Expiration:      common.Timestamp(dur.Unix()),
		Owner:           marker.Recipient,
		OwnerPublicKey:  inputObj.RecipientPublicKey,
		ReadPriceRange:  conf.FreeAllocationSettings.ReadPriceRange,
		WritePriceRange: conf.FreeAllocationSettings.WritePriceRange,
		Blobbers:        inputObj.Blobbers,
	}

	edb := balances.GetEventDB()
	if edb == nil {
		common.Respond(w, r, nil, common.NewErrInternal("no db connection"))
		return
	}
	blobberIDs, err := getBlobbersForRequest(request, edb, balances, limit)
	if err != nil {
		common.Respond(w, r, "", err)
		return
	}

	common.Respond(w, r, blobberIDs, nil)

}

// swagger:route GET /v1/screst/6dba10422e368813802877a85039d3985d96760ed844092319743fb3a76712d7/alloc_blobbers alloc_blobbers
// returns list of all blobbers alive that match the allocation request.
//
// parameters:
//    + name: allocation_data
//      description: allocation data
//      required: true
//      in: query
//      type: string
//    + name: offset
//      description: offset
//      in: query
//      type: string
//    + name: limit
//      description: limit
//      in: query
//      type: string
//    + name: sort
//      description: desc or asc
//      in: query
//      type: string
//
// responses:
//  200:
//  400:
func (srh *StorageRestHandler) getAllocationBlobbers(w http.ResponseWriter, r *http.Request) {
	q := r.URL.Query()

	limit, err := common2.GetOffsetLimitOrderParam(q)
	if err != nil {
		common.Respond(w, r, nil, err)
		return
	}

	balances := srh.GetQueryStateContext()
	edb := balances.GetEventDB()
	if edb == nil {
		common.Respond(w, r, nil, common.NewErrInternal("no db connection"))
		return
	}

	allocData := q.Get("allocation_data")
	var request newAllocationRequest
	if err := request.decode([]byte(allocData)); err != nil {
		common.Respond(w, r, "", common.NewErrInternal("can't decode allocation request", err.Error()))
		return
	}

	blobberIDs, err := getBlobbersForRequest(request, edb, balances, limit)
	if err != nil {
		common.Respond(w, r, "", err)
		return
	}

	common.Respond(w, r, blobberIDs, nil)
}

func getBlobbersForRequest(request newAllocationRequest, edb *event.EventDb, balances cstate.TimedQueryStateContextI, limit common2.Pagination) ([]string, error) {
	var sa = request.storageAllocation()
	var conf *Config
	var err error
	if conf, err = getConfig(balances); err != nil {
		return nil, fmt.Errorf("can't get config: %v", err)
	}

	var creationDate = balances.Now()
	sa.TimeUnit = conf.TimeUnit // keep the initial time unit

	// number of blobbers required
	var numberOfBlobbers = sa.DataShards + sa.ParityShards
	if numberOfBlobbers > conf.MaxBlobbersPerAllocation {
		return nil, common.NewErrorf("allocation_creation_failed",
			"Too many blobbers selected, max available %d", conf.MaxBlobbersPerAllocation)
	}

	if sa.DataShards <= 0 || sa.ParityShards < 0 {
		return nil, common.NewErrorf("allocation_creation_failed",
			"invalid data shards:%v or parity shards:%v", sa.DataShards, sa.ParityShards)
	}
	// size of allocation for a blobber
	var allocationSize = sa.bSize()

	dur := common.ToTime(sa.Expiration).Sub(common.ToTime(creationDate))
	allocation := event.AllocationQuery{
		MaxOfferDuration: dur,
		ReadPriceRange: struct {
			Min int64
			Max int64
		}{
			Min: int64(request.ReadPriceRange.Min),
			Max: int64(request.ReadPriceRange.Max),
		},
		WritePriceRange: struct {
			Min int64
			Max int64
		}{
			Min: int64(request.WritePriceRange.Min),
			Max: int64(request.WritePriceRange.Max),
		},
		AllocationSize:     allocationSize,
		AllocationSizeInGB: sizeInGB(sa.bSize()),
		PreferredBlobbers:  request.Blobbers,
		NumberOfDataShards: sa.DataShards,
	}

	logging.Logger.Debug("alloc_blobbers", zap.Int64("ReadPriceRange.Min", allocation.ReadPriceRange.Min),
		zap.Int64("ReadPriceRange.Max", allocation.ReadPriceRange.Max), zap.Int64("WritePriceRange.Min", allocation.WritePriceRange.Min),
		zap.Int64("WritePriceRange.Max", allocation.WritePriceRange.Max), zap.Int64("MaxOfferDuration", allocation.MaxOfferDuration.Nanoseconds()),
		zap.Int64("AllocationSize", allocation.AllocationSize), zap.Float64("AllocationSizeInGB", allocation.AllocationSizeInGB),
		zap.Int64("last_health_check", int64(balances.Now())),
	)

	blobberIDs, err := edb.GetBlobbersFromParams(allocation, limit, balances.Now())
	if err != nil {
		logging.Logger.Error("get_blobbers_for_request", zap.Error(err))
		return nil, errors.New("failed to get blobbers: " + err.Error())
	}

	if len(blobberIDs) < numberOfBlobbers {
		return nil, errors.New("not enough blobbers to honor the allocation")
	}
	return blobberIDs, nil
}

// swagger:route GET /v1/screst/6dba10422e368813802877a85039d3985d96760ed844092319743fb3a76712d7/collected_reward collected_reward
// Returns collected reward for a client_id.
// > Note: start-date and end-date resolves to the closest block number for those timestamps on the network.
//
// > Note: Using start/end-block and start/end-date together would only return results with start/end-block
//
//
// parameters:
//    + name: start-block
//      description: start block
//      required: false
//      in: query
//      type: string
//    + name: end-block
//      description: end block
//      required: false
//      in: query
//      type: string
//    + name: start-date
//      description: start date
//      required: false
//      in: query
//      type: string
//    + name: end-date
//      description: end date
//      required: false
//      in: query
//      type: string
//    + name: data-points
//      description: number of data points in response
//      required: false
//      in: query
//      type: string
//    + name: client-id
//      description: client id
//      required: true
//      in: query
//      type: string
//
// responses:
//  200: challengePoolStat
//  400:
func (srh *StorageRestHandler) getCollectedReward(w http.ResponseWriter, r *http.Request) {
	var (
		startBlockString = r.URL.Query().Get("start-block")
		endBlockString   = r.URL.Query().Get("end-block")
		clientID         = r.URL.Query().Get("client-id")
		startDateString  = r.URL.Query().Get("start-date")
		endDateString    = r.URL.Query().Get("end-date")
		dataPointsString = r.URL.Query().Get("data-points")
	)

	var dataPoints int64
	dataPoints, err := strconv.ParseInt(dataPointsString, 10, 64)
	if err != nil {
		dataPoints = 1
	} else if dataPoints > 100 {
		dataPoints = 100
	}

	query := event.RewardQuery{
		ClientID:   clientID,
		DataPoints: dataPoints,
	}

	edb := srh.GetQueryStateContext().GetEventDB()
	if edb == nil {
		common.Respond(w, r, nil, common.NewErrInternal("no db connection"))
		return
	}

	if startBlockString != "" && endBlockString != "" {
		startBlock, err := strconv.ParseUint(startBlockString, 10, 64)
		if err != nil {
			common.Respond(w, r, nil, common.NewErrInternal("failed to parse start-block string to a number", err.Error()))
			return
		}

		endBlock, err := strconv.ParseUint(endBlockString, 10, 64)
		if err != nil {
			common.Respond(w, r, nil, common.NewErrInternal("failed to parse end-block string to a number", err.Error()))
			return
		}

		if startBlock > endBlock {
			common.Respond(w, r, 0, common.NewErrInternal("start-block cannot be greater than end-block"))
			return
		}

		query.StartBlock = int(startBlock)
		query.EndBlock = int(endBlock)

		rewards, err := edb.GetRewardClaimedTotalBetweenBlocks(query)
		if err != nil {
			common.Respond(w, r, 0, common.NewErrInternal("can't get rewards claimed", err.Error()))
			return
		}
		common.Respond(w, r, map[string][]int64{
			"collected_reward": rewards,
		}, nil)
		return
	}

	if startDateString != "" && endDateString != "" {
		startDate, err := strconv.ParseUint(startDateString, 10, 64)
		if err != nil {
			common.Respond(w, r, nil, common.NewErrInternal("failed to parse start-date string to a number", err.Error()))
			return
		}

		endDate, err := strconv.ParseUint(endDateString, 10, 64)
		if err != nil {
			common.Respond(w, r, nil, common.NewErrInternal("failed to parse end-date string to a number", err.Error()))
			return
		}

		if startDate > endDate {
			common.Respond(w, r, 0, common.NewErrInternal("start-date cannot be greater than end-date"))
			return
		}

		query.StartDate = time.Unix(int64(startDate), 0)
		query.EndDate = time.Unix(int64(endDate), 0)

		rewards, err := edb.GetRewardClaimedTotalBetweenDates(query)
		if err != nil {
			common.Respond(w, r, 0, common.NewErrInternal("can't get rewards claimed", err.Error()))
			return
		}

		common.Respond(w, r, map[string]interface{}{
			"collected_reward": rewards,
		}, nil)
		return
	}

	common.Respond(w, r, nil, common.NewErrInternal("can't get collected rewards"))
}

// swagger:route GET /v1/screst/6dba10422e368813802877a85039d3985d96760ed844092319743fb3a76712d7/alloc_write_marker_count alloc_write_marker_count
//
//
// parameters:
//    + name: allocation_id
//      description: allocation for which to get challenge pools statistics
//      required: true
//      in: query
//      type: string
//
// responses:
//  200: challengePoolStat
//  400:
func (srh *StorageRestHandler) getWriteMarkerCount(w http.ResponseWriter, r *http.Request) {
	allocationID := r.URL.Query().Get("allocation_id")
	if allocationID == "" {
		common.Respond(w, r, nil, common.NewErrInternal("allocation_id is empty"))
		return
	}
	edb := srh.GetQueryStateContext().GetEventDB()
	if edb == nil {
		common.Respond(w, r, nil, common.NewErrInternal("no db connection"))
		return
	}
	total, err := edb.GetWriteMarkerCount(allocationID)
	common.Respond(w, r, map[string]int64{
		"count": total,
	}, err)
}

// swagger:route GET /v1/screst/6dba10422e368813802877a85039d3985d96760ed844092319743fb3a76712d7/alloc_read_size alloc_read_size
//
//
// parameters:
//    + name: allocation_id
//      description: allocation for which to get challenge pools statistics
//      required: true
//      in: query
//      type: string
//    + name: block_number
//      description:block number
//      required: true
//      in: query
//      type: string
//
// responses:
//  200: challengePoolStat
//  400:
func (srh *StorageRestHandler) getReadAmount(w http.ResponseWriter, r *http.Request) {
	blockNumberString := r.URL.Query().Get("block_number")
	allocationIDString := r.URL.Query().Get("allocation_id")

	if blockNumberString == "" {
		common.Respond(w, r, nil, common.NewErrInternal("block_number is empty"))
		return
	}
	blockNumber, err := strconv.Atoi(blockNumberString)
	if err != nil {
		common.Respond(w, r, nil, common.NewErrInternal("block_number is not valid"))
		return
	}
	edb := srh.GetQueryStateContext().GetEventDB()
	if edb == nil {
		common.Respond(w, r, nil, common.NewErrInternal("no db connection"))
		return
	}
	total, err := edb.GetDataReadFromAllocationForLastNBlocks(int64(blockNumber), allocationIDString)
	common.Respond(w, r, map[string]int64{"total": total}, err)
}

// swagger:route GET /v1/screst/6dba10422e368813802877a85039d3985d96760ed844092319743fb3a76712d7/alloc_written_size alloc_written_size
// statistic for all locked tokens of a challenge pool
//
// parameters:
//    + name: allocation_id
//      description: allocation for which to get challenge pools statistics
//      required: true
//      in: query
//      type: string
//    + name: block_number
//      description:block number
//      required: true
//      in: query
//      type: string
//
// responses:
//  200: challengePoolStat
//  400:
func (srh *StorageRestHandler) getWrittenAmount(w http.ResponseWriter, r *http.Request) {
	blockNumberString := r.URL.Query().Get("block_number")
	allocationIDString := r.URL.Query().Get("allocation_id")

	if blockNumberString == "" {
		common.Respond(w, r, nil, common.NewErrInternal("block_number is empty"))
		return
	}
	blockNumber, err := strconv.Atoi(blockNumberString)
	if err != nil {
		common.Respond(w, r, nil, common.NewErrInternal("block_number is not valid"))
		return
	}
	edb := srh.GetQueryStateContext().GetEventDB()
	if edb == nil {
		common.Respond(w, r, nil, common.NewErrInternal("no db connection"))
		return
	}
	total, err := edb.GetAllocationWrittenSizeInLastNBlocks(int64(blockNumber), allocationIDString)

	common.Respond(w, r, map[string]int64{
		"total": total,
	}, err)
}

// swagger:route GET /v1/screst/6dba10422e368813802877a85039d3985d96760ed844092319743fb3a76712d7/allocWrittenSizePerPeriod allocWrittenSizePerPeriod
// Total amount of data added during given blocks
//
// parameters:
//    + name: block-start
//      description:start block number
//      required: true
//      in: query
//      type: string
//    + name: block-end
//      description:end block number
//      required: true
//      in: query
//      type: string
//
// responses:
//  200: Int64Map
//  400:
func (srh *StorageRestHandler) getWrittenAmountPerPeriod(w http.ResponseWriter, r *http.Request) {
	startBlockNumberString := r.URL.Query().Get("block-start")
	endBlockNumberString := r.URL.Query().Get("block-end")

	if startBlockNumberString == "" {
		common.Respond(w, r, nil, common.NewErrInternal("block-start is empty"))
		return
	}
	if endBlockNumberString == "" {
		common.Respond(w, r, nil, common.NewErrInternal("block-end is empty"))
		return
	}

	startBlockNumber, err := strconv.Atoi(startBlockNumberString)
	if err != nil {
		common.Respond(w, r, nil, common.NewErrInternal("block-start is not valid"))
		return
	}
	endBlockNumber, err := strconv.Atoi(endBlockNumberString)
	if err != nil {
		common.Respond(w, r, nil, common.NewErrInternal("block-end is not valid"))
		return
	}

	if startBlockNumber > endBlockNumber {
		common.Respond(w, r, nil, common.NewErrInternal("block-start is greater than block-end"))
		return
	}

	edb := srh.GetQueryStateContext().GetEventDB()
	if edb == nil {
		common.Respond(w, r, nil, common.NewErrInternal("no db connection"))
		return
	}
	total, err := edb.GetAllocationWrittenSizeInBlocks(int64(startBlockNumber), int64(endBlockNumber))

	common.Respond(w, r, map[string]int64{
		"total": total,
	}, err)
}

// swagger:route GET /v1/screst/6dba10422e368813802877a85039d3985d96760ed844092319743fb3a76712d7/getChallengePoolStat getChallengePoolStat
// statistic for all locked tokens of a challenge pool
//
// parameters:
//    + name: allocation_id
//      description: allocation for which to get challenge pools statistics
//      required: true
//      in: query
//      type: string
//
// responses:
//  200: challengePoolStat
//  400:
func (srh *StorageRestHandler) getChallengePoolStat(w http.ResponseWriter, r *http.Request) {
	var (
		allocationID = r.URL.Query().Get("allocation_id")
		alloc        = &StorageAllocation{
			ID: allocationID,
		}
		cp = &challengePool{}
	)

	if allocationID == "" {
		err := errors.New("missing allocation_id URL query parameter")
		common.Respond(w, r, nil, common.NewErrBadRequest(err.Error()))
		return
	}
	sctx := srh.GetQueryStateContext()
	if err := sctx.GetTrieNode(alloc.GetKey(ADDRESS), alloc); err != nil {
		common.Respond(w, r, nil, smartcontract.NewErrNoResourceOrErrInternal(err, true, "can't get allocation"))
		return
	}

	if err := sctx.GetTrieNode(challengePoolKey(ADDRESS, allocationID), cp); err != nil {
		common.Respond(w, r, nil, smartcontract.NewErrNoResourceOrErrInternal(err, true, "can't get challenge pool"))
		return
	}

	common.Respond(w, r, cp.stat(alloc), nil)
}

// swagger:route GET /v1/screst/6dba10422e368813802877a85039d3985d96760ed844092319743fb3a76712d7/getReadPoolStat getReadPoolStat
// Gets  statistic for all locked tokens of the read pool
//
// parameters:
//    + name: client_id
//      description: client for which to get read pools statistics
//      required: true
//      in: query
//      type: string
//
// responses:
//  200: readPool
//  400:
func (srh *StorageRestHandler) getReadPoolStat(w http.ResponseWriter, r *http.Request) {
	rp := readPool{}

	clientID := r.URL.Query().Get("client_id")
	err := srh.GetQueryStateContext().GetTrieNode(readPoolKey(ADDRESS, clientID), &rp)
	if err != nil {
		common.Respond(w, r, nil, smartcontract.NewErrNoResourceOrErrInternal(err, true, "can't get read pool"))
		return
	}

	common.Respond(w, r, &rp, nil)
}

const cantGetConfigErrMsg = "can't get config"

func getConfig(balances cstate.CommonStateContextI) (*Config, error) {
	var conf = &Config{}
	err := balances.GetTrieNode(scConfigKey(ADDRESS), conf)
	if err != nil {
		if err != util.ErrValueNotPresent {
			return nil, err
		} else {
			conf, err = getConfiguredConfig()
			if err != nil {
				return nil, err
			}
			return conf, err
		}
	}
	return conf, nil
}

// swagger:route GET /v1/screst/6dba10422e368813802877a85039d3985d96760ed844092319743fb3a76712d7/storage_config storage_config
// Gets the current storage smart contract settings
//
// responses:
//  200: StringMap
//  400:
func (srh *StorageRestHandler) getConfig(w http.ResponseWriter, r *http.Request) {
	conf, err := getConfig(srh.GetQueryStateContext())
	if err != nil && err != util.ErrValueNotPresent {
		common.Respond(w, r, nil, smartcontract.NewErrNoResourceOrErrInternal(err, true, cantGetConfigErrMsg))
		return
	}

	rtv, err := conf.getConfigMap()
	if err != nil {
		common.Respond(w, r, nil, smartcontract.NewErrNoResourceOrErrInternal(err, true, cantGetConfigErrMsg))
		return
	}

	common.Respond(w, r, rtv, nil)
}

// swagger:route GET /v1/screst/6dba10422e368813802877a85039d3985d96760ed844092319743fb3a76712d7/total-stored-data total-stored-data
// Gets the total data currently storage used across all blobbers.
//
// This will be less then both the total capacity and the total allocated storage
//
// responses:
//  200: int64
//  400:
func (srh *StorageRestHandler) getTotalData(w http.ResponseWriter, r *http.Request) {
	edb := srh.GetQueryStateContext().GetEventDB()
	if edb == nil {
		common.Respond(w, r, nil, common.NewErrInternal("no db connection"))
		return
	}

	global, err := edb.GetGlobal()
	if err != nil {
		common.Respond(w, r, nil, common.NewErrInternal("getting data utilization failed, Error: "+err.Error()))
		return
	}
	common.Respond(w, r, global.UsedStorage, nil)
}

// swagger:route GET /v1/screst/6dba10422e368813802877a85039d3985d96760ed844092319743fb3a76712d7/get_blocks get_blocks
// Gets block information for all blocks. Todo: We need to add a filter to this.
//
// parameters:
//    + name: block_hash
//      description: block hash
//      required: true
//      in: query
//      type: string
//    + name: offset
//      description: offset
//      in: query
//      type: string
//    + name: limit
//      description: limit
//      in: query
//      type: string
//    + name: sort
//      description: desc or asc
//      in: query
//      type: string
//
// responses:
//  200: []Block
//  400:
//  500:
func (srh *StorageRestHandler) getBlocks(w http.ResponseWriter, r *http.Request) {
	limit, err := common2.GetOffsetLimitOrderParam(r.URL.Query())
	if err != nil {
		common.Respond(w, r, nil, err)
		return
	}

	edb := srh.GetQueryStateContext().GetEventDB()
	if edb == nil {
		common.Respond(w, r, nil, common.NewErrInternal("no db connection"))
		return
	}
	block, err := edb.GetBlocks(limit)
	if err != nil {
		common.Respond(w, r, nil, common.NewErrInternal("getting block "+err.Error()))
		return
	}
	common.Respond(w, r, &block, nil)
}

// swagger:route GET /v1/screst/6dba10422e368813802877a85039d3985d96760ed844092319743fb3a76712d7/block block
// Gets block information
//
// parameters:
//    + name: block_hash
//      description: block hash
//      required: false
//      in: query
//      type: string
//    + name: date
//      description: block created closest to the date (epoch timestamp in nanoseconds)
//      required: false
//      in: query
//      type: string
//    + name: round
//      description: block round
//      required: false
//      in: query
//      type: string
//
// responses:
//  200: Block
//  400:
//  500:
func (srh *StorageRestHandler) getBlock(w http.ResponseWriter, r *http.Request) {
	var (
		hash        = r.URL.Query().Get("block_hash")
		date        = r.URL.Query().Get("date")
		roundString = r.URL.Query().Get("round")
	)

	edb := srh.GetQueryStateContext().GetEventDB()
	if edb == nil {
		common.Respond(w, r, nil, common.NewErrInternal("no db connection"))
		return
	}

	if hash != "" {
		block, err := edb.GetBlockByHash(hash)
		if err != nil {
			common.Respond(w, r, nil, common.NewErrInternal("error getting block "+err.Error()))
			return
		}

		common.Respond(w, r, &block, nil)
		return
	}

	if date != "" {
		block, err := edb.GetBlockByDate(date)
		if err != nil {
			common.Respond(w, r, nil, common.NewErrInternal("error getting block "+err.Error()))
			return
		}

		common.Respond(w, r, &block, nil)
		return
	}

	if roundString != "" {
		round, err := strconv.ParseUint(roundString, 10, 64)
		if err != nil {
			common.Respond(w, r, nil, common.NewErrInternal("error parsing parameter string "+err.Error()))
			return
		}

		block, err := edb.GetBlockByRound(int64(round))
		if err != nil {
			common.Respond(w, r, nil, common.NewErrInternal("error getting block "+err.Error()))
			return
		}

		common.Respond(w, r, &block, nil)
		return
	}

	common.Respond(w, r, nil, common.NewErrBadRequest("no filter selected"))
	return
}

// swagger:model userPoolStat
type userPoolStat struct {
	Pools map[datastore.Key][]*delegatePoolStat `json:"pools"`
}

// swagger:route GET /v1/screst/6dba10422e368813802877a85039d3985d96760ed844092319743fb3a76712d7/getUserStakePoolStat getUserStakePoolStat
// Gets statistic for a user's stake pools
//
// parameters:
//    + name: client_id
//      description: client for which to get stake pool information
//      required: true
//      in: query
//      type: string
//
// responses:
//  200: userPoolStat
//  400:
func (srh *StorageRestHandler) getUserStakePoolStat(w http.ResponseWriter, r *http.Request) {
	clientID := r.URL.Query().Get("client_id")
	edb := srh.GetQueryStateContext().GetEventDB()
	if edb == nil {
		common.Respond(w, r, nil, common.NewErrInternal("no db connection"))
		return
	}
	pools, err := edb.GetUserDelegatePools(clientID, int(spenum.Blobber))
	if err != nil {
		common.Respond(w, r, nil, common.NewErrBadRequest("blobber not found in event database: "+err.Error()))
		return
	}

	var ups = new(userPoolStat)
	ups.Pools = make(map[datastore.Key][]*delegatePoolStat)
	for _, pool := range pools {
		var dps = delegatePoolStat{
			ID:           pool.PoolID,
			DelegateID:   pool.DelegateID,
			Status:       spenum.PoolStatus(pool.Status).String(),
			RoundCreated: pool.RoundCreated,
		}
		dps.Balance = pool.Balance

		dps.Rewards = pool.Reward

		dps.TotalPenalty = pool.TotalPenalty

		dps.TotalReward = pool.TotalReward

		ups.Pools[pool.ProviderID] = append(ups.Pools[pool.ProviderID], &dps)
	}

	common.Respond(w, r, ups, nil)
}

func spStats(
	blobber event.Blobber,
	delegatePools []event.DelegatePool,
) (*stakePoolStat, error) {
	stat := new(stakePoolStat)
	stat.ID = blobber.BlobberID
	stat.UnstakeTotal = blobber.UnstakeTotal
	stat.Capacity = blobber.Capacity
	stat.WritePrice = blobber.WritePrice
	stat.OffersTotal = blobber.OffersTotal
	stat.Delegate = make([]delegatePoolStat, 0, len(delegatePools))
	stat.Settings = stakepool.Settings{
		DelegateWallet:     blobber.DelegateWallet,
		MinStake:           blobber.MinStake,
		MaxStake:           blobber.MaxStake,
		MaxNumDelegates:    blobber.NumDelegates,
		ServiceChargeRatio: blobber.ServiceCharge,
	}
	stat.Rewards = blobber.Reward
	for _, dp := range delegatePools {
		dpStats := delegatePoolStat{
			ID:           dp.PoolID,
			DelegateID:   dp.DelegateID,
			Status:       spenum.PoolStatus(dp.Status).String(),
			RoundCreated: dp.RoundCreated,
		}
		dpStats.Balance = dp.Balance

		dpStats.Rewards = dp.Reward

		dpStats.TotalPenalty = dp.TotalPenalty

		dpStats.TotalReward = dp.TotalReward

		newBal, err := currency.AddCoin(stat.Balance, dpStats.Balance)
		if err != nil {
			return nil, err
		}
		stat.Balance = newBal
		stat.Delegate = append(stat.Delegate, dpStats)
	}
	return stat, nil
}

// swagger:route GET /v1/screst/6dba10422e368813802877a85039d3985d96760ed844092319743fb3a76712d7/getStakePoolStat getStakePoolStat
// Gets statistic for all locked tokens of a stake pool
//
// parameters:
//    + name: blobber_id
//      description: id of blobber
//      required: true
//      in: query
//      type: string
//
// responses:
//  200: stakePoolStat
//  400:
//  500:
func (srh *StorageRestHandler) getStakePoolStat(w http.ResponseWriter, r *http.Request) {
	blobberID := r.URL.Query().Get("blobber_id")
	edb := srh.GetQueryStateContext().GetEventDB()
	if edb == nil {
		common.Respond(w, r, nil, common.NewErrInternal("no db connection"))
		return
	}
	blobber, err := edb.GetBlobber(blobberID)
	if err != nil {
		common.Respond(w, r, nil, common.NewErrBadRequest("cannot find blobber: "+err.Error()))
		return
	}

	delegatePools, err := edb.GetDelegatePools(blobberID, int(spenum.Blobber))
	if err != nil {
		common.Respond(w, r, nil, common.NewErrInternal("cannot find user stake pool: "+err.Error()))
		return
	}
	spS, err := spStats(*blobber, delegatePools)
	if err != nil {
		common.Respond(w, r, nil, common.NewErrInternal("cannot fetch stake pool stats: "+err.Error()))
		return
	}
	common.Respond(w, r, spS, nil)
}

// swagger:route GET /v1/screst/6dba10422e368813802877a85039d3985d96760ed844092319743fb3a76712d7/blobber-challenges blobber-challenges
// Gets challenges for a blobber by challenge id
//
// parameters:
//    + name: id
//      description: id of blobber
//      required: true
//      in: query
//      type: string
//    + name: start
//      description: start time of interval
//      required: true
//      in: query
//      type: string
//    + name: end
//      description: end time of interval
//      required: true
//      in: query
//      type: string
//
// responses:
//  200: Challenges
//  400:
//  404:
//  500:
func (srh *StorageRestHandler) getBlobberChallenges(w http.ResponseWriter, r *http.Request) {
	edb := srh.GetQueryStateContext().GetEventDB()
	if edb == nil {
		common.Respond(w, r, nil, common.NewErrInternal("no db connection"))
		return
	}
	start, end, err := roundIntervalFromTime(
		r.URL.Query().Get("from"),
		r.URL.Query().Get("to"),
		edb,
	)
	if err != nil {
		common.Respond(w, r, nil, err)
		return
	}
	blobberID := r.URL.Query().Get("id")
	if len(blobberID) == 0 {
		common.Respond(w, r, nil, common.NewErrBadRequest("no blobber id"))
		return
	}

	challenges, err := edb.GetChallenges(blobberID, start, end)
	if err != nil {
		common.Respond(w, r, "", smartcontract.NewErrNoResourceOrErrInternal(err, true, "can't get challenge"))
		return
	}

	common.Respond(w, r, challenges, nil)
}

// swagger:route GET /v1/screst/6dba10422e368813802877a85039d3985d96760ed844092319743fb3a76712d7/getchallenge getchallenge
// Gets challenges for a blobber by challenge id
//
// parameters:
//    + name: blobber
//      description: id of blobber
//      required: true
//      in: query
//      type: string
//    + name: challenge
//      description: id of challenge
//      required: true
//      in: query
//      type: string
//
// responses:
//  200: StorageChallenge
//  400:
//  404:
//  500:
func (srh *StorageRestHandler) getChallenge(w http.ResponseWriter, r *http.Request) {
	blobberID := r.URL.Query().Get("blobber")

	challengeID := r.URL.Query().Get("challenge")
	challenge, err := getChallengeForBlobber(blobberID, challengeID, srh.GetQueryStateContext().GetEventDB())
	if err != nil {
		common.Respond(w, r, "", smartcontract.NewErrNoResourceOrErrInternal(err, true, "can't get challenge"))
		return
	}

	common.Respond(w, r, challenge, nil)
}

// swagger:model StorageChallengeResponse
type StorageChallengeResponse struct {
	*StorageChallenge `json:",inline"`
	Validators        []*ValidationNode `json:"validators"`
	Seed              int64             `json:"seed"`
	AllocationRoot    string            `json:"allocation_root"`
}

// swagger:model ChallengesResponse
type ChallengesResponse struct {
	BlobberID  string                      `json:"blobber_id"`
	Challenges []*StorageChallengeResponse `json:"challenges"`
}

// swagger:route GET /v1/screst/6dba10422e368813802877a85039d3985d96760ed844092319743fb3a76712d7/openchallenges openchallenges
// Gets open challenges for a blobber
//
// parameters:
//    + name: blobber
//      description: id of blobber for which to get open challenges
//      required: true
//      in: query
//      type: string
//    + name: offset
//      description: offset
//      in: query
//      type: string
//    + name: limit
//      description: limit
//      in: query
//      type: string
//    + name: sort
//      description: desc or asc
//      in: query
//      type: string
//
// responses:
//  200: ChallengesResponse
//  400:
//  404:
//  500:
func (srh *StorageRestHandler) getOpenChallenges(w http.ResponseWriter, r *http.Request) {
	var (
		blobberID  = r.URL.Query().Get("blobber")
		fromString = r.URL.Query().Get("from")
		from       common.Timestamp
	)

	if fromString != "" {
		fromI, err := strconv.Atoi(fromString)
		if err != nil {
			common.Respond(w, r, nil, err)
			return
		}
		from = common.Timestamp(fromI)
	}

	limit, err := common2.GetOffsetLimitOrderParam(r.URL.Query())
	if err != nil {
		common.Respond(w, r, nil, err)
		return
	}

	sctx := srh.GetQueryStateContext()
	edb := sctx.GetEventDB()
	if edb == nil {
		common.Respond(w, r, nil, common.NewErrInternal("no db connection"))
		return
	}
	if err != nil {
		common.Respond(w, r, "", smartcontract.NewErrNoResourceOrErrInternal(err, true, "can't find blobber"))
		return
	}

	challenges, err := getOpenChallengesForBlobber(blobberID, from, common.Timestamp(getMaxChallengeCompletionTime().Seconds()), limit, sctx.GetEventDB())
	if err != nil {
		common.Respond(w, r, "", smartcontract.NewErrNoResourceOrErrInternal(err, true, "can't find challenges"))
		return
	}
	common.Respond(w, r, ChallengesResponse{
		BlobberID:  blobberID,
		Challenges: challenges,
	}, nil)
}

// swagger:route GET /v1/screst/6dba10422e368813802877a85039d3985d96760ed844092319743fb3a76712d7/get_validator get_validator
// Gets validator information
//
// parameters:
//    + name: validator_id
//      description: validator on which to get information
//      required: true
//      in: query
//      type: string
//
// responses:
//  200: Validator
//  400:
//  500:
func (srh *StorageRestHandler) getValidator(w http.ResponseWriter, r *http.Request) {

	var (
		validatorID = r.URL.Query().Get("validator_id")
	)

	if validatorID == "" {
		common.Respond(w, r, nil, common.NewErrBadRequest("no validator id"))
		return
	}
	edb := srh.GetQueryStateContext().GetEventDB()
	if edb == nil {
		common.Respond(w, r, nil, common.NewErrInternal("no db connection"))
		return
	}
	validator, err := edb.GetValidatorByValidatorID(validatorID)
	if err != nil {
		common.Respond(w, r, nil, common.NewErrInternal("can't find validator", err.Error()))
		return
	}

	common.Respond(w, r, validator, nil)
}

// validators swagger:route GET /v1/screst/6dba10422e368813802877a85039d3985d96760ed844092319743fb3a76712d7/validators validators
// Gets list of all validators alive (e.g. excluding blobbers with zero capacity).
//
// responses:
//  200: Validator
//  400:
func (srh *StorageRestHandler) validators(w http.ResponseWriter, r *http.Request) {

	pagination, err := common2.GetOffsetLimitOrderParam(r.URL.Query())
	edb := srh.GetQueryStateContext().GetEventDB()
	if edb == nil {
		common.Respond(w, r, nil, common.NewErrInternal("no db connection"))
		return
	}
	validators, err := edb.GetValidators(pagination)
	if err != nil {
		err := common.NewErrInternal("cannot get validator list" + err.Error())
		common.Respond(w, r, nil, err)
		return
	}

	common.Respond(w, r, validators, nil)
}

// swagger:route GET /v1/screst/6dba10422e368813802877a85039d3985d96760ed844092319743fb3a76712d7/getWriteMarkers getWriteMarkers
// Gets read markers according to a filter
//
// parameters:
//    + name: allocation_id
//      description: count write markers for this allocation
//      required: true
//      in: query
//      type: string
//    + name: filename
//      description: file name
//      required: true
//      in: query
//      type: string
//    + name: offset
//      description: offset
//      in: query
//      type: string
//    + name: limit
//      description: limit
//      in: query
//      type: string
//    + name: sort
//      description: desc or asc
//      in: query
//      type: string
//
// responses:
//  200: []WriteMarker
//  400:
//  500:
func (srh *StorageRestHandler) getWriteMarkers(w http.ResponseWriter, r *http.Request) {
	var (
		allocationID = r.URL.Query().Get("allocation_id")
		filename     = r.URL.Query().Get("filename")
	)

	limit, err := common2.GetOffsetLimitOrderParam(r.URL.Query())
	if err != nil {
		common.Respond(w, r, nil, err)
		return
	}

	if allocationID == "" {
		common.Respond(w, r, nil, common.NewErrBadRequest("no allocation id"))
		return
	}
	edb := srh.GetQueryStateContext().GetEventDB()
	if edb == nil {
		common.Respond(w, r, nil, common.NewErrInternal("no db connection"))
		return
	}

	if filename == "" {
		writeMarkers, err := edb.GetWriteMarkersForAllocationID(allocationID, limit)
		if err != nil {
			common.Respond(w, r, nil, common.NewErrInternal("can't get write markers", err.Error()))
			return
		}
		common.Respond(w, r, writeMarkers, nil)
	} else {
		writeMarkers, err := edb.GetWriteMarkersForAllocationFile(allocationID, filename, limit)
		if err != nil {
			common.Respond(w, r, nil, common.NewErrInternal("can't get write markers for file", err.Error()))
			return
		}
		common.Respond(w, r, writeMarkers, nil)
	}
}

// swagger:route GET /v1/screst/6dba10422e368813802877a85039d3985d96760ed844092319743fb3a76712d7/count_readmarkers count_readmarkers
// Gets read markers according to a filter
//
// parameters:
//    + name: allocation_id
//      description: count read markers for this allocation
//      required: true
//      in: query
//      type: string
//
// responses:
//  200: readMarkersCount
//  400
//  500:
func (srh *StorageRestHandler) getReadMarkersCount(w http.ResponseWriter, r *http.Request) {
	var (
		allocationID = r.URL.Query().Get("allocation_id")
	)

	if allocationID == "" {
		common.Respond(w, r, nil, common.NewErrBadRequest("no allocation id"))
		return
	}

	query := new(event.ReadMarker)
	if allocationID != "" {
		query.AllocationID = allocationID
	}
	edb := srh.GetQueryStateContext().GetEventDB()
	if edb == nil {
		common.Respond(w, r, nil, common.NewErrInternal("no db connection"))
		return
	}
	count, err := edb.CountReadMarkersFromQuery(query)
	if err != nil {
		common.Respond(w, r, nil, common.NewErrInternal("can't count read markers", err.Error()))
		return
	}

	common.Respond(w, r, readMarkersCount{ReadMarkersCount: count}, nil)
}

// swagger:model readMarkersCount
type readMarkersCount struct {
	ReadMarkersCount int64 `json:"read_markers_count"`
}

// swagger:route GET /v1/screst/6dba10422e368813802877a85039d3985d96760ed844092319743fb3a76712d7/readmarkers readmarkers
// Gets read markers according to a filter
//
// parameters:
//    + name: allocation_id
//      description: filter read markers by this allocation
//      in: query
//      type: string
//    + name: auth_ticket
//      description: filter in only read markers using auth thicket
//      in: query
//      type: string
//    + name: offset
//      description: offset
//      in: query
//      type: string
//    + name: limit
//      description: limit
//      in: query
//      type: string
//    + name: sort
//      description: desc or asc
//      in: query
//      type: string
//
// responses:
//  200: []ReadMarker
//  500:
func (srh *StorageRestHandler) getReadMarkers(w http.ResponseWriter, r *http.Request) {
	var (
		allocationID = r.URL.Query().Get("allocation_id")
		authTicket   = r.URL.Query().Get("auth_ticket")
	)

	limit, err := common2.GetOffsetLimitOrderParam(r.URL.Query())
	if err != nil {
		common.Respond(w, r, nil, err)
		return
	}

	query := event.ReadMarker{}
	if allocationID != "" {
		query.AllocationID = allocationID
	}

	if authTicket != "" {
		query.AuthTicket = authTicket
	}

	edb := srh.GetQueryStateContext().GetEventDB()
	if edb == nil {
		common.Respond(w, r, nil, common.NewErrInternal("no db connection"))
		return
	}
	readMarkers, err := edb.GetReadMarkersFromQueryPaginated(query, limit)
	if err != nil {
		common.Respond(w, r, nil, common.NewErrInternal("can't get read markers", err.Error()))
		return
	}

	common.Respond(w, r, readMarkers, nil)
}

// swagger:route GET /v1/screst/6dba10422e368813802877a85039d3985d96760ed844092319743fb3a76712d7/latestreadmarker latestreadmarker
// Gets latest read marker for a client and blobber
//
// parameters:
//    + name: client
//      description: client
//      in: query
//      type: string
//    + name: blobber
//      description: blobber
//      in: query
//      type: string
//
// responses:
//  200: ReadMarker
//  500:
func (srh *StorageRestHandler) getLatestReadMarker(w http.ResponseWriter, r *http.Request) {
	var (
		clientID  = r.URL.Query().Get("client")
		blobberID = r.URL.Query().Get("blobber")

		commitRead = &ReadConnection{}
	)

	commitRead.ReadMarker = &ReadMarker{
		BlobberID: blobberID,
		ClientID:  clientID,
	}

	err := srh.GetQueryStateContext().GetTrieNode(commitRead.GetKey(ADDRESS), commitRead)
	switch err {
	case nil:
		common.Respond(w, r, commitRead.ReadMarker, nil)
	case util.ErrValueNotPresent:
		common.Respond(w, r, make(map[string]string), nil)
	default:
		common.Respond(w, r, nil, common.NewErrInternal("can't get read marker", err.Error()))
	}
}

// swagger:route GET /v1/screst/6dba10422e368813802877a85039d3985d96760ed844092319743fb3a76712d7/allocation_min_lock allocation_min_lock
// Calculates the cost of a new allocation request. Todo redo with changes to new allocation request smart contract
//
// parameters:
//
// responses:
//  200: Int64Map
//  400:
//  500:
func (srh *StorageRestHandler) getAllocationMinLock(w http.ResponseWriter, r *http.Request) {
	var err error
	creationDate := time.Now()

	allocData := r.URL.Query().Get("allocation_data")
	var req newAllocationRequest
	if err = req.decode([]byte(allocData)); err != nil {
		common.Respond(w, r, "", common.NewErrInternal("can't decode allocation request", err.Error()))
		return
	}

	balances := srh.GetQueryStateContext()
	edb := balances.GetEventDB()
	if edb == nil {
		common.Respond(w, r, nil, common.NewErrInternal("no db connection"))
		return
	}
	blobbers, err := getBlobbersForRequest(req, edb, balances, common2.Pagination{})
	if err != nil {
		common.Respond(w, r, "", common.NewErrInternal("error selecting blobbers", err.Error()))
		return
	}
	sa := req.storageAllocation()
	var gbSize = sizeInGB(sa.bSize())
	var minLockDemand currency.Coin

	ids := append(req.Blobbers, blobbers...)
	uniqueMap := make(map[string]struct{})
	for _, id := range ids {
		uniqueMap[id] = struct{}{}
	}
	unique := make([]string, 0, len(ids))
	for id := range uniqueMap {
		unique = append(unique, id)
	}
	if len(unique) > req.ParityShards+req.DataShards {
		unique = unique[:req.ParityShards+req.DataShards]
	}

	nodes := getBlobbers(unique, balances)
	for _, b := range nodes.Nodes {
		bMinLockDemand, err := b.Terms.minLockDemand(gbSize,
			sa.restDurationInTimeUnits(common.Timestamp(creationDate.Unix())))
		if err != nil {
			common.Respond(w, r, "", common.NewErrInternal("error calculating min lock demand", err.Error()))
			return
		}
		minLockDemand, err = currency.AddCoin(minLockDemand, bMinLockDemand)
		if err != nil {
			common.Respond(w, r, "", common.NewErrInternal("error calculating min lock demand", err.Error()))
			return
		}
	}

	var response = map[string]interface{}{
		"min_lock_demand": minLockDemand,
	}

	common.Respond(w, r, response, nil)
}

// swagger:route GET /v1/screst/6dba10422e368813802877a85039d3985d96760ed844092319743fb3a76712d7/allocations allocations
// Gets a list of allocation information for allocations owned by the client
//
// parameters:
//    + name: client
//      description: owner of allocations we wish to list
//      required: true
//      in: query
//      type: string
//    + name: offset
//      description: offset
//      in: query
//      type: string
//    + name: limit
//      description: limit
//      in: query
//      type: string
//    + name: sort
//      description: desc or asc
//      in: query
//      type: string
//
// responses:
//  200: []StorageAllocation
//  400:
//  500:
func (srh *StorageRestHandler) getAllocations(w http.ResponseWriter, r *http.Request) {
	clientID := r.URL.Query().Get("client")

	limit, err := common2.GetOffsetLimitOrderParam(r.URL.Query())
	if err != nil {
		common.Respond(w, r, nil, err)
		return
	}

	edb := srh.GetQueryStateContext().GetEventDB()
	if edb == nil {
		common.Respond(w, r, nil, common.NewErrInternal("no db connection"))
		return
	}
	allocations, err := getClientAllocationsFromDb(clientID, edb, limit)
	if err != nil {
		common.Respond(w, r, nil, smartcontract.NewErrNoResourceOrErrInternal(err, true, "can't get allocations"))
		return
	}
	common.Respond(w, r, allocations, nil)
}

// getErrors swagger:route GET /v1/screst/6dba10422e368813802877a85039d3985d96760ed844092319743fb3a76712d7/allocation allocation
// Gets allocation object
//
// parameters:
//    + name: allocation
//      description: offset
//      required: true
//      in: query
//      type: string
//
// responses:
//  200: StorageAllocation
//  400:
//  500:
func (srh *StorageRestHandler) getAllocation(w http.ResponseWriter, r *http.Request) {
	allocationID := r.URL.Query().Get("allocation")
	edb := srh.GetQueryStateContext().GetEventDB()
	if edb == nil {
		common.Respond(w, r, nil, common.NewErrInternal("no db connection"))
		return
	}
	allocation, err := edb.GetAllocation(allocationID)
	if err != nil {
		logging.Logger.Error("unable to fetch allocation",
			zap.String("allocation", allocationID),
			zap.Error(err))
		common.Respond(w, r, nil, smartcontract.NewErrNoResourceOrErrInternal(err, true, "can't get allocation"))
		return
	}
	sa, err := allocationTableToStorageAllocationBlobbers(allocation, edb)
	if err != nil {
		logging.Logger.Error("unable to create allocation response",
			zap.String("allocation", allocationID),
			zap.Error(err))
		common.Respond(w, r, nil, smartcontract.NewErrNoResourceOrErrInternal(err, true, "can't convert to storageAllocationBlobbers"))
		return
	}

	common.Respond(w, r, sa, nil)
}

// swagger:route GET /v1/screst/6dba10422e368813802877a85039d3985d96760ed844092319743fb3a76712d7/errors errors
// Gets errors returned by indicated transaction
//
// parameters:
//    + name: transaction_hash
//      description: transaction_hash
//      required: true
//      in: query
//      type: string
//    + name: offset
//      description: offset
//      in: query
//      type: string
//    + name: limit
//      description: limit
//      in: query
//      type: string
//    + name: sort
//      description: desc or asc
//      in: query
//      type: string
//
// responses:
//  200: []Error
//  400:
//  500:
func (srh *StorageRestHandler) getErrors(w http.ResponseWriter, r *http.Request) {

	var (
		transactionHash = r.URL.Query().Get("transaction_hash")
	)

	limit, err := common2.GetOffsetLimitOrderParam(r.URL.Query())
	if err != nil {
		common.Respond(w, r, nil, err)
		return
	}

	if len(transactionHash) == 0 {
		common.Respond(w, r, nil, common.NewErrBadRequest("transaction_hash is empty"))
		return
	}
	edb := srh.GetQueryStateContext().GetEventDB()
	if edb == nil {
		common.Respond(w, r, nil, common.NewErrInternal("no db connection"))
		return
	}
	rtv, err := edb.GetErrorByTransactionHash(transactionHash, limit)
	if err != nil {
		common.Respond(w, r, nil, common.NewErrInternal(err.Error()))
		return
	}
	common.Respond(w, r, rtv, nil)
}

// swagger:route GET /v1/screst/6dba10422e368813802877a85039d3985d96760ed844092319743fb3a76712d7/writemarkers writemarkers
// Gets list of write markers satisfying filter
//
// parameters:
//    + name: offset
//      description: offset
//      in: query
//      type: string
//    + name: limit
//      description: limit
//      in: query
//      type: string
//    + name: is_descending
//      description: is descending
//      in: query
//      type: string
//
// responses:
//  200: []WriteMarker
//  400:
//  500:
func (srh *StorageRestHandler) getWriteMarker(w http.ResponseWriter, r *http.Request) {
	limit, err := common2.GetOffsetLimitOrderParam(r.URL.Query())
	if err != nil {
		common.Respond(w, r, nil, err)
		return
	}

	edb := srh.GetQueryStateContext().GetEventDB()
	if edb == nil {
		common.Respond(w, r, nil, common.NewErrInternal("no db connection"))
		return
	}
	rtv, err := edb.GetWriteMarkers(limit)
	if err != nil {
		common.Respond(w, r, nil, common.NewErrInternal(err.Error()))
		return
	}
	common.Respond(w, r, rtv, nil)
}

// swagger:route GET /v1/screst/6dba10422e368813802877a85039d3985d96760ed844092319743fb3a76712d7/transactions transactions
// Gets filtered list of transaction information
//
// parameters:
//    + name: client_id
//      description: restrict to transactions sent by the specified client
//      in: query
//      type: string
//    + name: to_client_id
//      description: restrict to transactions sent to a specified client
//      in: query
//      type: string
//    + name: block_hash
//      description: restrict to transactions in indicated block
//      in: query
//      type: string
//    + name: offset
//      description: offset
//      in: query
//      type: string
//    + name: limit
//      description: limit
//      in: query
//      type: string
//    + name: sort
//      description: desc or asc
//      in: query
//      type: string
//    + name: block-start
//      description: restrict to transactions in specified start block and endblock
//      in: query
//      type: string
//    + name: block-end
//      description: restrict to transactions in specified start block and endblock
//      in: query
//      type: string
//
// responses:
//  200: []Transaction
//  400:
//  500:
func (srh *StorageRestHandler) getTransactionByFilter(w http.ResponseWriter, r *http.Request) {
	var (
		clientID      = r.URL.Query().Get("client_id")
		toClientID    = r.URL.Query().Get("to_client_id")
		blockHash     = r.URL.Query().Get("block_hash")
		startBlockNum = r.URL.Query().Get("block-start")
		endBlockNum   = r.URL.Query().Get("block-end")
	)

	limit, err := common2.GetOffsetLimitOrderParam(r.URL.Query())
	if err != nil {
		common.Respond(w, r, nil, err)
		return
	}

	edb := srh.GetQueryStateContext().GetEventDB()
	if edb == nil {
		common.Respond(w, r, nil, common.NewErrInternal("no db connection"))
		return
	}
	if clientID != "" {
		rtv, err := edb.GetTransactionByClientId(clientID, limit)
		if err != nil {
			common.Respond(w, r, nil, common.NewErrInternal(err.Error()))
			return
		}
		common.Respond(w, r, rtv, nil)
		return
	}

	if toClientID != "" {
		rtv, err := edb.GetTransactionByToClientId(toClientID, limit)
		if err != nil {
			common.Respond(w, r, nil, common.NewErrInternal(err.Error()))
			return
		}
		common.Respond(w, r, rtv, nil)
		return
	}

	if blockHash != "" {
		rtv, err := edb.GetTransactionByBlockHash(blockHash, limit)
		if err != nil {
			common.Respond(w, r, nil, common.NewErrInternal(err.Error()))
			return
		}
		common.Respond(w, r, rtv, nil)
		return
	}

	if startBlockNum != "" && endBlockNum != "" {
		startBlockNumInt, err := strconv.Atoi(startBlockNum)
		if err != nil {
			common.Respond(w, r, nil, common.NewErrInternal("start_block_number is not valid"))
			return
		}
		endBlockNumInt, err := strconv.Atoi(endBlockNum)
		if err != nil {
			common.Respond(w, r, nil, common.NewErrInternal("end_block_number is not valid"))
			return
		}

		if startBlockNumInt > endBlockNumInt {
			common.Respond(w, r, nil, common.NewErrInternal("start_block_number is greater than end_block_number"))
			return
		}

		rtv, err := edb.GetTransactionByBlockNumbers(startBlockNumInt, endBlockNumInt, limit)
		if err != nil {
			common.Respond(w, r, nil, common.NewErrInternal(err.Error()))
			return
		}
		common.Respond(w, r, rtv, nil)
		return
	}

	rtv, err := edb.GetTransactions(limit)
	if err != nil {
		common.Respond(w, r, nil, common.NewErrInternal(err.Error()))
		return
	}
	common.Respond(w, r, rtv, nil)
}

// swagger:route GET /v1/screst/6dba10422e368813802877a85039d3985d96760ed844092319743fb3a76712d7/transactionHashes transactionHashes
// Gets filtered list of transaction hashes from file information
//
// parameters:
//    + name: look-up-hash
//      description: restrict to transactions by the specific look up hash on write marker
//      in: query
//      type: string
//    + name: name
//      description: restrict to transactions by the specific file name on write marker
//      in: query
//      type: string
//    + name: content-hash
//      description: restrict to transactions by the specific content hash on write marker
//      in: query
//      type: string
//    + name: offset
//      description: offset
//      in: query
//      type: string
//    + name: limit
//      description: limit
//      in: query
//      type: string
//    + name: sort
//      description: desc or asc
//      in: query
//      type: string
//
// responses:
//  200: stringArray
//  400:
//  500:
func (srh *StorageRestHandler) getTransactionHashesByFilter(w http.ResponseWriter, r *http.Request) {
	var (
		lookUpHash  = r.URL.Query().Get("look-up-hash")
		name        = r.URL.Query().Get("name")
		contentHash = r.URL.Query().Get("content-hash")
	)

	limit, err := common2.GetOffsetLimitOrderParam(r.URL.Query())
	if err != nil {
		common.Respond(w, r, nil, err)
		return
	}

	edb := srh.GetQueryStateContext().GetEventDB()
	if edb == nil {
		common.Respond(w, r, nil, common.NewErrInternal("no db connection"))
		return
	}

	if lookUpHash != "" {
		rtv, err := edb.GetWriteMarkersByFilters(event.WriteMarker{LookupHash: lookUpHash}, "transaction_id", limit)
		if err != nil {
			common.Respond(w, r, nil, common.NewErrInternal(err.Error()))
			return
		}
		common.Respond(w, r, rtv, nil)
		return
	}

	if contentHash != "" {
		rtv, err := edb.GetWriteMarkersByFilters(event.WriteMarker{ContentHash: contentHash}, "transaction_id", limit)
		if err != nil {
			common.Respond(w, r, nil, common.NewErrInternal(err.Error()))
			return
		}
		common.Respond(w, r, rtv, nil)
		return
	}

	if name != "" {
		rtv, err := edb.GetWriteMarkersByFilters(event.WriteMarker{Name: name}, "transaction_id", limit)
		if err != nil {
			common.Respond(w, r, nil, common.NewErrInternal(err.Error()))
			return
		}
		common.Respond(w, r, rtv, nil)
		return
	}

	common.Respond(w, r, nil, common.NewErrBadRequest("no filter selected"))
}

// swagger:route GET /v1/screst/6dba10422e368813802877a85039d3985d96760ed844092319743fb3a76712d7/transaction transaction
// Gets transaction information from transaction hash
//
// responses:
//  200: Transaction
//  500:
func (srh *StorageRestHandler) getTransactionByHash(w http.ResponseWriter, r *http.Request) {
	var transactionHash = r.URL.Query().Get("transaction_hash")
	if len(transactionHash) == 0 {
		err := common.NewErrBadRequest("cannot find valid transaction: transaction_hash is empty")
		common.Respond(w, r, nil, err)
		return
	}
	edb := srh.GetQueryStateContext().GetEventDB()
	if edb == nil {
		common.Respond(w, r, nil, common.NewErrInternal("no db connection"))
	}
	transaction, err := edb.GetTransactionByHash(transactionHash)
	if err != nil {
		err := common.NewErrInternal("cannot get transaction: " + err.Error())
		common.Respond(w, r, nil, err)
		return
	}

	common.Respond(w, r, transaction, nil)
}

// swagger:model storageNodesResponse
type storageNodesResponse struct {
	Nodes []storageNodeResponse
}

// StorageNode represents Blobber configurations.
type storageNodeResponse struct {
	StorageNode
	TotalServiceCharge currency.Coin `json:"total_service_charge"`
	TotalStake         currency.Coin `json:"total_stake"`
	CreationRound      int64         `json:"creation_round"`
	ReadData           int64         `json:"read_data"`
	UsedAllocation     int64         `json:"used_allocation"`
}

func blobberTableToStorageNode(blobber event.Blobber) storageNodeResponse {
	return storageNodeResponse{
		StorageNode: StorageNode{
			ID:      blobber.BlobberID,
			BaseURL: blobber.BaseURL,
			Geolocation: StorageNodeGeolocation{
				Latitude:  blobber.Latitude,
				Longitude: blobber.Longitude,
			},
			Terms: Terms{
				ReadPrice:        blobber.ReadPrice,
				WritePrice:       blobber.WritePrice,
				MinLockDemand:    blobber.MinLockDemand,
				MaxOfferDuration: time.Duration(blobber.MaxOfferDuration),
			},
			Capacity:        blobber.Capacity,
			Allocated:       blobber.Allocated,
			LastHealthCheck: common.Timestamp(blobber.LastHealthCheck),
			StakePoolSettings: stakepool.Settings{
				DelegateWallet:     blobber.DelegateWallet,
				MinStake:           blobber.MinStake,
				MaxStake:           blobber.MaxStake,
				MaxNumDelegates:    blobber.NumDelegates,
				ServiceChargeRatio: blobber.ServiceCharge,
			},
			Information: Info{
				Name:        blobber.Name,
				WebsiteUrl:  blobber.WebsiteUrl,
				LogoUrl:     blobber.LogoUrl,
				Description: blobber.Description,
			},
			SavedData: blobber.SavedData,
		},
		TotalServiceCharge: blobber.TotalServiceCharge,
		TotalStake:         blobber.TotalStake,
		CreationRound:      blobber.CreationRound,
		ReadData:           blobber.ReadData,
	}
}

// getBlobbers swagger:route GET /v1/screst/6dba10422e368813802877a85039d3985d96760ed844092319743fb3a76712d7/getblobbers getblobbers
// Gets list of all blobbers alive (e.g. excluding blobbers with zero capacity).
//
// parameters:
//    + name: offset
//      description: offset
//      in: query
//      type: string
//    + name: limit
//      description: limit
//      in: query
//      type: string
//    + name: sort
//      description: desc or asc
//      in: query
//      type: string
// responses:
//  200: storageNodeResponse
//  500:
func (srh *StorageRestHandler) getBlobbers(w http.ResponseWriter, r *http.Request) {
	limit, err := common2.GetOffsetLimitOrderParam(r.URL.Query())
	if err != nil {
		common.Respond(w, r, nil, err)
		return
	}

	edb := srh.GetQueryStateContext().GetEventDB()
	if edb == nil {
		common.Respond(w, r, nil, common.NewErrInternal("no db connection"))
	}
	blobbers, err := edb.GetBlobbers(limit)
	if err != nil {
		err := common.NewErrInternal("cannot get blobber list" + err.Error())
		common.Respond(w, r, nil, err)
		return
	}

	sns := storageNodesResponse{
		Nodes: make([]storageNodeResponse, 0, len(blobbers)),
	}

	for _, blobber := range blobbers {
		sn := blobberTableToStorageNode(blobber)
		sns.Nodes = append(sns.Nodes, sn)
	}
	common.Respond(w, r, sns, nil)
}

// getBlobbers swagger:route GET /v1/screst/6dba10422e368813802877a85039d3985d96760ed844092319743fb3a76712d7/blobbers-by-rank blobbers-by-rank
// Gets list of all blobbers ordered by rank
//
// parameters:
//    + name: offset
//      description: offset
//      in: query
//      type: string
//    + name: limit
//      description: limit
//      in: query
//      type: string
//    + name: sort
//      description: desc or asc
//      in: query
//      type: string
// responses:
//  200: storageNodeResponse
//  500:
func (srh *StorageRestHandler) getBlobbersByRank(w http.ResponseWriter, r *http.Request) {
	limit, err := common2.GetOffsetLimitOrderParam(r.URL.Query())
	if err != nil {
		common.Respond(w, r, nil, err)
		return
	}

	edb := srh.GetQueryStateContext().GetEventDB()
	if edb == nil {
		common.Respond(w, r, nil, common.NewErrInternal("no db connection"))
		return
	}
	blobbers, err := edb.GetBlobbersByRank(limit)
	if err != nil {
		err := common.NewErrInternal("cannot get blobber by rank" + err.Error())
		common.Respond(w, r, nil, err)
		return
	}

	common.Respond(w, r, blobbers, nil)
}

// swagger:route GET /v1/screst/6dba10422e368813802877a85039d3985d96760ed844092319743fb3a76712d7/blobbers-by-geolocation blobbers-by-geolocation
//
//  Returns a list of all blobbers within a rectangle defined by maximum and minimum latitude and longitude values.
//
//    + name: max_latitude
//      description: maximum latitude value, defaults to 90
//      in: query
//      type: string
//    + name: min_latitude
//      description:  minimum latitude value, defaults to -90
//      in: query
//      type: string
//    + name: max_longitude
//      description: maximum max_longitude value, defaults to 180
//      in: query
//      type: string
//    + name: min_longitude
//      description: minimum max_longitude value, defaults to -180
//      in: query
//      type: string
//    + name: offset
//      description: offset
//      in: query
//      type: string
//    + name: limit
//      description: limit
//      in: query
//      type: string
//    + name: sort
//      description: desc or asc
//      in: query
//      type: string
//
// responses:
//  200: stringArray
//  500:
func (srh *StorageRestHandler) getBlobbersByGeoLocation(w http.ResponseWriter, r *http.Request) {
	var maxLatitude, minLatitude, maxLongitude, minLongitude float64
	var err error

	maxLatitudeString := r.URL.Query().Get("max_latitude")
	if len(maxLatitudeString) > 0 {
		maxLatitude, err = strconv.ParseFloat(maxLatitudeString, 64)
		if err != nil {
			common.Respond(w, r, nil, common.NewErrBadRequest("bad max latitude: "+err.Error()))
			return
		}
		if maxLatitude > MaxLatitude {
			common.Respond(w, r, nil, common.NewErrBadRequest("max latitude "+maxLatitudeString+" out of range -90,+90"))
			return
		}
	} else {
		maxLatitude = MaxLatitude
	}

	limit, err := common2.GetOffsetLimitOrderParam(r.URL.Query())
	if err != nil {
		common.Respond(w, r, nil, err)
		return
	}

	minLatitudeString := r.URL.Query().Get("min_latitude")
	if len(minLatitudeString) > 0 {
		minLatitude, err = strconv.ParseFloat(minLatitudeString, 64)
		if err != nil {
			common.Respond(w, r, nil, common.NewErrBadRequest("bad max latitude: "+err.Error()))
			return
		}
		if minLatitude < MinLatitude {
			common.Respond(w, r, nil, common.NewErrBadRequest("max latitude "+minLatitudeString+" out of range -90,+90"))
			return
		}
	} else {
		minLatitude = MinLatitude
	}

	maxLongitudeString := r.URL.Query().Get("max_longitude")
	if len(maxLongitudeString) > 0 {
		maxLongitude, err = strconv.ParseFloat(maxLongitudeString, 64)
		if err != nil {
			common.Respond(w, r, nil, common.NewErrBadRequest("bad max longitude: "+err.Error()))
			return
		}
		if maxLongitude > MaxLongitude {
			common.Respond(w, r, nil, common.NewErrBadRequest("max max longitude "+maxLongitudeString+" out of range -180,80"))
			return
		}
	} else {
		maxLongitude = MaxLongitude
	}

	minLongitudeString := r.URL.Query().Get("min_longitude")
	if len(minLongitudeString) > 0 {
		minLongitude, err = strconv.ParseFloat(minLongitudeString, 64)
		if err != nil {
			common.Respond(w, r, nil, common.NewErrBadRequest("bad min longitude: "+err.Error()))
			return
		}
		if minLongitude < MinLongitude {
			common.Respond(w, r, nil, common.NewErrBadRequest("min longitude "+minLongitudeString+" out of range -180,180"))
			return
		}
	} else {
		minLongitude = MinLongitude
	}

	edb := srh.GetQueryStateContext().GetEventDB()
	if edb == nil {
		common.Respond(w, r, nil, common.NewErrInternal("no db connection"))
		return
	}
	blobbers, err := edb.GeBlobberByLatLong(maxLatitude, minLatitude, maxLongitude, minLongitude, limit)
	if err != nil {
		err := common.NewErrInternal("cannot get blobber geolocation: " + err.Error())
		common.Respond(w, r, nil, err)
		return
	}

	common.Respond(w, r, blobbers, nil)
}

// swagger:route GET /v1/screst/6dba10422e368813802877a85039d3985d96760ed844092319743fb3a76712d7/get_blobber_total_stakes get_blobber_total_stakes
// Gets total stake of all blobbers combined
//
// responses:
//  200: Int64Map
//  500:
func (srh *StorageRestHandler) getBlobberTotalStakes(w http.ResponseWriter, r *http.Request) {
	sctx := srh.GetQueryStateContext()
	edb := sctx.GetEventDB()
	if edb == nil {
		common.Respond(w, r, nil, common.NewErrInternal("no db connection"))
		return
	}
	blobbers, err := edb.GetAllBlobberId()
	if err != nil {
		err := common.NewErrInternal("cannot get blobber list" + err.Error())
		common.Respond(w, r, nil, err)
		return
	}
	var total int64
	for _, blobber := range blobbers {
		var sp *stakePool
		sp, err := getStakePool(blobber, sctx)
		if err != nil {
			err := common.NewErrInternal("cannot get stake pool" + err.Error())
			common.Respond(w, r, nil, err)
			return
		}
		staked, err := sp.stake()
		if err != nil {
			err := common.NewErrInternal("cannot get stake" + err.Error())
			common.Respond(w, r, nil, err)
			return
		}

		total, err = maths.SafeAddInt64(total, int64(staked))
		if err != nil {
			err := common.NewErrInternal("cannot get total stake" + err.Error())
			common.Respond(w, r, nil, err)
			return
		}
	}
	common.Respond(w, r, rest.Int64Map{
		"total": total,
	}, nil)
}

// swagger:route GET /v1/screst/6dba10422e368813802877a85039d3985d96760ed844092319743fb3a76712d7/getBlobber getBlobber
// Get count of blobber
//
// responses:
//  200: Int64Map
//  400:
func (srh *StorageRestHandler) getBlobberCount(w http.ResponseWriter, r *http.Request) {
	edb := srh.GetQueryStateContext().GetEventDB()
	if edb == nil {
		common.Respond(w, r, nil, common.NewErrInternal("no db connection"))
		return
	}
	blobberCount, err := edb.GetBlobberCount()
	if err != nil {
		err := common.NewErrInternal("getting blobber count:" + err.Error())
		common.Respond(w, r, nil, err)
		return
	}

	common.Respond(w, r, rest.Int64Map{
		"count": blobberCount,
	}, nil)
}

// swagger:route GET /v1/screst/6dba10422e368813802877a85039d3985d96760ed844092319743fb3a76712d7/getBlobber getBlobber
// Get blobber information
//
// parameters:
//    + name: blobber_id
//      description: blobber for which to return information
//      required: true
//      in: query
//      type: string
//
// responses:
//  200: storageNodesResponse
//  400:
//  500:
func (srh *StorageRestHandler) getBlobber(w http.ResponseWriter, r *http.Request) {
	var blobberID = r.URL.Query().Get("blobber_id")
	if blobberID == "" {
		err := common.NewErrBadRequest("missing 'blobber_id' URL query parameter")
		common.Respond(w, r, nil, err)
		return
	}
	edb := srh.GetQueryStateContext().GetEventDB()
	if edb == nil {
		common.Respond(w, r, nil, common.NewErrInternal("no db connection"))
	}
	blobber, err := edb.GetBlobber(blobberID)
	if err != nil {
		err := common.NewErrInternal("missing blobber: " + blobberID)
		common.Respond(w, r, nil, err)
		return
	}

	sn := blobberTableToStorageNode(*blobber)
	common.Respond(w, r, sn, nil)
}

// swagger:route GET /v1/screst/6dba10422e368813802877a85039d3985d96760ed844092319743fb3a76712d7/graph-total-challenge-pools graph-total-challenge-pools
// Graphs the change in total amount stored across all challenge pools.
//
// Graph endpoints take a start and end time and the number `data-points` into which you wish to split the graph.
// The count rounds for the period is determined and the graph split up into `data-points` intervals of equal rounds.
// 0chain data is then amalgamated into `data-points` intervals of equal rounds.
// Each point will give the total challenge pool at that time.
//
// The result is given in an array of values with length equal to `data-points`.
// Array index represents intervals of increasing round number.
//
// parameters:
//    + name: from
//      description: from date timestamp
//      required: false
//      in: query
//      type: string
//    + name: to
//      description: to date timestamp
//      required: false
//      in: query
//      type: string
//    + name: data-points
//      description: total data points in result
//      required: false
//      in: query
//      type: string
//
// responses:
//  200:
//  400:
//  500:
func (srh *StorageRestHandler) graphTotalChallengePools(w http.ResponseWriter, r *http.Request) {
	edb := srh.GetQueryStateContext().GetEventDB()
	if edb == nil {
		common.Respond(w, r, nil, common.NewErrInternal("no db connection"))
		return
	}

	start, end, roundsPerPoint, err := differenceParameters(
		r.URL.Query().Get("from"),
		r.URL.Query().Get("to"),
		r.URL.Query().Get("data-points"),
		edb,
	)
	if err != nil {
		common.Respond(w, r, nil, err)
		return
	}
	data, err := edb.GetAverage(
		start, end, roundsPerPoint, "total_challenge_pools", "snapshots",
	)
	if err != nil {
		common.Respond(w, r, nil, common.NewErrInternal("getting data points: "+err.Error()))
		return
	}

	common.Respond(w, r, data, nil)
}

// swagger:route GET /v1/screst/6dba10422e368813802877a85039d3985d96760ed844092319743fb3a76712d7/graph-write-price graph-write-price
// Graphs the average write price across all blobbers.
//
// Graph endpoints take a start and end time and the number `data-points` into which you wish to split the graph.
// The count rounds for the period is determined and the graph split up into `data-points` intervals of equal rounds.
// 0chain data is then amalgamated into `data-points` intervals of equal rounds.
// Each point will give the average write price during that interval.
//
// The result is given in an array of values with length equal to `data-points`.
// Array index represents intervals of increasing round number.
//
// parameters:
//    + name: from
//      description: from date timestamp
//      required: false
//      in: query
//      type: string
//    + name: to
//      description: to date timestamp
//      required: false
//      in: query
//      type: string
//    + name: data-points
//      description: total data points in result
//      required: false
//      in: query
//      type: string
//
// responses:
//  200:
//  400:
//  500:
func (srh *StorageRestHandler) graphWritePrice(w http.ResponseWriter, r *http.Request) {
	edb := srh.GetQueryStateContext().GetEventDB()
	if edb == nil {
		common.Respond(w, r, nil, common.NewErrInternal("no db connection"))
		return
	}

	start, end, roundsPerPoint, err := differenceParameters(
		r.URL.Query().Get("from"),
		r.URL.Query().Get("to"),
		r.URL.Query().Get("data-points"),
		edb,
	)
	if err != nil {
		common.Respond(w, r, nil, err)
		return
	}
	data, err := edb.GetAverage(
		start, end, roundsPerPoint, "average_write_price", "snapshots",
	)
	if err != nil {
		common.Respond(w, r, nil, common.NewErrInternal("getting data points: "+err.Error()))
		return
	}

	common.Respond(w, r, data, nil)
}

// swagger:route GET /v1/screst/6dba10422e368813802877a85039d3985d96760ed844092319743fb3a76712d7/graph-total-staked graph-total-staked
// Graphs the total amount locked in blobber stake pools.
//
// Graph endpoints take a start and end time and the number `data-points` into which you wish to split the graph.
// The count rounds for the period is determined and the graph split up into `data-points` intervals of equal rounds.
// 0chain data is then amalgamated into `data-points` intervals of equal rounds.
// Each point will give the total tokens in blobber stake pools at that time.
//
// The result is given in an array of values with length equal to `data-points`.
// Array index represents intervals of increasing round number.
//
// parameters:
//    + name: from
//      description: from date timestamp
//      required: false
//      in: query
//      type: string
//    + name: to
//      description: to date timestamp
//      required: false
//      in: query
//      type: string
//    + name: data-points
//      description: total data points in result
//      required: false
//      in: query
//      type: string
//
// responses:
//  200:
//  400:
//  500:
func (srh *StorageRestHandler) graphTotalStaked(w http.ResponseWriter, r *http.Request) {
	edb := srh.GetQueryStateContext().GetEventDB()
	if edb == nil {
		common.Respond(w, r, nil, common.NewErrInternal("no db connection"))
		return
	}

	start, end, roundsPerPoint, err := differenceParameters(
		r.URL.Query().Get("from"),
		r.URL.Query().Get("to"),
		r.URL.Query().Get("data-points"),
		edb,
	)
	if err != nil {
		common.Respond(w, r, nil, err)
		return
	}
	data, err := edb.GetDifference(
		start, end, roundsPerPoint, "total_staked", "snapshots",
	)
	if err != nil {
		common.Respond(w, r, nil, common.NewErrInternal("getting data points: "+err.Error()))
		return
	}

	common.Respond(w, r, data, nil)

}

// swagger:model challengeResults
type challengeResults struct {
	Successful []int64 `json:"successful"`
	Total      []int64 `json:"total"`
}

// swagger:route GET /v1/screst/6dba10422e368813802877a85039d3985d96760ed844092319743fb3a76712d7/graph-challenges graph-challenges
// Graphs the ratio of sucessgul challenges.
//
// Graph endpoints take a start and end time and the number `data-points` into which you wish to split the graph.
// The count rounds for the period is determined and the graph split up into `data-points` intervals of equal rounds.
// 0chain data is then amalgamated into `data-points` intervals of equal rounds.
//
// Here we return two arrays. Once giving the total challenges generated in the interval, and another with the total challenges passed.
// The first array is challenges passed.
//
// Return both arrays in one endpoint allows passed and total challenges to be compared using the same time intervals.
//
// The result is given in an array of values with length equal to `data-points`.
// Array index represents intervals of increasing round number.
//
// parameters:
//    + name: from
//      description: from date timestamp
//      required: false
//      in: query
//      type: string
//    + name: to
//      description: to date timestamp
//      required: false
//      in: query
//      type: string
//    + name: data-points
//      description: total data points in result
//      required: false
//      in: query
//      type: string
//
// responses:
//  200: challengeResults
//  400:
//  500:
func (srh *StorageRestHandler) graphChallenges(w http.ResponseWriter, r *http.Request) {
	edb := srh.GetQueryStateContext().GetEventDB()
	if edb == nil {
		common.Respond(w, r, nil, common.NewErrInternal("no db connection"))
		return
	}

	start, end, roundsPerPoint, err := differenceParameters(
		r.URL.Query().Get("from"),
		r.URL.Query().Get("to"),
		r.URL.Query().Get("data-points"),
		edb,
	)
	if err != nil {
		common.Respond(w, r, nil, err)
		return
	}
	successful, err := edb.GetDifference(
		start, end, roundsPerPoint, "successful_challenges", "snapshots",
	)
	if err != nil {
		common.Respond(w, r, nil, common.NewErrInternal("getting data points: "+err.Error()))
		return
	}
	total, err := edb.GetDifference(
		start, end, roundsPerPoint, "total_challenges", "snapshots",
	)
	if err != nil {
		common.Respond(w, r, nil, common.NewErrInternal("getting data points: "+err.Error()))
		return
	}
	data := challengeResults{Successful: successful, Total: total}

	common.Respond(w, r, data, nil)
}

// swagger:route GET /v1/screst/6dba10422e368813802877a85039d3985d96760ed844092319743fb3a76712d7/graph-total-minted graph-total-minted
// Graphs the total tokens minted.
//
// Graph endpoints take a start and end time and the number `data-points` into which you wish to split the graph.
// The count rounds for the period is determined and the graph split up into `data-points` intervals of equal rounds.
// 0chain data is then amalgamated into `data-points` intervals of equal rounds.
// Each point will give the total tokens minted at that time.
//
// The total tokens minted does not take account of burnt tokens. Use graph-token-supply to account for burnt tokens.
//
// The result is given in an array of values with length equal to `data-points`.
// Array index represents intervals of increasing round number.
//
// parameters:
//    + name: from
//      description: from date timestamp
//      required: false
//      in: query
//      type: string
//    + name: to
//      description: to date timestamp
//      required: false
//      in: query
//      type: string
//    + name: data-points
//      description: total data points in result
//      required: false
//      in: query
//      type: string
//
// responses:
//  200: []int64
//  400:
//  500:
func (srh *StorageRestHandler) graphTotalMinted(w http.ResponseWriter, r *http.Request) {
	edb := srh.GetQueryStateContext().GetEventDB()
	if edb == nil {
		common.Respond(w, r, nil, common.NewErrInternal("no db connection"))
		return
	}

	start, end, roundsPerPoint, err := differenceParameters(
		r.URL.Query().Get("from"),
		r.URL.Query().Get("to"),
		r.URL.Query().Get("data-points"),
		edb,
	)
	if err != nil {
		common.Respond(w, r, nil, err)
		return
	}
	data, err := edb.GetDifference(
		start, end, roundsPerPoint, "zcn_supply", "snapshots",
	)
	if err != nil {
		common.Respond(w, r, nil, common.NewErrInternal("getting data points: "+err.Error()))
		return
	}

	common.Respond(w, r, data, nil)
}

// swagger:route GET /v1/screst/6dba10422e368813802877a85039d3985d96760ed844092319743fb3a76712d7/graph-allocated-storage graph-allocated-storage
// Graphs the change in total storage allocated across all blobbers.
//
// Graph endpoints take a start and end time and the number `data-points` into which you wish to split the graph.
// The count rounds for the period is determined and the graph split up into `data-points` intervals of equal rounds.
// 0chain data is then amalgamated into `data-points` intervals of equal rounds.
// Each point will give the total storage across all blobbers at that time.
//
// The result is given in an array of values with length equal to `data-points`.
// Array index represents intervals of increasing round number.
//
// parameters:
//    + name: from
//      description: from date timestamp
//      required: false
//      in: query
//      type: string
//    + name: to
//      description: to date timestamp
//      required: false
//      in: query
//      type: string
//    + name: data-points
//      description: total data points in result
//      required: false
//      in: query
//      type: string
//
// responses:
//  200: []int64
//  400:
//  500:
func (srh *StorageRestHandler) graphAllocatedStorage(w http.ResponseWriter, r *http.Request) {
	edb := srh.GetQueryStateContext().GetEventDB()
	if edb == nil {
		common.Respond(w, r, nil, common.NewErrInternal("no db connection"))
		return
	}

	start, end, roundsPerPoint, err := differenceParameters(
		r.URL.Query().Get("from"),
		r.URL.Query().Get("to"),
		r.URL.Query().Get("data-points"),
		edb,
	)
	if err != nil {
		common.Respond(w, r, nil, err)
		return
	}
	data, err := edb.GetTotal(
		start, end, roundsPerPoint, "allocated_storage", "snapshots",
	)
	if err != nil {
		common.Respond(w, r, nil, common.NewErrInternal("getting data points: "+err.Error()))
		return
	}

	common.Respond(w, r, data, nil)
}

// swagger:route GET /v1/screst/6dba10422e368813802877a85039d3985d96760ed844092319743fb3a76712d7/graph-used-storage graph-used-storage
// Graphs the change in total data storage currently being used across all blobbers.
//
// Graph endpoints take a start and end time and the number `data-points` into which you wish to split the graph.
// The count rounds for the period is determined and the graph split up into `data-points` intervals of equal rounds.
// 0chain data is then amalgamated into `data-points` intervals of equal rounds.
// Each point will give the total storage used across all blobbers at that time.
//
// The result is given in an array of values with length equal to `data-points`.
// Array index represents intervals of increasing round number.
//
// parameters:
//    + name: from
//      description: from date timestamp
//      required: false
//      in: query
//      type: string
//    + name: to
//      description: to date timestamp
//      required: false
//      in: query
//      type: string
//    + name: data-points
//      description: total data points in result
//      required: false
//      in: query
//      type: string
//
// responses:
//  200: []int64
//  400:
//  500:
func (srh *StorageRestHandler) graphUsedStorage(w http.ResponseWriter, r *http.Request) {
	edb := srh.GetQueryStateContext().GetEventDB()
	if edb == nil {
		common.Respond(w, r, nil, common.NewErrInternal("no db connection"))
		return
	}

	start, end, roundsPerPoint, err := differenceParameters(
		r.URL.Query().Get("from"),
		r.URL.Query().Get("to"),
		r.URL.Query().Get("data-points"),
		edb,
	)
	if err != nil {
		common.Respond(w, r, nil, err)
		return
	}
	data, err := edb.GetTotal(
		start, end, roundsPerPoint, "used_storage", "snapshots",
	)
	if err != nil {
		common.Respond(w, r, nil, common.NewErrInternal("getting data points: "+err.Error()))
		return
	}

	common.Respond(w, r, data, nil)
}

// swagger:route GET /v1/screst/6dba10422e368813802877a85039d3985d96760ed844092319743fb3a76712d7/graph-total-locked graph-total-locked
// Graphs the change in total tokens locked across blobber and validator stake pools, read and write pools.
//
// Graph endpoints take a start and end time and the number `data-points` into which you wish to split the graph.
// The count rounds for the period is determined and the graph split up into `data-points` intervals of equal rounds.
// 0chain data is then amalgamated into `data-points` intervals of equal rounds.
// Each point will give the total tokens locked in token pools at that time.
//
// The result is given in an array of values with length equal to `data-points`.
// Array index represents intervals of increasing round number.
//
// parameters:
//    + name: from
//      description: from date timestamp
//      required: false
//      in: query
//      type: string
//    + name: to
//      description: to date timestamp
//      required: false
//      in: query
//      type: string
//    + name: data-points
//      description: total data points in result
//      required: false
//      in: query
//      type: string
//
// responses:
//  200:
//  400:
//  500:
func (srh *StorageRestHandler) graphTotalTokenLocked(w http.ResponseWriter, r *http.Request) {
	edb := srh.GetQueryStateContext().GetEventDB()
	if edb == nil {
		common.Respond(w, r, nil, common.NewErrInternal("no db connection"))
		return
	}

	start, end, roundsPerPoint, err := differenceParameters(
		r.URL.Query().Get("from"),
		r.URL.Query().Get("to"),
		r.URL.Query().Get("data-points"),
		edb,
	)
	if err != nil {
		common.Respond(w, r, nil, err)
		return
	}
	data, err := edb.GetTotal(
		start, end, roundsPerPoint, "total_value_locked", "snapshots",
	)
	if err != nil {
		common.Respond(w, r, nil, common.NewErrInternal("getting data points: "+err.Error()))
		return
	}

	common.Respond(w, r, data, nil)
}

// swagger:route GET /v1/screst/6dba10422e368813802877a85039d3985d96760ed844092319743fb3a76712d7/graph-token supply graph-token-supply
// Graphs the total tokens supply.
//
// Graph endpoints take a start and end time and the number `data-points` into which you wish to split the graph.
// The count rounds for the period is determined and the graph split up into `data-points` intervals of equal rounds.
// 0chain data is then amalgamated into `data-points` intervals of equal rounds.
// Each point will give the total tokens supply at that time.
//
// The total tokens supply takes account of both minted and burnt tokens.
//
// The result is given in an array of values with length equal to `data-points`.
// Array index represents intervals of increasing round number.
//
// parameters:
//    + name: from
//      description: from date timestamp
//      required: false
//      in: query
//      type: string
//    + name: to
//      description: to date timestamp
//      required: false
//      in: query
//      type: string
//    + name: data-points
//      description: total data points in result
//      required: false
//      in: query
//      type: string
//
// responses:
//  200:
//  400:
//  500:
func (srh *StorageRestHandler) graphTokenSupply(w http.ResponseWriter, r *http.Request) {
	edb := srh.GetQueryStateContext().GetEventDB()
	if edb == nil {
		common.Respond(w, r, nil, common.NewErrInternal("no db connection"))
		return
	}

	start, end, roundsPerPoint, err := differenceParameters(
		r.URL.Query().Get("from"),
		r.URL.Query().Get("to"),
		r.URL.Query().Get("data-points"),
		edb,
	)
	if err != nil {
		common.Respond(w, r, nil, err)
		return
	}
	data, err := edb.GetTotal(
		start, end, roundsPerPoint, "zcn_supply", "snapshots",
	)
	if err != nil {
		common.Respond(w, r, nil, common.NewErrInternal("getting data points: "+err.Error()))
		return
	}

	common.Respond(w, r, data, nil)
}

// swagger:route GET /v1/screst/6dba10422e368813802877a85039d3985d96760ed844092319743fb3a76712d7/alloc-blobber-term getAllocBlobberTerms
// Gets statistic for all locked tokens of a stake pool
//
// parameters:
//    + name: allocation_id
//      description: id of allocation
//      required: false
//      in: query
//      type: string
//    + name: blobber_id
//      description: id of blobber
//      required: false
//      in: query
//      type: string
//
// responses:
//  200: Terms
//  400:
//  500:
func (srh *StorageRestHandler) getAllocBlobberTerms(w http.ResponseWriter, r *http.Request) {
	if r.Method != http.MethodGet {
		common.Respond(w, r, nil, common.NewErrBadRequest("GET method only"))
		return
	}

	edb := srh.GetQueryStateContext().GetEventDB()
	if edb == nil {
		common.Respond(w, r, nil, common.NewErrInternal("no db connection"))
		return
	}

	blobberID := r.URL.Query().Get("blobber_id")
	allocationID := r.URL.Query().Get("allocation_id")
	limit, err := common2.GetOffsetLimitOrderParam(r.URL.Query())
	if err != nil {
		common.Respond(w, r, nil, err)
		return
	}

	var resp interface{}
	if allocationID == "" || blobberID == "" {
		resp, err = edb.GetAllocationBlobberTerms(allocationID, blobberID, limit)
		if err != nil {
			common.Respond(w, r, nil, common.NewErrBadRequest("error finding terms: "+err.Error()))
			return
		}
	} else {
		resp, err = edb.GetAllocationBlobberTerm(allocationID, blobberID)
		if err != nil {
			common.Respond(w, r, nil, common.NewErrBadRequest("error finding term: "+err.Error()))
			return
		}

	}

	common.Respond(w, r, resp, nil)
}

/*getSearchHandler - Get result based on query*/
// swagger:route GET /v1/screst/6dba10422e368813802877a85039d3985d96760ed844092319743fb3a76712d7/search search
// Generic search endpoint
//
// parameters:
//    + name: searchString
//      description: Generic query string, supported inputs: Block hash, Round num, Transaction hash, File name, Content hash, Wallet address
//      required: true
//      in: query
//      type: string
//
// responses:
//  200:
//  400:
//  500:
func (srh StorageRestHandler) getSearchHandler(w http.ResponseWriter, r *http.Request) {
	var (
		query = r.URL.Query().Get("searchString")
	)

	if len(query) == 0 {
		common.Respond(w, r, nil, common.NewErrInternal("searchString param required"))
		return
	}

	edb := srh.GetQueryStateContext().GetEventDB()
	if edb == nil {
		common.Respond(w, r, nil, common.NewErrInternal("no db connection"))
		return
	}

	queryType, err := edb.GetGenericSearchType(query)
	if err != nil {
		common.Respond(w, r, nil, common.NewErrInternal(err.Error()))
		return
	}

	limit, err := common2.GetOffsetLimitOrderParam(r.URL.Query())
	if err != nil {
		common.Respond(w, r, nil, err)
		return
	}

	switch queryType {
	case "TransactionHash":
		txn, err := edb.GetTransactionByHash(query)
		if err != nil {
			common.Respond(w, r, nil, common.NewErrInternal(err.Error()))
			return
		}

		common.Respond(w, r, txn, nil)
		return
	case "BlockHash":
		blk, err := edb.GetBlockByHash(query)
		if err != nil {
			common.Respond(w, r, nil, common.NewErrInternal(err.Error()))
			return
		}

		common.Respond(w, r, blk, nil)
		return
	case "UserId":
		usr, err := edb.GetUserFromId(query)
		if err != nil {
			common.Respond(w, r, nil, common.NewErrInternal(err.Error()))
			return
		}

		common.Respond(w, r, usr, nil)
		return
	case "BlockRound":
		blk, err := edb.GetBlocksByRound(query)
		if err != nil {
			common.Respond(w, r, nil, common.NewErrInternal(err.Error()))
			return
		}

		common.Respond(w, r, blk, nil)
		return
	case "ContentHash":
		wm, err := edb.GetWriteMarkersByFilters(event.WriteMarker{ContentHash: query}, "", limit)
		if err != nil {
			common.Respond(w, r, nil, common.NewErrInternal(err.Error()))
			return
		}

		common.Respond(w, r, wm, nil)
		return
	case "FileName":
		wm, err := edb.GetWriteMarkersByFilters(event.WriteMarker{Name: query}, "", limit)
		if err != nil {
			common.Respond(w, r, nil, common.NewErrInternal(err.Error()))
			return
		}

		common.Respond(w, r, wm, nil)
		return
	}

	common.Respond(w, r, nil, common.NewErrInternal("Request failed, searchString isn't a (wallet address)/(block hash)/(txn hash)/(round num)/(content hash)/(file name)"))
}<|MERGE_RESOLUTION|>--- conflicted
+++ resolved
@@ -846,7 +846,6 @@
 // responses:
 //  200:  graphPoints
 //  400:
-<<<<<<< HEAD
 //  500:
 func (srh *StorageRestHandler) graphBlobberReadData(w http.ResponseWriter, r *http.Request) {
 	id := r.URL.Query().Get("id")
@@ -854,26 +853,12 @@
 		common.Respond(w, r, nil, common.NewErrBadRequest("no blobber id"))
 		return
 	}
-=======
-func (srh *StorageRestHandler) getChallengePoolStat(w http.ResponseWriter, r *http.Request) {
-	var (
-		allocationID = r.URL.Query().Get("allocation_id")
-	)
-
-	if allocationID == "" {
-		err := errors.New("missing allocation_id URL query parameter")
-		common.Respond(w, r, nil, common.NewErrBadRequest(err.Error()))
-		return
-	}
-
->>>>>>> e0f4108f
-	edb := srh.GetQueryStateContext().GetEventDB()
-	if edb == nil {
-		common.Respond(w, r, nil, common.NewErrInternal("no db connection"))
-		return
-	}
-
-<<<<<<< HEAD
+	edb := srh.GetQueryStateContext().GetEventDB()
+	if edb == nil {
+		common.Respond(w, r, nil, common.NewErrInternal("no db connection"))
+		return
+	}
+
 	start, end, roundsPerPoint, err := differenceParameters(
 		r.URL.Query().Get("from"),
 		r.URL.Query().Get("to"),
@@ -897,14 +882,6 @@
 	}
 
 	common.Respond(w, r, data, nil)
-=======
-	cp, err := edb.GetChallengePool(allocationID)
-	if err != nil {
-		common.Respond(w, r, nil, common.NewErrBadRequest(err.Error()))
-	}
-
-	common.Respond(w, r, toChallengePoolStat(cp), nil)
->>>>>>> e0f4108f
 }
 
 // graphPoints
@@ -1971,10 +1948,6 @@
 func (srh *StorageRestHandler) getChallengePoolStat(w http.ResponseWriter, r *http.Request) {
 	var (
 		allocationID = r.URL.Query().Get("allocation_id")
-		alloc        = &StorageAllocation{
-			ID: allocationID,
-		}
-		cp = &challengePool{}
 	)
 
 	if allocationID == "" {
@@ -1982,18 +1955,19 @@
 		common.Respond(w, r, nil, common.NewErrBadRequest(err.Error()))
 		return
 	}
-	sctx := srh.GetQueryStateContext()
-	if err := sctx.GetTrieNode(alloc.GetKey(ADDRESS), alloc); err != nil {
-		common.Respond(w, r, nil, smartcontract.NewErrNoResourceOrErrInternal(err, true, "can't get allocation"))
-		return
-	}
-
-	if err := sctx.GetTrieNode(challengePoolKey(ADDRESS, allocationID), cp); err != nil {
-		common.Respond(w, r, nil, smartcontract.NewErrNoResourceOrErrInternal(err, true, "can't get challenge pool"))
-		return
-	}
-
-	common.Respond(w, r, cp.stat(alloc), nil)
+
+	edb := srh.GetQueryStateContext().GetEventDB()
+	if edb == nil {
+		common.Respond(w, r, nil, common.NewErrInternal("no db connection"))
+		return
+	}
+
+	cp, err := edb.GetChallengePool(allocationID)
+	if err != nil {
+		common.Respond(w, r, nil, common.NewErrBadRequest(err.Error()))
+	}
+
+	common.Respond(w, r, toChallengePoolStat(cp), nil)
 }
 
 // swagger:route GET /v1/screst/6dba10422e368813802877a85039d3985d96760ed844092319743fb3a76712d7/getReadPoolStat getReadPoolStat

package storagesc

import (
	"context"
	"fmt"
	"net/url"
	"time"

<<<<<<< HEAD
=======
	"go.uber.org/zap"

	"0chain.net/smartcontract/stakepool/spenum"

	"0chain.net/core/datastore"

	"0chain.net/smartcontract/stakepool"

	"0chain.net/smartcontract"
	"0chain.net/smartcontract/dbs/event"

	"0chain.net/core/logging"

>>>>>>> 3b7c85bf
	cstate "0chain.net/chaincore/chain/state"
	"0chain.net/chaincore/state"
	"0chain.net/core/common"
	"0chain.net/core/util"
)

func (ssc *StorageSmartContract) GetAllocationsHandler(ctx context.Context,
	params url.Values, balances cstate.StateContextI) (interface{}, error) {

	logging.Logger.Info("GetAllocationsHandler",
		zap.Bool("is event db present", balances.GetEventDB() != nil))

	clientID := params.Get("client")
	allocations, err := ssc.getAllocationsList(clientID, balances)
	if err != nil {
		return nil, common.NewErrInternal("can't get allocation list", err.Error())
	}
	result := make([]*StorageAllocation, 0)
	for _, allocationID := range allocations.List {
		allocationObj := &StorageAllocation{}
		allocationObj.ID = allocationID

		err := balances.GetTrieNode(allocationObj.GetKey(ssc.ID), allocationObj)
		switch err {
		case nil:
			if balances.GetEventDB() != nil {
				err = allocationObj.getBlobbers(balances)
				if err != nil {
					return nil, smartcontract.NewErrNoResourceOrErrInternal(err, true, cantGetBlobber)
				}
			}
			result = append(result, allocationObj)
		case util.ErrValueNotPresent:
			continue
		default:
			msg := fmt.Sprintf("can't decode allocation with id '%s'", allocationID)
			return nil, common.NewErrInternal(msg, err.Error())
		}
	}
	return result, nil
}

func (ssc *StorageSmartContract) GetAllocationMinLockHandler(ctx context.Context,
	params url.Values, balances cstate.StateContextI) (interface{}, error) {

	var err error
	var creationDate = common.Timestamp(time.Now().Unix())

	allocData := params.Get("allocation_data")
	var request NewAllocationRequest
	if err = request.Decode([]byte(allocData)); err != nil {
		return "", common.NewErrInternal("can't decode allocation request", err.Error())
	}

	var allBlobbersList *StorageNodes
	allBlobbersList, err = ssc.getBlobbersList(balances)
	if err != nil {
		return "", common.NewErrInternal("can't get blobbers list", err.Error())
	}
	if len(allBlobbersList.Nodes) == 0 {
		return "", common.NewErrInternal("can't get blobbers list",
			"no blobbers found")
	}

	var sa = request.StorageAllocation()

	blobberNodes, bSize, err := ssc.SelectBlobbers(
		creationDate, *allBlobbersList, sa, int64(creationDate), balances)
	if err != nil {
		return "", common.NewErrInternal("selecting blobbers", err.Error())
	}

	var gbSize = sizeInGB(bSize)
	var minLockDemand state.Balance
	for _, b := range blobberNodes {
		minLockDemand += b.Terms.minLockDemand(gbSize,
			sa.restDurationInTimeUnits(creationDate))
	}

	var response = map[string]interface{}{
		"min_lock_demand": minLockDemand,
	}

	return response, nil
<<<<<<< HEAD
=======
}

const (
	cantGetAllocation = "can't get allocation"
	cantGetBlobber    = "can't get blobber"
)

func (ssc *StorageSmartContract) AllocationStatsHandler(ctx context.Context, params url.Values, balances cstate.StateContextI) (interface{}, error) {
	logging.Logger.Info("AllocationStatsHandler",
		zap.Bool("is event db present", balances.GetEventDB() != nil))
	allocationID := params.Get("allocation")
	allocationObj := &StorageAllocation{}
	allocationObj.ID = allocationID

	err := balances.GetTrieNode(allocationObj.GetKey(ssc.ID), allocationObj)
	if err != nil {
		return nil, smartcontract.NewErrNoResourceOrErrInternal(err, true, cantGetAllocation)
	}

	if balances.GetEventDB() != nil {
		err = allocationObj.getBlobbers(balances)
		if err != nil {
			return nil, smartcontract.NewErrNoResourceOrErrInternal(err, true, cantGetBlobber)
		}
	}

	return allocationObj, nil
}

func (ssc *StorageSmartContract) LatestReadMarkerHandler(ctx context.Context,
	params url.Values, balances cstate.StateContextI) (
	resp interface{}, err error) {

	var (
		clientID  = params.Get("client")
		blobberID = params.Get("blobber")

		commitRead = &ReadConnection{}
	)

	commitRead.ReadMarker = &ReadMarker{
		BlobberID: blobberID,
		ClientID:  clientID,
	}

	err = balances.GetTrieNode(commitRead.GetKey(ssc.ID), commitRead)
	switch err {
	case nil:
		return commitRead.ReadMarker, nil // ok
	case util.ErrValueNotPresent:
		return make(map[string]string), nil
	default:
		return nil, common.NewErrInternal("can't get read marker", err.Error())
	}
}

func (ssc *StorageSmartContract) GetReadMarkersHandler(ctx context.Context,
	params url.Values, balances cstate.StateContextI) (
	resp interface{}, err error) {

	var (
		allocationID = params.Get("allocation_id")
		authTicket   = params.Get("auth_ticket")
		offsetString = params.Get("offset")
		limitString  = params.Get("limit")
		sortString   = params.Get("sort")
		limit        = 0
		offset       = 0
		isDescending = false
	)

	if balances.GetEventDB() == nil {
		return nil, common.NewErrNoResource("db not initialized")
	}

	query := event.ReadMarker{}
	if allocationID != "" {
		query.AllocationID = allocationID
	}

	if authTicket != "" {
		query.AuthTicket = authTicket
	}

	if offsetString != "" {
		o, err := strconv.Atoi(offsetString)
		if err != nil {
			return nil, errors.New("offset is invalid")
		}
		offset = o
	}

	if limitString != "" {
		l, err := strconv.Atoi(limitString)
		if err != nil {
			return nil, errors.New("limit is invalid")
		}
		limit = l
	}

	if sortString != "" {
		switch sortString {
		case "desc":
			isDescending = true
		case "asc":
			isDescending = false
		default:
			return nil, errors.New("sort value is invalid")
		}
	}

	readMarkers, err := balances.GetEventDB().GetReadMarkersFromQueryPaginated(query, offset, limit, isDescending)
	if err != nil {
		return nil, common.NewErrInternal("can't get read markers", err.Error())
	}

	return readMarkers, nil

}

func (ssc *StorageSmartContract) GetReadMarkersCount(ctx context.Context,
	params url.Values, balances cstate.StateContextI) (
	resp interface{}, err error) {

	var (
		allocationID = params.Get("allocation_id")
	)

	if allocationID == "" {
		return nil, common.NewErrInternal("Expecting params: allocation_id")
	}

	if balances.GetEventDB() == nil {
		return nil, common.NewErrNoResource("db not initialized")
	}

	query := new(event.ReadMarker)
	if allocationID != "" {
		query.AllocationID = allocationID
	}

	count, err := balances.GetEventDB().CountReadMarkersFromQuery(query)
	if err != nil {
		return nil, common.NewErrInternal("can't count read markers", err.Error())
	}

	return struct {
		ReadMarkersCount int64 `json:"read_markers_count"`
	}{
		ReadMarkersCount: count,
	}, nil

}

func (ssc *StorageSmartContract) GetWriteMarkersHandler(ctx context.Context,
	params url.Values, balances cstate.StateContextI) (
	resp interface{}, err error) {

	var (
		allocationID = params.Get("allocation_id")
	)

	if allocationID == "" {
		return nil, common.NewErrInternal("allocation id is empty")
	}

	if balances.GetEventDB() == nil {
		return nil, common.NewErrNoResource("db not initialized")
	}

	writeMarkers, err := balances.GetEventDB().GetWriteMarkersForAllocationID(allocationID)
	if err != nil {
		return nil, common.NewErrInternal("can't get write markers", err.Error())
	}

	return writeMarkers, nil

}

func (ssc *StorageSmartContract) GetValidatorHandler(ctx context.Context,
	params url.Values, balances cstate.StateContextI) (
	resp interface{}, err error) {

	var (
		validatorID = params.Get("validator_id")
	)

	if validatorID == "" {
		return nil, common.NewErrInternal("validator id is empty")
	}

	if balances.GetEventDB() == nil {
		return nil, common.NewErrNoResource("Event db not initialized")
	}

	validator, err := balances.GetEventDB().GetValidatorByValidatorID(validatorID)
	if err != nil {
		return nil, common.NewErrInternal("can't get validator", err.Error())
	}

	return validator, nil

}

func (ssc *StorageSmartContract) OpenChallengeHandler(ctx context.Context, params url.Values, balances cstate.StateContextI) (interface{}, error) {
	blobberID := params.Get("blobber")

	// return "404", if blobber not registered
	blobber := StorageNode{ID: blobberID}
	if err := balances.GetTrieNode(blobber.GetKey(ssc.ID), &blobber); err != nil {
		return "", smartcontract.NewErrNoResourceOrErrInternal(err, true, "can't find blobber")
	}

	// return "200" with empty list, if no challenges are found
	blobberChallengeObj := &BlobberChallenge{BlobberID: blobberID}
	blobberChallengeObj.ChallengeIDs = make([]string, 0)
	err := balances.GetTrieNode(blobberChallengeObj.GetKey(ssc.ID), blobberChallengeObj)
	switch err {
	case nil, util.ErrValueNotPresent:
		return blobberChallengeObj, nil
	default:
		return nil, common.NewErrInternal("fail to get blobber challenge", err.Error())
	}

	// for k, v := range blobberChallengeObj.ChallengeMap {
	// 	if v.Response != nil {
	// 		delete(blobberChallengeObj.ChallengeMap, k)
	// 	}
	// }

	// return populate or empty list of challenges
	// don't return error, if no challenges (expected by blobbers)
	//return &blobberChallengeObj, nil
}

func (ssc *StorageSmartContract) GetChallengeHandler(ctx context.Context, params url.Values, balances cstate.StateContextI) (retVal interface{}, retErr error) {
	defer func() {
		if retErr != nil {
			logging.Logger.Error("/getchallenge failed with error - " + retErr.Error())
		}
	}()
	blobberID := params.Get("blobber")
	blobberChallengeObj := &BlobberChallenge{}
	blobberChallengeObj.BlobberID = blobberID
	blobberChallengeObj.ChallengeIDs = make([]string, 0)

	err := balances.GetTrieNode(blobberChallengeObj.GetKey(ssc.ID), blobberChallengeObj)
	if err != nil {
		return "", smartcontract.NewErrNoResourceOrErrInternal(err, true, "can't get blobber challenge")
	}

	challengeID := params.Get("challenge")
	if _, ok := blobberChallengeObj.ChallengeIDMap[challengeID]; !ok {
		return nil, common.NewErrBadRequest("can't find challenge with provided 'challenge' param")
	}

	challenge, err := ssc.getStorageChallenge(challengeID, balances)
	if err != nil {
		return "", smartcontract.NewErrNoResourceOrErrInternal(err, true, "can't get storage challenge")
	}

	return challenge, nil
}

// statistic for all locked tokens of a stake pool
func (ssc *StorageSmartContract) getStakePoolStatHandler(
	ctx context.Context,
	params url.Values,
	balances cstate.StateContextI,
) (interface{}, error) {
	blobberID := datastore.Key(params.Get("blobber_id"))
	if balances.GetEventDB() == nil {
		return nil, errors.New("no event database found")
	}

	blobber, err := balances.GetEventDB().GetBlobber(blobberID)
	if err != nil {
		return nil, errors.New("blobber not found in event database")
	}

	delegatePools, err := balances.GetEventDB().GetDelegatePools(blobberID, int(spenum.Blobber))
	if err != nil {
		return "", common.NewErrInternal("can't find user stake pool", err.Error())
	}

	return spStats(*blobber, delegatePools), nil
}

func spStats(
	blobber event.Blobber,
	delegatePools []event.DelegatePool,
) *stakePoolStat {
	stat := new(stakePoolStat)
	stat.ID = blobber.BlobberID
	stat.UnstakeTotal = state.Balance(blobber.UnstakeTotal)
	stat.Capacity = blobber.Capacity
	stat.WritePrice = state.Balance(blobber.WritePrice)
	stat.OffersTotal = state.Balance(blobber.OffersTotal)
	stat.Delegate = make([]delegatePoolStat, 0, len(delegatePools))
	stat.Settings = stakepool.StakePoolSettings{
		DelegateWallet:  blobber.DelegateWallet,
		MinStake:        state.Balance(blobber.MinStake),
		MaxStake:        state.Balance(blobber.MaxStake),
		MaxNumDelegates: blobber.NumDelegates,
		ServiceCharge:   blobber.ServiceCharge,
	}
	stat.Rewards = state.Balance(blobber.Reward)
	for _, dp := range delegatePools {
		dpStats := delegatePoolStat{
			ID:           dp.PoolID,
			Balance:      state.Balance(dp.Balance),
			DelegateID:   dp.DelegateID,
			Rewards:      state.Balance(dp.Reward),
			Status:       spenum.PoolStatus(dp.Status).String(),
			TotalReward:  state.Balance(dp.TotalReward),
			TotalPenalty: state.Balance(dp.TotalPenalty),
			RoundCreated: dp.RoundCreated,
		}
		stat.Balance += dpStats.Balance
		stat.Delegate = append(stat.Delegate, dpStats)
	}
	return stat
}

type userPoolStat struct {
	Pools map[datastore.Key][]*delegatePoolStat `json:"pools"`
}

func (ssc *StorageSmartContract) getUserStakePoolStatHandler(
	ctx context.Context,
	params url.Values,
	balances cstate.StateContextI,
) (resp interface{}, err error) {
	clientID := datastore.Key(params.Get("client_id"))

	if balances.GetEventDB() == nil {
		return nil, errors.New("no event database found")
	}

	pools, err := balances.GetEventDB().GetUserDelegatePools(clientID, int(spenum.Blobber))
	if err != nil {
		return nil, errors.New("blobber not found in event database")
	}

	var ups = new(userPoolStat)
	ups.Pools = make(map[datastore.Key][]*delegatePoolStat)
	for _, pool := range pools {
		var dps = delegatePoolStat{
			ID:           pool.PoolID,
			Balance:      state.Balance(pool.Balance),
			DelegateID:   pool.DelegateID,
			Rewards:      state.Balance(pool.Reward),
			TotalPenalty: state.Balance(pool.TotalPenalty),
			TotalReward:  state.Balance(pool.TotalReward),
			Status:       spenum.PoolStatus(pool.Status).String(),
			RoundCreated: pool.RoundCreated,
		}
		ups.Pools[pool.ProviderID] = append(ups.Pools[pool.ProviderID], &dps)
	}

	return ups, nil
}

func (ssc *StorageSmartContract) GetBlockByHashHandler(_ context.Context, params url.Values, balances cstate.StateContextI) (interface{}, error) {
	hash := params.Get("block_hash")
	if len(hash) == 0 {
		return nil, fmt.Errorf("cannot find valid block hash: %v", hash)
	}
	if balances.GetEventDB() == nil {
		return nil, errors.New("no event database found")
	}
	block, err := balances.GetEventDB().GetBlocksByHash(hash)
	return &block, err
}

func (ssc *StorageSmartContract) GetBlocksHandler(_ context.Context, params url.Values, balances cstate.StateContextI) (interface{}, error) {
	if balances.GetEventDB() == nil {
		return nil, errors.New("no event database found")
	}
	block, err := balances.GetEventDB().GetBlocks()
	return &block, err
}

func (ssc *StorageSmartContract) GetTotalData(_ context.Context, balances cstate.StateContextI) (int64, error) {
	if ssc != nil {
		storageNodes, err := ssc.getBlobbersList(balances)
		if err != nil {
			return 0, fmt.Errorf("error from getBlobbersList in GetTotalData: %v", err)
		}

		var totalSavedData int64
		for _, sn := range storageNodes.Nodes {
			totalSavedData += sn.SavedData
		}

		return totalSavedData, nil
	}

	return 0, fmt.Errorf("storageSmartContract is nil")
>>>>>>> 3b7c85bf
}<|MERGE_RESOLUTION|>--- conflicted
+++ resolved
@@ -6,22 +6,9 @@
 	"net/url"
 	"time"
 
-<<<<<<< HEAD
-=======
-	"go.uber.org/zap"
+	"0chain.net/smartcontract"
 
-	"0chain.net/smartcontract/stakepool/spenum"
 
-	"0chain.net/core/datastore"
-
-	"0chain.net/smartcontract/stakepool"
-
-	"0chain.net/smartcontract"
-	"0chain.net/smartcontract/dbs/event"
-
-	"0chain.net/core/logging"
-
->>>>>>> 3b7c85bf
 	cstate "0chain.net/chaincore/chain/state"
 	"0chain.net/chaincore/state"
 	"0chain.net/core/common"
@@ -30,9 +17,6 @@
 
 func (ssc *StorageSmartContract) GetAllocationsHandler(ctx context.Context,
 	params url.Values, balances cstate.StateContextI) (interface{}, error) {
-
-	logging.Logger.Info("GetAllocationsHandler",
-		zap.Bool("is event db present", balances.GetEventDB() != nil))
 
 	clientID := params.Get("client")
 	allocations, err := ssc.getAllocationsList(clientID, balances)
@@ -106,406 +90,4 @@
 	}
 
 	return response, nil
-<<<<<<< HEAD
-=======
-}
-
-const (
-	cantGetAllocation = "can't get allocation"
-	cantGetBlobber    = "can't get blobber"
-)
-
-func (ssc *StorageSmartContract) AllocationStatsHandler(ctx context.Context, params url.Values, balances cstate.StateContextI) (interface{}, error) {
-	logging.Logger.Info("AllocationStatsHandler",
-		zap.Bool("is event db present", balances.GetEventDB() != nil))
-	allocationID := params.Get("allocation")
-	allocationObj := &StorageAllocation{}
-	allocationObj.ID = allocationID
-
-	err := balances.GetTrieNode(allocationObj.GetKey(ssc.ID), allocationObj)
-	if err != nil {
-		return nil, smartcontract.NewErrNoResourceOrErrInternal(err, true, cantGetAllocation)
-	}
-
-	if balances.GetEventDB() != nil {
-		err = allocationObj.getBlobbers(balances)
-		if err != nil {
-			return nil, smartcontract.NewErrNoResourceOrErrInternal(err, true, cantGetBlobber)
-		}
-	}
-
-	return allocationObj, nil
-}
-
-func (ssc *StorageSmartContract) LatestReadMarkerHandler(ctx context.Context,
-	params url.Values, balances cstate.StateContextI) (
-	resp interface{}, err error) {
-
-	var (
-		clientID  = params.Get("client")
-		blobberID = params.Get("blobber")
-
-		commitRead = &ReadConnection{}
-	)
-
-	commitRead.ReadMarker = &ReadMarker{
-		BlobberID: blobberID,
-		ClientID:  clientID,
-	}
-
-	err = balances.GetTrieNode(commitRead.GetKey(ssc.ID), commitRead)
-	switch err {
-	case nil:
-		return commitRead.ReadMarker, nil // ok
-	case util.ErrValueNotPresent:
-		return make(map[string]string), nil
-	default:
-		return nil, common.NewErrInternal("can't get read marker", err.Error())
-	}
-}
-
-func (ssc *StorageSmartContract) GetReadMarkersHandler(ctx context.Context,
-	params url.Values, balances cstate.StateContextI) (
-	resp interface{}, err error) {
-
-	var (
-		allocationID = params.Get("allocation_id")
-		authTicket   = params.Get("auth_ticket")
-		offsetString = params.Get("offset")
-		limitString  = params.Get("limit")
-		sortString   = params.Get("sort")
-		limit        = 0
-		offset       = 0
-		isDescending = false
-	)
-
-	if balances.GetEventDB() == nil {
-		return nil, common.NewErrNoResource("db not initialized")
-	}
-
-	query := event.ReadMarker{}
-	if allocationID != "" {
-		query.AllocationID = allocationID
-	}
-
-	if authTicket != "" {
-		query.AuthTicket = authTicket
-	}
-
-	if offsetString != "" {
-		o, err := strconv.Atoi(offsetString)
-		if err != nil {
-			return nil, errors.New("offset is invalid")
-		}
-		offset = o
-	}
-
-	if limitString != "" {
-		l, err := strconv.Atoi(limitString)
-		if err != nil {
-			return nil, errors.New("limit is invalid")
-		}
-		limit = l
-	}
-
-	if sortString != "" {
-		switch sortString {
-		case "desc":
-			isDescending = true
-		case "asc":
-			isDescending = false
-		default:
-			return nil, errors.New("sort value is invalid")
-		}
-	}
-
-	readMarkers, err := balances.GetEventDB().GetReadMarkersFromQueryPaginated(query, offset, limit, isDescending)
-	if err != nil {
-		return nil, common.NewErrInternal("can't get read markers", err.Error())
-	}
-
-	return readMarkers, nil
-
-}
-
-func (ssc *StorageSmartContract) GetReadMarkersCount(ctx context.Context,
-	params url.Values, balances cstate.StateContextI) (
-	resp interface{}, err error) {
-
-	var (
-		allocationID = params.Get("allocation_id")
-	)
-
-	if allocationID == "" {
-		return nil, common.NewErrInternal("Expecting params: allocation_id")
-	}
-
-	if balances.GetEventDB() == nil {
-		return nil, common.NewErrNoResource("db not initialized")
-	}
-
-	query := new(event.ReadMarker)
-	if allocationID != "" {
-		query.AllocationID = allocationID
-	}
-
-	count, err := balances.GetEventDB().CountReadMarkersFromQuery(query)
-	if err != nil {
-		return nil, common.NewErrInternal("can't count read markers", err.Error())
-	}
-
-	return struct {
-		ReadMarkersCount int64 `json:"read_markers_count"`
-	}{
-		ReadMarkersCount: count,
-	}, nil
-
-}
-
-func (ssc *StorageSmartContract) GetWriteMarkersHandler(ctx context.Context,
-	params url.Values, balances cstate.StateContextI) (
-	resp interface{}, err error) {
-
-	var (
-		allocationID = params.Get("allocation_id")
-	)
-
-	if allocationID == "" {
-		return nil, common.NewErrInternal("allocation id is empty")
-	}
-
-	if balances.GetEventDB() == nil {
-		return nil, common.NewErrNoResource("db not initialized")
-	}
-
-	writeMarkers, err := balances.GetEventDB().GetWriteMarkersForAllocationID(allocationID)
-	if err != nil {
-		return nil, common.NewErrInternal("can't get write markers", err.Error())
-	}
-
-	return writeMarkers, nil
-
-}
-
-func (ssc *StorageSmartContract) GetValidatorHandler(ctx context.Context,
-	params url.Values, balances cstate.StateContextI) (
-	resp interface{}, err error) {
-
-	var (
-		validatorID = params.Get("validator_id")
-	)
-
-	if validatorID == "" {
-		return nil, common.NewErrInternal("validator id is empty")
-	}
-
-	if balances.GetEventDB() == nil {
-		return nil, common.NewErrNoResource("Event db not initialized")
-	}
-
-	validator, err := balances.GetEventDB().GetValidatorByValidatorID(validatorID)
-	if err != nil {
-		return nil, common.NewErrInternal("can't get validator", err.Error())
-	}
-
-	return validator, nil
-
-}
-
-func (ssc *StorageSmartContract) OpenChallengeHandler(ctx context.Context, params url.Values, balances cstate.StateContextI) (interface{}, error) {
-	blobberID := params.Get("blobber")
-
-	// return "404", if blobber not registered
-	blobber := StorageNode{ID: blobberID}
-	if err := balances.GetTrieNode(blobber.GetKey(ssc.ID), &blobber); err != nil {
-		return "", smartcontract.NewErrNoResourceOrErrInternal(err, true, "can't find blobber")
-	}
-
-	// return "200" with empty list, if no challenges are found
-	blobberChallengeObj := &BlobberChallenge{BlobberID: blobberID}
-	blobberChallengeObj.ChallengeIDs = make([]string, 0)
-	err := balances.GetTrieNode(blobberChallengeObj.GetKey(ssc.ID), blobberChallengeObj)
-	switch err {
-	case nil, util.ErrValueNotPresent:
-		return blobberChallengeObj, nil
-	default:
-		return nil, common.NewErrInternal("fail to get blobber challenge", err.Error())
-	}
-
-	// for k, v := range blobberChallengeObj.ChallengeMap {
-	// 	if v.Response != nil {
-	// 		delete(blobberChallengeObj.ChallengeMap, k)
-	// 	}
-	// }
-
-	// return populate or empty list of challenges
-	// don't return error, if no challenges (expected by blobbers)
-	//return &blobberChallengeObj, nil
-}
-
-func (ssc *StorageSmartContract) GetChallengeHandler(ctx context.Context, params url.Values, balances cstate.StateContextI) (retVal interface{}, retErr error) {
-	defer func() {
-		if retErr != nil {
-			logging.Logger.Error("/getchallenge failed with error - " + retErr.Error())
-		}
-	}()
-	blobberID := params.Get("blobber")
-	blobberChallengeObj := &BlobberChallenge{}
-	blobberChallengeObj.BlobberID = blobberID
-	blobberChallengeObj.ChallengeIDs = make([]string, 0)
-
-	err := balances.GetTrieNode(blobberChallengeObj.GetKey(ssc.ID), blobberChallengeObj)
-	if err != nil {
-		return "", smartcontract.NewErrNoResourceOrErrInternal(err, true, "can't get blobber challenge")
-	}
-
-	challengeID := params.Get("challenge")
-	if _, ok := blobberChallengeObj.ChallengeIDMap[challengeID]; !ok {
-		return nil, common.NewErrBadRequest("can't find challenge with provided 'challenge' param")
-	}
-
-	challenge, err := ssc.getStorageChallenge(challengeID, balances)
-	if err != nil {
-		return "", smartcontract.NewErrNoResourceOrErrInternal(err, true, "can't get storage challenge")
-	}
-
-	return challenge, nil
-}
-
-// statistic for all locked tokens of a stake pool
-func (ssc *StorageSmartContract) getStakePoolStatHandler(
-	ctx context.Context,
-	params url.Values,
-	balances cstate.StateContextI,
-) (interface{}, error) {
-	blobberID := datastore.Key(params.Get("blobber_id"))
-	if balances.GetEventDB() == nil {
-		return nil, errors.New("no event database found")
-	}
-
-	blobber, err := balances.GetEventDB().GetBlobber(blobberID)
-	if err != nil {
-		return nil, errors.New("blobber not found in event database")
-	}
-
-	delegatePools, err := balances.GetEventDB().GetDelegatePools(blobberID, int(spenum.Blobber))
-	if err != nil {
-		return "", common.NewErrInternal("can't find user stake pool", err.Error())
-	}
-
-	return spStats(*blobber, delegatePools), nil
-}
-
-func spStats(
-	blobber event.Blobber,
-	delegatePools []event.DelegatePool,
-) *stakePoolStat {
-	stat := new(stakePoolStat)
-	stat.ID = blobber.BlobberID
-	stat.UnstakeTotal = state.Balance(blobber.UnstakeTotal)
-	stat.Capacity = blobber.Capacity
-	stat.WritePrice = state.Balance(blobber.WritePrice)
-	stat.OffersTotal = state.Balance(blobber.OffersTotal)
-	stat.Delegate = make([]delegatePoolStat, 0, len(delegatePools))
-	stat.Settings = stakepool.StakePoolSettings{
-		DelegateWallet:  blobber.DelegateWallet,
-		MinStake:        state.Balance(blobber.MinStake),
-		MaxStake:        state.Balance(blobber.MaxStake),
-		MaxNumDelegates: blobber.NumDelegates,
-		ServiceCharge:   blobber.ServiceCharge,
-	}
-	stat.Rewards = state.Balance(blobber.Reward)
-	for _, dp := range delegatePools {
-		dpStats := delegatePoolStat{
-			ID:           dp.PoolID,
-			Balance:      state.Balance(dp.Balance),
-			DelegateID:   dp.DelegateID,
-			Rewards:      state.Balance(dp.Reward),
-			Status:       spenum.PoolStatus(dp.Status).String(),
-			TotalReward:  state.Balance(dp.TotalReward),
-			TotalPenalty: state.Balance(dp.TotalPenalty),
-			RoundCreated: dp.RoundCreated,
-		}
-		stat.Balance += dpStats.Balance
-		stat.Delegate = append(stat.Delegate, dpStats)
-	}
-	return stat
-}
-
-type userPoolStat struct {
-	Pools map[datastore.Key][]*delegatePoolStat `json:"pools"`
-}
-
-func (ssc *StorageSmartContract) getUserStakePoolStatHandler(
-	ctx context.Context,
-	params url.Values,
-	balances cstate.StateContextI,
-) (resp interface{}, err error) {
-	clientID := datastore.Key(params.Get("client_id"))
-
-	if balances.GetEventDB() == nil {
-		return nil, errors.New("no event database found")
-	}
-
-	pools, err := balances.GetEventDB().GetUserDelegatePools(clientID, int(spenum.Blobber))
-	if err != nil {
-		return nil, errors.New("blobber not found in event database")
-	}
-
-	var ups = new(userPoolStat)
-	ups.Pools = make(map[datastore.Key][]*delegatePoolStat)
-	for _, pool := range pools {
-		var dps = delegatePoolStat{
-			ID:           pool.PoolID,
-			Balance:      state.Balance(pool.Balance),
-			DelegateID:   pool.DelegateID,
-			Rewards:      state.Balance(pool.Reward),
-			TotalPenalty: state.Balance(pool.TotalPenalty),
-			TotalReward:  state.Balance(pool.TotalReward),
-			Status:       spenum.PoolStatus(pool.Status).String(),
-			RoundCreated: pool.RoundCreated,
-		}
-		ups.Pools[pool.ProviderID] = append(ups.Pools[pool.ProviderID], &dps)
-	}
-
-	return ups, nil
-}
-
-func (ssc *StorageSmartContract) GetBlockByHashHandler(_ context.Context, params url.Values, balances cstate.StateContextI) (interface{}, error) {
-	hash := params.Get("block_hash")
-	if len(hash) == 0 {
-		return nil, fmt.Errorf("cannot find valid block hash: %v", hash)
-	}
-	if balances.GetEventDB() == nil {
-		return nil, errors.New("no event database found")
-	}
-	block, err := balances.GetEventDB().GetBlocksByHash(hash)
-	return &block, err
-}
-
-func (ssc *StorageSmartContract) GetBlocksHandler(_ context.Context, params url.Values, balances cstate.StateContextI) (interface{}, error) {
-	if balances.GetEventDB() == nil {
-		return nil, errors.New("no event database found")
-	}
-	block, err := balances.GetEventDB().GetBlocks()
-	return &block, err
-}
-
-func (ssc *StorageSmartContract) GetTotalData(_ context.Context, balances cstate.StateContextI) (int64, error) {
-	if ssc != nil {
-		storageNodes, err := ssc.getBlobbersList(balances)
-		if err != nil {
-			return 0, fmt.Errorf("error from getBlobbersList in GetTotalData: %v", err)
-		}
-
-		var totalSavedData int64
-		for _, sn := range storageNodes.Nodes {
-			totalSavedData += sn.SavedData
-		}
-
-		return totalSavedData, nil
-	}
-
-	return 0, fmt.Errorf("storageSmartContract is nil")
->>>>>>> 3b7c85bf
 }
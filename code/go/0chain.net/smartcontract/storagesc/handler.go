--- conflicted
+++ resolved
@@ -1218,13 +1218,8 @@
 	common.Respond(w, r, res, nil)
 }
 
-<<<<<<< HEAD
-func getProviderStakePoolStats(providerType int, providerID string, edb *event.EventDb) (*stakePoolStat, error) {
+func getProviderStakePoolStats(providerType int, providerID string, edb *event.EventDb) (*stakepool.StakePoolStat, error) {
 	delegatePools, err := edb.GetDelegatePools(providerID)
-=======
-func getProviderStakePoolStats(providerType int, providerID string, edb *event.EventDb) (*stakepool.StakePoolStat, error) {
-	delegatePools, err := edb.GetDelegatePools(providerID, providerType)
->>>>>>> ed70aa7d
 	if err != nil {
 		return nil, fmt.Errorf("cannot find user stake pool: %s", err.Error())
 	}

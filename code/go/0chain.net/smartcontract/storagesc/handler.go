package storagesc

import (
	"context"
	"encoding/json"
	"errors"
	"fmt"
	"net/url"
	"strconv"
	"time"

	"0chain.net/pkg/currency"

	"go.uber.org/zap"

	"0chain.net/smartcontract/stakepool/spenum"

	"0chain.net/core/datastore"

	"0chain.net/smartcontract/stakepool"

	"0chain.net/smartcontract"
	"0chain.net/smartcontract/dbs/event"

	"0chain.net/core/logging"

	cstate "0chain.net/chaincore/chain/state"
	"0chain.net/core/common"
	"0chain.net/core/util"
)

type storageNodesResponse struct {
	Nodes []storageNodeResponse
}

// StorageNode represents Blobber configurations.
type storageNodeResponse struct {
	StorageNode
	TotalStake int64 `json:"total_stake"`
}

func blobberTableToStorageNode(blobber event.Blobber) storageNodeResponse {
	return storageNodeResponse{
		StorageNode: StorageNode{
			ID:      blobber.BlobberID,
			BaseURL: blobber.BaseURL,
			Geolocation: StorageNodeGeolocation{
				Latitude:  blobber.Latitude,
				Longitude: blobber.Longitude,
			},
			Terms: Terms{
				ReadPrice:               currency.Coin(blobber.ReadPrice),
				WritePrice:              currency.Coin(blobber.WritePrice),
				MinLockDemand:           blobber.MinLockDemand,
				MaxOfferDuration:        time.Duration(blobber.MaxOfferDuration),
				ChallengeCompletionTime: time.Duration(blobber.ChallengeCompletionTime),
			},
			Capacity:        blobber.Capacity,
			Used:            blobber.Used,
			LastHealthCheck: common.Timestamp(blobber.LastHealthCheck),
			StakePoolSettings: stakepool.Settings{
				DelegateWallet:     blobber.DelegateWallet,
				MinStake:           currency.Coin(blobber.MinStake),
				MaxStake:           currency.Coin(blobber.MaxStake),
				MaxNumDelegates:    blobber.NumDelegates,
				ServiceChargeRatio: blobber.ServiceCharge,
			},
			Information: Info{
				Name:        blobber.Name,
				WebsiteUrl:  blobber.WebsiteUrl,
				LogoUrl:     blobber.LogoUrl,
				Description: blobber.Description,
			},
		},
		TotalStake: blobber.TotalStake,
	}
}

// Deprecated

// GetBlobberHandler returns Blobber object from its individual stored value.
func (ssc *StorageSmartContract) GetBlobberHandlerDepreciated(ctx context.Context,
	params url.Values, balances cstate.StateContextI) (
	resp interface{}, err error) {

	var blobberID = params.Get("blobber_id")
	if blobberID == "" {
		return nil, common.NewErrBadRequest("missing 'blobber_id' URL query parameter")
	}

	bl, err := ssc.getBlobber(blobberID, balances)
	if err != nil {
		return nil, smartcontract.NewErrNoResourceOrErrInternal(err, true, "can't get blobber")
	}

	return bl, nil
}

// GetBlobberHandler returns Blobber object from its individual stored value.
func (ssc *StorageSmartContract) GetBlobberHandler(
	ctx context.Context,
	params url.Values,
	balances cstate.StateContextI,
) (resp interface{}, err error) {
	var blobberID = params.Get("blobber_id")
	if blobberID == "" {
		return nil, common.NewErrBadRequest("missing 'blobber_id' URL query parameter")
	}

	if balances.GetEventDB() == nil {
		return ssc.GetBlobberHandlerDepreciated(ctx, params, balances)
	}

	blobber, err := balances.GetEventDB().GetBlobber(blobberID)
	if err != nil {
		return ssc.GetBlobberHandlerDepreciated(ctx, params, balances)
	}

	sn := blobberTableToStorageNode(*blobber)
	return sn, nil
}

// GetBlobberCountHandler returns Blobber count from its individual stored value.
func (ssc *StorageSmartContract) GetBlobberCountHandler(
	_ context.Context,
	_ url.Values,
	balances cstate.StateContextI,
) (resp interface{}, err error) {
	blobberCount, err := balances.GetEventDB().GetBlobberCount()
	if err != nil {
		return nil, fmt.Errorf("error while geting the blobber count")
	}
	return map[string]int64{
		"count": blobberCount,
	}, nil
}

// GetBlobberTotalStakesHandler returns blobber total stake
func (ssc *StorageSmartContract) GetBlobberTotalStakesHandler(
	_ context.Context,
	_ url.Values,
	balances cstate.StateContextI,
) (resp interface{}, err error) {
	if balances.GetEventDB() == nil {
		return nil, fmt.Errorf("Unable to connect to eventdb database")
	}
	blobbers, err := balances.GetEventDB().GetAllBlobberId()
	if err != nil {
		return nil, err
	}
	var total int64
	for _, blobber := range blobbers {
		sp, err := ssc.getStakePool(blobber, balances)
		if err != nil {
			return nil, err
		}
		total += int64(sp.stake())
	}
	return map[string]int64{
		"total": total,
	}, nil
}

// GetBlobberLatitudeLongitudeHandler returns blobber latitude and longitude
func (ssc *StorageSmartContract) GetBlobberLatitudeLongitudeHandler(
	_ context.Context,
	_ url.Values,
	balances cstate.StateContextI,
) (resp interface{}, err error) {
	if balances.GetEventDB() == nil {
		return nil, fmt.Errorf("unable to connect to eventdb database")
	}
	blobbers, err := balances.GetEventDB().GetAllBlobberLatLong()
	if err != nil {
		return nil, err
	}
	return blobbers, nil
}

// GetBlobbersHandler returns list of all blobbers alive (e.g. excluding
// blobbers with zero capacity).
func (ssc *StorageSmartContract) GetBlobbersHandler(
	ctx context.Context,
	params url.Values, balances cstate.StateContextI,
) (interface{}, error) {
	if balances.GetEventDB() == nil {
		return nil, common.NewErrInternal("events db is not initialised")
	}
	blobbers, err := balances.GetEventDB().GetBlobbers()
	if err != nil {
		return nil, err
	}

	var sns storageNodesResponse
	sns.Nodes = make([]storageNodeResponse, len(blobbers))
	for i, blobber := range blobbers {
		sn := blobberTableToStorageNode(blobber)
		sns.Nodes[i] = sn
	}
	return sns, nil
}

// GetAllocationBlobbersHandler returns list of all blobbers alive that match the allocation request.
func (ssc *StorageSmartContract) GetAllocationBlobbersHandler(
	ctx context.Context,
	params url.Values, balances cstate.StateContextI) (interface{}, error) {
	if balances.GetEventDB() == nil {
		return nil, errors.New("events db is not initialised")
	}

	var err error
	allocData := params.Get("allocation_data")
	var request newAllocationRequest
	if err := request.decode([]byte(allocData)); err != nil {
		return "", common.NewErrInternal("can't decode allocation request", err.Error())
	}

	blobberIDs, err := ssc.getBlobbersForRequest(request, balances)

	if err != nil {
		return "", err
	}

	return blobberIDs, nil
}

func (ssc *StorageSmartContract) getBlobbersForRequest(request newAllocationRequest, balances cstate.StateContextI) ([]string, error) {
	var sa = request.storageAllocation()
	var conf *Config
	var err error
	if conf, err = ssc.getConfig(balances, true); err != nil {
		return nil, fmt.Errorf("can't get config: %v", err)
	}

	var creationDate = time.Now()
	sa.TimeUnit = conf.TimeUnit // keep the initial time unit
	//if err = sa.validate(creationDate, conf); err != nil {
	//	return nil, fmt.Errorf("invalid request: %v", err)
	//}
	// number of blobbers required
	var numberOfBlobbers = sa.DataShards + sa.ParityShards
	if numberOfBlobbers > conf.MaxBlobbersPerAllocation {
		return nil, common.NewErrorf("allocation_creation_failed",
			"Too many blobbers selected, max available %d", conf.MaxBlobbersPerAllocation)
	}
	// size of allocation for a blobber
	var allocationSize = sa.bSize()
	dur := common.ToTime(sa.Expiration).Sub(creationDate)
	blobberIDs, err := balances.GetEventDB().GetBlobbersFromParams(event.AllocationQuery{
		MaxChallengeCompletionTime: request.MaxChallengeCompletionTime,
		MaxOfferDuration:           dur,
		ReadPriceRange: struct {
			Min int64
			Max int64
		}{
			Min: int64(request.ReadPriceRange.Min),
			Max: int64(request.ReadPriceRange.Max),
		},
		WritePriceRange: struct {
			Min int64
			Max int64
		}{
			Min: int64(request.WritePriceRange.Min),
			Max: int64(request.WritePriceRange.Max),
		},
		Size:              int(request.Size),
		AllocationSize:    allocationSize,
		PreferredBlobbers: request.Blobbers,
		NumberOfBlobbers:  numberOfBlobbers,
	})
	if err != nil {
		logging.Logger.Error("get_blobbers_for_request", zap.Error(err))
		return nil, errors.New("not enough blobbers to honor the allocation")
	}

	if err != nil || len(blobberIDs) < numberOfBlobbers {
		return nil, errors.New("not enough blobbers to honor the allocation")
	}
	return blobberIDs, nil
}

// GetFreeAllocationBlobbersHandler returns list of all blobbers alive that match the free allocation request.
func (ssc *StorageSmartContract) GetFreeAllocationBlobbersHandler(ctx context.Context, params url.Values,
	balances cstate.StateContextI) (interface{}, error) {
	var err error
	allocData := params.Get("free_allocation_data")
	var inputObj freeStorageAllocationInput
	if err := inputObj.decode([]byte(allocData)); err != nil {
		return "", common.NewErrInternal("can't decode allocation request", err.Error())
	}

	var marker freeStorageMarker
	if err := marker.decode([]byte(inputObj.Marker)); err != nil {
		return "", common.NewErrorf("free_allocation_failed",
			"unmarshal request: %v", err)
	}

	var conf *Config
	if conf, err = ssc.getConfig(balances, true); err != nil {
		return "", common.NewErrorf("free_allocation_failed",
			"can't get config: %v", err)
	}

	request := newAllocationRequest{
		DataShards:                 conf.FreeAllocationSettings.DataShards,
		ParityShards:               conf.FreeAllocationSettings.ParityShards,
		Size:                       conf.FreeAllocationSettings.Size,
		Expiration:                 common.Timestamp(time.Now().Add(conf.FreeAllocationSettings.Duration).Unix()),
		Owner:                      marker.Recipient,
		OwnerPublicKey:             inputObj.RecipientPublicKey,
		ReadPriceRange:             conf.FreeAllocationSettings.ReadPriceRange,
		WritePriceRange:            conf.FreeAllocationSettings.WritePriceRange,
		MaxChallengeCompletionTime: conf.FreeAllocationSettings.MaxChallengeCompletionTime,
		Blobbers:                   inputObj.Blobbers,
	}

	return ssc.getBlobbersForRequest(request, balances)

}

func (ssc *StorageSmartContract) GetBlobberIdsByUrlsHandler(
	ctx context.Context,
	params url.Values,
	balances cstate.StateContextI,
) (interface{}, error) {
	urlsStr := params.Get("blobber_urls")
	if len(urlsStr) == 0 {
		return nil, errors.New("blobber urls list is empty")
	}
	if balances.GetEventDB() == nil {
		return nil, errors.New("no event database found")
	}

	var urls []string
	err := json.Unmarshal([]byte(urlsStr), &urls)
	if err != nil {
		return nil, errors.New("blobber urls list is malformed")
	}

	if len(urls) == 0 {
		return make([]string, 0), nil
	}

	ids, err := balances.GetEventDB().GetBlobberIdsFromUrls(urls)
	return ids, err
}

func (ssc *StorageSmartContract) GetTransactionByHashHandler(
	ctx context.Context,
	params url.Values,
	balances cstate.StateContextI,
) (interface{}, error) {
	var transactionHash = params.Get("transaction_hash")
	if len(transactionHash) == 0 {
		return nil, errors.New("cannot find valid transaction: transaction_hash is empty")
	}
	if balances.GetEventDB() == nil {
		return nil, errors.New("no event database found")
	}
	transaction, err := balances.GetEventDB().GetTransactionByHash(transactionHash)
	return transaction, err
}

func (msc *StorageSmartContract) GetTransactionByFilterHandler(
	ctx context.Context,
	params url.Values,
	balances cstate.StateContextI,
) (interface{}, error) {
	var (
		clientID     = params.Get("client_id")
		offsetString = params.Get("offset")
		limitString  = params.Get("limit")
		blockHash    = params.Get("block_hash")
	)
	if offsetString == "" {
		offsetString = "0"
	}
	if limitString == "" {
		limitString = "10"
	}
	offset, err := strconv.Atoi(offsetString)
	if err != nil {
		return nil, errors.New("offset value was not valid")
	}

	limit, err := strconv.Atoi(limitString)
	if err != nil {
		return nil, errors.New("limitString value was not valid")
	}

	if balances.GetEventDB() == nil {
		return nil, errors.New("no event database found")
	}

	if clientID != "" {
		return balances.GetEventDB().GetTransactionByClientId(clientID, offset, limit)
	}
	if blockHash != "" {
		return balances.GetEventDB().GetTransactionByBlockHash(blockHash, offset, limit)
	}
	return nil, errors.New("no filter selected")
}

func (msc *StorageSmartContract) GetWriteMarkerHandler(
	ctx context.Context,
	params url.Values,
	balances cstate.StateContextI,
) (interface{}, error) {
	var (
		offsetString       = params.Get("offset")
		limitString        = params.Get("limit")
		isDescendingString = params.Get("is_descending")
	)
	if offsetString == "" {
		offsetString = "0"
	}
	if limitString == "" {
		limitString = "10"
	}
	offset, err := strconv.Atoi(offsetString)
	if err != nil {
		return nil, errors.New("offset value was not valid")
	}

	limit, err := strconv.Atoi(limitString)
	if err != nil {
		return nil, errors.New("limitString value was not valid")
	}
	isDescending, err := strconv.ParseBool(isDescendingString)
	if err != nil {
		return nil, errors.New("is_descending value was not valid")
	}
	if balances.GetEventDB() == nil {
		return nil, errors.New("no event database found")
	}
	return balances.GetEventDB().GetWriteMarkers(offset, limit, isDescending)
}

func (msc *StorageSmartContract) GetErrors(
	ctx context.Context,
	params url.Values,
	balances cstate.StateContextI,
) (interface{}, error) {
	transactionHash := params.Get("transaction_hash")
	if len(transactionHash) == 0 {
		return nil, fmt.Errorf("cannot find valid transaction_hash: %v", transactionHash)
	}
	if balances.GetEventDB() == nil {
		return nil, errors.New("no event database found")
	}
	transaction, err := balances.GetEventDB().GetErrorByTransactionHash(transactionHash)
	return &transaction, err
}

func (ssc *StorageSmartContract) GetAllocationsHandlerDeprecated(ctx context.Context,
	params url.Values, balances cstate.StateContextI) (interface{}, error) {

	logging.Logger.Info("GetAllocationsHandler",
		zap.Bool("is event db present", balances.GetEventDB() != nil))

	clientID := params.Get("client")
	allocations, err := ssc.getAllocationsList(clientID, balances)
	if err != nil {
		return nil, common.NewErrInternal("can't get allocation list", err.Error())
	}
	result := make([]*StorageAllocationBlobbers, len(allocations.List))
	for _, allocationID := range allocations.List {
		allocationObj := &StorageAllocationBlobbers{}
		allocationObj.ID = allocationID

		err := balances.GetTrieNode(allocationObj.GetKey(ssc.ID), allocationObj)
		switch err {
		case nil:
			err = allocationObj.getBlobbers(ssc, balances)
			if err != nil {
				return nil, smartcontract.NewErrNoResourceOrErrInternal(err, true, cantGetBlobber)
			}
			result = append(result, allocationObj)
		case util.ErrValueNotPresent:
			continue
		default:
			msg := fmt.Sprintf("can't decode allocation with id '%s'", allocationID)
			return nil, common.NewErrInternal(msg, err.Error())
		}
	}
	return result, nil
}

func (ssc *StorageSmartContract) GetAllocationsHandler(ctx context.Context,
	params url.Values, balances cstate.StateContextI) (interface{}, error) {

	clientID := params.Get("client")

	if balances.GetEventDB() == nil {
		return ssc.GetAllocationsHandlerDeprecated(ctx, params, balances)
	}

	allocations, err := getClientAllocationsFromDb(clientID, balances.GetEventDB())
	if err != nil {
		return nil, smartcontract.NewErrNoResourceOrErrInternal(err, true, "can't get allocations")
	}

	return allocations, nil
}

func (ssc *StorageSmartContract) GetActiveAllocationsCountHandler(ctx context.Context,
	params url.Values, balances cstate.StateContextI) (interface{}, error) {

	if balances.GetEventDB() == nil {
		return nil, common.NewErrNoResource("db is not initialized")
	}
	count, err := balances.GetEventDB().GetActiveAllocationsCount()
	if err != nil {
		return nil, smartcontract.NewErrNoResourceOrErrInternal(err, true,
			"can't get active allocations count")
	}

	response := struct {
		ActiveAllocationsCount int64 `json:"active_allocations_count"`
	}{count}

	return response, nil
}

func (ssc *StorageSmartContract) GetActiveAllocsBlobberCountHandler(ctx context.Context,
	params url.Values, balances cstate.StateContextI) (interface{}, error) {

	if balances.GetEventDB() == nil {
		return nil, common.NewErrNoResource("db is not initialized")
	}

	count, err := balances.GetEventDB().GetActiveAllocsBlobberCount()
	if err != nil {
		return nil, smartcontract.NewErrNoResourceOrErrInternal(err, true,
			"can't get blobber allocations count")
	}

	response := struct {
		BlobberAllocationsCount int64 `json:"blobber_allocations_count"`
	}{count}

	return response, nil
}

func (ssc *StorageSmartContract) GetAllocationMinLockHandler(ctx context.Context,
	params url.Values, balances cstate.StateContextI) (interface{}, error) {

	var err error
	creationDate := time.Now()

	allocData := params.Get("allocation_data")
	var req newAllocationRequest
	if err = req.decode([]byte(allocData)); err != nil {
		return "", common.NewErrInternal("can't decode allocation request", err.Error())
	}

	blobbers, err := ssc.getBlobbersForRequest(req, balances)
	if err != nil {
		return "", common.NewErrInternal("error selecting blobbers", err.Error())
	}
	sa := req.storageAllocation()
	var gbSize = sizeInGB(sa.bSize())
	var minLockDemand state.Balance

	ids := append(req.Blobbers, blobbers...)
	uniqueMap := make(map[string]struct{})
	for _, id := range ids {
		uniqueMap[id] = struct{}{}
	}
	unique := make([]string, 0, len(ids))
	for id := range uniqueMap {
		unique = append(unique, id)
	}
	if len(unique) > req.ParityShards+req.DataShards {
		unique = unique[:req.ParityShards+req.DataShards]
	}

<<<<<<< HEAD
	var gbSize = sizeInGB(bSize)
	var minLockDemand currency.Coin
	for _, b := range blobberNodes {
=======
	nodes := ssc.getBlobbers(unique, balances)
	for _, b := range nodes.Nodes {
>>>>>>> 29e6244a
		minLockDemand += b.Terms.minLockDemand(gbSize,
			sa.restDurationInTimeUnits(common.Timestamp(creationDate.Unix())))
	}

	var response = map[string]interface{}{
		"min_lock_demand": minLockDemand,
	}

	return response, nil
}

const (
	cantGetAllocation = "can't get allocation"
	cantGetBlobber    = "can't get blobber"
)

func (ssc *StorageSmartContract) AllocationStatsHandlerDeprecated(ctx context.Context, params url.Values, balances cstate.StateContextI) (interface{}, error) {
	logging.Logger.Info("AllocationStatsHandler",
		zap.Bool("is event db present", balances.GetEventDB() != nil))
	allocationID := params.Get("allocation")
	allocationObj := &StorageAllocationBlobbers{}
	allocationObj.ID = allocationID

	err := balances.GetTrieNode(allocationObj.GetKey(ssc.ID), allocationObj)
	if err != nil {
		return nil, smartcontract.NewErrNoResourceOrErrInternal(err, true, cantGetAllocation)
	}

	err = allocationObj.getBlobbers(ssc, balances)
	if err != nil {
		return nil, smartcontract.NewErrNoResourceOrErrInternal(err, true, cantGetBlobber)
	}

	return allocationObj, nil
}

func (ssc *StorageSmartContract) AllocationStatsHandler(ctx context.Context, params url.Values, balances cstate.StateContextI) (interface{}, error) {
	allocationID := params.Get("allocation")

	if balances.GetEventDB() == nil {
		return ssc.AllocationStatsHandlerDeprecated(ctx, params, balances)
	}
	allocation, err := getStorageAllocationFromDb(allocationID, balances.GetEventDB())
	if err != nil {
		return nil, smartcontract.NewErrNoResourceOrErrInternal(err, true, cantGetAllocation)
	}

	return allocation, nil
}

func (ssc *StorageSmartContract) LatestReadMarkerHandler(ctx context.Context,
	params url.Values, balances cstate.StateContextI) (
	resp interface{}, err error) {

	var (
		clientID  = params.Get("client")
		blobberID = params.Get("blobber")

		commitRead = &ReadConnection{}
	)

	commitRead.ReadMarker = &ReadMarker{
		BlobberID: blobberID,
		ClientID:  clientID,
	}

	err = balances.GetTrieNode(commitRead.GetKey(ssc.ID), commitRead)
	switch err {
	case nil:
		return commitRead.ReadMarker, nil // ok
	case util.ErrValueNotPresent:
		return make(map[string]string), nil
	default:
		return nil, common.NewErrInternal("can't get read marker", err.Error())
	}
}

func (ssc *StorageSmartContract) GetReadMarkersHandler(ctx context.Context,
	params url.Values, balances cstate.StateContextI) (
	resp interface{}, err error) {

	var (
		allocationID = params.Get("allocation_id")
		authTicket   = params.Get("auth_ticket")
		offsetString = params.Get("offset")
		limitString  = params.Get("limit")
		sortString   = params.Get("sort")
		limit        = 0
		offset       = 0
		isDescending = false
	)

	if balances.GetEventDB() == nil {
		return nil, common.NewErrNoResource("db not initialized")
	}

	query := event.ReadMarker{}
	if allocationID != "" {
		query.AllocationID = allocationID
	}

	if authTicket != "" {
		query.AuthTicket = authTicket
	}

	if offsetString != "" {
		o, err := strconv.Atoi(offsetString)
		if err != nil {
			return nil, errors.New("offset is invalid")
		}
		offset = o
	}

	if limitString != "" {
		l, err := strconv.Atoi(limitString)
		if err != nil {
			return nil, errors.New("limit is invalid")
		}
		limit = l
	}

	if sortString != "" {
		switch sortString {
		case "desc":
			isDescending = true
		case "asc":
			isDescending = false
		default:
			return nil, errors.New("sort value is invalid")
		}
	}

	readMarkers, err := balances.GetEventDB().GetReadMarkersFromQueryPaginated(query, offset, limit, isDescending)
	if err != nil {
		return nil, common.NewErrInternal("can't get read markers", err.Error())
	}

	return readMarkers, nil

}

func (ssc *StorageSmartContract) GetReadMarkersCount(ctx context.Context,
	params url.Values, balances cstate.StateContextI) (
	resp interface{}, err error) {

	var (
		allocationID = params.Get("allocation_id")
	)

	if allocationID == "" {
		return nil, common.NewErrInternal("Expecting params: allocation_id")
	}

	if balances.GetEventDB() == nil {
		return nil, common.NewErrNoResource("db not initialized")
	}

	query := new(event.ReadMarker)
	if allocationID != "" {
		query.AllocationID = allocationID
	}

	count, err := balances.GetEventDB().CountReadMarkersFromQuery(query)
	if err != nil {
		return nil, common.NewErrInternal("can't count read markers", err.Error())
	}

	return struct {
		ReadMarkersCount int64 `json:"read_markers_count"`
	}{
		ReadMarkersCount: count,
	}, nil

}

func (ssc *StorageSmartContract) GetWriteMarkersHandler(ctx context.Context,
	params url.Values, balances cstate.StateContextI) (
	resp interface{}, err error) {

	var (
		allocationID = params.Get("allocation_id")
	)

	if allocationID == "" {
		return nil, common.NewErrInternal("allocation id is empty")
	}

	if balances.GetEventDB() == nil {
		return nil, common.NewErrNoResource("db not initialized")
	}

	filename := params.Get("filename")

	if filename == "" {
		writeMarkers, err := balances.GetEventDB().GetWriteMarkersForAllocationID(allocationID)
		if err != nil {
			return nil, common.NewErrInternal("can't get write markers", err.Error())
		}

		return writeMarkers, nil
	} else {
		writeMarkers, err := balances.GetEventDB().GetWriteMarkersForAllocationFile(allocationID, filename)
		if err != nil {
			return nil, common.NewErrInternal("can't get write markers for file", err.Error())
		}

		return writeMarkers, nil
	}
}

func (ssc *StorageSmartContract) GetWrittenAmountHandler(
	ctx context.Context,
	params url.Values,
	balances cstate.StateContextI,
) (interface{}, error) {
	if balances.GetEventDB() == nil {
		return nil, common.NewErrNoResource("db not initialized")
	}
	blockNumberString := params.Get("block_number")
	allocationIDString := params.Get("allocation_id")
	if blockNumberString == "" {
		return nil, common.NewErrInternal("block_number is empty")
	}
	blockNumber, err := strconv.Atoi(blockNumberString)
	if err != nil {
		return nil, common.NewErrInternal("block_number is not valid")
	}

	total, err := balances.GetEventDB().GetAllocationWrittenSizeInLastNBlocks(int64(blockNumber), allocationIDString)
	return map[string]int64{
		"total": total,
	}, err
}

func (ssc *StorageSmartContract) GetReadAmountHandler(
	ctx context.Context,
	params url.Values,
	balances cstate.StateContextI,
) (interface{}, error) {
	if balances.GetEventDB() == nil {
		return nil, common.NewErrNoResource("db not initialized")
	}
	blockNumberString := params.Get("block_number")
	allocationIDString := params.Get("allocation_id")
	if blockNumberString == "" {
		return nil, common.NewErrInternal("block_number is empty")
	}
	blockNumber, err := strconv.Atoi(blockNumberString)
	if err != nil {
		return nil, common.NewErrInternal("block_number is not valid")
	}

	total, err := balances.GetEventDB().GetDataReadFromAllocationForLastNBlocks(int64(blockNumber), allocationIDString)
	return map[string]int64{
		"total": total,
	}, err
}

func (ssc *StorageSmartContract) GetWriteMarkerCountHandler(
	ctx context.Context,
	params url.Values,
	balances cstate.StateContextI,
) (interface{}, error) {
	if balances.GetEventDB() == nil {
		return nil, common.NewErrNoResource("db not initialized")
	}
	allocationID := params.Get("allocation_id")
	if allocationID == "" {
		return nil, common.NewErrInternal("allocation_id is empty")
	}

	total, err := balances.GetEventDB().GetWriteMarkerCount(allocationID)
	return map[string]int64{
		"count": total,
	}, err
}

func (ssc *StorageSmartContract) GetValidatorHandler(ctx context.Context,
	params url.Values, balances cstate.StateContextI) (
	resp interface{}, err error) {

	var (
		validatorID = params.Get("validator_id")
	)

	if validatorID == "" {
		return nil, common.NewErrInternal("validator id is empty")
	}

	if balances.GetEventDB() == nil {
		return nil, common.NewErrNoResource("Event db not initialized")
	}

	validator, err := balances.GetEventDB().GetValidatorByValidatorID(validatorID)
	if err != nil {
		return nil, common.NewErrInternal("can't get validator", err.Error())
	}

	return validator, nil

}

type StorageChallengeResponse struct {
	*StorageChallenge `json:",inline"`
	Validators        []*ValidationNode `json:"validators"`
	Seed              int64             `json:"seed"`
	AllocationRoot    string            `json:"allocation_root"`
}

type ChallengesResponse struct {
	BlobberID  string                      `json:"blobber_id"`
	Challenges []*StorageChallengeResponse `json:"challenges"`
}

func (ssc *StorageSmartContract) OpenChallengeHandler(ctx context.Context, params url.Values, balances cstate.StateContextI) (interface{}, error) {
	blobberID := params.Get("blobber")

	blobber, err := balances.GetEventDB().GetBlobber(blobberID)
	if err != nil {
		return "", smartcontract.NewErrNoResourceOrErrInternal(err, true, "can't find blobber")
	}

	challenges, err := getOpenChallengesForBlobber(blobberID, common.Timestamp(blobber.ChallengeCompletionTime), balances)
	if err != nil {
		return "", smartcontract.NewErrNoResourceOrErrInternal(err, true, "can't find challenges")
	}
	return ChallengesResponse{
		BlobberID:  blobberID,
		Challenges: challenges,
	}, nil
}

func (ssc *StorageSmartContract) GetChallengeHandler(ctx context.Context, params url.Values, balances cstate.StateContextI) (retVal interface{}, retErr error) {

	blobberID := params.Get("blobber")

	challengeID := params.Get("challenge")
	challenge, err := getChallengeForBlobber(blobberID, challengeID, balances)
	if err != nil {
		return "", smartcontract.NewErrNoResourceOrErrInternal(err, true, "can't get challenge")
	}

	return challenge, nil
}

// statistic for all locked tokens of a stake pool
func (ssc *StorageSmartContract) getStakePoolStatHandler(
	ctx context.Context,
	params url.Values,
	balances cstate.StateContextI,
) (interface{}, error) {
	blobberID := datastore.Key(params.Get("blobber_id"))
	if balances.GetEventDB() == nil {
		return nil, errors.New("no event database found")
	}

	blobber, err := balances.GetEventDB().GetBlobber(blobberID)
	if err != nil {
		return nil, errors.New("blobber not found in event database")
	}

	delegatePools, err := balances.GetEventDB().GetDelegatePools(blobberID, int(spenum.Blobber))
	if err != nil {
		return "", common.NewErrInternal("can't find user stake pool", err.Error())
	}

	return spStats(*blobber, delegatePools), nil
}

func spStats(
	blobber event.Blobber,
	delegatePools []event.DelegatePool,
) *stakePoolStat {
	stat := new(stakePoolStat)
	stat.ID = blobber.BlobberID
	stat.UnstakeTotal = currency.Coin(blobber.UnstakeTotal)
	stat.Capacity = blobber.Capacity
	stat.WritePrice = currency.Coin(blobber.WritePrice)
	stat.OffersTotal = currency.Coin(blobber.OffersTotal)
	stat.Delegate = make([]delegatePoolStat, 0, len(delegatePools))
	stat.Settings = stakepool.Settings{
		DelegateWallet:     blobber.DelegateWallet,
		MinStake:           currency.Coin(blobber.MinStake),
		MaxStake:           currency.Coin(blobber.MaxStake),
		MaxNumDelegates:    blobber.NumDelegates,
		ServiceChargeRatio: blobber.ServiceCharge,
	}
	stat.Rewards = currency.Coin(blobber.Reward)
	for _, dp := range delegatePools {
		dpStats := delegatePoolStat{
			ID:           dp.PoolID,
			Balance:      currency.Coin(dp.Balance),
			DelegateID:   dp.DelegateID,
			Rewards:      currency.Coin(dp.Reward),
			Status:       spenum.PoolStatus(dp.Status).String(),
			TotalReward:  currency.Coin(dp.TotalReward),
			TotalPenalty: currency.Coin(dp.TotalPenalty),
			RoundCreated: dp.RoundCreated,
		}
		stat.Balance += dpStats.Balance
		stat.Delegate = append(stat.Delegate, dpStats)
	}
	return stat
}

type userPoolStat struct {
	Pools map[datastore.Key][]*delegatePoolStat `json:"pools"`
}

func (ssc *StorageSmartContract) getUserStakePoolStatHandler(
	ctx context.Context,
	params url.Values,
	balances cstate.StateContextI,
) (resp interface{}, err error) {
	clientID := datastore.Key(params.Get("client_id"))

	if balances.GetEventDB() == nil {
		return nil, errors.New("no event database found")
	}

	pools, err := balances.GetEventDB().GetUserDelegatePools(clientID, int(spenum.Blobber))
	if err != nil {
		return nil, errors.New("blobber not found in event database")
	}

	var ups = new(userPoolStat)
	ups.Pools = make(map[datastore.Key][]*delegatePoolStat)
	for _, pool := range pools {
		var dps = delegatePoolStat{
			ID:           pool.PoolID,
			Balance:      currency.Coin(pool.Balance),
			DelegateID:   pool.DelegateID,
			Rewards:      currency.Coin(pool.Reward),
			TotalPenalty: currency.Coin(pool.TotalPenalty),
			TotalReward:  currency.Coin(pool.TotalReward),
			Status:       spenum.PoolStatus(pool.Status).String(),
			RoundCreated: pool.RoundCreated,
		}
		ups.Pools[pool.ProviderID] = append(ups.Pools[pool.ProviderID], &dps)
	}

	return ups, nil
}

func (ssc *StorageSmartContract) GetBlockByHashHandler(_ context.Context, params url.Values, balances cstate.StateContextI) (interface{}, error) {
	hash := params.Get("block_hash")
	if len(hash) == 0 {
		return nil, fmt.Errorf("cannot find valid block hash: %v", hash)
	}
	if balances.GetEventDB() == nil {
		return nil, errors.New("no event database found")
	}
	block, err := balances.GetEventDB().GetBlocksByHash(hash)
	return &block, err
}

func (ssc *StorageSmartContract) GetBlocksHandler(_ context.Context, params url.Values, balances cstate.StateContextI) (interface{}, error) {
	if balances.GetEventDB() == nil {
		return nil, errors.New("no event database found")
	}
	block, err := balances.GetEventDB().GetBlocks()
	return &block, err
}

func (ssc *StorageSmartContract) GetTotalData(_ context.Context, balances cstate.StateContextI) (int64, error) {
	return 0, fmt.Errorf("not implemented yet")
}

func (ssc *StorageSmartContract) GetCollectedRewardHandler(ctx context.Context, params url.Values, balances cstate.StateContextI) (resp interface{}, err error) {
	if balances.GetEventDB() == nil {
		return 0, common.NewErrNoResource("db not initialized")
	}

	var (
		startBlock, _ = strconv.Atoi(params.Get("start_block"))
		endBlock, _   = strconv.Atoi(params.Get("end_block"))
		clientID      = params.Get("client_id")
	)

	query := event.RewardQuery{
		StartBlock: startBlock,
		EndBlock:   endBlock,
		ClientID:   clientID,
	}

	collectedReward, err := balances.GetEventDB().GetRewardClaimedTotal(query)
	if err != nil {
		return 0, common.NewErrInternal("can't get rewards claimed", err.Error())
	}

	return map[string]int64{
		"collected_reward": collectedReward,
	}, nil
}<|MERGE_RESOLUTION|>--- conflicted
+++ resolved
@@ -575,14 +575,9 @@
 		unique = unique[:req.ParityShards+req.DataShards]
 	}
 
-<<<<<<< HEAD
-	var gbSize = sizeInGB(bSize)
-	var minLockDemand currency.Coin
-	for _, b := range blobberNodes {
-=======
+
 	nodes := ssc.getBlobbers(unique, balances)
 	for _, b := range nodes.Nodes {
->>>>>>> 29e6244a
 		minLockDemand += b.Terms.minLockDemand(gbSize,
 			sa.restDurationInTimeUnits(common.Timestamp(creationDate.Unix())))
 	}

package storagesc

import (
	"encoding/json"
	"errors"
	"fmt"
	"net/http"
	"strconv"
	"time"

	"0chain.net/smartcontract/provider"

	common2 "0chain.net/smartcontract/common"
	"0chain.net/smartcontract/rest"

	"0chain.net/chaincore/currency"

	cstate "0chain.net/chaincore/chain/state"
	"0chain.net/core/logging"
	"0chain.net/core/maths"
	"0chain.net/smartcontract/stakepool"
	"go.uber.org/zap"

	"0chain.net/smartcontract/stakepool/spenum"

	"0chain.net/smartcontract/dbs/event"

	"0chain.net/core/datastore"
	"0chain.net/core/util"

	"0chain.net/core/common"
	"0chain.net/smartcontract"
)

// swagger:model stringArray
type stringArray []string

type StorageRestHandler struct {
	rest.RestHandlerI
}

func NewStorageRestHandler(rh rest.RestHandlerI) *StorageRestHandler {
	return &StorageRestHandler{rh}
}

func SetupRestHandler(rh rest.RestHandlerI) {
	rh.Register(GetEndpoints(rh))
}

func GetEndpoints(rh rest.RestHandlerI) []rest.Endpoint {
	srh := NewStorageRestHandler(rh)
	storage := "/v1/screst/" + ADDRESS
	return []rest.Endpoint{
		rest.MakeEndpoint(storage+"/get_blobber_count", srh.getBlobberCount),
		rest.MakeEndpoint(storage+"/getBlobber", srh.getBlobber),
		rest.MakeEndpoint(storage+"/getblobbers", srh.getBlobbers),
		rest.MakeEndpoint(storage+"/get_blobber_total_stakes", srh.getBlobberTotalStakes), //todo limit sorting
		rest.MakeEndpoint(storage+"/blobbers-by-geolocation", srh.getBlobbersByGeoLocation),
		rest.MakeEndpoint(storage+"/transaction", srh.getTransactionByHash),
		rest.MakeEndpoint(storage+"/transactions", srh.getTransactionByFilter),
		rest.MakeEndpoint(storage+"/transaction-hashes", srh.getTransactionHashesByFilter),
		rest.MakeEndpoint(storage+"/writemarkers", srh.getWriteMarker),
		rest.MakeEndpoint(storage+"/errors", srh.getErrors),
		rest.MakeEndpoint(storage+"/allocations", srh.getAllocations),
		rest.MakeEndpoint(storage+"/allocation_min_lock", srh.getAllocationMinLock),
		rest.MakeEndpoint(storage+"/allocation", srh.getAllocation),
		rest.MakeEndpoint(storage+"/latestreadmarker", srh.getLatestReadMarker),
		rest.MakeEndpoint(storage+"/readmarkers", srh.getReadMarkers),
		rest.MakeEndpoint(storage+"/count_readmarkers", srh.getReadMarkersCount),
		rest.MakeEndpoint(storage+"/getWriteMarkers", srh.getWriteMarkers),
		rest.MakeEndpoint(storage+"/get_validator", srh.getValidator),
		rest.MakeEndpoint(storage+"/validators", srh.validators),
		rest.MakeEndpoint(storage+"/openchallenges", srh.getOpenChallenges),
		rest.MakeEndpoint(storage+"/getchallenge", srh.getChallenge),
		rest.MakeEndpoint(storage+"/getStakePoolStat", srh.getStakePoolStat),
		rest.MakeEndpoint(storage+"/getUserStakePoolStat", srh.getUserStakePoolStat),
		rest.MakeEndpoint(storage+"/block", srh.getBlock),
		rest.MakeEndpoint(storage+"/get_blocks", srh.getBlocks),
		rest.MakeEndpoint(storage+"/total-stored-data", srh.getTotalData),
		rest.MakeEndpoint(storage+"/storage-config", srh.getConfig),
		rest.MakeEndpoint(storage+"/getReadPoolStat", srh.getReadPoolStat),
		rest.MakeEndpoint(storage+"/getChallengePoolStat", srh.getChallengePoolStat),
		rest.MakeEndpoint(storage+"/alloc_written_size", srh.getWrittenAmount),
		rest.MakeEndpoint(storage+"/alloc-written-size-per-period", srh.getWrittenAmountPerPeriod),
		rest.MakeEndpoint(storage+"/alloc_read_size", srh.getReadAmount),
		rest.MakeEndpoint(storage+"/alloc_write_marker_count", srh.getWriteMarkerCount),
		rest.MakeEndpoint(storage+"/collected_reward", srh.getCollectedReward),
		rest.MakeEndpoint(storage+"/blobber_ids", srh.getBlobberIdsByUrls),
		rest.MakeEndpoint(storage+"/alloc_blobbers", srh.getAllocationBlobbers),
		rest.MakeEndpoint(storage+"/free_alloc_blobbers", srh.getFreeAllocationBlobbers),
		rest.MakeEndpoint(storage+"/average-write-price", srh.getAverageWritePrice),
		rest.MakeEndpoint(storage+"/total-blobber-capacity", srh.getTotalBlobberCapacity),
		rest.MakeEndpoint(storage+"/blobber-rank", srh.getBlobberRank),
<<<<<<< HEAD
		rest.MakeEndpoint(storage+"/blobber-status", srh.getBlobberStatus),
		rest.MakeEndpoint(storage+"/validator-status", srh.getValidatorStatus),
=======
		rest.MakeEndpoint(storage+"/search", srh.getSearchHandler),
		rest.MakeEndpoint(storage+"/alloc-blobber-term", srh.getAllocBlobberTerms),
>>>>>>> c8746a3f
	}
}

func validatorTableToValidatorNode(val event.Validator) ValidationNode {
	return ValidationNode{
		Provider: provider.Provider{
			LastHealthCheck: common.Timestamp(val.LastHealthCheck),
			IsShutDown:      val.IsShutDown,
			IsKilled:        val.IsKilled,
		},
		ID:      val.ValidatorID,
		BaseURL: val.BaseUrl,
		StakePoolSettings: stakepool.Settings{
			DelegateWallet:     val.DelegateWallet,
			MinStake:           val.MinStake,
			MaxStake:           val.MaxStake,
			MaxNumDelegates:    val.NumDelegates,
			ServiceChargeRatio: val.ServiceCharge,
		},
	}
}

// swagger:route GET /v1/screst/6dba10422e368813802877a85039d3985d96760ed844092319743fb3a76712d7/validator-status validator-status
// Gets the current status of a validator.
//
// parameters:
//    + name: id
//      description: validator id
//      in: query
//      type: string
//
// responses:
//  200: StatusInfo
//  400:
func (srh *StorageRestHandler) getValidatorStatus(w http.ResponseWriter, r *http.Request) {
	var id = r.URL.Query().Get("id")
	sctx := srh.GetQueryStateContext()
	edb := sctx.GetEventDB()
	if edb == nil {
		common.Respond(w, r, nil, common.NewErrInternal("no db connection"))
		return
	}
	validator, err := edb.GetValidatorByValidatorID(id)
	if err != nil {
		common.Respond(w, r, nil, common.NewErrInternal("getting block "+err.Error()))
		return
	}

	sn := validatorTableToValidatorNode(validator)
	var status provider.StatusInfo
	var conf *Config
	if conf, err = getConfig(sctx); err != nil {
		common.Respond(w, r, "", common.NewErrInternal("can't get config: "+err.Error()))
		return
	}
	status.Status, status.Reason = sn.Status(sctx.Now(), conf)

	common.Respond(w, r, status, nil)
}

// swagger:route GET /v1/screst/6dba10422e368813802877a85039d3985d96760ed844092319743fb3a76712d7/blobber-status blobber-status
// Gets the current status of a blobber.
//
// parameters:
//    + name: id
//      description: blobber id
//      in: query
//      type: string
//
// responses:
//  200: StatusInfo
//  400:
func (srh *StorageRestHandler) getBlobberStatus(w http.ResponseWriter, r *http.Request) {
	var id = r.URL.Query().Get("id")
	sctx := srh.GetQueryStateContext()
	edb := sctx.GetEventDB()
	if edb == nil {
		common.Respond(w, r, nil, common.NewErrInternal("no db connection"))
		return
	}
	blobber, err := edb.GetBlobber(id)
	if err != nil {
		common.Respond(w, r, nil, common.NewErrInternal("getting block "+err.Error()))
		return
	}

	sn := blobberTableToStorageNode(*blobber)
	var status provider.StatusInfo
	var conf *Config
	if conf, err = getConfig(sctx); err != nil {
		common.Respond(w, r, "", common.NewErrInternal("can't get config: "+err.Error()))
		return
	}
	status.Status, status.Reason = sn.Status(sctx.Now(), conf)

	common.Respond(w, r, status, nil)
}

// swagger:route GET /v1/screst/6dba10422e368813802877a85039d3985d96760ed844092319743fb3a76712d7/blobber-rank blobber-rank
// Gets the rank of a blobber.
//   challenges passed / total challenges
//
// parameters:
//    + name: id
//      description: id of blobber
//      required: true
//      in: query
//      type: string
//
// responses:
//  200: Int64Map
//  400:
func (srh *StorageRestHandler) getBlobberRank(w http.ResponseWriter, r *http.Request) {
	id := r.URL.Query().Get("id")
	edb := srh.GetQueryStateContext().GetEventDB()
	if edb == nil {
		common.Respond(w, r, nil, common.NewErrInternal("no db connection"))
		return
	}
	rank, err := edb.GetBlobberRank(id)
	if err != nil {
		common.Respond(w, r, nil, err)
		return
	}
	common.Respond(w, r, rest.Int64Map{
		"blobber-rank": rank,
	}, nil)
}

// swagger:route GET /v1/screst/6dba10422e368813802877a85039d3985d96760ed844092319743fb3a76712d7/average-write-price average-write-price
// Gets the total blobber capacity across all blobbers. Note that this is not staked capacity.
//
// responses:
//  200: StatusInfo
//  400:
func (srh *StorageRestHandler) getTotalBlobberCapacity(w http.ResponseWriter, r *http.Request) {
	edb := srh.GetQueryStateContext().GetEventDB()
	if edb == nil {
		common.Respond(w, r, nil, common.NewErrInternal("no db connection"))
		return
	}
	totalCapacity, err := edb.BlobberTotalCapacity()
	if err != nil {
		common.Respond(w, r, nil, common.NewErrInternal("getting block "+err.Error()))
		return
	}
	common.Respond(w, r, rest.Int64Map{
		"total-blobber-capacity": totalCapacity,
	}, nil)
}

// swagger:route GET /v1/screst/6dba10422e368813802877a85039d3985d96760ed844092319743fb3a76712d7/average-write-price average-write-price
// Gets the average write price across all blobbers
//
// responses:
//  200: Int64Map
//  400:
func (srh *StorageRestHandler) getAverageWritePrice(w http.ResponseWriter, r *http.Request) {
	edb := srh.GetQueryStateContext().GetEventDB()
	if edb == nil {
		common.Respond(w, r, nil, common.NewErrInternal("no db connection"))
		return
	}
	averageWritePrice, err := edb.BlobberAverageWritePrice()
	if err != nil {
		common.Respond(w, r, nil, common.NewErrInternal("getting block "+err.Error()))
		return
	}
	common.Respond(w, r, rest.Int64Map{
		"average-write-price": int64(averageWritePrice),
	}, nil)
}

// swagger:route GET /v1/screst/6dba10422e368813802877a85039d3985d96760ed844092319743fb3a76712d7/blobber_ids blobber_ids
// convert list of blobber urls into ids
//
// parameters:
//    + name: free_allocation_data
//      description: allocation data
//      required: true
//      in: query
//      type: string
//    + name: offset
//      description: offset
//      in: query
//      type: string
//    + name: limit
//      description: limit
//      in: query
//      type: string
//    + name: sort
//      description: desc or asc
//      in: query
//      type: string
//
// responses:
//  200: stringArray
//  400:
func (srh *StorageRestHandler) getBlobberIdsByUrls(w http.ResponseWriter, r *http.Request) {
	var (
		urlsStr = r.URL.Query().Get("blobber_urls")
	)

	limit, err := common2.GetOffsetLimitOrderParam(r.URL.Query())
	if err != nil {
		common.Respond(w, r, nil, err)
		return
	}

	if len(urlsStr) == 0 {
		common.Respond(w, r, nil, errors.New("blobber urls list is empty"))
		return
	}

	var urls []string
	err = json.Unmarshal([]byte(urlsStr), &urls)
	if err != nil {
		common.Respond(w, r, nil, errors.New("blobber urls list is malformed"))
		return
	}

	if len(urls) == 0 {
		common.Respond(w, r, make([]string, 0), nil)
		return
	}

	balances := srh.GetQueryStateContext()
	edb := balances.GetEventDB()
	if edb == nil {
		common.Respond(w, r, nil, common.NewErrInternal("no db connection"))
		return
	}
	var ids stringArray
	ids, err = edb.GetBlobberIdsFromUrls(urls, limit)
	if err != nil {
		common.Respond(w, r, nil, err)
		return
	}
	common.Respond(w, r, ids, err)
}

// swagger:route GET /v1/screst/6dba10422e368813802877a85039d3985d96760ed844092319743fb3a76712d7/free_alloc_blobbers free_alloc_blobbers
// returns list of all blobbers alive that match the free allocation request.
//
// parameters:
//    + name: free_allocation_data
//      description: allocation data
//      required: true
//      in: query
//      type: string
//    + name: offset
//      description: offset
//      in: query
//      type: string
//    + name: limit
//      description: limit
//      in: query
//      type: string
//    + name: sort
//      description: desc or asc
//      in: query
//      type: string
//
// responses:
//  200:
//  400:
func (srh *StorageRestHandler) getFreeAllocationBlobbers(w http.ResponseWriter, r *http.Request) {
	var (
		allocData = r.URL.Query().Get("free_allocation_data")
	)

	limit, err := common2.GetOffsetLimitOrderParam(r.URL.Query())
	if err != nil {
		common.Respond(w, r, nil, err)
		return
	}
	var inputObj freeStorageAllocationInput
	if err := inputObj.decode([]byte(allocData)); err != nil {
		common.Respond(w, r, "", common.NewErrInternal("can't decode allocation request", err.Error()))
		return
	}

	var marker freeStorageMarker
	if err := marker.decode([]byte(inputObj.Marker)); err != nil {
		common.Respond(w, r, "", common.NewErrorf("free_allocation_failed",
			"unmarshal request: %v", err))
		return
	}

	balances := srh.GetQueryStateContext()
	var conf *Config
	if conf, err = getConfig(balances); err != nil {
		common.Respond(w, r, "", common.NewErrorf("free_allocation_failed",
			"can't get config: %v", err))
		return
	}
	var creationDate = balances.Now()
	dur := common.ToTime(creationDate).Add(conf.FreeAllocationSettings.Duration)
	request := newAllocationRequest{
		DataShards:      conf.FreeAllocationSettings.DataShards,
		ParityShards:    conf.FreeAllocationSettings.ParityShards,
		Size:            conf.FreeAllocationSettings.Size,
		Expiration:      common.Timestamp(dur.Unix()),
		Owner:           marker.Recipient,
		OwnerPublicKey:  inputObj.RecipientPublicKey,
		ReadPriceRange:  conf.FreeAllocationSettings.ReadPriceRange,
		WritePriceRange: conf.FreeAllocationSettings.WritePriceRange,
		Blobbers:        inputObj.Blobbers,
	}

	edb := balances.GetEventDB()
	if edb == nil {
		common.Respond(w, r, nil, common.NewErrInternal("no db connection"))
		return
	}
	blobberIDs, err := getBlobbersForRequest(request, edb, balances, limit)
	if err != nil {
		common.Respond(w, r, "", err)
		return
	}

	common.Respond(w, r, blobberIDs, nil)

}

// swagger:route GET /v1/screst/6dba10422e368813802877a85039d3985d96760ed844092319743fb3a76712d7/alloc_blobbers alloc_blobbers
// returns list of all blobbers alive that match the allocation request.
//
// parameters:
//    + name: allocation_data
//      description: allocation data
//      required: true
//      in: query
//      type: string
//    + name: offset
//      description: offset
//      in: query
//      type: string
//    + name: limit
//      description: limit
//      in: query
//      type: string
//    + name: sort
//      description: desc or asc
//      in: query
//      type: string
//
// responses:
//  200:
//  400:
func (srh *StorageRestHandler) getAllocationBlobbers(w http.ResponseWriter, r *http.Request) {
	q := r.URL.Query()

	limit, err := common2.GetOffsetLimitOrderParam(q)
	if err != nil {
		common.Respond(w, r, nil, err)
		return
	}

	balances := srh.GetQueryStateContext()
	edb := balances.GetEventDB()
	if edb == nil {
		common.Respond(w, r, nil, common.NewErrInternal("no db connection"))
		return
	}

	allocData := q.Get("allocation_data")
	var request newAllocationRequest
	if err := request.decode([]byte(allocData)); err != nil {
		common.Respond(w, r, "", common.NewErrInternal("can't decode allocation request", err.Error()))
		return
	}

	blobberIDs, err := getBlobbersForRequest(request, edb, balances, limit)
	if err != nil {
		common.Respond(w, r, "", err)
		return
	}

	common.Respond(w, r, blobberIDs, nil)
}

func getBlobbersForRequest(request newAllocationRequest, edb *event.EventDb, balances cstate.TimedQueryStateContextI, limit common2.Pagination) ([]string, error) {
	var sa = request.storageAllocation()
	var conf *Config
	var err error
	if conf, err = getConfig(balances); err != nil {
		return nil, fmt.Errorf("can't get config: %v", err)
	}

	var creationDate = balances.Now()
	sa.TimeUnit = conf.TimeUnit // keep the initial time unit

	// number of blobbers required
	var numberOfBlobbers = sa.DataShards + sa.ParityShards
	if numberOfBlobbers > conf.MaxBlobbersPerAllocation {
		return nil, common.NewErrorf("allocation_creation_failed",
			"Too many blobbers selected, max available %d", conf.MaxBlobbersPerAllocation)
	}

	if sa.DataShards <= 0 || sa.ParityShards < 0 {
		return nil, common.NewErrorf("allocation_creation_failed",
			"invalid data shards:%v or parity shards:%v", sa.DataShards, sa.ParityShards)
	}
	// size of allocation for a blobber
	var allocationSize = sa.bSize()

	dur := common.ToTime(sa.Expiration).Sub(common.ToTime(creationDate))
	allocation := event.AllocationQuery{
		MaxOfferDuration: dur,
		ReadPriceRange: struct {
			Min int64
			Max int64
		}{
			Min: int64(request.ReadPriceRange.Min),
			Max: int64(request.ReadPriceRange.Max),
		},
		WritePriceRange: struct {
			Min int64
			Max int64
		}{
			Min: int64(request.WritePriceRange.Min),
			Max: int64(request.WritePriceRange.Max),
		},
		AllocationSize:     allocationSize,
		AllocationSizeInGB: sizeInGB(sa.bSize()),
		PreferredBlobbers:  request.Blobbers,
		NumberOfDataShards: sa.DataShards,
	}

	logging.Logger.Debug("alloc_blobbers", zap.Int64("ReadPriceRange.Min", allocation.ReadPriceRange.Min),
		zap.Int64("ReadPriceRange.Max", allocation.ReadPriceRange.Max), zap.Int64("WritePriceRange.Min", allocation.WritePriceRange.Min),
		zap.Int64("WritePriceRange.Max", allocation.WritePriceRange.Max), zap.Int64("MaxOfferDuration", allocation.MaxOfferDuration.Nanoseconds()),
		zap.Int64("AllocationSize", allocation.AllocationSize), zap.Float64("AllocationSizeInGB", allocation.AllocationSizeInGB),
		zap.Int64("last_health_check", int64(balances.Now())),
	)

	blobberIDs, err := edb.GetBlobbersFromParams(allocation, limit, balances.Now())
	if err != nil {
		logging.Logger.Error("get_blobbers_for_request", zap.Error(err))
		return nil, errors.New("failed to get blobbers: " + err.Error())
	}
	if len(blobberIDs) < numberOfBlobbers {
		return nil, errors.New("not enough blobbers to honor the allocation")
	}
	return blobberIDs, nil
}

// swagger:route GET /v1/screst/6dba10422e368813802877a85039d3985d96760ed844092319743fb3a76712d7/collected_reward collected_reward
// Returns collected reward for a client_id. 
// > Note: start-date and end-date resolves to the closest block number for those timestamps on the network. 
//
// > Note: Using start/end-block and start/end-date together would only return results with start/end-block
//
//
// parameters:
//    + name: start-block
//      description: start block
//      required: false
//      in: query
//      type: string
//    + name: end-block
//      description: end block
//      required: false
//      in: query
//      type: string
//    + name: start-date 
//      description: start date
//      required: false
//      in: query
//      type: string
//    + name: end-date 
//      description: end date
//      required: false
//      in: query
//      type: string
//    + name: data-points 
//      description: number of data points in response
//      required: false
//      in: query
//      type: string
//    + name: client-id
//      description: client id
//      required: true
//      in: query
//      type: string
//
// responses:
//  200: challengePoolStat
//  400:
func (srh *StorageRestHandler) getCollectedReward(w http.ResponseWriter, r *http.Request) {
	var (
		startBlockString = r.URL.Query().Get("start-block")
		endBlockString   = r.URL.Query().Get("end-block")
		clientID         = r.URL.Query().Get("client-id")
		startDateString  = r.URL.Query().Get("start-date")
		endDateString	 = r.URL.Query().Get("end-date")
		dataPointsString = r.URL.Query().Get("data-points") 
	)

	var dataPoints int64
	dataPoints, err := strconv.ParseInt(dataPointsString, 10, 64)
	if err != nil {
		dataPoints = 1
	} else if dataPoints > 100 {
		dataPoints = 100
	}

	query := event.RewardQuery{
		ClientID:   clientID,
		DataPoints: dataPoints,
	}

	edb := srh.GetQueryStateContext().GetEventDB()
	if edb == nil {
		common.Respond(w, r, nil, common.NewErrInternal("no db connection"))
		return
	}

	if startBlockString != "" && endBlockString != "" {
		startBlock, err := strconv.ParseUint(startBlockString, 10, 64)
		if err != nil {
			common.Respond(w, r, nil, common.NewErrInternal("failed to parse start-block string to a number", err.Error()))
			return
		}

		endBlock, err := strconv.ParseUint(endBlockString, 10, 64)
		if err != nil {
			common.Respond(w, r, nil, common.NewErrInternal("failed to parse end-block string to a number", err.Error()))
			return
		}

		if startBlock > endBlock {
			common.Respond(w, r, 0, common.NewErrInternal("start-block cannot be greater than end-block"))
			return
		}

		query.StartBlock = int(startBlock)
		query.EndBlock = int(endBlock)

		rewards, err := edb.GetRewardClaimedTotalBetweenBlocks(query)
		if err != nil {
			common.Respond(w, r, 0, common.NewErrInternal("can't get rewards claimed", err.Error()))
			return
		}
		common.Respond(w, r, map[string][]int64{
			"collected_reward": rewards,
		}, nil)
		return
	}

	if startDateString != "" && endDateString != "" {
		startDate, err := strconv.ParseUint(startDateString, 10, 64)
		if err != nil {
			common.Respond(w, r, nil, common.NewErrInternal("failed to parse start-date string to a number", err.Error()))
			return
		}

		endDate, err := strconv.ParseUint(endDateString, 10, 64)
		if err != nil {
			common.Respond(w, r, nil, common.NewErrInternal("failed to parse end-date string to a number", err.Error()))
			return
		}

		if startDate > endDate {
			common.Respond(w, r, 0, common.NewErrInternal("start-date cannot be greater than end-date"))
			return
		}

		query.StartDate = time.Unix(int64(startDate), 0)
		query.EndDate = time.Unix(int64(endDate), 0)
		
		rewards, err := edb.GetRewardClaimedTotalBetweenDates(query)
		if err != nil {
			common.Respond(w, r, 0, common.NewErrInternal("can't get rewards claimed", err.Error()))
			return
		}

		common.Respond(w, r, map[string]interface{}{
			"collected_reward": rewards,
		}, nil)
		return 
	}

	common.Respond(w, r, nil, common.NewErrInternal("can't get collected rewards"))
}

// swagger:route GET /v1/screst/6dba10422e368813802877a85039d3985d96760ed844092319743fb3a76712d7/alloc_write_marker_count alloc_write_marker_count
//
//
// parameters:
//    + name: allocation_id
//      description: allocation for which to get challenge pools statistics
//      required: true
//      in: query
//      type: string
//
// responses:
//  200: challengePoolStat
//  400:
func (srh *StorageRestHandler) getWriteMarkerCount(w http.ResponseWriter, r *http.Request) {
	allocationID := r.URL.Query().Get("allocation_id")
	if allocationID == "" {
		common.Respond(w, r, nil, common.NewErrInternal("allocation_id is empty"))
		return
	}
	edb := srh.GetQueryStateContext().GetEventDB()
	if edb == nil {
		common.Respond(w, r, nil, common.NewErrInternal("no db connection"))
		return
	}
	total, err := edb.GetWriteMarkerCount(allocationID)
	common.Respond(w, r, map[string]int64{
		"count": total,
	}, err)
}

// swagger:route GET /v1/screst/6dba10422e368813802877a85039d3985d96760ed844092319743fb3a76712d7/alloc_read_size alloc_read_size
//
//
// parameters:
//    + name: allocation_id
//      description: allocation for which to get challenge pools statistics
//      required: true
//      in: query
//      type: string
//    + name: block_number
//      description:block number
//      required: true
//      in: query
//      type: string
//
// responses:
//  200: challengePoolStat
//  400:
func (srh *StorageRestHandler) getReadAmount(w http.ResponseWriter, r *http.Request) {
	blockNumberString := r.URL.Query().Get("block_number")
	allocationIDString := r.URL.Query().Get("allocation_id")

	if blockNumberString == "" {
		common.Respond(w, r, nil, common.NewErrInternal("block_number is empty"))
		return
	}
	blockNumber, err := strconv.Atoi(blockNumberString)
	if err != nil {
		common.Respond(w, r, nil, common.NewErrInternal("block_number is not valid"))
		return
	}
	edb := srh.GetQueryStateContext().GetEventDB()
	if edb == nil {
		common.Respond(w, r, nil, common.NewErrInternal("no db connection"))
		return
	}
	total, err := edb.GetDataReadFromAllocationForLastNBlocks(int64(blockNumber), allocationIDString)
	common.Respond(w, r, map[string]int64{"total": total}, err)
}

// swagger:route GET /v1/screst/6dba10422e368813802877a85039d3985d96760ed844092319743fb3a76712d7/alloc_written_size alloc_written_size
// statistic for all locked tokens of a challenge pool
//
// parameters:
//    + name: allocation_id
//      description: allocation for which to get challenge pools statistics
//      required: true
//      in: query
//      type: string
//    + name: block_number
//      description:block number
//      required: true
//      in: query
//      type: string
//
// responses:
//  200: challengePoolStat
//  400:
func (srh *StorageRestHandler) getWrittenAmount(w http.ResponseWriter, r *http.Request) {
	blockNumberString := r.URL.Query().Get("block_number")
	allocationIDString := r.URL.Query().Get("allocation_id")

	if blockNumberString == "" {
		common.Respond(w, r, nil, common.NewErrInternal("block_number is empty"))
		return
	}
	blockNumber, err := strconv.Atoi(blockNumberString)
	if err != nil {
		common.Respond(w, r, nil, common.NewErrInternal("block_number is not valid"))
		return
	}
	edb := srh.GetQueryStateContext().GetEventDB()
	if edb == nil {
		common.Respond(w, r, nil, common.NewErrInternal("no db connection"))
		return
	}
	total, err := edb.GetAllocationWrittenSizeInLastNBlocks(int64(blockNumber), allocationIDString)

	common.Respond(w, r, map[string]int64{
		"total": total,
	}, err)
}

// swagger:route GET /v1/screst/6dba10422e368813802877a85039d3985d96760ed844092319743fb3a76712d7/allocWrittenSizePerPeriod allocWrittenSizePerPeriod
// Total amount of data added during given blocks
//
// parameters:
//    + name: block-start
//      description:start block number
//      required: true
//      in: query
//      type: string
//    + name: block-end
//      description:end block number
//      required: true
//      in: query
//      type: string
//
// responses:
//  200: Int64Map
//  400:
func (srh *StorageRestHandler) getWrittenAmountPerPeriod(w http.ResponseWriter, r *http.Request) {
	startBlockNumberString := r.URL.Query().Get("block-start")
	endBlockNumberString := r.URL.Query().Get("block-end")

	if startBlockNumberString == "" {
		common.Respond(w, r, nil, common.NewErrInternal("block-start is empty"))
		return
	}
	if endBlockNumberString == "" {
		common.Respond(w, r, nil, common.NewErrInternal("block-end is empty"))
		return
	}

	startBlockNumber, err := strconv.Atoi(startBlockNumberString)
	if err != nil {
		common.Respond(w, r, nil, common.NewErrInternal("block-start is not valid"))
		return
	}
	endBlockNumber, err := strconv.Atoi(endBlockNumberString)
	if err != nil {
		common.Respond(w, r, nil, common.NewErrInternal("block-end is not valid"))
		return
	}

	if startBlockNumber > endBlockNumber {
		common.Respond(w, r, nil, common.NewErrInternal("block-start is greater than block-end"))
		return
	}

	edb := srh.GetQueryStateContext().GetEventDB()
	if edb == nil {
		common.Respond(w, r, nil, common.NewErrInternal("no db connection"))
		return
	}
	total, err := edb.GetAllocationWrittenSizeInBlocks(int64(startBlockNumber), int64(endBlockNumber))

	common.Respond(w, r, map[string]int64{
		"total": total,
	}, err)
}

// swagger:route GET /v1/screst/6dba10422e368813802877a85039d3985d96760ed844092319743fb3a76712d7/getChallengePoolStat getChallengePoolStat
// statistic for all locked tokens of a challenge pool
//
// parameters:
//    + name: allocation_id
//      description: allocation for which to get challenge pools statistics
//      required: true
//      in: query
//      type: string
//
// responses:
//  200: challengePoolStat
//  400:
func (srh *StorageRestHandler) getChallengePoolStat(w http.ResponseWriter, r *http.Request) {
	var (
		allocationID = r.URL.Query().Get("allocation_id")
		alloc        = &StorageAllocation{
			ID: allocationID,
		}
		cp = &challengePool{}
	)

	if allocationID == "" {
		err := errors.New("missing allocation_id URL query parameter")
		common.Respond(w, r, nil, common.NewErrBadRequest(err.Error()))
		return
	}
	sctx := srh.GetQueryStateContext()
	if err := sctx.GetTrieNode(alloc.GetKey(ADDRESS), alloc); err != nil {
		common.Respond(w, r, nil, smartcontract.NewErrNoResourceOrErrInternal(err, true, "can't get allocation"))
		return
	}

	if err := sctx.GetTrieNode(challengePoolKey(ADDRESS, allocationID), cp); err != nil {
		common.Respond(w, r, nil, smartcontract.NewErrNoResourceOrErrInternal(err, true, "can't get challenge pool"))
		return
	}

	common.Respond(w, r, cp.stat(alloc), nil)
}

// swagger:route GET /v1/screst/6dba10422e368813802877a85039d3985d96760ed844092319743fb3a76712d7/getReadPoolStat getReadPoolStat
// Gets  statistic for all locked tokens of the read pool
//
// parameters:
//    + name: client_id
//      description: client for which to get read pools statistics
//      required: true
//      in: query
//      type: string
//
// responses:
//  200: readPool
//  400:
func (srh *StorageRestHandler) getReadPoolStat(w http.ResponseWriter, r *http.Request) {
	rp := readPool{}

	clientID := r.URL.Query().Get("client_id")
	err := srh.GetQueryStateContext().GetTrieNode(readPoolKey(ADDRESS, clientID), &rp)
	if err != nil {
		common.Respond(w, r, nil, smartcontract.NewErrNoResourceOrErrInternal(err, true, "can't get read pool"))
		return
	}

	common.Respond(w, r, &rp, nil)
}

const cantGetConfigErrMsg = "can't get config"

func getConfig(balances cstate.CommonStateContextI) (*Config, error) {
	var conf = &Config{}
	err := balances.GetTrieNode(scConfigKey(ADDRESS), conf)
	if err != nil {
		if err != util.ErrValueNotPresent {
			return nil, err
		} else {
			conf, err = getConfiguredConfig()
			if err != nil {
				return nil, err
			}
			return conf, err
		}
	}
	return conf, nil
}

// swagger:route GET /v1/screst/6dba10422e368813802877a85039d3985d96760ed844092319743fb3a76712d7/storage_config storage_config
// Gets the current storage smart contract settings
//
// responses:
//  200: StringMap
//  400:
func (srh *StorageRestHandler) getConfig(w http.ResponseWriter, r *http.Request) {
	conf, err := getConfig(srh.GetQueryStateContext())
	if err != nil && err != util.ErrValueNotPresent {
		common.Respond(w, r, nil, smartcontract.NewErrNoResourceOrErrInternal(err, true, cantGetConfigErrMsg))
		return
	}

	rtv, err := conf.getConfigMap()
	if err != nil {
		common.Respond(w, r, nil, smartcontract.NewErrNoResourceOrErrInternal(err, true, cantGetConfigErrMsg))
		return
	}

	common.Respond(w, r, rtv, nil)
}

// swagger:route GET /v1/screst/6dba10422e368813802877a85039d3985d96760ed844092319743fb3a76712d7/total-stored-data total-stored-data
//
// Gets the total data stored across all blobbers.
// Each change to files results in the blobber sending a WriteMarker to 0chain.
// This WriteMarker has a Size filed indicated the change the data stored on the blobber.
// Negative if data is removed.
//
// This endpoint returns the summation of all the Size fields in all the WriteMarkers sent to 0chain by blobbers
//
//
// responses:
//  200: Int64Map
//  400:
func (srh *StorageRestHandler) getTotalData(w http.ResponseWriter, r *http.Request) {
	edb := srh.GetQueryStateContext().GetEventDB()
	if edb == nil {
		common.Respond(w, r, nil, common.NewErrInternal("no db connection"))
		return
	}
	total, err := edb.TotalUsedData()
	if err != nil {
		common.Respond(w, r, nil, common.NewErrInternal("getting block "+err.Error()))
		return
	}
	common.Respond(w, r, rest.Int64Map{
		"total-stored-data": total,
	}, nil)
}

// swagger:route GET /v1/screst/6dba10422e368813802877a85039d3985d96760ed844092319743fb3a76712d7/get_blocks get_blocks
// Gets block information for all blocks. Todo: We need to add a filter to this.
//
// parameters:
//    + name: block_hash
//      description: block hash
//      required: true
//      in: query
//      type: string
//    + name: offset
//      description: offset
//      in: query
//      type: string
//    + name: limit
//      description: limit
//      in: query
//      type: string
//    + name: sort
//      description: desc or asc
//      in: query
//      type: string
//
// responses:
//  200: []Block
//  400:
//  500:
func (srh *StorageRestHandler) getBlocks(w http.ResponseWriter, r *http.Request) {
	limit, err := common2.GetOffsetLimitOrderParam(r.URL.Query())
	if err != nil {
		common.Respond(w, r, nil, err)
		return
	}

	edb := srh.GetQueryStateContext().GetEventDB()
	if edb == nil {
		common.Respond(w, r, nil, common.NewErrInternal("no db connection"))
		return
	}
	block, err := edb.GetBlocks(limit)
	if err != nil {
		common.Respond(w, r, nil, common.NewErrInternal("getting block "+err.Error()))
		return
	}
	common.Respond(w, r, &block, nil)
}

// swagger:route GET /v1/screst/6dba10422e368813802877a85039d3985d96760ed844092319743fb3a76712d7/block block
// Gets block information
//
// parameters:
//    + name: block_hash
//      description: block hash
//      required: false
//      in: query
//      type: string
//    + name: date
//      description: block created closest to the date (epoch timestamp in nanoseconds)
//      required: false
//      in: query
//      type: string
//    + name: round
//      description: block round
//      required: false
//      in: query
//      type: string
//
// responses:
//  200: Block
//  400:
//  500:
func (srh *StorageRestHandler) getBlock(w http.ResponseWriter, r *http.Request) {
	var (
		hash        = r.URL.Query().Get("block_hash")
		date        = r.URL.Query().Get("date")
		roundString = r.URL.Query().Get("round")
	)

	edb := srh.GetQueryStateContext().GetEventDB()
	if edb == nil {
		common.Respond(w, r, nil, common.NewErrInternal("no db connection"))
	}

	if hash != "" {
		block, err := edb.GetBlockByHash(hash)
		if err != nil {
			common.Respond(w, r, nil, common.NewErrInternal("error getting block "+err.Error()))
			return
		}

		common.Respond(w, r, &block, nil)
		return
	}

	if date != "" {
		block, err := edb.GetBlockByDate(date)
		if err != nil {
			common.Respond(w, r, nil, common.NewErrInternal("error getting block "+err.Error()))
			return
		}

		common.Respond(w, r, &block, nil)
		return
	}

	if roundString != "" {
		round, err := strconv.ParseUint(roundString, 10, 64)
		if err != nil {
			common.Respond(w, r, nil, common.NewErrInternal("error parsing parameter string "+err.Error()))
			return
		}

		block, err := edb.GetBlockByRound(int64(round))
		if err != nil {
			common.Respond(w, r, nil, common.NewErrInternal("error getting block "+err.Error()))
			return
		}

		common.Respond(w, r, &block, nil)
		return
	}

	common.Respond(w, r, nil, common.NewErrBadRequest("no filter selected"))
	return
}

// swagger:model userPoolStat
type userPoolStat struct {
	Pools map[datastore.Key][]*delegatePoolStat `json:"pools"`
}

// swagger:route GET /v1/screst/6dba10422e368813802877a85039d3985d96760ed844092319743fb3a76712d7/getUserStakePoolStat getUserStakePoolStat
// Gets statistic for a user's stake pools
//
// parameters:
//    + name: client_id
//      description: client for which to get stake pool information
//      required: true
//      in: query
//      type: string
//
// responses:
//  200: userPoolStat
//  400:
func (srh *StorageRestHandler) getUserStakePoolStat(w http.ResponseWriter, r *http.Request) {
	clientID := r.URL.Query().Get("client_id")
	edb := srh.GetQueryStateContext().GetEventDB()
	if edb == nil {
		common.Respond(w, r, nil, common.NewErrInternal("no db connection"))
		return
	}
	pools, err := edb.GetUserDelegatePools(clientID, int(spenum.Blobber))
	if err != nil {
		common.Respond(w, r, nil, common.NewErrBadRequest("blobber not found in event database: "+err.Error()))
		return
	}

	var ups = new(userPoolStat)
	ups.Pools = make(map[datastore.Key][]*delegatePoolStat)
	for _, pool := range pools {
		var dps = delegatePoolStat{
			ID:           pool.PoolID,
			DelegateID:   pool.DelegateID,
			Status:       spenum.PoolStatus(pool.Status).String(),
			RoundCreated: pool.RoundCreated,
		}
		dps.Balance = pool.Balance

		dps.Rewards = pool.Reward

		dps.TotalPenalty = pool.TotalPenalty

		dps.TotalReward = pool.TotalReward

		ups.Pools[pool.ProviderID] = append(ups.Pools[pool.ProviderID], &dps)
	}

	common.Respond(w, r, ups, nil)
}

func spStats(
	blobber event.Blobber,
	delegatePools []event.DelegatePool,
) (*stakePoolStat, error) {
	stat := new(stakePoolStat)
	stat.ID = blobber.BlobberID
	stat.UnstakeTotal = blobber.UnstakeTotal
	stat.Capacity = blobber.Capacity
	stat.WritePrice = blobber.WritePrice
	stat.OffersTotal = blobber.OffersTotal
	stat.Delegate = make([]delegatePoolStat, 0, len(delegatePools))
	stat.Settings = stakepool.Settings{
		DelegateWallet:     blobber.DelegateWallet,
		MinStake:           blobber.MinStake,
		MaxStake:           blobber.MaxStake,
		MaxNumDelegates:    blobber.NumDelegates,
		ServiceChargeRatio: blobber.ServiceCharge,
	}
	stat.Rewards = blobber.Reward
	for _, dp := range delegatePools {
		dpStats := delegatePoolStat{
			ID:           dp.PoolID,
			DelegateID:   dp.DelegateID,
			Status:       spenum.PoolStatus(dp.Status).String(),
			RoundCreated: dp.RoundCreated,
		}
		dpStats.Balance = dp.Balance

		dpStats.Rewards = dp.Reward

		dpStats.TotalPenalty = dp.TotalPenalty

		dpStats.TotalReward = dp.TotalReward

		newBal, err := currency.AddCoin(stat.Balance, dpStats.Balance)
		if err != nil {
			return nil, err
		}
		stat.Balance = newBal
		stat.Delegate = append(stat.Delegate, dpStats)
	}
	return stat, nil
}

// swagger:route GET /v1/screst/6dba10422e368813802877a85039d3985d96760ed844092319743fb3a76712d7/getStakePoolStat getStakePoolStat
// Gets statistic for all locked tokens of a stake pool
//
// parameters:
//    + name: blobber_id
//      description: id of blobber
//      required: true
//      in: query
//      type: string
//
// responses:
//  200: stakePoolStat
//  400:
//  500:
func (srh *StorageRestHandler) getStakePoolStat(w http.ResponseWriter, r *http.Request) {
	blobberID := r.URL.Query().Get("blobber_id")
	edb := srh.GetQueryStateContext().GetEventDB()
	if edb == nil {
		common.Respond(w, r, nil, common.NewErrInternal("no db connection"))
	}
	blobber, err := edb.GetBlobber(blobberID)
	if err != nil {
		common.Respond(w, r, nil, common.NewErrBadRequest("cannot find blobber: "+err.Error()))
		return
	}

	delegatePools, err := edb.GetDelegatePools(blobberID, int(spenum.Blobber))
	if err != nil {
		common.Respond(w, r, nil, common.NewErrInternal("cannot find user stake pool: "+err.Error()))
		return
	}
	spS, err := spStats(*blobber, delegatePools)
	if err != nil {
		common.Respond(w, r, nil, common.NewErrInternal("cannot fetch stake pool stats: "+err.Error()))
		return
	}
	common.Respond(w, r, spS, nil)
}

// swagger:route GET /v1/screst/6dba10422e368813802877a85039d3985d96760ed844092319743fb3a76712d7/getchallenge getchallenge
// Gets challenges for a blobber by challenge id
//
// parameters:
//    + name: blobber
//      description: id of blobber
//      required: true
//      in: query
//      type: string
//    + name: challenge
//      description: id of challenge
//      required: true
//      in: query
//      type: string
//
// responses:
//  200: StorageChallenge
//  400:
//  404:
//  500:
func (srh *StorageRestHandler) getChallenge(w http.ResponseWriter, r *http.Request) {
	blobberID := r.URL.Query().Get("blobber")

	challengeID := r.URL.Query().Get("challenge")
	challenge, err := getChallengeForBlobber(blobberID, challengeID, srh.GetQueryStateContext().GetEventDB())
	if err != nil {
		common.Respond(w, r, "", smartcontract.NewErrNoResourceOrErrInternal(err, true, "can't get challenge"))
	}

	common.Respond(w, r, challenge, nil)
}

// swagger:model StorageChallengeResponse
type StorageChallengeResponse struct {
	*StorageChallenge `json:",inline"`
	Validators        []*ValidationNode `json:"validators"`
	Seed              int64             `json:"seed"`
	AllocationRoot    string            `json:"allocation_root"`
}

// swagger:model ChallengesResponse
type ChallengesResponse struct {
	BlobberID  string                      `json:"blobber_id"`
	Challenges []*StorageChallengeResponse `json:"challenges"`
}

// swagger:route GET /v1/screst/6dba10422e368813802877a85039d3985d96760ed844092319743fb3a76712d7/openchallenges openchallenges
// Gets open challenges for a blobber
//
// parameters:
//    + name: blobber
//      description: id of blobber for which to get open challenges
//      required: true
//      in: query
//      type: string
//    + name: offset
//      description: offset
//      in: query
//      type: string
//    + name: limit
//      description: limit
//      in: query
//      type: string
//    + name: sort
//      description: desc or asc
//      in: query
//      type: string
//
// responses:
//  200: ChallengesResponse
//  400:
//  404:
//  500:
func (srh *StorageRestHandler) getOpenChallenges(w http.ResponseWriter, r *http.Request) {
	var (
		blobberID  = r.URL.Query().Get("blobber")
		fromString = r.URL.Query().Get("from")
		from       common.Timestamp
	)

	if fromString != "" {
		fromI, err := strconv.Atoi(fromString)
		if err != nil {
			common.Respond(w, r, nil, err)
			return
		}
		from = common.Timestamp(fromI)
	}

	limit, err := common2.GetOffsetLimitOrderParam(r.URL.Query())
	if err != nil {
		common.Respond(w, r, nil, err)
		return
	}

	sctx := srh.GetQueryStateContext()
	edb := sctx.GetEventDB()
	if edb == nil {
		common.Respond(w, r, nil, common.NewErrInternal("no db connection"))
	}
	if err != nil {
		common.Respond(w, r, "", smartcontract.NewErrNoResourceOrErrInternal(err, true, "can't find blobber"))
		return
	}

	challenges, err := getOpenChallengesForBlobber(blobberID, from, common.Timestamp(getMaxChallengeCompletionTime().Seconds()), limit, sctx.GetEventDB())
	if err != nil {
		common.Respond(w, r, "", smartcontract.NewErrNoResourceOrErrInternal(err, true, "can't find challenges"))
		return
	}
	common.Respond(w, r, ChallengesResponse{
		BlobberID:  blobberID,
		Challenges: challenges,
	}, nil)
}

// swagger:route GET /v1/screst/6dba10422e368813802877a85039d3985d96760ed844092319743fb3a76712d7/get_validator get_validator
// Gets validator information
//
// parameters:
//    + name: validator_id
//      description: validator on which to get information
//      required: true
//      in: query
//      type: string
//
// responses:
//  200: Validator
//  400:
//  500:
func (srh *StorageRestHandler) getValidator(w http.ResponseWriter, r *http.Request) {

	var (
		validatorID = r.URL.Query().Get("validator_id")
	)

	if validatorID == "" {
		common.Respond(w, r, nil, common.NewErrBadRequest("no validator id"))
		return
	}
	edb := srh.GetQueryStateContext().GetEventDB()
	if edb == nil {
		common.Respond(w, r, nil, common.NewErrInternal("no db connection"))
	}
	validator, err := edb.GetValidatorByValidatorID(validatorID)
	if err != nil {
		common.Respond(w, r, nil, common.NewErrInternal("can't find validator", err.Error()))
		return
	}

	common.Respond(w, r, validator, nil)
}

// validators swagger:route GET /v1/screst/6dba10422e368813802877a85039d3985d96760ed844092319743fb3a76712d7/validators validators
// Gets list of all validators alive (e.g. excluding blobbers with zero capacity).
//
// responses:
//  200: Validator
//  400:
func (srh *StorageRestHandler) validators(w http.ResponseWriter, r *http.Request) {
	pagination, err := common2.GetOffsetLimitOrderParam(r.URL.Query())
	if err != nil {
		common.Respond(w, r, nil, err)
		return
	}

	killed := len(r.URL.Query().Get("killed")) > 0
	shutDown := len(r.URL.Query().Get("killed")) > 0

	edb := srh.GetQueryStateContext().GetEventDB()
	if edb == nil {
		common.Respond(w, r, nil, common.NewErrInternal("no db connection"))
	}

	validators, err := edb.GetValidators(pagination, killed, shutDown)
	if err != nil {
		err := common.NewErrInternal("cannot get validator list" + err.Error())
		common.Respond(w, r, nil, err)
		return
	}

	common.Respond(w, r, validators, nil)
}

// swagger:route GET /v1/screst/6dba10422e368813802877a85039d3985d96760ed844092319743fb3a76712d7/getWriteMarkers getWriteMarkers
// Gets read markers according to a filter
//
// parameters:
//    + name: allocation_id
//      description: count write markers for this allocation
//      required: true
//      in: query
//      type: string
//    + name: filename
//      description: file name
//      required: true
//      in: query
//      type: string
//    + name: offset
//      description: offset
//      in: query
//      type: string
//    + name: limit
//      description: limit
//      in: query
//      type: string
//    + name: sort
//      description: desc or asc
//      in: query
//      type: string
//
// responses:
//  200: []WriteMarker
//  400:
//  500:
func (srh *StorageRestHandler) getWriteMarkers(w http.ResponseWriter, r *http.Request) {
	var (
		allocationID = r.URL.Query().Get("allocation_id")
		filename     = r.URL.Query().Get("filename")
	)

	limit, err := common2.GetOffsetLimitOrderParam(r.URL.Query())
	if err != nil {
		common.Respond(w, r, nil, err)
		return
	}

	if allocationID == "" {
		common.Respond(w, r, nil, common.NewErrBadRequest("no allocation id"))
		return
	}
	edb := srh.GetQueryStateContext().GetEventDB()
	if edb == nil {
		common.Respond(w, r, nil, common.NewErrInternal("no db connection"))
	}

	if filename == "" {
		writeMarkers, err := edb.GetWriteMarkersForAllocationID(allocationID, limit)
		if err != nil {
			common.Respond(w, r, nil, common.NewErrInternal("can't get write markers", err.Error()))
			return
		}
		common.Respond(w, r, writeMarkers, nil)
	} else {
		writeMarkers, err := edb.GetWriteMarkersForAllocationFile(allocationID, filename, limit)
		if err != nil {
			common.Respond(w, r, nil, common.NewErrInternal("can't get write markers for file", err.Error()))
			return
		}
		common.Respond(w, r, writeMarkers, nil)
	}
}

// swagger:route GET /v1/screst/6dba10422e368813802877a85039d3985d96760ed844092319743fb3a76712d7/count_readmarkers count_readmarkers
// Gets read markers according to a filter
//
// parameters:
//    + name: allocation_id
//      description: count read markers for this allocation
//      required: true
//      in: query
//      type: string
//
// responses:
//  200: readMarkersCount
//  400
//  500:
func (srh *StorageRestHandler) getReadMarkersCount(w http.ResponseWriter, r *http.Request) {
	var (
		allocationID = r.URL.Query().Get("allocation_id")
	)

	if allocationID == "" {
		common.Respond(w, r, nil, common.NewErrBadRequest("no allocation id"))
		return
	}

	query := new(event.ReadMarker)
	if allocationID != "" {
		query.AllocationID = allocationID
	}
	edb := srh.GetQueryStateContext().GetEventDB()
	if edb == nil {
		common.Respond(w, r, nil, common.NewErrInternal("no db connection"))
		return
	}
	count, err := edb.CountReadMarkersFromQuery(query)
	if err != nil {
		common.Respond(w, r, nil, common.NewErrInternal("can't count read markers", err.Error()))
		return
	}

	common.Respond(w, r, readMarkersCount{ReadMarkersCount: count}, nil)
}

// swagger:route GET /v1/screst/6dba10422e368813802877a85039d3985d96760ed844092319743fb3a76712d7/readmarkers readmarkers
// Gets read markers according to a filter
//
// parameters:
//    + name: allocation_id
//      description: filter read markers by this allocation
//      in: query
//      type: string
//    + name: auth_ticket
//      description: filter in only read markers using auth thicket
//      in: query
//      type: string
//    + name: offset
//      description: offset
//      in: query
//      type: string
//    + name: limit
//      description: limit
//      in: query
//      type: string
//    + name: sort
//      description: desc or asc
//      in: query
//      type: string
//
// responses:
//  200: []ReadMarker
//  500:
func (srh *StorageRestHandler) getReadMarkers(w http.ResponseWriter, r *http.Request) {
	var (
		allocationID = r.URL.Query().Get("allocation_id")
		authTicket   = r.URL.Query().Get("auth_ticket")
	)

	limit, err := common2.GetOffsetLimitOrderParam(r.URL.Query())
	if err != nil {
		common.Respond(w, r, nil, err)
		return
	}

	query := event.ReadMarker{}
	if allocationID != "" {
		query.AllocationID = allocationID
	}

	if authTicket != "" {
		query.AuthTicket = authTicket
	}

	edb := srh.GetQueryStateContext().GetEventDB()
	if edb == nil {
		common.Respond(w, r, nil, common.NewErrInternal("no db connection"))
	}
	readMarkers, err := edb.GetReadMarkersFromQueryPaginated(query, limit)
	if err != nil {
		common.Respond(w, r, nil, common.NewErrInternal("can't get read markers", err.Error()))
		return
	}

	common.Respond(w, r, readMarkers, nil)
}

// swagger:route GET /v1/screst/6dba10422e368813802877a85039d3985d96760ed844092319743fb3a76712d7/latestreadmarker latestreadmarker
// Gets latest read marker for a client and blobber
//
// parameters:
//    + name: client
//      description: client
//      in: query
//      type: string
//    + name: blobber
//      description: blobber
//      in: query
//      type: string
//
// responses:
//  200: ReadMarker
//  500:
func (srh *StorageRestHandler) getLatestReadMarker(w http.ResponseWriter, r *http.Request) {
	var (
		clientID  = r.URL.Query().Get("client")
		blobberID = r.URL.Query().Get("blobber")

		commitRead = &ReadConnection{}
	)

	commitRead.ReadMarker = &ReadMarker{
		BlobberID: blobberID,
		ClientID:  clientID,
	}

	err := srh.GetQueryStateContext().GetTrieNode(commitRead.GetKey(ADDRESS), commitRead)
	switch err {
	case nil:
		common.Respond(w, r, commitRead.ReadMarker, nil)
	case util.ErrValueNotPresent:
		common.Respond(w, r, make(map[string]string), nil)
	default:
		common.Respond(w, r, nil, common.NewErrInternal("can't get read marker", err.Error()))
	}
}

// swagger:route GET /v1/screst/6dba10422e368813802877a85039d3985d96760ed844092319743fb3a76712d7/allocation_min_lock allocation_min_lock
// Calculates the cost of a new allocation request. Todo redo with changes to new allocation request smart contract
//
// parameters:
//
// responses:
//  200: Int64Map
//  400:
//  500:
func (srh *StorageRestHandler) getAllocationMinLock(w http.ResponseWriter, r *http.Request) {
	var err error
	creationDate := time.Now()

	allocData := r.URL.Query().Get("allocation_data")
	var req newAllocationRequest
	if err = req.decode([]byte(allocData)); err != nil {
		common.Respond(w, r, "", common.NewErrInternal("can't decode allocation request", err.Error()))
		return
	}

	balances := srh.GetQueryStateContext()
	edb := balances.GetEventDB()
	if edb == nil {
		common.Respond(w, r, nil, common.NewErrInternal("no db connection"))
		return
	}
	blobbers, err := getBlobbersForRequest(req, edb, balances, common2.Pagination{})
	if err != nil {
		common.Respond(w, r, "", common.NewErrInternal("error selecting blobbers", err.Error()))
		return
	}
	sa := req.storageAllocation()
	var gbSize = sizeInGB(sa.bSize())
	var minLockDemand currency.Coin

	ids := append(req.Blobbers, blobbers...)
	uniqueMap := make(map[string]struct{})
	for _, id := range ids {
		uniqueMap[id] = struct{}{}
	}
	unique := make([]string, 0, len(ids))
	for id := range uniqueMap {
		unique = append(unique, id)
	}
	if len(unique) > req.ParityShards+req.DataShards {
		unique = unique[:req.ParityShards+req.DataShards]
	}

	nodes := getBlobbers(unique, balances)
	for _, b := range nodes.Nodes {
		bMinLockDemand, err := b.Terms.minLockDemand(gbSize,
			sa.restDurationInTimeUnits(common.Timestamp(creationDate.Unix())))
		if err != nil {
			common.Respond(w, r, "", common.NewErrInternal("error calculating min lock demand", err.Error()))
			return
		}
		minLockDemand, err = currency.AddCoin(minLockDemand, bMinLockDemand)
		if err != nil {
			common.Respond(w, r, "", common.NewErrInternal("error calculating min lock demand", err.Error()))
			return
		}
	}

	var response = map[string]interface{}{
		"min_lock_demand": minLockDemand,
	}

	common.Respond(w, r, response, nil)
}

// swagger:route GET /v1/screst/6dba10422e368813802877a85039d3985d96760ed844092319743fb3a76712d7/allocations allocations
// Gets a list of allocation information for allocations owned by the client
//
// parameters:
//    + name: client
//      description: owner of allocations we wish to list
//      required: true
//      in: query
//      type: string
//    + name: offset
//      description: offset
//      in: query
//      type: string
//    + name: limit
//      description: limit
//      in: query
//      type: string
//    + name: sort
//      description: desc or asc
//      in: query
//      type: string
//
// responses:
//  200: []StorageAllocation
//  400:
//  500:
func (srh *StorageRestHandler) getAllocations(w http.ResponseWriter, r *http.Request) {
	clientID := r.URL.Query().Get("client")

	limit, err := common2.GetOffsetLimitOrderParam(r.URL.Query())
	if err != nil {
		common.Respond(w, r, nil, err)
		return
	}

	edb := srh.GetQueryStateContext().GetEventDB()
	if edb == nil {
		common.Respond(w, r, nil, common.NewErrInternal("no db connection"))
		return
	}
	allocations, err := getClientAllocationsFromDb(clientID, edb, limit)
	if err != nil {
		common.Respond(w, r, nil, smartcontract.NewErrNoResourceOrErrInternal(err, true, "can't get allocations"))
		return
	}
	common.Respond(w, r, allocations, nil)
}

// getErrors swagger:route GET /v1/screst/6dba10422e368813802877a85039d3985d96760ed844092319743fb3a76712d7/allocation allocation
// Gets allocation object
//
// parameters:
//    + name: allocation
//      description: offset
//      required: true
//      in: query
//      type: string
//
// responses:
//  200: StorageAllocation
//  400:
//  500:
func (srh *StorageRestHandler) getAllocation(w http.ResponseWriter, r *http.Request) {
	allocationID := r.URL.Query().Get("allocation")
	edb := srh.GetQueryStateContext().GetEventDB()
	if edb == nil {
		common.Respond(w, r, nil, common.NewErrInternal("no db connection"))
		return
	}
	allocation, err := edb.GetAllocation(allocationID)
	if err != nil {
		logging.Logger.Error("unable to fetch allocation",
			zap.String("allocation", allocationID),
			zap.Error(err))
		common.Respond(w, r, nil, smartcontract.NewErrNoResourceOrErrInternal(err, true, "can't get allocation"))
		return
	}
	sa, err := allocationTableToStorageAllocationBlobbers(allocation, edb)
	if err != nil {
		logging.Logger.Error("unable to create allocation response",
			zap.String("allocation", allocationID),
			zap.Error(err))
		common.Respond(w, r, nil, smartcontract.NewErrNoResourceOrErrInternal(err, true, "can't convert to storageAllocationBlobbers"))
		return
	}

	common.Respond(w, r, sa, nil)
}

// swagger:route GET /v1/screst/6dba10422e368813802877a85039d3985d96760ed844092319743fb3a76712d7/errors errors
// Gets errors returned by indicated transaction
//
// parameters:
//    + name: transaction_hash
//      description: transaction_hash
//      required: true
//      in: query
//      type: string
//    + name: offset
//      description: offset
//      in: query
//      type: string
//    + name: limit
//      description: limit
//      in: query
//      type: string
//    + name: sort
//      description: desc or asc
//      in: query
//      type: string
//
// responses:
//  200: []Error
//  400:
//  500:
func (srh *StorageRestHandler) getErrors(w http.ResponseWriter, r *http.Request) {

	var (
		transactionHash = r.URL.Query().Get("transaction_hash")
	)

	limit, err := common2.GetOffsetLimitOrderParam(r.URL.Query())
	if err != nil {
		common.Respond(w, r, nil, err)
		return
	}

	if len(transactionHash) == 0 {
		common.Respond(w, r, nil, common.NewErrBadRequest("transaction_hash is empty"))
		return
	}
	edb := srh.GetQueryStateContext().GetEventDB()
	if edb == nil {
		common.Respond(w, r, nil, common.NewErrInternal("no db connection"))
		return
	}
	rtv, err := edb.GetErrorByTransactionHash(transactionHash, limit)
	if err != nil {
		common.Respond(w, r, nil, common.NewErrInternal(err.Error()))
		return
	}
	common.Respond(w, r, rtv, nil)
}

// swagger:route GET /v1/screst/6dba10422e368813802877a85039d3985d96760ed844092319743fb3a76712d7/writemarkers writemarkers
// Gets list of write markers satisfying filter
//
// parameters:
//    + name: offset
//      description: offset
//      in: query
//      type: string
//    + name: limit
//      description: limit
//      in: query
//      type: string
//    + name: is_descending
//      description: is descending
//      in: query
//      type: string
//
// responses:
//  200: []WriteMarker
//  400:
//  500:
func (srh *StorageRestHandler) getWriteMarker(w http.ResponseWriter, r *http.Request) {
	limit, err := common2.GetOffsetLimitOrderParam(r.URL.Query())
	if err != nil {
		common.Respond(w, r, nil, err)
		return
	}

	edb := srh.GetQueryStateContext().GetEventDB()
	if edb == nil {
		common.Respond(w, r, nil, common.NewErrInternal("no db connection"))
	}
	rtv, err := edb.GetWriteMarkers(limit)
	if err != nil {
		common.Respond(w, r, nil, common.NewErrInternal(err.Error()))
		return
	}
	common.Respond(w, r, rtv, nil)
}

// swagger:route GET /v1/screst/6dba10422e368813802877a85039d3985d96760ed844092319743fb3a76712d7/transactions transactions
// Gets filtered list of transaction information
//
// parameters:
//    + name: client_id
//      description: restrict to transactions sent by the specified client
//      in: query
//      type: string
//    + name: to_client_id
//      description: restrict to transactions sent to a specified client
//      in: query
//      type: string
//    + name: block_hash
//      description: restrict to transactions in indicated block
//      in: query
//      type: string
//    + name: offset
//      description: offset
//      in: query
//      type: string
//    + name: limit
//      description: limit
//      in: query
//      type: string
//    + name: sort
//      description: desc or asc
//      in: query
//      type: string
//    + name: block-start
//      description: restrict to transactions in specified start block and endblock
//      in: query
//      type: string
//    + name: block-end
//      description: restrict to transactions in specified start block and endblock
//      in: query
//      type: string
//
// responses:
//  200: []Transaction
//  400:
//  500:
func (srh *StorageRestHandler) getTransactionByFilter(w http.ResponseWriter, r *http.Request) {
	var (
		clientID      = r.URL.Query().Get("client_id")
		toClientID    = r.URL.Query().Get("to_client_id")
		blockHash     = r.URL.Query().Get("block_hash")
		startBlockNum = r.URL.Query().Get("block-start")
		endBlockNum   = r.URL.Query().Get("block-end")
	)

	limit, err := common2.GetOffsetLimitOrderParam(r.URL.Query())
	if err != nil {
		common.Respond(w, r, nil, err)
		return
	}

	edb := srh.GetQueryStateContext().GetEventDB()
	if edb == nil {
		common.Respond(w, r, nil, common.NewErrInternal("no db connection"))
	}
	if clientID != "" {
		rtv, err := edb.GetTransactionByClientId(clientID, limit)
		if err != nil {
			common.Respond(w, r, nil, common.NewErrInternal(err.Error()))
			return
		}
		common.Respond(w, r, rtv, nil)
		return
	}

	if toClientID != "" {
		rtv, err := edb.GetTransactionByToClientId(toClientID, limit)
		if err != nil {
			common.Respond(w, r, nil, common.NewErrInternal(err.Error()))
			return
		}
		common.Respond(w, r, rtv, nil)
		return
	}

	if blockHash != "" {
		rtv, err := edb.GetTransactionByBlockHash(blockHash, limit)
		if err != nil {
			common.Respond(w, r, nil, common.NewErrInternal(err.Error()))
			return
		}
		common.Respond(w, r, rtv, nil)
		return
	}

	if startBlockNum != "" && endBlockNum != "" {
		startBlockNumInt, err := strconv.Atoi(startBlockNum)
		if err != nil {
			common.Respond(w, r, nil, common.NewErrInternal("start_block_number is not valid"))
			return
		}
		endBlockNumInt, err := strconv.Atoi(endBlockNum)
		if err != nil {
			common.Respond(w, r, nil, common.NewErrInternal("end_block_number is not valid"))
			return
		}

		if startBlockNumInt > endBlockNumInt {
			common.Respond(w, r, nil, common.NewErrInternal("start_block_number is greater than end_block_number"))
			return
		}

		rtv, err := edb.GetTransactionByBlockNumbers(startBlockNumInt, endBlockNumInt, limit)
		if err != nil {
			common.Respond(w, r, nil, common.NewErrInternal(err.Error()))
			return
		}
		common.Respond(w, r, rtv, nil)
		return
	}

	rtv, err := edb.GetTransactions(limit)
	if err != nil {
		common.Respond(w, r, nil, common.NewErrInternal(err.Error()))
		return
	}
	common.Respond(w, r, rtv, nil)
}

// swagger:route GET /v1/screst/6dba10422e368813802877a85039d3985d96760ed844092319743fb3a76712d7/transactionHashes transactionHashes
// Gets filtered list of transaction hashes from file information
//
// parameters:
//    + name: look-up-hash
//      description: restrict to transactions by the specific look up hash on write marker
//      in: query
//      type: string
//    + name: name
//      description: restrict to transactions by the specific file name on write marker
//      in: query
//      type: string
//    + name: content-hash
//      description: restrict to transactions by the specific content hash on write marker
//      in: query
//      type: string
//    + name: offset
//      description: offset
//      in: query
//      type: string
//    + name: limit
//      description: limit
//      in: query
//      type: string
//    + name: sort
//      description: desc or asc
//      in: query
//      type: string
//
// responses:
//  200: stringArray
//  400:
//  500:
func (srh *StorageRestHandler) getTransactionHashesByFilter(w http.ResponseWriter, r *http.Request) {
	var (
		lookUpHash  = r.URL.Query().Get("look-up-hash")
		name        = r.URL.Query().Get("name")
		contentHash = r.URL.Query().Get("content-hash")
	)

	limit, err := common2.GetOffsetLimitOrderParam(r.URL.Query())
	if err != nil {
		common.Respond(w, r, nil, err)
		return
	}

	edb := srh.GetQueryStateContext().GetEventDB()
	if edb == nil {
		common.Respond(w, r, nil, common.NewErrInternal("no db connection"))
	}

	if lookUpHash != "" {
		rtv, err := edb.GetWriteMarkersByFilters(event.WriteMarker{LookupHash: lookUpHash}, "transaction_id", limit)
		if err != nil {
			common.Respond(w, r, nil, common.NewErrInternal(err.Error()))
			return
		}
		common.Respond(w, r, rtv, nil)
		return
	}

	if contentHash != "" {
		rtv, err := edb.GetWriteMarkersByFilters(event.WriteMarker{ContentHash: contentHash}, "transaction_id", limit)
		if err != nil {
			common.Respond(w, r, nil, common.NewErrInternal(err.Error()))
			return
		}
		common.Respond(w, r, rtv, nil)
		return
	}

	if name != "" {
		rtv, err := edb.GetWriteMarkersByFilters(event.WriteMarker{Name: name}, "transaction_id", limit)
		if err != nil {
			common.Respond(w, r, nil, common.NewErrInternal(err.Error()))
			return
		}
		common.Respond(w, r, rtv, nil)
		return
	}

	common.Respond(w, r, nil, common.NewErrBadRequest("no filter selected"))
}

// swagger:route GET /v1/screst/6dba10422e368813802877a85039d3985d96760ed844092319743fb3a76712d7/transaction transaction
// Gets transaction information from transaction hash
//
// responses:
//  200: Transaction
//  500:
func (srh *StorageRestHandler) getTransactionByHash(w http.ResponseWriter, r *http.Request) {
	var transactionHash = r.URL.Query().Get("transaction_hash")
	if len(transactionHash) == 0 {
		err := common.NewErrBadRequest("cannot find valid transaction: transaction_hash is empty")
		common.Respond(w, r, nil, err)
		return
	}
	edb := srh.GetQueryStateContext().GetEventDB()
	if edb == nil {
		common.Respond(w, r, nil, common.NewErrInternal("no db connection"))
	}
	transaction, err := edb.GetTransactionByHash(transactionHash)
	if err != nil {
		err := common.NewErrInternal("cannot get transaction: " + err.Error())
		common.Respond(w, r, nil, err)
		return
	}

	common.Respond(w, r, transaction, nil)
}

// swagger:model storageNodesResponse
type storageNodesResponse struct {
	Nodes []storageNodeResponse
}

// StorageNode represents Blobber configurations.
type storageNodeResponse struct {
	StorageNode
	TotalServiceCharge currency.Coin `json:"total_service_charge"`
	TotalStake         currency.Coin `json:"total_stake"`
	UsedAllocation     int64         `json:"used_allocation"`
}

func blobberTableToStorageNode(blobber event.Blobber) storageNodeResponse {
	return storageNodeResponse{
		StorageNode: StorageNode{
			Provider: provider.Provider{
				IsKilled:        blobber.IsKilled,
				IsShutDown:      blobber.IsShutDown,
				LastHealthCheck: common.Timestamp(blobber.LastHealthCheck),
			},
			ID:      blobber.BlobberID,
			BaseURL: blobber.BaseURL,
			Geolocation: StorageNodeGeolocation{
				Latitude:  blobber.Latitude,
				Longitude: blobber.Longitude,
			},
			Terms: Terms{
				ReadPrice:        blobber.ReadPrice,
				WritePrice:       blobber.WritePrice,
				MinLockDemand:    blobber.MinLockDemand,
				MaxOfferDuration: time.Duration(blobber.MaxOfferDuration),
			},
			Capacity:  blobber.Capacity,
			Allocated: blobber.Allocated,
			StakePoolSettings: stakepool.Settings{
				DelegateWallet:     blobber.DelegateWallet,
				MinStake:           blobber.MinStake,
				MaxStake:           blobber.MaxStake,
				MaxNumDelegates:    blobber.NumDelegates,
				ServiceChargeRatio: blobber.ServiceCharge,
			},
			Information: Info{
				Name:        blobber.Name,
				WebsiteUrl:  blobber.WebsiteUrl,
				LogoUrl:     blobber.LogoUrl,
				Description: blobber.Description,
			},
		},
		TotalServiceCharge: blobber.TotalServiceCharge,
		TotalStake:         blobber.TotalStake,
		UsedAllocation:     blobber.Used,
	}
}

// getBlobbers swagger:route GET /v1/screst/6dba10422e368813802877a85039d3985d96760ed844092319743fb3a76712d7/getblobbers getblobbers
// Gets list of all blobbers alive (e.g. excluding blobbers with zero capacity).
//
// parameters:
//    + name: offset
//      description: offset
//      in: query
//      type: string
//    + name: limit
//      description: limit
//      in: query
//      type: string
//    + name: sort
//      description: desc or asc
//      in: query
//      type: string
// responses:
//  200: storageNodeResponse
//  500:
func (srh *StorageRestHandler) getBlobbers(w http.ResponseWriter, r *http.Request) {
	limit, err := common2.GetOffsetLimitOrderParam(r.URL.Query())
	if err != nil {
		common.Respond(w, r, nil, err)
		return
	}

	killed := len(r.URL.Query().Get("killed")) > 0
	shutDown := len(r.URL.Query().Get("killed")) > 0

	edb := srh.GetQueryStateContext().GetEventDB()
	if edb == nil {
		common.Respond(w, r, nil, common.NewErrInternal("no db connection"))
	}
	blobbers, err := edb.GetBlobbers(limit, killed, shutDown)
	if err != nil {
		err := common.NewErrInternal("cannot get blobber list" + err.Error())
		common.Respond(w, r, nil, err)
		return
	}

	sns := storageNodesResponse{
		Nodes: make([]storageNodeResponse, 0, len(blobbers)),
	}

	for _, blobber := range blobbers {
		sn := blobberTableToStorageNode(blobber)
		sns.Nodes = append(sns.Nodes, sn)
	}
	common.Respond(w, r, sns, nil)
}

// swagger:route GET /v1/screst/6dba10422e368813802877a85039d3985d96760ed844092319743fb3a76712d7/blobbers-by-geolocation blobbers-by-geolocation
//
//  Returns a list of all blobbers within a rectangle defined by maximum and minimum latitude and longitude values.
//
//    + name: max_latitude
//      description: maximum latitude value, defaults to 90
//      in: query
//      type: string
//    + name: min_latitude
//      description:  minimum latitude value, defaults to -90
//      in: query
//      type: string
//    + name: max_longitude
//      description: maximum max_longitude value, defaults to 180
//      in: query
//      type: string
//    + name: min_longitude
//      description: minimum max_longitude value, defaults to -180
//      in: query
//      type: string
//    + name: offset
//      description: offset
//      in: query
//      type: string
//    + name: limit
//      description: limit
//      in: query
//      type: string
//    + name: sort
//      description: desc or asc
//      in: query
//      type: string
//
// responses:
//  200: stringArray
//  500:
func (srh *StorageRestHandler) getBlobbersByGeoLocation(w http.ResponseWriter, r *http.Request) {
	var maxLatitude, minLatitude, maxLongitude, minLongitude float64
	var err error

	maxLatitudeString := r.URL.Query().Get("max_latitude")
	if len(maxLatitudeString) > 0 {
		maxLatitude, err = strconv.ParseFloat(maxLatitudeString, 64)
		if err != nil {
			common.Respond(w, r, nil, common.NewErrBadRequest("bad max latitude: "+err.Error()))
			return
		}
		if maxLatitude > MaxLatitude {
			common.Respond(w, r, nil, common.NewErrBadRequest("max latitude "+maxLatitudeString+" out of range -90,+90"))
			return
		}
	} else {
		maxLatitude = MaxLatitude
	}

	limit, err := common2.GetOffsetLimitOrderParam(r.URL.Query())
	if err != nil {
		common.Respond(w, r, nil, err)
		return
	}

	minLatitudeString := r.URL.Query().Get("min_latitude")
	if len(minLatitudeString) > 0 {
		minLatitude, err = strconv.ParseFloat(minLatitudeString, 64)
		if err != nil {
			common.Respond(w, r, nil, common.NewErrBadRequest("bad max latitude: "+err.Error()))
			return
		}
		if minLatitude < MinLatitude {
			common.Respond(w, r, nil, common.NewErrBadRequest("max latitude "+minLatitudeString+" out of range -90,+90"))
			return
		}
	} else {
		minLatitude = MinLatitude
	}

	maxLongitudeString := r.URL.Query().Get("max_longitude")
	if len(maxLongitudeString) > 0 {
		maxLongitude, err = strconv.ParseFloat(maxLongitudeString, 64)
		if err != nil {
			common.Respond(w, r, nil, common.NewErrBadRequest("bad max longitude: "+err.Error()))
			return
		}
		if maxLongitude > MaxLongitude {
			common.Respond(w, r, nil, common.NewErrBadRequest("max max longitude "+maxLongitudeString+" out of range -180,80"))
			return
		}
	} else {
		maxLongitude = MaxLongitude
	}

	minLongitudeString := r.URL.Query().Get("min_longitude")
	if len(minLongitudeString) > 0 {
		minLongitude, err = strconv.ParseFloat(minLongitudeString, 64)
		if err != nil {
			common.Respond(w, r, nil, common.NewErrBadRequest("bad min longitude: "+err.Error()))
			return
		}
		if minLongitude < MinLongitude {
			common.Respond(w, r, nil, common.NewErrBadRequest("min longitude "+minLongitudeString+" out of range -180,180"))
			return
		}
	} else {
		minLongitude = MinLongitude
	}

	edb := srh.GetQueryStateContext().GetEventDB()
	if edb == nil {
		common.Respond(w, r, nil, common.NewErrInternal("no db connection"))
		return
	}
	blobbers, err := edb.GeBlobberByLatLong(maxLatitude, minLatitude, maxLongitude, minLongitude, limit)
	if err != nil {
		err := common.NewErrInternal("cannot get blobber geolocation: " + err.Error())
		common.Respond(w, r, nil, err)
		return
	}

	common.Respond(w, r, blobbers, nil)
}

// swagger:route GET /v1/screst/6dba10422e368813802877a85039d3985d96760ed844092319743fb3a76712d7/get_blobber_total_stakes get_blobber_total_stakes
// Gets total stake of all blobbers combined
//
// responses:
//  200: Int64Map
//  500:
func (srh *StorageRestHandler) getBlobberTotalStakes(w http.ResponseWriter, r *http.Request) {
	sctx := srh.GetQueryStateContext()
	edb := sctx.GetEventDB()
	if edb == nil {
		common.Respond(w, r, nil, common.NewErrInternal("no db connection"))
	}
	blobbers, err := edb.GetAllBlobberId()
	if err != nil {
		err := common.NewErrInternal("cannot get blobber list" + err.Error())
		common.Respond(w, r, nil, err)
		return
	}
	var total int64
	for _, blobber := range blobbers {
		var sp *stakePool
		sp, err := getStakePool(blobber, sctx)
		if err != nil {
			err := common.NewErrInternal("cannot get stake pool" + err.Error())
			common.Respond(w, r, nil, err)
			return
		}
		staked, err := sp.stake()
		if err != nil {
			err := common.NewErrInternal("cannot get stake" + err.Error())
			common.Respond(w, r, nil, err)
			return
		}

		total, err = maths.SafeAddInt64(total, int64(staked))
		if err != nil {
			err := common.NewErrInternal("cannot get total stake" + err.Error())
			common.Respond(w, r, nil, err)
			return
		}
	}
	common.Respond(w, r, rest.Int64Map{
		"total": total,
	}, nil)
}

// swagger:route GET /v1/screst/6dba10422e368813802877a85039d3985d96760ed844092319743fb3a76712d7/getBlobber getBlobber
// Get count of blobber
//
// responses:
//  200: Int64Map
//  400:
func (srh StorageRestHandler) getBlobberCount(w http.ResponseWriter, r *http.Request) {
	edb := srh.GetQueryStateContext().GetEventDB()
	if edb == nil {
		common.Respond(w, r, nil, common.NewErrInternal("no db connection"))
	}
	blobberCount, err := edb.GetBlobberCount()
	if err != nil {
		err := common.NewErrInternal("getting blobber count:" + err.Error())
		common.Respond(w, r, nil, err)
		return
	}

	common.Respond(w, r, rest.Int64Map{
		"count": blobberCount,
	}, nil)
}

// swagger:route GET /v1/screst/6dba10422e368813802877a85039d3985d96760ed844092319743fb3a76712d7/getBlobber getBlobber
// Get blobber information
//
// parameters:
//    + name: blobber_id
//      description: blobber for which to return information
//      required: true
//      in: query
//      type: string
//
// responses:
//  200: storageNodesResponse
//  400:
//  500:
func (srh StorageRestHandler) getBlobber(w http.ResponseWriter, r *http.Request) {
	var blobberID = r.URL.Query().Get("blobber_id")
	if blobberID == "" {
		err := common.NewErrBadRequest("missing 'blobber_id' URL query parameter")
		common.Respond(w, r, nil, err)
		return
	}
	edb := srh.GetQueryStateContext().GetEventDB()
	if edb == nil {
		common.Respond(w, r, nil, common.NewErrInternal("no db connection"))
	}
	blobber, err := edb.GetBlobber(blobberID)
	if err != nil {
		err := common.NewErrInternal("missing blobber: " + blobberID)
		common.Respond(w, r, nil, err)
		return
	}

	sn := blobberTableToStorageNode(*blobber)
	common.Respond(w, r, sn, nil)
}

// swagger:route GET /v1/screst/6dba10422e368813802877a85039d3985d96760ed844092319743fb3a76712d7/alloc-blobber-term getAllocBlobberTerms
// Gets statistic for all locked tokens of a stake pool
//
// parameters:
//    + name: allocation_id
//      description: id of allocation
//      required: false
//      in: query
//      type: string
//    + name: blobber_id
//      description: id of blobber
//      required: false
//      in: query
//      type: string
//
// responses:
//  200: Terms
//  400:
//  500:
func (srh *StorageRestHandler) getAllocBlobberTerms(w http.ResponseWriter, r *http.Request) {
	if r.Method != http.MethodGet {
		common.Respond(w, r, nil, common.NewErrBadRequest("GET method only"))
		return
	}

	edb := srh.GetQueryStateContext().GetEventDB()
	if edb == nil {
		common.Respond(w, r, nil, common.NewErrInternal("no db connection"))
		return
	}

	blobberID := r.URL.Query().Get("blobber_id")
	allocationID := r.URL.Query().Get("allocation_id")
	limit, err := common2.GetOffsetLimitOrderParam(r.URL.Query())
	if err != nil {
		common.Respond(w, r, nil, err)
		return
	}

	var resp interface{}
	if allocationID == "" || blobberID == "" {
		resp, err = edb.GetAllocationBlobberTerms(allocationID, blobberID, limit)
		if err != nil {
			common.Respond(w, r, nil, common.NewErrBadRequest("error finding terms: "+err.Error()))
			return
		}
	} else {
		resp, err = edb.GetAllocationBlobberTerm(allocationID, blobberID)
		if err != nil {
			common.Respond(w, r, nil, common.NewErrBadRequest("error finding term: "+err.Error()))
			return
		}

	}

	common.Respond(w, r, resp, nil)
}

// swagger:model readMarkersCount
type readMarkersCount struct {
	ReadMarkersCount int64 `json:"read_markers_count"`
}

/*getSearchHandler - Get result based on query*/
// swagger:route GET /v1/screst/6dba10422e368813802877a85039d3985d96760ed844092319743fb3a76712d7/search search
// Generic search endpoint
//
// parameters:
//    + name: searchString
//      description: Generic query string, supported inputs: Block hash, Round num, Transaction hash, File name, Content hash, Wallet address
//      required: true
//      in: query
//      type: string
//
// responses:
//  200:
//  400:
//  500:
func (srh StorageRestHandler) getSearchHandler(w http.ResponseWriter, r *http.Request) {
	var (
		query = r.URL.Query().Get("searchString")
	)

	if len(query) == 0 {
		common.Respond(w, r, nil, common.NewErrInternal("searchString param required"))
		return
	}

	edb := srh.GetQueryStateContext().GetEventDB()
	if edb == nil {
		common.Respond(w, r, nil, common.NewErrInternal("no db connection"))
		return
	}

	queryType, err := edb.GetGenericSearchType(query)
	if err != nil {
		common.Respond(w, r, nil, common.NewErrInternal(err.Error()))
		return
	}

	limit, err := common2.GetOffsetLimitOrderParam(r.URL.Query())
	if err != nil {
		common.Respond(w, r, nil, err)
		return
	}

	switch queryType {
	case "TransactionHash":
		txn, err := edb.GetTransactionByHash(query)
		if err != nil {
			common.Respond(w, r, nil, common.NewErrInternal(err.Error()))
			return
		}

		common.Respond(w, r, txn, nil)
		return
	case "BlockHash":
		blk, err := edb.GetBlockByHash(query)
		if err != nil {
			common.Respond(w, r, nil, common.NewErrInternal(err.Error()))
			return
		}

		common.Respond(w, r, blk, nil)
		return
	case "UserId":
		usr, err := edb.GetUserFromId(query)
		if err != nil {
			common.Respond(w, r, nil, common.NewErrInternal(err.Error()))
			return
		}

		common.Respond(w, r, usr, nil)
		return
	case "BlockRound":
		blk, err := edb.GetBlocksByRound(query)
		if err != nil {
			common.Respond(w, r, nil, common.NewErrInternal(err.Error()))
			return
		}

		common.Respond(w, r, blk, nil)
		return
	case "ContentHash":
		wm, err := edb.GetWriteMarkersByFilters(event.WriteMarker{ContentHash: query}, "", limit)
		if err != nil {
			common.Respond(w, r, nil, common.NewErrInternal(err.Error()))
			return
		}

		common.Respond(w, r, wm, nil)
		return
	case "FileName":
		wm, err := edb.GetWriteMarkersByFilters(event.WriteMarker{Name: query}, "", limit)
		if err != nil {
			common.Respond(w, r, nil, common.NewErrInternal(err.Error()))
			return
		}

		common.Respond(w, r, wm, nil)
		return
	}

	common.Respond(w, r, nil, common.NewErrInternal("Request failed, searchString isn't a (wallet address)/(block hash)/(txn hash)/(round num)/(content hash)/(file name)"))
}<|MERGE_RESOLUTION|>--- conflicted
+++ resolved
@@ -91,13 +91,10 @@
 		rest.MakeEndpoint(storage+"/average-write-price", srh.getAverageWritePrice),
 		rest.MakeEndpoint(storage+"/total-blobber-capacity", srh.getTotalBlobberCapacity),
 		rest.MakeEndpoint(storage+"/blobber-rank", srh.getBlobberRank),
-<<<<<<< HEAD
+		rest.MakeEndpoint(storage+"/search", srh.getSearchHandler),
+		rest.MakeEndpoint(storage+"/alloc-blobber-term", srh.getAllocBlobberTerms),
 		rest.MakeEndpoint(storage+"/blobber-status", srh.getBlobberStatus),
 		rest.MakeEndpoint(storage+"/validator-status", srh.getValidatorStatus),
-=======
-		rest.MakeEndpoint(storage+"/search", srh.getSearchHandler),
-		rest.MakeEndpoint(storage+"/alloc-blobber-term", srh.getAllocBlobberTerms),
->>>>>>> c8746a3f
 	}
 }
 
@@ -547,8 +544,8 @@
 }
 
 // swagger:route GET /v1/screst/6dba10422e368813802877a85039d3985d96760ed844092319743fb3a76712d7/collected_reward collected_reward
-// Returns collected reward for a client_id. 
-// > Note: start-date and end-date resolves to the closest block number for those timestamps on the network. 
+// Returns collected reward for a client_id.
+// > Note: start-date and end-date resolves to the closest block number for those timestamps on the network.
 //
 // > Note: Using start/end-block and start/end-date together would only return results with start/end-block
 //
@@ -564,17 +561,17 @@
 //      required: false
 //      in: query
 //      type: string
-//    + name: start-date 
+//    + name: start-date
 //      description: start date
 //      required: false
 //      in: query
 //      type: string
-//    + name: end-date 
+//    + name: end-date
 //      description: end date
 //      required: false
 //      in: query
 //      type: string
-//    + name: data-points 
+//    + name: data-points
 //      description: number of data points in response
 //      required: false
 //      in: query
@@ -595,7 +592,7 @@
 		clientID         = r.URL.Query().Get("client-id")
 		startDateString  = r.URL.Query().Get("start-date")
 		endDateString	 = r.URL.Query().Get("end-date")
-		dataPointsString = r.URL.Query().Get("data-points") 
+		dataPointsString = r.URL.Query().Get("data-points")
 	)
 
 	var dataPoints int64
@@ -669,7 +666,7 @@
 
 		query.StartDate = time.Unix(int64(startDate), 0)
 		query.EndDate = time.Unix(int64(endDate), 0)
-		
+
 		rewards, err := edb.GetRewardClaimedTotalBetweenDates(query)
 		if err != nil {
 			common.Respond(w, r, 0, common.NewErrInternal("can't get rewards claimed", err.Error()))
@@ -679,7 +676,7 @@
 		common.Respond(w, r, map[string]interface{}{
 			"collected_reward": rewards,
 		}, nil)
-		return 
+		return
 	}
 
 	common.Respond(w, r, nil, common.NewErrInternal("can't get collected rewards"))

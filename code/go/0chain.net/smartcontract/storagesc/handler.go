--- conflicted
+++ resolved
@@ -902,11 +902,7 @@
 // swagger:route GET /v1/screst/6dba10422e368813802877a85039d3985d96760ed844092319743fb3a76712d7/total-stored-data total-stored-data
 // Gets the total data currently storage used across all blobbers.
 //
-<<<<<<< HEAD
-// # This endpoint returns the summation of all the Size fields in all the WriteMarkers sent to 0chain by blobbers
-=======
 // this endpoint returns the summation of all the Size fields in all the WriteMarkers sent to 0chain by blobbers
->>>>>>> 01822b20
 //
 // responses:
 //

--- conflicted
+++ resolved
@@ -88,7 +88,7 @@
 		rest.MakeEndpoint(storage+"/free_alloc_blobbers", srh.getFreeAllocationBlobbers),
 		rest.MakeEndpoint(storage+"/average-write-price", srh.getAverageWritePrice),
 		rest.MakeEndpoint(storage+"/total-blobber-capacity", srh.getTotalBlobberCapacity),
-<<<<<<< HEAD
+		rest.MakeEndpoint(storage+"/blobber-rank", srh.getBlobberRank),
 		rest.MakeEndpoint(storage+"/total-mint", srh.getRoundsTotalMint),
 		rest.MakeEndpoint(storage+"/blobber-snapshot", srh.getBlobberSnapshot),
 	}
@@ -96,15 +96,79 @@
 
 // swagger:route GET /v1/screst/6dba10422e368813802877a85039d3985d96760ed844092319743fb3a76712d7/blobber-snapshot blobber-snapshot
 // Gets the amount staked on a blobber on a previous round
-=======
-		rest.MakeEndpoint(storage+"/blobber-rank", srh.getBlobberRank),
-	}
+//
+// parameters:
+//    + name: id
+//      description: id of blobber
+//      required: true
+//      in: query
+//      type: string
+//    + name: round
+//      description: round of which to get stake
+//      required: true
+//      in: query
+//      type: string
+//
+// responses:
+//  200: BlobberSnapshot
+//  400:
+func (srh *StorageRestHandler) getBlobberSnapshot(w http.ResponseWriter, r *http.Request) {
+	id := r.URL.Query().Get("id")
+	round, err := strconv.ParseInt(r.URL.Query().Get("round"), 10, 64)
+	if err != nil {
+		common.Respond(w, r, nil, err)
+		return
+	}
+
+	edb := srh.GetQueryStateContext().GetEventDB()
+	if edb == nil {
+		common.Respond(w, r, nil, common.NewErrInternal("no db connection"))
+		return
+	}
+	snapshot, err := edb.GetBlobberSnapshot(id, round)
+	if err != nil {
+		common.Respond(w, r, nil, err)
+		return
+	}
+
+	common.Respond(w, r, snapshot, nil)
+}
+
+// swagger:route GET /v1/screst/6dba10422e368813802877a85039d3985d96760ed844092319743fb3a76712d7/get_rounds_mint_total get_rounds_mint_total
+// Gets the total amount minted on all blocks til the current round.
+//
+// responses:
+//  200: Int64Map
+//  400:
+func (srh *StorageRestHandler) getRoundsTotalMint(w http.ResponseWriter, r *http.Request) {
+	edb := srh.GetQueryStateContext().GetEventDB()
+	if edb == nil {
+		common.Respond(w, r, nil, common.NewErrInternal("no db connection"))
+		return
+	}
+	fromStr := r.URL.Query().Get("from")
+	from, err := strconv.ParseInt(fromStr, 10, 64)
+	if err != nil {
+		from = 0
+	}
+	toStr := r.URL.Query().Get("to")
+	to, err := strconv.ParseInt(toStr, 10, 64)
+	if err != nil {
+		to = math.MaxInt64
+	}
+	total, err := edb.GetRoundsMintTotal(from, to)
+	if err != nil {
+		common.Respond(w, r, nil, common.NewErrInternal("getting total minted amount for blocks "+err.Error()))
+		return
+	}
+	common.Respond(w, r, rest.InterfaceMap{
+		"get_rounds_mint_total": total,
+	}, nil)
 }
 
 // swagger:route GET /v1/screst/6dba10422e368813802877a85039d3985d96760ed844092319743fb3a76712d7/blobber-rank blobber-rank
 // Gets the rank of a blobber.
 //   challenges passed / total challenges
->>>>>>> 9937272f
 //
 // parameters:
 //    + name: id
@@ -112,84 +176,24 @@
 //      required: true
 //      in: query
 //      type: string
-<<<<<<< HEAD
-//    + name: round
-//      description: round of which to get stake
-//      required: true
-//      in: query
-//      type: string
-//
-// responses:
-//  200: BlobberSnapshot
-//  400:
-func (srh *StorageRestHandler) getBlobberSnapshot(w http.ResponseWriter, r *http.Request) {
-	id := r.URL.Query().Get("id")
-	round, err := strconv.ParseInt(r.URL.Query().Get("round"), 10, 64)
-	if err != nil {
-		common.Respond(w, r, nil, err)
-		return
-	}
-
-=======
 //
 // responses:
 //  200: Int64Map
 //  400:
 func (srh *StorageRestHandler) getBlobberRank(w http.ResponseWriter, r *http.Request) {
 	id := r.URL.Query().Get("id")
->>>>>>> 9937272f
-	edb := srh.GetQueryStateContext().GetEventDB()
-	if edb == nil {
-		common.Respond(w, r, nil, common.NewErrInternal("no db connection"))
-		return
-	}
-<<<<<<< HEAD
-	snapshot, err := edb.GetBlobberSnapshot(id, round)
-=======
+	edb := srh.GetQueryStateContext().GetEventDB()
+	if edb == nil {
+		common.Respond(w, r, nil, common.NewErrInternal("no db connection"))
+		return
+	}
 	rank, err := edb.GetBlobberRank(id)
->>>>>>> 9937272f
-	if err != nil {
-		common.Respond(w, r, nil, err)
-		return
-	}
-<<<<<<< HEAD
-
-	common.Respond(w, r, snapshot, nil)
-}
-
-// swagger:route GET /v1/screst/6dba10422e368813802877a85039d3985d96760ed844092319743fb3a76712d7/get_rounds_mint_total get_rounds_mint_total
-// Gets the total amount minted on all blocks til the current round.
-//
-// responses:
-//  200: Int64Map
-//  400:
-func (srh *StorageRestHandler) getRoundsTotalMint(w http.ResponseWriter, r *http.Request) {
-	edb := srh.GetQueryStateContext().GetEventDB()
-	if edb == nil {
-		common.Respond(w, r, nil, common.NewErrInternal("no db connection"))
-		return
-	}
-	fromStr := r.URL.Query().Get("from")
-	from, err := strconv.ParseInt(fromStr, 10, 64)
-	if err != nil {
-		from = 0
-	}
-	toStr := r.URL.Query().Get("to")
-	to, err := strconv.ParseInt(toStr, 10, 64)
-	if err != nil {
-		to = math.MaxInt64
-	}
-	total, err := edb.GetRoundsMintTotal(from, to)
-	if err != nil {
-		common.Respond(w, r, nil, common.NewErrInternal("getting total minted amount for blocks "+err.Error()))
-		return
-	}
-	common.Respond(w, r, rest.InterfaceMap{
-		"get_rounds_mint_total": total,
-=======
+	if err != nil {
+		common.Respond(w, r, nil, err)
+		return
+	}
 	common.Respond(w, r, rest.Int64Map{
 		"blobber-rank": rank,
->>>>>>> 9937272f
 	}, nil)
 }
 

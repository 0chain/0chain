--- conflicted
+++ resolved
@@ -262,7 +262,7 @@
 		return
 	}
 
-	blobberIDs, err := getBlobbersForRequest(request, edb, balances, common2.Pagination{Limit: 50}, conf.HealthCheckPeriod, false, false)
+	blobberIDs, err := getBlobbersForRequest(request, edb, balances, common2.Pagination{Limit: 50}, conf.HealthCheckPeriod, false)
 	if err != nil {
 		common.Respond(w, r, "", err)
 		return
@@ -348,11 +348,6 @@
 		force = true
 	}
 
-	isRestricted := false
-	if q.Get("is_restricted") == "true" {
-		isRestricted = true
-	}
-
 	conf, err2 := getConfig(srh.GetQueryStateContext())
 	if err2 != nil && err2 != util.ErrValueNotPresent {
 		common.Respond(w, r, nil, smartcontract.NewErrNoResourceOrErrInternal(err2, true, cantGetConfigErrMsg))
@@ -364,7 +359,7 @@
 		healthCheckPeriod = conf.HealthCheckPeriod
 	}
 
-	blobberIDs, err := getBlobbersForRequest(request, edb, balances, limit, healthCheckPeriod, isRestricted, force)
+	blobberIDs, err := getBlobbersForRequest(request, edb, balances, limit, healthCheckPeriod, force)
 	if err != nil {
 		common.Respond(w, r, "", err)
 		return
@@ -373,7 +368,7 @@
 	common.Respond(w, r, blobberIDs, nil)
 }
 
-func getBlobbersForRequest(request allocationBlobbersRequest, edb *event.EventDb, balances cstate.TimedQueryStateContextI, limit common2.Pagination, healthCheckPeriod time.Duration, isRestricted, isForce bool) ([]string, error) {
+func getBlobbersForRequest(request allocationBlobbersRequest, edb *event.EventDb, balances cstate.TimedQueryStateContextI, limit common2.Pagination, healthCheckPeriod time.Duration, isForce bool) ([]string, error) {
 	var conf *Config
 	var err error
 	if conf, err = getConfig(balances); err != nil {
@@ -411,22 +406,14 @@
 		AllocationSize:     allocationSize,
 		AllocationSizeInGB: sizeInGB(allocationSize),
 		NumberOfDataShards: request.DataShards,
-<<<<<<< HEAD
-		IsRestricted:       isRestricted,
-=======
 		IsRestricted:       request.IsRestricted,
->>>>>>> c44b5246
 	}
 
 	logging.Logger.Debug("alloc_blobbers", zap.Int64("ReadPriceRange.Min", allocation.ReadPriceRange.Min),
 		zap.Int64("ReadPriceRange.Max", allocation.ReadPriceRange.Max), zap.Int64("WritePriceRange.Min", allocation.WritePriceRange.Min),
 		zap.Int64("WritePriceRange.Max", allocation.WritePriceRange.Max),
 		zap.Int64("AllocationSize", allocation.AllocationSize), zap.Float64("AllocationSizeInGB", allocation.AllocationSizeInGB),
-<<<<<<< HEAD
-		zap.Int64("last_health_check", int64(balances.Now())), zap.Any("isRestricted", isRestricted),
-=======
 		zap.Int64("last_health_check", int64(balances.Now())), zap.Any("isRestricted", allocation.IsRestricted),
->>>>>>> c44b5246
 	)
 
 	blobberIDs, err := edb.GetBlobbersFromParams(allocation, limit, balances.Now(), healthCheckPeriod)

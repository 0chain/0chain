package storagesc

import (
	"encoding/json"
	"errors"
	"fmt"
	"math"
	"net/http"
	"strconv"
	"time"

	common2 "0chain.net/smartcontract/common"
	"0chain.net/smartcontract/rest"

	"0chain.net/chaincore/currency"

	cstate "0chain.net/chaincore/chain/state"
	"0chain.net/core/maths"
	"0chain.net/smartcontract/stakepool"
	"github.com/0chain/common/core/logging"
	"go.uber.org/zap"

	"0chain.net/smartcontract/stakepool/spenum"

	"0chain.net/smartcontract/dbs/event"

	"0chain.net/core/datastore"
	"github.com/0chain/common/core/util"

	"0chain.net/core/common"
	"0chain.net/smartcontract"
)

// swagger:model stringArray
type stringArray []string

type StorageRestHandler struct {
	rest.RestHandlerI
}

func NewStorageRestHandler(rh rest.RestHandlerI) *StorageRestHandler {
	return &StorageRestHandler{rh}
}

func SetupRestHandler(rh rest.RestHandlerI) {
	rh.Register(GetEndpoints(rh))
}

func GetEndpoints(rh rest.RestHandlerI) []rest.Endpoint {
	srh := NewStorageRestHandler(rh)
	storage := "/v1/screst/" + ADDRESS
	return []rest.Endpoint{
		rest.MakeEndpoint(storage+"/get_blobber_count", srh.getBlobberCount),
		rest.MakeEndpoint(storage+"/getBlobber", srh.getBlobber),
		rest.MakeEndpoint(storage+"/getblobbers", srh.getBlobbers),
		rest.MakeEndpoint(storage+"/blobbers-by-rank", srh.getBlobbersByRank),
		rest.MakeEndpoint(storage+"/get_blobber_total_stakes", srh.getBlobberTotalStakes), //todo limit sorting
		rest.MakeEndpoint(storage+"/blobbers-by-geolocation", srh.getBlobbersByGeoLocation),
		rest.MakeEndpoint(storage+"/transaction", srh.getTransactionByHash),
		rest.MakeEndpoint(storage+"/transactions", srh.getTransactionByFilter),
		rest.MakeEndpoint(storage+"/transaction-hashes", srh.getTransactionHashesByFilter),

		rest.MakeEndpoint(storage+"/writemarkers", srh.getWriteMarker),
		rest.MakeEndpoint(storage+"/errors", srh.getErrors),
		rest.MakeEndpoint(storage+"/allocations", srh.getAllocations),
		rest.MakeEndpoint(storage+"/allocation_min_lock", srh.getAllocationMinLock),
		rest.MakeEndpoint(storage+"/allocation", srh.getAllocation),
		rest.MakeEndpoint(storage+"/latestreadmarker", srh.getLatestReadMarker),
		rest.MakeEndpoint(storage+"/readmarkers", srh.getReadMarkers),
		rest.MakeEndpoint(storage+"/count_readmarkers", srh.getReadMarkersCount),
		rest.MakeEndpoint(storage+"/getWriteMarkers", srh.getWriteMarkers),
		rest.MakeEndpoint(storage+"/get_validator", srh.getValidator),
		rest.MakeEndpoint(storage+"/validators", srh.validators),
		rest.MakeEndpoint(storage+"/openchallenges", srh.getOpenChallenges),
		rest.MakeEndpoint(storage+"/getchallenge", srh.getChallenge),
		rest.MakeEndpoint(storage+"/blobber-challenges", srh.getBlobberChallenges),
		rest.MakeEndpoint(storage+"/getStakePoolStat", srh.getStakePoolStat),
		rest.MakeEndpoint(storage+"/getUserStakePoolStat", srh.getUserStakePoolStat),
		rest.MakeEndpoint(storage+"/block", srh.getBlock),
		rest.MakeEndpoint(storage+"/get_blocks", srh.getBlocks),
		rest.MakeEndpoint(storage+"/storage-config", srh.getConfig),
		rest.MakeEndpoint(storage+"/getReadPoolStat", srh.getReadPoolStat),
		rest.MakeEndpoint(storage+"/getChallengePoolStat", srh.getChallengePoolStat),
		rest.MakeEndpoint(storage+"/alloc_written_size", srh.getWrittenAmount),
		rest.MakeEndpoint(storage+"/alloc-written-size-per-period", srh.getWrittenAmountPerPeriod),
		rest.MakeEndpoint(storage+"/alloc_read_size", srh.getReadAmount),
		rest.MakeEndpoint(storage+"/alloc_write_marker_count", srh.getWriteMarkerCount),
		rest.MakeEndpoint(storage+"/collected_reward", srh.getCollectedReward),
		rest.MakeEndpoint(storage+"/blobber_ids", srh.getBlobberIdsByUrls),
		rest.MakeEndpoint(storage+"/alloc_blobbers", srh.getAllocationBlobbers),
		rest.MakeEndpoint(storage+"/free_alloc_blobbers", srh.getFreeAllocationBlobbers),
		rest.MakeEndpoint(storage+"/blobber-rank", srh.getBlobberRank),

		// most recent global totals
		rest.MakeEndpoint(storage+"/total-minted", srh.getTotalMinted),
		rest.MakeEndpoint(storage+"/total-blobber-capacity", srh.getTotalBlobberCapacity),
		rest.MakeEndpoint(storage+"/average-write-price", srh.getAverageWritePrice),
		rest.MakeEndpoint(storage+"/total-stored-data", srh.getTotalData),
		rest.MakeEndpoint(storage+"/total-staked", srh.getTotalStaked),
		rest.MakeEndpoint(storage+"/total-successful-challenges", srh.getTotalSuccessfulChallenges),
		rest.MakeEndpoint(storage+"/total-total-challenges", srh.getTotalTotalChallenges),
		rest.MakeEndpoint(storage+"/total-allocated-storage", srh.getTotalAllocatedStorage),

		// per blobber historic averaged metrics for graphs
		rest.MakeEndpoint(storage+"/graph-blobber-write-price", srh.graphBlobberWritePrice),
		rest.MakeEndpoint(storage+"/graph-blobber-capacity", srh.graphBlobberCapacity),
		rest.MakeEndpoint(storage+"/graph-blobber-allocated", srh.graphBlobberAllocated),
		rest.MakeEndpoint(storage+"/graph-blobber-saved-data", srh.graphBlobberSavedData),
		rest.MakeEndpoint(storage+"/graph-blobber-read-data", srh.graphBlobberReadData),
		rest.MakeEndpoint(storage+"/graph-blobber-offers-total", srh.graphBlobberOffersTotal),
		rest.MakeEndpoint(storage+"/graph-blobber-unstake-total", srh.graphBlobberUnstakeTotal),
		rest.MakeEndpoint(storage+"/graph-blobber-total-stake", srh.graphBlobberTotalStake),
		rest.MakeEndpoint(storage+"/graph-blobber-challenges-open", srh.graphBlobberOpenCallenges),

		// per blobber historic difference metric for graphs
		rest.MakeEndpoint(storage+"/graph-blobber-service-charge", srh.graphBlobberServiceCharge),
		rest.MakeEndpoint(storage+"/graph-blobber-challenges-passed", srh.graphBlobberChallengesPassed),
		rest.MakeEndpoint(storage+"/graph-blobber-challenges-completed", srh.graphBlobberChallengesCompleted),
		rest.MakeEndpoint(storage+"/graph-blobber-inactive-rounds", srh.graphBlobberInactiveRounds), // todo waiting on new health check Pr

		//  global historic average metrics for graphs
		rest.MakeEndpoint(storage+"/graph-write-price", srh.graphWritePrice),
		rest.MakeEndpoint(storage+"/graph-total-challenge-pools", srh.graphTotalChallengePools), // storage cost

		// global historic total metrics for graphs
		rest.MakeEndpoint(storage+"/graph-allocated-storage", srh.graphAllocatedStorage), // same as cloud growth
		rest.MakeEndpoint(storage+"/graph-used-storage", srh.graphUsedStorage),           // same as data utilisation?
		rest.MakeEndpoint(storage+"/graph-total-locked", srh.graphTotalTokenLocked),
		rest.MakeEndpoint(storage+"/graph-total-minted", srh.graphTotalMinted), // capitalisation

		// global historic difference metrics for graphs
		rest.MakeEndpoint(storage+"/graph-total-staked", srh.graphTotalStaked),
		rest.MakeEndpoint(storage+"/graph-challenges", srh.graphChallenges),    // data quality
		rest.MakeEndpoint(storage+"/graph-token-supply", srh.graphTokenSupply), // zcn supply

		rest.MakeEndpoint(storage+"/search", srh.getSearchHandler),
		rest.MakeEndpoint(storage+"/alloc-blobber-term", srh.getAllocBlobberTerms),
	}
}

// swagger:route GET /v1/screst/6dba10422e368813802877a85039d3985d96760ed844092319743fb3a76712d7/graph-blobber-inactive-rounds graph-blobber-inactive-rounds
// Graphs the percentage of inactive rounds during each period. This endpoint has not yet been implemented.
//
// parameters:
//    + name: from
//      description: from date timestamp
//      required: false
//      in: query
//      type: string
//    + name: to
//      description: to date timestamp
//      required: false
//      in: query
//      type: string
//    + name: data-points
//      description: total data points in result
//      required: false
//      in: query
//      type: string
//
// responses:
//  200:  graphPoints
//  400:
//  500:
func (srh *StorageRestHandler) graphBlobberInactiveRounds(w http.ResponseWriter, r *http.Request) {
	id := r.URL.Query().Get("id")
	if len(id) == 0 {
		common.Respond(w, r, nil, common.NewErrBadRequest("no blobber id"))
		return
	}

	edb := srh.GetQueryStateContext().GetEventDB()
	if edb == nil {
		common.Respond(w, r, nil, common.NewErrInternal("no db connection"))
		return
	}

	start, end, roundsPerPoint, err := differenceParameters(
		r.URL.Query().Get("from"),
		r.URL.Query().Get("to"),
		r.URL.Query().Get("data-points"),
		edb,
	)
	if err != nil {
		common.Respond(w, r, nil, err)
		return
	}
	data, err := edb.GetDifferenceId(
		start, end, roundsPerPoint, "inactive_rounds", "blobber_aggregates", id,
	)
	if err != nil {
		common.Respond(w, r, nil, common.NewErrInternal("getting data points: "+err.Error()))
		return
	}

	common.Respond(w, r, data, nil)
}

// swagger:route GET /v1/screst/6dba10422e368813802877a85039d3985d96760ed844092319743fb3a76712d7/graph-blobber-challenges-completed graph-blobber-challenges-completed
// Graphs the total challenges created for the indicated blobber.
//
// Graph endpoints take a start and end time and the number `data-points` into which you wish to split the graph.
// The count rounds for the period is determined and the graph split up into `data-points` intervals of equal number of rounds.
// 0chain data is then amalgamated into `data-points` intervals of equal rounds.
// Each point will give the count challenges created up to that time.
//
// The result is given in an array of values with length equal to `data-points`.
// Array index represents intervals of increasing round number.
//
// parameters:
//    + name: from
//      description: from date timestamp
//      required: false
//      in: query
//      type: string
//    + name: to
//      description: to date timestamp
//      required: false
//      in: query
//      type: string
//    + name: data-points
//      description: total data points in result
//      required: false
//      in: query
//      type: string
//
// responses:
//  200:  graphPoints
//  400:
//  500:
func (srh *StorageRestHandler) graphBlobberChallengesCompleted(w http.ResponseWriter, r *http.Request) {
	id := r.URL.Query().Get("id")
	if len(id) == 0 {
		common.Respond(w, r, nil, common.NewErrBadRequest("no blobber id"))
		return
	}

	edb := srh.GetQueryStateContext().GetEventDB()
	if edb == nil {
		common.Respond(w, r, nil, common.NewErrInternal("no db connection"))
		return
	}

	start, end, roundsPerPoint, err := differenceParameters(
		r.URL.Query().Get("from"),
		r.URL.Query().Get("to"),
		r.URL.Query().Get("data-points"),
		edb,
	)
	if err != nil {
		common.Respond(w, r, nil, err)
		return
	}
	data, err := edb.GetDifferenceId(
		start, end, roundsPerPoint, "challenges_completed", "blobber_aggregates", id,
	)
	if err != nil {
		common.Respond(w, r, nil, common.NewErrInternal("getting data points: "+err.Error()))
		return
	}

	common.Respond(w, r, data, nil)
}

func roundIntervalFromTime(fromTime, toTime string, edb *event.EventDb) (int64, int64, error) {
	var timeFrom, timeTo time.Time
	from, err := strconv.ParseInt(fromTime, 10, 16)
	if err != nil {
		timeFrom = time.Now().Add(-24 * time.Hour)
	} else {
		timeFrom = time.Unix(from, 0)
	}
	to, err := strconv.ParseInt(toTime, 10, 64)
	if err != nil {
		timeTo = time.Now()
	} else {
		timeTo = time.Unix(to, 0)
	}
	start, err := edb.GetRoundFromTime(timeFrom, true)
	if err != nil {
		return 0, 0, common.NewErrInternal(
			fmt.Sprintf("failed finding round matching from time %v: %v", timeFrom, err.Error()))
	}
	if start <= 0 {
		start = 1
	}
	end, err := edb.GetRoundFromTime(timeTo, false)
	if err != nil {
		return 0, 0, common.NewErrInternal(
			fmt.Sprintf("failed finding round matching to time %v: %v", timeFrom, err.Error()))
	}

	if end <= start {
		return 0, 0, common.NewErrBadRequest(fmt.Sprintf("to %v less than from %v", end, start))
	}
	return start, end, nil
}

func differenceParameters(fromStr, toStr, dataPointsStr string, edb *event.EventDb) (int64, int64, int64, error) {
	start, end, err := roundIntervalFromTime(fromStr, toStr, edb)
	if err != nil {
		return 0, 0, 0, common.NewErrBadRequest(err.Error())
	}

	points, err := strconv.ParseUint(dataPointsStr, 10, 16)
	if err != nil {
		points = 100
	}
	points++

	blockRange := end - start
	roundsPerPoint := blockRange / int64(points)
	if roundsPerPoint < 1 {
		return 0, 0, 0, common.NewErrInternal("there must be at least one interval")
	}

	// calculate nearest start so blockrange becomes nearest multiple of point size
	n1 := int64(points) * int64(roundsPerPoint)
	n2 := int64(points) * (roundsPerPoint + 1)
	if math.Abs(float64(blockRange-n1)) < math.Abs(float64(blockRange-n2)) {
		start += blockRange - n1
	} else {
		end += n2 - blockRange
		roundsPerPoint++
	}

	if edb.Config().AggregatePeriod == 0 {
		return 0, 0, 0, common.NewErrInternal("blobber aggregate period zero")
	}
	return start, end, roundsPerPoint, nil
}

// swagger:route GET /v1/screst/6dba10422e368813802877a85039d3985d96760ed844092319743fb3a76712d7/graph-blobber-challenges-passed graph-blobber-challenges-passed
// Graphs the total challenges passed across all blobbers
//
// Graph endpoints take a start and end time and the number `data-points` into which you wish to split the graph.
// The count rounds for the period is determined and the graph split up into `data-points` intervals of equal number of rounds.
// 0chain data is then amalgamated into `data-points` intervals of equal rounds.
// Each point will give the count challenges passed by blobbers at that time.
//
// The result is given in an array of values with length equal to `data-points`.
// Array index represents intervals of increasing round number.
//
// parameters:
//    + name: from
//      description: from date timestamp
//      required: false
//      in: query
//      type: string
//    + name: to
//      description: to date timestamp
//      required: false
//      in: query
//      type: string
//    + name: data-points
//      description: total data points in result
//      required: false
//      in: query
//      type: string
//
// responses:
//  200:  graphPoints
//  400:
//  500:
func (srh *StorageRestHandler) graphBlobberChallengesPassed(w http.ResponseWriter, r *http.Request) {
	id := r.URL.Query().Get("id")
	if len(id) == 0 {
		common.Respond(w, r, nil, common.NewErrBadRequest("no blobber id"))
		return
	}

	edb := srh.GetQueryStateContext().GetEventDB()
	if edb == nil {
		common.Respond(w, r, nil, common.NewErrInternal("no db connection"))
		return
	}

	start, end, roundsPerPoint, err := differenceParameters(
		r.URL.Query().Get("from"),
		r.URL.Query().Get("to"),
		r.URL.Query().Get("data-points"),
		edb,
	)
	if err != nil {
		common.Respond(w, r, nil, err)
		return
	}
	data, err := edb.GetDifferenceId(
		start, end, roundsPerPoint, "challenges_passed", "blobber_aggregates", id,
	)
	if err != nil {
		common.Respond(w, r, nil, common.NewErrInternal("getting data points: "+err.Error()))
		return
	}

	common.Respond(w, r, data, nil)
}

// swagger:route GET /v1/screst/6dba10422e368813802877a85039d3985d96760ed844092319743fb3a76712d7/graph-blobber-total-stake graph-blobber-total-stake
// Graphs the total amount of tokens lcoked in a blobber's stake pool.
//
// Unstaking tokens are locked into allocations now, but cannot be used for any further allocations.
//
// Graph endpoints take a start and end time and the number `data-points` into which you wish to split the graph.
// The count rounds for the period is determined and the graph split up into `data-points` intervals of equal number of rounds.
// 0chain data is then amalgamated into `data-points` intervals of equal rounds.
// Each point will give the amount of tokens locked into the blobber's stake pool.
//
// The result is given in an array of values with length equal to `data-points`.
// Array index represents intervals of increasing round number.
//
// parameters:
//    + name: from
//      description: from date timestamp
//      required: false
//      in: query
//      type: string
//    + name: to
//      description: to date timestamp
//      required: false
//      in: query
//      type: string
//    + name: data-points
//      description: total data points in result
//      required: false
//      in: query
//      type: string
//
// responses:
//  200:  graphPoints
//  400:
//  500:
func (srh *StorageRestHandler) graphBlobberTotalStake(w http.ResponseWriter, r *http.Request) {
	id := r.URL.Query().Get("id")
	if len(id) == 0 {
		common.Respond(w, r, nil, common.NewErrBadRequest("no blobber id"))
		return
	}
	edb := srh.GetQueryStateContext().GetEventDB()
	if edb == nil {
		common.Respond(w, r, nil, common.NewErrInternal("no db connection"))
		return
	}

	start, end, roundsPerPoint, err := differenceParameters(
		r.URL.Query().Get("from"),
		r.URL.Query().Get("to"),
		r.URL.Query().Get("data-points"),
		edb,
	)
	if err != nil {
		common.Respond(w, r, nil, err)
		return
	}

	data, err := edb.GetAggregateData(
		start, end, roundsPerPoint,
		"total_stake",
		"blobber_aggregates",
		id,
	)
	if err != nil {
		common.Respond(w, r, nil, common.NewErrInternal("getting data points: "+err.Error()))
		return
	}

	common.Respond(w, r, data, nil)
}

// swagger:route GET /v1/screst/6dba10422e368813802877a85039d3985d96760ed844092319743fb3a76712d7/graph-blobber-challenges-open graph-blobber-challenges-open
// Graphs the change in open challenges.
//
// Unstaking tokens are locked into allocations now, but cannot be used for any further allocations.
//
// Graph endpoints take a start and end time and the number `data-points` into which you wish to split the graph.
// The count rounds for the period is determined and the graph split up into `data-points` intervals of equal number of rounds.
// 0chain data is then amalgamated into `data-points` intervals of equal rounds.
// Each point will give the average open challenges over that interval.
//
// The result is given in an array of values with length equal to `data-points`.
// Array index represents intervals of increasing round number.
//
// parameters:
//    + name: from
//      description: from date timestamp
//      required: false
//      in: query
//      type: string
//    + name: to
//      description: to date timestamp
//      required: false
//      in: query
//      type: string
//    + name: data-points
//      description: total data points in result
//      required: false
//      in: query
//      type: string
//
// responses:
//  200:  graphPoints
//  400:
//  500:
func (srh *StorageRestHandler) graphBlobberOpenCallenges(w http.ResponseWriter, r *http.Request) {
	id := r.URL.Query().Get("id")
	if len(id) == 0 {
		common.Respond(w, r, nil, common.NewErrBadRequest("no blobber id"))
		return
	}
	edb := srh.GetQueryStateContext().GetEventDB()
	if edb == nil {
		common.Respond(w, r, nil, common.NewErrInternal("no db connection"))
		return
	}

	start, end, roundsPerPoint, err := differenceParameters(
		r.URL.Query().Get("from"),
		r.URL.Query().Get("to"),
		r.URL.Query().Get("data-points"),
		edb,
	)
	if err != nil {
		common.Respond(w, r, nil, err)
		return
	}

	data, err := edb.GetAggregateData(
		start, end, roundsPerPoint,
		"open_challenges",
		"blobber_aggregates",
		id,
	)
	if err != nil {
		common.Respond(w, r, nil, common.NewErrInternal("getting data points: "+err.Error()))
		return
	}

	common.Respond(w, r, data, nil)
}

// swagger:route GET /v1/screst/6dba10422e368813802877a85039d3985d96760ed844092319743fb3a76712d7/graph-blobber-service-charge graph-blobber-service-charge
// Graphs the total service charge earned for the indicated blobber.
//
// Graph endpoints take a start and end time and the number `data-points` into which you wish to split the graph.
// The count rounds for the period is determined and the graph split up into `data-points` intervals of equal number of rounds.
// 0chain data is then amalgamated into `data-points` intervals of equal rounds.
// Each point will give the total service charge earnt by the blobbers up to that time.
//
// The result is given in an array of values with length equal to `data-points`.
// Array index represents intervals of increasing round number.
//
// parameters:
//    + name: from
//      description: from date timestamp
//      required: false
//      in: query
//      type: string
//    + name: to
//      description: to date timestamp
//      required: false
//      in: query
//      type: string
//    + name: data-points
//      description: total data points in result
//      required: false
//      in: query
//      type: string
//
// responses:
//  200:  graphPoints
//  400:
//  500:
func (srh *StorageRestHandler) graphBlobberServiceCharge(w http.ResponseWriter, r *http.Request) {
	id := r.URL.Query().Get("id")
	if len(id) == 0 {
		common.Respond(w, r, nil, common.NewErrBadRequest("no blobber id"))
		return
	}

	edb := srh.GetQueryStateContext().GetEventDB()
	if edb == nil {
		common.Respond(w, r, nil, common.NewErrInternal("no db connection"))
		return
	}

	start, end, roundsPerPoint, err := differenceParameters(
		r.URL.Query().Get("from"),
		r.URL.Query().Get("to"),
		r.URL.Query().Get("data-points"),
		edb,
	)
	if err != nil {
		common.Respond(w, r, nil, err)
		return
	}
	data, err := edb.GetTotalId(
		start, end, roundsPerPoint, "total_service_charge", "blobber_aggregates", id,
	)
	if err != nil {
		common.Respond(w, r, nil, common.NewErrInternal("getting data points: "+err.Error()))
		return
	}

	common.Respond(w, r, data, nil)
}

// swagger:route GET /v1/screst/6dba10422e368813802877a85039d3985d96760ed844092319743fb3a76712d7/graph-blobber-unstake-total graph-blobber-unstake-total
// Graphs the total amount of tokens in the blobber's stake pool that are tagged for unstaking.
//
// Unstaking tokens are locked into allocations now, but cannot be used for any further allocations.
//
// Graph endpoints take a start and end time and the number `data-points` into which you wish to split the graph.
// The number of rounds for the period is determined and the graph split up into `data-points` intervals of equal number of rounds.
// 0chain data is then amalgamated into `data-points` intervals of equal rounds.
// Each point will give the amount of tokens taged as unstaking in the blobber's stake pool.
//
// The result is given in an array of values with length equal to `data-points`.
// Array index represents intervals of increasing round number.
//
// parameters:
//    + name: from
//      description: from date timestamp
//      required: false
//      in: query
//      type: string
//    + name: to
//      description: to date timestamp
//      required: false
//      in: query
//      type: string
//    + name: data-points
//      description: total data points in result
//      required: false
//      in: query
//      type: string
//
// responses:
//  200:  graphPoints
//  400:
//  500:
func (srh *StorageRestHandler) graphBlobberUnstakeTotal(w http.ResponseWriter, r *http.Request) {
	id := r.URL.Query().Get("id")
	if len(id) == 0 {
		common.Respond(w, r, nil, common.NewErrBadRequest("no blobber id"))
		return
	}
	edb := srh.GetQueryStateContext().GetEventDB()
	if edb == nil {
		common.Respond(w, r, nil, common.NewErrInternal("no db connection"))
		return
	}

	start, end, roundsPerPoint, err := differenceParameters(
		r.URL.Query().Get("from"),
		r.URL.Query().Get("to"),
		r.URL.Query().Get("data-points"),
		edb,
	)
	if err != nil {
		common.Respond(w, r, nil, err)
		return
	}

	data, err := edb.GetAggregateData(
		start, end, roundsPerPoint,
		"unstake_total",
		"blobber_aggregates",
		id,
	)
	if err != nil {
		common.Respond(w, r, nil, common.NewErrInternal("getting data points: "+err.Error()))
		return
	}

	common.Respond(w, r, data, nil)
}

// swagger:route GET /v1/screst/6dba10422e368813802877a85039d3985d96760ed844092319743fb3a76712d7/graph-blobber-offers-total graph-blobber-offers-total
// Graphs the total amount of tokens in blobber stake pools that are locked into allocation offers for the blobber.
//
// Tokens locked into active allocations cannot be used for new allocations.
//
// Graph endpoints take a start and end time and the number `data-points` into which you wish to split the graph.
// The number of rounds for the period is determined and the graph split up into `data-points` intervals of equal number of rounds.
// 0chain data is then amalgamated into `data-points` intervals of equal rounds.
// Each point will give the average stake amount locked into allocations for the blobber.
//
// The result is given in an array of values with length equal to `data-points`.
// Array index represents intervals of increasing round number.
//
// parameters:
//    + name: from
//      description: from date timestamp
//      required: false
//      in: query
//      type: string
//    + name: to
//      description: to date timestamp
//      required: false
//      in: query
//      type: string
//    + name: data-points
//      description: total data points in result
//      required: false
//      in: query
//      type: string
//
// responses:
//  200:  graphPoints
//  400:
//  500:
func (srh *StorageRestHandler) graphBlobberOffersTotal(w http.ResponseWriter, r *http.Request) {
	id := r.URL.Query().Get("id")
	if len(id) == 0 {
		common.Respond(w, r, nil, common.NewErrBadRequest("no blobber id"))
		return
	}
	edb := srh.GetQueryStateContext().GetEventDB()
	if edb == nil {
		common.Respond(w, r, nil, common.NewErrInternal("no db connection"))
		return
	}

	start, end, roundsPerPoint, err := differenceParameters(
		r.URL.Query().Get("from"),
		r.URL.Query().Get("to"),
		r.URL.Query().Get("data-points"),
		edb,
	)
	if err != nil {
		common.Respond(w, r, nil, err)
		return
	}

	data, err := edb.GetAggregateData(
		start, end, roundsPerPoint,
		"offers_total",
		"blobber_aggregates",
		id,
	)
	if err != nil {
		common.Respond(w, r, nil, common.NewErrInternal("getting data points: "+err.Error()))
		return
	}

	common.Respond(w, r, data, nil)
}

// swagger:route GET /v1/screst/6dba10422e368813802877a85039d3985d96760ed844092319743fb3a76712d7/graph-blobber-saved-data graph-blobber-saved-data
// Graphs the total amount of data stored in the indicated blobber.
//
// Graph endpoints take a start and end time and the number `data-points` into which you wish to split the graph.
// The number of rounds for the period is determined and the graph split up into `data-points` intervals of equal number of rounds.
// 0chain data is then amalgamated into `data-points` intervals of equal rounds.
// Each point will give the total data stored in the blobber up until that time.
//
// The result is given in an array of values with length equal to `data-points`.
// Array index represents intervals of increasing round number.
//
// parameters:
//    + name: from
//      description: from date timestamp
//      required: false
//      in: query
//      type: string
//    + name: to
//      description: to date timestamp
//      required: false
//      in: query
//      type: string
//    + name: data-points
//      description: total data points in result
//      required: false
//      in: query
//      type: string
//
// responses:
//  200:  graphPoints
//  400:
//  500:
func (srh *StorageRestHandler) graphBlobberSavedData(w http.ResponseWriter, r *http.Request) {
	id := r.URL.Query().Get("id")
	if len(id) == 0 {
		common.Respond(w, r, nil, common.NewErrBadRequest("no blobber id"))
		return
	}
	edb := srh.GetQueryStateContext().GetEventDB()
	if edb == nil {
		common.Respond(w, r, nil, common.NewErrInternal("no db connection"))
		return
	}

	start, end, roundsPerPoint, err := differenceParameters(
		r.URL.Query().Get("from"),
		r.URL.Query().Get("to"),
		r.URL.Query().Get("data-points"),
		edb,
	)
	if err != nil {
		common.Respond(w, r, nil, err)
		return
	}

	data, err := edb.GetAggregateData(
		start, end, roundsPerPoint,
		"saved_data",
		"blobber_aggregates",
		id,
	)
	if err != nil {
		common.Respond(w, r, nil, common.NewErrInternal("getting data points: "+err.Error()))
		return
	}

	common.Respond(w, r, data, nil)
}

// swagger:route GET /v1/screst/6dba10422e368813802877a85039d3985d96760ed844092319743fb3a76712d7/graph-blobber-saved-data graph-blobber-saved-data
// Graphs the total amount of data stored in the indicated blobber.
//
// Graph endpoints take a start and end time and the number `data-points` into which you wish to split the graph.
// The number of rounds for the period is determined and the graph split up into `data-points` intervals of equal number of rounds.
// 0chain data is then amalgamated into `data-points` intervals of equal rounds.
// Each point will give the average data read upto the that time.
//
// The result is given in an array of values with length equal to `data-points`.
// Array index represents intervals of increasing round number.
//
// parameters:
//    + name: from
//      description: from date timestamp
//      required: false
//      in: query
//      type: string
//    + name: to
//      description: to date timestamp
//      required: false
//      in: query
//      type: string
//    + name: data-points
//      description: total data points in result
//      required: false
//      in: query
//      type: string
//
// responses:
//  200:  graphPoints
//  400:
//  500:
func (srh *StorageRestHandler) graphBlobberReadData(w http.ResponseWriter, r *http.Request) {
	id := r.URL.Query().Get("id")
	if len(id) == 0 {
		common.Respond(w, r, nil, common.NewErrBadRequest("no blobber id"))
		return
	}
	edb := srh.GetQueryStateContext().GetEventDB()
	if edb == nil {
		common.Respond(w, r, nil, common.NewErrInternal("no db connection"))
		return
	}

	start, end, roundsPerPoint, err := differenceParameters(
		r.URL.Query().Get("from"),
		r.URL.Query().Get("to"),
		r.URL.Query().Get("data-points"),
		edb,
	)
	if err != nil {
		common.Respond(w, r, nil, err)
		return
	}

	data, err := edb.GetAggregateData(
		start, end, roundsPerPoint,
		"read_data",
		"blobber_aggregates",
		id,
	)
	if err != nil {
		common.Respond(w, r, nil, common.NewErrInternal("getting data points: "+err.Error()))
		return
	}

	common.Respond(w, r, data, nil)
}

// graphPoints
//
// A collection of points values returned from a `graph` endpoint.
//
// All graph endpoints take as parameters a `to` and `from` time and the `number of points` they want to be returned.
// Ths object holds the returned value. An array, each element matching a total or average value in accenting order
// of time. The number of array elements will always match the number of points requested in the inpute parameters.
//
// example for data points = 17: [0,0,0,0,0,0,0,0,0,0,0,0,0,0,2808685.714285714,5242880,5242880]
// swagger:model graphPoints
type graphPoints []int64

// swagger:route GET /v1/screst/6dba10422e368813802877a85039d3985d96760ed844092319743fb3a76712d7/graph-blobber-allocated graph-blobber-allocated
// Graphs the total amount of storage allocated to a blobber over time.
//
// Graph endpoints take a start and end time and the number `data-points` into which you wish to split the graph.
// The number of rounds for the period is determined and the graph split up into `data-points` intervals of equal number of rounds.
// 0chain data is then amalgamated into `data-points` intervals of equal rounds. Each point will give the total blobber
// the average storage allocated to the blobber during the corresponding interval.
//
// The result is given in an array of values with length equal to `data-points`.
// Array index represents intervals of increasing round number.
//
// parameters:
//    + name: from
//      description: from date timestamp
//      required: false
//      in: query
//      type: string
//    + name: to
//      description: to date timestamp
//      required: false
//      in: query
//      type: string
//    + name: data-points
//      description: total data points in result
//      required: false
//      in: query
//      type: string
//
// responses:
//  200:  graphPoints
//  400:
//  500:
func (srh *StorageRestHandler) graphBlobberAllocated(w http.ResponseWriter, r *http.Request) {
	id := r.URL.Query().Get("id")
	if len(id) == 0 {
		common.Respond(w, r, nil, common.NewErrBadRequest("no blobber id"))
		return
	}
	edb := srh.GetQueryStateContext().GetEventDB()
	if edb == nil {
		common.Respond(w, r, nil, common.NewErrInternal("no db connection"))
		return
	}

	start, end, roundsPerPoint, err := differenceParameters(
		r.URL.Query().Get("from"),
		r.URL.Query().Get("to"),
		r.URL.Query().Get("data-points"),
		edb,
	)
	if err != nil {
		common.Respond(w, r, nil, err)
		return
	}

	data, err := edb.GetAggregateData(
		start, end, roundsPerPoint,
		"allocated",
		"blobber_aggregates",
		id,
	)
	if err != nil {
		common.Respond(w, r, nil, common.NewErrInternal("getting data points: "+err.Error()))
		return
	}

	common.Respond(w, r, data, nil)
}

// swagger:route GET /v1/screst/6dba10422e368813802877a85039d3985d96760ed844092319743fb3a76712d7/graph-blobber-capacity graph-blobber-capacity
// Graphs the total blobber capacity over time.
//
// Graph endpoints take a start and end time and the number `data-points` into which you wish to split the graph.
// The number of rounds for the period is determined and the graph split up into `data-points` intervals of equal number of rounds.
// 0chain data is then amalgamated into `data-points` intervals of equal rounds. Each point will give the total blobber
// capacity at the end of the corresponding interval for the blobber.
//
// The result is given in an array of values with length equal to `data-points`.
// Array index represents intervals of increasing round number.
//
// parameters:
//    + name: from
//      description: from date timestamp
//      required: false
//      in: query
//      type: string
//    + name: to
//      description: to date timestamp
//      required: false
//      in: query
//      type: string
//    + name: data-points
//      description: total data points in result
//      required: false
//      in: query
//      type: string
//
// responses:
//  200: graphPoints
//  400:
//  500:
func (srh *StorageRestHandler) graphBlobberCapacity(w http.ResponseWriter, r *http.Request) {
	id := r.URL.Query().Get("id")
	if len(id) == 0 {
		common.Respond(w, r, nil, common.NewErrBadRequest("no blobber id"))
		return
	}
	edb := srh.GetQueryStateContext().GetEventDB()
	if edb == nil {
		common.Respond(w, r, nil, common.NewErrInternal("no db connection"))
		return
	}

	start, end, roundsPerPoint, err := differenceParameters(
		r.URL.Query().Get("from"),
		r.URL.Query().Get("to"),
		r.URL.Query().Get("data-points"),
		edb,
	)
	if err != nil {
		common.Respond(w, r, nil, err)
		return
	}

	data, err := edb.GetAggregateData(
		start, end, roundsPerPoint,
		"capacity",
		"blobber_aggregates",
		id,
	)
	if err != nil {
		common.Respond(w, r, nil, common.NewErrInternal("getting data points: "+err.Error()))
		return
	}

	common.Respond(w, r, data, nil)
}

// swagger:route GET /v1/screst/6dba10422e368813802877a85039d3985d96760ed844092319743fb3a76712d7/graph-blobber-write-price graph-blobber-write-price
// Graphs the average write price for a blobber.
//
// Graph endpoints take a start and end time and the number `data-points` into which you wish to split the graph.
// The number of rounds for the period is determined and the graph split up into `data-points` intervals of equal number of rounds.
// 0chain data is then amalgamated into `data-points` intervals of equal rounds. Each point will give the average blobber
// write price for the corresponding interval for the blobber.
//
// The result is given in an array of values with length equal to `data-points`.
// Array index represents intervals of increasing round number.
//
// parameters:
//    + name: from
//      description: from date timestamp
//      required: false
//      in: query
//      type: string
//    + name: to
//      description: to date timestamp
//      required: false
//      in: query
//      type: string
//    + name: data-points
//      description: total data points in result
//      required: false
//      in: query
//      type: string
//
// responses:
//  200:  graphPoints
//  400:
//  500:
func (srh *StorageRestHandler) graphBlobberWritePrice(w http.ResponseWriter, r *http.Request) {
	id := r.URL.Query().Get("id")
	if len(id) == 0 {
		common.Respond(w, r, nil, common.NewErrBadRequest("no blobber id"))
		return
	}

	edb := srh.GetQueryStateContext().GetEventDB()
	if edb == nil {
		common.Respond(w, r, nil, common.NewErrInternal("no db connection"))
		return
	}

	start, end, roundsPerPoint, err := differenceParameters(
		r.URL.Query().Get("from"),
		r.URL.Query().Get("to"),
		r.URL.Query().Get("data-points"),
		edb,
	)
	if err != nil {
		common.Respond(w, r, nil, err)
		return
	}

	data, err := edb.GetAggregateData(
		start, end, roundsPerPoint,
		"write_price",
		"blobber_aggregates",
		id,
	)
	if err != nil {
		common.Respond(w, r, nil, common.NewErrInternal("getting data points: "+err.Error()))
		return
	}

	common.Respond(w, r, data, nil)
}

// swagger:route GET /v1/screst/6dba10422e368813802877a85039d3985d96760ed844092319743fb3a76712d7/total-minted total-minted
// The total amount minted in smart contracts.
//
// responses:
//  200: int64
//  400:
//  500:
// Example {206}
func (srh *StorageRestHandler) getTotalMinted(w http.ResponseWriter, r *http.Request) {
	edb := srh.GetQueryStateContext().GetEventDB()
	if edb == nil {
		common.Respond(w, r, nil, common.NewErrInternal("no db connection"))
		return
	}

	global, err := edb.GetGlobal()
	if err != nil {
		common.Respond(w, r, nil, common.NewErrInternal("getting data utilization failed, Error: "+err.Error()))
		return
	}
	common.Respond(w, r, global.TotalMint, nil)
}

// swagger:route GET /v1/screst/6dba10422e368813802877a85039d3985d96760ed844092319743fb3a76712d7/total-staked total-staked
// Gets the total amount minted between from and to dates.
//
// parameters:
//    + name: from
//      description: from date timestamp
//      required: false
//      in: query
//      type: string
//    + name: to
//      description: to date timestamp
//      required: false
//      in: query
//      type: string
//    + name: data-points
//      description: total data points in result
//      required: false
//      in: query
//      type: string
//
// responses:
//  200: int64
//  400:
//  500:
func (srh *StorageRestHandler) getTotalStaked(w http.ResponseWriter, r *http.Request) {
	edb := srh.GetQueryStateContext().GetEventDB()
	if edb == nil {
		common.Respond(w, r, nil, common.NewErrInternal("no db connection"))
		return
	}

	global, err := edb.GetGlobal()
	if err != nil {
		common.Respond(w, r, nil, common.NewErrInternal("getting data utilization failed, Error: "+err.Error()))
		return
	}
	common.Respond(w, r, global.TotalStaked, nil)
}

// swagger:route GET /v1/screst/6dba10422e368813802877a85039d3985d96760ed844092319743fb3a76712d7/total-blobber-capacity total-blobber-capacity
// The total capacity of all blobbers combined.
//
// // This will be more than both the total used storage and the total allocated storage
//
// responses:
//  200: int64
//  400:
//  500:
func (srh *StorageRestHandler) getTotalBlobberCapacity(w http.ResponseWriter, r *http.Request) {
	edb := srh.GetQueryStateContext().GetEventDB()
	if edb == nil {
		common.Respond(w, r, nil, common.NewErrInternal("no db connection"))
		return
	}

	global, err := edb.GetGlobal()
	if err != nil {
		common.Respond(w, r, nil, common.NewErrInternal("getting data utilization failed, Error: "+err.Error()))
		return
	}
	common.Respond(w, r, global.MaxCapacityStorage, nil)
}

// swagger:model int64
type swaggerInt64 int64

// swagger:route GET /v1/screst/6dba10422e368813802877a85039d3985d96760ed844092319743fb3a76712d7/average-write-price average-write-price
// The average write price, average across all blobbers.
//
// This is the average write price that will be used for new allocation,
//
// responses:
//  200: int64
//  400:
//  500:
func (srh *StorageRestHandler) getAverageWritePrice(w http.ResponseWriter, r *http.Request) {
	edb := srh.GetQueryStateContext().GetEventDB()
	if edb == nil {
		common.Respond(w, r, nil, common.NewErrInternal("no db connection"))
		return
	}

	global, err := edb.GetGlobal()
	if err != nil {
		common.Respond(w, r, nil, common.NewErrInternal("getting data utilization failed, Error: "+err.Error()))
		return
	}
	common.Respond(w, r, global.AverageWritePrice, nil)
}

// swagger:route GET /v1/screst/6dba10422e368813802877a85039d3985d96760ed844092319743fb3a76712d7/total-successful-challenges total-successful-challenges
// The total number of successful challenges across all blobbers.
//
// responses:
//  200: int64
//  400:
//  500:
func (srh *StorageRestHandler) getTotalSuccessfulChallenges(w http.ResponseWriter, r *http.Request) {
	edb := srh.GetQueryStateContext().GetEventDB()
	if edb == nil {
		common.Respond(w, r, nil, common.NewErrInternal("no db connection"))
		return
	}

	global, err := edb.GetGlobal()
	if err != nil {
		common.Respond(w, r, nil, common.NewErrInternal("getting data utilization failed, Error: "+err.Error()))
		return
	}
	common.Respond(w, r, global.SuccessfulChallenges, nil)
}

// swagger:route GET /v1/screst/6dba10422e368813802877a85039d3985d96760ed844092319743fb3a76712d7/total-total-challenges total-total-challenges
// The total number of challenges generated for all blobbers.
//
// responses:
//  200: int64
//  400:
//  500:
func (srh *StorageRestHandler) getTotalTotalChallenges(w http.ResponseWriter, r *http.Request) {
	edb := srh.GetQueryStateContext().GetEventDB()
	if edb == nil {
		common.Respond(w, r, nil, common.NewErrInternal("no db connection"))
		return
	}

	global, err := edb.GetGlobal()
	if err != nil {
		common.Respond(w, r, nil, common.NewErrInternal("getting data utilization failed, Error: "+err.Error()))
		return
	}
	common.Respond(w, r, global.TotalChallenges, nil)
}

// swagger:route GET /v1/screst/6dba10422e368813802877a85039d3985d96760ed844092319743fb3a76712d7/total-allocated-storage total-allocated-storage
// The total allocated storage across all blobbers.
//
// This will be less then the total capacity and more than the used storage
//
// responses:
//  200: int64
//  400:
//  500:
func (srh *StorageRestHandler) getTotalAllocatedStorage(w http.ResponseWriter, r *http.Request) {
	edb := srh.GetQueryStateContext().GetEventDB()
	if edb == nil {
		common.Respond(w, r, nil, common.NewErrInternal("no db connection"))
		return
	}

	global, err := edb.GetGlobal()
	if err != nil {
		common.Respond(w, r, nil, common.NewErrInternal("getting data utilization failed, Error: "+err.Error()))
		return
	}
	common.Respond(w, r, global.AllocatedStorage, nil)
}

// swagger:route GET /v1/screst/6dba10422e368813802877a85039d3985d96760ed844092319743fb3a76712d7/blobber-rank blobber-rank
// Gets the rank of a blobber.
//   challenges passed / total challenges
//
// parameters:
//    + name: id
//      description: id of blobber
//      required: true
//      in: query
//      type: string
//    + name: time
//      description: time to get rank for, defaults to the latest round.
//      required: false
//      in: query
//      type: string
//
// responses:
//  200: Int64Map
//  400:
func (srh *StorageRestHandler) getBlobberRank(w http.ResponseWriter, r *http.Request) {
	edb := srh.GetQueryStateContext().GetEventDB()
	if edb == nil {
		common.Respond(w, r, nil, common.NewErrInternal("no db connection"))
		return
	}

	id := r.URL.Query().Get("id")
	timeIn := r.URL.Query().Get("time")
	if len(timeIn) == 0 { // current rank
		rank, err := edb.GetBlobberRank(id)
		if err != nil {
			common.Respond(w, r, nil, err)
			return
		}
		common.Respond(w, r, rest.Int64Map{
			"blobber-rank": rank,
		}, nil)
		return
	}

	t, err := strconv.ParseInt(timeIn, 10, 64)
	if err != nil {
		common.Respond(w, r, nil, err)
		return
	}
	round, err := edb.GetRoundFromTime(time.Unix(t, 0), true)
	if err != nil {
		common.Respond(w, r, nil, err)
		return
	}
	rank, err := edb.GetBlobberRankByRound(id, round)
	if err != nil {
		common.Respond(w, r, nil, err)
		return
	}
	common.Respond(w, r, rest.Int64Map{
		"blobber-rank": rank,
	}, nil)
}

// swagger:route GET /v1/screst/6dba10422e368813802877a85039d3985d96760ed844092319743fb3a76712d7/blobber_ids blobber_ids
// convert list of blobber urls into ids
//
// parameters:
//    + name: free_allocation_data
//      description: allocation data
//      required: true
//      in: query
//      type: string
//    + name: offset
//      description: offset
//      in: query
//      type: string
//    + name: limit
//      description: limit
//      in: query
//      type: string
//    + name: sort
//      description: desc or asc
//      in: query
//      type: string
//
// responses:
//  200: stringArray
//  400:
func (srh *StorageRestHandler) getBlobberIdsByUrls(w http.ResponseWriter, r *http.Request) {
	var (
		urlsStr = r.URL.Query().Get("blobber_urls")
	)

	limit, err := common2.GetOffsetLimitOrderParam(r.URL.Query())
	if err != nil {
		common.Respond(w, r, nil, err)
		return
	}

	if len(urlsStr) == 0 {
		common.Respond(w, r, nil, errors.New("blobber urls list is empty"))
		return
	}

	var urls []string
	err = json.Unmarshal([]byte(urlsStr), &urls)
	if err != nil {
		common.Respond(w, r, nil, errors.New("blobber urls list is malformed"))
		return
	}

	if len(urls) == 0 {
		common.Respond(w, r, make([]string, 0), nil)
		return
	}

	balances := srh.GetQueryStateContext()
	edb := balances.GetEventDB()
	if edb == nil {
		common.Respond(w, r, nil, common.NewErrInternal("no db connection"))
		return
	}
	var ids stringArray
	ids, err = edb.GetBlobberIdsFromUrls(urls, limit)
	if err != nil {
		common.Respond(w, r, nil, err)
		return
	}
	common.Respond(w, r, ids, err)
}

// swagger:route GET /v1/screst/6dba10422e368813802877a85039d3985d96760ed844092319743fb3a76712d7/free_alloc_blobbers free_alloc_blobbers
// returns list of all blobbers alive that match the free allocation request.
//
// parameters:
//    + name: free_allocation_data
//      description: allocation data
//      required: true
//      in: query
//      type: string
//    + name: offset
//      description: offset
//      in: query
//      type: string
//    + name: limit
//      description: limit
//      in: query
//      type: string
//    + name: sort
//      description: desc or asc
//      in: query
//      type: string
//
// responses:
//  200:
//  400:
func (srh *StorageRestHandler) getFreeAllocationBlobbers(w http.ResponseWriter, r *http.Request) {
	var (
		allocData = r.URL.Query().Get("free_allocation_data")
	)

	limit, err := common2.GetOffsetLimitOrderParam(r.URL.Query())
	if err != nil {
		common.Respond(w, r, nil, err)
		return
	}
	var inputObj freeStorageAllocationInput
	if err := inputObj.decode([]byte(allocData)); err != nil {
		common.Respond(w, r, "", common.NewErrInternal("can't decode allocation request", err.Error()))
		return
	}

	var marker freeStorageMarker
	if err := marker.decode([]byte(inputObj.Marker)); err != nil {
		common.Respond(w, r, "", common.NewErrorf("free_allocation_failed",
			"unmarshal request: %v", err))
		return
	}

	balances := srh.GetQueryStateContext()
	var conf *Config
	if conf, err = getConfig(balances); err != nil {
		common.Respond(w, r, "", common.NewErrorf("free_allocation_failed",
			"can't get config: %v", err))
		return
	}
	var creationDate = balances.Now()
	dur := common.ToTime(creationDate).Add(conf.FreeAllocationSettings.Duration)
	request := newAllocationRequest{
		DataShards:      conf.FreeAllocationSettings.DataShards,
		ParityShards:    conf.FreeAllocationSettings.ParityShards,
		Size:            conf.FreeAllocationSettings.Size,
		Expiration:      common.Timestamp(dur.Unix()),
		Owner:           marker.Recipient,
		OwnerPublicKey:  inputObj.RecipientPublicKey,
		ReadPriceRange:  conf.FreeAllocationSettings.ReadPriceRange,
		WritePriceRange: conf.FreeAllocationSettings.WritePriceRange,
		Blobbers:        inputObj.Blobbers,
	}

	edb := balances.GetEventDB()
	if edb == nil {
		common.Respond(w, r, nil, common.NewErrInternal("no db connection"))
		return
	}
	blobberIDs, err := getBlobbersForRequest(request, edb, balances, limit)
	if err != nil {
		common.Respond(w, r, "", err)
		return
	}

	common.Respond(w, r, blobberIDs, nil)

}

// swagger:route GET /v1/screst/6dba10422e368813802877a85039d3985d96760ed844092319743fb3a76712d7/alloc_blobbers alloc_blobbers
// returns list of all blobbers alive that match the allocation request.
//
// parameters:
//    + name: allocation_data
//      description: allocation data
//      required: true
//      in: query
//      type: string
//    + name: offset
//      description: offset
//      in: query
//      type: string
//    + name: limit
//      description: limit
//      in: query
//      type: string
//    + name: sort
//      description: desc or asc
//      in: query
//      type: string
//
// responses:
//  200:
//  400:
func (srh *StorageRestHandler) getAllocationBlobbers(w http.ResponseWriter, r *http.Request) {
	q := r.URL.Query()

	limit, err := common2.GetOffsetLimitOrderParam(q)
	if err != nil {
		common.Respond(w, r, nil, err)
		return
	}

	balances := srh.GetQueryStateContext()
	edb := balances.GetEventDB()
	if edb == nil {
		common.Respond(w, r, nil, common.NewErrInternal("no db connection"))
		return
	}

	allocData := q.Get("allocation_data")
	var request newAllocationRequest
	if err := request.decode([]byte(allocData)); err != nil {
		common.Respond(w, r, "", common.NewErrInternal("can't decode allocation request", err.Error()))
		return
	}

	blobberIDs, err := getBlobbersForRequest(request, edb, balances, limit)
	if err != nil {
		common.Respond(w, r, "", err)
		return
	}

	common.Respond(w, r, blobberIDs, nil)
}

func getBlobbersForRequest(request newAllocationRequest, edb *event.EventDb, balances cstate.TimedQueryStateContextI, limit common2.Pagination) ([]string, error) {
	var sa = request.storageAllocation()
	var conf *Config
	var err error
	if conf, err = getConfig(balances); err != nil {
		return nil, fmt.Errorf("can't get config: %v", err)
	}

	var creationDate = balances.Now()
	sa.TimeUnit = conf.TimeUnit // keep the initial time unit

	// number of blobbers required
	var numberOfBlobbers = sa.DataShards + sa.ParityShards
	if numberOfBlobbers > conf.MaxBlobbersPerAllocation {
		return nil, common.NewErrorf("allocation_creation_failed",
			"Too many blobbers selected, max available %d", conf.MaxBlobbersPerAllocation)
	}

	if sa.DataShards <= 0 || sa.ParityShards < 0 {
		return nil, common.NewErrorf("allocation_creation_failed",
			"invalid data shards:%v or parity shards:%v", sa.DataShards, sa.ParityShards)
	}
	// size of allocation for a blobber
	var allocationSize = sa.bSize()

	dur := common.ToTime(sa.Expiration).Sub(common.ToTime(creationDate))
	allocation := event.AllocationQuery{
		MaxOfferDuration: dur,
		ReadPriceRange: struct {
			Min int64
			Max int64
		}{
			Min: int64(request.ReadPriceRange.Min),
			Max: int64(request.ReadPriceRange.Max),
		},
		WritePriceRange: struct {
			Min int64
			Max int64
		}{
			Min: int64(request.WritePriceRange.Min),
			Max: int64(request.WritePriceRange.Max),
		},
		AllocationSize:     allocationSize,
		AllocationSizeInGB: sizeInGB(sa.bSize()),
		PreferredBlobbers:  request.Blobbers,
		NumberOfDataShards: sa.DataShards,
	}

	logging.Logger.Debug("alloc_blobbers", zap.Int64("ReadPriceRange.Min", allocation.ReadPriceRange.Min),
		zap.Int64("ReadPriceRange.Max", allocation.ReadPriceRange.Max), zap.Int64("WritePriceRange.Min", allocation.WritePriceRange.Min),
		zap.Int64("WritePriceRange.Max", allocation.WritePriceRange.Max), zap.Int64("MaxOfferDuration", allocation.MaxOfferDuration.Nanoseconds()),
		zap.Int64("AllocationSize", allocation.AllocationSize), zap.Float64("AllocationSizeInGB", allocation.AllocationSizeInGB),
		zap.Int64("last_health_check", int64(balances.Now())),
	)

	blobberIDs, err := edb.GetBlobbersFromParams(allocation, limit, balances.Now())
	if err != nil {
		logging.Logger.Error("get_blobbers_for_request", zap.Error(err))
		return nil, errors.New("failed to get blobbers: " + err.Error())
	}

	if len(blobberIDs) < numberOfBlobbers {
		return nil, errors.New("not enough blobbers to honor the allocation")
	}
	return blobberIDs, nil
}

// swagger:route GET /v1/screst/6dba10422e368813802877a85039d3985d96760ed844092319743fb3a76712d7/collected_reward collected_reward
// Returns collected reward for a client_id.
// > Note: start-date and end-date resolves to the closest block number for those timestamps on the network.
//
// > Note: Using start/end-block and start/end-date together would only return results with start/end-block
//
//
// parameters:
//    + name: start-block
//      description: start block
//      required: false
//      in: query
//      type: string
//    + name: end-block
//      description: end block
//      required: false
//      in: query
//      type: string
//    + name: start-date
//      description: start date
//      required: false
//      in: query
//      type: string
//    + name: end-date
//      description: end date
//      required: false
//      in: query
//      type: string
//    + name: data-points
//      description: number of data points in response
//      required: false
//      in: query
//      type: string
//    + name: client-id
//      description: client id
//      required: true
//      in: query
//      type: string
//
// responses:
//  200: challengePoolStat
//  400:
func (srh *StorageRestHandler) getCollectedReward(w http.ResponseWriter, r *http.Request) {
	var (
		startBlockString = r.URL.Query().Get("start-block")
		endBlockString   = r.URL.Query().Get("end-block")
		clientID         = r.URL.Query().Get("client-id")
		startDateString  = r.URL.Query().Get("start-date")
		endDateString    = r.URL.Query().Get("end-date")
		dataPointsString = r.URL.Query().Get("data-points")
	)

	var dataPoints int64
	dataPoints, err := strconv.ParseInt(dataPointsString, 10, 64)
	if err != nil {
		dataPoints = 1
	} else if dataPoints > 100 {
		dataPoints = 100
	}

	query := event.RewardQuery{
		ClientID:   clientID,
		DataPoints: dataPoints,
	}

	edb := srh.GetQueryStateContext().GetEventDB()
	if edb == nil {
		common.Respond(w, r, nil, common.NewErrInternal("no db connection"))
		return
	}

	if startBlockString != "" && endBlockString != "" {
		startBlock, err := strconv.ParseUint(startBlockString, 10, 64)
		if err != nil {
			common.Respond(w, r, nil, common.NewErrInternal("failed to parse start-block string to a number", err.Error()))
			return
		}

		endBlock, err := strconv.ParseUint(endBlockString, 10, 64)
		if err != nil {
			common.Respond(w, r, nil, common.NewErrInternal("failed to parse end-block string to a number", err.Error()))
			return
		}

		if startBlock > endBlock {
			common.Respond(w, r, 0, common.NewErrInternal("start-block cannot be greater than end-block"))
			return
		}

		query.StartBlock = int(startBlock)
		query.EndBlock = int(endBlock)

		rewards, err := edb.GetRewardClaimedTotalBetweenBlocks(query)
		if err != nil {
			common.Respond(w, r, 0, common.NewErrInternal("can't get rewards claimed", err.Error()))
			return
		}
		common.Respond(w, r, map[string][]int64{
			"collected_reward": rewards,
		}, nil)
		return
	}

	if startDateString != "" && endDateString != "" {
		startDate, err := strconv.ParseUint(startDateString, 10, 64)
		if err != nil {
			common.Respond(w, r, nil, common.NewErrInternal("failed to parse start-date string to a number", err.Error()))
			return
		}

		endDate, err := strconv.ParseUint(endDateString, 10, 64)
		if err != nil {
			common.Respond(w, r, nil, common.NewErrInternal("failed to parse end-date string to a number", err.Error()))
			return
		}

		if startDate > endDate {
			common.Respond(w, r, 0, common.NewErrInternal("start-date cannot be greater than end-date"))
			return
		}

		query.StartDate = time.Unix(int64(startDate), 0)
		query.EndDate = time.Unix(int64(endDate), 0)

		rewards, err := edb.GetRewardClaimedTotalBetweenDates(query)
		if err != nil {
			common.Respond(w, r, 0, common.NewErrInternal("can't get rewards claimed", err.Error()))
			return
		}

		common.Respond(w, r, map[string]interface{}{
			"collected_reward": rewards,
		}, nil)
		return
	}

	common.Respond(w, r, nil, common.NewErrInternal("can't get collected rewards"))
}

// swagger:route GET /v1/screst/6dba10422e368813802877a85039d3985d96760ed844092319743fb3a76712d7/alloc_write_marker_count alloc_write_marker_count
//
//
// parameters:
//    + name: allocation_id
//      description: allocation for which to get challenge pools statistics
//      required: true
//      in: query
//      type: string
//
// responses:
//  200: challengePoolStat
//  400:
func (srh *StorageRestHandler) getWriteMarkerCount(w http.ResponseWriter, r *http.Request) {
	allocationID := r.URL.Query().Get("allocation_id")
	if allocationID == "" {
		common.Respond(w, r, nil, common.NewErrInternal("allocation_id is empty"))
		return
	}
	edb := srh.GetQueryStateContext().GetEventDB()
	if edb == nil {
		common.Respond(w, r, nil, common.NewErrInternal("no db connection"))
		return
	}
	total, err := edb.GetWriteMarkerCount(allocationID)
	common.Respond(w, r, map[string]int64{
		"count": total,
	}, err)
}

// swagger:route GET /v1/screst/6dba10422e368813802877a85039d3985d96760ed844092319743fb3a76712d7/alloc_read_size alloc_read_size
//
//
// parameters:
//    + name: allocation_id
//      description: allocation for which to get challenge pools statistics
//      required: true
//      in: query
//      type: string
//    + name: block_number
//      description:block number
//      required: true
//      in: query
//      type: string
//
// responses:
//  200: challengePoolStat
//  400:
func (srh *StorageRestHandler) getReadAmount(w http.ResponseWriter, r *http.Request) {
	blockNumberString := r.URL.Query().Get("block_number")
	allocationIDString := r.URL.Query().Get("allocation_id")

	if blockNumberString == "" {
		common.Respond(w, r, nil, common.NewErrInternal("block_number is empty"))
		return
	}
	blockNumber, err := strconv.Atoi(blockNumberString)
	if err != nil {
		common.Respond(w, r, nil, common.NewErrInternal("block_number is not valid"))
		return
	}
	edb := srh.GetQueryStateContext().GetEventDB()
	if edb == nil {
		common.Respond(w, r, nil, common.NewErrInternal("no db connection"))
		return
	}
	total, err := edb.GetDataReadFromAllocationForLastNBlocks(int64(blockNumber), allocationIDString)
	common.Respond(w, r, map[string]int64{"total": total}, err)
}

// swagger:route GET /v1/screst/6dba10422e368813802877a85039d3985d96760ed844092319743fb3a76712d7/alloc_written_size alloc_written_size
// statistic for all locked tokens of a challenge pool
//
// parameters:
//    + name: allocation_id
//      description: allocation for which to get challenge pools statistics
//      required: true
//      in: query
//      type: string
//    + name: block_number
//      description:block number
//      required: true
//      in: query
//      type: string
//
// responses:
//  200: challengePoolStat
//  400:
func (srh *StorageRestHandler) getWrittenAmount(w http.ResponseWriter, r *http.Request) {
	blockNumberString := r.URL.Query().Get("block_number")
	allocationIDString := r.URL.Query().Get("allocation_id")

	if blockNumberString == "" {
		common.Respond(w, r, nil, common.NewErrInternal("block_number is empty"))
		return
	}
	blockNumber, err := strconv.Atoi(blockNumberString)
	if err != nil {
		common.Respond(w, r, nil, common.NewErrInternal("block_number is not valid"))
		return
	}
	edb := srh.GetQueryStateContext().GetEventDB()
	if edb == nil {
		common.Respond(w, r, nil, common.NewErrInternal("no db connection"))
		return
	}
	total, err := edb.GetAllocationWrittenSizeInLastNBlocks(int64(blockNumber), allocationIDString)

	common.Respond(w, r, map[string]int64{
		"total": total,
	}, err)
}

// swagger:route GET /v1/screst/6dba10422e368813802877a85039d3985d96760ed844092319743fb3a76712d7/allocWrittenSizePerPeriod allocWrittenSizePerPeriod
// Total amount of data added during given blocks
//
// parameters:
//    + name: block-start
//      description:start block number
//      required: true
//      in: query
//      type: string
//    + name: block-end
//      description:end block number
//      required: true
//      in: query
//      type: string
//
// responses:
//  200: Int64Map
//  400:
func (srh *StorageRestHandler) getWrittenAmountPerPeriod(w http.ResponseWriter, r *http.Request) {
	startBlockNumberString := r.URL.Query().Get("block-start")
	endBlockNumberString := r.URL.Query().Get("block-end")

	if startBlockNumberString == "" {
		common.Respond(w, r, nil, common.NewErrInternal("block-start is empty"))
		return
	}
	if endBlockNumberString == "" {
		common.Respond(w, r, nil, common.NewErrInternal("block-end is empty"))
		return
	}

	startBlockNumber, err := strconv.Atoi(startBlockNumberString)
	if err != nil {
		common.Respond(w, r, nil, common.NewErrInternal("block-start is not valid"))
		return
	}
	endBlockNumber, err := strconv.Atoi(endBlockNumberString)
	if err != nil {
		common.Respond(w, r, nil, common.NewErrInternal("block-end is not valid"))
		return
	}

	if startBlockNumber > endBlockNumber {
		common.Respond(w, r, nil, common.NewErrInternal("block-start is greater than block-end"))
		return
	}

	edb := srh.GetQueryStateContext().GetEventDB()
	if edb == nil {
		common.Respond(w, r, nil, common.NewErrInternal("no db connection"))
		return
	}
	total, err := edb.GetAllocationWrittenSizeInBlocks(int64(startBlockNumber), int64(endBlockNumber))

	common.Respond(w, r, map[string]int64{
		"total": total,
	}, err)
}

// swagger:route GET /v1/screst/6dba10422e368813802877a85039d3985d96760ed844092319743fb3a76712d7/getChallengePoolStat getChallengePoolStat
// statistic for all locked tokens of a challenge pool
//
// parameters:
//    + name: allocation_id
//      description: allocation for which to get challenge pools statistics
//      required: true
//      in: query
//      type: string
//
// responses:
//  200: challengePoolStat
//  400:
func (srh *StorageRestHandler) getChallengePoolStat(w http.ResponseWriter, r *http.Request) {
	var (
		allocationID = r.URL.Query().Get("allocation_id")
	)

	if allocationID == "" {
		err := errors.New("missing allocation_id URL query parameter")
		common.Respond(w, r, nil, common.NewErrBadRequest(err.Error()))
		return
	}

	edb := srh.GetQueryStateContext().GetEventDB()
	if edb == nil {
		common.Respond(w, r, nil, common.NewErrInternal("no db connection"))
		return
	}

	cp, err := edb.GetChallengePool(allocationID)
	if err != nil {
		common.Respond(w, r, nil, common.NewErrBadRequest(err.Error()))
	}

	common.Respond(w, r, toChallengePoolStat(cp), nil)
}

// swagger:route GET /v1/screst/6dba10422e368813802877a85039d3985d96760ed844092319743fb3a76712d7/getReadPoolStat getReadPoolStat
// Gets  statistic for all locked tokens of the read pool
//
// parameters:
//    + name: client_id
//      description: client for which to get read pools statistics
//      required: true
//      in: query
//      type: string
//
// responses:
//  200: readPool
//  400:
func (srh *StorageRestHandler) getReadPoolStat(w http.ResponseWriter, r *http.Request) {
	rp := readPool{}

	clientID := r.URL.Query().Get("client_id")
	err := srh.GetQueryStateContext().GetTrieNode(readPoolKey(ADDRESS, clientID), &rp)
	if err != nil {
		common.Respond(w, r, nil, smartcontract.NewErrNoResourceOrErrInternal(err, true, "can't get read pool"))
		return
	}

	common.Respond(w, r, &rp, nil)
}

const cantGetConfigErrMsg = "can't get config"

func getConfig(balances cstate.CommonStateContextI) (*Config, error) {
	var conf = &Config{}
	err := balances.GetTrieNode(scConfigKey(ADDRESS), conf)
	if err != nil {
		if err != util.ErrValueNotPresent {
			return nil, err
		} else {
			conf, err = getConfiguredConfig()
			if err != nil {
				return nil, err
			}
			return conf, err
		}
	}
	return conf, nil
}

// swagger:route GET /v1/screst/6dba10422e368813802877a85039d3985d96760ed844092319743fb3a76712d7/storage_config storage_config
// Gets the current storage smart contract settings
//
// responses:
//  200: StringMap
//  400:
func (srh *StorageRestHandler) getConfig(w http.ResponseWriter, r *http.Request) {
	conf, err := getConfig(srh.GetQueryStateContext())
	if err != nil && err != util.ErrValueNotPresent {
		common.Respond(w, r, nil, smartcontract.NewErrNoResourceOrErrInternal(err, true, cantGetConfigErrMsg))
		return
	}

	rtv, err := conf.getConfigMap()
	if err != nil {
		common.Respond(w, r, nil, smartcontract.NewErrNoResourceOrErrInternal(err, true, cantGetConfigErrMsg))
		return
	}

	common.Respond(w, r, rtv, nil)
}

// swagger:route GET /v1/screst/6dba10422e368813802877a85039d3985d96760ed844092319743fb3a76712d7/total-stored-data total-stored-data
// Gets the total data currently storage used across all blobbers.
//
// This will be less then both the total capacity and the total allocated storage
//
// responses:
//  200: int64
//  400:
func (srh *StorageRestHandler) getTotalData(w http.ResponseWriter, r *http.Request) {
	edb := srh.GetQueryStateContext().GetEventDB()
	if edb == nil {
		common.Respond(w, r, nil, common.NewErrInternal("no db connection"))
		return
	}

	global, err := edb.GetGlobal()
	if err != nil {
		common.Respond(w, r, nil, common.NewErrInternal("getting data utilization failed, Error: "+err.Error()))
		return
	}
	common.Respond(w, r, global.UsedStorage, nil)
}

// swagger:route GET /v1/screst/6dba10422e368813802877a85039d3985d96760ed844092319743fb3a76712d7/get_blocks get_blocks
// Gets block information for all blocks. Todo: We need to add a filter to this.
//
// parameters:
//    + name: block_hash
//      description: block hash
//      required: true
//      in: query
//      type: string
//    + name: offset
//      description: offset
//      in: query
//      type: string
//    + name: limit
//      description: limit
//      in: query
//      type: string
//    + name: sort
//      description: desc or asc
//      in: query
//      type: string
//
// responses:
//  200: []Block
//  400:
//  500:
func (srh *StorageRestHandler) getBlocks(w http.ResponseWriter, r *http.Request) {
	limit, err := common2.GetOffsetLimitOrderParam(r.URL.Query())
	if err != nil {
		common.Respond(w, r, nil, err)
		return
	}

	edb := srh.GetQueryStateContext().GetEventDB()
	if edb == nil {
		common.Respond(w, r, nil, common.NewErrInternal("no db connection"))
		return
	}
	block, err := edb.GetBlocks(limit)
	if err != nil {
		common.Respond(w, r, nil, common.NewErrInternal("getting block "+err.Error()))
		return
	}
	common.Respond(w, r, &block, nil)
}

// swagger:route GET /v1/screst/6dba10422e368813802877a85039d3985d96760ed844092319743fb3a76712d7/block block
// Gets block information
//
// parameters:
//    + name: block_hash
//      description: block hash
//      required: false
//      in: query
//      type: string
//    + name: date
//      description: block created closest to the date (epoch timestamp in nanoseconds)
//      required: false
//      in: query
//      type: string
//    + name: round
//      description: block round
//      required: false
//      in: query
//      type: string
//
// responses:
//  200: Block
//  400:
//  500:
func (srh *StorageRestHandler) getBlock(w http.ResponseWriter, r *http.Request) {
	var (
		hash        = r.URL.Query().Get("block_hash")
		date        = r.URL.Query().Get("date")
		roundString = r.URL.Query().Get("round")
	)

	edb := srh.GetQueryStateContext().GetEventDB()
	if edb == nil {
		common.Respond(w, r, nil, common.NewErrInternal("no db connection"))
		return
	}

	if hash != "" {
		block, err := edb.GetBlockByHash(hash)
		if err != nil {
			common.Respond(w, r, nil, common.NewErrInternal("error getting block "+err.Error()))
			return
		}

		common.Respond(w, r, &block, nil)
		return
	}

	if date != "" {
		block, err := edb.GetBlockByDate(date)
		if err != nil {
			common.Respond(w, r, nil, common.NewErrInternal("error getting block "+err.Error()))
			return
		}

		common.Respond(w, r, &block, nil)
		return
	}

	if roundString != "" {
		round, err := strconv.ParseUint(roundString, 10, 64)
		if err != nil {
			common.Respond(w, r, nil, common.NewErrInternal("error parsing parameter string "+err.Error()))
			return
		}

		block, err := edb.GetBlockByRound(int64(round))
		if err != nil {
			common.Respond(w, r, nil, common.NewErrInternal("error getting block "+err.Error()))
			return
		}

		common.Respond(w, r, &block, nil)
		return
	}

	common.Respond(w, r, nil, common.NewErrBadRequest("no filter selected"))
	return
}

// swagger:model userPoolStat
type userPoolStat struct {
	Pools map[datastore.Key][]*delegatePoolStat `json:"pools"`
}

// swagger:route GET /v1/screst/6dba10422e368813802877a85039d3985d96760ed844092319743fb3a76712d7/getUserStakePoolStat getUserStakePoolStat
// Gets statistic for a user's stake pools
//
// parameters:
//    + name: client_id
//      description: client for which to get stake pool information
//      required: true
//      in: query
//      type: string
//
// responses:
//  200: userPoolStat
//  400:
func (srh *StorageRestHandler) getUserStakePoolStat(w http.ResponseWriter, r *http.Request) {
	clientID := r.URL.Query().Get("client_id")
	edb := srh.GetQueryStateContext().GetEventDB()
	if edb == nil {
		common.Respond(w, r, nil, common.NewErrInternal("no db connection"))
		return
	}
	pools, err := edb.GetUserDelegatePools(clientID, int(spenum.Blobber))
	if err != nil {
		common.Respond(w, r, nil, common.NewErrBadRequest("blobber not found in event database: "+err.Error()))
		return
	}

	var ups = new(userPoolStat)
	ups.Pools = make(map[datastore.Key][]*delegatePoolStat)
	for _, pool := range pools {
		var dps = delegatePoolStat{
			ID:           pool.PoolID,
			DelegateID:   pool.DelegateID,
			Status:       spenum.PoolStatus(pool.Status).String(),
			RoundCreated: pool.RoundCreated,
		}
		dps.Balance = pool.Balance

		dps.Rewards = pool.Reward

		dps.TotalPenalty = pool.TotalPenalty

		dps.TotalReward = pool.TotalReward

		ups.Pools[pool.ProviderID] = append(ups.Pools[pool.ProviderID], &dps)
	}

	common.Respond(w, r, ups, nil)
}

func spStats(
	blobber event.Blobber,
	delegatePools []event.DelegatePool,
) (*stakePoolStat, error) {
	stat := new(stakePoolStat)
	stat.ID = blobber.BlobberID
	stat.UnstakeTotal = blobber.UnstakeTotal
	stat.Capacity = blobber.Capacity
	stat.WritePrice = blobber.WritePrice
	stat.OffersTotal = blobber.OffersTotal
	stat.Delegate = make([]delegatePoolStat, 0, len(delegatePools))
	stat.Settings = stakepool.Settings{
		DelegateWallet:     blobber.DelegateWallet,
		MinStake:           blobber.MinStake,
		MaxStake:           blobber.MaxStake,
		MaxNumDelegates:    blobber.NumDelegates,
		ServiceChargeRatio: blobber.ServiceCharge,
	}
	stat.Rewards = blobber.Reward
	for _, dp := range delegatePools {
		dpStats := delegatePoolStat{
			ID:           dp.PoolID,
			DelegateID:   dp.DelegateID,
			Status:       spenum.PoolStatus(dp.Status).String(),
			RoundCreated: dp.RoundCreated,
		}
		dpStats.Balance = dp.Balance

		dpStats.Rewards = dp.Reward

		dpStats.TotalPenalty = dp.TotalPenalty

		dpStats.TotalReward = dp.TotalReward

		newBal, err := currency.AddCoin(stat.Balance, dpStats.Balance)
		if err != nil {
			return nil, err
		}
		stat.Balance = newBal
		stat.Delegate = append(stat.Delegate, dpStats)
	}
	return stat, nil
}

// swagger:route GET /v1/screst/6dba10422e368813802877a85039d3985d96760ed844092319743fb3a76712d7/getStakePoolStat getStakePoolStat
// Gets statistic for all locked tokens of a stake pool
//
// parameters:
//    + name: blobber_id
//      description: id of blobber
//      required: true
//      in: query
//      type: string
//
// responses:
//  200: stakePoolStat
//  400:
//  500:
func (srh *StorageRestHandler) getStakePoolStat(w http.ResponseWriter, r *http.Request) {
	blobberID := r.URL.Query().Get("blobber_id")
	edb := srh.GetQueryStateContext().GetEventDB()
	if edb == nil {
		common.Respond(w, r, nil, common.NewErrInternal("no db connection"))
		return
	}
	blobber, err := edb.GetBlobber(blobberID)
	if err != nil {
		common.Respond(w, r, nil, common.NewErrBadRequest("cannot find blobber: "+err.Error()))
		return
	}

	delegatePools, err := edb.GetDelegatePools(blobberID, int(spenum.Blobber))
	if err != nil {
		common.Respond(w, r, nil, common.NewErrInternal("cannot find user stake pool: "+err.Error()))
		return
	}
	spS, err := spStats(*blobber, delegatePools)
	if err != nil {
		common.Respond(w, r, nil, common.NewErrInternal("cannot fetch stake pool stats: "+err.Error()))
		return
	}
	common.Respond(w, r, spS, nil)
}

// swagger:route GET /v1/screst/6dba10422e368813802877a85039d3985d96760ed844092319743fb3a76712d7/blobber-challenges blobber-challenges
// Gets challenges for a blobber by challenge id
//
// parameters:
//    + name: id
//      description: id of blobber
//      required: true
//      in: query
//      type: string
//    + name: start
//      description: start time of interval
//      required: true
//      in: query
//      type: string
//    + name: end
//      description: end time of interval
//      required: true
//      in: query
//      type: string
//
// responses:
//  200: Challenges
//  400:
//  404:
//  500:
func (srh *StorageRestHandler) getBlobberChallenges(w http.ResponseWriter, r *http.Request) {
	edb := srh.GetQueryStateContext().GetEventDB()
	if edb == nil {
		common.Respond(w, r, nil, common.NewErrInternal("no db connection"))
		return
	}
	start, end, err := roundIntervalFromTime(
		r.URL.Query().Get("from"),
		r.URL.Query().Get("to"),
		edb,
	)
	if err != nil {
		common.Respond(w, r, nil, err)
		return
	}
	blobberID := r.URL.Query().Get("id")
	if len(blobberID) == 0 {
		common.Respond(w, r, nil, common.NewErrBadRequest("no blobber id"))
		return
	}

	challenges, err := edb.GetChallenges(blobberID, start, end)
	if err != nil {
		common.Respond(w, r, "", smartcontract.NewErrNoResourceOrErrInternal(err, true, "can't get challenge"))
		return
	}

	common.Respond(w, r, challenges, nil)
}

// swagger:route GET /v1/screst/6dba10422e368813802877a85039d3985d96760ed844092319743fb3a76712d7/getchallenge getchallenge
// Gets challenges for a blobber by challenge id
//
// parameters:
//    + name: blobber
//      description: id of blobber
//      required: true
//      in: query
//      type: string
//    + name: challenge
//      description: id of challenge
//      required: true
//      in: query
//      type: string
//
// responses:
//  200: StorageChallenge
//  400:
//  404:
//  500:
func (srh *StorageRestHandler) getChallenge(w http.ResponseWriter, r *http.Request) {
	blobberID := r.URL.Query().Get("blobber")

	challengeID := r.URL.Query().Get("challenge")
	challenge, err := getChallengeForBlobber(blobberID, challengeID, srh.GetQueryStateContext().GetEventDB())
	if err != nil {
		common.Respond(w, r, "", smartcontract.NewErrNoResourceOrErrInternal(err, true, "can't get challenge"))
		return
	}

	common.Respond(w, r, challenge, nil)
}

// swagger:model StorageChallengeResponse
type StorageChallengeResponse struct {
	*StorageChallenge `json:",inline"`
	Validators        []*ValidationNode `json:"validators"`
	Seed              int64             `json:"seed"`
	AllocationRoot    string            `json:"allocation_root"`
}

// swagger:model ChallengesResponse
type ChallengesResponse struct {
	BlobberID  string                      `json:"blobber_id"`
	Challenges []*StorageChallengeResponse `json:"challenges"`
}

// swagger:route GET /v1/screst/6dba10422e368813802877a85039d3985d96760ed844092319743fb3a76712d7/openchallenges openchallenges
// Gets open challenges for a blobber
//
// parameters:
//    + name: blobber
//      description: id of blobber for which to get open challenges
//      required: true
//      in: query
//      type: string
//    + name: offset
//      description: offset
//      in: query
//      type: string
//    + name: limit
//      description: limit
//      in: query
//      type: string
//    + name: sort
//      description: desc or asc
//      in: query
//      type: string
//
// responses:
//  200: ChallengesResponse
//  400:
//  404:
//  500:
func (srh *StorageRestHandler) getOpenChallenges(w http.ResponseWriter, r *http.Request) {
	var (
		blobberID  = r.URL.Query().Get("blobber")
		fromString = r.URL.Query().Get("from")
		from       common.Timestamp
	)

	if fromString != "" {
		fromI, err := strconv.Atoi(fromString)
		if err != nil {
			common.Respond(w, r, nil, err)
			return
		}
		from = common.Timestamp(fromI)
	}

	limit, err := common2.GetOffsetLimitOrderParam(r.URL.Query())
	if err != nil {
		common.Respond(w, r, nil, err)
		return
	}

	sctx := srh.GetQueryStateContext()
	edb := sctx.GetEventDB()
	if edb == nil {
		common.Respond(w, r, nil, common.NewErrInternal("no db connection"))
		return
	}
	if err != nil {
		common.Respond(w, r, "", smartcontract.NewErrNoResourceOrErrInternal(err, true, "can't find blobber"))
		return
	}

	challenges, err := getOpenChallengesForBlobber(blobberID, from, common.Timestamp(getMaxChallengeCompletionTime().Seconds()), limit, sctx.GetEventDB())
	if err != nil {
		common.Respond(w, r, "", smartcontract.NewErrNoResourceOrErrInternal(err, true, "can't find challenges"))
		return
	}
	common.Respond(w, r, ChallengesResponse{
		BlobberID:  blobberID,
		Challenges: challenges,
	}, nil)
}

// swagger:route GET /v1/screst/6dba10422e368813802877a85039d3985d96760ed844092319743fb3a76712d7/get_validator get_validator
// Gets validator information
//
// parameters:
//    + name: validator_id
//      description: validator on which to get information
//      required: true
//      in: query
//      type: string
//
// responses:
//  200: Validator
//  400:
//  500:
func (srh *StorageRestHandler) getValidator(w http.ResponseWriter, r *http.Request) {

	var (
		validatorID = r.URL.Query().Get("validator_id")
	)

	if validatorID == "" {
		common.Respond(w, r, nil, common.NewErrBadRequest("no validator id"))
		return
	}
	edb := srh.GetQueryStateContext().GetEventDB()
	if edb == nil {
		common.Respond(w, r, nil, common.NewErrInternal("no db connection"))
		return
	}
	validator, err := edb.GetValidatorByValidatorID(validatorID)
	if err != nil {
		common.Respond(w, r, nil, common.NewErrInternal("can't find validator", err.Error()))
		return
	}

	common.Respond(w, r, validator, nil)
}

// validators swagger:route GET /v1/screst/6dba10422e368813802877a85039d3985d96760ed844092319743fb3a76712d7/validators validators
// Gets list of all validators alive (e.g. excluding blobbers with zero capacity).
//
// responses:
//  200: Validator
//  400:
func (srh *StorageRestHandler) validators(w http.ResponseWriter, r *http.Request) {

	pagination, err := common2.GetOffsetLimitOrderParam(r.URL.Query())
	edb := srh.GetQueryStateContext().GetEventDB()
	if edb == nil {
		common.Respond(w, r, nil, common.NewErrInternal("no db connection"))
		return
	}
	validators, err := edb.GetValidators(pagination)
	if err != nil {
		err := common.NewErrInternal("cannot get validator list" + err.Error())
		common.Respond(w, r, nil, err)
		return
	}

	common.Respond(w, r, validators, nil)
}

// swagger:route GET /v1/screst/6dba10422e368813802877a85039d3985d96760ed844092319743fb3a76712d7/getWriteMarkers getWriteMarkers
// Gets read markers according to a filter
//
// parameters:
//    + name: allocation_id
//      description: count write markers for this allocation
//      required: true
//      in: query
//      type: string
//    + name: filename
//      description: file name
//      required: true
//      in: query
//      type: string
//    + name: offset
//      description: offset
//      in: query
//      type: string
//    + name: limit
//      description: limit
//      in: query
//      type: string
//    + name: sort
//      description: desc or asc
//      in: query
//      type: string
//
// responses:
//  200: []WriteMarker
//  400:
//  500:
func (srh *StorageRestHandler) getWriteMarkers(w http.ResponseWriter, r *http.Request) {
	var (
		allocationID = r.URL.Query().Get("allocation_id")
		filename     = r.URL.Query().Get("filename")
	)

	limit, err := common2.GetOffsetLimitOrderParam(r.URL.Query())
	if err != nil {
		common.Respond(w, r, nil, err)
		return
	}

	if allocationID == "" {
		common.Respond(w, r, nil, common.NewErrBadRequest("no allocation id"))
		return
	}
	edb := srh.GetQueryStateContext().GetEventDB()
	if edb == nil {
		common.Respond(w, r, nil, common.NewErrInternal("no db connection"))
		return
	}

	if filename == "" {
		writeMarkers, err := edb.GetWriteMarkersForAllocationID(allocationID, limit)
		if err != nil {
			common.Respond(w, r, nil, common.NewErrInternal("can't get write markers", err.Error()))
			return
		}
		common.Respond(w, r, writeMarkers, nil)
	} else {
		writeMarkers, err := edb.GetWriteMarkersForAllocationFile(allocationID, filename, limit)
		if err != nil {
			common.Respond(w, r, nil, common.NewErrInternal("can't get write markers for file", err.Error()))
			return
		}
		common.Respond(w, r, writeMarkers, nil)
	}
}

// swagger:route GET /v1/screst/6dba10422e368813802877a85039d3985d96760ed844092319743fb3a76712d7/count_readmarkers count_readmarkers
// Gets read markers according to a filter
//
// parameters:
//    + name: allocation_id
//      description: count read markers for this allocation
//      required: true
//      in: query
//      type: string
//
// responses:
//  200: readMarkersCount
//  400
//  500:
func (srh *StorageRestHandler) getReadMarkersCount(w http.ResponseWriter, r *http.Request) {
	var (
		allocationID = r.URL.Query().Get("allocation_id")
	)

	if allocationID == "" {
		common.Respond(w, r, nil, common.NewErrBadRequest("no allocation id"))
		return
	}

	query := new(event.ReadMarker)
	if allocationID != "" {
		query.AllocationID = allocationID
	}
	edb := srh.GetQueryStateContext().GetEventDB()
	if edb == nil {
		common.Respond(w, r, nil, common.NewErrInternal("no db connection"))
		return
	}
	count, err := edb.CountReadMarkersFromQuery(query)
	if err != nil {
		common.Respond(w, r, nil, common.NewErrInternal("can't count read markers", err.Error()))
		return
	}

	common.Respond(w, r, readMarkersCount{ReadMarkersCount: count}, nil)
}

// swagger:model readMarkersCount
type readMarkersCount struct {
	ReadMarkersCount int64 `json:"read_markers_count"`
}

// swagger:route GET /v1/screst/6dba10422e368813802877a85039d3985d96760ed844092319743fb3a76712d7/readmarkers readmarkers
// Gets read markers according to a filter
//
// parameters:
//    + name: allocation_id
//      description: filter read markers by this allocation
//      in: query
//      type: string
//    + name: auth_ticket
//      description: filter in only read markers using auth thicket
//      in: query
//      type: string
//    + name: offset
//      description: offset
//      in: query
//      type: string
//    + name: limit
//      description: limit
//      in: query
//      type: string
//    + name: sort
//      description: desc or asc
//      in: query
//      type: string
//
// responses:
//  200: []ReadMarker
//  500:
func (srh *StorageRestHandler) getReadMarkers(w http.ResponseWriter, r *http.Request) {
	var (
		allocationID = r.URL.Query().Get("allocation_id")
		authTicket   = r.URL.Query().Get("auth_ticket")
	)

	limit, err := common2.GetOffsetLimitOrderParam(r.URL.Query())
	if err != nil {
		common.Respond(w, r, nil, err)
		return
	}

	query := event.ReadMarker{}
	if allocationID != "" {
		query.AllocationID = allocationID
	}

	if authTicket != "" {
		query.AuthTicket = authTicket
	}

	edb := srh.GetQueryStateContext().GetEventDB()
	if edb == nil {
		common.Respond(w, r, nil, common.NewErrInternal("no db connection"))
		return
	}
	readMarkers, err := edb.GetReadMarkersFromQueryPaginated(query, limit)
	if err != nil {
		common.Respond(w, r, nil, common.NewErrInternal("can't get read markers", err.Error()))
		return
	}

	common.Respond(w, r, readMarkers, nil)
}

// swagger:route GET /v1/screst/6dba10422e368813802877a85039d3985d96760ed844092319743fb3a76712d7/latestreadmarker latestreadmarker
// Gets latest read marker for a client and blobber
//
// parameters:
//    + name: client
//      description: client
//      in: query
//      type: string
//    + name: blobber
//      description: blobber
//      in: query
//      type: string
//
// responses:
//  200: ReadMarker
//  500:
func (srh *StorageRestHandler) getLatestReadMarker(w http.ResponseWriter, r *http.Request) {
	var (
		clientID  = r.URL.Query().Get("client")
		blobberID = r.URL.Query().Get("blobber")

		commitRead = &ReadConnection{}
	)

	commitRead.ReadMarker = &ReadMarker{
		BlobberID: blobberID,
		ClientID:  clientID,
	}

	err := srh.GetQueryStateContext().GetTrieNode(commitRead.GetKey(ADDRESS), commitRead)
	switch err {
	case nil:
		common.Respond(w, r, commitRead.ReadMarker, nil)
	case util.ErrValueNotPresent:
		common.Respond(w, r, make(map[string]string), nil)
	default:
		common.Respond(w, r, nil, common.NewErrInternal("can't get read marker", err.Error()))
	}
}

// swagger:route GET /v1/screst/6dba10422e368813802877a85039d3985d96760ed844092319743fb3a76712d7/allocation_min_lock allocation_min_lock
// Calculates the cost of a new allocation request. Todo redo with changes to new allocation request smart contract
//
// parameters:
//
// responses:
//  200: Int64Map
//  400:
//  500:
func (srh *StorageRestHandler) getAllocationMinLock(w http.ResponseWriter, r *http.Request) {
	var err error
	creationDate := time.Now()

	allocData := r.URL.Query().Get("allocation_data")
	var req newAllocationRequest
	if err = req.decode([]byte(allocData)); err != nil {
		common.Respond(w, r, "", common.NewErrInternal("can't decode allocation request", err.Error()))
		return
	}

	balances := srh.GetQueryStateContext()
	edb := balances.GetEventDB()
	if edb == nil {
		common.Respond(w, r, nil, common.NewErrInternal("no db connection"))
		return
	}
	blobbers, err := getBlobbersForRequest(req, edb, balances, common2.Pagination{})
	if err != nil {
		common.Respond(w, r, "", common.NewErrInternal("error selecting blobbers", err.Error()))
		return
	}
	sa := req.storageAllocation()
	var gbSize = sizeInGB(sa.bSize())
	var minLockDemand currency.Coin

	ids := append(req.Blobbers, blobbers...)
	uniqueMap := make(map[string]struct{})
	for _, id := range ids {
		uniqueMap[id] = struct{}{}
	}
	unique := make([]string, 0, len(ids))
	for id := range uniqueMap {
		unique = append(unique, id)
	}
	if len(unique) > req.ParityShards+req.DataShards {
		unique = unique[:req.ParityShards+req.DataShards]
	}

	nodes := getBlobbers(unique, balances)
	for _, b := range nodes.Nodes {
		bMinLockDemand, err := b.Terms.minLockDemand(gbSize,
			sa.restDurationInTimeUnits(common.Timestamp(creationDate.Unix())))
		if err != nil {
			common.Respond(w, r, "", common.NewErrInternal("error calculating min lock demand", err.Error()))
			return
		}
		minLockDemand, err = currency.AddCoin(minLockDemand, bMinLockDemand)
		if err != nil {
			common.Respond(w, r, "", common.NewErrInternal("error calculating min lock demand", err.Error()))
			return
		}
	}

	var response = map[string]interface{}{
		"min_lock_demand": minLockDemand,
	}

	common.Respond(w, r, response, nil)
}

// swagger:route GET /v1/screst/6dba10422e368813802877a85039d3985d96760ed844092319743fb3a76712d7/allocations allocations
// Gets a list of allocation information for allocations owned by the client
//
// parameters:
//    + name: client
//      description: owner of allocations we wish to list
//      required: true
//      in: query
//      type: string
//    + name: offset
//      description: offset
//      in: query
//      type: string
//    + name: limit
//      description: limit
//      in: query
//      type: string
//    + name: sort
//      description: desc or asc
//      in: query
//      type: string
//
// responses:
//  200: []StorageAllocation
//  400:
//  500:
func (srh *StorageRestHandler) getAllocations(w http.ResponseWriter, r *http.Request) {
	clientID := r.URL.Query().Get("client")

	limit, err := common2.GetOffsetLimitOrderParam(r.URL.Query())
	if err != nil {
		common.Respond(w, r, nil, err)
		return
	}

	edb := srh.GetQueryStateContext().GetEventDB()
	if edb == nil {
		common.Respond(w, r, nil, common.NewErrInternal("no db connection"))
		return
	}
	allocations, err := getClientAllocationsFromDb(clientID, edb, limit)
	if err != nil {
		common.Respond(w, r, nil, smartcontract.NewErrNoResourceOrErrInternal(err, true, "can't get allocations"))
		return
	}
	common.Respond(w, r, allocations, nil)
}

// getErrors swagger:route GET /v1/screst/6dba10422e368813802877a85039d3985d96760ed844092319743fb3a76712d7/allocation allocation
// Gets allocation object
//
// parameters:
//    + name: allocation
//      description: offset
//      required: true
//      in: query
//      type: string
//
// responses:
//  200: StorageAllocation
//  400:
//  500:
func (srh *StorageRestHandler) getAllocation(w http.ResponseWriter, r *http.Request) {
	allocationID := r.URL.Query().Get("allocation")
	edb := srh.GetQueryStateContext().GetEventDB()
	if edb == nil {
		common.Respond(w, r, nil, common.NewErrInternal("no db connection"))
		return
	}
	allocation, err := edb.GetAllocation(allocationID)
	if err != nil {
		logging.Logger.Error("unable to fetch allocation",
			zap.String("allocation", allocationID),
			zap.Error(err))
		common.Respond(w, r, nil, smartcontract.NewErrNoResourceOrErrInternal(err, true, "can't get allocation"))
		return
	}
	sa, err := allocationTableToStorageAllocationBlobbers(allocation, edb)
	if err != nil {
		logging.Logger.Error("unable to create allocation response",
			zap.String("allocation", allocationID),
			zap.Error(err))
		common.Respond(w, r, nil, smartcontract.NewErrNoResourceOrErrInternal(err, true, "can't convert to storageAllocationBlobbers"))
		return
	}

	common.Respond(w, r, sa, nil)
}

// swagger:route GET /v1/screst/6dba10422e368813802877a85039d3985d96760ed844092319743fb3a76712d7/errors errors
// Gets errors returned by indicated transaction
//
// parameters:
//    + name: transaction_hash
//      description: transaction_hash
//      required: true
//      in: query
//      type: string
//    + name: offset
//      description: offset
//      in: query
//      type: string
//    + name: limit
//      description: limit
//      in: query
//      type: string
//    + name: sort
//      description: desc or asc
//      in: query
//      type: string
//
// responses:
//  200: []Error
//  400:
//  500:
func (srh *StorageRestHandler) getErrors(w http.ResponseWriter, r *http.Request) {

	var (
		transactionHash = r.URL.Query().Get("transaction_hash")
	)

	limit, err := common2.GetOffsetLimitOrderParam(r.URL.Query())
	if err != nil {
		common.Respond(w, r, nil, err)
		return
	}

	if len(transactionHash) == 0 {
		common.Respond(w, r, nil, common.NewErrBadRequest("transaction_hash is empty"))
		return
	}
	edb := srh.GetQueryStateContext().GetEventDB()
	if edb == nil {
		common.Respond(w, r, nil, common.NewErrInternal("no db connection"))
		return
	}
	rtv, err := edb.GetErrorByTransactionHash(transactionHash, limit)
	if err != nil {
		common.Respond(w, r, nil, common.NewErrInternal(err.Error()))
		return
	}
	common.Respond(w, r, rtv, nil)
}

// swagger:route GET /v1/screst/6dba10422e368813802877a85039d3985d96760ed844092319743fb3a76712d7/writemarkers writemarkers
// Gets list of write markers satisfying filter
//
// parameters:
//    + name: offset
//      description: offset
//      in: query
//      type: string
//    + name: limit
//      description: limit
//      in: query
//      type: string
//    + name: is_descending
//      description: is descending
//      in: query
//      type: string
//
// responses:
//  200: []WriteMarker
//  400:
//  500:
func (srh *StorageRestHandler) getWriteMarker(w http.ResponseWriter, r *http.Request) {
	limit, err := common2.GetOffsetLimitOrderParam(r.URL.Query())
	if err != nil {
		common.Respond(w, r, nil, err)
		return
	}

	edb := srh.GetQueryStateContext().GetEventDB()
	if edb == nil {
		common.Respond(w, r, nil, common.NewErrInternal("no db connection"))
		return
	}
	rtv, err := edb.GetWriteMarkers(limit)
	if err != nil {
		common.Respond(w, r, nil, common.NewErrInternal(err.Error()))
		return
	}
	common.Respond(w, r, rtv, nil)
}

// swagger:route GET /v1/screst/6dba10422e368813802877a85039d3985d96760ed844092319743fb3a76712d7/transactions transactions
// Gets filtered list of transaction information
//
// parameters:
//    + name: client_id
//      description: restrict to transactions sent by the specified client
//      in: query
//      type: string
//    + name: to_client_id
//      description: restrict to transactions sent to a specified client
//      in: query
//      type: string
//    + name: block_hash
//      description: restrict to transactions in indicated block
//      in: query
//      type: string
//    + name: offset
//      description: offset
//      in: query
//      type: string
//    + name: limit
//      description: limit
//      in: query
//      type: string
//    + name: sort
//      description: desc or asc
//      in: query
//      type: string
//    + name: block-start
//      description: restrict to transactions in specified start block and endblock
//      in: query
//      type: string
//    + name: block-end
//      description: restrict to transactions in specified start block and endblock
//      in: query
//      type: string
//
// responses:
//  200: []Transaction
//  400:
//  500:
func (srh *StorageRestHandler) getTransactionByFilter(w http.ResponseWriter, r *http.Request) {
	var (
		clientID      = r.URL.Query().Get("client_id")
		toClientID    = r.URL.Query().Get("to_client_id")
		blockHash     = r.URL.Query().Get("block_hash")
		startBlockNum = r.URL.Query().Get("block-start")
		endBlockNum   = r.URL.Query().Get("block-end")
	)

	limit, err := common2.GetOffsetLimitOrderParam(r.URL.Query())
	if err != nil {
		common.Respond(w, r, nil, err)
		return
	}

	edb := srh.GetQueryStateContext().GetEventDB()
	if edb == nil {
		common.Respond(w, r, nil, common.NewErrInternal("no db connection"))
		return
	}
	if clientID != "" {
		rtv, err := edb.GetTransactionByClientId(clientID, limit)
		if err != nil {
			common.Respond(w, r, nil, common.NewErrInternal(err.Error()))
			return
		}
		common.Respond(w, r, rtv, nil)
		return
	}
<<<<<<< HEAD
=======

	conf, err := getConfig(balances)
	if err != nil {
		common.Respond(w, r, "", common.NewErrInternal("error fetching config"))
		return
	}
	// pr review note: since sa does not contain timeunit,
	// hence minlock demand was broken, using timeunit from config should fix that
	sa := req.storageAllocation()
	var gbSize = sizeInGB(sa.bSize())
	var minLockDemand currency.Coin
>>>>>>> 1b0fb33f

	if toClientID != "" {
		rtv, err := edb.GetTransactionByToClientId(toClientID, limit)
		if err != nil {
			common.Respond(w, r, nil, common.NewErrInternal(err.Error()))
			return
		}
		common.Respond(w, r, rtv, nil)
		return
	}

	if blockHash != "" {
		rtv, err := edb.GetTransactionByBlockHash(blockHash, limit)
		if err != nil {
			common.Respond(w, r, nil, common.NewErrInternal(err.Error()))
			return
		}
		common.Respond(w, r, rtv, nil)
		return
	}

<<<<<<< HEAD
	if startBlockNum != "" && endBlockNum != "" {
		startBlockNumInt, err := strconv.Atoi(startBlockNum)
=======
	nodes := getBlobbers(unique, balances)
	for _, b := range nodes.Nodes {
		bMinLockDemand, err := b.Terms.minLockDemand(gbSize,
			sa.restDurationInTimeUnits(common.Timestamp(creationDate.Unix()), conf.TimeUnit))
>>>>>>> 1b0fb33f
		if err != nil {
			common.Respond(w, r, nil, common.NewErrInternal("start_block_number is not valid"))
			return
		}
		endBlockNumInt, err := strconv.Atoi(endBlockNum)
		if err != nil {
			common.Respond(w, r, nil, common.NewErrInternal("end_block_number is not valid"))
			return
		}

		if startBlockNumInt > endBlockNumInt {
			common.Respond(w, r, nil, common.NewErrInternal("start_block_number is greater than end_block_number"))
			return
		}

		rtv, err := edb.GetTransactionByBlockNumbers(startBlockNumInt, endBlockNumInt, limit)
		if err != nil {
			common.Respond(w, r, nil, common.NewErrInternal(err.Error()))
			return
		}
		common.Respond(w, r, rtv, nil)
		return
	}

	rtv, err := edb.GetTransactions(limit)
	if err != nil {
		common.Respond(w, r, nil, common.NewErrInternal(err.Error()))
		return
	}
	common.Respond(w, r, rtv, nil)
}

// swagger:route GET /v1/screst/6dba10422e368813802877a85039d3985d96760ed844092319743fb3a76712d7/transactionHashes transactionHashes
// Gets filtered list of transaction hashes from file information
//
// parameters:
//    + name: look-up-hash
//      description: restrict to transactions by the specific look up hash on write marker
//      in: query
//      type: string
//    + name: name
//      description: restrict to transactions by the specific file name on write marker
//      in: query
//      type: string
//    + name: content-hash
//      description: restrict to transactions by the specific content hash on write marker
//      in: query
//      type: string
//    + name: offset
//      description: offset
//      in: query
//      type: string
//    + name: limit
//      description: limit
//      in: query
//      type: string
//    + name: sort
//      description: desc or asc
//      in: query
//      type: string
//
// responses:
//  200: stringArray
//  400:
//  500:
func (srh *StorageRestHandler) getTransactionHashesByFilter(w http.ResponseWriter, r *http.Request) {
	var (
		lookUpHash  = r.URL.Query().Get("look-up-hash")
		name        = r.URL.Query().Get("name")
		contentHash = r.URL.Query().Get("content-hash")
	)

	limit, err := common2.GetOffsetLimitOrderParam(r.URL.Query())
	if err != nil {
		common.Respond(w, r, nil, err)
		return
	}

	edb := srh.GetQueryStateContext().GetEventDB()
	if edb == nil {
		common.Respond(w, r, nil, common.NewErrInternal("no db connection"))
		return
	}

	if lookUpHash != "" {
		rtv, err := edb.GetWriteMarkersByFilters(event.WriteMarker{LookupHash: lookUpHash}, "transaction_id", limit)
		if err != nil {
			common.Respond(w, r, nil, common.NewErrInternal(err.Error()))
			return
		}
		common.Respond(w, r, rtv, nil)
		return
	}

	if contentHash != "" {
		rtv, err := edb.GetWriteMarkersByFilters(event.WriteMarker{ContentHash: contentHash}, "transaction_id", limit)
		if err != nil {
			common.Respond(w, r, nil, common.NewErrInternal(err.Error()))
			return
		}
		common.Respond(w, r, rtv, nil)
		return
	}

	if name != "" {
		rtv, err := edb.GetWriteMarkersByFilters(event.WriteMarker{Name: name}, "transaction_id", limit)
		if err != nil {
			common.Respond(w, r, nil, common.NewErrInternal(err.Error()))
			return
		}
		common.Respond(w, r, rtv, nil)
		return
	}

	common.Respond(w, r, nil, common.NewErrBadRequest("no filter selected"))
}

// swagger:route GET /v1/screst/6dba10422e368813802877a85039d3985d96760ed844092319743fb3a76712d7/transaction transaction
// Gets transaction information from transaction hash
//
// responses:
//  200: Transaction
//  500:
func (srh *StorageRestHandler) getTransactionByHash(w http.ResponseWriter, r *http.Request) {
	var transactionHash = r.URL.Query().Get("transaction_hash")
	if len(transactionHash) == 0 {
		err := common.NewErrBadRequest("cannot find valid transaction: transaction_hash is empty")
		common.Respond(w, r, nil, err)
		return
	}
	edb := srh.GetQueryStateContext().GetEventDB()
	if edb == nil {
		common.Respond(w, r, nil, common.NewErrInternal("no db connection"))
	}
	transaction, err := edb.GetTransactionByHash(transactionHash)
	if err != nil {
		err := common.NewErrInternal("cannot get transaction: " + err.Error())
		common.Respond(w, r, nil, err)
		return
	}

	common.Respond(w, r, transaction, nil)
}

// swagger:model storageNodesResponse
type storageNodesResponse struct {
	Nodes []storageNodeResponse
}

// StorageNode represents Blobber configurations.
type storageNodeResponse struct {
	StorageNode
	TotalServiceCharge currency.Coin `json:"total_service_charge"`
	TotalStake         currency.Coin `json:"total_stake"`
	CreationRound      int64         `json:"creation_round"`
	ReadData           int64         `json:"read_data"`
	UsedAllocation     int64         `json:"used_allocation"`
}

func blobberTableToStorageNode(blobber event.Blobber) storageNodeResponse {
	return storageNodeResponse{
		StorageNode: StorageNode{
			ID:      blobber.BlobberID,
			BaseURL: blobber.BaseURL,
			Geolocation: StorageNodeGeolocation{
				Latitude:  blobber.Latitude,
				Longitude: blobber.Longitude,
			},
			Terms: Terms{
				ReadPrice:        blobber.ReadPrice,
				WritePrice:       blobber.WritePrice,
				MinLockDemand:    blobber.MinLockDemand,
				MaxOfferDuration: time.Duration(blobber.MaxOfferDuration),
			},
			Capacity:        blobber.Capacity,
			Allocated:       blobber.Allocated,
			LastHealthCheck: common.Timestamp(blobber.LastHealthCheck),
			StakePoolSettings: stakepool.Settings{
				DelegateWallet:     blobber.DelegateWallet,
				MinStake:           blobber.MinStake,
				MaxStake:           blobber.MaxStake,
				MaxNumDelegates:    blobber.NumDelegates,
				ServiceChargeRatio: blobber.ServiceCharge,
			},
			Information: Info{
				Name:        blobber.Name,
				WebsiteUrl:  blobber.WebsiteUrl,
				LogoUrl:     blobber.LogoUrl,
				Description: blobber.Description,
			},
			SavedData: blobber.SavedData,
		},
		TotalServiceCharge: blobber.TotalServiceCharge,
		TotalStake:         blobber.TotalStake,
		CreationRound:      blobber.CreationRound,
		ReadData:           blobber.ReadData,
	}
}

// getBlobbers swagger:route GET /v1/screst/6dba10422e368813802877a85039d3985d96760ed844092319743fb3a76712d7/getblobbers getblobbers
// Gets list of all blobbers alive (e.g. excluding blobbers with zero capacity).
//
// parameters:
//    + name: offset
//      description: offset
//      in: query
//      type: string
//    + name: limit
//      description: limit
//      in: query
//      type: string
//    + name: sort
//      description: desc or asc
//      in: query
//      type: string
// responses:
//  200: storageNodeResponse
//  500:
func (srh *StorageRestHandler) getBlobbers(w http.ResponseWriter, r *http.Request) {
	limit, err := common2.GetOffsetLimitOrderParam(r.URL.Query())
	if err != nil {
		common.Respond(w, r, nil, err)
		return
	}

	edb := srh.GetQueryStateContext().GetEventDB()
	if edb == nil {
		common.Respond(w, r, nil, common.NewErrInternal("no db connection"))
	}
	blobbers, err := edb.GetBlobbers(limit)
	if err != nil {
		err := common.NewErrInternal("cannot get blobber list" + err.Error())
		common.Respond(w, r, nil, err)
		return
	}

	sns := storageNodesResponse{
		Nodes: make([]storageNodeResponse, 0, len(blobbers)),
	}

	for _, blobber := range blobbers {
		sn := blobberTableToStorageNode(blobber)
		sns.Nodes = append(sns.Nodes, sn)
	}
	common.Respond(w, r, sns, nil)
}

// getBlobbers swagger:route GET /v1/screst/6dba10422e368813802877a85039d3985d96760ed844092319743fb3a76712d7/blobbers-by-rank blobbers-by-rank
// Gets list of all blobbers ordered by rank
//
// parameters:
//    + name: offset
//      description: offset
//      in: query
//      type: string
//    + name: limit
//      description: limit
//      in: query
//      type: string
//    + name: sort
//      description: desc or asc
//      in: query
//      type: string
// responses:
//  200: storageNodeResponse
//  500:
func (srh *StorageRestHandler) getBlobbersByRank(w http.ResponseWriter, r *http.Request) {
	limit, err := common2.GetOffsetLimitOrderParam(r.URL.Query())
	if err != nil {
		common.Respond(w, r, nil, err)
		return
	}

	edb := srh.GetQueryStateContext().GetEventDB()
	if edb == nil {
		common.Respond(w, r, nil, common.NewErrInternal("no db connection"))
		return
	}
	blobbers, err := edb.GetBlobbersByRank(limit)
	if err != nil {
		err := common.NewErrInternal("cannot get blobber by rank" + err.Error())
		common.Respond(w, r, nil, err)
		return
	}

	common.Respond(w, r, blobbers, nil)
}

// swagger:route GET /v1/screst/6dba10422e368813802877a85039d3985d96760ed844092319743fb3a76712d7/blobbers-by-geolocation blobbers-by-geolocation
//
//  Returns a list of all blobbers within a rectangle defined by maximum and minimum latitude and longitude values.
//
//    + name: max_latitude
//      description: maximum latitude value, defaults to 90
//      in: query
//      type: string
//    + name: min_latitude
//      description:  minimum latitude value, defaults to -90
//      in: query
//      type: string
//    + name: max_longitude
//      description: maximum max_longitude value, defaults to 180
//      in: query
//      type: string
//    + name: min_longitude
//      description: minimum max_longitude value, defaults to -180
//      in: query
//      type: string
//    + name: offset
//      description: offset
//      in: query
//      type: string
//    + name: limit
//      description: limit
//      in: query
//      type: string
//    + name: sort
//      description: desc or asc
//      in: query
//      type: string
//
// responses:
//  200: stringArray
//  500:
func (srh *StorageRestHandler) getBlobbersByGeoLocation(w http.ResponseWriter, r *http.Request) {
	var maxLatitude, minLatitude, maxLongitude, minLongitude float64
	var err error

	maxLatitudeString := r.URL.Query().Get("max_latitude")
	if len(maxLatitudeString) > 0 {
		maxLatitude, err = strconv.ParseFloat(maxLatitudeString, 64)
		if err != nil {
			common.Respond(w, r, nil, common.NewErrBadRequest("bad max latitude: "+err.Error()))
			return
		}
		if maxLatitude > MaxLatitude {
			common.Respond(w, r, nil, common.NewErrBadRequest("max latitude "+maxLatitudeString+" out of range -90,+90"))
			return
		}
	} else {
		maxLatitude = MaxLatitude
	}

	limit, err := common2.GetOffsetLimitOrderParam(r.URL.Query())
	if err != nil {
		common.Respond(w, r, nil, err)
		return
	}

	minLatitudeString := r.URL.Query().Get("min_latitude")
	if len(minLatitudeString) > 0 {
		minLatitude, err = strconv.ParseFloat(minLatitudeString, 64)
		if err != nil {
			common.Respond(w, r, nil, common.NewErrBadRequest("bad max latitude: "+err.Error()))
			return
		}
		if minLatitude < MinLatitude {
			common.Respond(w, r, nil, common.NewErrBadRequest("max latitude "+minLatitudeString+" out of range -90,+90"))
			return
		}
	} else {
		minLatitude = MinLatitude
	}

	maxLongitudeString := r.URL.Query().Get("max_longitude")
	if len(maxLongitudeString) > 0 {
		maxLongitude, err = strconv.ParseFloat(maxLongitudeString, 64)
		if err != nil {
			common.Respond(w, r, nil, common.NewErrBadRequest("bad max longitude: "+err.Error()))
			return
		}
		if maxLongitude > MaxLongitude {
			common.Respond(w, r, nil, common.NewErrBadRequest("max max longitude "+maxLongitudeString+" out of range -180,80"))
			return
		}
	} else {
		maxLongitude = MaxLongitude
	}

	minLongitudeString := r.URL.Query().Get("min_longitude")
	if len(minLongitudeString) > 0 {
		minLongitude, err = strconv.ParseFloat(minLongitudeString, 64)
		if err != nil {
			common.Respond(w, r, nil, common.NewErrBadRequest("bad min longitude: "+err.Error()))
			return
		}
		if minLongitude < MinLongitude {
			common.Respond(w, r, nil, common.NewErrBadRequest("min longitude "+minLongitudeString+" out of range -180,180"))
			return
		}
	} else {
		minLongitude = MinLongitude
	}

	edb := srh.GetQueryStateContext().GetEventDB()
	if edb == nil {
		common.Respond(w, r, nil, common.NewErrInternal("no db connection"))
		return
	}
	blobbers, err := edb.GeBlobberByLatLong(maxLatitude, minLatitude, maxLongitude, minLongitude, limit)
	if err != nil {
		err := common.NewErrInternal("cannot get blobber geolocation: " + err.Error())
		common.Respond(w, r, nil, err)
		return
	}

	common.Respond(w, r, blobbers, nil)
}

// swagger:route GET /v1/screst/6dba10422e368813802877a85039d3985d96760ed844092319743fb3a76712d7/get_blobber_total_stakes get_blobber_total_stakes
// Gets total stake of all blobbers combined
//
// responses:
//  200: Int64Map
//  500:
func (srh *StorageRestHandler) getBlobberTotalStakes(w http.ResponseWriter, r *http.Request) {
	sctx := srh.GetQueryStateContext()
	edb := sctx.GetEventDB()
	if edb == nil {
		common.Respond(w, r, nil, common.NewErrInternal("no db connection"))
		return
	}
	blobbers, err := edb.GetAllBlobberId()
	if err != nil {
		err := common.NewErrInternal("cannot get blobber list" + err.Error())
		common.Respond(w, r, nil, err)
		return
	}
	var total int64
	for _, blobber := range blobbers {
		var sp *stakePool
		sp, err := getStakePool(blobber, sctx)
		if err != nil {
			err := common.NewErrInternal("cannot get stake pool" + err.Error())
			common.Respond(w, r, nil, err)
			return
		}
		staked, err := sp.stake()
		if err != nil {
			err := common.NewErrInternal("cannot get stake" + err.Error())
			common.Respond(w, r, nil, err)
			return
		}

		total, err = maths.SafeAddInt64(total, int64(staked))
		if err != nil {
			err := common.NewErrInternal("cannot get total stake" + err.Error())
			common.Respond(w, r, nil, err)
			return
		}
	}
	common.Respond(w, r, rest.Int64Map{
		"total": total,
	}, nil)
}

// swagger:route GET /v1/screst/6dba10422e368813802877a85039d3985d96760ed844092319743fb3a76712d7/getBlobber getBlobber
// Get count of blobber
//
// responses:
//  200: Int64Map
//  400:
func (srh *StorageRestHandler) getBlobberCount(w http.ResponseWriter, r *http.Request) {
	edb := srh.GetQueryStateContext().GetEventDB()
	if edb == nil {
		common.Respond(w, r, nil, common.NewErrInternal("no db connection"))
		return
	}
	blobberCount, err := edb.GetBlobberCount()
	if err != nil {
		err := common.NewErrInternal("getting blobber count:" + err.Error())
		common.Respond(w, r, nil, err)
		return
	}

	common.Respond(w, r, rest.Int64Map{
		"count": blobberCount,
	}, nil)
}

// swagger:route GET /v1/screst/6dba10422e368813802877a85039d3985d96760ed844092319743fb3a76712d7/getBlobber getBlobber
// Get blobber information
//
// parameters:
//    + name: blobber_id
//      description: blobber for which to return information
//      required: true
//      in: query
//      type: string
//
// responses:
//  200: storageNodesResponse
//  400:
//  500:
func (srh *StorageRestHandler) getBlobber(w http.ResponseWriter, r *http.Request) {
	var blobberID = r.URL.Query().Get("blobber_id")
	if blobberID == "" {
		err := common.NewErrBadRequest("missing 'blobber_id' URL query parameter")
		common.Respond(w, r, nil, err)
		return
	}
	edb := srh.GetQueryStateContext().GetEventDB()
	if edb == nil {
		common.Respond(w, r, nil, common.NewErrInternal("no db connection"))
	}
	blobber, err := edb.GetBlobber(blobberID)
	if err != nil {
		err := common.NewErrInternal("missing blobber: " + blobberID)
		common.Respond(w, r, nil, err)
		return
	}

	sn := blobberTableToStorageNode(*blobber)
	common.Respond(w, r, sn, nil)
}

// swagger:route GET /v1/screst/6dba10422e368813802877a85039d3985d96760ed844092319743fb3a76712d7/graph-total-challenge-pools graph-total-challenge-pools
// Graphs the change in total amount stored across all challenge pools.
//
// Graph endpoints take a start and end time and the number `data-points` into which you wish to split the graph.
// The count rounds for the period is determined and the graph split up into `data-points` intervals of equal rounds.
// 0chain data is then amalgamated into `data-points` intervals of equal rounds.
// Each point will give the total challenge pool at that time.
//
// The result is given in an array of values with length equal to `data-points`.
// Array index represents intervals of increasing round number.
//
// parameters:
//    + name: from
//      description: from date timestamp
//      required: false
//      in: query
//      type: string
//    + name: to
//      description: to date timestamp
//      required: false
//      in: query
//      type: string
//    + name: data-points
//      description: total data points in result
//      required: false
//      in: query
//      type: string
//
// responses:
//  200:
//  400:
//  500:
func (srh *StorageRestHandler) graphTotalChallengePools(w http.ResponseWriter, r *http.Request) {
	edb := srh.GetQueryStateContext().GetEventDB()
	if edb == nil {
		common.Respond(w, r, nil, common.NewErrInternal("no db connection"))
		return
	}

	start, end, roundsPerPoint, err := differenceParameters(
		r.URL.Query().Get("from"),
		r.URL.Query().Get("to"),
		r.URL.Query().Get("data-points"),
		edb,
	)
	if err != nil {
		common.Respond(w, r, nil, err)
		return
	}
	data, err := edb.GetAverage(
		start, end, roundsPerPoint, "total_challenge_pools", "snapshots",
	)
	if err != nil {
		common.Respond(w, r, nil, common.NewErrInternal("getting data points: "+err.Error()))
		return
	}

	common.Respond(w, r, data, nil)
}

// swagger:route GET /v1/screst/6dba10422e368813802877a85039d3985d96760ed844092319743fb3a76712d7/graph-write-price graph-write-price
// Graphs the average write price across all blobbers.
//
// Graph endpoints take a start and end time and the number `data-points` into which you wish to split the graph.
// The count rounds for the period is determined and the graph split up into `data-points` intervals of equal rounds.
// 0chain data is then amalgamated into `data-points` intervals of equal rounds.
// Each point will give the average write price during that interval.
//
// The result is given in an array of values with length equal to `data-points`.
// Array index represents intervals of increasing round number.
//
// parameters:
//    + name: from
//      description: from date timestamp
//      required: false
//      in: query
//      type: string
//    + name: to
//      description: to date timestamp
//      required: false
//      in: query
//      type: string
//    + name: data-points
//      description: total data points in result
//      required: false
//      in: query
//      type: string
//
// responses:
//  200:
//  400:
//  500:
func (srh *StorageRestHandler) graphWritePrice(w http.ResponseWriter, r *http.Request) {
	edb := srh.GetQueryStateContext().GetEventDB()
	if edb == nil {
		common.Respond(w, r, nil, common.NewErrInternal("no db connection"))
		return
	}

	start, end, roundsPerPoint, err := differenceParameters(
		r.URL.Query().Get("from"),
		r.URL.Query().Get("to"),
		r.URL.Query().Get("data-points"),
		edb,
	)
	if err != nil {
		common.Respond(w, r, nil, err)
		return
	}
	data, err := edb.GetAverage(
		start, end, roundsPerPoint, "average_write_price", "snapshots",
	)
	if err != nil {
		common.Respond(w, r, nil, common.NewErrInternal("getting data points: "+err.Error()))
		return
	}

	common.Respond(w, r, data, nil)
}

// swagger:route GET /v1/screst/6dba10422e368813802877a85039d3985d96760ed844092319743fb3a76712d7/graph-total-staked graph-total-staked
// Graphs the total amount locked in blobber stake pools.
//
// Graph endpoints take a start and end time and the number `data-points` into which you wish to split the graph.
// The count rounds for the period is determined and the graph split up into `data-points` intervals of equal rounds.
// 0chain data is then amalgamated into `data-points` intervals of equal rounds.
// Each point will give the total tokens in blobber stake pools at that time.
//
// The result is given in an array of values with length equal to `data-points`.
// Array index represents intervals of increasing round number.
//
// parameters:
//    + name: from
//      description: from date timestamp
//      required: false
//      in: query
//      type: string
//    + name: to
//      description: to date timestamp
//      required: false
//      in: query
//      type: string
//    + name: data-points
//      description: total data points in result
//      required: false
//      in: query
//      type: string
//
// responses:
//  200:
//  400:
//  500:
func (srh *StorageRestHandler) graphTotalStaked(w http.ResponseWriter, r *http.Request) {
	edb := srh.GetQueryStateContext().GetEventDB()
	if edb == nil {
		common.Respond(w, r, nil, common.NewErrInternal("no db connection"))
		return
	}

	start, end, roundsPerPoint, err := differenceParameters(
		r.URL.Query().Get("from"),
		r.URL.Query().Get("to"),
		r.URL.Query().Get("data-points"),
		edb,
	)
	if err != nil {
		common.Respond(w, r, nil, err)
		return
	}
	data, err := edb.GetDifference(
		start, end, roundsPerPoint, "total_staked", "snapshots",
	)
	if err != nil {
		common.Respond(w, r, nil, common.NewErrInternal("getting data points: "+err.Error()))
		return
	}

	common.Respond(w, r, data, nil)

}

// swagger:model challengeResults
type challengeResults struct {
	Successful []int64 `json:"successful"`
	Total      []int64 `json:"total"`
}

// swagger:route GET /v1/screst/6dba10422e368813802877a85039d3985d96760ed844092319743fb3a76712d7/graph-challenges graph-challenges
// Graphs the ratio of sucessgul challenges.
//
// Graph endpoints take a start and end time and the number `data-points` into which you wish to split the graph.
// The count rounds for the period is determined and the graph split up into `data-points` intervals of equal rounds.
// 0chain data is then amalgamated into `data-points` intervals of equal rounds.
//
// Here we return two arrays. Once giving the total challenges generated in the interval, and another with the total challenges passed.
// The first array is challenges passed.
//
// Return both arrays in one endpoint allows passed and total challenges to be compared using the same time intervals.
//
// The result is given in an array of values with length equal to `data-points`.
// Array index represents intervals of increasing round number.
//
// parameters:
//    + name: from
//      description: from date timestamp
//      required: false
//      in: query
//      type: string
//    + name: to
//      description: to date timestamp
//      required: false
//      in: query
//      type: string
//    + name: data-points
//      description: total data points in result
//      required: false
//      in: query
//      type: string
//
// responses:
//  200: challengeResults
//  400:
//  500:
func (srh *StorageRestHandler) graphChallenges(w http.ResponseWriter, r *http.Request) {
	edb := srh.GetQueryStateContext().GetEventDB()
	if edb == nil {
		common.Respond(w, r, nil, common.NewErrInternal("no db connection"))
		return
	}

	start, end, roundsPerPoint, err := differenceParameters(
		r.URL.Query().Get("from"),
		r.URL.Query().Get("to"),
		r.URL.Query().Get("data-points"),
		edb,
	)
	if err != nil {
		common.Respond(w, r, nil, err)
		return
	}
	successful, err := edb.GetDifference(
		start, end, roundsPerPoint, "successful_challenges", "snapshots",
	)
	if err != nil {
		common.Respond(w, r, nil, common.NewErrInternal("getting data points: "+err.Error()))
		return
	}
	total, err := edb.GetDifference(
		start, end, roundsPerPoint, "total_challenges", "snapshots",
	)
	if err != nil {
		common.Respond(w, r, nil, common.NewErrInternal("getting data points: "+err.Error()))
		return
	}
	data := challengeResults{Successful: successful, Total: total}

	common.Respond(w, r, data, nil)
}

// swagger:route GET /v1/screst/6dba10422e368813802877a85039d3985d96760ed844092319743fb3a76712d7/graph-total-minted graph-total-minted
// Graphs the total tokens minted.
//
// Graph endpoints take a start and end time and the number `data-points` into which you wish to split the graph.
// The count rounds for the period is determined and the graph split up into `data-points` intervals of equal rounds.
// 0chain data is then amalgamated into `data-points` intervals of equal rounds.
// Each point will give the total tokens minted at that time.
//
// The total tokens minted does not take account of burnt tokens. Use graph-token-supply to account for burnt tokens.
//
// The result is given in an array of values with length equal to `data-points`.
// Array index represents intervals of increasing round number.
//
// parameters:
//    + name: from
//      description: from date timestamp
//      required: false
//      in: query
//      type: string
//    + name: to
//      description: to date timestamp
//      required: false
//      in: query
//      type: string
//    + name: data-points
//      description: total data points in result
//      required: false
//      in: query
//      type: string
//
// responses:
//  200: []int64
//  400:
//  500:
func (srh *StorageRestHandler) graphTotalMinted(w http.ResponseWriter, r *http.Request) {
	edb := srh.GetQueryStateContext().GetEventDB()
	if edb == nil {
		common.Respond(w, r, nil, common.NewErrInternal("no db connection"))
		return
	}

	start, end, roundsPerPoint, err := differenceParameters(
		r.URL.Query().Get("from"),
		r.URL.Query().Get("to"),
		r.URL.Query().Get("data-points"),
		edb,
	)
	if err != nil {
		common.Respond(w, r, nil, err)
		return
	}
	data, err := edb.GetDifference(
		start, end, roundsPerPoint, "zcn_supply", "snapshots",
	)
	if err != nil {
		common.Respond(w, r, nil, common.NewErrInternal("getting data points: "+err.Error()))
		return
	}

	common.Respond(w, r, data, nil)
}

// swagger:route GET /v1/screst/6dba10422e368813802877a85039d3985d96760ed844092319743fb3a76712d7/graph-allocated-storage graph-allocated-storage
// Graphs the change in total storage allocated across all blobbers.
//
// Graph endpoints take a start and end time and the number `data-points` into which you wish to split the graph.
// The count rounds for the period is determined and the graph split up into `data-points` intervals of equal rounds.
// 0chain data is then amalgamated into `data-points` intervals of equal rounds.
// Each point will give the total storage across all blobbers at that time.
//
// The result is given in an array of values with length equal to `data-points`.
// Array index represents intervals of increasing round number.
//
// parameters:
//    + name: from
//      description: from date timestamp
//      required: false
//      in: query
//      type: string
//    + name: to
//      description: to date timestamp
//      required: false
//      in: query
//      type: string
//    + name: data-points
//      description: total data points in result
//      required: false
//      in: query
//      type: string
//
// responses:
//  200: []int64
//  400:
//  500:
func (srh *StorageRestHandler) graphAllocatedStorage(w http.ResponseWriter, r *http.Request) {
	edb := srh.GetQueryStateContext().GetEventDB()
	if edb == nil {
		common.Respond(w, r, nil, common.NewErrInternal("no db connection"))
		return
	}

	start, end, roundsPerPoint, err := differenceParameters(
		r.URL.Query().Get("from"),
		r.URL.Query().Get("to"),
		r.URL.Query().Get("data-points"),
		edb,
	)
	if err != nil {
		common.Respond(w, r, nil, err)
		return
	}
	data, err := edb.GetTotal(
		start, end, roundsPerPoint, "allocated_storage", "snapshots",
	)
	if err != nil {
		common.Respond(w, r, nil, common.NewErrInternal("getting data points: "+err.Error()))
		return
	}

	common.Respond(w, r, data, nil)
}

// swagger:route GET /v1/screst/6dba10422e368813802877a85039d3985d96760ed844092319743fb3a76712d7/graph-used-storage graph-used-storage
// Graphs the change in total data storage currently being used across all blobbers.
//
// Graph endpoints take a start and end time and the number `data-points` into which you wish to split the graph.
// The count rounds for the period is determined and the graph split up into `data-points` intervals of equal rounds.
// 0chain data is then amalgamated into `data-points` intervals of equal rounds.
// Each point will give the total storage used across all blobbers at that time.
//
// The result is given in an array of values with length equal to `data-points`.
// Array index represents intervals of increasing round number.
//
// parameters:
//    + name: from
//      description: from date timestamp
//      required: false
//      in: query
//      type: string
//    + name: to
//      description: to date timestamp
//      required: false
//      in: query
//      type: string
//    + name: data-points
//      description: total data points in result
//      required: false
//      in: query
//      type: string
//
// responses:
//  200: []int64
//  400:
//  500:
func (srh *StorageRestHandler) graphUsedStorage(w http.ResponseWriter, r *http.Request) {
	edb := srh.GetQueryStateContext().GetEventDB()
	if edb == nil {
		common.Respond(w, r, nil, common.NewErrInternal("no db connection"))
		return
	}

	start, end, roundsPerPoint, err := differenceParameters(
		r.URL.Query().Get("from"),
		r.URL.Query().Get("to"),
		r.URL.Query().Get("data-points"),
		edb,
	)
	if err != nil {
		common.Respond(w, r, nil, err)
		return
	}
	data, err := edb.GetTotal(
		start, end, roundsPerPoint, "used_storage", "snapshots",
	)
	if err != nil {
		common.Respond(w, r, nil, common.NewErrInternal("getting data points: "+err.Error()))
		return
	}

	common.Respond(w, r, data, nil)
}

// swagger:route GET /v1/screst/6dba10422e368813802877a85039d3985d96760ed844092319743fb3a76712d7/graph-total-locked graph-total-locked
// Graphs the change in total tokens locked across blobber and validator stake pools, read and write pools.
//
// Graph endpoints take a start and end time and the number `data-points` into which you wish to split the graph.
// The count rounds for the period is determined and the graph split up into `data-points` intervals of equal rounds.
// 0chain data is then amalgamated into `data-points` intervals of equal rounds.
// Each point will give the total tokens locked in token pools at that time.
//
// The result is given in an array of values with length equal to `data-points`.
// Array index represents intervals of increasing round number.
//
// parameters:
//    + name: from
//      description: from date timestamp
//      required: false
//      in: query
//      type: string
//    + name: to
//      description: to date timestamp
//      required: false
//      in: query
//      type: string
//    + name: data-points
//      description: total data points in result
//      required: false
//      in: query
//      type: string
//
// responses:
//  200:
//  400:
//  500:
func (srh *StorageRestHandler) graphTotalTokenLocked(w http.ResponseWriter, r *http.Request) {
	edb := srh.GetQueryStateContext().GetEventDB()
	if edb == nil {
		common.Respond(w, r, nil, common.NewErrInternal("no db connection"))
		return
	}

	start, end, roundsPerPoint, err := differenceParameters(
		r.URL.Query().Get("from"),
		r.URL.Query().Get("to"),
		r.URL.Query().Get("data-points"),
		edb,
	)
	if err != nil {
		common.Respond(w, r, nil, err)
		return
	}
	data, err := edb.GetTotal(
		start, end, roundsPerPoint, "total_value_locked", "snapshots",
	)
	if err != nil {
		common.Respond(w, r, nil, common.NewErrInternal("getting data points: "+err.Error()))
		return
	}

	common.Respond(w, r, data, nil)
}

// swagger:route GET /v1/screst/6dba10422e368813802877a85039d3985d96760ed844092319743fb3a76712d7/graph-token supply graph-token-supply
// Graphs the total tokens supply.
//
// Graph endpoints take a start and end time and the number `data-points` into which you wish to split the graph.
// The count rounds for the period is determined and the graph split up into `data-points` intervals of equal rounds.
// 0chain data is then amalgamated into `data-points` intervals of equal rounds.
// Each point will give the total tokens supply at that time.
//
// The total tokens supply takes account of both minted and burnt tokens.
//
// The result is given in an array of values with length equal to `data-points`.
// Array index represents intervals of increasing round number.
//
// parameters:
//    + name: from
//      description: from date timestamp
//      required: false
//      in: query
//      type: string
//    + name: to
//      description: to date timestamp
//      required: false
//      in: query
//      type: string
//    + name: data-points
//      description: total data points in result
//      required: false
//      in: query
//      type: string
//
// responses:
//  200:
//  400:
//  500:
func (srh *StorageRestHandler) graphTokenSupply(w http.ResponseWriter, r *http.Request) {
	edb := srh.GetQueryStateContext().GetEventDB()
	if edb == nil {
		common.Respond(w, r, nil, common.NewErrInternal("no db connection"))
		return
	}

	start, end, roundsPerPoint, err := differenceParameters(
		r.URL.Query().Get("from"),
		r.URL.Query().Get("to"),
		r.URL.Query().Get("data-points"),
		edb,
	)
	if err != nil {
		common.Respond(w, r, nil, err)
		return
	}
	data, err := edb.GetTotal(
		start, end, roundsPerPoint, "zcn_supply", "snapshots",
	)
	if err != nil {
		common.Respond(w, r, nil, common.NewErrInternal("getting data points: "+err.Error()))
		return
	}

	common.Respond(w, r, data, nil)
}

// swagger:route GET /v1/screst/6dba10422e368813802877a85039d3985d96760ed844092319743fb3a76712d7/alloc-blobber-term getAllocBlobberTerms
// Gets statistic for all locked tokens of a stake pool
//
// parameters:
//    + name: allocation_id
//      description: id of allocation
//      required: false
//      in: query
//      type: string
//    + name: blobber_id
//      description: id of blobber
//      required: false
//      in: query
//      type: string
//
// responses:
//  200: Terms
//  400:
//  500:
func (srh *StorageRestHandler) getAllocBlobberTerms(w http.ResponseWriter, r *http.Request) {
	if r.Method != http.MethodGet {
		common.Respond(w, r, nil, common.NewErrBadRequest("GET method only"))
		return
	}

	edb := srh.GetQueryStateContext().GetEventDB()
	if edb == nil {
		common.Respond(w, r, nil, common.NewErrInternal("no db connection"))
		return
	}

	blobberID := r.URL.Query().Get("blobber_id")
	allocationID := r.URL.Query().Get("allocation_id")
	limit, err := common2.GetOffsetLimitOrderParam(r.URL.Query())
	if err != nil {
		common.Respond(w, r, nil, err)
		return
	}

	var resp interface{}
	if allocationID == "" || blobberID == "" {
		resp, err = edb.GetAllocationBlobberTerms(allocationID, blobberID, limit)
		if err != nil {
			common.Respond(w, r, nil, common.NewErrBadRequest("error finding terms: "+err.Error()))
			return
		}
	} else {
		resp, err = edb.GetAllocationBlobberTerm(allocationID, blobberID)
		if err != nil {
			common.Respond(w, r, nil, common.NewErrBadRequest("error finding term: "+err.Error()))
			return
		}

	}

	common.Respond(w, r, resp, nil)
}

/*getSearchHandler - Get result based on query*/
// swagger:route GET /v1/screst/6dba10422e368813802877a85039d3985d96760ed844092319743fb3a76712d7/search search
// Generic search endpoint
//
// parameters:
//    + name: searchString
//      description: Generic query string, supported inputs: Block hash, Round num, Transaction hash, File name, Content hash, Wallet address
//      required: true
//      in: query
//      type: string
//
// responses:
//  200:
//  400:
//  500:
func (srh StorageRestHandler) getSearchHandler(w http.ResponseWriter, r *http.Request) {
	var (
		query = r.URL.Query().Get("searchString")
	)

	if len(query) == 0 {
		common.Respond(w, r, nil, common.NewErrInternal("searchString param required"))
		return
	}

	edb := srh.GetQueryStateContext().GetEventDB()
	if edb == nil {
		common.Respond(w, r, nil, common.NewErrInternal("no db connection"))
		return
	}

	queryType, err := edb.GetGenericSearchType(query)
	if err != nil {
		common.Respond(w, r, nil, common.NewErrInternal(err.Error()))
		return
	}

	limit, err := common2.GetOffsetLimitOrderParam(r.URL.Query())
	if err != nil {
		common.Respond(w, r, nil, err)
		return
	}

	switch queryType {
	case "TransactionHash":
		txn, err := edb.GetTransactionByHash(query)
		if err != nil {
			common.Respond(w, r, nil, common.NewErrInternal(err.Error()))
			return
		}

		common.Respond(w, r, txn, nil)
		return
	case "BlockHash":
		blk, err := edb.GetBlockByHash(query)
		if err != nil {
			common.Respond(w, r, nil, common.NewErrInternal(err.Error()))
			return
		}

		common.Respond(w, r, blk, nil)
		return
	case "UserId":
		usr, err := edb.GetUserFromId(query)
		if err != nil {
			common.Respond(w, r, nil, common.NewErrInternal(err.Error()))
			return
		}

		common.Respond(w, r, usr, nil)
		return
	case "BlockRound":
		blk, err := edb.GetBlocksByRound(query)
		if err != nil {
			common.Respond(w, r, nil, common.NewErrInternal(err.Error()))
			return
		}

		common.Respond(w, r, blk, nil)
		return
	case "ContentHash":
		wm, err := edb.GetWriteMarkersByFilters(event.WriteMarker{ContentHash: query}, "", limit)
		if err != nil {
			common.Respond(w, r, nil, common.NewErrInternal(err.Error()))
			return
		}

		common.Respond(w, r, wm, nil)
		return
	case "FileName":
		wm, err := edb.GetWriteMarkersByFilters(event.WriteMarker{Name: query}, "", limit)
		if err != nil {
			common.Respond(w, r, nil, common.NewErrInternal(err.Error()))
			return
		}

		common.Respond(w, r, wm, nil)
		return
	}

	common.Respond(w, r, nil, common.NewErrInternal("Request failed, searchString isn't a (wallet address)/(block hash)/(txn hash)/(round num)/(content hash)/(file name)"))
}<|MERGE_RESOLUTION|>--- conflicted
+++ resolved
@@ -2810,6 +2810,14 @@
 		common.Respond(w, r, "", common.NewErrInternal("error selecting blobbers", err.Error()))
 		return
 	}
+
+	conf, err := getConfig(balances)
+	if err != nil {
+		common.Respond(w, r, "", common.NewErrInternal("error fetching config"))
+		return
+	}
+	// pr review note: since sa does not contain timeunit,
+	// hence minlock demand was broken, using timeunit from config should fix that
 	sa := req.storageAllocation()
 	var gbSize = sizeInGB(sa.bSize())
 	var minLockDemand currency.Coin
@@ -2830,7 +2838,7 @@
 	nodes := getBlobbers(unique, balances)
 	for _, b := range nodes.Nodes {
 		bMinLockDemand, err := b.Terms.minLockDemand(gbSize,
-			sa.restDurationInTimeUnits(common.Timestamp(creationDate.Unix())))
+			sa.restDurationInTimeUnits(common.Timestamp(creationDate.Unix()), conf.TimeUnit))
 		if err != nil {
 			common.Respond(w, r, "", common.NewErrInternal("error calculating min lock demand", err.Error()))
 			return
@@ -3104,20 +3112,6 @@
 		common.Respond(w, r, rtv, nil)
 		return
 	}
-<<<<<<< HEAD
-=======
-
-	conf, err := getConfig(balances)
-	if err != nil {
-		common.Respond(w, r, "", common.NewErrInternal("error fetching config"))
-		return
-	}
-	// pr review note: since sa does not contain timeunit,
-	// hence minlock demand was broken, using timeunit from config should fix that
-	sa := req.storageAllocation()
-	var gbSize = sizeInGB(sa.bSize())
-	var minLockDemand currency.Coin
->>>>>>> 1b0fb33f
 
 	if toClientID != "" {
 		rtv, err := edb.GetTransactionByToClientId(toClientID, limit)
@@ -3139,15 +3133,8 @@
 		return
 	}
 
-<<<<<<< HEAD
 	if startBlockNum != "" && endBlockNum != "" {
 		startBlockNumInt, err := strconv.Atoi(startBlockNum)
-=======
-	nodes := getBlobbers(unique, balances)
-	for _, b := range nodes.Nodes {
-		bMinLockDemand, err := b.Terms.minLockDemand(gbSize,
-			sa.restDurationInTimeUnits(common.Timestamp(creationDate.Unix()), conf.TimeUnit))
->>>>>>> 1b0fb33f
 		if err != nil {
 			common.Respond(w, r, nil, common.NewErrInternal("start_block_number is not valid"))
 			return

package storagesc

import (
	"encoding/json"
	"errors"
	"fmt"
	"math/rand"
	"net/http"
	"strconv"
	"time"

	"0chain.net/core/config"

	"0chain.net/smartcontract/provider"

	common2 "0chain.net/smartcontract/common"
	"0chain.net/smartcontract/rest"

	"github.com/0chain/common/core/currency"

	cstate "0chain.net/chaincore/chain/state"
	"0chain.net/smartcontract/stakepool"
	"github.com/0chain/common/core/logging"
	"go.uber.org/zap"

	"0chain.net/smartcontract/stakepool/spenum"

	"0chain.net/smartcontract/dbs/event"

	"0chain.net/core/datastore"
	"github.com/0chain/common/core/util"

	"0chain.net/core/common"
	"0chain.net/smartcontract"
)

// swagger:model stringArray
type stringArray []string

type StorageRestHandler struct {
	rest.RestHandlerI
}

func NewStorageRestHandler(rh rest.RestHandlerI) *StorageRestHandler {
	return &StorageRestHandler{rh}
}

func SetupRestHandler(rh rest.RestHandlerI) {
	rh.Register(GetEndpoints(rh))
}

func GetEndpoints(rh rest.RestHandlerI) []rest.Endpoint {
	srh := NewStorageRestHandler(rh)
	storage := "/v1/screst/" + ADDRESS
	restEndpoints := []rest.Endpoint{
		rest.MakeEndpoint(storage+"/getBlobber", common.UserRateLimit(srh.getBlobber)),
		rest.MakeEndpoint(storage+"/getblobbers", common.UserRateLimit(srh.getBlobbers)),
		rest.MakeEndpoint(storage+"/transaction", common.UserRateLimit(srh.getTransactionByHash)),
		rest.MakeEndpoint(storage+"/transactions", common.UserRateLimit(srh.getTransactionByFilter)),

		rest.MakeEndpoint(storage+"/writemarkers", common.UserRateLimit(srh.getWriteMarker)),
		rest.MakeEndpoint(storage+"/errors", common.UserRateLimit(srh.getErrors)),
		rest.MakeEndpoint(storage+"/allocations", common.UserRateLimit(srh.getAllocations)),
		rest.MakeEndpoint(storage+"/expired-allocations", common.UserRateLimit(srh.getExpiredAllocations)),
		rest.MakeEndpoint(storage+"/allocation-update-min-lock", common.UserRateLimit(srh.getAllocationUpdateMinLock)),
		rest.MakeEndpoint(storage+"/allocation", common.UserRateLimit(srh.getAllocation)),
		rest.MakeEndpoint(storage+"/latestreadmarker", common.UserRateLimit(srh.getLatestReadMarker)),
		rest.MakeEndpoint(storage+"/readmarkers", common.UserRateLimit(srh.getReadMarkers)),
		rest.MakeEndpoint(storage+"/count_readmarkers", common.UserRateLimit(srh.getReadMarkersCount)),
		rest.MakeEndpoint(storage+"/getWriteMarkers", common.UserRateLimit(srh.getWriteMarkers)),
		rest.MakeEndpoint(storage+"/get_validator", common.UserRateLimit(srh.getValidator)),
		rest.MakeEndpoint(storage+"/validators", common.UserRateLimit(srh.validators)),
		rest.MakeEndpoint(storage+"/openchallenges", common.UserRateLimit(srh.getOpenChallenges)),
		rest.MakeEndpoint(storage+"/getchallenge", common.UserRateLimit(srh.getChallenge)),
		rest.MakeEndpoint(storage+"/blobber-challenges", common.UserRateLimit(srh.getBlobberChallenges)),
		rest.MakeEndpoint(storage+"/getStakePoolStat", common.UserRateLimit(srh.getStakePoolStat)),
		rest.MakeEndpoint(storage+"/getUserStakePoolStat", common.UserRateLimit(srh.getUserStakePoolStat)),
		rest.MakeEndpoint(storage+"/block", common.UserRateLimit(srh.getBlock)),
		rest.MakeEndpoint(storage+"/get_blocks", common.UserRateLimit(srh.getBlocks)),
		rest.MakeEndpoint(storage+"/storage-config", common.UserRateLimit(srh.getConfig)),
		rest.MakeEndpoint(storage+"/getReadPoolStat", common.UserRateLimit(srh.getReadPoolStat)),
		rest.MakeEndpoint(storage+"/getChallengePoolStat", common.UserRateLimit(srh.getChallengePoolStat)),
		rest.MakeEndpoint(storage+"/alloc_write_marker_count", common.UserRateLimit(srh.getWriteMarkerCount)),
		rest.MakeEndpoint(storage+"/collected_reward", common.UserRateLimit(srh.getCollectedReward)),
		rest.MakeEndpoint(storage+"/blobber_ids", common.UserRateLimit(srh.getBlobberIdsByUrls)),
		rest.MakeEndpoint(storage+"/alloc_blobbers", common.UserRateLimit(srh.getAllocationBlobbers)),
		rest.MakeEndpoint(storage+"/free_alloc_blobbers", common.UserRateLimit(srh.getFreeAllocationBlobbers)),
		rest.MakeEndpoint(storage+"/search", common.UserRateLimit(srh.getSearchHandler)),
		rest.MakeEndpoint(storage+"/alloc-blobber-term", common.UserRateLimit(srh.getAllocBlobberTerms)),
		rest.MakeEndpoint(storage+"/get-blobber-allocations", srh.getBlobberAllocations),
	}

	if config.Development() {
		restEndpoints = append(restEndpoints, rest.MakeEndpoint(storage+"/all-challenges", srh.getAllChallenges))
		restEndpoints = append(restEndpoints, rest.MakeEndpoint(storage+"/passed-challenges", srh.getPassedChallengesForBlobberAllocation))
		restEndpoints = append(restEndpoints, rest.MakeEndpoint(storage+"/block-rewards", srh.getBlockRewards))
		restEndpoints = append(restEndpoints, rest.MakeEndpoint(storage+"/read-rewards", srh.getReadRewards))
		restEndpoints = append(restEndpoints, rest.MakeEndpoint(storage+"/total-challenge-rewards", srh.getTotalChallengeRewards))
		restEndpoints = append(restEndpoints, rest.MakeEndpoint(storage+"/cancellation-rewards", srh.getAllocationCancellationReward))
		restEndpoints = append(restEndpoints, rest.MakeEndpoint(storage+"/alloc-challenge-rewards", srh.getAllocationChallengeRewards))
		restEndpoints = append(restEndpoints, rest.MakeEndpoint(storage+"/count-challenges", srh.getChallengesCountByFilter))
		restEndpoints = append(restEndpoints, rest.MakeEndpoint(storage+"/query-rewards", srh.getRewardsByFilter))
		restEndpoints = append(restEndpoints, rest.MakeEndpoint(storage+"/query-delegate-rewards", srh.getDelegateRewardsByFilter))
		restEndpoints = append(restEndpoints, rest.MakeEndpoint(storage+"/parition-size-frequency", srh.getPartitionSizeFrequency))
		restEndpoints = append(restEndpoints, rest.MakeEndpoint(storage+"/blobber-selection-frequency", srh.getBlobberPartitionSelectionFrequency))
	}

	return restEndpoints
}

// swagger:route GET /v1/screst/6dba10422e368813802877a85039d3985d96760ed844092319743fb3a76712d7/blobber_ids storage-sc GetBlobberIds
// Get blobber ids by blobber urls.
//
// Returns list of blobber ids given their urls. Supports pagination.
//
// parameters:
//
//		+name: offset
//		 description: offset
//		 in: query
//		 type: string
//		+name: limit
//		 description: limit
//		 in: query
//		 type: string
//		+name: sort
//		 description: desc or asc
//		 in: query
//		 type: string
//		+name: blobber_urls
//		 description: list of blobber URLs
//		 in: query
//		 type: array
//		 required: true
//	  items:
//	    type: string
//
// responses:
//
//	200: stringArray
//	400:
func (srh *StorageRestHandler) getBlobberIdsByUrls(w http.ResponseWriter, r *http.Request) {
	var (
		urlsStr = r.URL.Query().Get("blobber_urls")
	)

	limit, err := common2.GetOffsetLimitOrderParam(r.URL.Query())
	if err != nil {
		common.Respond(w, r, nil, err)
		return
	}

	if len(urlsStr) == 0 {
		common.Respond(w, r, nil, errors.New("blobber_urls list is empty"))
		return
	}

	var urls []string
	err = json.Unmarshal([]byte(urlsStr), &urls)
	if err != nil {
		common.Respond(w, r, nil, errors.New("blobber urls list is malformed"))
		return
	}

	if len(urls) == 0 {
		common.Respond(w, r, make([]string, 0), nil)
		return
	}

	balances := srh.GetQueryStateContext()
	edb := balances.GetEventDB()
	if edb == nil {
		common.Respond(w, r, nil, common.NewErrInternal("no db connection"))
		return
	}
	var ids stringArray
	ids, err = edb.GetBlobberIdsFromUrls(urls, limit)
	if err != nil {
		common.Respond(w, r, nil, err)
		return
	}
	common.Respond(w, r, ids, err)
}

// swagger:route GET /v1/screst/6dba10422e368813802877a85039d3985d96760ed844092319743fb3a76712d7/free_alloc_blobbers storage-sc GetFreeAllocBlobbers
// Get free allocation blobbers.
//
// Returns a list of all active blobbers that match the free allocation request.
//
// Before the user attempts to create a free allocation, they can use this endpoint to get a list of blobbers that match the allocation request. This includes:
//
//   - Read and write price ranges
//
//   - Data and parity shards
//
//   - Size
//
//   - Restricted status
//
// parameters:
//
//	+name: free_allocation_data
//	 description: Free Allocation request data, in valid JSON format, following the freeStorageAllocationInput struct.
//	 required: true
//	 in: query
//	 type: string
//
// responses:
//
//	200: stringArray
//	400:
func (srh *StorageRestHandler) getFreeAllocationBlobbers(w http.ResponseWriter, r *http.Request) {
	var (
		allocData = r.URL.Query().Get("free_allocation_data")
	)

	//limit, err := common2.GetOffsetLimitOrderParam(r.URL.Query())
	//if err != nil {
	//	common.Respond(w, r, nil, err)
	//	return
	//}

	var inputObj freeStorageAllocationInput
	if err := inputObj.decode([]byte(allocData)); err != nil {
		common.Respond(w, r, "", common.NewErrInternal("can't decode allocation request", err.Error()))
		return
	}

	var marker freeStorageMarker
	if err := marker.decode([]byte(inputObj.Marker)); err != nil {
		common.Respond(w, r, "", common.NewErrorf("free_allocation_failed",
			"unmarshal request: %v", err))
		return
	}

	balances := srh.GetQueryStateContext()
	conf, err := getConfig(balances)
	if err != nil {
		common.Respond(w, r, "", common.NewErrorf("free_allocation_failed",
			"can't get config: %v", err))
		return
	}
	request := allocationBlobbersRequest{
		DataShards:      conf.FreeAllocationSettings.DataShards,
		ParityShards:    conf.FreeAllocationSettings.ParityShards,
		Size:            conf.FreeAllocationSettings.Size,
		ReadPriceRange:  conf.FreeAllocationSettings.ReadPriceRange,
		WritePriceRange: conf.FreeAllocationSettings.WritePriceRange,
		IsRestricted:    2,
	}

	edb := balances.GetEventDB()
	if edb == nil {
		common.Respond(w, r, nil, common.NewErrInternal("no db connection"))
		return
	}

	blobberIDs, err := getBlobbersForRequest(request, edb, balances, common2.Pagination{Limit: 50}, conf.HealthCheckPeriod, false)
	if err != nil {
		common.Respond(w, r, "", err)
		return
	}

	rand.Shuffle(len(blobberIDs), func(i, j int) {
		blobberIDs[i], blobberIDs[j] = blobberIDs[j], blobberIDs[i]
	})

	if len(blobberIDs) > 20 {
		blobberIDs = blobberIDs[0:20]
	}

	common.Respond(w, r, blobberIDs, nil)

}

type allocationBlobbersRequest struct {
	ParityShards    int        `json:"parity_shards"`
	DataShards      int        `json:"data_shards"`
	ReadPriceRange  PriceRange `json:"read_price_range"`
	WritePriceRange PriceRange `json:"write_price_range"`
	Size            int64      `json:"size"`
	IsRestricted    int        `json:"is_restricted"`
}

func (nar *allocationBlobbersRequest) decode(b []byte) error {
	return json.Unmarshal(b, nar)
}

// swagger:route GET /v1/screst/6dba10422e368813802877a85039d3985d96760ed844092319743fb3a76712d7/alloc_blobbers storage-sc GetAllocBlobbers
// Get blobbers for allocation request.
//
// Returns list of all active blobbers that match the allocation request, or an error if not enough blobbers are available.
// Before the user attempts to create an allocation, they can use this endpoint to get a list of blobbers that match the allocation request. This includes:
//
//   - Read and write price ranges
//
//   - Data and parity shards
//
//   - Size
//
//   - Restricted status
//
// parameters:
//
//	+name: allocation_data
//	 description: Allocation request data, in valid JSON format, following the allocationBlobbersRequest struct.
//	 required: true
//	 in: query
//	 type: string
//	+name: offset
//	 description: offset
//	 in: query
//	 type: string
//	+name: limit
//	 description: limit
//	 in: query
//	 type: string
//	+name: sort
//	 description: desc or asc
//	 in: query
//	 type: string
//
// responses:
//
//	200: stringArray
//	400:
func (srh *StorageRestHandler) getAllocationBlobbers(w http.ResponseWriter, r *http.Request) {
	q := r.URL.Query()

	limit, err := common2.GetOffsetLimitOrderParam(q)
	if err != nil {
		common.Respond(w, r, nil, err)
		return
	}

	balances := srh.GetQueryStateContext()
	edb := balances.GetEventDB()
	if edb == nil {
		common.Respond(w, r, nil, common.NewErrInternal("no db connection"))
		return
	}

	allocData := q.Get("allocation_data")
	var request allocationBlobbersRequest
	if err := request.decode([]byte(allocData)); err != nil {
		common.Respond(w, r, "", common.NewErrInternal("can't decode allocation request", err.Error()))
		return
	}
	forceParam := q.Get("force")
	force := false
	if forceParam == "true" {
		force = true
	}

	conf, err2 := getConfig(srh.GetQueryStateContext())
	if err2 != nil && err2 != util.ErrValueNotPresent {
		common.Respond(w, r, nil, smartcontract.NewErrNoResourceOrErrInternal(err2, true, cantGetConfigErrMsg))
		return
	}

	healthCheckPeriod := 60 * time.Minute // set default as 1 hour
	if conf != nil {
		healthCheckPeriod = conf.HealthCheckPeriod
	}

	blobberIDs, err := getBlobbersForRequest(request, edb, balances, limit, healthCheckPeriod, force)
	if err != nil {
		common.Respond(w, r, "", err)
		return
	}

	common.Respond(w, r, blobberIDs, nil)
}

func getBlobbersForRequest(request allocationBlobbersRequest, edb *event.EventDb, balances cstate.TimedQueryStateContextI, limit common2.Pagination, healthCheckPeriod time.Duration, isForce bool) ([]string, error) {
	var conf *Config
	var err error
	if conf, err = getConfig(balances); err != nil {
		return nil, fmt.Errorf("can't get config: %v", err)
	}

	var numberOfBlobbers = request.DataShards + request.ParityShards
	if numberOfBlobbers > conf.MaxBlobbersPerAllocation {
		return nil, common.NewErrorf("allocation_creation_failed",
			"Too many blobbers selected, max available %d", conf.MaxBlobbersPerAllocation)
	}

	if request.DataShards <= 0 || request.ParityShards < 0 {
		return nil, common.NewErrorf("allocation_creation_failed",
			"invalid data shards:%v or parity shards:%v", request.DataShards, request.ParityShards)
	}

	var allocationSize = bSize(request.Size, request.DataShards)

	allocation := event.AllocationQuery{
		ReadPriceRange: struct {
			Min int64
			Max int64
		}{
			Min: int64(request.ReadPriceRange.Min),
			Max: int64(request.ReadPriceRange.Max),
		},
		WritePriceRange: struct {
			Min int64
			Max int64
		}{
			Min: int64(request.WritePriceRange.Min),
			Max: int64(request.WritePriceRange.Max),
		},
		AllocationSize:     allocationSize,
		AllocationSizeInGB: sizeInGB(allocationSize),
		NumberOfDataShards: request.DataShards,
		IsRestricted:       request.IsRestricted,
	}

	logging.Logger.Debug("alloc_blobbers", zap.Int64("ReadPriceRange.Min", allocation.ReadPriceRange.Min),
		zap.Int64("ReadPriceRange.Max", allocation.ReadPriceRange.Max), zap.Int64("WritePriceRange.Min", allocation.WritePriceRange.Min),
		zap.Int64("WritePriceRange.Max", allocation.WritePriceRange.Max),
		zap.Int64("AllocationSize", allocation.AllocationSize), zap.Float64("AllocationSizeInGB", allocation.AllocationSizeInGB),
		zap.Int64("last_health_check", int64(balances.Now())), zap.Any("isRestricted", allocation.IsRestricted),
	)

	blobberIDs, err := edb.GetBlobbersFromParams(allocation, limit, balances.Now(), healthCheckPeriod)
	if err != nil {
		logging.Logger.Error("get_blobbers_for_request", zap.Error(err))
		return nil, errors.New("failed to get blobbers: " + err.Error())
	}

	if len(blobberIDs) < numberOfBlobbers && !isForce {
		return nil, fmt.Errorf("not enough blobbers to honor the allocation : %d < %d", len(blobberIDs), numberOfBlobbers)
	}

	return blobberIDs, nil
}

// swagger:route GET /v1/screst/6dba10422e368813802877a85039d3985d96760ed844092319743fb3a76712d7/collected_reward storage-sc GetCollectedReward
// Get collected reward.
//
// Returns collected reward for a client_id.
//
// > Note: start-date and end-date resolves to the closest block number for those timestamps on the network.
//
// > Note: Using start/end-block and start/end-date together would only return results with start/end-block
//
// parameters:
//
//	+name: start-block
//	 description: start block number from which to start collecting rewards
//	 required: false
//	 in: query
//	 type: string
//	+name: end-block
//	 description: end block number till which to collect rewards
//	 required: false
//	 in: query
//	 type: string
//	+name: start-date
//	 description: start date from which to start collecting rewards
//	 required: false
//	 in: query
//	 type: string
//	+name: end-date
//	 description: end date till which to collect rewards
//	 required: false
//	 in: query
//	 type: string
//	+name: data-points
//	 description: number of data points in response
//	 required: false
//	 in: query
//	 type: string
//	+name: client-id
//	 description: ID of the client for which to get rewards
//	 required: true
//	 in: query
//	 type: string
//
// responses:
//
//	200: challengePoolStat
//	400:
func (srh *StorageRestHandler) getCollectedReward(w http.ResponseWriter, r *http.Request) {
	var (
		startBlockString = r.URL.Query().Get("start-block")
		endBlockString   = r.URL.Query().Get("end-block")
		clientID         = r.URL.Query().Get("client-id")
		startDateString  = r.URL.Query().Get("start-date")
		endDateString    = r.URL.Query().Get("end-date")
		dataPointsString = r.URL.Query().Get("data-points")
	)

	var dataPoints int64
	dataPoints, err := strconv.ParseInt(dataPointsString, 10, 64)
	if err != nil {
		dataPoints = 1
	} else if dataPoints > 100 {
		dataPoints = 100
	}

	query := event.RewardMintQuery{
		ClientID:   clientID,
		DataPoints: dataPoints,
	}

	edb := srh.GetQueryStateContext().GetEventDB()
	if edb == nil {
		common.Respond(w, r, nil, common.NewErrInternal("no db connection"))
		return
	}

	if startBlockString != "" && endBlockString != "" {
		startBlock, err := strconv.ParseInt(startBlockString, 10, 64)
		if err != nil {
			common.Respond(w, r, nil, common.NewErrInternal("failed to parse start-block string to a number", err.Error()))
			return
		}

		endBlock, err := strconv.ParseInt(endBlockString, 10, 64)
		if err != nil {
			common.Respond(w, r, nil, common.NewErrInternal("failed to parse end-block string to a number", err.Error()))
			return
		}

		if startBlock > endBlock {
			common.Respond(w, r, 0, common.NewErrInternal("start-block cannot be greater than end-block"))
			return
		}

		query.StartBlock = startBlock
		query.EndBlock = endBlock

		rewards, err := edb.GetRewardClaimedTotalBetweenBlocks(query)
		if err != nil {
			common.Respond(w, r, 0, common.NewErrInternal("can't get rewards claimed", err.Error()))
			return
		}
		common.Respond(w, r, map[string][]int64{
			"collected_reward": rewards,
		}, nil)
		return
	}

	if startDateString != "" && endDateString != "" {
		startDate, err := strconv.ParseUint(startDateString, 10, 64)
		if err != nil {
			common.Respond(w, r, nil, common.NewErrInternal("failed to parse start-date string to a number", err.Error()))
			return
		}

		endDate, err := strconv.ParseUint(endDateString, 10, 64)
		if err != nil {
			common.Respond(w, r, nil, common.NewErrInternal("failed to parse end-date string to a number", err.Error()))
			return
		}

		if startDate > endDate {
			common.Respond(w, r, 0, common.NewErrInternal("start-date cannot be greater than end-date"))
			return
		}

		query.StartDate = time.Unix(int64(startDate), 0)
		query.EndDate = time.Unix(int64(endDate), 0)

		rewards, err := edb.GetRewardClaimedTotalBetweenDates(query)
		if err != nil {
			common.Respond(w, r, 0, common.NewErrInternal("can't get rewards claimed", err.Error()))
			return
		}

		common.Respond(w, r, map[string]interface{}{
			"collected_reward": rewards,
		}, nil)
		return
	}

	common.Respond(w, r, nil, common.NewErrInternal("can't get collected rewards"))
}

// swagger:route GET /v1/screst/6dba10422e368813802877a85039d3985d96760ed844092319743fb3a76712d7/alloc_write_marker_count storage-sc GetAllocWriteMarkerCount
// Count of write markers for an allocation.
//
// Returns the count of write markers for an allocation given its id.
//
// parameters:
//
//	+name: allocation_id
//	 description: allocation for which to get challenge pools statistics
//	 required: true
//	 in: query
//	 type: string
//
// responses:
//
//	200: challengePoolStat
//	400:
func (srh *StorageRestHandler) getWriteMarkerCount(w http.ResponseWriter, r *http.Request) {
	allocationID := r.URL.Query().Get("allocation_id")
	if allocationID == "" {
		common.Respond(w, r, nil, common.NewErrInternal("allocation_id is empty"))
		return
	}
	edb := srh.GetQueryStateContext().GetEventDB()
	if edb == nil {
		common.Respond(w, r, nil, common.NewErrInternal("no db connection"))
		return
	}
	total, err := edb.GetWriteMarkerCount(allocationID)
	common.Respond(w, r, map[string]int64{
		"count": total,
	}, err)
}

// swagger:route GET /v1/screst/6dba10422e368813802877a85039d3985d96760ed844092319743fb3a76712d7/getChallengePoolStat storage-sc GetChallengePoolStat
// Get challenge pool statistics.
//
// Retrieve statistic for all locked tokens of a challenge pool.
//
// parameters:
//
//	+name: allocation_id
//	 description: allocation for which to get challenge pools statistics
//	 required: true
//	 in: query
//	 type: string
//
// responses:
//
//	200: challengePoolStat
//	400:
func (srh *StorageRestHandler) getChallengePoolStat(w http.ResponseWriter, r *http.Request) {
	var (
		allocationID = r.URL.Query().Get("allocation_id")
	)

	if allocationID == "" {
		err := errors.New("missing allocation_id URL query parameter")
		common.Respond(w, r, nil, common.NewErrBadRequest(err.Error()))
		return
	}

	edb := srh.GetQueryStateContext().GetEventDB()
	if edb == nil {
		common.Respond(w, r, nil, common.NewErrInternal("no db connection"))
		return
	}

	cp, err := edb.GetChallengePool(allocationID)
	if err != nil {
		common.Respond(w, r, nil, common.NewErrBadRequest(err.Error()))
	}

	common.Respond(w, r, toChallengePoolStat(cp), nil)
}

// swagger:route GET /v1/screst/6dba10422e368813802877a85039d3985d96760ed844092319743fb3a76712d7/getReadPoolStat storage-sc GetReadPoolStat
// Get read pool statistics.
//
// Retrieve statistic for all locked tokens of the read pool of a client given their id.
//
// parameters:
//
//	+name: client_id
//	 description: client for which to get read pools statistics
//	 required: true
//	 in: query
//	 type: string
//
// responses:
//
//	200: readPool
//	400:
func (srh *StorageRestHandler) getReadPoolStat(w http.ResponseWriter, r *http.Request) {
	clientID := r.URL.Query().Get("client_id")
	edb := srh.GetQueryStateContext().GetEventDB()

	rp, err := edb.GetReadPool(clientID)
	if err != nil {
		common.Respond(w, r, nil, smartcontract.NewErrNoResourceOrErrInternal(err, true, "can't get read pool"))
		return
	}

	common.Respond(w, r, &rp, nil)
}

const cantGetConfigErrMsg = "can't get config"

func GetConfig(balances cstate.CommonStateContextI) (*Config, error) {
	return getConfig(balances)
}

func getConfig(balances cstate.CommonStateContextI) (*Config, error) {
	var conf = &Config{}
	err := balances.GetTrieNode(scConfigKey(ADDRESS), conf)
	if err != nil {
		if err != util.ErrValueNotPresent {
			return nil, err
		} else {
			conf, err = getConfiguredConfig()
			if err != nil {
				return nil, err
			}
			return conf, err
		}
	}
	return conf, nil
}

// swagger:route GET /v1/screst/6dba10422e368813802877a85039d3985d96760ed844092319743fb3a76712d7/storage-config storage-sc GetStorageConfig
// Get storage smart contract settings.
//
// Retrieve the current storage smart contract settings.
//
// responses:
//
//	200: StringMap
//	400:
func (srh *StorageRestHandler) getConfig(w http.ResponseWriter, r *http.Request) {
	conf, err := getConfig(srh.GetQueryStateContext())
	if err != nil && err != util.ErrValueNotPresent {
		common.Respond(w, r, nil, smartcontract.NewErrNoResourceOrErrInternal(err, true, cantGetConfigErrMsg))
		return
	}

	rtv, err := conf.getConfigMap()
	if err != nil {
		common.Respond(w, r, nil, smartcontract.NewErrNoResourceOrErrInternal(err, true, cantGetConfigErrMsg))
		return
	}

	common.Respond(w, r, rtv, nil)
}

// swagger:model fullBlock
type fullBlock struct {
	event.Block
	Transactions []event.Transaction `json:"transactions"`
}

// swagger:route GET /v1/screst/6dba10422e368813802877a85039d3985d96760ed844092319743fb3a76712d7/get_blocks storage-sc GetBlocks
// Get blocks for round range.
//
// Gets block information for a list of blocks given a range of block numbers. Supports pagination.
//
// parameters:
//
//	+name: start
//	 description: first round to get blocks for.
//	 required: true
//	 in: query
//	 type: string
//	+name: end
//	 description: last round to get blocks for.
//	 required: true
//	 in: query
//	 type: string
//	+name: offset
//	 description: offset
//	 in: query
//	 type: string
//	+name: limit
//	 description: limit
//	 in: query
//	 type: string
//	+name: sort
//	 description: desc or asc
//	 in: query
//	 type: string
//
// responses:
//
//	200: []fullBlock
//	400:
//	500:
func (srh *StorageRestHandler) getBlocks(w http.ResponseWriter, r *http.Request) {
	start, end, err := common2.GetStartEndBlock(r.URL.Query())
	if err != nil {
		common.Respond(w, r, nil, err)
		return
	}

	limit, err := common2.GetOffsetLimitOrderParam(r.URL.Query())
	if err != nil {
		common.Respond(w, r, nil, err)
		return
	}

	edb := srh.GetQueryStateContext().GetEventDB()
	if edb == nil {
		common.Respond(w, r, nil, common.NewErrInternal("no db connection"))
		return
	}
	var blocks []event.Block
	if end > 0 {
		blocks, err = edb.GetBlocksByBlockNumbers(start, end, limit)
		if err != nil {
			common.Respond(w, r, nil, common.NewErrInternal("getting blocks "+err.Error()))
			return
		}
	} else {
		blocks, err = edb.GetBlocks(limit)
		if err != nil {
			common.Respond(w, r, nil, common.NewErrInternal("getting blocks "+err.Error()))
			return
		}
	}

	if r.URL.Query().Get("content") != "full" {
		common.Respond(w, r, blocks, nil)
		return
	}
	var fullBlocks []fullBlock
	txs, _ := edb.GetTransactionsForBlocks(blocks[0].Round, blocks[len(blocks)-1].Round)
	var txnIndex int
	for i, b := range blocks {
		fBlock := fullBlock{Block: blocks[i]}
		for ; txnIndex < len(txs) && txs[txnIndex].Round == b.Round; txnIndex++ {
			fBlock.Transactions = append(fBlock.Transactions, txs[txnIndex])
		}
		fullBlocks = append(fullBlocks, fBlock)
	}
	common.Respond(w, r, fullBlocks, nil)
}

// swagger:route GET /v1/screst/6dba10422e368813802877a85039d3985d96760ed844092319743fb3a76712d7/block storage-sc GetBlock
// Gets block information
//
// Returns block information for a given block hash or block round.
//
// parameters:
//
//	+name: block_hash
//	 description: Hash (or identifier) of the block
//	 required: false
//	 in: query
//	 type: string
//	+name: date
//	 description: block created closest to the date (epoch timestamp in seconds)
//	 required: false
//	 in: query
//	 type: string
//	+name: round
//	 description: block round
//	 required: false
//	 in: query
//	 type: string
//
// responses:
//
//	200: Block
//	400:
//	500:
func (srh *StorageRestHandler) getBlock(w http.ResponseWriter, r *http.Request) {
	var (
		hash        = r.URL.Query().Get("block_hash")
		date        = r.URL.Query().Get("date")
		roundString = r.URL.Query().Get("round")
	)

	edb := srh.GetQueryStateContext().GetEventDB()
	if edb == nil {
		common.Respond(w, r, nil, common.NewErrInternal("no db connection"))
		return
	}

	if hash != "" {
		block, err := edb.GetBlockByHash(hash)
		if err != nil {
			common.Respond(w, r, nil, common.NewErrInternal("error getting block "+err.Error()))
			return
		}

		common.Respond(w, r, &block, nil)
		return
	}

	if date != "" {
		block, err := edb.GetBlockByDate(date)
		if err != nil {
			common.Respond(w, r, nil, common.NewErrInternal("error getting block "+err.Error()))
			return
		}

		common.Respond(w, r, &block, nil)
		return
	}

	if roundString != "" {
		round, err := strconv.ParseUint(roundString, 10, 64)
		if err != nil {
			common.Respond(w, r, nil, common.NewErrInternal("error parsing parameter string "+err.Error()))
			return
		}

		block, err := edb.GetBlockByRound(int64(round))
		if err != nil {
			common.Respond(w, r, nil, common.NewErrInternal("error getting block "+err.Error()))
			return
		}

		common.Respond(w, r, &block, nil)
		return
	}

	common.Respond(w, r, nil, common.NewErrBadRequest("no filter selected"))
	//nolint:gosimple
	return
}

// swagger:model stakePoolStat
type StakePoolStat struct {
	ID           string             `json:"pool_id"` // pool ID
	Balance      currency.Coin      `json:"balance"` // total balance
	StakeTotal   currency.Coin      `json:"stake_total"`
	Delegate     []DelegatePoolStat `json:"delegate"`      // delegate pools
	Penalty      currency.Coin      `json:"penalty"`       // total for all
	Rewards      currency.Coin      `json:"rewards"`       // rewards
	TotalRewards currency.Coin      `json:"total_rewards"` // total rewards
	Settings     stakepool.Settings `json:"settings"`      // Settings of the stake pool
}

type DelegatePoolStat struct {
	ID           string          `json:"id"`            // blobber ID
	Balance      currency.Coin   `json:"balance"`       // current balance
	DelegateID   string          `json:"delegate_id"`   // wallet
	Rewards      currency.Coin   `json:"rewards"`       // total for all time
	UnStake      bool            `json:"unstake"`       // want to unstake
	ProviderId   string          `json:"provider_id"`   // id
	ProviderType spenum.Provider `json:"provider_type"` // ype

	TotalReward  currency.Coin    `json:"total_reward"`
	TotalPenalty currency.Coin    `json:"total_penalty"`
	Status       string           `json:"status"`
	RoundCreated int64            `json:"round_created"`
	StakedAt     common.Timestamp `json:"staked_at"`
}

// swagger:model userPoolStat
type UserPoolStat struct {
	Pools map[datastore.Key][]*DelegatePoolStat `json:"pools"`
}

func ToProviderStakePoolStats(provider *event.Provider, delegatePools []event.DelegatePool) (*StakePoolStat, error) {
	spStat := &StakePoolStat{
		ID:         provider.ID,
		StakeTotal: provider.TotalStake,
		Settings: stakepool.Settings{
			DelegateWallet:     provider.DelegateWallet,
			MaxNumDelegates:    provider.NumDelegates,
			ServiceChargeRatio: provider.ServiceCharge,
		},
		Rewards:      provider.Rewards.Rewards,
		TotalRewards: provider.Rewards.TotalRewards,
		Delegate:     make([]DelegatePoolStat, 0, len(delegatePools)),
	}

	for _, dp := range delegatePools {
		poolStatus := dp.Status
		if poolStatus == spenum.Deleted {
			continue
		}

		dpStats := DelegatePoolStat{
			ID:           dp.PoolID,
			DelegateID:   dp.DelegateID,
			Status:       poolStatus.String(),
			RoundCreated: dp.RoundCreated,
			StakedAt:     dp.StakedAt,
			Balance:      dp.Balance,
			Rewards:      dp.Reward,
			TotalPenalty: dp.TotalPenalty,
			TotalReward:  dp.TotalReward,
		}

		newBal, err := currency.AddCoin(spStat.Balance, dpStats.Balance)
		if err != nil {
			return nil, err
		}

		spStat.Balance = newBal
		spStat.Delegate = append(spStat.Delegate, dpStats)
	}

	return spStat, nil
}

// swagger:route GET /v1/screst/6dba10422e368813802877a85039d3985d96760ed844092319743fb3a76712d7/getUserStakePoolStat storage-sc GetUserStakePoolStat
// Get user stake pool statistics.
//
// Retrieve statistic for a user's stake pools given the user's id.
//
// parameters:
//
//	+name: client_id
//	description: client for which to get stake pool information
//	required: true
//	in: query
//	type: string
//
// +name: offset
//
//	description: Pagination offset to specify the starting point of the result set.
//	in: query
//	type: string
//	+name: limit
//	 description: Maximum number of results to return.
//	 in: query
//	 type: string
//	+name: sort
//	 description: desc or asc
//	 in: query
//	 type: string
//
// responses:
//
//	200: userPoolStat
//	400:
func (srh *StorageRestHandler) getUserStakePoolStat(w http.ResponseWriter, r *http.Request) {
	clientID := r.URL.Query().Get("client_id")
	edb := srh.GetQueryStateContext().GetEventDB()
	if edb == nil {
		common.Respond(w, r, nil, common.NewErrInternal("no db connection"))
		return
	}

	pagination, err := common2.GetOffsetLimitOrderParam(r.URL.Query())
	if err != nil {
		common.Respond(w, r, nil, err)
		return
	}

	pools, err := edb.GetUserDelegatePools(clientID, spenum.Blobber, pagination)
	if err != nil {
		common.Respond(w, r, nil, common.NewErrBadRequest("blobber not found in event database: "+err.Error()))
		return
	}

	validatorPools, err := edb.GetUserDelegatePools(clientID, spenum.Validator, pagination)
	if err != nil {
		common.Respond(w, r, nil, common.NewErrBadRequest("validator not found in event database: "+err.Error()))
		return
	}

	pools = append(pools, validatorPools...)
	var ups = new(UserPoolStat)
	ups.Pools = make(map[datastore.Key][]*DelegatePoolStat)
	for _, pool := range pools {
		var dps = DelegatePoolStat{
			ID:           pool.PoolID,
			DelegateID:   pool.DelegateID,
			UnStake:      false,
			ProviderId:   pool.ProviderID,
			ProviderType: pool.ProviderType,
			Status:       pool.Status.String(),
			RoundCreated: pool.RoundCreated,
			StakedAt:     pool.StakedAt,
		}
		dps.Balance = pool.Balance

		dps.Rewards = pool.Reward

		dps.TotalPenalty = pool.TotalPenalty

		dps.TotalReward = pool.TotalReward

		ups.Pools[pool.ProviderID] = append(ups.Pools[pool.ProviderID], &dps)
	}

	common.Respond(w, r, ups, nil)
}

// swagger:route GET /v1/screst/6dba10422e368813802877a85039d3985d96760ed844092319743fb3a76712d7/getStakePoolStat storage-sc GetStakePoolStat
// Get stake pool statistics.
//
// Retrieve statistic for all locked tokens of a stake pool associated with a specific client and provider. Provider can be a blobber, validator, or authorizer.
//
// parameters:
//
//	+name: provider_id
//	 description: id of a provider
//	 required: true
//	 in: query
//	 type: string
//	+name: provider_type
//	 description: type of the provider, possible values are 3 (blobber), 4 (validator), 5 (authorizer)
//	 required: true
//	 in: query
//	 type: string
//
// responses:
//
//	200: stakePoolStat
//	400:
//	500:
func (srh *StorageRestHandler) getStakePoolStat(w http.ResponseWriter, r *http.Request) {
	providerID := r.URL.Query().Get("provider_id")
	providerTypeString := r.URL.Query().Get("provider_type")
	providerType, err := strconv.Atoi(providerTypeString)
	if err != nil {
		common.Respond(w, r, nil, common.NewErrBadRequest("invalid provider_type: "+err.Error()))
		return
	}

	edb := srh.GetQueryStateContext().GetEventDB()
	if edb == nil {
		common.Respond(w, r, nil, common.NewErrInternal("no db connection"))
		return
	}

	res, err := getProviderStakePoolStats(providerType, providerID, edb)
	if err != nil {
		common.Respond(w, r, nil, common.NewErrBadRequest("could not find provider stats: "+err.Error()))
		return
	}

	common.Respond(w, r, res, nil)
}

func getProviderStakePoolStats(providerType int, providerID string, edb *event.EventDb) (*StakePoolStat, error) {
	delegatePools, err := edb.GetDelegatePools(providerID)
	if err != nil {
		return nil, fmt.Errorf("cannot find user stake pool: %s", err.Error())
	}

	switch spenum.Provider(providerType) {
	case spenum.Blobber:
		blobber, err := edb.GetBlobber(providerID)
		if err != nil {
			return nil, fmt.Errorf("can't find validator: %s", err.Error())
		}

		return ToProviderStakePoolStats(&blobber.Provider, delegatePools)
	case spenum.Validator:
		validator, err := edb.GetValidatorByValidatorID(providerID)
		if err != nil {
			return nil, fmt.Errorf("can't find validator: %s", err.Error())
		}

		return ToProviderStakePoolStats(&validator.Provider, delegatePools)
	case spenum.Authorizer:
		authorizer, err := edb.GetAuthorizer(providerID)
		if err != nil {
			return nil, fmt.Errorf("can't find validator: %s", err.Error())
		}

		return ToProviderStakePoolStats(&authorizer.Provider, delegatePools)
	}

	return nil, fmt.Errorf("unknown provider type")
}

// swagger:route GET /v1/screst/6dba10422e368813802877a85039d3985d96760ed844092319743fb3a76712d7/blobber-challenges storage-sc GetBlobberChallenges
// Get blobber challenges.
//
// Gets list of challenges for a blobber in a specific time interval, given the blobber id.
//
// parameters:
//
//	+name: id
//	  description: id of blobber for which to get challenges
//	  required: true
//	  in: query
//	  type: string
//	+name: from
//	  description: start time of the interval for which to get challenges (epoch timestamp in seconds)
//	  required: true
//	  in: query
//	  type: string
//	+name: to
//	  description: end time of interval for which to get challenges (epoch timestamp in seconds)
//	  required: true
//	  in: query
//	  type: string
//
// responses:
//
//	200: Challenges
//	400:
//	404:
//	500:
func (srh *StorageRestHandler) getBlobberChallenges(w http.ResponseWriter, r *http.Request) {
	edb := srh.GetQueryStateContext().GetEventDB()
	if edb == nil {
		common.Respond(w, r, nil, common.NewErrInternal("no db connection"))
		return
	}
	start, end, err := roundIntervalFromTime(
		r.URL.Query().Get("from"),
		r.URL.Query().Get("to"),
		edb,
	)
	if err != nil {
		common.Respond(w, r, nil, err)
		return
	}
	blobberID := r.URL.Query().Get("id")
	if len(blobberID) == 0 {
		common.Respond(w, r, nil, common.NewErrBadRequest("no blobber id"))
		return
	}

	challenges, err := edb.GetChallenges(blobberID, start, end)
	if err != nil {
		common.Respond(w, r, "", smartcontract.NewErrNoResourceOrErrInternal(err, true, "can't get challenge"))
		return
	}

	common.Respond(w, r, challenges, nil)
}

func roundIntervalFromTime(fromTime, toTime string, edb *event.EventDb) (int64, int64, error) {
	var timeFrom, timeTo time.Time
	from, err := strconv.ParseInt(fromTime, 10, 16)
	if err != nil {
		timeFrom = time.Now().Add(-24 * time.Hour)
	} else {
		timeFrom = time.Unix(from, 0)
	}
	to, err := strconv.ParseInt(toTime, 10, 64)
	if err != nil {
		timeTo = time.Now()
	} else {
		timeTo = time.Unix(to, 0)
	}
	start, err := edb.GetRoundFromTime(timeFrom, true)
	if err != nil {
		return 0, 0, common.NewErrInternal(
			fmt.Sprintf("failed finding round matching from time %v: %v", timeFrom, err.Error()))
	}
	if start <= 0 {
		start = 1
	}
	end, err := edb.GetRoundFromTime(timeTo, false)
	if err != nil {
		return 0, 0, common.NewErrInternal(
			fmt.Sprintf("failed finding round matching to time %v: %v", timeFrom, err.Error()))
	}

	if end <= start {
		return 0, 0, common.NewErrBadRequest(fmt.Sprintf("to %v less than from %v", end, start))
	}
	return start, end, nil
}

// swagger:route GET /v1/screst/6dba10422e368813802877a85039d3985d96760ed844092319743fb3a76712d7/getchallenge storage-sc GetChallenge
// Get challenge information.
//
// Returns challenge information given its id.
//
// parameters:
//
//	+name: challenge
//	 description: id of challenge
//	 required: true
//	 in: query
//	 type: string
//
// responses:
//
//	200: StorageChallengeResponse
//	400:
//	404:
//	500:
func (srh *StorageRestHandler) getChallenge(w http.ResponseWriter, r *http.Request) {
	challengeID := r.URL.Query().Get("challenge")
	challenge, err := getChallenge(challengeID, srh.GetQueryStateContext().GetEventDB())
	if err != nil {
		common.Respond(w, r, "", smartcontract.NewErrNoResourceOrErrInternal(err, true, "can't get challenge"))
		return
	}
	common.Respond(w, r, challenge, nil)
}

// swagger:model StorageChallengeResponse
type StorageChallengeResponse struct {
	*StorageChallenge `json:",inline"`
	Validators        []*ValidationNode `json:"validators"`
	Seed              int64             `json:"seed"`
	AllocationRoot    string            `json:"allocation_root"`
	Timestamp         common.Timestamp  `json:"timestamp"`
}

// swagger:model ChallengesResponse
type ChallengesResponse struct {
	BlobberID  string                      `json:"blobber_id"`
	Challenges []*StorageChallengeResponse `json:"challenges"`
}

// swagger:route GET /v1/screst/6dba10422e368813802877a85039d3985d96760ed844092319743fb3a76712d7/openchallenges storage-sc GetOpenChallenges
// Get blobber open challenges.
//
// Retrieves open challenges for a blobber given its id.
//
// parameters:
//
//	+name: blobber
//	 description: id of blobber for which to get open challenges
//	 required: true
//	 in: query
//	 type: string
//	+name: offset
//	 description: offset
//	 in: query
//	 type: string
//	+name: limit
//	 description: limit
//	 in: query
//	 type: string
//	+name: sort
//	 description: desc or asc
//	 in: query
//	 type: string
//	+name: from
//	 description: Starting round number for fetching challenges.
//	 in: query
//	 type: string
//
// responses:
//
//	200: ChallengesResponse
//	400:
//	404:
//	500:
func (srh *StorageRestHandler) getOpenChallenges(w http.ResponseWriter, r *http.Request) {
	var (
		blobberID  = r.URL.Query().Get("blobber")
		fromString = r.URL.Query().Get("from")
		from       int64
	)

	if fromString != "" {
		fromI, err := strconv.Atoi(fromString)
		if err != nil {
			common.Respond(w, r, nil, err)
			return
		}

		from = int64(fromI)
	}

	limit, err := common2.GetOffsetLimitOrderParam(r.URL.Query())
	if err != nil {
		common.Respond(w, r, nil, err)
		return
	}

	sctx := srh.GetQueryStateContext()
	edb := sctx.GetEventDB()
	if edb == nil {
		common.Respond(w, r, nil, common.NewErrInternal("no db connection"))
		return
	}

	challenges, err := getOpenChallengesForBlobber(
		blobberID, from, limit, sctx.GetEventDB(),
	)
	if err != nil {
		common.Respond(w, r, "", smartcontract.NewErrNoResourceOrErrInternal(err, true, "can't find challenges"))
		return
	}
	common.Respond(w, r, ChallengesResponse{
		BlobberID:  blobberID,
		Challenges: challenges,
	}, nil)
}

// swagger:route GET  /v1/screst/6dba10422e368813802877a85039d3985d96760ed844092319743fb3a76712d7/get_validator storage-sc GetValidator
// Get validator information.
//
// Retrieve information for a validator given its id.
//
// parameters:
//
//	+name: validator_id
//	 description: validator on which to get information
//	 required: true
//	 in: query
//	 type: string
//
// responses:
//
//	200: validatorNodeResponse
//	400:
//	500:
func (srh *StorageRestHandler) getValidator(w http.ResponseWriter, r *http.Request) {

	var (
		validatorID = r.URL.Query().Get("validator_id")
	)

	if validatorID == "" {
		common.Respond(w, r, nil, common.NewErrBadRequest("no validator id"))
		return
	}
	edb := srh.GetQueryStateContext().GetEventDB()
	if edb == nil {
		common.Respond(w, r, nil, common.NewErrInternal("no db connection"))
		return
	}
	validator, err := edb.GetValidatorByValidatorID(validatorID)
	if err != nil {
		common.Respond(w, r, nil, common.NewErrInternal("can't find validator", err.Error()))
		return
	}

	common.Respond(w, r, newValidatorNodeResponse(validator), nil)
}

// swagger:model validatorNodeResponse
type validatorNodeResponse struct {
	ValidatorID     string           `json:"validator_id"`
	BaseUrl         string           `json:"url"`
	StakeTotal      currency.Coin    `json:"stake_total"`
	PublicKey       string           `json:"public_key"`
	LastHealthCheck common.Timestamp `json:"last_health_check"`
	IsKilled        bool             `json:"is_killed"`
	IsShutdown      bool             `json:"is_shutdown"`

	// StakePoolSettings
	DelegateWallet string  `json:"delegate_wallet"`
	NumDelegates   int     `json:"num_delegates"`
	ServiceCharge  float64 `json:"service_charge"`

	TotalServiceCharge       currency.Coin `json:"total_service_charge"`
	UncollectedServiceCharge currency.Coin `json:"uncollected_service_charge"`
}

func newValidatorNodeResponse(v event.Validator) *validatorNodeResponse {
	return &validatorNodeResponse{
		ValidatorID:              v.ID,
		BaseUrl:                  v.BaseUrl,
		StakeTotal:               v.TotalStake,
		PublicKey:                v.PublicKey,
		DelegateWallet:           v.DelegateWallet,
		NumDelegates:             v.NumDelegates,
		ServiceCharge:            v.ServiceCharge,
		UncollectedServiceCharge: v.Rewards.Rewards,
		TotalServiceCharge:       v.Rewards.TotalRewards,
		IsKilled:                 v.IsKilled,
		IsShutdown:               v.IsShutdown,
		LastHealthCheck:          v.LastHealthCheck,
	}
}

// swagger:route GET /v1/screst/6dba10422e368813802877a85039d3985d96760ed844092319743fb3a76712d7/validators storage-sc GetValidators
// Get validators.
//
// Retrieves a list of validators, optionally filtered by whether they are active and/or stakable.
//
// parameters:
//
//	+name: active
//	 description: Filter validators based on whether they are currently active. Set to 'true' to filter only active validators.
//	 in: query
//	 type: string
//
//	+name: stakable
//	 description: Filter validators based on whether they are currently stakable. Set to 'true' to filter only stakable validators.
//	 in: query
//	 type: string
//
//	+name: offset
//	 description: The starting point for pagination.
//	 in: query
//	 type: integer
//
//	+name: limit
//	 description: The maximum number of validators to return.
//	 in: query
//	 type: integer
//
//	+name: order
//	 description: Order of the validators returned, e.g., 'asc' for ascending.
//	 in: query
//	 type: string
//
// responses:
//
//	200: []validatorNodeResponse
//	400:
func (srh *StorageRestHandler) validators(w http.ResponseWriter, r *http.Request) {

	pagination, _ := common2.GetOffsetLimitOrderParam(r.URL.Query())
	edb := srh.GetQueryStateContext().GetEventDB()
	if edb == nil {
		common.Respond(w, r, nil, common.NewErrInternal("no db connection"))
		return
	}

	values := r.URL.Query()
	active := values.Get("active")
	stakable := values.Get("stakable") == "true"

	var validators []event.Validator
	var err error

	if active == "true" {
		conf, err2 := getConfig(srh.GetQueryStateContext())
		if err2 != nil && err2 != util.ErrValueNotPresent {
			common.Respond(w, r, nil, smartcontract.NewErrNoResourceOrErrInternal(err2, true, cantGetConfigErrMsg))
			return
		}

		healthCheckPeriod := 60 * time.Minute // set default as 1 hour
		if conf != nil {
			healthCheckPeriod = conf.HealthCheckPeriod
		}

		if stakable {
			validators, err = edb.GetActiveAndStakableValidators(pagination, healthCheckPeriod)
		} else {
			validators, err = edb.GetActiveValidators(pagination, healthCheckPeriod)
		}
	} else if stakable {
		validators, err = edb.GetStakableValidators(pagination)
	} else {
		validators, err = edb.GetValidators(pagination)
	}

	if err != nil {
		err := common.NewErrInternal("cannot get validator list" + err.Error())
		common.Respond(w, r, nil, err)
		return
	}

	vns := make([]*validatorNodeResponse, len(validators))
	for i, v := range validators {
		vns[i] = newValidatorNodeResponse(v)
	}

	common.Respond(w, r, vns, nil)
}

// swagger:route GET /v1/screst/6dba10422e368813802877a85039d3985d96760ed844092319743fb3a76712d7/getWriteMarkers storage-sc GetAllocationWriteMarkers
// Get write markers.
//
// Retrieves writemarkers of an allocation given the allocation id. Supports pagination.
//
// parameters:
//
//	+name: allocation_id
//	 description: List write markers for this allocation
//	 required: true
//	 in: query
//	 type: string
//	+name: offset
//	 description: offset
//	 in: query
//	 type: string
//	+name: limit
//	 description: limit
//	 in: query
//	 type: string
//	+name: sort
//	 description: desc or asc
//	 in: query
//	 type: string
//
// responses:
//
//	200: []WriteMarker
//	400:
//	500:
func (srh *StorageRestHandler) getWriteMarkers(w http.ResponseWriter, r *http.Request) {
	allocationID := r.URL.Query().Get("allocation_id")

	limit, err := common2.GetOffsetLimitOrderParam(r.URL.Query())
	if err != nil {
		common.Respond(w, r, nil, err)
		return
	}

	if allocationID == "" {
		common.Respond(w, r, nil, common.NewErrBadRequest("no allocation id"))
		return
	}

	edb := srh.GetQueryStateContext().GetEventDB()
	if edb == nil {
		common.Respond(w, r, nil, common.NewErrInternal("no db connection"))
		return
	}

	writeMarkers, err := edb.GetWriteMarkersForAllocationID(allocationID, limit)
	if err != nil {
		common.Respond(w, r, nil, common.NewErrInternal("can't get write markers", err.Error()))
		return
	}
	common.Respond(w, r, writeMarkers, nil)

}

// swagger:route GET /v1/screst/6dba10422e368813802877a85039d3985d96760ed844092319743fb3a76712d7/count_readmarkers storage-sc GetReadMarkersCount
// Gets read markers count.
//
// Returns the count of read markers for a given allocation.
//
// parameters:
//
//	+name: allocation_id
//	 description: count read markers for this allocation
//	 required: true
//	 in: query
//	 type: string
//
// responses:
//
//	200: readMarkersCount
//	400
//	500:
func (srh *StorageRestHandler) getReadMarkersCount(w http.ResponseWriter, r *http.Request) {
	var (
		allocationID = r.URL.Query().Get("allocation_id")
	)

	if allocationID == "" {
		common.Respond(w, r, nil, common.NewErrBadRequest("no allocation id"))
		return
	}

	query := new(event.ReadMarker)
	if allocationID != "" {
		query.AllocationID = allocationID
	}
	edb := srh.GetQueryStateContext().GetEventDB()
	if edb == nil {
		common.Respond(w, r, nil, common.NewErrInternal("no db connection"))
		return
	}
	count, err := edb.CountReadMarkersFromQuery(query)
	if err != nil {
		common.Respond(w, r, nil, common.NewErrInternal("can't count read markers", err.Error()))
		return
	}

	common.Respond(w, r, readMarkersCount{ReadMarkersCount: count}, nil)
}

// swagger:model readMarkersCount
type readMarkersCount struct {
	ReadMarkersCount int64 `json:"read_markers_count"`
}

type ReadMarkerResponse struct {
	ID            uint
	CreatedAt     time.Time
	UpdatedAt     time.Time
	Timestamp     int64   `json:"timestamp"`
	ReadCounter   int64   `json:"read_counter"`
	ReadSize      float64 `json:"read_size"`
	Signature     string  `json:"signature"`
	PayerID       string  `json:"payer_id"`
	AuthTicket    string  `json:"auth_ticket"`  //used in readmarkers
	BlockNumber   int64   `json:"block_number"` //used in alloc_read_size
	ClientID      string  `json:"client_id"`
	BlobberID     string  `json:"blobber_id"`
	OwnerID       string  `json:"owner_id"`
	TransactionID string  `json:"transaction_id"`
	AllocationID  string  `json:"allocation_id"`

	// TODO: Decide which pieces of information are important to the response
	// Client 		*event.User
	// Owner		*event.User
	// Allocation	*event.Allocation
}

func toReadMarkerResponse(rm event.ReadMarker) ReadMarkerResponse {
	return ReadMarkerResponse{
		ID:            rm.ID,
		CreatedAt:     rm.CreatedAt,
		Timestamp:     rm.Timestamp,
		ReadCounter:   rm.ReadCounter,
		ReadSize:      rm.ReadSize,
		Signature:     rm.Signature,
		PayerID:       rm.PayerID,
		AuthTicket:    rm.AuthTicket,
		BlockNumber:   rm.BlockNumber,
		ClientID:      rm.ClientID,
		BlobberID:     rm.BlobberID,
		OwnerID:       rm.OwnerID,
		TransactionID: rm.TransactionID,
		AllocationID:  rm.AllocationID,

		// TODO: Add fields from relationships as needed
	}
}

// swagger:route GET /v1/screst/6dba10422e368813802877a85039d3985d96760ed844092319743fb3a76712d7/readmarkers storage-sc GetReadMarkers
// Get read markers.
//
// Retrieves read markers given an allocation id or an auth ticket. Supports pagination.
//
// parameters:
//
//	+name: allocation_id
//	 description: filter in only read markers by this allocation. Either this or auth_ticket must be provided.
//	 in: query
//	 type: string
//	+name: auth_ticket
//	 description: filter in only read markers using this auth ticket. Either this or allocation_id must be provided.
//	 in: query
//	 type: string
//	+name: offset
//	 description: offset
//	 in: query
//	 type: string
//	+name: limit
//	 description: limit
//	 in: query
//	 type: string
//	+name: sort
//	 description: desc or asc
//	 in: query
//	 type: string
//
// responses:
//
//	200: []ReadMarker
//	500:
func (srh *StorageRestHandler) getReadMarkers(w http.ResponseWriter, r *http.Request) {
	var (
		allocationID = r.URL.Query().Get("allocation_id")
		authTicket   = r.URL.Query().Get("auth_ticket")
	)

	limit, err := common2.GetOffsetLimitOrderParam(r.URL.Query())
	if err != nil {
		common.Respond(w, r, nil, err)
		return
	}

	query := event.ReadMarker{}
	if allocationID != "" {
		query.AllocationID = allocationID
	}

	if authTicket != "" {
		query.AuthTicket = authTicket
	}

	edb := srh.GetQueryStateContext().GetEventDB()
	if edb == nil {
		common.Respond(w, r, nil, common.NewErrInternal("no db connection"))
		return
	}
	readMarkers, err := edb.GetReadMarkersFromQueryPaginated(query, limit)
	if err != nil {
		common.Respond(w, r, nil, common.NewErrInternal("can't get read markers", err.Error()))
		return
	}

	rmrs := make([]ReadMarkerResponse, 0, len(readMarkers))
	for _, rm := range readMarkers {
		rmrs = append(rmrs, toReadMarkerResponse(rm))
	}

	common.Respond(w, r, rmrs, nil)
}

// swagger:route GET /v1/screst/6dba10422e368813802877a85039d3985d96760ed844092319743fb3a76712d7/latestreadmarker storage-sc GetLatestReadmarker
// Get latest read marker.
//
// Retrievs latest read marker for a client and a blobber.
//
// parameters:
//
//		+name: client
//		 description: ID of the client for which to get the latest read marker.
//		 in: query
//		 type: string
//	  required: true
//		+name: blobber
//		 description: blobber ID associated with the read marker.
//		 in: query
//		 type: string
//		 required: true
//		+name: allocation
//		 description: Allocation ID associated with the read marker.
//		 in: query
//		 type: string
//
// responses:
//
//	200: ReadMarker
//	500:
func (srh *StorageRestHandler) getLatestReadMarker(w http.ResponseWriter, r *http.Request) {
	var (
		clientID     = r.URL.Query().Get("client")
		blobberID    = r.URL.Query().Get("blobber")
		allocationID = r.URL.Query().Get("allocation")

		commitRead = &ReadConnection{}
	)

	commitRead.ReadMarker = &ReadMarker{
		BlobberID:    blobberID,
		ClientID:     clientID,
		AllocationID: allocationID,
	}

	err := srh.GetQueryStateContext().GetTrieNode(commitRead.GetKey(ADDRESS), commitRead)
	switch err {
	case nil:
		common.Respond(w, r, commitRead.ReadMarker, nil)
	case util.ErrValueNotPresent:
		common.Respond(w, r, make(map[string]string), nil)
	default:
		common.Respond(w, r, nil, common.NewErrInternal("can't get read marker", err.Error()))
	}
}

// swagger:model AllocationUpdateMinLockResponse
type AllocationUpdateMinLockResponse struct {
	MinLockDemand int64 `json:"min_lock_demand"`
}

// swagger:route GET /v1/screst/6dba10422e368813802877a85039d3985d96760ed844092319743fb3a76712d7/allocation-update-min-lock storage-sc GetAllocationUpdateMinLock
// Calculates the cost for updating an allocation.
//
// Based on the allocation request data, this endpoint calculates the minimum lock demand for updating an allocation, which represents the cost of the allocation.
//
// parameters:
//
//	+name: data
//	 description: Update allocation request data, in valid JSON format, following the updateAllocationRequest struct.
//	 in: query
//	 type: string
//	 required: true
//
// responses:
//
//	200: AllocationUpdateMinLockResponse
//	400:
//	500:
func (srh *StorageRestHandler) getAllocationUpdateMinLock(w http.ResponseWriter, r *http.Request) {
	var (
		now = common.Now()
	)

	balances := srh.GetQueryStateContext()
	edb := balances.GetEventDB()
	if edb == nil {
		common.Respond(w, r, nil, common.NewErrInternal("no db connection"))
		return
	}
	conf, err := getConfig(balances)
	if err != nil {
		common.Respond(w, r, nil, common.NewErrInternal(err.Error()))
		return
	}

	data := r.URL.Query().Get("data")
	var req updateAllocationRequest
	if err := req.decode([]byte(data)); err != nil {
		common.Respond(w, r, "", common.NewErrInternal("can't decode allocation request", err.Error()))
		return
	}

	// Always extend the allocation if the size is greater than 0.
	if req.Size > 0 {
		req.Extend = true
	} else if req.Size < 0 {
		common.Respond(w, r, "", common.NewErrBadRequest("invalid size"))
		return
	}

	eAlloc, err := edb.GetAllocation(req.ID)
	if err != nil {
		common.Respond(w, r, nil, common.NewErrBadRequest(err.Error()))
		return
	}

	eAlloc.Size += req.Size

	if eAlloc.Expiration < int64(now) {
		common.Respond(w, r, nil, common.NewErrBadRequest("allocation expired"))
		return
	}

	if req.Extend {
		eAlloc.Expiration = common.ToTime(now).Add(conf.TimeUnit).Unix() // new expiration
	}

	alloc, err := allocationTableToStorageAllocationBlobbers(eAlloc, edb)
	if err != nil {
		common.Respond(w, r, nil, common.NewErrInternal(err.Error()))
		return
	}

	// Pay cancellation charge if removing a blobber.
	if req.RemoveBlobberId != "" {
		allocCancellationCharge, err := alloc.mustBase().cancellationCharge(conf.CancellationCharge)
		if err != nil {
			common.Respond(w, r, nil, common.NewErrInternal(err.Error()))
			return
		}

		totalWritePriceBefore := float64(0)
		for _, blobber := range alloc.mustBase().BlobberAllocs {
			totalWritePriceBefore += float64(blobber.Terms.WritePrice)
		}

		removedBlobber := alloc.mustBase().BlobberAllocsMap[req.RemoveBlobberId]

		blobberCancellationCharge := currency.Coin(float64(allocCancellationCharge) * (float64(removedBlobber.Terms.WritePrice) / totalWritePriceBefore))

		err = alloc.mustUpdateBase(func(base *storageAllocationBase) error {
			base.WritePool, err = currency.MinusCoin(alloc.mustBase().WritePool, blobberCancellationCharge)
			return err
		})
		if err != nil {
			common.Respond(w, r, nil, common.NewErrInternal(err.Error()))
			return
		}
	}

	if req.Extend {
		if err := updateAllocBlobberTerms(edb, &alloc.StorageAllocation); err != nil {
			common.Respond(w, r, nil, err)
			return
		}
	}

	if err = changeBlobbersEventDB(
		edb,
		&alloc.StorageAllocation,
		conf,
		req.AddBlobberId,
		req.RemoveBlobberId,
		common.Now()); err != nil {
		common.Respond(w, r, nil, common.NewErrBadRequest(err.Error()))
		return
	}

	cp, err := edb.GetChallengePool(alloc.mustBase().ID)
	if err != nil {
		common.Respond(w, r, nil, common.NewErrInternal(err.Error()))
		return
	}

	tokensRequiredToLockZCN, err := alloc.requiredTokensForUpdateAllocation(currency.Coin(cp.Balance), req.Extend, common.Timestamp(time.Now().Unix()))
	if err != nil {
		common.Respond(w, r, nil, common.NewErrInternal(err.Error()))
		return
	}

	// Add extra 5% to deal with race condition
	tokensRequiredToLock := int64(float64(tokensRequiredToLockZCN) * 1.05)

	common.Respond(w, r, AllocationUpdateMinLockResponse{
		MinLockDemand: tokensRequiredToLock,
	}, nil)
}

func changeBlobbersEventDB(
	edb *event.EventDb,
	sa *StorageAllocation,
	conf *Config,
	addID, removeID string,
	now common.Timestamp) error {
	if len(addID) == 0 {
		if len(removeID) > 0 {
			return fmt.Errorf("could not remove blobber without adding a new one")
		}

		return nil
	}

	_, ok := sa.mustBase().BlobberAllocsMap[addID]
	if ok {
		return fmt.Errorf("allocation already has blobber %s", addID)
	}

	addBlobberE, err := edb.GetBlobber(addID)
	if err != nil {
		return fmt.Errorf("could not load blobber from event db: %v", err)
	}

	addBlobber := &storageNodeBase{
		Provider: provider.Provider{
			ID:           addID,
			ProviderType: spenum.Blobber,
		},
		Terms: Terms{
			ReadPrice:  addBlobberE.ReadPrice,
			WritePrice: addBlobberE.WritePrice,
		},
	}

	ba := newBlobberAllocation(sa.mustBase().bSize(), sa.mustBase(), addBlobber, conf, now)

	removedIdx := 0

	saBase := sa.mustBase()

	if len(removeID) > 0 {
		_, ok := saBase.BlobberAllocsMap[removeID]
		if !ok {
			return fmt.Errorf("cannot find blobber %s in allocation", removeID)
		}
		delete(saBase.BlobberAllocsMap, removeID)

		var found bool
		for i, d := range saBase.BlobberAllocs {
			if d.BlobberID == removeID {
				saBase.BlobberAllocs[i] = nil
				found = true
				removedIdx = i
				break
			}
		}
		if !found {
			return fmt.Errorf("cannot find blobber %s in allocation", removeID)
		}

		saBase.BlobberAllocs[removedIdx] = ba
		saBase.BlobberAllocsMap[addID] = ba
	} else {
		// If we are not removing a blobber, then the number of shards must increase.
		saBase.ParityShards++

		saBase.BlobberAllocs = append(saBase.BlobberAllocs, ba)
		saBase.BlobberAllocsMap[addID] = ba
	}

	return nil
}

func updateAllocBlobberTerms(
	edb *event.EventDb,
	alloc *StorageAllocation) error {
	allocBase := alloc.mustBase()
	bIDs := make([]string, 0, len(allocBase.BlobberAllocs))
	for _, ba := range allocBase.BlobberAllocs {
		bIDs = append(bIDs, ba.BlobberID)
	}

	blobbersE, err := edb.GetBlobbersFromIDs(bIDs)
	if err != nil {
		return common.NewErrInternal(fmt.Sprintf("could not load alloc blobbers: %v", err))
	}

	bTerms := make([]Terms, len(blobbersE))
	for i, b := range blobbersE {
		bTerms[i] = Terms{
			ReadPrice:  b.ReadPrice,
			WritePrice: b.WritePrice,
		}
	}

	for i := range allocBase.BlobberAllocs {
		allocBase.BlobberAllocs[i].Terms = bTerms[i]
	}

	return nil
}

// swagger:route GET /v1/screst/6dba10422e368813802877a85039d3985d96760ed844092319743fb3a76712d7/allocations storage-sc GetAllocations
// Get client allocations.
//
// Gets a list of allocation information for allocations owned by the client. Supports pagination.
//
// parameters:
//
//	+name: client
//	 description: owner of allocations we wish to list
//	 required: true
//	 in: query
//	 type: string
//	+name: offset
//	 description: offset
//	 in: query
//	 type: string
//	+name: limit
//	 description: limit
//	 in: query
//	 type: string
//	+name: sort
//	 description: desc or asc
//	 in: query
//	 type: string
//
// responses:
//
//	200: []StorageAllocation
//	400:
//	500:
func (srh *StorageRestHandler) getAllocations(w http.ResponseWriter, r *http.Request) {
	clientID := r.URL.Query().Get("client")

	limit, err := common2.GetOffsetLimitOrderParam(r.URL.Query())
	if err != nil {
		common.Respond(w, r, nil, err)
		return
	}

	edb := srh.GetQueryStateContext().GetEventDB()
	if edb == nil {
		common.Respond(w, r, nil, common.NewErrInternal("no db connection"))
		return
	}
	allocations, err := getClientAllocationsFromDb(clientID, edb, limit)
	if err != nil {
		common.Respond(w, r, nil, smartcontract.NewErrNoResourceOrErrInternal(err, true, "can't get allocations"))
		return
	}
	common.Respond(w, r, allocations, nil)
}

// swagger:route GET /v1/screst/6dba10422e368813802877a85039d3985d96760ed844092319743fb3a76712d7/getExpiredAllocations storage-sc GetExpiredAllocations
// Get expired allocations.
//
// Retrieves a list of expired allocations associated with a specified blobber.
//
// parameters:
//
//  +name: blobber_id
//   description: The identifier of the blobber to retrieve expired allocations for.
//   required: true
//   in: query
//   type: string
//
// responses:
//
//  200: StorageAllocation
//  500:

func (srh *StorageRestHandler) getExpiredAllocations(w http.ResponseWriter, r *http.Request) {
	blobberID := r.URL.Query().Get("blobber_id")

	edb := srh.GetQueryStateContext().GetEventDB()
	if edb == nil {
		common.Respond(w, r, nil, common.NewErrInternal("no db connection"))
		return
	}
	allocations, err := getExpiredAllocationsFromDb(blobberID, edb)
	if err != nil {
		common.Respond(w, r, nil, smartcontract.NewErrNoResourceOrErrInternal(err, true, "can't get allocations"))
		return
	}
	common.Respond(w, r, allocations, nil)
}

// swagger:route GET /v1/screst/6dba10422e368813802877a85039d3985d96760ed844092319743fb3a76712d7/blobber-allocations storage-sc GetBlobberAllocations
// Get blobber allocations.
//
// Gets a list of allocation information for allocations hosted on a specific blobber. Supports pagination.
//
// parameters:
//
//	+name: blobber_id
//	 description: blobber id of allocations we wish to list
//	 required: true
//	 in: query
//	 type: string
//	+name: offset
//	 description: offset
//	 in: query
//	 type: string
//	+name: limit
//	 description: limit
//	 in: query
//	 type: string
//	+name: sort
//	 description: desc or asc by created date
//	 in: query
//	 type: string
//
// responses:
//
//	200: []StorageAllocation
//	400:
//	500:
func (srh *StorageRestHandler) getBlobberAllocations(w http.ResponseWriter, r *http.Request) {
	blobberId := r.URL.Query().Get("blobber_id")

	limit, err := common2.GetPaginationParamsDefaultDesc(r.URL.Query())
	if err != nil {
		common.Respond(w, r, nil, err)
		return
	}

	edb := srh.GetQueryStateContext().GetEventDB()
	if edb == nil {
		common.Respond(w, r, nil, common.NewErrInternal("no db connection"))
		return
	}
	allocations, err := edb.GetAllocationsByBlobberId(blobberId, limit)
	if err != nil {
		common.Respond(w, r, nil, smartcontract.NewErrNoResourceOrErrInternal(err, true, "can't get allocations"))
		return
	}

	sas, err := prepareAllocationsResponse(edb, allocations)
	if err != nil {
		common.Respond(w, r, nil, smartcontract.NewErrNoResourceOrErrInternal(err, true, "can't prepare allocations response"))
		return
	}

	common.Respond(w, r, sas, nil)
}

// getErrors swagger:route GET /v1/screst/6dba10422e368813802877a85039d3985d96760ed844092319743fb3a76712d7/allocation storage-sc GetAllocation
// Get allocation information
//
// Retrieves information about a specific allocation given its id.
//
// parameters:
//
//	+name: allocation
//	 description: Id of the allocation to get
//	 required: true
//	 in: query
//	 type: string
//
// responses:
//
//	200: StorageAllocation
//	400:
//	500:
func (srh *StorageRestHandler) getAllocation(w http.ResponseWriter, r *http.Request) {
	allocationID := r.URL.Query().Get("allocation")
	edb := srh.GetQueryStateContext().GetEventDB()
	if edb == nil {
		common.Respond(w, r, nil, common.NewErrInternal("no db connection"))
		return
	}
	allocation, err := edb.GetAllocation(allocationID)
	if err != nil {
		logging.Logger.Error("unable to fetch allocation",
			zap.String("allocation", allocationID),
			zap.Error(err))
		common.Respond(w, r, nil, smartcontract.NewErrNoResourceOrErrInternal(err, true, "can't get allocation"))
		return
	}
	sa, err := allocationTableToStorageAllocationBlobbers(allocation, edb)
	if err != nil {
		logging.Logger.Error("unable to create allocation response",
			zap.String("allocation", allocationID),
			zap.Error(err))
		common.Respond(w, r, nil, smartcontract.NewErrNoResourceOrErrInternal(err, true, "can't convert to storageAllocationBlobbers"))
		return
	}

	common.Respond(w, r, sa, nil)
}

// swagger:route GET /v1/screst/6dba10422e368813802877a85039d3985d96760ed844092319743fb3a76712d7/errors storage-sc GetTransactionErrors
// Get transaction errors.
//
// Retrieves a list of errors associated with a specific transaction. Supports pagination.
//
// parameters:
//
//	+name: transaction_hash
//	 description: Hash of the transactions to get errors of.
//	 required: true
//	 in: query
//	 type: string
//	+name: offset
//	 description: offset
//	 in: query
//	 type: string
//	+name: limit
//	 description: limit
//	 in: query
//	 type: string
//	+name: sort
//	 description: desc or asc
//	 in: query
//	 type: string
//
// responses:
//
//	200: []Error
//	400:
//	500:
func (srh *StorageRestHandler) getErrors(w http.ResponseWriter, r *http.Request) {

	var (
		transactionHash = r.URL.Query().Get("transaction_hash")
	)

	limit, err := common2.GetOffsetLimitOrderParam(r.URL.Query())
	if err != nil {
		common.Respond(w, r, nil, err)
		return
	}

	if len(transactionHash) == 0 {
		common.Respond(w, r, nil, common.NewErrBadRequest("transaction_hash is empty"))
		return
	}
	edb := srh.GetQueryStateContext().GetEventDB()
	if edb == nil {
		common.Respond(w, r, nil, common.NewErrInternal("no db connection"))
		return
	}
	rtv, err := edb.GetErrorByTransactionHash(transactionHash, limit)
	if err != nil {
		common.Respond(w, r, nil, common.NewErrInternal(err.Error()))
		return
	}
	common.Respond(w, r, rtv, nil)
}

type WriteMarkerResponse struct {
	ID            uint
	CreatedAt     time.Time
	UpdatedAt     time.Time
	ClientID      string `json:"client_id"`
	BlobberID     string `json:"blobber_id"`
	AllocationID  string `json:"allocation_id"` //used in alloc_write_marker_count, alloc_written_size
	TransactionID string `json:"transaction_id"`

	AllocationRoot         string `json:"allocation_root"`
	PreviousAllocationRoot string `json:"previous_allocation_root"`
	Size                   int64  `json:"size"`
	Timestamp              int64  `json:"timestamp"`
	Signature              string `json:"signature"`
	BlockNumber            int64  `json:"block_number"` //used in alloc_written_size

	// TODO: Decide which pieces of information are important to the response
	// User       User       `model:"foreignKey:ClientID;references:UserID;constraint:OnUpdate:CASCADE,OnDelete:CASCADE"`
	// Allocation Allocation `model:"references:AllocationID;constraint:OnUpdate:CASCADE,OnDelete:CASCADE"`
}

func toWriteMarkerResponse(wm event.WriteMarker) WriteMarkerResponse {
	return WriteMarkerResponse{
		ID:                     wm.ID,
		CreatedAt:              wm.CreatedAt,
		UpdatedAt:              wm.UpdatedAt,
		Timestamp:              wm.Timestamp,
		ClientID:               wm.ClientID,
		BlobberID:              wm.BlobberID,
		AllocationID:           wm.AllocationID,
		TransactionID:          wm.TransactionID,
		AllocationRoot:         wm.AllocationRoot,
		PreviousAllocationRoot: wm.PreviousAllocationRoot,
		Size:                   wm.Size,
		Signature:              wm.Signature,
		BlockNumber:            wm.BlockNumber,

		// TODO: Add sub-fields or relationships as needed
	}
}

// swagger:route GET /v1/screst/6dba10422e368813802877a85039d3985d96760ed844092319743fb3a76712d7/writemarkers storage-sc GetWriteMarkers
// Get write markers.
//
// Retrieves a list of write markers satisfying filter. Supports pagination.
//
// parameters:
//
//	+name: offset
//	 description: offset
//	 in: query
//	 type: string
//	+name: limit
//	 description: limit
//	 in: query
//	 type: string
//	+name: sort
//	 description: asc or desc
//	 in: query
//	 type: string
//
// responses:
//
//	200: []WriteMarker
//	400:
//	500:
func (srh *StorageRestHandler) getWriteMarker(w http.ResponseWriter, r *http.Request) {
	limit, err := common2.GetOffsetLimitOrderParam(r.URL.Query())
	if err != nil {
		common.Respond(w, r, nil, err)
		return
	}

	edb := srh.GetQueryStateContext().GetEventDB()
	if edb == nil {
		common.Respond(w, r, nil, common.NewErrInternal("no db connection"))
		return
	}
	rtv, err := edb.GetWriteMarkers(limit)
	if err != nil {
		common.Respond(w, r, nil, common.NewErrInternal(err.Error()))
		return
	}

	wmrs := make([]WriteMarkerResponse, 0, len(rtv))
	for _, wm := range rtv {
		wmrs = append(wmrs, toWriteMarkerResponse(wm))
	}

	common.Respond(w, r, wmrs, nil)
}

// swagger:route GET /v1/screst/6dba10422e368813802877a85039d3985d96760ed844092319743fb3a76712d7/transactions storage-sc GetTransactions
// Get Transactions	list.
//
// Gets filtered list of transaction information. The list is filtered on the first valid input, or otherwise all the endpoint returns all translations.
//
// Filters processed in the order: client id, to client id, block hash and start, end blocks.
//
// parameters:
//
//	+name: client_id
//	 description: restrict to transactions sent by the specified client
//	 in: query
//	 type: string
//	+name: to_client_id
//	 description: restrict to transactions sent to a specified client
//	 in: query
//	 type: string
//	+name: block_hash
//	 description: restrict to transactions in indicated block
//	 in: query
//	 type: string
//	+name: offset
//	 description: offset
//	 in: query
//	 type: string
//	+name: limit
//	 description: limit
//	 in: query
//	 type: string
//	+name: sort
//	 description: desc or asc
//	 in: query
//	 type: string
//	+name: start
//	 description: restrict to transactions within specified start block and end block
//	 in: query
//	 type: string
//	+name: end
//	 description: restrict to transactions within specified start block and end block
//	 in: query
//	 type: string
//
// responses:
//
//	200: []Transaction
//	400:
//	500:
func (srh *StorageRestHandler) getTransactionByFilter(w http.ResponseWriter, r *http.Request) {
	var (
		clientID   = r.URL.Query().Get("client_id")
		toClientID = r.URL.Query().Get("to_client_id")
		blockHash  = r.URL.Query().Get("block_hash")
	)

	limit, err := common2.GetOffsetLimitOrderParam(r.URL.Query())
	if err != nil {
		common.Respond(w, r, nil, err)
		return
	}

	edb := srh.GetQueryStateContext().GetEventDB()
	if edb == nil {
		common.Respond(w, r, nil, common.NewErrInternal("no db connection"))
		return
	}

	if blockHash != "" {
		rtv, err := edb.GetTransactionByBlockHash(blockHash, limit)
		if err != nil {
			common.Respond(w, r, nil, common.NewErrInternal(err.Error()))
			return
		}
		common.Respond(w, r, rtv, nil)
		return
	}

	if clientID != "" && toClientID != "" {
		rtv, err := edb.GetTransactionByClientIDAndToClientID(clientID, toClientID, limit)
		if err != nil {
			common.Respond(w, r, nil, common.NewErrInternal(err.Error()))
			return
		}
		common.Respond(w, r, rtv, nil)
		return
	}

	if clientID != "" {
		rtv, err := edb.GetTransactionByClientId(clientID, limit)
		if err != nil {
			common.Respond(w, r, nil, common.NewErrInternal(err.Error()))
			return
		}
		common.Respond(w, r, rtv, nil)
		return
	}

	if toClientID != "" {
		rtv, err := edb.GetTransactionByToClientId(toClientID, limit)
		if err != nil {
			common.Respond(w, r, nil, common.NewErrInternal(err.Error()))
			return
		}
		common.Respond(w, r, rtv, nil)
		return
	}

	start, end, err := common2.GetStartEndBlock(r.URL.Query())
	if err != nil || end == 0 {
		rtv, err := edb.GetTransactions(limit)
		if err != nil {
			common.Respond(w, r, nil, common.NewErrInternal(err.Error()))
			return
		}
		common.Respond(w, r, rtv, nil)
		return
	}

	rtv, err := edb.GetTransactionByBlockNumbers(start, end, limit)
	if err != nil {
		common.Respond(w, r, nil, common.NewErrInternal(err.Error()))
		return
	}
	common.Respond(w, r, rtv, nil)
}

// swagger:route GET /v1/screst/6dba10422e368813802877a85039d3985d96760ed844092319743fb3a76712d7/transaction storage-sc GetTransaction
// Get transaction information
//
// Gets transaction information given transaction hash.
//
// parameters:
//
//	+name: transaction_hash
//	 description: The hash of the transaction to retrieve.
//	 required: true
//	 in: query
//	 type: string
//
// responses:
//
//	200: Transaction
//	500:
func (srh *StorageRestHandler) getTransactionByHash(w http.ResponseWriter, r *http.Request) {
	var transactionHash = r.URL.Query().Get("transaction_hash")
	if len(transactionHash) == 0 {
		err := common.NewErrBadRequest("cannot find valid transaction: transaction_hash is empty")
		common.Respond(w, r, nil, err)
		return
	}
	edb := srh.GetQueryStateContext().GetEventDB()
	if edb == nil {
		common.Respond(w, r, nil, common.NewErrInternal("no db connection"))
		return
	}
	transaction, err := edb.GetTransactionByHash(transactionHash)
	if err != nil {
		err := common.NewErrInternal("cannot get transaction: " + err.Error())
		common.Respond(w, r, nil, err)
		return
	}

	common.Respond(w, r, transaction, nil)
}

// swagger:model storageNodesResponse
type storageNodesResponse struct {
	Nodes []storageNodeResponse
}

// StorageNode represents Blobber configurations.
// swagger:model storageNodeResponse
type storageNodeResponse struct {
	ID                      string             `json:"id" validate:"hexadecimal,len=64"`
	BaseURL                 string             `json:"url"`
	Terms                   Terms              `json:"terms"`     // terms
	Capacity                int64              `json:"capacity"`  // total blobber capacity
	Allocated               int64              `json:"allocated"` // allocated capacity
	LastHealthCheck         common.Timestamp   `json:"last_health_check"`
	IsKilled                bool               `json:"is_killed"`
	IsShutdown              bool               `json:"is_shutdown"`
	PublicKey               string             `json:"-"`
	SavedData               int64              `json:"saved_data"`
	DataReadLastRewardRound float64            `json:"data_read_last_reward_round"` // in GB
	LastRewardDataReadRound int64              `json:"last_reward_data_read_round"` // last round when data read was updated
	StakePoolSettings       stakepool.Settings `json:"stake_pool_settings"`
	RewardRound             RewardRound        `json:"reward_round"`
	NotAvailable            bool               `json:"not_available"`

	ChallengesPassed    int64 `json:"challenges_passed"`
	ChallengesCompleted int64 `json:"challenges_completed"`

	TotalStake               currency.Coin `json:"total_stake"`
	CreationRound            int64         `json:"creation_round"`
	ReadData                 int64         `json:"read_data"`
	UsedAllocation           int64         `json:"used_allocation"`
	TotalOffers              currency.Coin `json:"total_offers"`
	StakedCapacity           int64         `json:"staked_capacity"`
	TotalServiceCharge       currency.Coin `json:"total_service_charge"`
	UncollectedServiceCharge currency.Coin `json:"uncollected_service_charge"`
	CreatedAt                time.Time     `json:"created_at"`

	IsRestricted bool `json:"is_restricted"`
}

func StoragNodeToStorageNodeResponse(sn StorageNode) storageNodeResponse {
	b := sn.mustBase()
	sr := storageNodeResponse{
		ID:                      b.ID,
		BaseURL:                 b.BaseURL,
		Terms:                   b.Terms,
		Capacity:                b.Capacity,
		Allocated:               b.Allocated,
		LastHealthCheck:         b.LastHealthCheck,
		PublicKey:               b.PublicKey,
		SavedData:               b.SavedData,
		DataReadLastRewardRound: b.DataReadLastRewardRound,
		LastRewardDataReadRound: b.LastRewardDataReadRound,
		StakePoolSettings:       b.StakePoolSettings,
		RewardRound:             b.RewardRound,
		IsKilled:                b.IsKilled(),
		IsShutdown:              b.IsShutDown(),
		NotAvailable:            b.NotAvailable,
	}

	sv2, ok := sn.Entity().(*storageNodeV2)
	if ok && sv2.IsRestricted != nil {
		sr.IsRestricted = *sv2.IsRestricted
	}

	return sr
}

func storageNodeResponseToStorageNodeV1(snr storageNodeResponse) *storageNodeV1 {
	return &storageNodeV1{
		Provider: provider.Provider{
			ID:              snr.ID,
			ProviderType:    spenum.Blobber,
			LastHealthCheck: snr.LastHealthCheck,
			HasBeenKilled:   snr.IsKilled,
			HasBeenShutDown: snr.IsShutdown,
		},
		BaseURL:                 snr.BaseURL,
		Terms:                   snr.Terms,
		Capacity:                snr.Capacity,
		Allocated:               snr.Allocated,
		PublicKey:               snr.PublicKey,
		SavedData:               snr.SavedData,
		DataReadLastRewardRound: snr.DataReadLastRewardRound,
		LastRewardDataReadRound: snr.LastRewardDataReadRound,
		StakePoolSettings:       snr.StakePoolSettings,
		RewardRound:             snr.RewardRound,
		NotAvailable:            snr.NotAvailable,
	}
}

func storageNodeResponseToStorageNodeV2(snr storageNodeResponse) *storageNodeV2 {
	return &storageNodeV2{
		Provider: provider.Provider{
			ID:              snr.ID,
			ProviderType:    spenum.Blobber,
			LastHealthCheck: snr.LastHealthCheck,
			HasBeenKilled:   snr.IsKilled,
			HasBeenShutDown: snr.IsShutdown,
		},
		BaseURL:                 snr.BaseURL,
		Terms:                   snr.Terms,
		Capacity:                snr.Capacity,
		Allocated:               snr.Allocated,
		PublicKey:               snr.PublicKey,
		SavedData:               snr.SavedData,
		DataReadLastRewardRound: snr.DataReadLastRewardRound,
		LastRewardDataReadRound: snr.LastRewardDataReadRound,
		StakePoolSettings:       snr.StakePoolSettings,
		RewardRound:             snr.RewardRound,
		NotAvailable:            snr.NotAvailable,
		IsRestricted:            &snr.IsRestricted,
	}
}

func blobberTableToStorageNode(blobber event.Blobber) storageNodeResponse {
	return storageNodeResponse{
		ID:      blobber.ID,
		BaseURL: blobber.BaseURL,
		Terms: Terms{
			ReadPrice:  blobber.ReadPrice,
			WritePrice: blobber.WritePrice,
		},
		Capacity:        blobber.Capacity,
		Allocated:       blobber.Allocated,
		LastHealthCheck: blobber.LastHealthCheck,
		StakePoolSettings: stakepool.Settings{
			DelegateWallet:     blobber.DelegateWallet,
			MaxNumDelegates:    blobber.NumDelegates,
			ServiceChargeRatio: blobber.ServiceCharge,
		},

		ChallengesPassed:    int64(blobber.ChallengesPassed),
		ChallengesCompleted: int64(blobber.ChallengesCompleted),

		TotalStake:               blobber.TotalStake,
		CreationRound:            blobber.CreationRound,
		ReadData:                 blobber.ReadData,
		UsedAllocation:           blobber.SavedData,
		TotalOffers:              blobber.OffersTotal,
		TotalServiceCharge:       blobber.Rewards.TotalRewards,
		UncollectedServiceCharge: blobber.Rewards.Rewards,
		IsKilled:                 blobber.IsKilled,
		IsShutdown:               blobber.IsShutdown,
		SavedData:                blobber.SavedData,
		NotAvailable:             blobber.NotAvailable,
		CreatedAt:                blobber.CreatedAt,
		IsRestricted:             blobber.IsRestricted,
	}
}

// getBlobbers swagger:route GET /v1/screst/6dba10422e368813802877a85039d3985d96760ed844092319743fb3a76712d7/getblobbers storage-sc GetBlobbers
// Get active blobbers ids.
//
// Retrieve active blobbers' ids. Retrieved  blobbers should be alive (e.g. excluding blobbers with zero capacity).
//
// parameters:
//
//	+name: offset
//	 description: offset
//	 in: query
//	 type: string
//	+name: limit
//	 description: limit
//	 in: query
//	 type: string
//	+name: sort
//	 description: desc or asc
//	 in: query
//	 type: string
//
// responses:
//
//	200: storageNodesResponse
//	500:
func (srh *StorageRestHandler) getBlobbers(w http.ResponseWriter, r *http.Request) {
	limit, err := common2.GetOffsetLimitOrderParam(r.URL.Query())
	if err != nil {
		common.Respond(w, r, nil, err)
		return
	}

	values := r.URL.Query()
	active := values.Get("active")
	idsStr := values.Get("blobber_ids")
	stakable := values.Get("stakable") == "true"
	edb := srh.GetQueryStateContext().GetEventDB()
	if edb == nil {
		common.Respond(w, r, nil, common.NewErrInternal("no db connection"))
		return
	}

	var blobbers []event.Blobber
	if active == "true" {
		conf, err2 := getConfig(srh.GetQueryStateContext())
		if err2 != nil && err2 != util.ErrValueNotPresent {
			common.Respond(w, r, nil, smartcontract.NewErrNoResourceOrErrInternal(err2, true, cantGetConfigErrMsg))
			return
		}

		healthCheckPeriod := 60 * time.Minute // set default as 1 hour
		if conf != nil {
			healthCheckPeriod = conf.HealthCheckPeriod
		}

		if stakable {
			blobbers, err = edb.GetActiveAndStakableBlobbers(limit, healthCheckPeriod)
		} else {
			blobbers, err = edb.GetActiveBlobbers(limit, healthCheckPeriod)
		}
	} else if idsStr != "" {
		var blobber_ids []string
		err = json.Unmarshal([]byte(idsStr), &blobber_ids)
		if err != nil {
			common.Respond(w, r, nil, errors.New("blobber ids list is malformed"))
			return
		}

		if len(blobber_ids) == 0 {
			common.Respond(w, r, nil, errors.New("blobber ids list is empty"))
			return
		}

		if len(blobber_ids) > common2.MaxQueryLimit {
			common.Respond(w, r, nil, fmt.Errorf("too many ids, cannot exceed %d", common2.MaxQueryLimit))
			return
		}

		blobbers, err = edb.GetBlobbersFromIDs(blobber_ids)
	} else if stakable {
		blobbers, err = edb.GetStakableBlobbers(limit)
	} else {
		blobbers, err = edb.GetBlobbers(limit)
	}

	if err != nil {
		err := common.NewErrInternal("cannot get blobber list" + err.Error())
		common.Respond(w, r, nil, err)
		return
	}

	sns := storageNodesResponse{
		Nodes: make([]storageNodeResponse, 0, len(blobbers)),
	}

	for _, blobber := range blobbers {
		sn := blobberTableToStorageNode(blobber)
		sns.Nodes = append(sns.Nodes, sn)
	}

	common.Respond(w, r, sns, nil)
}

// swagger:route GET /v1/screst/6dba10422e368813802877a85039d3985d96760ed844092319743fb3a76712d7/getBlobber storage-sc GetBlobber
// Get blobber information.
//
// Retrieves information about a specific blobber given its id.
//
// parameters:
//
//	+name: blobber_id
//	 description: blobber for which to return information from the sharders
//	 required: true
//	 in: query
//	 type: string
//
// responses:
//
//	200: storageNodeResponse
//	400:
//	500:
func (srh *StorageRestHandler) getBlobber(w http.ResponseWriter, r *http.Request) {
	var blobberID = r.URL.Query().Get("blobber_id")
	if blobberID == "" {
		err := common.NewErrBadRequest("missing 'blobber_id' URL query parameter")
		common.Respond(w, r, nil, err)
		return
	}
	edb := srh.GetQueryStateContext().GetEventDB()
	if edb == nil {
		common.Respond(w, r, nil, common.NewErrInternal("no db connection"))
		return
	}
	blobber, err := edb.GetBlobber(blobberID)
	if err != nil {
		logging.Logger.Error("get blobber failed with error: ", zap.Error(err))
		common.Respond(w, r, nil, common.NewErrInternal(err.Error()))
		return
	}

	sn := blobberTableToStorageNode(*blobber)
	common.Respond(w, r, sn, nil)
}

// swagger:route GET /v1/screst/6dba10422e368813802877a85039d3985d96760ed844092319743fb3a76712d7/alloc-blobber-term storage-sc GetAllocBlobberTerms
// Get allocation/blobber terms of service.
//
// Get terms of storage service for a specific allocation and blobber (write_price, read_price) if blobber_id is specified.
// Otherwise, get terms of service for all blobbers of the allocation.
//
// parameters:
//
//	+name: allocation_id
//	 description: id of allocation
//	 required: true
//	 in: query
//	 type: string
//	+name: blobber_id
//	 description: id of blobber
//	 required: false
//	 in: query
//	 type: string
//	+name: offset
//	 description: offset
//	 in: query
//	 type: string
//	+name: limit
//	 description: limit
//	 in: query
//	 type: string
//	+name: sort
//	 description: desc or asc
//	 in: query
//	 type: string
//
// responses:
//
//	200: Terms
//	400:
//	500:
func (srh *StorageRestHandler) getAllocBlobberTerms(w http.ResponseWriter, r *http.Request) {
	if r.Method != http.MethodGet {
		common.Respond(w, r, nil, common.NewErrBadRequest("GET method only"))
		return
	}

	edb := srh.GetQueryStateContext().GetEventDB()
	if edb == nil {
		common.Respond(w, r, nil, common.NewErrInternal("no db connection"))
		return
	}

	blobberID := r.URL.Query().Get("blobber_id")
	allocationID := r.URL.Query().Get("allocation_id")
	limit, err := common2.GetOffsetLimitOrderParam(r.URL.Query())
	if err != nil {
		common.Respond(w, r, nil, err)
		return
	}

	var resp interface{}
	if allocationID == "" {
		common.Respond(w, r, nil, common.NewErrBadRequest("missing allocation id"))
		return
	}

	if blobberID == "" {
		resp, err = edb.GetAllocationBlobberTerms(allocationID, limit)
		if err != nil {
			common.Respond(w, r, nil, common.NewErrBadRequest("error finding terms: "+err.Error()))
			return
		}
	} else {
		resp, err = edb.GetAllocationBlobberTerm(allocationID, blobberID)
		if err != nil {
			common.Respond(w, r, nil, common.NewErrBadRequest("error finding term: "+err.Error()))
			return
		}

	}

	common.Respond(w, r, resp, nil)
}

// swagger:route GET /v1/screst/6dba10422e368813802877a85039d3985d96760ed844092319743fb3a76712d7/search storage-sc search
// Generic search endpoint.
//
// Generic search endpoint that can be used to search for blocks, transactions, users, etc.
//
// - If the input can be converted to an integer, it is interpreted as a round number and information for the matching block is returned.
//
// - Otherwise, the input is treated as string and matched against block hash, transaction hash, user id. If a match is found the matching object is returned.
//
// parameters:
//
//	+name: searchString
//	  description: Generic query string, supported inputs: Block hash, Round num, Transaction hash, Wallet address
//	  required: true
//	  in: query
//	  type: string
//
// responses:
//
//	200:
//	400:
//	500:
func (srh StorageRestHandler) getSearchHandler(w http.ResponseWriter, r *http.Request) {
	var (
		query = r.URL.Query().Get("searchString")
	)

	if len(query) == 0 {
		common.Respond(w, r, nil, common.NewErrInternal("searchString param required"))
		return
	}

	edb := srh.GetQueryStateContext().GetEventDB()
	if edb == nil {
		common.Respond(w, r, nil, common.NewErrInternal("no db connection"))
		return
	}

	queryType, err := edb.GetGenericSearchType(query)
	if err != nil {
		common.Respond(w, r, nil, common.NewErrInternal(err.Error()))
		return
	}

	switch queryType {
	case "TransactionHash":
		txn, err := edb.GetTransactionByHash(query)
		if err != nil {
			common.Respond(w, r, nil, common.NewErrInternal(err.Error()))
			return
		}

		common.Respond(w, r, txn, nil)
		return
	case "BlockHash":
		blk, err := edb.GetBlockByHash(query)
		if err != nil {
			common.Respond(w, r, nil, common.NewErrInternal(err.Error()))
			return
		}

		common.Respond(w, r, blk, nil)
		return
	case "UserId":
		usr, err := edb.GetUser(query)
		if err != nil {
			common.Respond(w, r, nil, common.NewErrInternal(err.Error()))
			return
		}

		common.Respond(w, r, usr, nil)
		return
	case "BlockRound":
		blk, err := edb.GetBlocksByRound(query)
		if err != nil {
			common.Respond(w, r, nil, common.NewErrInternal(err.Error()))
			return
		}

		common.Respond(w, r, blk, nil)
		return
	}

	common.Respond(w, r, nil, common.NewErrInternal("Request failed, searchString isn't a (wallet address)/(block hash)/(txn hash)/(round num)/(content hash)/(file name)"))
<<<<<<< HEAD
}

// swagger:route GET /v1/screst/6dba10422e368813802877a85039d3985d96760ed844092319743fb3a76712d7/replicate-snapshots storage-sc replicateSnapshots
// Gets list of global snapshot records
//
// > Note: This endpoint is DEPRECATED and will be removed in the next release.
//
// parameters:
//
//	+name: offset
//	 description: offset
//	 in: query
//	 type: string
//	+name: limit
//	 description: limit
//	 in: query
//	 type: string
//	+name: sort
//	 description: desc or asc
//	 in: query
//	 type: string
//	+name: round
//	 description: round number to start from
//	 in: query
//	 type: string
//
// responses:
//
//	200: []Snapshot
//	500:
func (srh *StorageRestHandler) replicateSnapshots(w http.ResponseWriter, r *http.Request) {
	pagination, err := common2.GetOffsetLimitOrderParam(r.URL.Query())
	if err != nil {
		common.Respond(w, r, nil, err)
		return
	}
	roundStr := r.URL.Query().Get("round")
	round, err := strconv.ParseInt(roundStr, 10, 64)
	if err != nil {
		err := common.NewErrBadRequest("invalid round number" + err.Error())
		common.Respond(w, r, nil, err)
		return
	}

	edb := srh.GetQueryStateContext().GetEventDB()
	if edb == nil {
		common.Respond(w, r, nil, common.NewErrInternal("no db connection"))
		return
	}
	snapshots, err := edb.ReplicateSnapshots(round, pagination.Limit)
	if err != nil {
		err := common.NewErrInternal("cannot get snapshots" + err.Error())
		common.Respond(w, r, nil, err)
		return
	}

	common.Respond(w, r, snapshots, nil)
}

// swagger:route GET /v1/screst/6dba10422e368813802877a85039d3985d96760ed844092319743fb3a76712d7/replicate-blobber-aggregate storage-sc replicateBlobberAggregates
// Gets list of blobber aggregate records
//
// > Note: This endpoint is DEPRECATED and will be removed in the next release.
//
// parameters:
//
//	+name: round
//	 description: round number to start from
//	 in: query
//	 type: string
//	+name: offset
//	 description: offset
//	 in: query
//	 type: string
//	+name: limit
//	 description: limit
//	 in: query
//	 type: string
//	+name: sort
//	 description: desc or asc
//	 in: query
//	 type: string
//
// responses:
//
//	200: BlobberAggregate
//	500:
func (srh *StorageRestHandler) replicateBlobberAggregates(w http.ResponseWriter, r *http.Request) {
	pagination, err := common2.GetOffsetLimitOrderParam(r.URL.Query())
	if err != nil {
		common.Respond(w, r, nil, err)
		return
	}
	roundStr := r.URL.Query().Get("round")

	round, err := strconv.ParseInt(roundStr, 10, 64)
	if err != nil {
		err := common.NewErrBadRequest("invalid round number" + err.Error())
		common.Respond(w, r, nil, err)
		return
	}
	edb := srh.GetQueryStateContext().GetEventDB()
	if edb == nil {
		common.Respond(w, r, nil, common.NewErrInternal("no db connection"))
		return
	}
	blobbers := []event.BlobberAggregate{}
	err = edb.ReplicateProviderAggregates(round, pagination.Limit, pagination.Offset, "blobber", &blobbers)
	if err != nil {
		err := common.NewErrInternal("cannot get blobber aggregates" + err.Error())
		common.Respond(w, r, nil, err)
		return
	}
	if len(blobbers) == 0 {
		blobbers = []event.BlobberAggregate{}
	}
	common.Respond(w, r, blobbers, nil)
}

// swagger:route GET /v1/screst/6dba10422e368813802877a85039d3985d96760ed844092319743fb3a76712d7/replicate-miner-aggregate storage-sc replicateMinerAggregates
// Gets list of miner aggregate records
//
// > Note: This endpoint is DEPRECATED and will be removed in the next release.
//
// parameters:
//
//	+name: round
//	 description: round number to start from
//	 in: query
//	 type: string
//	+name: offset
//	 description: offset
//	 in: query
//	 type: string
//	+name: limit
//	 description: limit
//	 in: query
//	 type: string
//	+name: sort
//	 description: desc or asc
//	 in: query
//	 type: string
//
// responses:
//
//	200: MinerAggregate
//	500:
func (srh *StorageRestHandler) replicateMinerAggregates(w http.ResponseWriter, r *http.Request) {
	pagination, err := common2.GetOffsetLimitOrderParam(r.URL.Query())
	if err != nil {
		common.Respond(w, r, nil, err)
		return
	}
	roundStr := r.URL.Query().Get("round")

	round, err := strconv.ParseInt(roundStr, 10, 64)
	if err != nil {
		err := common.NewErrBadRequest("invalid round number" + err.Error())
		common.Respond(w, r, nil, err)
		return
	}
	edb := srh.GetQueryStateContext().GetEventDB()
	if edb == nil {
		common.Respond(w, r, nil, common.NewErrInternal("no db connection"))
		return
	}
	miners := []event.MinerAggregate{}
	err = edb.ReplicateProviderAggregates(round, pagination.Limit, pagination.Offset, "miner", &miners)
	if err != nil {
		err := common.NewErrInternal("cannot get miner aggregates" + err.Error())
		common.Respond(w, r, nil, err)
		return
	}
	if len(miners) == 0 {
		miners = []event.MinerAggregate{}
	}
	common.Respond(w, r, miners, nil)
}

// swagger:route GET /v1/screst/6dba10422e368813802877a85039d3985d96760ed844092319743fb3a76712d7/replicate-sharder-aggregate storage-sc replicateSharderAggregates
// Gets list of sharder aggregate records
//
// > Note: This endpoint is DEPRECATED and will be removed in the next release.
//
// parameters:
//
//	+name: round
//	 description: round number to start from
//	 in: query
//	 type: string
//	+name: offset
//	 description: offset
//	 in: query
//	 type: string
//	+name: limit
//	 description: limit
//	 in: query
//	 type: string
//	+name: sort
//	 description: desc or asc
//	 in: query
//	 type: string
//
// responses:
//
//	200: SharderAggregate
//	500:
func (srh *StorageRestHandler) replicateSharderAggregates(w http.ResponseWriter, r *http.Request) {
	pagination, err := common2.GetOffsetLimitOrderParam(r.URL.Query())
	if err != nil {
		common.Respond(w, r, nil, err)
		return
	}
	roundStr := r.URL.Query().Get("round")

	round, err := strconv.ParseInt(roundStr, 10, 64)
	if err != nil {
		err := common.NewErrBadRequest("invalid round number" + err.Error())
		common.Respond(w, r, nil, err)
		return
	}

	edb := srh.GetQueryStateContext().GetEventDB()
	if edb == nil {
		common.Respond(w, r, nil, common.NewErrInternal("no db connection"))
		return
	}
	sharders := []event.SharderAggregate{}
	err = edb.ReplicateProviderAggregates(round, pagination.Limit, pagination.Offset, "sharder", &sharders)
	if err != nil {
		err := common.NewErrInternal("cannot get sharder aggregates" + err.Error())
		common.Respond(w, r, nil, err)
		return
	}
	if len(sharders) == 0 {
		sharders = []event.SharderAggregate{}
	}
	common.Respond(w, r, sharders, nil)
}

// swagger:route GET /v1/screst/6dba10422e368813802877a85039d3985d96760ed844092319743fb3a76712d7/replicate-authorizer-aggregate storage-sc replicateAuthorizerAggregates
// Gets list of authorizer aggregate records
//
// > Note: This endpoint is DEPRECATED and will be removed in the next release.
//
// parameters:
//
//	+name: round
//	 description: round number to start from
//	 in: query
//	 type: string
//	+name: offset
//	 description: offset
//	 in: query
//	 type: string
//	+name: limit
//	 description: limit
//	 in: query
//	 type: string
//	+name: sort
//	 description: desc or asc
//	 in: query
//	 type: string
//
// responses:
//
//	200: AuthorizerAggregate
//	500:
func (srh *StorageRestHandler) replicateAuthorizerAggregates(w http.ResponseWriter, r *http.Request) {
	pagination, err := common2.GetOffsetLimitOrderParam(r.URL.Query())
	if err != nil {
		common.Respond(w, r, nil, err)
		return
	}
	roundStr := r.URL.Query().Get("round")

	round, err := strconv.ParseInt(roundStr, 10, 64)
	if err != nil {
		err := common.NewErrBadRequest("invalid round number" + err.Error())
		common.Respond(w, r, nil, err)
		return
	}

	edb := srh.GetQueryStateContext().GetEventDB()
	if edb == nil {
		common.Respond(w, r, nil, common.NewErrInternal("no db connection"))
		return
	}
	authorizers := []event.AuthorizerAggregate{}
	err = edb.ReplicateProviderAggregates(round, pagination.Limit, pagination.Offset, "authorizer", &authorizers)
	if err != nil {
		err := common.NewErrInternal("cannot get authorizer aggregates" + err.Error())
		common.Respond(w, r, nil, err)
		return
	}
	if len(authorizers) == 0 {
		authorizers = []event.AuthorizerAggregate{}
	}
	common.Respond(w, r, authorizers, nil)
}

// swagger:route GET /v1/screst/6dba10422e368813802877a85039d3985d96760ed844092319743fb3a76712d7/replicate-validator-aggregate storage-sc replicateValidatorAggregates
// Gets list of validator aggregate records
//
// > Note: This endpoint is DEPRECATED and will be removed in the next release.
//
// parameters:
//
//	+name: round
//	 description: round number to start from
//	 in: query
//	 type: string
//	+name: offset
//	 description: offset
//	 in: query
//	 type: string
//	+name: limit
//	 description: limit
//	 in: query
//	 type: string
//	+name: sort
//	 description: desc or asc
//	 in: query
//	 type: string
//
// responses:
//
//	200: ValidatorAggregate
//	500:
func (srh *StorageRestHandler) replicateValidatorAggregates(w http.ResponseWriter, r *http.Request) {
	pagination, err := common2.GetOffsetLimitOrderParam(r.URL.Query())
	if err != nil {
		common.Respond(w, r, nil, err)
		return
	}
	roundStr := r.URL.Query().Get("round")

	round, err := strconv.ParseInt(roundStr, 10, 64)
	if err != nil {
		err := common.NewErrBadRequest("invalid round number" + err.Error())
		common.Respond(w, r, nil, err)
		return
	}

	edb := srh.GetQueryStateContext().GetEventDB()
	if edb == nil {
		common.Respond(w, r, nil, common.NewErrInternal("no db connection"))
		return
	}
	validators := []event.ValidatorAggregate{}
	err = edb.ReplicateProviderAggregates(round, pagination.Limit, pagination.Offset, "validator", &validators)
	if err != nil {
		err := common.NewErrInternal("cannot get validator aggregates" + err.Error())
		common.Respond(w, r, nil, err)
		return
	}
	if len(validators) == 0 {
		validators = []event.ValidatorAggregate{}
	}
	common.Respond(w, r, validators, nil)
}

// swagger:route GET /v1/screst/6dba10422e368813802877a85039d3985d96760ed844092319743fb3a76712d7/replicate-user-aggregate storage-sc replicateUserAggregates
// Gets list of user aggregate records
//
// > Note: This endpoint is DEPRECATED and will be removed in the next release.
//
// parameters:
//
//	+name: round
//	 description: round number to start from
//	 in: query
//	 type: string
//	+name: offset
//	 description: offset
//	 in: query
//	 type: string
//	+name: limit
//	 description: limit
//	 in: query
//	 type: string
//	+name: sort
//	 description: desc or asc
//	 in: query
//	 type: string
//
// responses:
//
//	200: UserAggregate
//	500:
func (srh *StorageRestHandler) replicateUserAggregates(w http.ResponseWriter, r *http.Request) {
	pagination, err := common2.GetOffsetLimitOrderParam(r.URL.Query())
	if err != nil {
		common.Respond(w, r, nil, err)
		return
	}
	roundStr := r.URL.Query().Get("round")

	round, err := strconv.ParseInt(roundStr, 10, 64)
	if err != nil {
		err := common.NewErrBadRequest("invalid round number" + err.Error())
		common.Respond(w, r, nil, err)
		return
	}

	edb := srh.GetQueryStateContext().GetEventDB()
	if edb == nil {
		common.Respond(w, r, nil, common.NewErrInternal("no db connection"))
		return
	}
	var users []event.UserAggregate
	err = edb.ReplicateProviderAggregates(round, pagination.Limit, pagination.Offset, "user", &users)
	if err != nil {
		err := common.NewErrInternal("cannot get user aggregates" + err.Error())
		common.Respond(w, r, nil, err)
		return
	}
	if len(users) == 0 {
		users = []event.UserAggregate{}
	}
	common.Respond(w, r, users, nil)
=======
>>>>>>> 6fa2f305
}<|MERGE_RESOLUTION|>--- conflicted
+++ resolved
@@ -3017,428 +3017,4 @@
 	}
 
 	common.Respond(w, r, nil, common.NewErrInternal("Request failed, searchString isn't a (wallet address)/(block hash)/(txn hash)/(round num)/(content hash)/(file name)"))
-<<<<<<< HEAD
-}
-
-// swagger:route GET /v1/screst/6dba10422e368813802877a85039d3985d96760ed844092319743fb3a76712d7/replicate-snapshots storage-sc replicateSnapshots
-// Gets list of global snapshot records
-//
-// > Note: This endpoint is DEPRECATED and will be removed in the next release.
-//
-// parameters:
-//
-//	+name: offset
-//	 description: offset
-//	 in: query
-//	 type: string
-//	+name: limit
-//	 description: limit
-//	 in: query
-//	 type: string
-//	+name: sort
-//	 description: desc or asc
-//	 in: query
-//	 type: string
-//	+name: round
-//	 description: round number to start from
-//	 in: query
-//	 type: string
-//
-// responses:
-//
-//	200: []Snapshot
-//	500:
-func (srh *StorageRestHandler) replicateSnapshots(w http.ResponseWriter, r *http.Request) {
-	pagination, err := common2.GetOffsetLimitOrderParam(r.URL.Query())
-	if err != nil {
-		common.Respond(w, r, nil, err)
-		return
-	}
-	roundStr := r.URL.Query().Get("round")
-	round, err := strconv.ParseInt(roundStr, 10, 64)
-	if err != nil {
-		err := common.NewErrBadRequest("invalid round number" + err.Error())
-		common.Respond(w, r, nil, err)
-		return
-	}
-
-	edb := srh.GetQueryStateContext().GetEventDB()
-	if edb == nil {
-		common.Respond(w, r, nil, common.NewErrInternal("no db connection"))
-		return
-	}
-	snapshots, err := edb.ReplicateSnapshots(round, pagination.Limit)
-	if err != nil {
-		err := common.NewErrInternal("cannot get snapshots" + err.Error())
-		common.Respond(w, r, nil, err)
-		return
-	}
-
-	common.Respond(w, r, snapshots, nil)
-}
-
-// swagger:route GET /v1/screst/6dba10422e368813802877a85039d3985d96760ed844092319743fb3a76712d7/replicate-blobber-aggregate storage-sc replicateBlobberAggregates
-// Gets list of blobber aggregate records
-//
-// > Note: This endpoint is DEPRECATED and will be removed in the next release.
-//
-// parameters:
-//
-//	+name: round
-//	 description: round number to start from
-//	 in: query
-//	 type: string
-//	+name: offset
-//	 description: offset
-//	 in: query
-//	 type: string
-//	+name: limit
-//	 description: limit
-//	 in: query
-//	 type: string
-//	+name: sort
-//	 description: desc or asc
-//	 in: query
-//	 type: string
-//
-// responses:
-//
-//	200: BlobberAggregate
-//	500:
-func (srh *StorageRestHandler) replicateBlobberAggregates(w http.ResponseWriter, r *http.Request) {
-	pagination, err := common2.GetOffsetLimitOrderParam(r.URL.Query())
-	if err != nil {
-		common.Respond(w, r, nil, err)
-		return
-	}
-	roundStr := r.URL.Query().Get("round")
-
-	round, err := strconv.ParseInt(roundStr, 10, 64)
-	if err != nil {
-		err := common.NewErrBadRequest("invalid round number" + err.Error())
-		common.Respond(w, r, nil, err)
-		return
-	}
-	edb := srh.GetQueryStateContext().GetEventDB()
-	if edb == nil {
-		common.Respond(w, r, nil, common.NewErrInternal("no db connection"))
-		return
-	}
-	blobbers := []event.BlobberAggregate{}
-	err = edb.ReplicateProviderAggregates(round, pagination.Limit, pagination.Offset, "blobber", &blobbers)
-	if err != nil {
-		err := common.NewErrInternal("cannot get blobber aggregates" + err.Error())
-		common.Respond(w, r, nil, err)
-		return
-	}
-	if len(blobbers) == 0 {
-		blobbers = []event.BlobberAggregate{}
-	}
-	common.Respond(w, r, blobbers, nil)
-}
-
-// swagger:route GET /v1/screst/6dba10422e368813802877a85039d3985d96760ed844092319743fb3a76712d7/replicate-miner-aggregate storage-sc replicateMinerAggregates
-// Gets list of miner aggregate records
-//
-// > Note: This endpoint is DEPRECATED and will be removed in the next release.
-//
-// parameters:
-//
-//	+name: round
-//	 description: round number to start from
-//	 in: query
-//	 type: string
-//	+name: offset
-//	 description: offset
-//	 in: query
-//	 type: string
-//	+name: limit
-//	 description: limit
-//	 in: query
-//	 type: string
-//	+name: sort
-//	 description: desc or asc
-//	 in: query
-//	 type: string
-//
-// responses:
-//
-//	200: MinerAggregate
-//	500:
-func (srh *StorageRestHandler) replicateMinerAggregates(w http.ResponseWriter, r *http.Request) {
-	pagination, err := common2.GetOffsetLimitOrderParam(r.URL.Query())
-	if err != nil {
-		common.Respond(w, r, nil, err)
-		return
-	}
-	roundStr := r.URL.Query().Get("round")
-
-	round, err := strconv.ParseInt(roundStr, 10, 64)
-	if err != nil {
-		err := common.NewErrBadRequest("invalid round number" + err.Error())
-		common.Respond(w, r, nil, err)
-		return
-	}
-	edb := srh.GetQueryStateContext().GetEventDB()
-	if edb == nil {
-		common.Respond(w, r, nil, common.NewErrInternal("no db connection"))
-		return
-	}
-	miners := []event.MinerAggregate{}
-	err = edb.ReplicateProviderAggregates(round, pagination.Limit, pagination.Offset, "miner", &miners)
-	if err != nil {
-		err := common.NewErrInternal("cannot get miner aggregates" + err.Error())
-		common.Respond(w, r, nil, err)
-		return
-	}
-	if len(miners) == 0 {
-		miners = []event.MinerAggregate{}
-	}
-	common.Respond(w, r, miners, nil)
-}
-
-// swagger:route GET /v1/screst/6dba10422e368813802877a85039d3985d96760ed844092319743fb3a76712d7/replicate-sharder-aggregate storage-sc replicateSharderAggregates
-// Gets list of sharder aggregate records
-//
-// > Note: This endpoint is DEPRECATED and will be removed in the next release.
-//
-// parameters:
-//
-//	+name: round
-//	 description: round number to start from
-//	 in: query
-//	 type: string
-//	+name: offset
-//	 description: offset
-//	 in: query
-//	 type: string
-//	+name: limit
-//	 description: limit
-//	 in: query
-//	 type: string
-//	+name: sort
-//	 description: desc or asc
-//	 in: query
-//	 type: string
-//
-// responses:
-//
-//	200: SharderAggregate
-//	500:
-func (srh *StorageRestHandler) replicateSharderAggregates(w http.ResponseWriter, r *http.Request) {
-	pagination, err := common2.GetOffsetLimitOrderParam(r.URL.Query())
-	if err != nil {
-		common.Respond(w, r, nil, err)
-		return
-	}
-	roundStr := r.URL.Query().Get("round")
-
-	round, err := strconv.ParseInt(roundStr, 10, 64)
-	if err != nil {
-		err := common.NewErrBadRequest("invalid round number" + err.Error())
-		common.Respond(w, r, nil, err)
-		return
-	}
-
-	edb := srh.GetQueryStateContext().GetEventDB()
-	if edb == nil {
-		common.Respond(w, r, nil, common.NewErrInternal("no db connection"))
-		return
-	}
-	sharders := []event.SharderAggregate{}
-	err = edb.ReplicateProviderAggregates(round, pagination.Limit, pagination.Offset, "sharder", &sharders)
-	if err != nil {
-		err := common.NewErrInternal("cannot get sharder aggregates" + err.Error())
-		common.Respond(w, r, nil, err)
-		return
-	}
-	if len(sharders) == 0 {
-		sharders = []event.SharderAggregate{}
-	}
-	common.Respond(w, r, sharders, nil)
-}
-
-// swagger:route GET /v1/screst/6dba10422e368813802877a85039d3985d96760ed844092319743fb3a76712d7/replicate-authorizer-aggregate storage-sc replicateAuthorizerAggregates
-// Gets list of authorizer aggregate records
-//
-// > Note: This endpoint is DEPRECATED and will be removed in the next release.
-//
-// parameters:
-//
-//	+name: round
-//	 description: round number to start from
-//	 in: query
-//	 type: string
-//	+name: offset
-//	 description: offset
-//	 in: query
-//	 type: string
-//	+name: limit
-//	 description: limit
-//	 in: query
-//	 type: string
-//	+name: sort
-//	 description: desc or asc
-//	 in: query
-//	 type: string
-//
-// responses:
-//
-//	200: AuthorizerAggregate
-//	500:
-func (srh *StorageRestHandler) replicateAuthorizerAggregates(w http.ResponseWriter, r *http.Request) {
-	pagination, err := common2.GetOffsetLimitOrderParam(r.URL.Query())
-	if err != nil {
-		common.Respond(w, r, nil, err)
-		return
-	}
-	roundStr := r.URL.Query().Get("round")
-
-	round, err := strconv.ParseInt(roundStr, 10, 64)
-	if err != nil {
-		err := common.NewErrBadRequest("invalid round number" + err.Error())
-		common.Respond(w, r, nil, err)
-		return
-	}
-
-	edb := srh.GetQueryStateContext().GetEventDB()
-	if edb == nil {
-		common.Respond(w, r, nil, common.NewErrInternal("no db connection"))
-		return
-	}
-	authorizers := []event.AuthorizerAggregate{}
-	err = edb.ReplicateProviderAggregates(round, pagination.Limit, pagination.Offset, "authorizer", &authorizers)
-	if err != nil {
-		err := common.NewErrInternal("cannot get authorizer aggregates" + err.Error())
-		common.Respond(w, r, nil, err)
-		return
-	}
-	if len(authorizers) == 0 {
-		authorizers = []event.AuthorizerAggregate{}
-	}
-	common.Respond(w, r, authorizers, nil)
-}
-
-// swagger:route GET /v1/screst/6dba10422e368813802877a85039d3985d96760ed844092319743fb3a76712d7/replicate-validator-aggregate storage-sc replicateValidatorAggregates
-// Gets list of validator aggregate records
-//
-// > Note: This endpoint is DEPRECATED and will be removed in the next release.
-//
-// parameters:
-//
-//	+name: round
-//	 description: round number to start from
-//	 in: query
-//	 type: string
-//	+name: offset
-//	 description: offset
-//	 in: query
-//	 type: string
-//	+name: limit
-//	 description: limit
-//	 in: query
-//	 type: string
-//	+name: sort
-//	 description: desc or asc
-//	 in: query
-//	 type: string
-//
-// responses:
-//
-//	200: ValidatorAggregate
-//	500:
-func (srh *StorageRestHandler) replicateValidatorAggregates(w http.ResponseWriter, r *http.Request) {
-	pagination, err := common2.GetOffsetLimitOrderParam(r.URL.Query())
-	if err != nil {
-		common.Respond(w, r, nil, err)
-		return
-	}
-	roundStr := r.URL.Query().Get("round")
-
-	round, err := strconv.ParseInt(roundStr, 10, 64)
-	if err != nil {
-		err := common.NewErrBadRequest("invalid round number" + err.Error())
-		common.Respond(w, r, nil, err)
-		return
-	}
-
-	edb := srh.GetQueryStateContext().GetEventDB()
-	if edb == nil {
-		common.Respond(w, r, nil, common.NewErrInternal("no db connection"))
-		return
-	}
-	validators := []event.ValidatorAggregate{}
-	err = edb.ReplicateProviderAggregates(round, pagination.Limit, pagination.Offset, "validator", &validators)
-	if err != nil {
-		err := common.NewErrInternal("cannot get validator aggregates" + err.Error())
-		common.Respond(w, r, nil, err)
-		return
-	}
-	if len(validators) == 0 {
-		validators = []event.ValidatorAggregate{}
-	}
-	common.Respond(w, r, validators, nil)
-}
-
-// swagger:route GET /v1/screst/6dba10422e368813802877a85039d3985d96760ed844092319743fb3a76712d7/replicate-user-aggregate storage-sc replicateUserAggregates
-// Gets list of user aggregate records
-//
-// > Note: This endpoint is DEPRECATED and will be removed in the next release.
-//
-// parameters:
-//
-//	+name: round
-//	 description: round number to start from
-//	 in: query
-//	 type: string
-//	+name: offset
-//	 description: offset
-//	 in: query
-//	 type: string
-//	+name: limit
-//	 description: limit
-//	 in: query
-//	 type: string
-//	+name: sort
-//	 description: desc or asc
-//	 in: query
-//	 type: string
-//
-// responses:
-//
-//	200: UserAggregate
-//	500:
-func (srh *StorageRestHandler) replicateUserAggregates(w http.ResponseWriter, r *http.Request) {
-	pagination, err := common2.GetOffsetLimitOrderParam(r.URL.Query())
-	if err != nil {
-		common.Respond(w, r, nil, err)
-		return
-	}
-	roundStr := r.URL.Query().Get("round")
-
-	round, err := strconv.ParseInt(roundStr, 10, 64)
-	if err != nil {
-		err := common.NewErrBadRequest("invalid round number" + err.Error())
-		common.Respond(w, r, nil, err)
-		return
-	}
-
-	edb := srh.GetQueryStateContext().GetEventDB()
-	if edb == nil {
-		common.Respond(w, r, nil, common.NewErrInternal("no db connection"))
-		return
-	}
-	var users []event.UserAggregate
-	err = edb.ReplicateProviderAggregates(round, pagination.Limit, pagination.Offset, "user", &users)
-	if err != nil {
-		err := common.NewErrInternal("cannot get user aggregates" + err.Error())
-		common.Respond(w, r, nil, err)
-		return
-	}
-	if len(users) == 0 {
-		users = []event.UserAggregate{}
-	}
-	common.Respond(w, r, users, nil)
-=======
->>>>>>> 6fa2f305
 }
--- conflicted
+++ resolved
@@ -2220,8 +2220,19 @@
 
 	var blobbers []event.Blobber
 	if active == "true" {
-<<<<<<< HEAD
 		blobbers, err = edb.GetActiveBlobbers(limit)
+		conf, err2 := getConfig(srh.GetQueryStateContext())
+		if err2 != nil && err2 != util.ErrValueNotPresent {
+			common.Respond(w, r, nil, smartcontract.NewErrNoResourceOrErrInternal(err2, true, cantGetConfigErrMsg))
+			return
+		}
+
+		healthCheckPeriod := 60 * time.Minute // set default as 1 hour
+		if conf != nil {
+			healthCheckPeriod = conf.HealthCheckPeriod
+		}
+
+		blobbers, err = edb.GetActiveBlobbers(limit, healthCheckPeriod)
 	} else if idsStr != "" {
 		var blobber_ids []string
 		err = json.Unmarshal([]byte(idsStr), &blobber_ids)
@@ -2241,20 +2252,6 @@
 		}
 
 		blobbers, err = edb.GetBlobbersFromIDs(blobber_ids)
-=======
-		conf, err2 := getConfig(srh.GetQueryStateContext())
-		if err2 != nil && err2 != util.ErrValueNotPresent {
-			common.Respond(w, r, nil, smartcontract.NewErrNoResourceOrErrInternal(err2, true, cantGetConfigErrMsg))
-			return
-		}
-
-		healthCheckPeriod := 60 * time.Minute // set default as 1 hour
-		if conf != nil {
-			healthCheckPeriod = conf.HealthCheckPeriod
-		}
-
-		blobbers, err = edb.GetActiveBlobbers(limit, healthCheckPeriod)
->>>>>>> 3a394546
 	} else {
 		blobbers, err = edb.GetBlobbers(limit)
 	}

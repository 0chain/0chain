package storagesc

import (
	"context"
	"errors"
	"fmt"
	"net/url"
	"strconv"
	"time"

	"0chain.net/smartcontract/stakepool/spenum"

	"0chain.net/core/datastore"

	"0chain.net/smartcontract/stakepool"

	"0chain.net/smartcontract"
	"0chain.net/smartcontract/dbs/event"

	"0chain.net/core/logging"

	cstate "0chain.net/chaincore/chain/state"
	"0chain.net/chaincore/state"
	"0chain.net/core/common"
	"0chain.net/core/util"
)

const cantGetBlobberMsg = "can't get blobber"

func blobberTableToStorageNode(blobber event.Blobber) (StorageNode, error) {
	maxOfferDuration, err := time.ParseDuration(blobber.MaxOfferDuration)
	if err != nil {
		return StorageNode{}, err
	}
	challengeCompletionTime, err := time.ParseDuration(blobber.ChallengeCompletionTime)
	if err != nil {
		return StorageNode{}, err
	}
	return StorageNode{
		ID:      blobber.BlobberID,
		BaseURL: blobber.BaseURL,
		Geolocation: StorageNodeGeolocation{
			Latitude:  blobber.Latitude,
			Longitude: blobber.Longitude,
		},
		Terms: Terms{
			ReadPrice:               state.Balance(blobber.ReadPrice),
			WritePrice:              state.Balance(blobber.WritePrice),
			MinLockDemand:           blobber.MinLockDemand,
			MaxOfferDuration:        maxOfferDuration,
			ChallengeCompletionTime: challengeCompletionTime,
		},
		Capacity:        blobber.Capacity,
		Used:            blobber.Used,
		LastHealthCheck: common.Timestamp(blobber.LastHealthCheck),
		StakePoolSettings: stakepool.StakePoolSettings{
			DelegateWallet:  blobber.DelegateWallet,
			MinStake:        state.Balance(blobber.MinStake),
			MaxStake:        state.Balance(blobber.MaxStake),
			MaxNumDelegates: blobber.NumDelegates,
			ServiceCharge:   blobber.ServiceCharge,
		},
	}, nil
}

// Deprecated

// GetBlobberHandler returns Blobber object from its individual stored value.
func (ssc *StorageSmartContract) GetBlobberHandlerDepreciated(ctx context.Context,
	params url.Values, balances cstate.StateContextI) (
	resp interface{}, err error) {

	var blobberID = params.Get("blobber_id")
	if blobberID == "" {
		return nil, common.NewErrBadRequest("missing 'blobber_id' URL query parameter")
	}

	bl, err := ssc.getBlobber(blobberID, balances)
	if err != nil {
		return nil, smartcontract.NewErrNoResourceOrErrInternal(err, true, "can't get blobber")
	}

	return bl, nil
}

// Deprecated

// GetBlobbersHandler returns list of all blobbers alive (e.g. excluding
// blobbers with zero capacity).
func (ssc *StorageSmartContract) GetBlobbersHandlerDeprecated(ctx context.Context,
	params url.Values, balances cstate.StateContextI) (interface{}, error) {

	blobbers, err := ssc.getBlobbersList(balances)
	if err != nil {
		return nil, smartcontract.NewErrNoResourceOrErrInternal(err, true, "can't get blobbers list")
	}
	return blobbers, nil
}

// GetBlobberHandler returns Blobber object from its individual stored value.
func (ssc *StorageSmartContract) GetBlobberHandler(
	ctx context.Context,
	params url.Values,
	balances cstate.StateContextI,
) (resp interface{}, err error) {
	var blobberID = params.Get("blobber_id")
	if blobberID == "" {
		return nil, common.NewErrBadRequest("missing 'blobber_id' URL query parameter")
	}

	if balances.GetEventDB() == nil {
		return ssc.GetBlobberHandlerDepreciated(ctx, params, balances)
	}

	blobber, err := balances.GetEventDB().GetBlobber(blobberID)
	if err != nil {
		return ssc.GetBlobberHandlerDepreciated(ctx, params, balances)
	}

	sn, err := blobberTableToStorageNode(*blobber)
	if err != nil {
		return ssc.GetBlobberHandlerDepreciated(ctx, params, balances)
	}
	return sn, err
}

// GetBlobberCountHandler returns Blobber count from its individual stored value.
func (ssc *StorageSmartContract) GetBlobberCountHandler(
	ctx context.Context,
	params url.Values,
	balances cstate.StateContextI,
) (resp interface{}, err error) {
	blobberCount, err := balances.GetEventDB().GetBlobberCount()
	if err != nil {
		return nil, fmt.Errorf("Error while geting the blobber count")
	}
	return map[string]int64{
		"count": blobberCount,
	}, nil
}

// GetBlobberTotalStakesHandler returns blobber total stake
func (ssc *StorageSmartContract) GetBlobberTotalStakesHandler(
	ctx context.Context,
	params url.Values,
	balances cstate.StateContextI,
) (resp interface{}, err error) {
	if balances.GetEventDB() == nil {
		return nil, fmt.Errorf("Unable to connect to eventdb database")
	}
	blobbers, err := balances.GetEventDB().GetAllBlobberId()
	if err != nil {
		return nil, err
	}
	var total int64
	for _, blobber := range blobbers {
		sp, err := ssc.getStakePool(blobber, balances)
		if err != nil {
			return nil, err
		}
		total += int64(sp.stake())
	}
	return map[string]int64{
		"total": total,
	}, nil
}

// GetBlobberLatitudeLongitudeHandler returns blobber latitude and longitude
func (ssc *StorageSmartContract) GetBlobberLatitudeLongitudeHandler(
	ctx context.Context,
	params url.Values,
	balances cstate.StateContextI,
) (resp interface{}, err error) {
	if balances.GetEventDB() == nil {
		return nil, fmt.Errorf("Unable to connect to eventdb database")
	}
	blobbers, err := balances.GetEventDB().GetAllBlobberLatLong()
	if err != nil {
		return nil, err
	}
	return blobbers, nil
}

// GetBlobbersHandler returns list of all blobbers alive (e.g. excluding
// blobbers with zero capacity).
func (ssc *StorageSmartContract) GetBlobbersHandler(
	ctx context.Context,
	params url.Values, balances cstate.StateContextI,
) (interface{}, error) {
	if balances.GetEventDB() == nil {
		return ssc.GetBlobbersHandlerDeprecated(ctx, params, balances)
	}
	blobbers, err := balances.GetEventDB().GetBlobbers()
	if err != nil || len(blobbers) == 0 {
		return ssc.GetBlobbersHandlerDeprecated(ctx, params, balances)
	}

	var sns StorageNodes
	for _, blobber := range blobbers {
		sn, err := blobberTableToStorageNode(blobber)
		if err != nil {
			return ssc.GetBlobbersHandlerDeprecated(ctx, params, balances)
		}
		sns.Nodes.add(&sn)
	}
	return sns, nil
}

func (msc *StorageSmartContract) GetTransactionByHashHandler(
	ctx context.Context,
	params url.Values,
	balances cstate.StateContextI,
) (interface{}, error) {
	var transactionHash = params.Get("transaction_hash")
	if len(transactionHash) == 0 {
		return nil, errors.New("cannot find valid transaction: transaction_hash is empty")
	}
	if balances.GetEventDB() == nil {
		return nil, errors.New("no event database found")
	}
	transaction, err := balances.GetEventDB().GetTransactionByHash(transactionHash)
	return transaction, err
}

func (msc *StorageSmartContract) GetTransactionByFilterHandler(
	ctx context.Context,
	params url.Values,
	balances cstate.StateContextI,
) (interface{}, error) {
	var (
		clientID     = params.Get("client_id")
		offsetString = params.Get("offset")
		limitString  = params.Get("limit")
		blockHash    = params.Get("block_hash")
	)
	if offsetString == "" {
		offsetString = "0"
	}
	if limitString == "" {
		limitString = "10"
	}
	offset, err := strconv.Atoi(offsetString)
	if err != nil {
		return nil, errors.New("offset value was not valid")
	}

	limit, err := strconv.Atoi(limitString)
	if err != nil {
		return nil, errors.New("limitString value was not valid")
	}

	if balances.GetEventDB() == nil {
		return nil, errors.New("no event database found")
	}

	if clientID != "" {
		return balances.GetEventDB().GetTransactionByClientId(clientID, offset, limit)
	}
	if blockHash != "" {
		return balances.GetEventDB().GetTransactionByBlockHash(blockHash, offset, limit)
	}
	return nil, errors.New("No filter selected")
}

func (msc *StorageSmartContract) GetWriteMarkerHandler(
	ctx context.Context,
	params url.Values,
	balances cstate.StateContextI,
) (interface{}, error) {
	var (
		offsetString       = params.Get("offset")
		limitString        = params.Get("limit")
		isDescendingString = params.Get("is_descending")
	)
	if offsetString == "" {
		offsetString = "0"
	}
	if limitString == "" {
		limitString = "10"
	}
	offset, err := strconv.Atoi(offsetString)
	if err != nil {
		return nil, errors.New("offset value was not valid")
	}

	limit, err := strconv.Atoi(limitString)
	if err != nil {
		return nil, errors.New("limitString value was not valid")
	}
	isDescending, err := strconv.ParseBool(isDescendingString)
	if balances.GetEventDB() == nil {
		return nil, errors.New("no event database found")
	}
	return balances.GetEventDB().GetWriteMarkers(offset, limit, isDescending)
}

func (msc *StorageSmartContract) GetErrors(
	ctx context.Context,
	params url.Values,
	balances cstate.StateContextI,
) (interface{}, error) {
	transactionHash := params.Get("transaction_hash")
	if len(transactionHash) == 0 {
		return nil, fmt.Errorf("cannot find valid transaction_hash: %v", transactionHash)
	}
	if balances.GetEventDB() == nil {
		return nil, errors.New("no event database found")
	}
	transaction, err := balances.GetEventDB().GetErrorByTransactionHash(transactionHash)
	return &transaction, err
}

func (ssc *StorageSmartContract) GetAllocationsHandler(ctx context.Context,
	params url.Values, balances cstate.StateContextI) (interface{}, error) {

	clientID := params.Get("client")
	allocations, err := ssc.getAllocationsList(clientID, balances)
	if err != nil {
		return nil, common.NewErrInternal("can't get allocation list", err.Error())
	}
	result := make([]*StorageAllocation, 0)
	for _, allocationID := range allocations.List {
		allocationObj := &StorageAllocation{}
		allocationObj.ID = allocationID

<<<<<<< HEAD
		allocationBytes, err := balances.GetTrieNode(allocationObj.GetKey(ssc.ID), nil)
		if err != nil {
=======
		err := balances.GetTrieNode(allocationObj.GetKey(ssc.ID), allocationObj)
		switch err {
		case nil:
			result = append(result, allocationObj)
		case util.ErrValueNotPresent:
>>>>>>> 7b3de616
			continue
		default:
			msg := fmt.Sprintf("can't decode allocation with id '%s'", allocationID)
			return nil, common.NewErrInternal(msg, err.Error())
		}
	}
	return result, nil
}

func (ssc *StorageSmartContract) GetAllocationMinLockHandler(ctx context.Context,
	params url.Values, balances cstate.StateContextI) (interface{}, error) {

	var err error
	var creationDate = common.Timestamp(time.Now().Unix())

	allocData := params.Get("allocation_data")
	var request newAllocationRequest
	if err = request.decode([]byte(allocData)); err != nil {
		return "", common.NewErrInternal("can't decode allocation request", err.Error())
	}

	var allBlobbersList *StorageNodes
	allBlobbersList, err = ssc.getBlobbersList(balances)
	if err != nil {
		return "", common.NewErrInternal("can't get blobbers list", err.Error())
	}
	if len(allBlobbersList.Nodes) == 0 {
		return "", common.NewErrInternal("can't get blobbers list",
			"no blobbers found")
	}

	var sa = request.storageAllocation()

	blobberNodes, bSize, err := ssc.selectBlobbers(
		creationDate, *allBlobbersList, sa, int64(creationDate), balances)
	if err != nil {
		return "", common.NewErrInternal("selecting blobbers", err.Error())
	}

	var gbSize = sizeInGB(bSize)
	var minLockDemand state.Balance
	for _, b := range blobberNodes {
		minLockDemand += b.Terms.minLockDemand(gbSize,
			sa.restDurationInTimeUnits(creationDate))
	}

	var response = map[string]interface{}{
		"min_lock_demand": minLockDemand,
	}

	return response, nil
}

const cantGetAllocation = "can't get allocation"

func (ssc *StorageSmartContract) AllocationStatsHandler(ctx context.Context, params url.Values, balances cstate.StateContextI) (interface{}, error) {
	allocationID := params.Get("allocation")
	allocationObj := &StorageAllocation{}
	allocationObj.ID = allocationID

<<<<<<< HEAD
	allocationBytes, err := balances.GetTrieNode(allocationObj.GetKey(ssc.ID), nil)
=======
	err := balances.GetTrieNode(allocationObj.GetKey(ssc.ID), allocationObj)
>>>>>>> 7b3de616
	if err != nil {
		return nil, smartcontract.NewErrNoResourceOrErrInternal(err, true, cantGetAllocation)
	}

	return allocationObj, nil
}

func (ssc *StorageSmartContract) LatestReadMarkerHandler(ctx context.Context,
	params url.Values, balances cstate.StateContextI) (
	resp interface{}, err error) {

	var (
		clientID  = params.Get("client")
		blobberID = params.Get("blobber")

		commitRead = &ReadConnection{}
	)

	commitRead.ReadMarker = &ReadMarker{
		BlobberID: blobberID,
		ClientID:  clientID,
	}

<<<<<<< HEAD
	var commitReadBytes util.Serializable
	commitReadBytes, err = balances.GetTrieNode(commitRead.GetKey(ssc.ID), nil)
	if err != nil && err != util.ErrValueNotPresent {
		return nil, common.NewErrInternal("can't get read marker", err.Error())
	}

	if commitReadBytes == nil {
=======
	err = balances.GetTrieNode(commitRead.GetKey(ssc.ID), commitRead)
	switch err {
	case nil:
		return commitRead.ReadMarker, nil // ok
	case util.ErrValueNotPresent:
>>>>>>> 7b3de616
		return make(map[string]string), nil
	default:
		return nil, common.NewErrInternal("can't get read marker", err.Error())
	}
}

func (ssc *StorageSmartContract) GetReadMarkersHandler(ctx context.Context,
	params url.Values, balances cstate.StateContextI) (
	resp interface{}, err error) {

	var (
		allocationID = params.Get("allocation_id")
		authTicket   = params.Get("auth_ticket")
		offsetString = params.Get("offset")
		limitString  = params.Get("limit")
		sortString   = params.Get("sort")
		limit        = 0
		offset       = 0
		isDescending = false
	)

	if balances.GetEventDB() == nil {
		return nil, common.NewErrNoResource("db not initialized")
	}

	query := event.ReadMarker{}
	if allocationID != "" {
		query.AllocationID = allocationID
	}

	if authTicket != "" {
		query.AuthTicket = authTicket
	}

	if offsetString != "" {
		o, err := strconv.Atoi(offsetString)
		if err != nil {
			return nil, errors.New("offset is invalid")
		}
		offset = o
	}

	if limitString != "" {
		l, err := strconv.Atoi(limitString)
		if err != nil {
			return nil, errors.New("limit is invalid")
		}
		limit = l
	}

	if sortString != "" {
		switch sortString {
		case "desc":
			isDescending = true
		case "asc":
			isDescending = false
		default:
			return nil, errors.New("sort value is invalid")
		}
	}

	readMarkers, err := balances.GetEventDB().GetReadMarkersFromQueryPaginated(query, offset, limit, isDescending)
	if err != nil {
		return nil, common.NewErrInternal("can't get read markers", err.Error())
	}

	return readMarkers, nil

}

func (ssc *StorageSmartContract) GetReadMarkersCount(ctx context.Context,
	params url.Values, balances cstate.StateContextI) (
	resp interface{}, err error) {

	var (
		allocationID = params.Get("allocation_id")
	)

	if allocationID == "" {
		return nil, common.NewErrInternal("Expecting params: allocation_id")
	}

	if balances.GetEventDB() == nil {
		return nil, common.NewErrNoResource("db not initialized")
	}

	query := new(event.ReadMarker)
	if allocationID != "" {
		query.AllocationID = allocationID
	}

	count, err := balances.GetEventDB().CountReadMarkersFromQuery(query)
	if err != nil {
		return nil, common.NewErrInternal("can't count read markers", err.Error())
	}

	return struct {
		ReadMarkersCount int64 `json:"read_markers_count"`
	}{
		ReadMarkersCount: count,
	}, nil

}

func (ssc *StorageSmartContract) GetWriteMarkersHandler(ctx context.Context,
	params url.Values, balances cstate.StateContextI) (
	resp interface{}, err error) {

	var (
		allocationID = params.Get("allocation_id")
	)

	if allocationID == "" {
		return nil, common.NewErrInternal("allocation id is empty")
	}

	if balances.GetEventDB() == nil {
		return nil, common.NewErrNoResource("db not initialized")
	}

	writeMarkers, err := balances.GetEventDB().GetWriteMarkersForAllocationID(allocationID)
	if err != nil {
		return nil, common.NewErrInternal("can't get write markers", err.Error())
	}

	return writeMarkers, nil

}

func (ssc *StorageSmartContract) GetValidatorHandler(ctx context.Context,
	params url.Values, balances cstate.StateContextI) (
	resp interface{}, err error) {

	var (
		validatorID = params.Get("validator_id")
	)

	if validatorID == "" {
		return nil, common.NewErrInternal("validator id is empty")
	}

	if balances.GetEventDB() == nil {
		return nil, common.NewErrNoResource("Event db not initialized")
	}

	validator, err := balances.GetEventDB().GetValidatorByValidatorID(validatorID)
	if err != nil {
		return nil, common.NewErrInternal("can't get validator", err.Error())
	}

	return validator, nil

}

func (ssc *StorageSmartContract) OpenChallengeHandler(ctx context.Context, params url.Values, balances cstate.StateContextI) (interface{}, error) {
	blobberID := params.Get("blobber")

	// return "404", if blobber not registered
	blobber := StorageNode{ID: blobberID}
<<<<<<< HEAD
	if _, err := balances.GetTrieNode(blobber.GetKey(ssc.ID), nil); err != nil {
=======
	if err := balances.GetTrieNode(blobber.GetKey(ssc.ID), &blobber); err != nil {
>>>>>>> 7b3de616
		return "", smartcontract.NewErrNoResourceOrErrInternal(err, true, "can't find blobber")
	}

	// return "200" with empty list, if no challenges are found
	blobberChallengeObj := &BlobberChallenge{BlobberID: blobberID}
	blobberChallengeObj.Challenges = make([]*StorageChallenge, 0)
<<<<<<< HEAD
	if blobberChallengeBytes, err := balances.GetTrieNode(blobberChallengeObj.GetKey(ssc.ID), nil); err == nil {
		err = blobberChallengeObj.Decode(blobberChallengeBytes.Encode())
		if err != nil {
			return nil, common.NewErrInternal("fail decoding blobber challenge", err.Error())
		}
=======
	err := balances.GetTrieNode(blobberChallengeObj.GetKey(ssc.ID), blobberChallengeObj)
	switch err {
	case nil, util.ErrValueNotPresent:
		return blobberChallengeObj, nil
	default:
		return nil, common.NewErrInternal("fail to get blobber challenge", err.Error())
>>>>>>> 7b3de616
	}

	// for k, v := range blobberChallengeObj.ChallengeMap {
	// 	if v.Response != nil {
	// 		delete(blobberChallengeObj.ChallengeMap, k)
	// 	}
	// }

	// return populate or empty list of challenges
	// don't return error, if no challenges (expected by blobbers)
	//return &blobberChallengeObj, nil
}

func (ssc *StorageSmartContract) GetChallengeHandler(ctx context.Context, params url.Values, balances cstate.StateContextI) (retVal interface{}, retErr error) {
	defer func() {
		if retErr != nil {
			logging.Logger.Error("/getchallenge failed with error - " + retErr.Error())
		}
	}()
	blobberID := params.Get("blobber")
	blobberChallengeObj := &BlobberChallenge{}
	blobberChallengeObj.BlobberID = blobberID
	blobberChallengeObj.Challenges = make([]*StorageChallenge, 0)

<<<<<<< HEAD
	blobberChallengeBytes, err := balances.GetTrieNode(blobberChallengeObj.GetKey(ssc.ID), nil)
=======
	err := balances.GetTrieNode(blobberChallengeObj.GetKey(ssc.ID), blobberChallengeObj)
>>>>>>> 7b3de616
	if err != nil {
		return "", smartcontract.NewErrNoResourceOrErrInternal(err, true, "can't get blobber challenge")
	}

	challengeID := params.Get("challenge")
	if _, ok := blobberChallengeObj.ChallengeMap[challengeID]; !ok {
		return nil, common.NewErrBadRequest("can't find challenge with provided 'challenge' param")
	}

	return blobberChallengeObj.ChallengeMap[challengeID], nil
}

// statistic for all locked tokens of a stake pool
func (ssc *StorageSmartContract) getStakePoolStatHandler(
	ctx context.Context,
	params url.Values,
	balances cstate.StateContextI,
) (interface{}, error) {
	blobberID := datastore.Key(params.Get("blobber_id"))
	if balances.GetEventDB() == nil {
		return nil, errors.New("no event database found")
	}

	blobber, err := balances.GetEventDB().GetBlobber(blobberID)
	if err != nil {
		return nil, errors.New("blobber not found in event database")
	}

	delegatePools, err := balances.GetEventDB().GetDelegatePools(blobberID, int(spenum.Blobber))
	if err != nil {
		return "", common.NewErrInternal("can't find user stake pool", err.Error())
	}

	return spStats(*blobber, delegatePools), nil
}

func spStats(
	blobber event.Blobber,
	delegatePools []event.DelegatePool,
) *stakePoolStat {
	stat := new(stakePoolStat)
	stat.ID = blobber.BlobberID
	stat.UnstakeTotal = state.Balance(blobber.UnstakeTotal)
	stat.Capacity = blobber.Capacity
	stat.WritePrice = state.Balance(blobber.WritePrice)
	stat.OffersTotal = state.Balance(blobber.OffersTotal)
	stat.Delegate = make([]delegatePoolStat, 0, len(delegatePools))
	stat.Settings = stakepool.StakePoolSettings{
		DelegateWallet:  blobber.DelegateWallet,
		MinStake:        state.Balance(blobber.MinStake),
		MaxStake:        state.Balance(blobber.MaxStake),
		MaxNumDelegates: blobber.NumDelegates,
		ServiceCharge:   blobber.ServiceCharge,
	}
	stat.Rewards = state.Balance(blobber.Reward)
	for _, dp := range delegatePools {
		dpStats := delegatePoolStat{
			ID:           dp.PoolID,
			Balance:      state.Balance(dp.Balance),
			DelegateID:   dp.DelegateID,
			Rewards:      state.Balance(dp.Reward),
			Status:       spenum.PoolStatus(dp.Status).String(),
			TotalReward:  state.Balance(dp.TotalReward),
			TotalPenalty: state.Balance(dp.TotalPenalty),
			RoundCreated: dp.RoundCreated,
		}
		stat.Balance += dpStats.Balance
		stat.Delegate = append(stat.Delegate, dpStats)
	}
	return stat
}

type userPoolStat struct {
	Pools map[datastore.Key][]*delegatePoolStat `json:"pools"`
}

func (ssc *StorageSmartContract) getUserStakePoolStatHandler(
	ctx context.Context,
	params url.Values,
	balances cstate.StateContextI,
) (resp interface{}, err error) {
	clientID := datastore.Key(params.Get("client_id"))

	if balances.GetEventDB() == nil {
		return nil, errors.New("no event database found")
	}

	pools, err := balances.GetEventDB().GetUserDelegatePools(clientID, int(spenum.Blobber))
	if err != nil {
		return nil, errors.New("blobber not found in event database")
	}

	var ups = new(userPoolStat)
	ups.Pools = make(map[datastore.Key][]*delegatePoolStat)
	for _, pool := range pools {
		var dps = delegatePoolStat{
			ID:           pool.PoolID,
			Balance:      state.Balance(pool.Balance),
			DelegateID:   pool.DelegateID,
			Rewards:      state.Balance(pool.Reward),
			TotalPenalty: state.Balance(pool.TotalPenalty),
			TotalReward:  state.Balance(pool.TotalReward),
			Status:       spenum.PoolStatus(pool.Status).String(),
			RoundCreated: pool.RoundCreated,
		}
		ups.Pools[pool.ProviderID] = append(ups.Pools[pool.ProviderID], &dps)
	}

	return ups, nil
}

func (ssc *StorageSmartContract) GetBlockByHashHandler(_ context.Context, params url.Values, balances cstate.StateContextI) (interface{}, error) {
	hash := params.Get("block_hash")
	if len(hash) == 0 {
		return nil, fmt.Errorf("cannot find valid block hash: %v", hash)
	}
	if balances.GetEventDB() == nil {
		return nil, errors.New("no event database found")
	}
	block, err := balances.GetEventDB().GetBlocksByHash(hash)
	return &block, err
}

func (ssc *StorageSmartContract) GetBlocksHandler(_ context.Context, params url.Values, balances cstate.StateContextI) (interface{}, error) {
	if balances.GetEventDB() == nil {
		return nil, errors.New("no event database found")
	}
	block, err := balances.GetEventDB().GetBlocks()
	return &block, err
}

func (ssc *StorageSmartContract) GetTotalData(_ context.Context, balances cstate.StateContextI) (int64, error) {
	if ssc != nil {
		storageNodes, err := ssc.getBlobbersList(balances)
		if err != nil {
			return 0, fmt.Errorf("error from getBlobbersList in GetTotalData: %v", err)
		}

		var totalSavedData int64
		for _, sn := range storageNodes.Nodes {
			totalSavedData += sn.SavedData
		}

		return totalSavedData, nil
	}

	return 0, fmt.Errorf("storageSmartContract is nil")
}<|MERGE_RESOLUTION|>--- conflicted
+++ resolved
@@ -323,16 +323,15 @@
 		allocationObj := &StorageAllocation{}
 		allocationObj.ID = allocationID
 
-<<<<<<< HEAD
-		allocationBytes, err := balances.GetTrieNode(allocationObj.GetKey(ssc.ID), nil)
-		if err != nil {
-=======
-		err := balances.GetTrieNode(allocationObj.GetKey(ssc.ID), allocationObj)
+		raw, err := balances.GetTrieNode(allocationObj.GetKey(ssc.ID), allocationObj)
 		switch err {
 		case nil:
+			var ok bool
+			if allocationObj, ok = raw.(*StorageAllocation); !ok {
+				return nil, fmt.Errorf("unexpected node type")
+			}
 			result = append(result, allocationObj)
 		case util.ErrValueNotPresent:
->>>>>>> 7b3de616
 			continue
 		default:
 			msg := fmt.Sprintf("can't decode allocation with id '%s'", allocationID)
@@ -393,15 +392,14 @@
 	allocationObj := &StorageAllocation{}
 	allocationObj.ID = allocationID
 
-<<<<<<< HEAD
-	allocationBytes, err := balances.GetTrieNode(allocationObj.GetKey(ssc.ID), nil)
-=======
-	err := balances.GetTrieNode(allocationObj.GetKey(ssc.ID), allocationObj)
->>>>>>> 7b3de616
+	raw, err := balances.GetTrieNode(allocationObj.GetKey(ssc.ID), allocationObj)
 	if err != nil {
 		return nil, smartcontract.NewErrNoResourceOrErrInternal(err, true, cantGetAllocation)
 	}
-
+	var ok bool
+	if allocationObj, ok = raw.(*StorageAllocation); !ok {
+		return nil, fmt.Errorf("unexpected node type")
+	}
 	return allocationObj, nil
 }
 
@@ -421,21 +419,15 @@
 		ClientID:  clientID,
 	}
 
-<<<<<<< HEAD
-	var commitReadBytes util.Serializable
-	commitReadBytes, err = balances.GetTrieNode(commitRead.GetKey(ssc.ID), nil)
-	if err != nil && err != util.ErrValueNotPresent {
-		return nil, common.NewErrInternal("can't get read marker", err.Error())
-	}
-
-	if commitReadBytes == nil {
-=======
-	err = balances.GetTrieNode(commitRead.GetKey(ssc.ID), commitRead)
+	raw, err := balances.GetTrieNode(commitRead.GetKey(ssc.ID), commitRead)
 	switch err {
 	case nil:
+		var ok bool
+		if commitRead, ok = raw.(*ReadConnection); !ok {
+			return nil, fmt.Errorf("unexpected node type")
+		}
 		return commitRead.ReadMarker, nil // ok
 	case util.ErrValueNotPresent:
->>>>>>> 7b3de616
 		return make(map[string]string), nil
 	default:
 		return nil, common.NewErrInternal("can't get read marker", err.Error())
@@ -595,31 +587,19 @@
 
 	// return "404", if blobber not registered
 	blobber := StorageNode{ID: blobberID}
-<<<<<<< HEAD
-	if _, err := balances.GetTrieNode(blobber.GetKey(ssc.ID), nil); err != nil {
-=======
-	if err := balances.GetTrieNode(blobber.GetKey(ssc.ID), &blobber); err != nil {
->>>>>>> 7b3de616
+	if _, err := balances.GetTrieNode(blobber.GetKey(ssc.ID), &blobber); err != nil {
 		return "", smartcontract.NewErrNoResourceOrErrInternal(err, true, "can't find blobber")
 	}
 
 	// return "200" with empty list, if no challenges are found
 	blobberChallengeObj := &BlobberChallenge{BlobberID: blobberID}
 	blobberChallengeObj.Challenges = make([]*StorageChallenge, 0)
-<<<<<<< HEAD
-	if blobberChallengeBytes, err := balances.GetTrieNode(blobberChallengeObj.GetKey(ssc.ID), nil); err == nil {
-		err = blobberChallengeObj.Decode(blobberChallengeBytes.Encode())
-		if err != nil {
-			return nil, common.NewErrInternal("fail decoding blobber challenge", err.Error())
-		}
-=======
-	err := balances.GetTrieNode(blobberChallengeObj.GetKey(ssc.ID), blobberChallengeObj)
+	_, err := balances.GetTrieNode(blobberChallengeObj.GetKey(ssc.ID), blobberChallengeObj)
 	switch err {
 	case nil, util.ErrValueNotPresent:
 		return blobberChallengeObj, nil
 	default:
 		return nil, common.NewErrInternal("fail to get blobber challenge", err.Error())
->>>>>>> 7b3de616
 	}
 
 	// for k, v := range blobberChallengeObj.ChallengeMap {
@@ -644,11 +624,7 @@
 	blobberChallengeObj.BlobberID = blobberID
 	blobberChallengeObj.Challenges = make([]*StorageChallenge, 0)
 
-<<<<<<< HEAD
-	blobberChallengeBytes, err := balances.GetTrieNode(blobberChallengeObj.GetKey(ssc.ID), nil)
-=======
-	err := balances.GetTrieNode(blobberChallengeObj.GetKey(ssc.ID), blobberChallengeObj)
->>>>>>> 7b3de616
+	_, err := balances.GetTrieNode(blobberChallengeObj.GetKey(ssc.ID), blobberChallengeObj)
 	if err != nil {
 		return "", smartcontract.NewErrNoResourceOrErrInternal(err, true, "can't get blobber challenge")
 	}

--- conflicted
+++ resolved
@@ -366,26 +366,15 @@
 	clientID datastore.Key,
 	balances cstate.StateContextI,
 ) (*freeStorageAssigner, error) {
-<<<<<<< HEAD
-	var err error
-
 	fsa := new(freeStorageAssigner)
-	var raw util.Serializable
-	raw, err = balances.GetTrieNode(freeStorageAssignerKey(ssc.ID, clientID), fsa)
-=======
-	fsa := new(freeStorageAssigner)
-	err := balances.GetTrieNode(freeStorageAssignerKey(ssc.ID, clientID), fsa)
->>>>>>> 7b3de616
+	raw, err := balances.GetTrieNode(freeStorageAssignerKey(ssc.ID, clientID), fsa)
 	if err != nil {
 		return nil, err
 	}
 
-<<<<<<< HEAD
 	var ok bool
 	if fsa, ok = raw.(*freeStorageAssigner); !ok {
 		return nil, fmt.Errorf("unexpected node type")
 	}
-=======
->>>>>>> 7b3de616
 	return fsa, nil
 }
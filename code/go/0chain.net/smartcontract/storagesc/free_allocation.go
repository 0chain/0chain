package storagesc

import (
	"encoding/hex"
	"encoding/json"
	"fmt"

	"0chain.net/chaincore/smartcontractinterface"

	"0chain.net/chaincore/currency"

	cstate "0chain.net/chaincore/chain/state"
	"0chain.net/chaincore/transaction"
	"0chain.net/core/common"
	"0chain.net/core/datastore"
	"0chain.net/core/util"
)

const (
	floatToBalance = 10 * 1000 * 1000 * 1000
)

//msgp:ignore freeStorageAllocationInput newFreeStorageAssignerInfo
//go:generate msgp -io=false -tests=false -unexported=true -v

type freeStorageMarker struct {
	Assigner   string           `json:"assigner"`
	Recipient  string           `json:"recipient"`
	FreeTokens float64          `json:"free_tokens"`
	Timestamp  common.Timestamp `json:"timestamp"`
	Signature  string           `json:"signature"`
}

func (frm *freeStorageMarker) decode(b []byte) error {
	return json.Unmarshal(b, frm)
}

type freeStorageAllocationInput struct {
	RecipientPublicKey string   `json:"recipient_public_key"`
	Marker             string   `json:"marker"`
	Blobbers           []string `json:"blobbers"`
}

func (frm *freeStorageAllocationInput) decode(b []byte) error {
	return json.Unmarshal(b, frm)
}

type freeStorageUpgradeInput struct {
	AllocationId string `json:"allocation_id"`
	Marker       string `json:"marker"`
}

type newFreeStorageAssignerInfo struct {
	Name            string  `json:"name"`
	PublicKey       string  `json:"public_key"`
	IndividualLimit float64 `json:"individual_limit"`
	TotalLimit      float64 `json:"total_limit"`
}

func (frm *newFreeStorageAssignerInfo) decode(b []byte) error {
	return json.Unmarshal(b, frm)
}

func freeStorageAssignerKey(sscKey, clientId string) datastore.Key {
	return sscKey + ":freestorageredeemed:" + clientId
}

type freeStorageAssigner struct {
	ClientId           string             `json:"client_id"`
	PublicKey          string             `json:"public_key"`
	IndividualLimit    currency.Coin      `json:"individual_limit"`
	TotalLimit         currency.Coin      `json:"total_limit"`
	CurrentRedeemed    currency.Coin      `json:"current_redeemed"`
	RedeemedTimestamps []common.Timestamp `json:"redeemed_timestamps"`
}

func (fsa *freeStorageAssigner) Encode() []byte {
	var b, err = json.Marshal(fsa)
	if err != nil {
		panic(err)
	}
	return b
}

func (fsa *freeStorageAssigner) Decode(p []byte) error {
	return json.Unmarshal(p, fsa)
}

func (fsa *freeStorageAssigner) save(sscKey string, balances cstate.StateContextI) error {
	_, err := balances.InsertTrieNode(freeStorageAssignerKey(sscKey, fsa.ClientId), fsa)
	return err
}

func (fsa *freeStorageAssigner) validate(
	marker freeStorageMarker,
	now common.Timestamp,
	value currency.Coin,
	balances cstate.StateContextI,
) error {
	if marker.Timestamp >= now {
		return fmt.Errorf("marker timestamped in the future: %v", marker.Timestamp)
	}

	verified, err := verifyFreeAllocationRequest(marker, fsa.PublicKey, balances)
	if err != nil {
		return err
	}
	if !verified {
		return fmt.Errorf("failed to verify signature")
	}

	newTotal, err := currency.AddCoin(fsa.CurrentRedeemed, value)
	if err != nil {
		return err
	}

	if newTotal > fsa.TotalLimit {
		return fmt.Errorf("%d exceeded total permitted free storage limit %d", newTotal, fsa.TotalLimit)
	}

	if value > fsa.IndividualLimit {
		return fmt.Errorf("%d exceeded permitted free storage  %d", value, fsa.IndividualLimit)
	}

	for _, timestamp := range fsa.RedeemedTimestamps {
		if marker.Timestamp == timestamp {
			return fmt.Errorf("marker already redeemed, timestamp: %v", marker.Timestamp)
		}
	}

	return nil
}

func (ssc *StorageSmartContract) addFreeStorageAssigner(
	t *transaction.Transaction,
	input []byte,
	balances cstate.StateContextI,
) (string, error) {
	var conf *Config
	var err error
	if conf, err = ssc.getConfig(balances, true); err != nil {
		return "", common.NewErrorf("add_free_storage_assigner",
			"can't get config: %v", err)
	}

	if err := smartcontractinterface.AuthorizeWithOwner("add_free_storage_assigner", func() bool {
		return conf.OwnerId == t.ClientID
	}); err != nil {
		return "", err
	}

	var assignerInfo newFreeStorageAssignerInfo
	if err := assignerInfo.decode(input); err != nil {
		return "", common.NewErrorf("add_free_storage_assigner",
			"can't unmarshal input: %v", err)
	}

	newTotalLimit, err := currency.Float64ToCoin(assignerInfo.TotalLimit * floatToBalance)
	if err != nil {
		return "", common.NewErrorf("add_free_storage_assigner", "can't convert total limit to coin: %v", err)
	}

	if newTotalLimit > conf.MaxTotalFreeAllocation {
		return "", common.NewErrorf("add_free_storage_assigner",
			"total tokens limit %d exceeds maximum permitted: %d", newTotalLimit, conf.MaxTotalFreeAllocation)
	}

	newIndividualLimit, err := currency.Float64ToCoin(assignerInfo.IndividualLimit * floatToBalance)
	if err != nil {
		return "", common.NewErrorf("add_free_storage_assigner", "can't convert individual limit to coin: %v", err)
	}

	if newIndividualLimit > conf.MaxIndividualFreeAllocation {
		return "", common.NewErrorf("add_free_storage_assigner",
			"individual allocation token limit %d exceeds maximum permitted: %d", newIndividualLimit, conf.MaxIndividualFreeAllocation)
	}

	assigner, err := ssc.getFreeStorageAssigner(assignerInfo.Name, balances)
	if err != nil && err != util.ErrValueNotPresent {
		return "", common.NewError("add_free_storage_assigner", err.Error())
	}
	if err == util.ErrValueNotPresent || assigner == nil {
		assigner = &freeStorageAssigner{
			ClientId: assignerInfo.Name,
		}
	}
	assigner.PublicKey = assignerInfo.PublicKey
	assigner.TotalLimit = newTotalLimit
	assigner.IndividualLimit = newIndividualLimit
	err = assigner.save(ssc.ID, balances)
	if err != nil {
		return "", common.NewErrorf("add_free_storage_assigner", "error saving new assigner: %v", err)
	}

	return "", nil
}

func verifyFreeAllocationRequest(
	frm freeStorageMarker,
	publicKey string,
	balances cstate.StateContextI,
) (bool, error) {
	var request = struct {
		Recipient  string           `json:"recipient"`
		FreeTokens float64          `json:"free_tokens"`
		Timestamp  common.Timestamp `json:"timestamp"`
	}{
		frm.Recipient, frm.FreeTokens, frm.Timestamp,
	}
	responseBytes, err := json.Marshal(&request)
	if err != nil {
		return false, err
	}
	signatureScheme := balances.GetSignatureScheme()
	if err := signatureScheme.SetPublicKey(publicKey); err != nil {
		return false, err
	}
	return signatureScheme.Verify(frm.Signature, hex.EncodeToString(responseBytes))
}

func (ssc *StorageSmartContract) freeAllocationRequest(
	txn *transaction.Transaction,
	input []byte,
	balances cstate.StateContextI,
) (string, error) {
	var err error
	var inputObj freeStorageAllocationInput
	if err := inputObj.decode(input); err != nil {
		return "", common.NewErrorf("free_allocation_failed",
			"unmarshal input: %v", err)
	}

	var marker freeStorageMarker
	if err := marker.decode([]byte(inputObj.Marker)); err != nil {
		return "", common.NewErrorf("free_allocation_failed",
			"unmarshal request: %v", err)
	}

	var conf *Config
	if conf, err = ssc.getConfig(balances, true); err != nil {
		return "", common.NewErrorf("free_allocation_failed",
			"can't get config: %v", err)
	}

	if txn.ClientID != marker.Recipient {
		return "", common.NewErrorf("free_allocation_failed",
			"marker can be used only by its recipient")
	}

	assigner, err := ssc.getFreeStorageAssigner(marker.Assigner, balances)
	if err != nil {
		return "", common.NewErrorf("free_allocation_failed",
			"error getting assigner details: %v", err)
	}

	if err := assigner.validate(marker, txn.CreationDate, txn.Value, balances); err != nil {
		return "", common.NewErrorf("free_allocation_failed",
			"marker verification failed: %v", err)
	}

	var request = newAllocationRequest{
		DataShards:      conf.FreeAllocationSettings.DataShards,
		ParityShards:    conf.FreeAllocationSettings.ParityShards,
		Size:            conf.FreeAllocationSettings.Size,
		Expiration:      common.Timestamp(common.ToTime(txn.CreationDate).Add(conf.FreeAllocationSettings.Duration).Unix()),
		Owner:           marker.Recipient,
		OwnerPublicKey:  inputObj.RecipientPublicKey,
		ReadPriceRange:  conf.FreeAllocationSettings.ReadPriceRange,
		WritePriceRange: conf.FreeAllocationSettings.WritePriceRange,
		Blobbers:        inputObj.Blobbers,
	}

	arBytes, err := request.encode()
	if err != nil {
		return "", common.NewErrorf("free_allocation_failed",
			"marshal request: %v", err)
	}

<<<<<<< HEAD
	newRedeemed, err := currency.AddCoin(assigner.CurrentRedeemed, txn.Value)
	if err != nil {
		return "", common.NewErrorf("free_allocation_failed",
			"can't add redeemed tokens: %v", err)
	}
	assigner.CurrentRedeemed = newRedeemed
	fTxnVal, err := txn.Value.Float64()
=======
	totalMint, err := currency.ParseZCN(marker.FreeTokens)
	if err != nil {
		return "", err
	}
	assigner.CurrentRedeemed += totalMint

	f, err := totalMint.Float64()
>>>>>>> 3ea021dc
	if err != nil {
		return "", err
	}
	readPoolTokens, err := currency.Float64ToCoin(f * conf.FreeAllocationSettings.ReadPoolFraction)
	if err != nil {
		return "", common.NewErrorf("free_allocation_failed", "converting read pool tokens to Coin: %v", err)
	}
	writePoolTokens, err := currency.MinusCoin(totalMint, readPoolTokens)
	if err != nil {
		return "", common.NewErrorf("free_allocation_failed",
			"subtracting read pool token from transaction value: %v", err)
	}

	resp, err := ssc.newAllocationRequestInternal(txn, arBytes, conf, writePoolTokens, balances, nil)
	if err != nil {
		return "", common.NewErrorf("free_allocation_failed", "creating new allocation: %v", err)
	}

	var sa StorageAllocation
	if err := sa.Decode([]byte(resp)); err != nil {
		return "", common.NewErrorf("free_allocation_failed", "unmarshalling allocation: %v", err)
	}

	assigner.RedeemedTimestamps = append(assigner.RedeemedTimestamps, marker.Timestamp)
	if err := assigner.save(ssc.ID, balances); err != nil {
		return "", common.NewErrorf("free_allocation_failed", "assigner save failed: %v", err)
	}

	txn.Value = readPoolTokens
	_, err = ssc.readPoolLockInternal(txn, readPoolTokens, true, marker.Recipient, balances)
	if err != nil {
		return "", common.NewErrorf("free_allocation_failed", "locking tokens in read pool: %v", err)
	}

	return resp, err
}

func (ssc *StorageSmartContract) updateFreeStorageRequest(
	txn *transaction.Transaction,
	input []byte,
	balances cstate.StateContextI,
) (string, error) {
	var err error
	var inputObj freeStorageUpgradeInput
	if err := json.Unmarshal(input, &inputObj); err != nil {
		return "", common.NewErrorf("free_allocation_failed",
			"unmarshal input: %v", err)
	}

	var marker freeStorageMarker
	if err := marker.decode([]byte(inputObj.Marker)); err != nil {
		return "", common.NewErrorf("update_free_storage_request",
			"unmarshal request: %v", err)
	}

	var conf *Config
	if conf, err = ssc.getConfig(balances, true); err != nil {
		return "", common.NewErrorf("update_free_storage_request",
			"can't get config: %v", err)
	}

	assigner, err := ssc.getFreeStorageAssigner(marker.Assigner, balances)
	if err != nil {
		return "", common.NewErrorf("update_free_storage_request",
			"error getting assigner details: %v", err)
	}

	if err := assigner.validate(marker, txn.CreationDate, txn.Value, balances); err != nil {
		return "", common.NewErrorf("update_free_storage_request",
			"marker verification failed: %v", err)
	}

	var request = updateAllocationRequest{
		ID:         inputObj.AllocationId,
		OwnerID:    marker.Recipient,
		Size:       conf.FreeAllocationSettings.Size,
		Expiration: common.Timestamp(conf.FreeAllocationSettings.Duration.Seconds()),
	}
	input, err = json.Marshal(request)
	if err != nil {
		return "", common.NewErrorf("update_free_storage_request",
			"marshal marker: %v", err)
	}

	resp, err := ssc.updateAllocationRequestInternal(txn, input, conf, balances)
	if err != nil {
		return "", common.NewErrorf("update_free_storage_request", err.Error())
	}

	newRedeemed, err := currency.AddCoin(assigner.CurrentRedeemed, txn.Value)
	if err != nil {
		return "", common.NewErrorf("update_free_storage_request",
			"can't add redeemed tokens: %v", err)
	}
	assigner.CurrentRedeemed = newRedeemed
	assigner.RedeemedTimestamps = append(assigner.RedeemedTimestamps, marker.Timestamp)
	if err := assigner.save(ssc.ID, balances); err != nil {
		return "", common.NewErrorf("update_free_storage_request", "assigner save failed: %v", err)
	}

	return resp, nil
}

func (ssc *StorageSmartContract) getFreeStorageAssigner(
	clientID datastore.Key,
	balances cstate.StateContextI,
) (*freeStorageAssigner, error) {
	fsa := new(freeStorageAssigner)
	err := balances.GetTrieNode(freeStorageAssignerKey(ssc.ID, clientID), fsa)
	if err != nil {
		return nil, err
	}

	return fsa, nil
}<|MERGE_RESOLUTION|>--- conflicted
+++ resolved
@@ -276,23 +276,14 @@
 			"marshal request: %v", err)
 	}
 
-<<<<<<< HEAD
-	newRedeemed, err := currency.AddCoin(assigner.CurrentRedeemed, txn.Value)
-	if err != nil {
-		return "", common.NewErrorf("free_allocation_failed",
-			"can't add redeemed tokens: %v", err)
+	newRedeemed, err := currency.AddCoin(assigner.CurrentRedeemed, marker.FreeTokens)
+	totalMint, err := currency.ParseZCN(marker.FreeTokens)
+	if err != nil {
+		return "", err
 	}
 	assigner.CurrentRedeemed = newRedeemed
 	fTxnVal, err := txn.Value.Float64()
-=======
-	totalMint, err := currency.ParseZCN(marker.FreeTokens)
-	if err != nil {
-		return "", err
-	}
-	assigner.CurrentRedeemed += totalMint
-
-	f, err := totalMint.Float64()
->>>>>>> 3ea021dc
+
 	if err != nil {
 		return "", err
 	}

--- conflicted
+++ resolved
@@ -69,35 +69,26 @@
 }
 
 type freeStorageAssigner struct {
-<<<<<<< HEAD
-	IndividualLimit    uint64  `json:"individual_limit" msg:"i"`
-	TotalLimit         uint64  `json:"total_limit" msg:"t"`
-	CurrentRedeemed    uint64  `json:"current_redeemed" msg:"r"`
-	RedeemedTimestamps []int64 `json:"redeemed_timestamps" msg:"rt"`
-	ClientId           string  `json:"client_id" msg:"c"`
-	PublicKey          string  `json:"public_key" msg:"p"`
+	IndividualLimit uint64  `json:"individual_limit" msg:"i"`
+	TotalLimit      uint64  `json:"total_limit" msg:"t"`
+	CurrentRedeemed uint64  `json:"current_redeemed" msg:"r"`
+	RedeemedNonces  []int64 `json:"redeemed_nonces" msg:"n"`
+	ClientId        string  `json:"client_id" msg:"c"`
+	PublicKey       string  `json:"public_key" msg:"p"`
 }
 
 func (fsa *freeStorageAssigner) Copy() *freeStorageAssigner {
 	f := &freeStorageAssigner{
-		IndividualLimit:    fsa.IndividualLimit,
-		TotalLimit:         fsa.TotalLimit,
-		CurrentRedeemed:    fsa.CurrentRedeemed,
-		ClientId:           fsa.ClientId,
-		PublicKey:          fsa.PublicKey,
-		RedeemedTimestamps: make([]int64, len(fsa.RedeemedTimestamps)),
-	}
-	copy(f.RedeemedTimestamps[:], fsa.RedeemedTimestamps[:])
+		IndividualLimit: fsa.IndividualLimit,
+		TotalLimit:      fsa.TotalLimit,
+		CurrentRedeemed: fsa.CurrentRedeemed,
+		ClientId:        fsa.ClientId,
+		PublicKey:       fsa.PublicKey,
+		RedeemedNonces:  make([]int64, len(fsa.RedeemedNonces)),
+	}
+	copy(f.RedeemedNonces[:], fsa.RedeemedNonces[:])
 
 	return f
-=======
-	ClientId        string        `json:"client_id"`
-	PublicKey       string        `json:"public_key"`
-	IndividualLimit currency.Coin `json:"individual_limit"`
-	TotalLimit      currency.Coin `json:"total_limit"`
-	CurrentRedeemed currency.Coin `json:"current_redeemed"`
-	RedeemedNonces  []int64       `json:"redeemed_nonces"`
->>>>>>> 33f2cc5c
 }
 
 func (fsa *freeStorageAssigner) Encode() []byte {
@@ -145,15 +136,9 @@
 		return fmt.Errorf("%d exceeded permitted free storage  %d", value, fsa.IndividualLimit)
 	}
 
-<<<<<<< HEAD
-	for _, timestamp := range fsa.RedeemedTimestamps {
-		if int64(marker.Timestamp) == timestamp {
-			return fmt.Errorf("marker already redeemed, timestamp: %v", marker.Timestamp)
-=======
 	for _, nonce := range fsa.RedeemedNonces {
 		if marker.Nonce == nonce {
 			return fmt.Errorf("marker already redeemed, nonce: %v", marker.Nonce)
->>>>>>> 33f2cc5c
 		}
 	}
 
@@ -341,18 +326,12 @@
 			return common.NewErrorf("free_allocation_failed", "creating new allocation: %v", err)
 		}
 
-<<<<<<< HEAD
 		resp = string(sa.Encode())
 		return nil
 	})
 
 	if err := rc.do(); err != nil {
 		return "", err
-=======
-	assigner.RedeemedNonces = append(assigner.RedeemedNonces, marker.Nonce)
-	if err := assigner.save(ssc.ID, balances); err != nil {
-		return "", common.NewErrorf("free_allocation_failed", "assigner Save failed: %v", err)
->>>>>>> 33f2cc5c
 	}
 	m.tick("concurrent run")
 
@@ -373,7 +352,7 @@
 		return "", err
 	}
 	assigner.CurrentRedeemed = uint64(newRedeemed)
-	assigner.RedeemedTimestamps = append(assigner.RedeemedTimestamps, int64(marker.Timestamp))
+	assigner.RedeemedNonces = append(assigner.RedeemedNonces, int64(marker.Nonce))
 	if err := assigner.save(ssc.ID, balances); err != nil {
 		return "", common.NewErrorf("free_allocation_failed", "assigner Save failed: %v", err)
 	}
@@ -482,14 +461,9 @@
 		return "", common.NewErrorf("update_free_storage_request",
 			"can't add redeemed tokens: %v", err)
 	}
-<<<<<<< HEAD
 	assigner.CurrentRedeemed = uint64(newRedeemed)
-	assigner.RedeemedTimestamps = append(assigner.RedeemedTimestamps, int64(marker.Timestamp))
-
-=======
-	assigner.CurrentRedeemed = newRedeemed
-	assigner.RedeemedNonces = append(assigner.RedeemedNonces, marker.Nonce)
->>>>>>> 33f2cc5c
+	assigner.RedeemedNonces = append(assigner.RedeemedNonces, int64(marker.Nonce))
+
 	if err := assigner.save(ssc.ID, balances); err != nil {
 		return "", common.NewErrorf("update_free_storage_request", "assigner Save failed: %v", err)
 	}

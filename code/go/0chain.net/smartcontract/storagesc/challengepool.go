--- conflicted
+++ resolved
@@ -73,56 +73,6 @@
 	return
 }
 
-<<<<<<< HEAD
-// moveToWritePool moves tokens back to write pool on data deleted
-func (cp *challengePool) moveToWritePool(
-	alloc *StorageAllocation,
-	blobID string,
-	until common.Timestamp,
-	wp *writePool,
-	value currency.Coin,
-) (err error) {
-
-	if value == 0 {
-		return // nothing to move
-	}
-
-	if cp.Balance < value {
-		return fmt.Errorf("not enough tokens in challenge pool %s: %d < %d",
-			cp.ID, cp.Balance, value)
-	}
-
-	var ap = wp.allocPool(alloc.ID, until)
-	if ap == nil {
-		ap = new(allocationPool)
-		ap.AllocationID = alloc.ID
-		ap.ExpireAt = 0
-		alloc.addWritePoolOwner(alloc.Owner)
-		wp.Pools.add(ap)
-	}
-
-	// move
-	if blobID != "" {
-		var bp, ok = ap.Blobbers.get(blobID)
-		if !ok {
-			ap.Blobbers.add(&blobberPool{
-				BlobberID: blobID,
-				Balance:   value,
-			})
-		} else {
-			newBal, err := currency.AddCoin(bp.Balance, value)
-			if err != nil {
-				return err
-			}
-			bp.Balance = newBal
-		}
-	}
-	_, _, err = cp.TransferTo(ap, value, nil)
-	return
-}
-
-=======
->>>>>>> ce69b9be
 func (cp *challengePool) moveToValidators(sscKey string, reward currency.Coin,
 	validators []datastore.Key,
 	vSPs []*stakePool,

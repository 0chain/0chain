--- conflicted
+++ resolved
@@ -169,42 +169,15 @@
 // smart contract methods
 //
 
-<<<<<<< HEAD
-// getChallengePoolBytes of a client
-func (ssc *StorageSmartContract) getChallengePoolBytes(
-	allocationID datastore.Key, balances cstate.StateContextI) (b []byte,
-	err error) {
-
-	var val util.Serializable
-	val, err = balances.GetTrieNode(challengePoolKey(ssc.ID, allocationID), nil)
-	if err != nil {
-		return
-	}
-	return val.Encode(), nil
-}
-
-// getChallengePool of current client
-func (ssc *StorageSmartContract) getChallengePool(allocationID datastore.Key,
-	balances cstate.StateContextI) (cp *challengePool, err error) {
-
-	cp = newChallengePool()
-	var raw util.Serializable
-	raw, err = balances.GetTrieNode(challengePoolKey(ssc.ID, allocationID), cp)
-	if err != nil {
-		return
-	}
-
-	var ok bool
-	if cp, ok = raw.(*challengePool); !ok {
-		return nil, fmt.Errorf("unexpected node type")
-	}
-=======
 // getChallengePool of current client
 func (ssc *StorageSmartContract) getChallengePool(allocationID datastore.Key,
 	balances cstate.StateContextI) (cp *challengePool, err error) {
 	cp = newChallengePool()
-	err = balances.GetTrieNode(challengePoolKey(ssc.ID, allocationID), cp)
->>>>>>> 7b3de616
+	raw, err := balances.GetTrieNode(challengePoolKey(ssc.ID, allocationID), cp)
+	var ok bool
+	if cp, ok = raw.(*challengePool); !ok {
+		return nil, fmt.Errorf("unexpected node type")
+	}
 	return
 }
 

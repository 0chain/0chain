package faucetsc

import (
	"context"
	"fmt"
	"math"
	"net/url"
	"time"

	"0chain.net/chaincore/smartcontract"

	c_state "0chain.net/chaincore/chain/state"
	"0chain.net/chaincore/smartcontractinterface"
	"0chain.net/chaincore/state"
	"0chain.net/chaincore/transaction"
	"0chain.net/core/common"
	"0chain.net/core/logging"
	"0chain.net/core/util"
	sc "0chain.net/smartcontract"
	metrics "github.com/rcrowley/go-metrics"
	"go.uber.org/zap"
)

const (
	ADDRESS = "6dba10422e368813802877a85039d3985d96760ed844092319743fb3a76712d3"
	name    = "faucet"
)

type FaucetSmartContract struct {
	*smartcontractinterface.SmartContract
}

func NewFaucetSmartContract() smartcontractinterface.SmartContractInterface {
	var fcCopy = &FaucetSmartContract{
		SmartContract: smartcontractinterface.NewSC(ADDRESS),
	}
	fcCopy.setSC(fcCopy.SmartContract, &smartcontract.BCContext{})
	return fcCopy
}

func (ipsc *FaucetSmartContract) GetHandlerStats(ctx context.Context, params url.Values) (interface{}, error) {
	return ipsc.SmartContract.HandlerStats(ctx, params)
}

func (ipsc *FaucetSmartContract) GetExecutionStats() map[string]interface{} {
	return ipsc.SmartContractExecutionStats
}

func (fc *FaucetSmartContract) GetName() string {
	return name
}

func (fc *FaucetSmartContract) GetAddress() string {
	return ADDRESS
}

func (fc *FaucetSmartContract) GetRestPoints() map[string]smartcontractinterface.SmartContractRestHandler {
	return fc.SmartContract.RestHandlers
}

func (fc *FaucetSmartContract) GetCost(t *transaction.Transaction, funcName string, balances c_state.StateContextI) (int, error) {
	node, err := fc.getGlobalVariables(t, balances)
	if err != nil {
		return math.MaxInt32, err
	}
	if node.Cost == nil {
		return math.MaxInt32, err
	}
	cost, ok := node.Cost[funcName]
	if !ok {
		return math.MaxInt32, err
	}
	return cost, nil
}

func (fc *FaucetSmartContract) setSC(sc *smartcontractinterface.SmartContract, _ smartcontractinterface.BCContextI) {
	fc.SmartContract = sc
	fc.SmartContract.RestHandlers["/personalPeriodicLimit"] = fc.personalPeriodicLimit
	fc.SmartContract.RestHandlers["/globalPeriodicLimit"] = fc.globalPeriodicLimit
	fc.SmartContract.RestHandlers["/pourAmount"] = fc.pourAmount
	fc.SmartContract.RestHandlers["/getConfig"] = fc.getConfigHandler
	fc.SmartContractExecutionStats["update-settings"] = metrics.GetOrRegisterTimer(fmt.Sprintf("sc:%v:func:%v", fc.ID, "update-settings"), nil)
	fc.SmartContractExecutionStats["pour"] = metrics.GetOrRegisterTimer(fmt.Sprintf("sc:%v:func:%v", fc.ID, "pour"), nil)
	fc.SmartContractExecutionStats["refill"] = metrics.GetOrRegisterTimer(fmt.Sprintf("sc:%v:func:%v", fc.ID, "refill"), nil)
	fc.SmartContractExecutionStats["tokens Poured"] = metrics.GetOrRegisterHistogram(fmt.Sprintf("sc:%v:func:%v", fc.ID, "tokens Poured"), nil, metrics.NewUniformSample(1024))
	fc.SmartContractExecutionStats["token refills"] = metrics.GetOrRegisterHistogram(fmt.Sprintf("sc:%v:func:%v", fc.ID, "token refills"), nil, metrics.NewUniformSample(1024))
}

func (un *UserNode) validPourRequest(t *transaction.Transaction, balances c_state.StateContextI, gn *GlobalNode) (bool, error) {
	smartContractBalance, err := balances.GetClientBalance(gn.ID)
	if err == util.ErrValueNotPresent {
		return false, common.NewError("invalid_request", "faucet has no tokens and needs to be refilled")
	}
	if err != nil {
		return false, common.NewError("invalid_request", fmt.Sprintf("getting faucet balance resulted in an error: %v", err.Error()))
	}
	if gn.PourAmount > smartContractBalance {
		return false, common.NewError("invalid_request", fmt.Sprintf("amount asked to be poured (%v) exceeds contract's wallet ballance (%v)", t.Value, smartContractBalance))
	}
	if state.Balance(gn.PourAmount)+un.Used > gn.PeriodicLimit {
		return false, common.NewError("invalid_request",
			fmt.Sprintf("amount asked to be poured (%v) plus previous amounts (%v) exceeds allowed periodic limit (%v/%vhr)",
				t.Value, un.Used, gn.PeriodicLimit, gn.IndividualReset.String()))
	}
	if state.Balance(gn.PourAmount)+gn.Used > gn.GlobalLimit {
		return false, common.NewError("invalid_request",
			fmt.Sprintf("amount asked to be poured (%v) plus global used amount (%v) exceeds allowed global limit (%v/%vhr)",
				t.Value, gn.Used, gn.GlobalLimit, gn.GlobalReset.String()))
	}
	logging.Logger.Info("Valid sc request", zap.Any("contract_balance", smartContractBalance), zap.Any("txn.Value", t.Value), zap.Any("max_pour", gn.PourAmount), zap.Any("periodic_used+t.Value", state.Balance(t.Value)+un.Used), zap.Any("periodic_limit", gn.PeriodicLimit), zap.Any("global_used+txn.Value", state.Balance(t.Value)+gn.Used), zap.Any("global_limit", gn.GlobalLimit))
	return true, nil
}

func (fc *FaucetSmartContract) updateSettings(
	t *transaction.Transaction,
	inputData []byte,
	balances c_state.StateContextI,
	gn *GlobalNode,
) (string, error) {
	if err := smartcontractinterface.AuthorizeWithOwner("update_settings", func() bool {
		return gn.FaucetConfig.OwnerId == t.ClientID
	}); err != nil {
		return "", err
	}

	var input sc.StringMap
	err := input.Decode(inputData)
	if err != nil {
		return "", common.NewError("update_settings", "limit request not formated correctly")
	}

	if err := gn.updateConfig(input.Fields); err != nil {
		return "", common.NewError("update_settings", err.Error())
	}

	if err = gn.validate(); err != nil {
		return "", common.NewError("update_settings", "cannot validate changes: "+err.Error())
	}
	err = balances.InsertTrieNode(gn.GetKey(), gn)
	if err != nil {
		return "", common.NewError("update_settings", "saving global node: "+err.Error())
	}
	return string(gn.Encode()), nil
}

func toSeconds(dur time.Duration) common.Timestamp {
	return common.Timestamp(dur / time.Second)
}

func (fc *FaucetSmartContract) pour(t *transaction.Transaction, _ []byte, balances c_state.StateContextI, gn *GlobalNode) (string, error) {
	user := fc.getUserVariables(t, gn, balances)
	ok, err := user.validPourRequest(t, balances, gn)
	if ok {
		var pourAmount = gn.PourAmount
		if t.Value > 0 && t.Value < int64(gn.MaxPourAmount) {
			pourAmount = state.Balance(t.Value)
		}
		tokensPoured := fc.SmartContractExecutionStats["tokens Poured"].(metrics.Histogram)
		transfer := state.NewTransfer(t.ToClientID, t.ClientID, pourAmount)
		balances.AddTransfer(transfer)
		user.Used += transfer.Amount
		gn.Used += transfer.Amount
		err = balances.InsertTrieNode(user.GetKey(gn.ID), user)
		if err != nil {
			return err.Error(), nil
		}
		err := balances.InsertTrieNode(gn.GetKey(), gn)
		if err != nil {
			return "", err
		}
		tokensPoured.Update(int64(transfer.Amount))
		return string(transfer.Encode()), nil
	}
	return "", err
}

func (fc *FaucetSmartContract) refill(t *transaction.Transaction, balances c_state.StateContextI, gn *GlobalNode) (string, error) {
	clientBalance, err := balances.GetClientBalance(t.ClientID)
	if err != nil {
		return "", err
	}
	if clientBalance >= state.Balance(t.Value) {
		tokenRefills := fc.SmartContractExecutionStats["token refills"].(metrics.Histogram)
		transfer := state.NewTransfer(t.ClientID, t.ToClientID, state.Balance(t.Value))
		balances.AddTransfer(transfer)
		err := balances.InsertTrieNode(gn.GetKey(), gn)
		if err != nil {
			return "", err
		}
		tokenRefills.Update(int64(transfer.Amount))
		return string(transfer.Encode()), nil
	}
	return "", common.NewError("broke", "it seems you're broke and can't transfer money")
}

func (fc *FaucetSmartContract) getUserNode(id string, globalKey string, balances c_state.StateContextI) (*UserNode, error) {
	un := &UserNode{ID: id}
<<<<<<< HEAD
	us, err := balances.GetTrieNode(un.GetKey(globalKey), un)
	if err == util.ErrEncoding {
		return nil, err
	}
	if err != nil {
		return &UserNode{ID: id}, err
	}
	if val, ok := us.(*UserNode); ok {
		un = val
	} else {
		return nil, fmt.Errorf("%w: %s", common.ErrDecoding, err)
	}
=======
	err := balances.GetTrieNode(un.GetKey(globalKey), un)
>>>>>>> 7b3de616
	return un, err
}

func (fc *FaucetSmartContract) getUserVariables(t *transaction.Transaction, gn *GlobalNode, balances c_state.StateContextI) *UserNode {
	un, err := fc.getUserNode(t.ClientID, gn.ID, balances)
	if err != nil {
		un.StartTime = common.ToTime(t.CreationDate)
		un.Used = 0
	}
	if common.ToTime(t.CreationDate).Sub(un.StartTime) >= gn.IndividualReset ||
		common.ToTime(t.CreationDate).Sub(un.StartTime) >= gn.GlobalReset {
		un.StartTime = common.ToTime(t.CreationDate)
		un.Used = 0
	}
	return un
}

func (fc *FaucetSmartContract) getGlobalNode(balances c_state.StateContextI) (*GlobalNode, error) {
	//fc.ID won't be used https://go.dev/play/p/ouTqvjFrCTq
	gn := &GlobalNode{ID: fc.ID}
<<<<<<< HEAD
	gv, err := balances.GetTrieNode(gn.GetKey(), gn)
	if err == util.ErrEncoding {
		return nil, err
	}
	if err != nil {
		return &GlobalNode{ID: fc.ID}, err
	}

	if val, ok := gv.(*GlobalNode); ok {
		gn = val
	} else {
		return nil, fmt.Errorf("%w: %s", common.ErrDecoding, err)
	}

	if gn.FaucetConfig == nil {
		gn.FaucetConfig = getConfig()
	}
	return gn, nil
=======
	err := balances.GetTrieNode(gn.GetKey(), gn)
	switch err {
	case nil, util.ErrValueNotPresent:
		if gn.FaucetConfig == nil {
			gn.FaucetConfig = getConfig()
		}
		return gn, err
	default:
		return nil, err
	}
>>>>>>> 7b3de616
}

func (fc *FaucetSmartContract) getGlobalVariables(t *transaction.Transaction, balances c_state.StateContextI) (*GlobalNode, error) {
	gn, err := fc.getGlobalNode(balances)
	if err != nil && err != util.ErrValueNotPresent {
		return nil, err
	}

	if err == nil {
		if common.ToTime(t.CreationDate).Sub(gn.StartTime) >= gn.GlobalReset {
			gn.StartTime = common.ToTime(t.CreationDate)
			gn.Used = 0
		}
		return gn, nil
	}
	gn.Used = 0
	gn.StartTime = common.ToTime(t.CreationDate)
	return gn, nil
}

func (fc *FaucetSmartContract) Execute(t *transaction.Transaction, funcName string, inputData []byte, balances c_state.StateContextI) (string, error) {
	gn, err := fc.getGlobalVariables(t, balances)
	if err != nil {
		return "", common.NewError(funcName, "cannot get global node: "+err.Error())
	}

	switch funcName {
	case "update-settings":
		return fc.updateSettings(t, inputData, balances, gn)
	case "pour":
		return fc.pour(t, inputData, balances, gn)
	case "refill":
		return fc.refill(t, balances, gn)
	default:
		return "", common.NewErrorf("failed execution", "no faucet smart contract method with name %s", funcName)
	}
}<|MERGE_RESOLUTION|>--- conflicted
+++ resolved
@@ -195,22 +195,12 @@
 
 func (fc *FaucetSmartContract) getUserNode(id string, globalKey string, balances c_state.StateContextI) (*UserNode, error) {
 	un := &UserNode{ID: id}
-<<<<<<< HEAD
 	us, err := balances.GetTrieNode(un.GetKey(globalKey), un)
-	if err == util.ErrEncoding {
-		return nil, err
-	}
-	if err != nil {
-		return &UserNode{ID: id}, err
-	}
 	if val, ok := us.(*UserNode); ok {
 		un = val
 	} else {
 		return nil, fmt.Errorf("%w: %s", common.ErrDecoding, err)
 	}
-=======
-	err := balances.GetTrieNode(un.GetKey(globalKey), un)
->>>>>>> 7b3de616
 	return un, err
 }
 
@@ -231,37 +221,22 @@
 func (fc *FaucetSmartContract) getGlobalNode(balances c_state.StateContextI) (*GlobalNode, error) {
 	//fc.ID won't be used https://go.dev/play/p/ouTqvjFrCTq
 	gn := &GlobalNode{ID: fc.ID}
-<<<<<<< HEAD
 	gv, err := balances.GetTrieNode(gn.GetKey(), gn)
-	if err == util.ErrEncoding {
-		return nil, err
-	}
-	if err != nil {
-		return &GlobalNode{ID: fc.ID}, err
-	}
-
-	if val, ok := gv.(*GlobalNode); ok {
-		gn = val
-	} else {
-		return nil, fmt.Errorf("%w: %s", common.ErrDecoding, err)
-	}
-
-	if gn.FaucetConfig == nil {
-		gn.FaucetConfig = getConfig()
-	}
-	return gn, nil
-=======
-	err := balances.GetTrieNode(gn.GetKey(), gn)
 	switch err {
 	case nil, util.ErrValueNotPresent:
 		if gn.FaucetConfig == nil {
 			gn.FaucetConfig = getConfig()
 		}
+		if val, ok := gv.(*GlobalNode); ok {
+			gn = val
+		} else {
+			return nil, fmt.Errorf("%w: %s", common.ErrDecoding, err)
+		}
+
 		return gn, err
 	default:
 		return nil, err
 	}
->>>>>>> 7b3de616
 }
 
 func (fc *FaucetSmartContract) getGlobalVariables(t *transaction.Transaction, balances c_state.StateContextI) (*GlobalNode, error) {

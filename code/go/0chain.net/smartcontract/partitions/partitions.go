--- conflicted
+++ resolved
@@ -380,11 +380,7 @@
 		return fmt.Errorf("could not remove prev partition: %s, err: %v", prev.Key, err)
 	}
 
-<<<<<<< HEAD
-	delete(p.Partitions, p.Last.Loc-1)
-=======
 	delete(p.Partitions, p.Last.Loc)
->>>>>>> 6ba3f6a9
 	return nil
 }
 

--- conflicted
+++ resolved
@@ -958,8 +958,6 @@
 			_, ok, err := p.getItemPartIndex(s, lastItem.ID)
 			require.NoError(t, err)
 			require.True(t, ok)
-<<<<<<< HEAD
-=======
 		}
 
 		//verify all the item except the removed item could be found
@@ -970,7 +968,6 @@
 
 			err = p.Get(s, fmt.Sprintf("k%d", i), &testItem{})
 			require.NoError(t, err, "i=%d, k: %d, num: %d", i, ks, num)
->>>>>>> 6ba3f6a9
 		}
 	})
 }

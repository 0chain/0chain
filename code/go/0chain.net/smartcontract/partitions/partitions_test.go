--- conflicted
+++ resolved
@@ -1259,18 +1259,14 @@
 }
 
 func prepareState(t *testing.T, name string, size, num int) state.StateContextI {
-<<<<<<< HEAD
+  b := &block.Block{}
+	b.Round = 200
 	s := &mockStateContextI{
 		data: make(map[string][]byte),
-		b:    &block.Block{},
+		b:    b,
 		txn:  &transaction.Transaction{},
 		tc:   newTxnStateCache(),
 	}
-=======
-	b := &block.Block{}
-	b.Round = 200
-	s := &mockStateContextI{data: make(map[string][]byte), b: b, txn: &transaction.Transaction{}}
->>>>>>> a6a9684f
 	s.StateContextI = &mocks.StateContextI{}
 	stx := util.NewMerklePatriciaTrie(nil, 0, util.Key("root_test"), statecache.NewEmpty())
 	s.StateContextI.On("GetState").Return(stx)

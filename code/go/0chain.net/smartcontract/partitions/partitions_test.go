package partitions

import (
	"encoding/json"
	"errors"
	"fmt"
	"math/rand"
	"testing"
	"time"

	"0chain.net/chaincore/block"
	"0chain.net/chaincore/chain/state"
	"0chain.net/chaincore/chain/state/mocks"
	"0chain.net/chaincore/transaction"
	"0chain.net/core/common"
	"github.com/0chain/common/core/logging"
	"github.com/0chain/common/core/statecache"
	"github.com/0chain/common/core/util"
	"github.com/stretchr/testify/require"
)

func init() {
	logging.InitLogging("testing", "")
}

type StringItem string

func (si StringItem) GetID() string {
	return string(si)
}

func (si *StringItem) MarshalMsg(o []byte) ([]byte, error) {
	return []byte(*si), nil
}

func (si *StringItem) UnmarshalMsg(b []byte) ([]byte, error) {
	*si = StringItem(b)
	return nil, nil
}

func (si *StringItem) Msgsize() int {
	return len(*si)
}

func ItemFromString(name string) PartitionItem {
	v := StringItem(name)
	return &v
}

type mockStateContextI struct {
	*mocks.StateContextI
	data map[string][]byte
	b    *block.Block
	txn  *transaction.Transaction
	tc   *statecache.TransactionCache
}

func (m *mockStateContextI) Cache() *statecache.TransactionCache {
	return m.tc
}

func (m *mockStateContextI) GetTrieNode(key string, v util.MPTSerializable) error {
	d, ok := m.data[key]
	if !ok {
		return util.ErrValueNotPresent
	}

	_, err := v.UnmarshalMsg(d)
	return err
}

func (m *mockStateContextI) InsertTrieNode(key string, node util.MPTSerializable) (string, error) {
	d, err := node.MarshalMsg(nil)
	if err != nil {
		return "", err
	}
	m.data[key] = d
	return "", nil
}

func (m *mockStateContextI) DeleteTrieNode(key string) (string, error) {
	delete(m.data, key)
	return "", nil
}

func (m *mockStateContextI) GetState() util.MerklePatriciaTrieI {
	return m.StateContextI.GetState()
}

func (m *mockStateContextI) GetBlock() *block.Block {
	return m.b
}

func (m *mockStateContextI) GetTransaction() *transaction.Transaction {
	return m.txn
}

type testItem struct {
	ID string
	V  string
}

func (ti *testItem) GetID() string {
	return ti.ID
}

func (ti *testItem) MarshalMsg(o []byte) ([]byte, error) {
	return json.Marshal(ti)
}

func (ti *testItem) UnmarshalMsg(b []byte) ([]byte, error) {
	return nil, json.Unmarshal(b, ti)
}

func (ti *testItem) Msgsize() int {
	d, _ := ti.MarshalMsg(nil)
	return len(d)
}

func newTxnStateCache() *statecache.TransactionCache {
	bc := statecache.NewBlockCache(statecache.NewStateCache(),
		statecache.Block{
			Hash: "hash_test",
		})

	return statecache.NewTransactionCache(bc)
}

func TestCreateIfNotExists(t *testing.T) {
	s := &mockStateContextI{
		data: make(map[string][]byte),
		b:    &block.Block{},
		txn:  &transaction.Transaction{},
		tc:   newTxnStateCache(),
	}
	p, err := CreateIfNotExists(s, "foo", 100)
	require.NoError(t, err)

	require.Equal(t, "foo", p.Name)
	require.Equal(t, 100, p.PartitionSize)

	// add items to the partition
	err = p.Add(s, &testItem{ID: "k1", V: "v1"})
	require.NoError(t, err)

	err = p.Save(s)
	require.NoError(t, err)

	// call CreateIfNotExists again and assert added items exist
	p, err = CreateIfNotExists(s, "foo", 100)
	require.NoError(t, err)

	var it testItem
	_, err = p.Get(s, "k1", &it)
	require.NoError(t, err)

	require.Equal(t, "v1", it.V)
}

func TestPartitionsSave(t *testing.T) {
	balances := &mockStateContextI{
		data: make(map[string][]byte),
		b:    &block.Block{},
		txn:  &transaction.Transaction{},
		tc:   newTxnStateCache(),
	}
	parts, err := newPartitions("test_rs", 10)
	require.NoError(t, err)

	for i := 0; i < 20; i++ {
		k := fmt.Sprintf("k%d", i)
		v := fmt.Sprintf("v%d", i)
		it := testItem{ID: k, V: v}
		err = parts.Add(balances, &it)
		require.NoError(t, err)
	}

	err = parts.Save(balances)
	require.NoError(t, err)

	p1, err := GetPartitions(balances, "test_rs")
	require.NoError(t, err)

	var v testItem
	_, err = p1.Get(balances, "k15", &v)
	require.NoError(t, err)
	require.Equal(t, "v15", v.V)

	p2, err := GetPartitions(balances, "test_rs")
	require.NoError(t, err)
	require.Equal(t, 1, p2.Last.Loc)

	// updateItem item
	err = p1.UpdateItem(balances, &testItem{"k10", "vv10"})
	require.NoError(t, err)
	require.NoError(t, p1.Save(balances))

	p3, err := GetPartitions(balances, "test_rs")
	require.NoError(t, err)
	require.Equal(t, 1, p3.Last.Loc)

	var vv testItem
	_, err = p3.Get(balances, "k10", &vv)
	require.NoError(t, err)
	require.Equal(t, "vv10", vv.V)
}

//func TestPartitionsForeach(t *testing.T) {
//	balances := &mockStateContextI{data: make(map[string][]byte), b: &block.Block{}, txn: &transaction.Transaction{}}
//	parts, err := newPartitions("test_rs", 10)
//	require.NoError(t, err)
//
//	for i := 0; i < 20; i++ {
//		k := fmt.Sprintf("k%d", i)
//		v := fmt.Sprintf("v%d", i)
//		it := testItem{ID: k, V: v}
//		err = parts.Add(balances, &it)
//		require.NoError(t, err)
//	}
//
//	err = parts.Save(balances)
//	require.NoError(t, err)
//
//	p1, err := GetPartitions(balances, "test_rs")
//	require.NoError(t, err)
//
//	err = p1.foreach(balances, func(key string, data []byte, _ int) ([]byte, bool, error) {
//		if key == "k1" {
//			n := testItem{}
//			_, err := n.UnmarshalMsg(data)
//			require.NoError(t, err)
//
//			n.V = "new item"
//
//			d, err := n.MarshalMsg(nil)
//			require.NoError(t, err)
//
//			return d, false, nil
//		}
//
//		return data, false, nil
//	})
//	require.NoError(t, err)
//
//	err = p1.Save(balances)
//	require.NoError(t, err)
//
//	p2, err := GetPartitions(balances, "test_rs")
//	require.NoError(t, err)
//	vv := testItem{}
//	err = p2.Get(balances, "k1", &vv)
//	require.NoError(t, err)
//	require.Equal(t, "new item", vv.V)
//}

func TestPartitionsAdd(t *testing.T) {
	tt := []struct {
		name      string
		size      int
		num       int
		it        testItem
		expectErr error
		expectLoc int
	}{
		{
			name:      "add one item to empty partition",
			size:      10,
			num:       0,
			it:        testItem{ID: "k1", V: "v1"},
			expectLoc: 0,
			expectErr: nil,
		},
		{
			name:      "add one item to non-empty partition",
			size:      10,
			num:       1,
			it:        testItem{ID: "k1", V: "v1"},
			expectLoc: 0,
			expectErr: nil,
		},
		{
			name:      "add item - partition is full",
			size:      10,
			num:       10,
			it:        testItem{ID: "k11", V: "v11"},
			expectLoc: 1,
			expectErr: nil,
		},
		{
			name:      "add item - to second partition",
			size:      10,
			num:       11,
			it:        testItem{ID: "k12", V: "v12"},
			expectLoc: 1,
			expectErr: nil,
		},
		{
			name:      "item already exists",
			size:      10,
			num:       10,
			it:        testItem{ID: "k1", V: "v1"},
			expectErr: common.NewError(errItemExistCode, "k1"),
		},
	}

	for _, tc := range tt {
		t.Run(tc.name, func(t *testing.T) {
			partsName := "test_pa"
			s := prepareState(t, partsName, tc.size, tc.num)
			p, err := GetPartitions(s, partsName)
			require.NoError(t, err)

			err = p.Add(s, &tc.it)
			require.Equal(t, tc.expectErr, err)
			if err != nil {
				return
			}
			err = p.Save(s)
			require.NoError(t, err)

			p, err = GetPartitions(s, partsName)
			require.NoError(t, err)

			var it testItem
			_, err = p.Get(s, tc.it.ID, &it)
			require.NoError(t, err)
			require.Equal(t, tc.it, it)
		})
	}
}

func TestPartitionsRemove(t *testing.T) {
	tt := []struct {
		name      string
		size      int
		num       int
		removeIdx int
		expectErr error
	}{
		{
			name:      "1 partition, 1 item, remove head",
			size:      10,
			num:       1,
			removeIdx: 0,
		},
		{
			name:      "1 partition, 10 item, remove head",
			size:      10,
			num:       10,
			removeIdx: 0,
		},
		{
			name:      "1 partition, 10 item, remove middle",
			size:      10,
			num:       10,
			removeIdx: 5,
		},
		{
			name:      "1 partition, 10 item, remove end",
			size:      10,
			num:       10,
			removeIdx: 9,
		},
		{
			name:      "1 partition, 5 item, remove end",
			size:      10,
			num:       5,
			removeIdx: 4,
		},
		{
			name:      "1 partition, not found",
			size:      10,
			num:       5,
			removeIdx: 5,
			expectErr: common.NewError(ErrItemNotFoundCode, fmt.Sprintf("k%d", 5)),
		},
		{
			name:      "1 partition, remove beyond partition size, not found",
			size:      10,
			num:       5,
			removeIdx: 15,
			expectErr: common.NewError(ErrItemNotFoundCode, fmt.Sprintf("k%d", 15)),
		},
		{
			name:      "2 partition, remove from 2, head",
			size:      10,
			num:       11,
			removeIdx: 10,
		},
		{
			name:      "2 partition, remove middle",
			size:      10,
			num:       20,
			removeIdx: 15,
		},
		{
			name:      "2 partition, remove from 2, end",
			size:      10,
			num:       20,
			removeIdx: 19,
		},
		{
			name:      "2 partition, remove from 1",
			size:      10,
			num:       20,
			removeIdx: 9,
		},
		{
			name:      "2 partition, remove from 1, cut 2 tail",
			size:      10,
			num:       11,
			removeIdx: 9,
		},
		{
			name:      "4 partition, remove from 1, cut 3 tail",
			size:      10,
			num:       31,
			removeIdx: 16,
		},
	}

	for _, tc := range tt {
		t.Run(tc.name, func(t *testing.T) {
			pn := "test_pr"
			balances := prepareState(t, pn, tc.size, tc.num)

			p, err := GetPartitions(balances, pn)
			require.NoError(t, err)
			k := fmt.Sprintf("k%d", tc.removeIdx)
			err = p.Remove(balances, k)
			require.Equal(t, tc.expectErr, err)
			if err != nil {
				return
			}

			// assert the item is removed before committing, i.e p.Save()
			verify := func() {
				var it testItem
				_, err = p.Get(balances, k, &it)
				require.Equal(t, common.NewError(ErrItemNotFoundCode, k), err)

				// all remaining items should exist
				for i := 0; i < tc.num; i++ {
					if i == tc.removeIdx {
						continue
					}

					it = testItem{}
					k := fmt.Sprintf("k%d", i)
					_, err = p.Get(balances, k, &it)
					require.NoError(t, err)
					require.Equal(t, &testItem{ID: k, V: fmt.Sprintf("v%d", i)}, &it)
				}
			}

			verify()

			// commit
			err = p.Save(balances)
			require.NoError(t, err)

			// verify after commit and reload
			p, err = GetPartitions(balances, pn)
			require.NoError(t, err)
			verify()
		})
	}
}

func TestPartitionsUpdateItem(t *testing.T) {
	tt := []struct {
		name      string
		size      int
		num       int
		update    testItem
		expectErr error
	}{
		{
			name:   "1 partition, update head",
			size:   10,
			num:    10,
			update: testItem{ID: "k0", V: "v10"},
		},
		{
			name:   "1 partition, update middle",
			size:   10,
			num:    10,
			update: testItem{ID: "k5", V: "v15"},
		},
		{
			name:   "1 partition, update end",
			size:   10,
			num:    10,
			update: testItem{ID: "k9", V: "v90"},
		},
		{
			name:   "2 partition, update 1 head",
			size:   10,
			num:    20,
			update: testItem{ID: "k0", V: "v10"},
		},
		{
			name:   "2 partition, update 1 middle",
			size:   10,
			num:    20,
			update: testItem{ID: "k5", V: "v15"},
		},
		{
			name:   "2 partition, update 1 end",
			size:   10,
			num:    20,
			update: testItem{ID: "k9", V: "v90"},
		},
		{
			name:   "2 partition, update 2 head",
			size:   10,
			num:    20,
			update: testItem{ID: "k10", V: "v100"},
		},
		{
			name:   "2 partition, update 2 middle",
			size:   10,
			num:    20,
			update: testItem{ID: "k15", V: "v150"},
		},
		{
			name:   "2 partition, update 2 end",
			size:   10,
			num:    20,
			update: testItem{ID: "k19", V: "v190"},
		},
		{
			name:   "2 partition, update 2 head, one item",
			size:   10,
			num:    11,
			update: testItem{ID: "k10", V: "v100"},
		},
		{
			name:      "item not found",
			size:      10,
			num:       10,
			update:    testItem{ID: "k100", V: "v100"},
			expectErr: common.NewError(ErrItemNotFoundCode, "k100"),
		},
	}

	for _, tc := range tt {
		t.Run(tc.name, func(t *testing.T) {
			pn := "test_pu"
			s := prepareState(t, pn, tc.size, tc.num)
			p, err := GetPartitions(s, pn)
			require.NoError(t, err)

			err = p.UpdateItem(s, &tc.update)
			require.Equal(t, tc.expectErr, err)
			if err != nil {
				return
			}

			verify := func() {
				var it testItem
				_, err = p.Get(s, tc.update.ID, &it)
				require.NoError(t, err)
				require.Equal(t, &tc.update, &it)
			}

			// verify before committing
			verify()

			// verify after committing
			err = p.Save(s)
			require.NoError(t, err)

			// verify after commit and reload
			p, err = GetPartitions(s, pn)
			require.NoError(t, err)
			verify()
		})
	}
}

func TestPartitionsUpdate(t *testing.T) {
	tt := []struct {
		name      string
		size      int
		num       int
		update    testItem
		expectErr error
	}{
		{
			name:   "1 partition, update head",
			size:   10,
			num:    10,
			update: testItem{ID: "k0", V: "v10"},
		},
		{
			name:   "1 partition, update middle",
			size:   10,
			num:    10,
			update: testItem{ID: "k5", V: "v15"},
		},
		{
			name:   "1 partition, update end",
			size:   10,
			num:    10,
			update: testItem{ID: "k9", V: "v90"},
		},
		{
			name:   "2 partition, update 1 head",
			size:   10,
			num:    20,
			update: testItem{ID: "k0", V: "v10"},
		},
		{
			name:   "2 partition, update 1 middle",
			size:   10,
			num:    20,
			update: testItem{ID: "k5", V: "v15"},
		},
		{
			name:   "2 partition, update 1 end",
			size:   10,
			num:    20,
			update: testItem{ID: "k9", V: "v90"},
		},
		{
			name:   "2 partition, update 2 head",
			size:   10,
			num:    20,
			update: testItem{ID: "k10", V: "v100"},
		},
		{
			name:   "2 partition, update 2 middle",
			size:   10,
			num:    20,
			update: testItem{ID: "k15", V: "v150"},
		},
		{
			name:   "2 partition, update 2 end",
			size:   10,
			num:    20,
			update: testItem{ID: "k19", V: "v190"},
		},
		{
			name:   "2 partition, update 2 head, one item",
			size:   10,
			num:    11,
			update: testItem{ID: "k10", V: "v100"},
		},
		{
			name:      "item not found",
			size:      10,
			num:       10,
			update:    testItem{ID: "k100", V: "v100"},
			expectErr: common.NewError(ErrItemNotFoundCode, "k100"),
		},
	}

	for _, tc := range tt {
		t.Run(tc.name, func(t *testing.T) {
			pn := "test_pu"
			s := prepareState(t, pn, tc.size, tc.num)
			p, err := GetPartitions(s, pn)
			require.NoError(t, err)

			_, err = p.Update(s, tc.update.ID, func(data []byte) ([]byte, error) {
				var it testItem
				_, err = it.UnmarshalMsg(data)
				require.NoError(t, err)

				it.V = tc.update.V
				return it.MarshalMsg(nil)
			})

			require.Equal(t, tc.expectErr, err)
			if err != nil {
				return
			}

			verify := func() {
				var it testItem
				_, err = p.Get(s, tc.update.ID, &it)
				require.NoError(t, err)
				require.Equal(t, &tc.update, &it)
			}

			// verify before committing
			verify()

			// verify after committing
			err = p.Save(s)
			require.NoError(t, err)

			// verify after commit and reload
			p, err = GetPartitions(s, pn)
			require.NoError(t, err)
			verify()
		})
	}
}

func TestPartitionSize(t *testing.T) {
	tt := []struct {
		name   string
		size   int
		num    int
		expect int
	}{
		{
			name:   "0",
			size:   10,
			num:    0,
			expect: 0,
		},
		{
			name:   "1",
			size:   10,
			num:    1,
			expect: 1,
		},
		{
			name:   "10",
			size:   10,
			num:    10,
			expect: 10,
		},
		{
			name:   "11",
			size:   10,
			num:    11,
			expect: 11,
		},
	}

	for _, tc := range tt {
		t.Run(tc.name, func(t *testing.T) {
			pn := "test_ps"
			s := prepareState(t, pn, tc.size, tc.num)

			p, err := GetPartitions(s, pn)
			require.NoError(t, err)
			l, err := p.Size(s)
			require.NoError(t, err)
			require.Equal(t, tc.expect, l)
		})
	}
}

func TestPartitionExist(t *testing.T) {
	tt := []struct {
		name   string
		size   int
		num    int
		checkK int
		expect bool
	}{
		{
			name:   "1 partition, exist, head",
			size:   10,
			num:    10,
			checkK: 0,
			expect: true,
		},
		{
			name:   "1 partition, exist, middle",
			size:   10,
			num:    10,
			checkK: 5,
			expect: true,
		},
		{
			name:   "1 partition, exist, end",
			size:   10,
			num:    10,
			checkK: 9,
			expect: true,
		},
		{
			name:   "1 partition, not exist",
			size:   10,
			num:    10,
			checkK: 10,
			expect: false,
		},
	}

	for _, tc := range tt {
		t.Run(tc.name, func(t *testing.T) {
			pn := "test_ps"
			s := prepareState(t, pn, tc.size, tc.num)
			p, err := GetPartitions(s, pn)
			require.NoError(t, err)
			find, err := p.Exist(s, fmt.Sprintf("k%d", tc.checkK))
			require.NoError(t, err)
			require.Equal(t, tc.expect, find)
		})
	}
}

func TestGetRandomItems(t *testing.T) {
	seed := int64(7777777)
	tt := []struct {
		name  string
		size  int
		num   int
		randN int
		err   error
	}{
		{
			name: "1 partition, num > size",
			size: 10,
			num:  10,
		},
		{
			name: "1 partition, num < size",
			size: 10,
			num:  5,
		},
		{
			name: "2 partition",
			size: 10,
			num:  20,
		},
		{
			name: "empty partitions",
			size: 10,
			num:  0,
			err:  errors.New("empty list, no items to return"),
		},
		{
			name: "2 partitions, fill from 1",
			size: 10,
			num:  15,
		},
	}

	for _, tc := range tt {
		t.Run(tc.name, func(t *testing.T) {
			pn := "test_ps"
			r := rand.New(rand.NewSource(seed))
			s := prepareState(t, pn, tc.size, tc.num)
			p, err := GetPartitions(s, pn)
			require.NoError(t, err)

			var its []testItem
			err = p.GetRandomItems(s, r, &its)
			require.Equal(t, tc.err, err)
			if err != nil {
				return
			}

			if tc.num < tc.size {
				require.Len(t, its, tc.num)
			} else {
				require.Len(t, its, tc.size)
			}

			for _, it := range its {
				var sit testItem
				_, err = p.Get(s, it.ID, &sit)
				require.NoError(t, err)
				require.Equal(t, sit, it)
			}
		})
	}
}

func FuzzAdd(f *testing.F) {
	rand.Seed(time.Now().UnixNano())
	f.Add(10)
	f.Fuzz(func(t *testing.T, n int) {
		if n <= 0 {
			return
		}

		n = n % 100

		var s state.StateContextI
		var num int
		var ks int
		partsName := "test_fr"
		if n == 0 {
			s = prepareState(t, partsName, 10, 0)
		} else {
			num = rand.Intn(n)
			s = prepareState(t, partsName, 10, num)
			ks = rand.Intn(n)
		}
		k := fmt.Sprintf("k%d", ks)

		p, err := GetPartitions(s, partsName)
		require.NoError(t, err)

		err = p.Add(s, &testItem{ID: k, V: fmt.Sprintf("v%d", ks)})
		if ks < num {
			// must already exist
			require.Equal(t, common.NewError(errItemExistCode, k), err)
		}

		err = p.Save(s)
		require.NoError(t, err)

		// reload partitions
		p, err = GetPartitions(s, partsName)

		var it testItem
		_, err = p.Get(s, k, &it)
		require.NoError(t, err)
		require.Equal(t, fmt.Sprintf("v%d", ks), it.V)
	})
}

func FuzzRemove(f *testing.F) {
	rand.Seed(time.Now().UnixNano())
	f.Add(10)
	f.Fuzz(func(t *testing.T, n int) {
		partsName := "test_fr"
		if n <= 0 {
			return
		}

		// limit the item number to 100
		n = n % 100

		var (
			s   state.StateContextI
			num int
			ks  int
		)

		if n == 0 {
			s = prepareState(t, partsName, 10, 0)
		} else {
			num = rand.Intn(n)
			s = prepareState(t, partsName, 10, num)
			ks = rand.Intn(n)
		}

		k := fmt.Sprintf("k%d", ks)

		p, err := GetPartitions(s, partsName)
		require.NoError(t, err)

		// empty partitions
		if n == 0 || num == 0 {
			require.Equal(t, 0, p.Last.length())
			err = p.Remove(s, k)
			require.Equal(t, common.NewError(ErrItemNotFoundCode, k), err)
			return
		}

		// remove item that does not exist in the partition
		if ks >= num {
			err = p.Remove(s, k)
			require.Equal(t, common.NewError(ErrItemNotFoundCode, k), err)
			return
		}

		// verify the last replaced item is moved or removed properly
		lastItem := p.Last.Items[len(p.Last.Items)-1]
		lastLoc := p.Last.Loc
		_, _, inlastPart := p.Last.find(k)

		err = p.Remove(s, k)
		require.NoError(t, err)

		// randomly save and reload partitions
		if rand.Intn(n)%7 == 0 {
			err = p.Save(s)
			require.NoError(t, err)

			// reload partitions
			p, err = GetPartitions(s, partsName)
			require.NoError(t, err)
		}

		find, err := p.Exist(s, k)
		require.NoError(t, err)
		require.False(t, find)

		// if the item is not the last item in last part, then the last item must has been moved
		if !inlastPart && p.Last.Loc == lastLoc {
			_, ok, err := p.getItemPartIndex(s, lastItem.ID)
			require.NoError(t, err)
			require.True(t, ok)
		}

		//verify all the item except the removed item could be found
		for i := 0; i < num; i++ {
			if i == ks {
				continue
			}

			_, err = p.Get(s, fmt.Sprintf("k%d", i), &testItem{})
			require.NoError(t, err, "i=%d, k: %d, num: %d", i, ks, num)
		}
	})
}

func FuzzPartitionsAddRemove(f *testing.F) {
	rand.Seed(time.Now().UnixNano())
	f.Add(20, 10, 5)
	f.Fuzz(func(t *testing.T, initN, addN, removeN int) {
		var (
			partsName = "test_fr"
			maxNum    = 100
			maxAdd    = 200
		)
		if addN <= 0 {
			return
		}

		addN = addN % maxAdd

		if removeN < 0 {
			return
		}
		removeN = removeN % maxNum

		if initN < 0 {
			return
		}

		var (
			s        state.StateContextI
			itemsMap = make(map[string]struct{})
		)

		if initN == 0 {
			s = prepareState(t, partsName, 10, 0)
		} else {
			// init state with randN size, and randN number of items
			size := rand.Intn(initN)
			num := rand.Intn(initN)
			s = prepareState(t, partsName, size, num)
			for i := 0; i < num; i++ {
				itemsMap[fmt.Sprintf("k%d", i)] = struct{}{}
			}
			t.Logf("init size: %d", num)
		}

		p, err := GetPartitions(s, partsName)
		require.NoError(t, err)

		addFunc := func() {
			ks := rand.Intn(addN)
			k := fmt.Sprintf("k%d", ks)
			_, ok := itemsMap[k]
			err = p.Add(s, &testItem{ID: k, V: fmt.Sprintf("v%d", ks)})
			if !ok {
				itemsMap[k] = struct{}{}
				require.NoError(t, err)
			} else {
				require.Equal(t, common.NewError(errItemExistCode, k), err)
			}
		}

		for i := 0; i < addN; i++ {
			addFunc()
		}

		err = p.Save(s)
		require.NoError(t, err)

		// remove items
		var removed []string
		removeFunc := func() {
			ks := rand.Intn(removeN)
			k := fmt.Sprintf("k%d", ks)

			_, ok := itemsMap[k]
			err = p.Remove(s, k)
			if !ok {
				require.Equal(t, common.NewError(ErrItemNotFoundCode, k), err, p.locations)
			} else {
				// remove item not exist
				delete(itemsMap, k)
				require.NoError(t, err)
				removed = append(removed, k)
			}
		}
		p, err = GetPartitions(s, partsName)
		require.NoError(t, err)

		for i := 0; i < removeN; i++ {
			removeFunc()
		}

		err = p.Save(s)
		require.NoError(t, err)
	})
}

func FuzzPartitionsUpdateItem(f *testing.F) {
	rand.Seed(time.Now().UnixNano())
	f.Add(10, 5)
	f.Fuzz(func(t *testing.T, initN, updateK int) {
		if initN < 0 {
			return
		}
		if updateK < 0 {
			return
		}

		var (
			pn     = "test_pu"
			maxNum = 100
			s      state.StateContextI
			num    int
		)

		initN = initN % maxNum
		if initN == 0 {
			s = prepareState(t, pn, 10, 0)
		} else {
			// init state with randN size, and randN number of items
			size := rand.Intn(initN)
			num = rand.Intn(initN)
			s = prepareState(t, pn, size, num)
		}

		p, err := GetPartitions(s, pn)
		require.NoError(t, err)

		k := fmt.Sprintf("k%d", updateK)
		err = p.UpdateItem(s, &testItem{ID: k, V: fmt.Sprintf("v%d", updateK+100)})
		if updateK < num {
			require.NoError(t, err)
			// verify the item is updated
			verify := func() {
				var it testItem
				_, err = p.Get(s, k, &it)
				require.NoError(t, err)
				require.Equal(t, fmt.Sprintf("v%d", updateK+100), it.V)
			}

			verify()
			// verify after commit
			err = p.Save(s)
			require.NoError(t, err)
			verify()
		} else {
			// item not exist
			require.Equal(t, common.NewError(ErrItemNotFoundCode, k), err)
		}
	})
}

func FuzzPartitionsUpdate(f *testing.F) {
	rand.Seed(time.Now().UnixNano())
	f.Add(10, 5)
	f.Fuzz(func(t *testing.T, initN, updateK int) {
		if initN < 0 {
			return
		}
		if updateK < 0 {
			return
		}

		var (
			pn     = "test_pu"
			maxNum = 100
			s      state.StateContextI
			num    int
		)

		initN = initN % maxNum
		if initN == 0 {
			s = prepareState(t, pn, 10, 0)
		} else {
			// init state with randN size, and randN number of items
			size := rand.Intn(initN)
			num = rand.Intn(initN)
			s = prepareState(t, pn, size, num)
		}

		p, err := GetPartitions(s, pn)
		require.NoError(t, err)

		k := fmt.Sprintf("k%d", updateK)
		_, err = p.Update(s, k, func(data []byte) ([]byte, error) {
			var it testItem
			_, err = it.UnmarshalMsg(data)
			require.NoError(t, err)
			it.V = fmt.Sprintf("v%d", updateK+100)
			return it.MarshalMsg(nil)
		})
		if updateK < num {
			require.NoError(t, err)
			// verify the item is updated
			verify := func() {
				var it testItem
				_, err = p.Get(s, k, &it)
				require.NoError(t, err)
				require.Equal(t, fmt.Sprintf("v%d", updateK+100), it.V)
			}

			verify()
			// verify after commit
			err = p.Save(s)
			require.NoError(t, err)
			verify()
		} else {
			// item not exist
			require.Equal(t, common.NewError(ErrItemNotFoundCode, k), err)
		}
	})
}

func FuzzPartitionsGetRandomItems(f *testing.F) {
	rand.Seed(time.Now().UnixNano())
	f.Add(10, 5)
	f.Fuzz(func(t *testing.T, initN, size int) {
		if initN < 0 {
			return
		}

		if size <= 0 {
			return
		}

		var (
			pn     = "test_get_rand_items"
			maxNum = 100
			s      state.StateContextI
		)

		initN = initN % maxNum
		s = prepareState(t, pn, size, initN)

		p, err := GetPartitions(s, pn)
		require.NoError(t, err)

		r := rand.New(rand.NewSource(time.Now().UnixNano()))
		var its []testItem
		err = p.GetRandomItems(s, r, &its)

		if initN == 0 {
			require.Equal(t, errors.New("empty list, no items to return"), err)
		} else {
			require.NoError(t, err)

			for _, it := range its {
				var sit testItem
				_, err = p.Get(s, it.ID, &sit)
				require.NoError(t, err)
				require.Equal(t, it, sit)
			}
		}
	})
}

func TestErrItemNotFound(t *testing.T) {
	require.True(t, ErrItemNotFound(common.NewError(ErrItemNotFoundCode, "any key")))
}

func TestErrItemExist(t *testing.T) {
	require.True(t, ErrItemExist(common.NewError(errItemExistCode, "any key")))
}

func prepareState(t *testing.T, name string, size, num int) state.StateContextI {
	b := &block.Block{}
	b.Round = 200
	s := &mockStateContextI{
		data: make(map[string][]byte),
		b:    b,
		txn:  &transaction.Transaction{},
		tc:   newTxnStateCache(),
	}
	s.StateContextI = &mocks.StateContextI{}
	stx := util.NewMerklePatriciaTrie(nil, 0, util.Key("root_test"), statecache.NewEmpty())
	s.StateContextI.On("GetState").Return(stx)
	enableHardForks(t, s)

	addPartition(t, s, name, size, num)

	return s
}

func addPartition(t *testing.T, s state.StateContextI, name string, size, num int) {
	parts, err := newPartitions(name, size)
	require.NoError(t, err)

	for i := 0; i < num; i++ {
		k := fmt.Sprintf("k%d", i)
		v := fmt.Sprintf("v%d", i)
		it := testItem{ID: k, V: v}
		err = parts.Add(s, &it)
		require.NoError(t, err)
	}

	err = parts.Save(s)
	require.NoError(t, err)
}

func enableHardForks(t *testing.T, tb state.StateContextI) {
	h := state.NewHardFork("apollo", 1)
	if _, err := tb.InsertTrieNode(h.GetKey(), h); err != nil {
		t.Fatal(err)
	}

	h = state.NewHardFork("ares", 1)
	if _, err := tb.InsertTrieNode(h.GetKey(), h); err != nil {
		t.Fatal(err)
	}

	h = state.NewHardFork("artemis", 1)
	if _, err := tb.InsertTrieNode(h.GetKey(), h); err != nil {
		t.Fatal(err)
	}

<<<<<<< HEAD
	h = state.NewHardFork("athena", 1)
=======
	h = state.NewHardFork("demeter", 1)
>>>>>>> 43817f33
	if _, err := tb.InsertTrieNode(h.GetKey(), h); err != nil {
		t.Fatal(err)
	}
}

func TestPartitionsForEachPart(t *testing.T) {
	partsName := "test_pa"
	s := prepareState(t, partsName, 3, 5)
	p, err := GetPartitions(s, partsName)
	require.NoError(t, err)

	var result []string
	err = p.ForEachPart(s, 0, func(_ int, id string, v []byte) (stop bool) {
		vd := testItem{}
		_, err := vd.UnmarshalMsg(v)
		require.NoError(t, err)
		result = append(result, fmt.Sprintf("%s:%s", id, vd.V))
		return false
	})

	require.NoError(t, err)
	require.Equal(t, []string{"k0:v0", "k1:v1", "k2:v2"}, result)

	result = nil
	err = p.ForEachPart(s, 1, func(_ int, id string, v []byte) (stop bool) {
		vd := testItem{}
		_, err := vd.UnmarshalMsg(v)
		require.NoError(t, err)
		result = append(result, fmt.Sprintf("%s:%s", id, vd.V))
		return false
	})

	require.NoError(t, err)
	require.Equal(t, []string{"k3:v3", "k4:v4"}, result)
}

func TestPartitionsForEachBreak(t *testing.T) {
	partsName := "test_pa"
	s := prepareState(t, partsName, 3, 5)
	p, err := GetPartitions(s, partsName)
	require.NoError(t, err)

	var result []string
	var count int
	err = p.ForEachPart(s, 0, func(_ int, id string, v []byte) (stop bool) {
		count++
		if count > 2 {
			// break
			return true
		}
		vd := testItem{}
		_, err := vd.UnmarshalMsg(v)
		require.NoError(t, err)
		result = append(result, fmt.Sprintf("%s:%s", id, vd.V))
		return false
	})

	require.NoError(t, err)
	require.Equal(t, []string{"k0:v0", "k1:v1"}, result)
}
func TestPartitionsRemoveX(t *testing.T) {
	tt := []struct {
		name     string
		size     int
		num      int
		removeID string
		expect   RemoveLocs
	}{
		{
			name:     "remove head",
			size:     3,
			num:      5,
			removeID: "k0",
			expect: RemoveLocs{
				From:        0,
				Replace:     1,
				ReplaceItem: []byte(`{"ID":"k4","V":"v4"}`),
			},
		},
		{
			name:     "remove middle",
			size:     3,
			num:      7,
			removeID: "k3",
			expect: RemoveLocs{
				From:        1,
				Replace:     2,
				ReplaceItem: []byte(`{"ID":"k6","V":"v6"}`),
			},
		},
		{
			name:     "remove tail",
			size:     3,
			num:      5,
			removeID: "k4",
			expect: RemoveLocs{
				From:        1,
				Replace:     1,
				ReplaceItem: []byte(`{"ID":"k4","V":"v4"}`),
			},
		},
		{
			name:     "remove last one and shift",
			size:     3,
			num:      4,
			removeID: "k3",
			expect: RemoveLocs{
				From:        1,
				Replace:     1,
				ReplaceItem: []byte(`{"ID":"k3","V":"v3"}`),
			},
		},
		// Add more test cases here
	}

	for _, tc := range tt {
		t.Run(tc.name, func(t *testing.T) {
			partsName := "test_pa"
			s := prepareState(t, partsName, tc.size, tc.num)
			p, err := GetPartitions(s, partsName)
			require.NoError(t, err)

			// Remove an item from the partition
			removeLocs, err := p.RemoveX(s, tc.removeID)
			require.NoError(t, err)
			require.NotNil(t, removeLocs)
			err = p.Save(s)
			require.NoError(t, err)

			// Verify the removed item's location and the replacement item's location
			require.Equal(t, tc.expect.From, removeLocs.From)
			require.Equal(t, tc.expect.Replace, removeLocs.Replace)
			require.Equal(t, tc.expect.ReplaceItem, removeLocs.ReplaceItem)

			// Verify that the removed item is no longer in the partition
			_, err = p.Get(s, tc.removeID, &testItem{})
			require.Error(t, err)
			require.True(t, ErrItemNotFound(err))
		})
	}
}
func TestPartitionsForEach(t *testing.T) {
	// Pregenerate 20 result items
	resultItems := make([]string, 20)
	for i := 0; i < 20; i++ {
		resultItems[i] = fmt.Sprintf("k%d:v%d", i, i)
	}

	testCases := []struct {
		partSize       int
		totalNumber    int
		expectedResult []string
	}{
		{10, 20, resultItems[:20]},
		{5, 10, resultItems[:10]},
		{3, 6, resultItems[:6]},
		{5, 5, resultItems[:5]},
		{5, 2, resultItems[:2]},
		{5, 6, resultItems[:6]},
		{5, 0, resultItems[:0]},
	}

	for _, tc := range testCases {
		s := prepareState(t, "test_for_each", tc.partSize, tc.totalNumber)
		parts, err := GetPartitions(s, "test_for_each")
		require.NoError(t, err)

		result := []string{}
		err = parts.ForEach(s, func(_ int, id string, data []byte) (stop bool) {
			vd := testItem{}
			_, err := vd.UnmarshalMsg(data)
			require.NoError(t, err)
			result = append(result, fmt.Sprintf("%s:%s", id, vd.V))
			return false
		})

		require.NoError(t, err)
		require.Equal(t, tc.expectedResult, result)
	}
}<|MERGE_RESOLUTION|>--- conflicted
+++ resolved
@@ -1259,7 +1259,7 @@
 }
 
 func prepareState(t *testing.T, name string, size, num int) state.StateContextI {
-	b := &block.Block{}
+  b := &block.Block{}
 	b.Round = 200
 	s := &mockStateContextI{
 		data: make(map[string][]byte),
@@ -1309,11 +1309,12 @@
 		t.Fatal(err)
 	}
 
-<<<<<<< HEAD
 	h = state.NewHardFork("athena", 1)
-=======
+	if _, err := tb.InsertTrieNode(h.GetKey(), h); err != nil {
+		t.Fatal(err)
+	}
+
 	h = state.NewHardFork("demeter", 1)
->>>>>>> 43817f33
 	if _, err := tb.InsertTrieNode(h.GetKey(), h); err != nil {
 		t.Fatal(err)
 	}

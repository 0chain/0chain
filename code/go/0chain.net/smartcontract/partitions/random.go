package partitions

import (
	"encoding/json"
	"errors"
	"fmt"
	"math/rand"
	"strconv"

	"0chain.net/core/util"

	"0chain.net/core/datastore"
	"0chain.net/core/encryption"

	"0chain.net/chaincore/chain/state"
)

const notFound = -1

//msgp:ignore randomSelector
//go:generate msgp -io=false -tests=false -unexported=true -v
type ItemType int

const (
	ItemString ItemType = iota
	ItemValidator
	ItemBlobberChallenge
	ItemBlobberChallengeAllocation
)

//------------------------------------------------------------------------------

type randomSelector struct {
	Name          string                  `json:"name"`
	PartitionSize int                     `json:"partition_size"`
	NumPartitions int                     `json:"num_partitions"`
	Partitions    []PartitionItemList     `json:"-" msg:"-"`
	Callback      ChangePartitionCallback `json:"-" msg:"-"`
	ItemType      ItemType                `json:"item_type"` // todo think of something better
}

func NewRandomSelector(
	name string,
	size int,
	callback ChangePartitionCallback,
	itemType ItemType,
) RandPartition {
	return &randomSelector{
		Name:          name,
		PartitionSize: size,
		Callback:      callback,
		ItemType:      itemType,
	}
}

func PartitionKey(name string, index int) datastore.Key {
	return datastore.Key(name + encryption.Hash(":partition:"+strconv.Itoa(index)))
}

func (rs *randomSelector) partitionKey(index int) datastore.Key {
	return PartitionKey(rs.Name, index)
}

func (rs *randomSelector) SetCallback(callback ChangePartitionCallback) {
	rs.Callback = callback
}

func (rs *randomSelector) Add(
	item PartitionItem,
	balances state.StateContextI,
) (int, error) {
	var part PartitionItemList
	var err error
	if len(rs.Partitions) > 0 {
		part, err = rs.getPartition(len(rs.Partitions)-1, balances)
		if err != nil {
			return 0, err
		}
	}
	if len(rs.Partitions) == 0 || part.length() >= rs.PartitionSize {
		part = rs.addPartition()
	}
	err = part.add(item)
	if err != nil {
		return 0, err
	}
	return len(rs.Partitions) - 1, nil
}

func (rs *randomSelector) Remove(
	item PartitionItem,
	index int,
	balances state.StateContextI,
) error {
	part, err := rs.getPartition(index, balances)
	if err != nil {
		return err
	}

	err = part.remove(item)
	if err != nil {
		return err
	}

	lastPart, err := rs.getPartition(len(rs.Partitions)-1, balances)
	if err != nil {
		return err
	}

	if index == rs.NumPartitions-1 {
		if lastPart.length() == 0 {
			if err := rs.deleteTail(balances); err != nil {
				return err
			}
		}
		return nil
	}

	replacment := lastPart.cutTail()
	if replacment == nil {
		return fmt.Errorf("empty last partitions, currpt data")
<<<<<<< HEAD
	}
	err = part.add(replacment)
	if err != nil {
		return err
=======
>>>>>>> 335d714d
	}
	if rs.Callback != nil {
		err = rs.Callback(replacment, len(rs.Partitions)-1, index, balances)
		if err != nil {
			return err
		}
	}

	if lastPart.length() == 0 {
		if err := rs.deleteTail(balances); err != nil {
			return err
		}
	}

	return nil
}

func (rs *randomSelector) AddRand(
	item PartitionItem,
	r *rand.Rand,
	balances state.StateContextI,
) (int, error) {
	if rs.NumPartitions == 0 {
		return rs.Add(item, balances)
	}
	index := r.Intn(rs.NumPartitions)
	if index == rs.NumPartitions-1 {
		return rs.Add(item, balances)
	}

	partition, err := rs.getPartition(index, balances)
	if err != nil {
		return -1, err
	}
	moving := partition.cutTail()
	if moving == nil {
		return -1, fmt.Errorf("empty partitions, corrupt data")
	}
	err = partition.add(item)
	if err != nil {
		return -1, err
	}

	movedTo, err := rs.Add(moving, balances)
	if err != nil {
		return -1, err
	}
	if rs.Callback != nil {
		err = rs.Callback(moving, index, movedTo, balances)
		if err != nil {
			return -1, err
		}
	}

	return index, nil
}

func (rs *randomSelector) GetRandomSlice(
	r *rand.Rand,
	balances state.StateContextI,
) ([]PartitionItem, error) {
	if rs.NumPartitions == 0 {
		return nil, errors.New("Empty list, no items to return")
	}
	index := r.Intn(rs.NumPartitions)

	var rtv []PartitionItem
	partition, err := rs.getPartition(index, balances)
	if err != nil {
		return nil, err
	}
	rtv = append(rtv, partition.itemRange(0, partition.length())...)
	if index == rs.NumPartitions-1 && len(rtv) < rs.PartitionSize && rs.NumPartitions > 1 {
		secondLast, err := rs.getPartition(index-1, balances)
		if err != nil {
			return nil, err
		}
		want := rs.PartitionSize - len(rtv)
		if secondLast.length() < want {
			return nil, fmt.Errorf("second last partition too small %d instead of %d",
				secondLast.length(), rs.NumPartitions)
		}
		rtv = append(rtv, partition.itemRange(secondLast.length()-1, partition.length())...)
	}

	return rtv, nil
}

func (rs *randomSelector) addPartition() PartitionItemList {
	var newPartition PartitionItemList
	if rs.ItemType == ItemString {
		newPartition = &itemList{
			Key: rs.partitionKey(rs.NumPartitions),
		}
	} else if rs.ItemType == ItemBlobberChallenge {
		newPartition = &blobberChallengeItemList{
			Key: rs.partitionKey(rs.NumPartitions),
		}
	} else if rs.ItemType == ItemBlobberChallengeAllocation {
		newPartition = &blobberChallengeAllocationItemList{
			Key: rs.partitionKey(rs.NumPartitions),
		}
	} else {
		newPartition = &validatorItemList{
			Key: rs.partitionKey(rs.NumPartitions),
		}
	}
	rs.Partitions = append(rs.Partitions, newPartition)
	rs.NumPartitions++
	return newPartition
}

func (rs *randomSelector) deleteTail(balances state.StateContextI) error {
	_, err := balances.DeleteTrieNode(rs.partitionKey(len(rs.Partitions) - 1))
	if err != nil {
		if err != util.ErrValueNotPresent {
			return err
		}
	}
	rs.Partitions = rs.Partitions[:len(rs.Partitions)-1]
	rs.NumPartitions--
	return nil
}

func (rs *randomSelector) Size(balances state.StateContextI) (int, error) {
	if rs.NumPartitions == 0 {
		return 0, nil
	}
	lastPartition, err := rs.getPartition(rs.NumPartitions-1, balances)
	if err != nil {
		return 0, err
	}

	return (rs.NumPartitions-1)*rs.PartitionSize + lastPartition.length(), nil
}

func (rs *randomSelector) Save(balances state.StateContextI) error {
	var numPartitions = 0
	for i, partition := range rs.Partitions {
		if partition != nil && partition.changed() {
			if partition.length() > 0 {
				err := partition.save(balances)
				if err != nil {
					return err
				}
				numPartitions++
			} else {
				_, err := balances.DeleteTrieNode(rs.partitionKey(i))
				if err != nil {
					if err != util.ErrValueNotPresent {
						return err
					}
				}
			}
		}
	}
	rs.NumPartitions = numPartitions

	_, err := balances.InsertTrieNode(rs.Name, rs)
	if err != nil {
		return err
	}
	return nil
}

func (rs *randomSelector) getPartition(
	i int, balances state.StateContextI,
) (PartitionItemList, error) {
	if i >= len(rs.Partitions) {
		return nil, fmt.Errorf("partition id %v grater than numbr of partitions %v", i, len(rs.Partitions))
	}
	if rs.Partitions[i] != nil {
		return rs.Partitions[i], nil
	}
	var part PartitionItemList
	if rs.ItemType == ItemString {
		part = &itemList{}
	} else if rs.ItemType == ItemBlobberChallenge {
		part = &blobberChallengeItemList{}
	} else if rs.ItemType == ItemBlobberChallengeAllocation {
		part = &blobberChallengeAllocationItemList{}
	} else {
		part = &validatorItemList{}
	}
	err := part.get(rs.partitionKey(i), balances)
	if err != nil {
		return nil, err
	}
	rs.Partitions[i] = part
	return part, nil
}

func GetRandomSelector(
	key datastore.Key,
	balances state.StateContextI,
) (RandPartition, error) {
	var rs randomSelector
	err := balances.GetTrieNode(key, &rs)
	if err != nil {
		return nil, err

	}
	return &rs, nil
}

func (rs *randomSelector) Encode() []byte {
	var b, err = json.Marshal(rs)
	if err != nil {
		panic(err)
	}
	return b
}

func (rs *randomSelector) Decode(b []byte) error {
	err := json.Unmarshal(b, rs)
	rs.Partitions = make([]PartitionItemList, rs.NumPartitions)
	return err
}

func (rs *randomSelector) MarshalMsg(o []byte) ([]byte, error) {
	d := randomSelectorDecode(*rs)
	return d.MarshalMsg(o)
}

func (rs *randomSelector) UnmarshalMsg(b []byte) ([]byte, error) {
	d := &randomSelectorDecode{}
	o, err := d.UnmarshalMsg(b)
	if err != nil {
		return nil, err
	}

	*rs = randomSelector(*d)

	rs.Partitions = make([]PartitionItemList, d.NumPartitions)
	return o, nil
}

func (rs *randomSelector) Msgsize() int {
	d := randomSelectorDecode(*rs)
	return d.Msgsize()
}

func (rs *randomSelector) UpdateItem(
	partIndex int,
	it PartitionItem,
	balances state.StateContextI,
) error {

	partition, err := rs.getPartition(partIndex, balances)
	if err != nil {
		return err
	}

	err = partition.update(it)
	if err != nil {
		return err
	}
	return nil
}

func (rs *randomSelector) GetItem(
	partIndex int,
	itemName string,
	balances state.StateContextI,
) (PartitionItem, error) {

	partition, err := rs.getPartition(partIndex, balances)
	if err != nil {
		return nil, err
	}

	for _, item := range partition.itemRange(0, partition.length()) {
		if item.Name() == itemName {
			return item, nil
		}
	}

	return nil, errors.New("item not present")
}

type randomSelectorDecode randomSelector<|MERGE_RESOLUTION|>--- conflicted
+++ resolved
@@ -119,13 +119,10 @@
 	replacment := lastPart.cutTail()
 	if replacment == nil {
 		return fmt.Errorf("empty last partitions, currpt data")
-<<<<<<< HEAD
 	}
 	err = part.add(replacment)
 	if err != nil {
 		return err
-=======
->>>>>>> 335d714d
 	}
 	if rs.Callback != nil {
 		err = rs.Callback(replacment, len(rs.Partitions)-1, index, balances)

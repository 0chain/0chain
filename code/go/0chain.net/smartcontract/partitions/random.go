--- conflicted
+++ resolved
@@ -296,31 +296,21 @@
 	return part, nil
 }
 
-<<<<<<< HEAD
-func GetRandomSelector(key datastore.Key, balances state.StateContextI) (RandPartition, error) {
+func GetRandomSelector(
+	key datastore.Key,
+	balances state.StateContextI,
+) (RandPartition, error) {
 	var rs *randomSelector
 	raw, err := balances.GetTrieNode(key, rs)
-=======
-func GetRandomSelector(
-	key datastore.Key,
-	balances state.StateContextI,
-) (RandPartition, error) {
-	var rs randomSelector
-	err := balances.GetTrieNode(key, &rs)
->>>>>>> 7b3de616
 	if err != nil {
 		return nil, err
 
 	}
-<<<<<<< HEAD
 	var ok bool
 	if rs, ok = raw.(*randomSelector); !ok {
 		return nil, fmt.Errorf("unexpected node type")
 	}
 	return rs, nil
-=======
-	return &rs, nil
->>>>>>> 7b3de616
 }
 
 func (rs *randomSelector) Encode() []byte {

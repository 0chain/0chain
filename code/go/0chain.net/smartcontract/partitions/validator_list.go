package partitions

import (
	"encoding/json"
	"errors"
	"fmt"

	"0chain.net/chaincore/chain/state"
	"0chain.net/core/datastore"
	"0chain.net/core/util"
)

//go:generate msgp -v -io=false -tests=false -unexported=true

func NewPopulatedValidatorSelector(
	name string,
	size int,
	data []ValidationNode,
) RandPartition {
	rs := &randomSelector{
		Name:          name,
		PartitionSize: size,
		ItemType:      ItemValidator,
	}

	for i := 0; i < len(data)/size; i++ {
		partition := validatorItemList{
			Key:     rs.partitionKey(i),
			Items:   data[size*i : size*(i+1)],
			Changed: true,
		}
		rs.Partitions = append(rs.Partitions, &partition)
		rs.NumPartitions++
	}
	if len(data)%size > 0 {
		partition := validatorItemList{
			Key:     rs.partitionKey(rs.NumPartitions),
			Items:   data[rs.NumPartitions*size:],
			Changed: true,
		}
		rs.Partitions = append(rs.Partitions, &partition)
		rs.NumPartitions++
	}

	return rs
}

//------------------------------------------------------------------------------

type ValidationNode struct {
	Id  string `json:"id"`
	Url string `json:"url"`
}

func (vn *ValidationNode) Encode() []byte {
	var b, err = json.Marshal(vn)
	if err != nil {
		panic(err)
	}
	return b
}

func (vn *ValidationNode) Decode(b []byte) error {
	return json.Unmarshal(b, vn)
}

func (vn *ValidationNode) Data() string {
	return vn.Url
}

func (vn *ValidationNode) Name() string {
	return vn.Id
}

//------------------------------------------------------------------------------

type validatorItemList struct {
	Key     string           `json:"-" msg:"-"`
	Items   []ValidationNode `json:"items"`
	Changed bool             `json:"-" msg:"-"`
}

func (il *validatorItemList) Encode() []byte {
	var b, err = json.Marshal(il)
	if err != nil {
		panic(err)
	}
	return b
}

func (il *validatorItemList) Decode(b []byte) error {
	return json.Unmarshal(b, il)
}

func (il *validatorItemList) save(balances state.StateContextI) error {
	_, err := balances.InsertTrieNode(il.Key, il)
	return err
}

func (il *validatorItemList) get(key datastore.Key, balances state.StateContextI) error {
	err := balances.GetTrieNode(key, il)
	if err != nil {
		if err != util.ErrValueNotPresent {
			return err
		}
		il.Key = key
	}
	return nil
}

func (il *validatorItemList) add(it PartitionItem) error {
<<<<<<< HEAD
=======
	for _, bi := range il.Items {
		if bi.Name() == it.Name() {
			return errors.New("blobber item already exists")
		}
	}

>>>>>>> 6769a3ad
	il.Items = append(il.Items, ValidationNode{
		Id:  it.Name(),
		Url: string(it.Data()),
	})
	il.Changed = true
	return nil
<<<<<<< HEAD
=======
}

func (il *validatorItemList) update(it PartitionItem) error {
	val, ok := it.(*ValidationNode)
	if !ok {
		return errors.New("invalid item")
	}

	for i := 0; i < il.length(); i++ {
		if il.Items[i].Name() == it.Name() {
			newItem := *val
			il.Items[i] = newItem
			il.Changed = true
			return nil
		}
	}
	return errors.New("item not found")
>>>>>>> 6769a3ad
}

func (il *validatorItemList) remove(item PartitionItem) error {
	if len(il.Items) == 0 {
		return fmt.Errorf("searching empty partition")
	}
	index := il.find(item)
	if index == notFound {
		return fmt.Errorf("cannot find item %v in partition", item)
	}
	il.Items[index] = il.Items[len(il.Items)-1]
	il.Items = il.Items[:len(il.Items)-1]
	il.Changed = true
	return nil
}

func (il *validatorItemList) cutTail() PartitionItem {
	if len(il.Items) == 0 {
		return nil
	}

	tail := il.Items[len(il.Items)-1]
	il.Items = il.Items[:len(il.Items)-1]
	il.Changed = true
	return &tail
}

func (il *validatorItemList) length() int {
	return len(il.Items)
}

func (il *validatorItemList) changed() bool {
	return il.Changed
}

func (il *validatorItemList) itemRange(start, end int) []PartitionItem {
	if start > end || end > len(il.Items) {
		return nil
	}

	var rtv []PartitionItem
	for i := start; i < end; i++ {
		rtv = append(rtv, &il.Items[i])
	}
	return rtv
}

func (il *validatorItemList) find(searchItem PartitionItem) int {
	for i, item := range il.Items {
		if item.Name() == searchItem.Name() {
			return i
		}
	}
	return notFound
}

func (il *validatorItemList) update(it PartitionItem) error {

	val, ok := it.(*ValidationNode)
	if !ok {
		return errors.New("invalid item")
	}

	for i := 0; i < il.length(); i++ {
		if il.Items[i].Name() == it.Name() {
			newItem := *val
			err := newItem.Decode(it.Encode())
			if err != nil {
				return fmt.Errorf("decoding error: %v", err)
			}
			il.Items[i] = newItem
			il.Changed = true
			return nil
		}
	}
	return errors.New("item not found")
}

//------------------------------------------------------------------------------<|MERGE_RESOLUTION|>--- conflicted
+++ resolved
@@ -109,23 +109,18 @@
 }
 
 func (il *validatorItemList) add(it PartitionItem) error {
-<<<<<<< HEAD
-=======
 	for _, bi := range il.Items {
 		if bi.Name() == it.Name() {
 			return errors.New("blobber item already exists")
 		}
 	}
 
->>>>>>> 6769a3ad
 	il.Items = append(il.Items, ValidationNode{
 		Id:  it.Name(),
 		Url: string(it.Data()),
 	})
 	il.Changed = true
 	return nil
-<<<<<<< HEAD
-=======
 }
 
 func (il *validatorItemList) update(it PartitionItem) error {
@@ -143,7 +138,6 @@
 		}
 	}
 	return errors.New("item not found")
->>>>>>> 6769a3ad
 }
 
 func (il *validatorItemList) remove(item PartitionItem) error {
@@ -200,26 +194,4 @@
 	return notFound
 }
 
-func (il *validatorItemList) update(it PartitionItem) error {
-
-	val, ok := it.(*ValidationNode)
-	if !ok {
-		return errors.New("invalid item")
-	}
-
-	for i := 0; i < il.length(); i++ {
-		if il.Items[i].Name() == it.Name() {
-			newItem := *val
-			err := newItem.Decode(it.Encode())
-			if err != nil {
-				return fmt.Errorf("decoding error: %v", err)
-			}
-			il.Items[i] = newItem
-			il.Changed = true
-			return nil
-		}
-	}
-	return errors.New("item not found")
-}
-
 //------------------------------------------------------------------------------
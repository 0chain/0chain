package stakepool

import (
	"fmt"

	"0chain.net/smartcontract/stakepool/spenum"

	cstate "0chain.net/chaincore/chain/state"
	"0chain.net/smartcontract/dbs"
	"0chain.net/smartcontract/dbs/event"
)

type DelegatePoolUpdate dbs.DelegatePoolUpdate

func newDelegatePoolUpdate(poolID, pId string, pType spenum.Provider) *DelegatePoolUpdate {
	var spu DelegatePoolUpdate
	spu.PoolId = poolID
	spu.ProviderId = pId
	spu.ProviderType = pType
	spu.Updates = make(map[string]interface{})
	return &spu
}

func (dp DelegatePool) emitNew(
	poolId, providerId string,
	providerType spenum.Provider,
	balances cstate.StateContextI,
) {
	data := &event.DelegatePool{
		Balance:      dp.Balance,
		PoolID:       poolId,
		ProviderType: providerType,
		ProviderID:   providerId,
		DelegateID:   dp.DelegateID,

		Status:       int(dp.Status),
		RoundCreated: balances.GetBlock().Round,
	}

	balances.EmitEvent(
		event.TypeStats,
		event.TagAddDelegatePool,
<<<<<<< HEAD
		fmt.Sprintf("%d:%s:%s", providerType, providerId, poolId),
=======
		fmt.Sprintf("%s:%s:%s", providerType, providerId, poolId),
>>>>>>> e43e3436
		data,
	)
}

func (dpu DelegatePoolUpdate) emitUpdate(
	balances cstate.StateContextI,
) {
	balances.EmitEvent(
		event.TypeStats,
		event.TagUpdateDelegatePool,
		dpu.PoolId,
		delegatePoolUpdateToDbsDelegatePoolUpdate(dpu),
	)
}

func delegatePoolUpdateToDbsDelegatePoolUpdate(dpu DelegatePoolUpdate) dbs.DelegatePoolUpdate {
	return dbs.DelegatePoolUpdate{
		DelegatePoolId: dpu.DelegatePoolId,
		Updates:        dpu.Updates,
	}
}<|MERGE_RESOLUTION|>--- conflicted
+++ resolved
@@ -40,11 +40,7 @@
 	balances.EmitEvent(
 		event.TypeStats,
 		event.TagAddDelegatePool,
-<<<<<<< HEAD
-		fmt.Sprintf("%d:%s:%s", providerType, providerId, poolId),
-=======
 		fmt.Sprintf("%s:%s:%s", providerType, providerId, poolId),
->>>>>>> e43e3436
 		data,
 	)
 }

package stakepool

import (
	"encoding/json"
	"errors"
	"fmt"
	"sort"

	"0chain.net/core/logging"
	"go.uber.org/zap"

	"0chain.net/smartcontract/stakepool/spenum"

	"0chain.net/smartcontract/dbs/event"

	"0chain.net/core/datastore"

	cstate "0chain.net/chaincore/chain/state"

	"0chain.net/chaincore/state"
)

//go:generate msgp -v -io=false -tests=false

func stakePoolKey(p spenum.Provider, id string) datastore.Key {
	return p.String() + ":stakepool:" + id
}

// StakePool holds delegate information for an 0chain providers
type StakePool struct {
	Pools    map[string]*DelegatePool `json:"pools"`
	Reward   state.Balance            `json:"rewards"`
	Settings StakePoolSettings        `json:"settings"`
	Minter   cstate.ApprovedMinter    `json:"minter"`
}

type StakePoolSettings struct {
	DelegateWallet  string        `json:"delegate_wallet"`
	MinStake        state.Balance `json:"min_stake"`
	MaxStake        state.Balance `json:"max_stake"`
	MaxNumDelegates int           `json:"num_delegates"`
	ServiceCharge   float64       `json:"service_charge"`
}

type DelegatePool struct {
	Balance      state.Balance     `json:"balance"`
	Reward       state.Balance     `json:"reward"`
	Status       spenum.PoolStatus `json:"status"`
	RoundCreated int64             `json:"round_created"` // used for cool down
	DelegateID   string            `json:"delegate_id"`
}

func NewStakePool() *StakePool {
	return &StakePool{
		Pools: make(map[string]*DelegatePool),
	}
}

func (sp *StakePool) Copy() *StakePool {
	spCopy := NewStakePool()
	for k, v := range sp.Pools {
		spCopy.Pools[k] = v
	}
	spCopy.Settings = sp.Settings
	spCopy.Reward = sp.Reward
	spCopy.Minter = sp.Minter
	return spCopy
}

func (sp *StakePool) Encode() (b []byte) {
	var err error
	if b, err = json.Marshal(sp); err != nil {
		panic(err)
	}
	return
}

func (sp *StakePool) Decode(input []byte) error {
	return json.Unmarshal(input, sp)
}

func (sp *StakePool) OrderedPoolIds() []string {
	ids := make([]string, 0, len(sp.Pools))
	for id := range sp.Pools {
		ids = append(ids, id)
	}
	sort.Slice(ids, func(i, j int) bool {
		return ids[i] < ids[j]
	})
	return ids
}

func GetStakePool(
	p spenum.Provider, id string, balances cstate.StateContextI,
) (*StakePool, error) {
	var sp = NewStakePool()
	err := balances.GetTrieNode(stakePoolKey(p, id), sp)
	if err != nil {
		return nil, err
	}

	return sp, nil
}

func (sp *StakePool) Save(
	p spenum.Provider,
	id string,
	balances cstate.StateContextI,
) error {
	_, err := balances.InsertTrieNode(stakePoolKey(p, id), sp)
	return err
}

func (sp *StakePool) MintServiceCharge(balances cstate.StateContextI) (state.Balance, error) {
	minter, err := cstate.GetMinter(sp.Minter)
	if err != nil {
		return 0, err
	}
	if err := balances.AddMint(&state.Mint{
		Minter:     minter,
		ToClientID: sp.Settings.DelegateWallet,
		Amount:     sp.Reward,
	}); err != nil {
		return 0, fmt.Errorf("minting rewards: %v", err)
	}
	minted := sp.Reward
	sp.Reward = 0
	return minted, nil
}

func (sp *StakePool) MintRewards(
	clientId,
	poolId, providerId string,
	providerType spenum.Provider,
	usp *UserStakePools,
	balances cstate.StateContextI,
) (state.Balance, error) {
	var reward state.Balance
	var err error
	logging.Logger.Info("piers MintRewards",
		zap.String("delegate wallet", sp.Settings.DelegateWallet),
		zap.String("client id", clientId),
		zap.Any("sp.Reward", sp.Reward),
		zap.Any("sp.Settings", sp.Settings),
	)
	if clientId == sp.Settings.DelegateWallet && sp.Reward > 0 {
		reward, err = sp.MintServiceCharge(balances)
		if err != nil {
			return 0, err
		}
		if len(poolId) == 0 {
			return reward, nil
		}
	}
	if len(poolId) == 0 {
		return 0, errors.New("no pool id from which to release funds found")
	}

	dPool, ok := sp.Pools[poolId]
	if !ok {
		return 0, fmt.Errorf("cannot find rewards for %s", poolId)
	}
	reward += dPool.Reward

	if reward > 0 {
		minter, err := cstate.GetMinter(sp.Minter)
		if err != nil {
			return 0, err
		}
		if err := balances.AddMint(&state.Mint{
			Minter:     minter,
			ToClientID: clientId,
			Amount:     reward,
		}); err != nil {
			return 0, fmt.Errorf("minting rewards: %v", err)
		}
		dPool.Reward = 0
	}

	var dpUpdate = newDelegatePoolUpdate(providerId, providerType)
	dpUpdate.Updates["reward"] = 0

	if dPool.Status == spenum.Deleting {
		delete(sp.Pools, poolId)
		dpUpdate.Updates["status"] = spenum.Deleted
		err := dpUpdate.emitUpdate(balances)
		if err != nil {
			return 0, err
		}
		usp.Del(providerId, poolId)
		return reward, nil
	} else {
		err := dpUpdate.emitUpdate(balances)
		if err != nil {
			return 0, err
		}
		return reward, nil
	}
}

func (sp *StakePool) DistributeRewards(
	value float64,
	providerId string,
	providerType spenum.Provider,
	balances cstate.StateContextI,
) error {
	if value == 0 {
		return nil // nothing to move
	}
	var spUpdate = NewStakePoolReward(providerId, providerType)

<<<<<<< HEAD
	//logging.Logger.Info("piers DistributeRewards",
	//	zap.Float64("value", value),
	//	zap.String("provider id", providerId),
	//	zap.String("type", providerType.String()),
	//)

	// if no stake pools pay all rewards to the provider
	if len(sp.Pools) == 0 {
		sp.Reward += state.Balance(value)
		spUpdate.Reward = int64(value)
		if err := spUpdate.Emit(event.TagStakePoolReward, balances); err != nil {
			return err
		}
		return nil
	}

	var serviceCharge float64
	serviceCharge = sp.Settings.ServiceCharge * value
=======
	serviceCharge := sp.Settings.ServiceCharge * value
>>>>>>> b6c5a516
	if state.Balance(serviceCharge) > 0 {
		reward := state.Balance(serviceCharge)
		sp.Reward += reward
		spUpdate.Reward = int64(reward)
	}

	if state.Balance(value-serviceCharge) == 0 {
		return nil
	}

	valueLeft := value - serviceCharge
	var stake = float64(sp.stake())
	if stake == 0 {
		return fmt.Errorf("no stake")
	}

	for id, pool := range sp.Pools {
		ratio := float64(pool.Balance) / stake
		reward := state.Balance(valueLeft * ratio)
		pool.Reward += reward
		spUpdate.DelegateRewards[id] = int64(reward)
	}
	if err := spUpdate.Emit(event.TagStakePoolReward, balances); err != nil {
		return err
	}
	return nil
}

func (sp *StakePool) stake() (stake state.Balance) {
	for _, pool := range sp.Pools {
		stake += pool.Balance
	}
	return
}<|MERGE_RESOLUTION|>--- conflicted
+++ resolved
@@ -5,9 +5,6 @@
 	"errors"
 	"fmt"
 	"sort"
-
-	"0chain.net/core/logging"
-	"go.uber.org/zap"
 
 	"0chain.net/smartcontract/stakepool/spenum"
 
@@ -137,12 +134,6 @@
 ) (state.Balance, error) {
 	var reward state.Balance
 	var err error
-	logging.Logger.Info("piers MintRewards",
-		zap.String("delegate wallet", sp.Settings.DelegateWallet),
-		zap.String("client id", clientId),
-		zap.Any("sp.Reward", sp.Reward),
-		zap.Any("sp.Settings", sp.Settings),
-	)
 	if clientId == sp.Settings.DelegateWallet && sp.Reward > 0 {
 		reward, err = sp.MintServiceCharge(balances)
 		if err != nil {
@@ -209,7 +200,6 @@
 	}
 	var spUpdate = NewStakePoolReward(providerId, providerType)
 
-<<<<<<< HEAD
 	//logging.Logger.Info("piers DistributeRewards",
 	//	zap.Float64("value", value),
 	//	zap.String("provider id", providerId),
@@ -228,9 +218,6 @@
 
 	var serviceCharge float64
 	serviceCharge = sp.Settings.ServiceCharge * value
-=======
-	serviceCharge := sp.Settings.ServiceCharge * value
->>>>>>> b6c5a516
 	if state.Balance(serviceCharge) > 0 {
 		reward := state.Balance(serviceCharge)
 		sp.Reward += reward

--- conflicted
+++ resolved
@@ -579,12 +579,8 @@
 		return fmt.Errorf("no stake")
 	}
 
-<<<<<<< HEAD
-	for _, pool := range sp.GetOrderedPools() {
-=======
 	orderedPoolIds := sp.OrderedPoolIds()
 	for _, id := range orderedPoolIds {
->>>>>>> 2ef7f86c
 		if valueBalance == 0 {
 			break
 		}
@@ -624,15 +620,10 @@
 }
 
 func (sp *StakePool) stake() (stake currency.Coin, err error) {
-<<<<<<< HEAD
-	for _, pool := range sp.GetOrderedPools() {
-		newStake, err := currency.AddCoin(stake, pool.Balance)
-=======
 	orderedPoolIds := sp.OrderedPoolIds()
 	for _, id := range orderedPoolIds {
 		dp := sp.Pools[id]
 		newStake, err := currency.AddCoin(stake, dp.Balance)
->>>>>>> 2ef7f86c
 		if err != nil {
 			return 0, err
 		}

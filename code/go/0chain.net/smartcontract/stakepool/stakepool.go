--- conflicted
+++ resolved
@@ -320,11 +320,7 @@
 	providerType spenum.Provider,
 	seed int64,
 	randN int,
-<<<<<<< HEAD
-	_ string,
-=======
 	rewardType spenum.Reward,
->>>>>>> dff28afb
 	balances cstate.StateContextI,
 ) (err error) {
 	if value == 0 {

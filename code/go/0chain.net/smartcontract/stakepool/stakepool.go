package stakepool

import (
	"encoding/json"
	"fmt"
	"sort"
	"strings"

	"0chain.net/chaincore/currency"

	"0chain.net/core/maths"
	"0chain.net/smartcontract/stakepool/spenum"

	"0chain.net/smartcontract/dbs/event"

	"0chain.net/core/common"
	"0chain.net/core/datastore"

	cstate "0chain.net/chaincore/chain/state"

	"0chain.net/chaincore/state"
)

//go:generate msgp -v -io=false -tests=false

func stakePoolKey(p spenum.Provider, id string) datastore.Key {
	return p.String() + ":stakepool:" + id
}

// StakePool holds delegate information for an 0chain providers
type StakePool struct {
	Pools    map[string]*DelegatePool `json:"pools"`
	Reward   currency.Coin            `json:"rewards"`
	Settings Settings                 `json:"settings"`
	Minter   cstate.ApprovedMinter    `json:"minter"`
	IsDead   bool                     `json:"is_dead"`
}

type Settings struct {
	DelegateWallet     string        `json:"delegate_wallet"`
	MinStake           currency.Coin `json:"min_stake"`
	MaxStake           currency.Coin `json:"max_stake"`
	MaxNumDelegates    int           `json:"num_delegates"`
	ServiceChargeRatio float64       `json:"service_charge"`
}

type DelegatePool struct {
	Balance      currency.Coin     `json:"balance"`
	Reward       currency.Coin     `json:"reward"`
	Status       spenum.PoolStatus `json:"status"`
	RoundCreated int64             `json:"round_created"` // used for cool down
	DelegateID   string            `json:"delegate_id"`
	StakedAt     common.Timestamp  `json:"staked_at"`
}

func NewStakePool() *StakePool {
	return &StakePool{
		Pools: make(map[string]*DelegatePool),
	}
}

func (sp *StakePool) Encode() (b []byte) {
	var err error
	if b, err = json.Marshal(sp); err != nil {
		panic(err)
	}
	return
}

func (sp *StakePool) Decode(input []byte) error {
	return json.Unmarshal(input, sp)
}

func (sp *StakePool) OrderedPoolIds() []string {
	ids := make([]string, 0, len(sp.Pools))
	for id := range sp.Pools {
		ids = append(ids, id)
	}
	sort.Slice(ids, func(i, j int) bool {
		return ids[i] < ids[j]
	})
	return ids
}

func GetStakePool(
	p spenum.Provider, id string, balances cstate.StateContextI,
) (*StakePool, error) {
	var sp = NewStakePool()
	err := balances.GetTrieNode(stakePoolKey(p, id), sp)
	if err != nil {
		return nil, err
	}

	return sp, nil
}

func (sp *StakePool) Save(
	p spenum.Provider,
	id string,
	balances cstate.StateContextI,
) error {
	_, err := balances.InsertTrieNode(stakePoolKey(p, id), sp)
	return err
}

func (sp *StakePool) MintServiceCharge(balances cstate.StateContextI) (currency.Coin, error) {
	minter, err := cstate.GetMinter(sp.Minter)
	if err != nil {
		return 0, err
	}
	if err := balances.AddMint(&state.Mint{
		Minter:     minter,
		ToClientID: sp.Settings.DelegateWallet,
		Amount:     sp.Reward,
	}); err != nil {
		return 0, fmt.Errorf("minting rewards: %v", err)
	}
	minted := sp.Reward
	sp.Reward = 0
	return minted, nil
}

func (sp *StakePool) MintRewards(
	clientId, providerId string,
	providerType spenum.Provider,
	usp *UserStakePools,
	balances cstate.StateContextI,
) (currency.Coin, error) {
	var reward currency.Coin
	var err error
	if clientId == sp.Settings.DelegateWallet && sp.Reward > 0 {
		reward, err = sp.MintServiceCharge(balances)
		if err != nil {
			return 0, err
		}
		return reward, nil
	}

	dPool, ok := sp.Pools[clientId]
	if !ok {
		return 0, fmt.Errorf("cannot find rewards for %s", clientId)
	}

	if dPool.Reward > 0 {
		minter, err := cstate.GetMinter(sp.Minter)
		if err != nil {
			return 0, err
		}
		if err := balances.AddMint(&state.Mint{
			Minter:     minter,
			ToClientID: clientId,
			Amount:     dPool.Reward,
		}); err != nil {
			return 0, fmt.Errorf("minting rewards: %v", err)
		}
		newReward, err := currency.AddCoin(reward, dPool.Reward)
		if err != nil {
			return 0, err
		}
		reward = newReward
		dPool.Reward = 0
	}

	var dpUpdate = newDelegatePoolUpdate(clientId, providerId, providerType)
	dpUpdate.Updates["reward"] = 0

<<<<<<< HEAD
	if dPool.Status == spenum.Deleting || sp.IsDead {
		delete(sp.Pools, poolId)
=======
	if dPool.Status == spenum.Deleting {
		delete(sp.Pools, clientId)
>>>>>>> bf862f27
		dpUpdate.Updates["status"] = spenum.Deleted
		err := dpUpdate.emitUpdate(balances)
		if err != nil {
			return 0, err
		}
		usp.Del(providerId)
		return reward, nil
	} else {
		err := dpUpdate.emitUpdate(balances)
		if err != nil {
			return 0, err
		}
		return reward, nil
	}
}

func (sp *StakePool) DistributeRewards(
	value currency.Coin,
	providerId string,
	providerType spenum.Provider,
	balances cstate.StateContextI,
) (err error) {
	if sp.IsDead {
		return nil
	}
	if value == 0 {
		return nil // nothing to move
	}
	var spUpdate = NewStakePoolReward(providerId, providerType)

	// if no stake pools pay all rewards to the provider
	if len(sp.Pools) == 0 {
		sp.Reward, err = currency.AddCoin(sp.Reward, value)
		if err != nil {
			return err
		}
		spUpdate.Reward = value

		if err := spUpdate.Emit(event.TagStakePoolReward, balances); err != nil {
			return err
		}

		return nil
	}

	fValue, err := value.Float64()
	if err != nil {
		return err
	}
	serviceCharge, err := currency.Float64ToCoin(sp.Settings.ServiceChargeRatio * fValue)
	if err != nil {
		return err
	}
	if serviceCharge > 0 {
		reward := serviceCharge
		sr, err := currency.AddCoin(sp.Reward, reward)
		if err != nil {
			return err
		}
		sp.Reward = sr
		spUpdate.Reward = reward
	}

	valueLeft := value - serviceCharge
	if valueLeft == 0 {
		return nil
	}

	valueBalance := valueLeft
	stake, err := sp.Stake()
	if err != nil {
		return err
	}
	if stake == 0 {
		return fmt.Errorf("no stake")
	}

	for id, pool := range sp.Pools {
		if valueBalance == 0 {
			break
		}
		ratio := float64(pool.Balance) / float64(stake)
		reward, err := currency.MultFloat64(valueLeft, ratio)
		if err != nil {
			return err
		}
		if reward > valueBalance {
			reward = valueBalance
			valueBalance = 0
		} else {
			valueBalance -= reward
		}
		pool.Reward, err = currency.AddCoin(pool.Reward, reward)
		if err != nil {
			return err
		}
		spUpdate.DelegateRewards[id], err = reward.Int64()
		if err != nil {
			return err
		}
	}

	if valueBalance > 0 {
		err = sp.equallyDistributeRewards(valueBalance, spUpdate)
		if err != nil {
			return err
		}
	}
	if err := spUpdate.Emit(event.TagStakePoolReward, balances); err != nil {
		return err
	}

	return nil
}

func (sp *StakePool) Stake() (currency.Coin, error) {
	var stake currency.Coin
	var err error
	for _, pool := range sp.Pools {
		stake, err = currency.AddCoin(stake, pool.Balance)
		if err != nil {
			return 0, err
		}
	}
	return stake, nil
}

func (sp *StakePool) equallyDistributeRewards(coins currency.Coin, spUpdate *StakePoolReward) error {

	var delegates []*DelegatePool
	for _, v := range sp.Pools {
		delegates = append(delegates, v)
	}
	sort.Slice(delegates, func(i, j int) bool {
		return strings.Compare(delegates[i].DelegateID, delegates[j].DelegateID) == -1
	})

	share, r, err := currency.DistributeCoin(coins, int64(len(delegates)))
	if err != nil {
		return err
	}
	c, err := coins.Int64()
	if err != nil {
		return err
	}
	if share == 0 {
		for i := int64(0); i < c; i++ {
			delegates[i].Reward++
			spUpdate.DelegateRewards[delegates[i].DelegateID]++
		}
		return nil
	}

	iShare, err := share.Int64()
	if err != nil {
		return err
	}
	for i := range delegates {
		delegates[i].Reward, err = currency.AddCoin(delegates[i].Reward, share)
		if err != nil {
			return err
		}

		spUpdate.DelegateRewards[delegates[i].DelegateID], err =
			maths.SafeAddInt64(spUpdate.DelegateRewards[delegates[i].DelegateID], iShare)
		if err != nil {
			return err
		}

	}

	if r > 0 {
		for i := 0; i < int(r); i++ {
			delegates[i].Reward++
			spUpdate.DelegateRewards[delegates[i].DelegateID]++
		}
	}

	return nil
}

// slash stake pools funds, if a provider is killed
func (sp *StakePool) SlashFraction(
	fraction float64,
	providerId string,
	providerType spenum.Provider,
	balances cstate.StateContextI,
) error {
	if fraction == 0.0 {
		return nil
	}
	for _, dp := range sp.Pools {
		dpSlash, err := currency.Float64ToCoin(float64(dp.Balance) * fraction)
		if err != nil {
			return err
		}
		dp.Balance, err = currency.MinusCoin(dp.Balance, dpSlash)
		if err != nil {
			return err
		}
	}
	sp.EmitStakePoolBalanceUpdate(providerId, providerType, balances)
	return nil
}<|MERGE_RESOLUTION|>--- conflicted
+++ resolved
@@ -164,13 +164,8 @@
 	var dpUpdate = newDelegatePoolUpdate(clientId, providerId, providerType)
 	dpUpdate.Updates["reward"] = 0
 
-<<<<<<< HEAD
 	if dPool.Status == spenum.Deleting || sp.IsDead {
-		delete(sp.Pools, poolId)
-=======
-	if dPool.Status == spenum.Deleting {
 		delete(sp.Pools, clientId)
->>>>>>> bf862f27
 		dpUpdate.Updates["status"] = spenum.Deleted
 		err := dpUpdate.emitUpdate(balances)
 		if err != nil {

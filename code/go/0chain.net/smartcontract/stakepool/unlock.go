--- conflicted
+++ resolved
@@ -24,30 +24,16 @@
 	}
 )
 
-func (sp *StakePool) UnlockPool(
-	clientID string,
-	providerType spenum.Provider,
-	providerId datastore.Key,
-	balances cstate.StateContextI,
-) (string, error) {
+func (sp *StakePool) UnlockPool(clientID string, providerType spenum.Provider, providerId datastore.Key,
+	balances cstate.StateContextI) (string, error) {
 	dp, ok := sp.Pools[clientID]
 	if !ok {
 		return "", fmt.Errorf("can't find pool of %v", clientID)
 	}
 
-<<<<<<< HEAD
-	dp.Status = spenum.Deleting
-	amount, err := sp.MintRewards(
-		clientID, providerId, providerType, balances,
-	)
-	if err != nil {
-		return "", fmt.Errorf(
-			"stake pool staking error: %v", err)
-=======
 	amount, err := sp.MintRewards(clientID, providerId, providerType, balances)
 	if err != nil {
 		return "", fmt.Errorf("error emptying account, %v", err)
->>>>>>> 7fcdd6d2
 	}
 
 	i, _ := amount.Int64()

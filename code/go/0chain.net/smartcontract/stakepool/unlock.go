package stakepool

import (
	"fmt"

	"0chain.net/chaincore/state"

	cstate "0chain.net/chaincore/chain/state"
	"0chain.net/core/datastore"
)

func (sp *StakePool) UnlockPool(
<<<<<<< HEAD
	clientId string,
=======
	clientID string,
>>>>>>> 4b9d95ea
	providerType Provider,
	providerId datastore.Key,
	poolId datastore.Key,
	balances cstate.StateContextI,
) (state.Balance, error) {
	var usp *UserStakePools
<<<<<<< HEAD
	usp, err := getOrCreateUserStakePool(providerType, clientId, balances)
=======
	usp, err := getOrCreateUserStakePool(providerType, clientID, balances)
>>>>>>> 4b9d95ea
	if err != nil {
		return 0, fmt.Errorf("can't get user pools list: %v", err)
	}
	foundProvider := usp.Find(poolId)
	if len(foundProvider) == 0 || providerId != foundProvider {
<<<<<<< HEAD
		return 0, fmt.Errorf("user %v does not own stake pool %v", clientId, poolId)
=======
		return 0, fmt.Errorf("user %v does not own stake pool %v", clientID, poolId)
>>>>>>> 4b9d95ea
	}

	dp, ok := sp.Pools[poolId]
	if !ok {
		return 0, fmt.Errorf("can't find pool: %v", poolId)
	}

	dp.Status = Deleting
	amount, err := sp.MintRewards(
<<<<<<< HEAD
		clientId, poolId, providerId, providerType, usp, balances,
=======
		clientID, poolId, providerId, providerType, usp, balances,
>>>>>>> 4b9d95ea
	)
	if err != nil {
		return 0, fmt.Errorf("error emptying account, %v", err)
	}

	return amount, nil
}<|MERGE_RESOLUTION|>--- conflicted
+++ resolved
@@ -10,32 +10,20 @@
 )
 
 func (sp *StakePool) UnlockPool(
-<<<<<<< HEAD
-	clientId string,
-=======
 	clientID string,
->>>>>>> 4b9d95ea
 	providerType Provider,
 	providerId datastore.Key,
 	poolId datastore.Key,
 	balances cstate.StateContextI,
 ) (state.Balance, error) {
 	var usp *UserStakePools
-<<<<<<< HEAD
-	usp, err := getOrCreateUserStakePool(providerType, clientId, balances)
-=======
 	usp, err := getOrCreateUserStakePool(providerType, clientID, balances)
->>>>>>> 4b9d95ea
 	if err != nil {
 		return 0, fmt.Errorf("can't get user pools list: %v", err)
 	}
 	foundProvider := usp.Find(poolId)
 	if len(foundProvider) == 0 || providerId != foundProvider {
-<<<<<<< HEAD
-		return 0, fmt.Errorf("user %v does not own stake pool %v", clientId, poolId)
-=======
 		return 0, fmt.Errorf("user %v does not own stake pool %v", clientID, poolId)
->>>>>>> 4b9d95ea
 	}
 
 	dp, ok := sp.Pools[poolId]
@@ -45,11 +33,7 @@
 
 	dp.Status = Deleting
 	amount, err := sp.MintRewards(
-<<<<<<< HEAD
-		clientId, poolId, providerId, providerType, usp, balances,
-=======
 		clientID, poolId, providerId, providerType, usp, balances,
->>>>>>> 4b9d95ea
 	)
 	if err != nil {
 		return 0, fmt.Errorf("error emptying account, %v", err)

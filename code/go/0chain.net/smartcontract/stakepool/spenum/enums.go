package spenum

//go:generate msgp -v -io=false -tests=false

type Provider int

const (
	Miner Provider = iota + 1
	Sharder
	Blobber
	Validator
	Authorizer
)

var providerString = []string{"unknown", "miner", "sharder", "blobber", "validator", "authorizer"}

func (p Provider) String() string {
	if p < 0 || int(p) >= len(providerString) {
		return "unknown"
	}

	return providerString[p]
}

type PoolStatus int

const (
	Active PoolStatus = iota
	Pending
	Inactive
	Unstaking
	Deleting
	Deleted
)

var poolString = []string{"active", "pending", "inactive", "unstaking", "deleting", "deleted"}

func (p PoolStatus) String() string {
<<<<<<< HEAD
	return poolString[p]
}

func (p PoolStatus) Int() int {
	return int(p)
}

type Reward int

const (
	BlockReward Reward = iota
	Fees
	Validation
	FileDownload
	ChallengePass
	ChallengeSlash
	CancellationCharge
	MinLockDemand
)

var rewardString = []string{
	"block_reward",
	"fees",
	"validation",
	"file download",
	"challenge pass",
	"challenge slash",
	"cancellation charge",
	"min lock demand",
}

func (r Reward) String() string {
	return rewardString[r]
}

func (r Reward) Int() int {
	return int(r)
=======
	if int(p) < len(poolString) && int(p) >= 0 {
		return poolString[p]
	}
	return "unknown pool status"
>>>>>>> e11aed31
}<|MERGE_RESOLUTION|>--- conflicted
+++ resolved
@@ -36,8 +36,10 @@
 var poolString = []string{"active", "pending", "inactive", "unstaking", "deleting", "deleted"}
 
 func (p PoolStatus) String() string {
-<<<<<<< HEAD
-	return poolString[p]
+	if int(p) < len(poolString) && int(p) >= 0 {
+		return poolString[p]
+	}
+	return "unknown pool status"
 }
 
 func (p PoolStatus) Int() int {
@@ -74,10 +76,4 @@
 
 func (r Reward) Int() int {
 	return int(r)
-=======
-	if int(p) < len(poolString) && int(p) >= 0 {
-		return poolString[p]
-	}
-	return "unknown pool status"
->>>>>>> e11aed31
 }
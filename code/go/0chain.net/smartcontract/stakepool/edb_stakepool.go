package stakepool

import (
	"0chain.net/smartcontract/stakepool/spenum"
	"github.com/0chain/common/core/currency"

	"0chain.net/smartcontract/dbs"

	cstate "0chain.net/chaincore/chain/state"
	"0chain.net/smartcontract/dbs/event"
)

type StakePoolReward dbs.StakePoolReward

<<<<<<< HEAD
func (sp *StakePool) EmitStakePoolBalanceUpdate(
	pId string,
	pType spenum.Provider,
	balances cstate.StateContextI,
) {
	for id, dp := range sp.Pools {
		dpu := dbs.NewDelegatePoolUpdate(id, pId, pType)
		dpu.Updates["balance"] = dp.Balance
		balances.EmitEvent(event.TypeStats, event.TagUpdateDelegatePool, id, *dpu)
	}
}

func NewStakePoolReward(pId string, pType spenum.Provider) *StakePoolReward {
	var spu StakePoolReward
	spu.ProviderId = pId
	spu.ProviderType = pType
	spu.DelegateRewards = make(map[string]int64)
	spu.DelegatePenalties = make(map[string]int64)
=======
func NewStakePoolReward(pId string, pType spenum.Provider, rewardType spenum.Reward) *StakePoolReward {
	var spu StakePoolReward
	spu.ProviderId = pId
	spu.ProviderType = int(pType)
	spu.DelegateRewards = make(map[string]currency.Coin)
	spu.DelegatePenalties = make(map[string]currency.Coin)
	spu.RewardType = rewardType
>>>>>>> dff28afb
	return &spu
}

func (spu StakePoolReward) Emit(
	tag event.EventTag,
	balances cstate.StateContextI,
) error {

	balances.EmitEvent(
		event.TypeStats,
		tag,
		spu.RewardType.String()+spu.ProviderId,
		stakePoolRewardToStakePoolRewardEvent(spu),
	)
	return nil
}

func stakePoolRewardToStakePoolRewardEvent(spu StakePoolReward) *dbs.StakePoolReward {
	return &dbs.StakePoolReward{
		Provider:        spu.Provider,
		Reward:          spu.Reward,
		DelegateRewards: spu.DelegateRewards,
		RewardType:      spu.RewardType,
	}
}<|MERGE_RESOLUTION|>--- conflicted
+++ resolved
@@ -12,7 +12,6 @@
 
 type StakePoolReward dbs.StakePoolReward
 
-<<<<<<< HEAD
 func (sp *StakePool) EmitStakePoolBalanceUpdate(
 	pId string,
 	pType spenum.Provider,
@@ -25,13 +24,6 @@
 	}
 }
 
-func NewStakePoolReward(pId string, pType spenum.Provider) *StakePoolReward {
-	var spu StakePoolReward
-	spu.ProviderId = pId
-	spu.ProviderType = pType
-	spu.DelegateRewards = make(map[string]int64)
-	spu.DelegatePenalties = make(map[string]int64)
-=======
 func NewStakePoolReward(pId string, pType spenum.Provider, rewardType spenum.Reward) *StakePoolReward {
 	var spu StakePoolReward
 	spu.ProviderId = pId
@@ -39,7 +31,6 @@
 	spu.DelegateRewards = make(map[string]currency.Coin)
 	spu.DelegatePenalties = make(map[string]currency.Coin)
 	spu.RewardType = rewardType
->>>>>>> dff28afb
 	return &spu
 }
 

package stakepool

import (
	"errors"
	"fmt"

	"0chain.net/chaincore/state"
	"0chain.net/smartcontract/dbs/event"
	"github.com/0chain/common/core/currency"
	"github.com/0chain/common/core/logging"
	"go.uber.org/zap"

	"0chain.net/smartcontract/stakepool/spenum"

	"github.com/0chain/common/core/util"

	cstate "0chain.net/chaincore/chain/state"
	"0chain.net/chaincore/transaction"
	"0chain.net/core/datastore"
)

var (
	stakeHandlers = map[spenum.Provider]func(ID string, totalStake currency.Coin) (tag event.EventTag, data interface{}){
		spenum.Blobber:    event.NewUpdateBlobberTotalStakeEvent,
		spenum.Validator:  event.NewUpdateValidatorTotalStakeEvent,
		spenum.Miner:      event.NewUpdateMinerTotalStakeEvent,
		spenum.Sharder:    event.NewUpdateSharderTotalStakeEvent,
		spenum.Authorizer: event.NewUpdateAuthorizerTotalStakeEvent,
	}
)

func CheckClientBalance(
	clientId string,
	toLock currency.Coin,
	balances cstate.StateContextI,
) (err error) {

	var balance currency.Coin
	balance, err = balances.GetClientBalance(clientId)

	if err != nil && err != util.ErrValueNotPresent {
		return
	}

	if err == util.ErrValueNotPresent {
		return errors.New("no tokens to lock")
	}

	if toLock > balance {
		return errors.New("lock amount is greater than balance")
	}

	return
}

func (sp *StakePool) LockPool(
	txn *transaction.Transaction,
	providerType spenum.Provider,
	providerId datastore.Key,
	status spenum.PoolStatus,
	balances cstate.StateContextI,
) (string, error) {
	if err := CheckClientBalance(txn.ClientID, txn.Value, balances); err != nil {
		return "", err
	}

	var newPoolId = txn.ClientID
	dp, ok := sp.Pools[newPoolId]
	if !ok {
		// new stake
		dp = &DelegatePool{
			Balance:      txn.Value,
			Reward:       0,
			Status:       status,
			DelegateID:   txn.ClientID,
			RoundCreated: balances.GetBlock().Round,
			StakedAt:     txn.CreationDate,
		}
		sp.Pools[newPoolId] = dp
		dp.emitNew(newPoolId, providerId, providerType, balances)
	} else {
		// stake from the same clients
		if dp.DelegateID != txn.ClientID {
			return "", fmt.Errorf("could not stake for different delegate id: %s, txn client id: %s", dp.DelegateID, txn.ClientID)
		}

		//  check status, only allow staking more when current pool is active
		if dp.Status != spenum.Active && dp.Status != spenum.Pending {
			return "", fmt.Errorf("could not stake pool in %s status", dp.Status)
		}

		b, err := currency.AddCoin(dp.Balance, txn.Value)
		if err != nil {
			return "", err
		}

		dp.Balance = b
		dp.StakedAt = txn.CreationDate

		update := newDelegatePoolUpdate(newPoolId, providerId, providerType)
		update.Updates["balance"] = dp.Balance
		update.emitUpdate(balances)
	}

	i, _ := txn.Value.Int64()
	logging.Logger.Info("emmit TagLockStakePool", zap.String("client_id", txn.ClientID), zap.String("provider_id", providerId))

	lock := event.DelegatePoolLock{
		Client:       txn.ClientID,
		ProviderId:   providerId,
		ProviderType: providerType,
		Amount:       i,
		Reward:       currency.Coin(0),
		Total:        i,
	}
	balances.EmitEvent(event.TypeStats, event.TagLockStakePool, newPoolId, lock)

	if err := balances.AddTransfer(state.NewTransfer(
		txn.ClientID, txn.ToClientID, txn.Value,
	)); err != nil {
		return "", err
	}

<<<<<<< HEAD
	dp.EmitNew(newPoolId, providerId, providerType, balances)

=======
>>>>>>> 890a6574
	return toJson(lock), nil
}

func (sp *StakePool) EmitStakeEvent(providerType spenum.Provider, providerID string, balances cstate.StateContextI) error {
	staked, err := sp.stake()
	if err != nil {
		return err
	}

	logging.Logger.Info("emitting stake event")

	h, ok := stakeHandlers[providerType]
	if !ok {
		return errors.New("unsupported providerType in stakepool StakeEvent")
	}

	tag, data := h(providerID, staked)
	balances.EmitEvent(event.TypeStats, tag, providerID, data)
	return nil
}<|MERGE_RESOLUTION|>--- conflicted
+++ resolved
@@ -77,7 +77,7 @@
 			StakedAt:     txn.CreationDate,
 		}
 		sp.Pools[newPoolId] = dp
-		dp.emitNew(newPoolId, providerId, providerType, balances)
+		dp.EmitNew(newPoolId, providerId, providerType, balances)
 	} else {
 		// stake from the same clients
 		if dp.DelegateID != txn.ClientID {
@@ -121,11 +121,6 @@
 		return "", err
 	}
 
-<<<<<<< HEAD
-	dp.EmitNew(newPoolId, providerId, providerType, balances)
-
-=======
->>>>>>> 890a6574
 	return toJson(lock), nil
 }
 

package stakepool

import (
	"errors"
	"fmt"

	"0chain.net/chaincore/state"
	"0chain.net/smartcontract/dbs/event"
	"github.com/0chain/common/core/currency"
	"github.com/0chain/common/core/logging"
	"go.uber.org/zap"

	"0chain.net/smartcontract/stakepool/spenum"

	"github.com/0chain/common/core/util"

	cstate "0chain.net/chaincore/chain/state"
	"0chain.net/chaincore/transaction"
	"0chain.net/core/datastore"
)

func CheckClientBalance(
	clientId string,
	toLock currency.Coin,
	balances cstate.StateContextI,
) (err error) {
	var balance currency.Coin
	balance, err = balances.GetClientBalance(clientId)

	if err != nil && err != util.ErrValueNotPresent {
		return
	}

	if err == util.ErrValueNotPresent {
		return errors.New("no tokens to lock")
	}

	if toLock > balance {
		return errors.New("lock amount is greater than balance")
	}

	return
}

func (sp *StakePool) LockPool(
	txn *transaction.Transaction,
	providerType spenum.Provider,
	providerId datastore.Key,
	status spenum.PoolStatus,
	balances cstate.StateContextI,
) error {
	if err := CheckClientBalance(txn.ClientID, txn.Value, balances); err != nil {
		return err
	}

	var newPoolId = txn.ClientID
	dp, ok := sp.Pools[newPoolId]
	if !ok {
		// new stake
		dp = &DelegatePool{
			Balance:      txn.Value,
			Reward:       0,
			Status:       status,
			DelegateID:   txn.ClientID,
			RoundCreated: balances.GetBlock().Round,
			StakedAt:     txn.CreationDate,
		}

		sp.Pools[newPoolId] = dp
		dp.emitNew(newPoolId, providerId, providerType, balances)
	} else {
		// stake from the same clients
		if dp.DelegateID != txn.ClientID {
			return fmt.Errorf("could not stake for different delegate id: %s, txn client id: %s", dp.DelegateID, txn.ClientID)
		}

		//  check status, only allow staking more when current pool is active
		if dp.Status != spenum.Active && dp.Status != spenum.Pending {
			return fmt.Errorf("could not stake pool in %s status", dp.Status)
		}

		var dpUpdate = newDelegatePoolUpdate(txn.ClientID, providerId, providerType)
		var err error
		dpUpdate.Updates["balance"], err = currency.AddCoin(dp.Balance, txn.Value)
		if err != nil {
			return err
		}
<<<<<<< HEAD
		dpUpdate.emitUpdate(balances)
=======

		dp.Balance = b
		dp.StakedAt = txn.CreationDate
	}

	var usp *UserStakePools
	usp, err := getOrCreateUserStakePool(providerType, txn.ClientID, balances)
	if err != nil {
		return fmt.Errorf("can't get user pools list: %v", err)
	}

	usp.Add(providerId)
	i, _ := txn.Value.Int64()
	logging.Logger.Info("emmit TagLockStakePool", zap.String("client_id", txn.ClientID), zap.String("provider_id", providerId))

	balances.EmitEvent(event.TypeStats, event.TagLockStakePool, newPoolId, event.DelegatePoolLock{
		Client:       txn.ClientID,
		ProviderId:   providerId,
		ProviderType: providerType,
		Amount:       i,
	})
	if err = usp.Save(providerType, txn.ClientID, balances); err != nil {
		return fmt.Errorf("saving user pools: %v", err)
>>>>>>> 8a8d1a9c
	}

	if err := balances.AddTransfer(state.NewTransfer(
		txn.ClientID, txn.ToClientID, txn.Value,
	)); err != nil {
		return err
	}

	return nil
}<|MERGE_RESOLUTION|>--- conflicted
+++ resolved
@@ -85,21 +85,9 @@
 		if err != nil {
 			return err
 		}
-<<<<<<< HEAD
 		dpUpdate.emitUpdate(balances)
-=======
-
-		dp.Balance = b
-		dp.StakedAt = txn.CreationDate
 	}
 
-	var usp *UserStakePools
-	usp, err := getOrCreateUserStakePool(providerType, txn.ClientID, balances)
-	if err != nil {
-		return fmt.Errorf("can't get user pools list: %v", err)
-	}
-
-	usp.Add(providerId)
 	i, _ := txn.Value.Int64()
 	logging.Logger.Info("emmit TagLockStakePool", zap.String("client_id", txn.ClientID), zap.String("provider_id", providerId))
 
@@ -109,10 +97,6 @@
 		ProviderType: providerType,
 		Amount:       i,
 	})
-	if err = usp.Save(providerType, txn.ClientID, balances); err != nil {
-		return fmt.Errorf("saving user pools: %v", err)
->>>>>>> 8a8d1a9c
-	}
 
 	if err := balances.AddTransfer(state.NewTransfer(
 		txn.ClientID, txn.ToClientID, txn.Value,

--- conflicted
+++ resolved
@@ -5,11 +5,8 @@
 	"fmt"
 
 	"0chain.net/chaincore/currency"
-<<<<<<< HEAD
+	"0chain.net/chaincore/state"
 	"0chain.net/smartcontract/dbs/event"
-=======
-	"0chain.net/chaincore/state"
->>>>>>> bbcd5dc1
 
 	"0chain.net/smartcontract/stakepool/spenum"
 
@@ -95,20 +92,15 @@
 	if err != nil {
 		return fmt.Errorf("can't get user pools list: %v", err)
 	}
-<<<<<<< HEAD
-	usp.add(providerId, newPoolId)
+
+	usp.Add(providerId)
 	i, _ := txn.Value.Int64()
 	balances.EmitEvent(event.TypeSmartContract, event.TagLockStakePool, newPoolId, event.DelegatePoolLock{
 		Client:       txn.ClientID,
-		PoolId:       newPoolId,
 		ProviderId:   providerId,
 		ProviderType: providerType,
 		Amount:       i,
 	})
-=======
-
-	usp.Add(providerId)
->>>>>>> bbcd5dc1
 	if err = usp.Save(providerType, txn.ClientID, balances); err != nil {
 		return fmt.Errorf("saving user pools: %v", err)
 	}

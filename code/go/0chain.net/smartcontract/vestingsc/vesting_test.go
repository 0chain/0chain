package vestingsc

import (
	"context"
	"fmt"
	"net/url"
	"reflect"
	"testing"
	"time"

	"0chain.net/chaincore/state"
	"0chain.net/core/common"
	"0chain.net/core/util"
	"github.com/stretchr/testify/mock"

	"github.com/stretchr/testify/assert"
	"github.com/stretchr/testify/require"
)

func mockSetValue(v interface{}) interface{} {
	return mock.MatchedBy(func(c interface{}) bool {
		cv := reflect.ValueOf(c)
		if cv.Kind() != reflect.Ptr {
			panic(fmt.Sprintf("%t must be a pointer, %v", v, cv.Kind()))
		}

		vv := reflect.ValueOf(v)
		if vv.Kind() == reflect.Ptr {
			if vv.Type() != cv.Type() {
				return false
			}
			cv.Elem().Set(vv.Elem())
		} else {
			if vv.Type() != cv.Elem().Type() {
				return false
			}

			cv.Elem().Set(vv)
		}
		return true
	})
}

func Test_toSeconds(t *testing.T) {
	assert.Equal(t, common.Timestamp(1),
		toSeconds(1*time.Second+500*time.Millisecond))
}

func Test_lockRequest_decode(t *testing.T) {
	var lr poolRequest
	require.NoError(t, lr.decode([]byte(`{"pool_id":"pool_hex"}`)))
	assert.Equal(t, "pool_hex", lr.PoolID)
}

func Test_addRequest_decode(t *testing.T) {
	var are, ard addRequest
	are.Description = "for something"
	are.StartTime = 10
	are.Duration = 2 * time.Second
	are.Destinations = destinations{
		&destination{ID: "one", Amount: 10},
		&destination{ID: "two", Amount: 20},
	}
	require.NoError(t, ard.decode(mustEncode(t, &are)))
	assert.EqualValues(t, &are, &ard)
}

func Test_addRequest_validate(t *testing.T) {
	var (
		conf = configureConfig()
		ar   addRequest
	)
	ar.Description = "very very very long description"
	requireErrMsg(t, ar.validate(10, conf), "entry description is too long")
	ar.Description = "short desc."

	ar.StartTime = 1
	requireErrMsg(t, ar.validate(10, conf), "vesting starts before now")
	ar.StartTime = 20

	requireErrMsg(t, ar.validate(10, conf), "vesting duration is too short")
	ar.Duration = 20 * time.Hour
	requireErrMsg(t, ar.validate(10, conf), "vesting duration is too long")
	ar.Duration = 1 * time.Minute

	requireErrMsg(t, ar.validate(10, conf), "no destinations")
	ar.Destinations = destinations{
		&destination{ID: "one", Amount: 10},
		&destination{ID: "two", Amount: 20},
		&destination{ID: "three", Amount: 30},
	}
	requireErrMsg(t, ar.validate(10, conf), "too many destinations")
	ar.Destinations = destinations{
		&destination{ID: "one", Amount: 10},
		&destination{ID: "two", Amount: 20},
	}

	assert.NoError(t, ar.validate(10, conf))
	ar.StartTime = 0
	assert.NoError(t, ar.validate(10, conf))
}

func Test_vestingPool(t *testing.T) {
	const poolID, clientID = "pool_hex", "client_hex"
	require.NotZero(t, poolKey(ADDRESS, poolID))
	var vp = newVestingPool()
	assert.NotNil(t, vp)
	var ar addRequest
	ar.Description = "for something"
	ar.StartTime = 10
	ar.Duration = 2 * time.Second
	ar.Destinations = destinations{
		&destination{ID: "one", Amount: 10},
		&destination{ID: "two", Amount: 20},
	}
	vp = newVestingPoolFromReqeust(clientID, &ar)
	assert.NotNil(t, vp)
	assert.NotNil(t, vp.TokenPool)

	assert.Equal(t, vp.Description, ar.Description)
	assert.Equal(t, vp.StartTime, ar.StartTime)
	assert.Equal(t, vp.ExpireAt, ar.StartTime+toSeconds(ar.Duration))
	assert.Equal(t, vp.Destinations, ar.Destinations)
	vp.Balance = 40

	var vpd = new(vestingPool)
	require.NoError(t, vpd.Decode(vp.Encode()))
	assert.Equal(t, vp, vpd)

	var inf = vpd.info(11)
	assert.Equal(t, vp.Description, inf.Description)
	assert.Equal(t, vp.StartTime, inf.StartTime)
	assert.Equal(t, vp.ExpireAt, inf.ExpireAt)
	assert.EqualValues(t, []*destInfo{
		&destInfo{ID: "one", Wanted: 10, Earned: 5, Vested: 0, Last: 10},
		&destInfo{ID: "two", Wanted: 20, Earned: 10, Vested: 0, Last: 10},
	}, inf.Destinations) // TODO
	assert.Equal(t, state.Balance(40), inf.Balance)
	assert.Equal(t, state.Balance(10), inf.Left)
}

func TestVestingSmartContract_getPoolBytes_getPool(t *testing.T) {
	const txHash, clientID = "tx_hash", "client_hex"
	var (
		vsc      = newTestVestingSC()
		balances = newTestBalances()
		err      error
	)
	_, err = vsc.getPool(poolKey(vsc.ID, txHash), balances)
	require.Equal(t, util.ErrValueNotPresent, err)
	var vp = newVestingPoolFromReqeust(clientID, &addRequest{
		Description: "for something",
		StartTime:   10,
		Duration:    2 * time.Second,
		Destinations: destinations{
			&destination{ID: "one", Amount: 10},
			&destination{ID: "two", Amount: 20},
		},
	})
	vp.ID = poolKey(vsc.ID, txHash)
	require.NoError(t, vp.save(balances))
<<<<<<< HEAD
	var (
		got *vestingPool
	)
	got, err = vsc.getPool(poolKey(vsc.ID, txHash), balances)
=======

	got, err := vsc.getPool(poolKey(vsc.ID, txHash), balances)
>>>>>>> 7b3de616
	require.NoError(t, err)
	assert.EqualValues(t, vp, got)
}

func TestVestingSmartContract_add(t *testing.T) {
	var (
		vsc      = newTestVestingSC()
		balances = newTestBalances()
		tp       = common.Timestamp(10)
		client   = newClient(0, balances)
		tx       = newTransaction(client.id, vsc.ID, 0, tp)
		ar       addRequest
		err      error
	)

	balances.txn = tx

	// 1. malformed request
	_, err = vsc.add(tx, []byte(`} malformed {`), balances)
	requireErrMsg(t, err, `create_vesting_pool_failed: malformed request:`+
		` invalid character '}' looking for beginning of value`)

	// 2. invalid
	configureConfig()
	ar.Description = "for something"
	ar.StartTime = 10
	ar.Duration = 0
	ar.Destinations = destinations{
		&destination{ID: "one", Amount: 10},
		&destination{ID: "two", Amount: 20},
	}
	_, err = vsc.add(tx, mustEncode(t, &ar), balances)
	requireErrMsg(t, err, `create_vesting_pool_failed: invalid request:`+
		` vesting duration is too short`)

	// 3. empty client id
	ar.Duration = 2 * time.Second
	tx.ClientID = ""
	_, err = vsc.add(tx, mustEncode(t, &ar), balances)
	requireErrMsg(t, err, `create_vesting_pool_failed: `+
		`empty client_id of transaction`)

	// 4. min lock
	tx = newTransaction(client.id, vsc.ID, 1, tp)
	balances.txn = tx
	_, err = vsc.add(tx, mustEncode(t, &ar), balances)
	requireErrMsg(t, err, `create_vesting_pool_failed: `+
		`not enough tokens to create pool provided`)

	// 5. no tokens
	tx = newTransaction(client.id, vsc.ID, 800e10, tp)
	balances.txn = tx
	_, err = vsc.add(tx, mustEncode(t, &ar), balances)
	requireErrMsg(t, err, `create_vesting_pool_failed: `+
		`can't fill pool: lock amount is greater than balance`)

	// 6. ok
	balances.balances[client.id] = 1200e10
	tx = newTransaction(client.id, vsc.ID, 800e10, tp)
	balances.txn = tx
	var resp string
	resp, err = vsc.add(tx, mustEncode(t, &ar), balances)
	require.NoError(t, err)
	var deco vestingPool
	require.NoError(t, deco.Decode([]byte(resp)))
	assert.NotZero(t, deco.ID)
	assert.Equal(t, client.id, deco.ClientID)
	assert.Equal(t, state.Balance(800e10), deco.Balance)

	// 7. client pools
	var cp *clientPools
	cp, err = vsc.getClientPools(client.id, balances)
	require.NoError(t, err)
	assert.Equal(t, []string{deco.ID}, cp.Pools)
}

func TestVestingSmartContract_delete(t *testing.T) {
	var (
		vsc      = newTestVestingSC()
		balances = newTestBalances()
		client   = newClient(1200e10, balances)
		tp       = common.Timestamp(0)
		tx       = newTransaction(client.id, vsc.ID, 0, tp)
		dr       poolRequest
		err      error
	)

	balances.txn = tx
	configureConfig()

	// 1. malformed (lock, unlock)
	_, err = vsc.delete(tx, []byte("} malformed {"), balances)
	requireErrMsg(t, err, "delete_vesting_pool_failed: invalid request:"+
		" invalid character '}' looking for beginning of value")

	// 2. pool_id = ""
	_, err = vsc.delete(tx, mustEncode(t, &dr), balances)
	requireErrMsg(t, err, "delete_vesting_pool_failed: invalid request:"+
		" missing pool id")

	// 3. invalid transaction
	dr.PoolID = "pool_id"
	tx.ClientID = ""
	_, err = vsc.delete(tx, mustEncode(t, &dr), balances)
	requireErrMsg(t, err, "delete_vesting_pool_failed: "+
		"empty client id of transaction")

	// 4. not found
	tx.ClientID = client.id
	_, err = vsc.delete(tx, mustEncode(t, &dr), balances)
	requireErrMsg(t, err, "delete_vesting_pool_failed: "+
		"can't get pool: value not present")

	// 5. another client
	var resp string
	resp, err = client.add(t, vsc, &addRequest{
		Description: "for something",
		StartTime:   10,
		Duration:    2 * time.Second,
		Destinations: destinations{
			&destination{ID: "one", Amount: 10},
			&destination{ID: "two", Amount: 20},
		},
	}, 800e10, tp, balances)
	require.NoError(t, err)
	var set vestingPool
	require.NoError(t, set.Decode([]byte(resp)))
	dr.PoolID = set.ID

	tx.ClientID = "another_one"
	balances.txn = tx
	_, err = vsc.delete(tx, mustEncode(t, &dr), balances)
	requireErrMsg(t, err, "delete_vesting_pool_failed: "+
		"only pool owner can delete the pool")

	// 6. delete
	tx.ClientID = client.id
	resp, err = vsc.delete(tx, mustEncode(t, &dr), balances)
	require.NoError(t, err)
	assert.EqualValues(t, `{"pool_id":"`+set.ID+`","action":"deleted"}`, resp)

	assert.Zero(t, balances.tree[set.ID])
	assert.Zero(t, balances.tree[clientPoolsKey(vsc.ID, client.id)])
}

func TestVestingSmartContract_stop(t *testing.T) {
	var (
		vsc      = newTestVestingSC()
		balances = newTestBalances()
		client   = newClient(1200e10, balances)
		tp       = common.Timestamp(0)
		tx       = newTransaction(client.id, vsc.ID, 0, tp)
		sr       stopRequest
		err      error
	)

	balances.txn = tx
	configureConfig()

	// 1. malformed (stop)
	_, err = vsc.stop(tx, []byte("} malformed {"), balances)
	requireErrMsg(t, err, "stop_vesting_failed: malformed request:"+
		" invalid character '}' looking for beginning of value")

	// 2. destination = ""
	_, err = vsc.stop(tx, mustEncode(t, &sr), balances)
	requireErrMsg(t, err, "stop_vesting_failed:"+
		" missing destination to stop vesting")

	// 3. not found
	sr.PoolID = "pool_hex"
	sr.Destination = "dest_hex"
	_, err = vsc.stop(tx, mustEncode(t, &sr), balances)
	requireErrMsg(t, err, "stop_vesting_failed: "+
		"can't get vesting pool: value not present")

	// 4. another client
	var resp string
	resp, err = client.add(t, vsc, &addRequest{
		Description: "for something",
		StartTime:   10,
		Duration:    2 * time.Second,
		Destinations: destinations{
			&destination{ID: "one", Amount: 10},
			&destination{ID: "two", Amount: 20},
		},
	}, 800e10, tp, balances)
	require.NoError(t, err)
	var set vestingPool
	require.NoError(t, set.Decode([]byte(resp)))
	sr.PoolID = set.ID

	tx.ClientID = "another_one"
	balances.txn = tx
	_, err = vsc.stop(tx, mustEncode(t, &sr), balances)
	requireErrMsg(t, err, "stop_vesting_failed: "+
		"only owner can stop a vesting")

	// 6. destination not found
	tx.Value = 1
	tx.ClientID = client.id
	_, err = vsc.stop(tx, mustEncode(t, &sr), balances)
	requireErrMsg(t, err, `stop_vesting_failed: `+
		`destination dest_hex not found in the pool`)

	// 8. stop
	sr.Destination = "one"
	resp, err = vsc.stop(tx, mustEncode(t, &sr), balances)
	require.NoError(t, err)
	assert.NotZero(t, resp)

	var got *vestingPool
	got, err = vsc.getPool(set.ID, balances)
	require.NoError(t, err)
	assert.Equal(t, state.Balance(8e12), got.Balance)

}

func TestVestingSmartContract_unlock(t *testing.T) {
	var (
		vsc      = newTestVestingSC()
		balances = newTestBalances()
		client   = newClient(1200e10, balances)
		tp       = common.Timestamp(0)
		tx       = newTransaction(client.id, vsc.ID, 0, tp)
		lr       poolRequest
		err      error
	)

	balances.txn = tx
	configureConfig()

	// 1. malformed
	_, err = vsc.unlock(tx, []byte("} malformed {"), balances)
	requireErrMsg(t, err, "unlock_vesting_pool_failed: invalid request:"+
		" invalid character '}' looking for beginning of value")

	// 2. pool_id = ""
	_, err = vsc.unlock(tx, mustEncode(t, &lr), balances)
	requireErrMsg(t, err, "unlock_vesting_pool_failed: invalid request:"+
		" missing pool id")

	// 3. not found
	lr.PoolID = "pool_hex"
	_, err = vsc.unlock(tx, mustEncode(t, &lr), balances)
	requireErrMsg(t, err, "unlock_vesting_pool_failed: "+
		"can't get pool: value not present")

	// 4. another client
	var resp string
	resp, err = client.add(t, vsc, &addRequest{
		Description: "for something",
		StartTime:   10,
		Duration:    2 * time.Second,
		Destinations: destinations{
			&destination{ID: "one", Amount: 10},
			&destination{ID: "two", Amount: 20},
		},
	}, 800e10, tp, balances)
	require.NoError(t, err)
	var set vestingPool
	require.NoError(t, set.Decode([]byte(resp)))
	lr.PoolID = set.ID

	tx.ClientID = "another_one"
	balances.txn = tx
	_, err = vsc.unlock(tx, mustEncode(t, &lr), balances)
	requireErrMsg(t, err, "unlock_vesting_pool_failed: "+
		`vesting pool: destination another_one not found in the pool`)

	// 6. min lock
	tx.ClientID = client.id
	resp, err = vsc.unlock(tx, mustEncode(t, &lr), balances)
	require.NoError(t, err)
	assert.NotZero(t, resp)

	var got *vestingPool
	got, err = vsc.getPool(set.ID, balances)
	require.NoError(t, err)
	assert.Equal(t, state.Balance(30), got.Balance)
}

func TestVestingSmartContract_trigger(t *testing.T) {
	var (
		vsc      = newTestVestingSC()
		balances = newTestBalances()
		client   = newClient(1200e10, balances)
		tp       = common.Timestamp(0)
		tx       = newTransaction(client.id, vsc.ID, 0, tp)
		lr       poolRequest
		err      error
	)

	balances.txn = tx
	configureConfig()

	// 1. malformed
	_, err = vsc.trigger(tx, []byte("} malformed {"), balances)
	requireErrMsg(t, err, "trigger_vesting_pool_failed: invalid request:"+
		" invalid character '}' looking for beginning of value")

	// 2. pool_id = ""
	_, err = vsc.trigger(tx, mustEncode(t, &lr), balances)
	requireErrMsg(t, err, "trigger_vesting_pool_failed: invalid request:"+
		" missing pool id")

	// 3. not found
	lr.PoolID = "pool_hex"
	_, err = vsc.trigger(tx, mustEncode(t, &lr), balances)
	requireErrMsg(t, err, "trigger_vesting_pool_failed: "+
		"can't get pool: value not present")

	// 4. vesting is not started yet
	var resp string
	resp, err = client.add(t, vsc, &addRequest{
		Description: "for something",
		StartTime:   10,
		Duration:    10 * time.Second,
		Destinations: destinations{
			&destination{ID: "one", Amount: 2000},
			&destination{ID: "two", Amount: 4000},
		},
	}, 800e10, tp, balances)
	require.NoError(t, err)
	var set vestingPool
	require.NoError(t, set.Decode([]byte(resp)))
	lr.PoolID = set.ID

	tx.ClientID = "another_one"
	balances.txn = tx
	_, err = vsc.trigger(tx, mustEncode(t, &lr), balances)
	requireErrMsg(t, err, "trigger_vesting_pool_failed: "+
		"only owner can trigger the pool")

	// 6. vest (trigger)
	tx.ClientID = client.id
	tx.CreationDate = 10 + toSeconds(5*time.Second)
	set.Balance = 32000
	require.NoError(t, set.save(balances))
	resp, err = vsc.trigger(tx, mustEncode(t, &lr), balances)
	require.NoError(t, err)
	assert.NotZero(t, resp)

	var got *vestingPool
	got, err = vsc.getPool(set.ID, balances)
	require.NoError(t, err)
	assert.Equal(t, state.Balance(29000), got.Balance)
}

func TestVestingSmartContract_getPoolInfoHandler(t *testing.T) {
	var (
		vsc      = newTestVestingSC()
		balances = newTestBalances()
		ctx      = context.Background()
		params   = make(url.Values)
		client   = newClient(0, balances)
		resp     interface{}
		err      error
	)
	configureConfig()
	params.Set("pool_id", "pool_unknown")

	_, err = vsc.getPoolInfoHandler(ctx, params, balances)
	require.Equal(t, common.NewErrNoResource("can't get pool: value not present"), err)

	balances.balances[client.id] = 200e10

	var set string
	set, err = client.add(t, vsc, &addRequest{
		Description: "for something",
		StartTime:   10,
		Duration:    10 * time.Second,
		Destinations: destinations{
			&destination{ID: "one", Amount: 10},
			&destination{ID: "two", Amount: 20},
		},
	}, 100e10, 0, balances)
	require.NoError(t, err)
	var deco vestingPool
	require.NoError(t, deco.Decode([]byte(set)))

	params.Set("pool_id", deco.ID)
	resp, err = vsc.getPoolInfoHandler(ctx, params, balances)
	require.NoError(t, err)
	require.IsType(t, &info{}, resp)
}<|MERGE_RESOLUTION|>--- conflicted
+++ resolved
@@ -159,15 +159,8 @@
 	})
 	vp.ID = poolKey(vsc.ID, txHash)
 	require.NoError(t, vp.save(balances))
-<<<<<<< HEAD
-	var (
-		got *vestingPool
-	)
-	got, err = vsc.getPool(poolKey(vsc.ID, txHash), balances)
-=======
 
 	got, err := vsc.getPool(poolKey(vsc.ID, txHash), balances)
->>>>>>> 7b3de616
 	require.NoError(t, err)
 	assert.EqualValues(t, vp, got)
 }

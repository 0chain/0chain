package vestingsc

import (
	"0chain.net/chaincore/block"
	"0chain.net/chaincore/state"
	"0chain.net/chaincore/transaction"
	"0chain.net/core/common"
	"0chain.net/core/datastore"
	"0chain.net/core/encryption"
	"0chain.net/core/util"
	"0chain.net/smartcontract/dbs/event"
)

//
// helper for tests implements chainState.StateContextI
//

type testBalances struct {
	balances  map[datastore.Key]state.Balance
	txn       *transaction.Transaction
	transfers []*state.Transfer
	tree      map[datastore.Key]util.MPTSerializable
}

func newTestBalances() *testBalances {
	return &testBalances{
		balances: make(map[datastore.Key]state.Balance),
		tree:     make(map[datastore.Key]util.MPTSerializable),
	}
}

func (tb *testBalances) setBalance(key datastore.Key, b state.Balance) {
	tb.balances[key] = b
}

// stubs
func (tb *testBalances) GetBlock() *block.Block                                    { return nil }
func (tb *testBalances) GetState() util.MerklePatriciaTrieI                        { return nil }
func (tb *testBalances) GetTransaction() *transaction.Transaction                  { return nil }
func (tb *testBalances) GetBlockSharders(b *block.Block) []string                  { return nil }
func (tb *testBalances) Validate() error                                           { return nil }
func (tb *testBalances) GetMints() []*state.Mint                                   { return nil }
func (tb *testBalances) SetStateContext(*state.State) error                        { return nil }
func (tb *testBalances) AddMint(*state.Mint) error                                 { return nil }
func (tb *testBalances) GetTransfers() []*state.Transfer                           { return nil }
func (tb *testBalances) GetChainCurrentMagicBlock() *block.MagicBlock              { return nil }
func (tb *testBalances) AddSignedTransfer(st *state.SignedTransfer)                {}
func (tb *testBalances) GetEventDB() *event.EventDb                                { return nil }
func (tb *testBalances) EmitEvent(event.EventType, event.EventTag, string, string) {}
func (tb *testBalances) EmitError(error)                                           {}
func (tb *testBalances) GetEvents() []event.Event                                  { return nil }
func (tb *testBalances) SetMagicBlock(block *block.MagicBlock)                     {}
func (tb *testBalances) GetLastestFinalizedMagicBlock() *block.Block {
	return nil
}

func (tb *testBalances) GetSignatureScheme() encryption.SignatureScheme {
	return encryption.NewBLS0ChainScheme()
}
func (tb *testBalances) GetSignedTransfers() []*state.SignedTransfer {
	return nil
}
func (tb *testBalances) DeleteTrieNode(key datastore.Key) error {

	delete(tb.tree, key)
	return nil
}

func (tb *testBalances) GetClientBalance(clientID datastore.Key) (
	b state.Balance, err error) {

	var ok bool
	if b, ok = tb.balances[clientID]; !ok {
		return 0, util.ErrValueNotPresent
	}
	return
}

<<<<<<< HEAD
func (tb *testBalances) GetTrieNode(key datastore.Key, templ util.Serializable) (
	node util.Serializable, err error) {
=======
func (tb *testBalances) GetTrieNode(key datastore.Key, v util.MPTSerializable) error {
>>>>>>> 7b3de616

	if encryption.IsHash(key) {
		return common.NewError("failed to get trie node",
			"key is too short")
	}

	nd, ok := tb.tree[key]
	if !ok {
		return util.ErrValueNotPresent
	}

	b, err := nd.MarshalMsg(nil)
	if err != nil {
		panic(err)
	}

	_, err = v.UnmarshalMsg(b)
	if err != nil {
		panic(err)
	}

	return nil
}

func (tb *testBalances) InsertTrieNode(key datastore.Key,
<<<<<<< HEAD
	node util.Serializable) (_ error) {
=======
	node util.MPTSerializable) (_ datastore.Key, _ error) {
>>>>>>> 7b3de616

	tb.tree[key] = node
	return
}

func (tb *testBalances) AddTransfer(t *state.Transfer) error {
	if t.ClientID != tb.txn.ClientID && t.ClientID != tb.txn.ToClientID {
		return state.ErrInvalidTransfer
	}
	tb.balances[t.ClientID] -= t.Amount
	tb.balances[t.ToClientID] += t.Amount
	tb.transfers = append(tb.transfers, t)
	return nil
}<|MERGE_RESOLUTION|>--- conflicted
+++ resolved
@@ -76,21 +76,16 @@
 	return
 }
 
-<<<<<<< HEAD
-func (tb *testBalances) GetTrieNode(key datastore.Key, templ util.Serializable) (
-	node util.Serializable, err error) {
-=======
-func (tb *testBalances) GetTrieNode(key datastore.Key, v util.MPTSerializable) error {
->>>>>>> 7b3de616
+func (tb *testBalances) GetTrieNode(key datastore.Key, v util.MPTSerializable) (node util.MPTSerializable, err error) {
 
 	if encryption.IsHash(key) {
-		return common.NewError("failed to get trie node",
+		return nil, common.NewError("failed to get trie node",
 			"key is too short")
 	}
 
 	nd, ok := tb.tree[key]
 	if !ok {
-		return util.ErrValueNotPresent
+		return nil, util.ErrValueNotPresent
 	}
 
 	b, err := nd.MarshalMsg(nil)
@@ -103,15 +98,11 @@
 		panic(err)
 	}
 
-	return nil
+	return v, nil
 }
 
 func (tb *testBalances) InsertTrieNode(key datastore.Key,
-<<<<<<< HEAD
-	node util.Serializable) (_ error) {
-=======
-	node util.MPTSerializable) (_ datastore.Key, _ error) {
->>>>>>> 7b3de616
+	node util.MPTSerializable) (_ error) {
 
 	tb.tree[key] = node
 	return

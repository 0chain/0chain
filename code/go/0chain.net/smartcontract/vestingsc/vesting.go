package vestingsc

import (
	"context"
	"encoding/json"
	"errors"
	"fmt"
	"net/url"
	"strings"
	"time"

	"0chain.net/smartcontract"

	chainstate "0chain.net/chaincore/chain/state"
	"0chain.net/chaincore/state"
	"0chain.net/chaincore/tokenpool"
	"0chain.net/chaincore/transaction"
	"0chain.net/core/common"
	"0chain.net/core/datastore"
	"0chain.net/core/util"
)

//msgp:ignore info destInfo addRequest
//go:generate msgp -io=false -tests=false -unexported=true -v

// internal errors

var errZeroVesting = errors.New("zero vesting for this destination and period")

//
// lock, unlock, trigger, delete a pool
//

type poolRequest struct {
	PoolID string `json:"pool_id"`
}

func (lr *poolRequest) decode(b []byte) error {
	return json.Unmarshal(b, lr)
}

//
// stop vesting for destinations
//

type stopRequest struct {
	PoolID      string `json:"pool_id"`
	Destination string `json:"destination"`
}

func (sr *stopRequest) decode(b []byte) error {
	return json.Unmarshal(b, sr)
}

//
// a destination
//

type destination struct {
	ID     string        `json:"id"`     // destination ID
	Amount state.Balance `json:"amount"` // amount to vest for the destination (initial)
	Vested state.Balance `json:"vested"` // tokens already vested
	// Last tokens transfer time. The Last is for statistic and represent
	// last destination vesting (unlock / trigger).
	Last common.Timestamp `json:"last"`
	// Move is time of last non-zero transferring. Unlike the Last the Move
	// will neve updated if tokens transferring is zero because of a rounding
	// or division error. For example, triggering for a very short timeout
	// can produce zero tokens transfer (resolution is a second). The move
	// will be updated only if a triggering really moves tokens (non zero).
	Move common.Timestamp `json:"move"`
}

// tokens left for this destination
func (d *destination) left() (left state.Balance) {
	return d.Amount - d.Vested
}

// full time range left for the destination based on last payment time and
// given ending time (the ExpireAt from vesting pool)
func (d *destination) full(end common.Timestamp) (full common.Timestamp) {
	return end - d.Move
}

// period is time range from last payment
func (d *destination) period(now common.Timestamp) (period common.Timestamp) {
	return now - d.Move
}

// move updates last vesting period
func (d *destination) move(now common.Timestamp, moved state.Balance) {
	d.Last = now
	if moved > 0 {
		d.Move = now
		d.Vested += moved
	}
}

// The unlock returns amount of tokens to vest for current period.
// The dry argument leave all inside the destination as it was and
// used to obtain pool statistic. The now must not be later than the
// end. Also, the now must be greater or equal to start time of related
// vesting pool.
func (d *destination) unlock(now, end common.Timestamp, dry bool) (
	amount state.Balance) {

	var (
		full   = d.full(end)   // full time range left
		period = d.period(now) // current vesting period
		ending = (now == end)  // pool ending, should drain all
		left   = d.left()      // tokens left

		ratio float64 = 1.0 // vesting ratio for the period
	)

	// also, the ending protects against zero division error
	if !ending {
		ratio = float64(period) / float64(full)
	}

	amount = state.Balance(float64(left) * ratio)

	if !dry {
		d.move(now, amount)
	}

	return
}

//
// destinations of a pool
//

type destinations []*destination

// start sets start time (the Last and the Move)
func (ds destinations) start(now common.Timestamp) {
	for _, d := range ds {
		d.Last = now // } setup start time
		d.Move = now // }
		d.Vested = 0 // clean possible request injection
	}
}

//
// add (create) pool request
//

type addRequest struct {
	Description  string           `json:"description,omitempty"` // allow empty
	StartTime    common.Timestamp `json:"start_time"`            //
	Duration     time.Duration    `json:"duration"`              //
	Destinations destinations     `json:"destinations"`          //
}

func (ar *addRequest) decode(b []byte) error {
	return json.Unmarshal(b, ar)
}

func toSeconds(dur time.Duration) common.Timestamp {
	return common.Timestamp(dur / time.Second)
}

// validate the addRequest
func (ar *addRequest) validate(now common.Timestamp, conf *config) (err error) {
	if ar.StartTime == 0 {
		ar.StartTime = now
	}
	switch {
	case len(ar.Description) > conf.MaxDescriptionLength:
		return errors.New("entry description is too long")
	case ar.StartTime < now:
		return errors.New("vesting starts before now")
	case ar.Duration < conf.MinDuration:
		return errors.New("vesting duration is too short")
	case ar.Duration > conf.MaxDuration:
		return errors.New("vesting duration is too long")
	case len(ar.Destinations) == 0:
		return errors.New("no destinations")
	case len(ar.Destinations) > conf.MaxDestinations:
		return errors.New("too many destinations")
	}

	for _, d := range ar.Destinations {
		if d.Amount < 0 {
			return fmt.Errorf("negative amount for %q: %d", d.ID, d.Amount)
		}
	}
	return
}

//
// vesting pool
//

func poolKey(vscKey, poolID datastore.Key) datastore.Key {
	return vscKey + ":vestingpool:" + poolID
}

type vestingPool struct {
	tokenpool.ZcnPool `json:"pool"`

	Description  string           `json:"description"`  //
	StartTime    common.Timestamp `json:"start_time"`   //
	ExpireAt     common.Timestamp `json:"expire_at"`    //
	Destinations destinations     `json:"destinations"` //
	ClientID     string           `json:"client_id"`    // the pool owner
}

// newVestingPool returns new empty uninitialized vesting pool.
func newVestingPool() (vp *vestingPool) {
	vp = new(vestingPool)
	return
}

// newVestingPoolFromRequest is the same as newVestingPool, but other fields
// set by the request. The request must be validated before.
func newVestingPoolFromReqeust(clientID datastore.Key, ar *addRequest) (
	vp *vestingPool) {

	vp = newVestingPool()
	vp.ClientID = clientID

	vp.Description = ar.Description
	vp.StartTime = ar.StartTime
	vp.ExpireAt = ar.StartTime + toSeconds(ar.Duration)
	vp.Destinations = ar.Destinations
	vp.Destinations.start(vp.StartTime)
	return
}

// Encode the vesting pool from JSON value. Implements
// required util.Serializale interface.
func (vp *vestingPool) Encode() (b []byte) {
	var err error
	if b, err = json.Marshal(vp); err != nil {
		panic(err) // must never happen
	}
	return
}

// Decode the vesting pool to JSON. Implements
// required util.Serializale interface.
func (vp *vestingPool) Decode(b []byte) error {
	return json.Unmarshal(b, vp)
}

func checkFill(t *transaction.Transaction, balances chainstate.StateContextI) (
	err error) {

	var balance state.Balance
	balance, err = balances.GetClientBalance(t.ClientID)

	if err != nil && err != util.ErrValueNotPresent {
		return // unexpected error
	}

	if err == util.ErrValueNotPresent {
		return errors.New("no tokens to lock")
	}

	if state.Balance(t.Value) > balance {
		return errors.New("lock amount is greater than balance")
	}

	return
}

// required starting pool amount
func (vp *vestingPool) want() (want state.Balance) {
	for _, d := range vp.Destinations {
		want += d.Amount
	}
	return
}

// fill the pool by client
func (vp *vestingPool) fill(t *transaction.Transaction,
	balances chainstate.StateContextI) (resp string, err error) {

	if err = checkFill(t, balances); err != nil {
		return
	}

	var transfer *state.Transfer
	if transfer, resp, err = vp.FillPool(t); err != nil {
		return
	}
	err = balances.AddTransfer(transfer)
	return
}

// the tokens transfer
func (vp *vestingPool) moveToDest(vscKey, destID datastore.Key,
	value state.Balance, balances chainstate.StateContextI) (
	resp string, err error) {

	var transfer *state.Transfer
	transfer, resp, err = vp.DrainPool(vscKey, destID, value, nil)
	if err != nil {
		return "", fmt.Errorf("vesting destination %s: %v", destID, err)
	}

	if err = balances.AddTransfer(transfer); err != nil {
		return "", fmt.Errorf("adding transfer vesting_pool->destination %s: %v",
			destID, err)
	}

	return
}

// trigger sends all required for transaction's time (now) for all
// destinations, updating them
func (vp *vestingPool) trigger(t *transaction.Transaction,
	balances chainstate.StateContextI) (resp string, err error) {

	if vp.Balance == 0 {
		return "", errors.New("empty pool")
	}

	var (
		now = t.CreationDate
		end = vp.ExpireAt
	)

	if now > end {
		now = end
	} else if now < vp.StartTime {
		now = vp.StartTime
	}

	var (
		sb strings.Builder
		i  int
	)
	sb.WriteByte('[')
	for _, d := range vp.Destinations {
		var value = d.unlock(now, end, false)
		if value == 0 {
			continue
		}
		var mrsp string
		mrsp, err = vp.moveToDest(t.ToClientID, d.ID, value, balances)
		if err != nil {
			return "", fmt.Errorf("transferring to %s: %v", d.ID, err)
		}
		if i > 0 {
			sb.WriteByte(',')
		}
		sb.WriteString(mrsp)
		i++
	}
	sb.WriteByte(']')

	return sb.String(), nil
}

// excess returns amount of tokens over the vesting pool requires
func (vp *vestingPool) excess() (amount state.Balance) {
	var need state.Balance
	for _, d := range vp.Destinations {
		need += d.left()
	}
	return vp.Balance - need
}

func (vp *vestingPool) delete(destID string) (err error) {
	var (
		i     int
		found bool
	)
	for _, d := range vp.Destinations {
		if d.ID == destID {
			found = true
			continue
		}
		vp.Destinations[i], i = d, i+1
	}
	if !found {
		return fmt.Errorf("destination %s not found in the pool", destID)
	}
	vp.Destinations = vp.Destinations[:i]
	return
}

func (vp *vestingPool) find(destID string) (d *destination, err error) {
	for _, x := range vp.Destinations {
		if x.ID != destID {
			continue
		}
		d = x
		break
	}
	if d == nil {
		return nil, fmt.Errorf("destination %s not found in the pool", destID)
	}
	return
}

// vest is trigger for one destination
func (vp *vestingPool) vest(vscID, destID datastore.Key, now common.Timestamp,
	balances chainstate.StateContextI) (resp string, err error) {

	var end = vp.ExpireAt

	if now > end {
		now = end
	} else if now < vp.StartTime {
		now = vp.StartTime
	}

	var d *destination
	if d, err = vp.find(destID); err != nil {
		return
	}

	var value = d.unlock(now, end, false)
	if value == 0 {
		return "", errZeroVesting
	}
	resp, err = vp.moveToDest(vscID, d.ID, value, balances)
	if err != nil {
		return "", fmt.Errorf("transferring to %s: %v", d.ID, err)
	}

	return
}

func (vp *vestingPool) drain(t *transaction.Transaction,
	balances chainstate.StateContextI) (resp string, err error) {

	if t.ClientID != vp.ClientID {
		return "", errors.New("only owner can unlock the excess tokens")
	}

	var over = vp.excess()
	if over == 0 {
		return "", errors.New("no excess tokens to unlock")
	}

	var transfer *state.Transfer
	transfer, resp, err = vp.DrainPool(t.ToClientID, t.ClientID, over, nil)
	if err != nil {
		return "", fmt.Errorf("draining vesting pool: %v", err)
	}
	if err = balances.AddTransfer(transfer); err != nil {
		return "", fmt.Errorf("adding transfer vesting_pool->owner: %v", err)
	}

	return
}

// save the pool
func (vp *vestingPool) save(balances chainstate.StateContextI) (err error) {
	err = balances.InsertTrieNode(vp.ID, vp)
	return
}

//
// info (stat)
//

func (vp *vestingPool) info(now common.Timestamp) (i *info) {
	i = new(info)

	i.ID = vp.ID
	i.Balance = vp.Balance
	i.Left = vp.excess()
	i.Description = vp.Description
	i.StartTime = vp.StartTime
	i.ExpireAt = vp.ExpireAt

	var end = i.ExpireAt

	if now < vp.StartTime {
		now = vp.StartTime
	}

	if now > end {
		now = end
	}

	var dinfos = make([]*destInfo, 0, len(vp.Destinations))
	for _, d := range vp.Destinations {
		var value = d.unlock(now, end, true)
		dinfos = append(dinfos, &destInfo{
			ID:     d.ID,
			Wanted: d.Amount,
			Earned: value,
			Vested: d.Vested,
			Last:   d.Last,
		})
	}

	i.Destinations = dinfos
	i.ClientID = vp.ClientID
	return
}

type destInfo struct {
	ID     datastore.Key    `json:"id"`     // identifier
	Wanted state.Balance    `json:"wanted"` // wanted amount for entire period
	Earned state.Balance    `json:"earned"` // can unlock
	Vested state.Balance    `json:"vested"` // tokens already vested
	Last   common.Timestamp `json:"last"`   // last time unlocked
}

type info struct {
	ID           datastore.Key    `json:"pool_id"`      // pool ID
	Balance      state.Balance    `json:"balance"`      // real pool balance
	Left         state.Balance    `json:"left"`         // owner can unlock
	Description  string           `json:"description"`  // description
	StartTime    common.Timestamp `json:"start_time"`   // from
	ExpireAt     common.Timestamp `json:"expire_at"`    // until
	Destinations []*destInfo      `json:"destinations"` // receivers
	ClientID     datastore.Key    `json:"client_id"`    // owner
}

//
// helpers
//

<<<<<<< HEAD
func (vsc *VestingSmartContract) getPool(poolID datastore.Key, balances chainstate.StateContextI) (vp *vestingPool, err error) {
	var raw util.Serializable
	vp = newVestingPool()
	if raw, err = balances.GetTrieNode(poolID, vp); err != nil {
		return
	}

	var ok bool
	if vp, ok = raw.(*vestingPool); !ok {
		return nil, fmt.Errorf("unexpected node type")
=======
func (vsc *VestingSmartContract) getPool(poolID datastore.Key,
	balances chainstate.StateContextI) (vp *vestingPool, err error) {

	vp = newVestingPool()
	err = balances.GetTrieNode(poolID, vp)
	if err != nil {
		return nil, err
>>>>>>> 7b3de616
	}
	return
}

//
// SC functions
//

func (vsc *VestingSmartContract) add(t *transaction.Transaction,
	input []byte, balances chainstate.StateContextI) (resp string, err error) {

	var ar addRequest
	if err = ar.decode(input); err != nil {
		return "", common.NewError("create_vesting_pool_failed",
			"malformed request: "+err.Error())
	}

	var conf *config
	if conf, err = vsc.getConfig(balances); err != nil {
		return "", common.NewError("create_vesting_pool_failed",
			"can't get SC configurations: "+err.Error())
	}

	if err = ar.validate(t.CreationDate, conf); err != nil {
		return "", common.NewError("create_vesting_pool_failed",
			"invalid request: "+err.Error())
	}

	if t.ClientID == "" {
		return "", common.NewError("create_vesting_pool_failed",
			"empty client_id of transaction")
	}

	var vp = newVestingPoolFromReqeust(t.ClientID, &ar)
	vp.ID = poolKey(vsc.ID, t.Hash) // set ID by this transaction

	if state.Balance(t.Value) < vp.want() {
		return "", common.NewError("create_vesting_pool_failed",
			"not enough tokens to create pool provided")
	}

	if state.Balance(t.Value) < conf.MinLock {
		return "", common.NewError("create_vesting_pool_failed",
			"insufficient amount to lock")
	}
	if _, err = vp.fill(t, balances); err != nil {
		return "", common.NewError("create_vesting_pool_failed",
			"can't fill pool: "+err.Error())
	}

	var cp *clientPools
	if cp, err = vsc.getOrCreateClientPools(t.ClientID, balances); err != nil {
		return "", common.NewError("create_vesting_pool_failed",
			"unexpected error: "+err.Error())
	}

	cp.add(vp.ID)
	if err = cp.save(vsc.ID, t.ClientID, balances); err != nil {
		return "", common.NewError("create_vesting_pool_failed",
			"can't save client's pools list: "+err.Error())
	}

	if err = vp.save(balances); err != nil {
		return "", common.NewError("create_vesting_pool_failed",
			"can't save pool: "+err.Error())
	}

	return string(vp.Encode()), nil
}

func (vsc *VestingSmartContract) stop(t *transaction.Transaction,
	input []byte, balances chainstate.StateContextI) (resp string, err error) {

	var sr stopRequest
	if err = sr.decode(input); err != nil {
		return "", common.NewError("stop_vesting_failed",
			"malformed request: "+err.Error())
	}

	if sr.Destination == "" {
		return "", common.NewError("stop_vesting_failed",
			"missing destination to stop vesting")
	}

	var vp *vestingPool
	if vp, err = vsc.getPool(sr.PoolID, balances); err != nil {
		return "", common.NewError("stop_vesting_failed",
			"can't get vesting pool: "+err.Error())
	}

	if vp.ClientID != t.ClientID {
		return "", common.NewError("stop_vesting_failed",
			"only owner can stop a vesting")
	}

	if t.CreationDate > vp.ExpireAt {
		return "", common.NewError("stop_vesting_failed", "expired pool")
	}

	_, err = vp.vest(t.ToClientID, sr.Destination, t.CreationDate, balances)
	if err != nil && err != errZeroVesting {
		return "", common.NewError("stop_vesting_failed", err.Error())
	}

	if err = vp.delete(sr.Destination); err != nil {
		return "", common.NewError("stop_vesting_failed",
			"deleting destination: "+err.Error())
	}

	if err = vp.save(balances); err != nil {
		return "", common.NewError("trigger_vesting_pool_failed",
			"saving pool: "+err.Error())
	}

	return sr.Destination + " has deleted from the vesting pool", nil
}

func (vsc *VestingSmartContract) delete(t *transaction.Transaction,
	input []byte, balances chainstate.StateContextI) (resp string, err error) {

	var dr poolRequest
	if err = dr.decode(input); err != nil {
		return "", common.NewError("delete_vesting_pool_failed",
			"invalid request: "+err.Error())
	}

	if dr.PoolID == "" {
		return "", common.NewError("delete_vesting_pool_failed",
			"invalid request: missing pool id")
	}

	if t.ClientID == "" {
		return "", common.NewError("delete_vesting_pool_failed",
			"empty client id of transaction")
	}

	var vp *vestingPool
	if vp, err = vsc.getPool(dr.PoolID, balances); err != nil {
		return "", common.NewError("delete_vesting_pool_failed",
			"can't get pool: "+err.Error())
	}

	if vp.ClientID != t.ClientID {
		return "", common.NewError("delete_vesting_pool_failed",
			"only pool owner can delete the pool")
	}

	// move tokens to destinations
	if vp.Balance > 0 {
		if _, err = vp.trigger(t, balances); err != nil {
			return "", common.NewError("delete_vesting_pool_failed",
				"moving tokens to destinations: "+err.Error())
		}
	}

	vp.Destinations = nil // reset

	// move left to owner
	if vp.Balance > 0 {
		if _, err = vp.drain(t, balances); err != nil {
			return "", common.NewError("delete_vesting_pool_failed",
				"draining pool: "+err.Error())
		}
	}

	var cp *clientPools
	if cp, err = vsc.getOrCreateClientPools(t.ClientID, balances); err != nil {
		return "", common.NewError("delete_vesting_pool_failed",
			"unexpected error: "+err.Error())
	}

	if len(cp.Pools) > 0 {
		cp.remove(vp.ID)

		if len(cp.Pools) == 0 {
			err = balances.DeleteTrieNode(clientPoolsKey(vsc.ID, t.ClientID))
			if err != nil {
				return "", common.NewError("delete_vesting_pool_failed",
					"can't delete client's pools list: "+err.Error())
			}
		} else {
			if err = cp.save(vsc.ID, t.ClientID, balances); err != nil {
				return "", common.NewError("delete_vesting_pool_failed",
					"can't save client's pools list: "+err.Error())
			}
		}
	}

	if err = balances.DeleteTrieNode(vp.ID); err != nil {
		return "", common.NewError("delete_vesting_pool_failed",
			"can't delete vesting pool: "+err.Error())
	}

	return `{"pool_id":"` + vp.ID + `","action":"deleted"}`, nil
}

// unlock by owner, unlock by a destination
func (vsc *VestingSmartContract) unlock(t *transaction.Transaction,
	input []byte, balances chainstate.StateContextI) (resp string, err error) {

	var ur poolRequest
	if err = ur.decode(input); err != nil {
		return "", common.NewError("unlock_vesting_pool_failed",
			"invalid request: "+err.Error())
	}

	if ur.PoolID == "" {
		return "", common.NewError("unlock_vesting_pool_failed",
			"invalid request: missing pool id")
	}

	var vp *vestingPool
	if vp, err = vsc.getPool(ur.PoolID, balances); err != nil {
		return "", common.NewError("unlock_vesting_pool_failed",
			"can't get pool: "+err.Error())
	}

	if vp.ClientID == t.ClientID {
		// owner
		if resp, err = vp.drain(t, balances); err != nil {
			return "", common.NewError("unlock_vesting_pool_failed",
				"draining pool: "+err.Error())
		}
	} else {
		// a destination
		resp, err = vp.vest(t.ToClientID, t.ClientID, t.CreationDate, balances)
		if err != nil {
			return "", common.NewError("unlock_vesting_pool_failed",
				"vesting pool: "+err.Error())
		}
	}

	if err = vp.save(balances); err != nil {
		return "", common.NewError("unlock_vesting_pool_failed",
			"saving pool: "+err.Error())
	}

	return
}

//
// function triggered by server
//

// trigger next vesting and return all transfers in transaction's response
func (vsc *VestingSmartContract) trigger(t *transaction.Transaction,
	input []byte, balances chainstate.StateContextI) (resp string, err error) {

	var tr poolRequest
	if err = tr.decode(input); err != nil {
		return "", common.NewError("trigger_vesting_pool_failed",
			"invalid request: "+err.Error())
	}

	if tr.PoolID == "" {
		return "", common.NewError("trigger_vesting_pool_failed",
			"invalid request: missing pool id")
	}

	var vp *vestingPool
	if vp, err = vsc.getPool(tr.PoolID, balances); err != nil {
		return "", common.NewError("trigger_vesting_pool_failed",
			"can't get pool: "+err.Error())
	}

	if vp.ClientID != t.ClientID {
		return "", common.NewError("trigger_vesting_pool_failed",
			"only owner can trigger the pool")
	}

	if len(vp.Destinations) == 0 {
		return "", common.NewError("trigger_vesting_pool_failed",
			"no destinations in the pool")
	}

	if resp, err = vp.trigger(t, balances); err != nil {
		return "", common.NewError("trigger_vesting_pool_failed",
			"triggering pool: "+err.Error())
	}

	if err = vp.save(balances); err != nil {
		return "", common.NewError("trigger_vesting_pool_failed",
			"saving pool: "+err.Error())
	}

	return //
}

//
// REST handlers
//

func (vsc *VestingSmartContract) getPoolInfoHandler(ctx context.Context,
	params url.Values, balances chainstate.StateContextI) (
	resp interface{}, err error) {

	var (
		poolID = datastore.Key(params.Get("pool_id"))
		vp     *vestingPool
	)

	if vp, err = vsc.getPool(poolID, balances); err != nil {
		return nil, smartcontract.NewErrNoResourceOrErrInternal(err, true, "can't get pool")
	}

	return vp.info(common.Now()), nil
}<|MERGE_RESOLUTION|>--- conflicted
+++ resolved
@@ -520,26 +520,18 @@
 // helpers
 //
 
-<<<<<<< HEAD
-func (vsc *VestingSmartContract) getPool(poolID datastore.Key, balances chainstate.StateContextI) (vp *vestingPool, err error) {
-	var raw util.Serializable
+func (vsc *VestingSmartContract) getPool(poolID datastore.Key,
+	balances chainstate.StateContextI) (vp *vestingPool, err error) {
+
 	vp = newVestingPool()
-	if raw, err = balances.GetTrieNode(poolID, vp); err != nil {
-		return
+	raw, err := balances.GetTrieNode(poolID, vp)
+	if err != nil {
+		return nil, err
 	}
 
 	var ok bool
 	if vp, ok = raw.(*vestingPool); !ok {
 		return nil, fmt.Errorf("unexpected node type")
-=======
-func (vsc *VestingSmartContract) getPool(poolID datastore.Key,
-	balances chainstate.StateContextI) (vp *vestingPool, err error) {
-
-	vp = newVestingPool()
-	err = balances.GetTrieNode(poolID, vp)
-	if err != nil {
-		return nil, err
->>>>>>> 7b3de616
 	}
 	return
 }

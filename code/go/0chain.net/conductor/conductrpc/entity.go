--- conflicted
+++ resolved
@@ -201,13 +201,10 @@
 	return e.client.addBlockStateChangeRequestorStats(rs)
 }
 
-<<<<<<< HEAD
-=======
 func (e *Entity) AddMinerNotarisedBlockRequestorStats(rs *stats.MinerNotarisedBlockRequest) error {
 	return e.client.addMinerNotarisedBlockRequestorStats(rs)
 }
 
->>>>>>> 90db88e3
 var global *Entity
 
 // Init creates global Entity and locks until unlocked.

package conductrpc

import (
	"errors"
	"fmt"
	"log"
	"net"
	"net/rpc"
	"strings"
	"sync"

	"0chain.net/conductor/cases"
	"0chain.net/conductor/conductrpc/stats"
	"0chain.net/conductor/config"
	"github.com/0chain/common/core/logging"
	"go.uber.org/zap"
)

var ErrShutdown = errors.New("server shutdown")

// type aliases
type (
	NodeID    = config.NodeID
	NodeName  = config.NodeName
	Round     = config.Round
	Phase     = config.Phase
	RoundName = config.RoundName
	Number    = config.Number
)

// ViewChangeEvent represents view change information.
type ViewChangeEvent struct {
	Sender   NodeName   // node that sends the VC
	Round    Round      // view change round
	Number   Number     // magic block number
	Miners   []NodeName // magic block miners
	Sharders []NodeName // magic block sharders
}

// PhaseEvent represents phase switching.
type PhaseEvent struct {
	Sender NodeName //
	Phase  Phase    //
}

// AddMinerEvent in miner SC.
type AddMinerEvent struct {
	Sender NodeName // event emitter
	Miner  NodeName // the added miner
}

// AddSharderEvent in miner SC.
type AddSharderEvent struct {
	Sender  NodeName // event emitter
	Sharder NodeName // the added sharder
}

// AddBlobberEvent in miner SC.
type AddBlobberEvent struct {
	Sender  NodeName // event emitter
	Blobber NodeName // the added blobber
}

// AddAuthorizerEvent in miner SC.
type AddAuthorizerEvent struct {
	Sender     NodeName // event emitter
	Authorizer NodeName // the added blobber
}

// SharderKeepEvent in miner SC.
type SharderKeepEvent struct {
	Sender  NodeName // event emitter
	Sharder NodeName // the sharder to keep
}

// Round proceed in pay_fees of Miner SC.
type RoundEvent struct {
	Sender NodeName // event emitter
	Round  Round    // round number
}

// ContributeMPKEvent where a miner successfully sent its contribution.
type ContributeMPKEvent struct {
	Sender NodeName // event emitter
	Miner  NodeName // miner that contributes
}

// ShareOrSignsSharesEvent where a miner successfully sent its share or sign
type ShareOrSignsSharesEvent struct {
	Sender NodeName // event emitter
	Miner  NodeName // miner that sends
}

type nodeState struct {
	state   *State      // current state
	poll    chan *State // update stat
	counter int         // used when node appears
}

type Server struct {
	server  *rpc.Server
	address string
	l       net.Listener

	// server events

	// onViewChange occurs where BC made VC (round == view change round)
	onViewChange chan *ViewChangeEvent
	// onPhase occurs for every phase change
	onPhase chan *PhaseEvent
	// onAddMiner occurs where miner SC proceed add_miner function
	onAddMiner chan *AddMinerEvent
	// onAddSharder occurs where miner SC proceed add_sharder function
	onAddSharder chan *AddSharderEvent
	// onAddBlobber occurs where blobber added in storage SC
	onAddBlobber chan *AddBlobberEvent
	// onAddAuthorizer occurs where authorizer added in storage SC
	onAddAuthorizer chan *AddAuthorizerEvent
	// onSharderKeep occurs where miner SC proceed sharder_keep function
	onSharderKeep chan *SharderKeepEvent
<<<<<<< HEAD
	// onSharderBlock occurs when the sharder is send an add_block request
	onSharderBlock chan *stats.BlockFromSharder


=======
>>>>>>> 441756c4
	// onNodeReady used by miner/sharder to notify the server that the node
	// has started and ready to register (if needed) in miner SC and start
	// it work. E.g. the node has started and waits the conductor to enter BC.
	onNodeReady               chan NodeName
	onRoundEvent              chan *RoundEvent
	onContributeMPKEvent      chan *ContributeMPKEvent
	onShareOrSignsSharesEvent chan *ShareOrSignsSharesEvent
	// onChallengeGeneration will notify server that challenge has been generated
	// May need to add fields in struct rather than only struct{}
	onChallengeGeneration chan string
	onBlobberCommit       chan string
	onChallengeStatus     chan map[string]interface{}
	CurrentTest           cases.TestCase

	magicBlock string
	// nodes lock/unlock/shares sending (send only, send bad)
	mutex sync.Mutex
	nodes map[NodeName]*nodeState

	// node id -> node name mapping
	names map[NodeID]NodeName

	NodesServerStatsCollector *stats.NodesServerStats
	NodesClientStatsCollector *stats.NodesClientStats

	quitOnce sync.Once
	quit     chan struct{}
}

// NewServer Conductor RPC server.
func NewServer(address string, names map[NodeID]NodeName) (s *Server, err error) {
	s = &Server{
		quit:                      make(chan struct{}),
		names:                     names,
		onViewChange:              make(chan *ViewChangeEvent, 10),
		onPhase:                   make(chan *PhaseEvent, 10),
		onAddMiner:                make(chan *AddMinerEvent, 10),
		onAddSharder:              make(chan *AddSharderEvent, 10),
		onAddBlobber:              make(chan *AddBlobberEvent, 10),
		onAddAuthorizer:           make(chan *AddAuthorizerEvent, 10),
		onSharderKeep:             make(chan *SharderKeepEvent, 10),
		onNodeReady:               make(chan NodeName, 10),
		onRoundEvent:              make(chan *RoundEvent, 100),
		onContributeMPKEvent:      make(chan *ContributeMPKEvent, 10),
		onShareOrSignsSharesEvent: make(chan *ShareOrSignsSharesEvent, 10),
		onChallengeGeneration:     make(chan string, 1),
		onBlobberCommit:           make(chan string, 1),
		onChallengeStatus:         make(chan map[string]interface{}, 1),
		nodes:                     make(map[NodeName]*nodeState),
		address:                   address,
		server:                    rpc.NewServer(),
	}

<<<<<<< HEAD
	s = new(Server)
	s.quit = make(chan struct{})
	s.names = names

	// without a buffer
	s.onViewChange = make(chan *ViewChangeEvent, 10)
	s.onPhase = make(chan *PhaseEvent, 10)
	s.onAddMiner = make(chan *AddMinerEvent, 10)
	s.onAddSharder = make(chan *AddSharderEvent, 10)
	s.onAddBlobber = make(chan *AddBlobberEvent, 10)
	s.onAddAuthorizer = make(chan *AddAuthorizerEvent, 10)
	s.onSharderKeep = make(chan *SharderKeepEvent, 10)
	s.onSharderBlock = make(chan *stats.BlockFromSharder, 10)
	s.onNodeReady = make(chan NodeName, 10)

	s.onRoundEvent = make(chan *RoundEvent, 100)
	s.onContributeMPKEvent = make(chan *ContributeMPKEvent, 10)
	s.onShareOrSignsSharesEvent = make(chan *ShareOrSignsSharesEvent, 10)

	s.nodes = make(map[NodeName]*nodeState)
	s.server = rpc.NewServer()
=======
>>>>>>> 441756c4
	if err = s.server.Register(s); err != nil {
		return nil, err
	}

	return
}

func (s *Server) Serve() (err error) {
	var l net.Listener
	if l, err = net.Listen("tcp", s.address); err != nil {
		return
	}
	go s.server.Accept(l)
	return
}

//
// add/lock miner/sharder
//

// AddNode adds miner of sharder and, optionally, locks it.
func (s *Server) AddNode(name NodeName, lock bool) {
	s.mutex.Lock()
	defer s.mutex.Unlock()

	var monitor bool

	// if already added (by SetMonitor, for example)
	if ns, ok := s.nodes[name]; ok {
		monitor = ns.state.IsMonitor
	}

	var ns = &nodeState{
		state: &State{
			IsMonitor: monitor,
			Nodes:     s.names,
			IsLock:    lock,
		},
		poll:    make(chan *State, 10),
		counter: 0,
	}

	ns.state.send(ns.poll) // initial state sending
	s.nodes[name] = ns
}

// not for updating
func (s *Server) nodeState(name NodeName) (ns *nodeState, err error) {
	s.mutex.Lock()
	defer s.mutex.Unlock()

	var ok bool
	if ns, ok = s.nodes[name]; !ok {
		return nil, fmt.Errorf("(node state) unexpected node: %s", name)
	}
	ns.counter++
	return
}

type UpdateStateFunc func(state *State)

func (s *Server) UpdateState(name NodeName, update UpdateStateFunc) (
	err error) {

	s.mutex.Lock()
	defer s.mutex.Unlock()

	var n, ok = s.nodes[name]
	if !ok {
		return fmt.Errorf("(update state) unexpected node: %s", name)
	}

	update(n.state) // update
	n.state.send(n.poll)
	return
}

func (s *Server) UpdateStates(names []NodeName, update UpdateStateFunc) (
	err error) {

	for _, name := range names {
		if err := s.UpdateState(name, update); err != nil {
			logging.Logger.Warn("update state failed", zap.Error(err))
		}
	}
	return
}

func (s *Server) UpdateAllStates(update UpdateStateFunc) (
	err error) {

	for name := range s.nodes {
		if err := s.UpdateState(name, update); err != nil {
			logging.Logger.Warn("update state failed", zap.Error(err))
		}
	}
	return
}

// events handling

// OnViewChange events channel. The event occurs where
// BC made VC (round == view change round).
func (s *Server) OnViewChange() chan *ViewChangeEvent {
	return s.onViewChange
}

// OnPhase events channel. The event occurs where miner SC changes its phase.
func (s *Server) OnPhase() chan *PhaseEvent {
	return s.onPhase
}

// OnAddMiner events channel. The event occurs
// where miner SC proceed add_miner function.
func (s *Server) OnAddMiner() chan *AddMinerEvent {
	return s.onAddMiner
}

// OnAddSharder events channel. The event occurs
// where miner SC proceed add_sharder function.
func (s *Server) OnAddSharder() chan *AddSharderEvent {
	return s.onAddSharder
}

func (s *Server) OnAddBlobber() chan *AddBlobberEvent {
	return s.onAddBlobber
}

func (s *Server) OnAddAuthorizer() chan *AddAuthorizerEvent {
	return s.onAddAuthorizer
}

func (s *Server) OnSharderKeep() chan *SharderKeepEvent {
	return s.onSharderKeep
}

func (s *Server) OnSharderBlock() chan *stats.BlockFromSharder {
	return s.onSharderBlock
}

// OnNodeReady used by nodes to notify the server that the node has started
// and ready to register (if needed) in miner SC and start it work. E.g.
// the node has started and waits the conductor to enter BC.
func (s *Server) OnNodeReady() chan NodeName {
	return s.onNodeReady
}

func (s *Server) OnRound() chan *RoundEvent {
	return s.onRoundEvent
}

func (s *Server) OnContributeMPK() chan *ContributeMPKEvent {
	return s.onContributeMPKEvent
}

func (s *Server) OnShareOrSignsShares() chan *ShareOrSignsSharesEvent {
	return s.onShareOrSignsSharesEvent
}

func (s *Server) OnGenerateChallenge() chan string {
	return s.onChallengeGeneration
}

func (s *Server) OnBlobberCommit() chan string {
	return s.onBlobberCommit
}

func (s *Server) OnChallengeStatus() chan map[string]interface{} {
	return s.onChallengeStatus
}

func (s *Server) Nodes() map[config.NodeName]*nodeState {
	return s.nodes
}

// GetMinersNum returns current miners number.
func (s *Server) GetMinersNum() int {
	var minersNum int
	for nodeName, node := range s.nodes {
		if strings.Contains(string(nodeName), "miner") && node != nil {
			minersNum++
		}
	}
	return minersNum
}

//
// RPC functions/handlers
// Signature Fn(args *Any, Response *Any)error
// Exception of Any is channel. i.e channel can neither be argument nor response
//

func (s *Server) ViewChange(viewChange *ViewChangeEvent, _ *struct{}) (err error) {
	select {
	case s.onViewChange <- viewChange:
	case <-s.quit:
	}
	return
}

func (s *Server) Phase(phase *PhaseEvent, _ *struct{}) (err error) {
	select {
	case s.onPhase <- phase:
	case <-s.quit:
	}
	return
}

func (s *Server) AddMiner(add *AddMinerEvent, _ *struct{}) (err error) {
	select {
	case s.onAddMiner <- add:
	case <-s.quit:
	}
	return
}

func (s *Server) AddSharder(add *AddSharderEvent, _ *struct{}) (err error) {
	select {
	case s.onAddSharder <- add:
	case <-s.quit:
	}
	return
}

func (s *Server) AddBlobber(add *AddBlobberEvent, _ *struct{}) (err error) {
	select {
	case s.onAddBlobber <- add:
	case <-s.quit:
	}
	return
}

func (s *Server) AddAuthorizer(add *AddAuthorizerEvent, _ *struct{}) (err error) {
	select {
	case s.onAddAuthorizer <- add:
	case <-s.quit:
	}
	return
}

func (s *Server) SharderKeep(sk *SharderKeepEvent, _ *struct{}) (err error) {
	select {
	case s.onSharderKeep <- sk:
	case <-s.quit:
	}
	return
}

func (s *Server) SharderBlock(block *stats.BlockFromSharder, _ *struct{}) (err error) {
	select {
	case s.onSharderBlock <- block:
	case <- s.quit:
	}
	return
}

func (s *Server) Round(rnd *RoundEvent, _ *struct{}) (err error) {
	select {
	case s.onRoundEvent <- rnd:
	case <-s.quit:
	}
	return
}

func (s *Server) ContributeMPK(cmpke *ContributeMPKEvent, _ *struct{}) (err error) {
	select {
	case s.onContributeMPKEvent <- cmpke:
	case <-s.quit:
	}
	return
}

func (s *Server) ShareOrSignsShares(soss *ShareOrSignsSharesEvent, _ *struct{}) (err error) {
	select {
	case s.onShareOrSignsSharesEvent <- soss:
	case <-s.quit:
	}
	return
}

func (s *Server) ChallengeGenerated(blobberID *string, _ *struct{}) error {
	select {
	case s.onChallengeGeneration <- *blobberID:
	case <-s.quit:
	}
	return nil
}

func (s *Server) BlobberCommitted(blobberID *string, _ *struct{}) error {
	select {
	case s.onBlobberCommit <- *blobberID:
	case <-s.quit:
	}
	return nil
}

func (s *Server) SetChallengeStatus(m map[string]interface{}, _ *struct{}) error {
	select {
	case s.onChallengeStatus <- m:
	case <-s.quit:
	}

	return nil
}

// magic block handler
func (s *Server) MagicBlock(_ *struct{}, configFile *string) (err error) {
	(*configFile) = s.magicBlock
	return nil
}

// state polling handler
func (s *Server) State(id NodeID, state *State) (err error) {
	// node name is not known by the node requesting the State
	// and thus, NodeID used here

	var name NodeName

	// Validator does not need to change the state generated while reading conductor test configuration,
	// so we can return	an existing state of a different node.
	if strings.Contains(string(id), "validator-") {
		for _, k := range s.names {
			if strings.Contains(string(k), "blobber-") {
				name = k
				break
			}
		}

		if ns, ok := s.nodes[name]; ok {
			*state = *ns.state
		}

		return
	}

	var nodeName, ok = s.names[id]
	if !ok {
		return fmt.Errorf("unknown node ID: %s", id)
	}
	name = nodeName

	var ns *nodeState
	if ns, err = s.nodeState(name); err != nil {
		return
	}

	// trigger the node ready once
	if ns.counter == 1 {
		select {
		case s.onNodeReady <- name:
		case <-s.quit:
			return ErrShutdown
		}
	}

	select {
	case x := <-ns.poll:
		(*state) = (*x)
	case <-s.quit:
		return ErrShutdown
	}
	return
}

//
// checks
//

func (s *Server) ConfigureTestCase(blob []byte, _ *struct{}) error {
	log.Printf("configuring test case: %s", string(blob))
	return s.CurrentTest.Configure(blob)
}

func (s *Server) AddTestCaseResult(blob []byte, _ *struct{}) error {
	log.Printf("adding result to the test case: %s", string(blob))
	return s.CurrentTest.AddResult(blob)
}

//
// stats
//

func (s *Server) AddBlockServerStats(ss *stats.BlockRequest, _ *struct{}) error {
	s.NodesServerStatsCollector.AddBlockStats(ss)
	return nil
}

func (s *Server) AddVRFSServerStats(ss *stats.VRFSRequest, _ *struct{}) error {
	s.NodesServerStatsCollector.AddVRFSStats(ss)
	return nil
}

func (s *Server) AddBlockClientStats(reqBlob []byte, _ *struct{}) error {
	req := new(BlockRequest)
	if err := req.Decode(reqBlob); err != nil {
		return err
	}

	s.NodesClientStatsCollector.AddBlockStats(req.Req, req.ReqType)
	return nil
}

//
// flow
//

// EnableServerStatsCollector initializes Server.NodesServerStatsCollector,
// and updates State.ServerStatsCollectorEnabled for all nodes.
func (s *Server) EnableServerStatsCollector() error {
	s.NodesServerStatsCollector = stats.NewNodesServerStats()
	return s.UpdateAllStates(func(state *State) {
		state.ServerStatsCollectorEnabled = true
	})
}

// EnableClientStatsCollector initializes Server.NodesClientStatsCollector,
// and updates State.ClientStatsCollectorEnabled for all nodes.
func (s *Server) EnableClientStatsCollector() error {
	s.NodesClientStatsCollector = stats.NewNodesClientStats()
	return s.UpdateAllStates(func(state *State) {
		state.ClientStatsCollectorEnabled = true
	})
}

// SetMagicBlock sets magic block in server state
func (s *Server) SetMagicBlock(configFile string) {
	s.magicBlock = configFile
}

// Close the server waiting.
func (s *Server) Close() (err error) {
	s.quitOnce.Do(func() {
		close(s.quit)
		if s.l != nil {
			err = s.l.Close()
		}
	})
	return
}<|MERGE_RESOLUTION|>--- conflicted
+++ resolved
@@ -118,13 +118,10 @@
 	onAddAuthorizer chan *AddAuthorizerEvent
 	// onSharderKeep occurs where miner SC proceed sharder_keep function
 	onSharderKeep chan *SharderKeepEvent
-<<<<<<< HEAD
 	// onSharderBlock occurs when the sharder is send an add_block request
 	onSharderBlock chan *stats.BlockFromSharder
 
 
-=======
->>>>>>> 441756c4
 	// onNodeReady used by miner/sharder to notify the server that the node
 	// has started and ready to register (if needed) in miner SC and start
 	// it work. E.g. the node has started and waits the conductor to enter BC.
@@ -178,7 +175,6 @@
 		server:                    rpc.NewServer(),
 	}
 
-<<<<<<< HEAD
 	s = new(Server)
 	s.quit = make(chan struct{})
 	s.names = names
@@ -200,8 +196,6 @@
 
 	s.nodes = make(map[NodeName]*nodeState)
 	s.server = rpc.NewServer()
-=======
->>>>>>> 441756c4
 	if err = s.server.Register(s); err != nil {
 		return nil, err
 	}

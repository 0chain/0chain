--- conflicted
+++ resolved
@@ -464,14 +464,11 @@
 	return nil
 }
 
-<<<<<<< HEAD
-=======
 func (s *Server) AddMinerNotarisedBlockRequestorStats(rs *stats.MinerNotarisedBlockRequest, _ *struct{}) error {
 	s.NodesClientStatsCollector.AddMinerNotarisedBlockStats(rs)
 	return nil
 }
 
->>>>>>> 90db88e3
 //
 // flow
 //

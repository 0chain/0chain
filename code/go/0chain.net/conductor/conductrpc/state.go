--- conflicted
+++ resolved
@@ -61,10 +61,7 @@
 	BadTimeoutVRFS                        *cases.BadTimeoutVRFS
 	HalfNodesDown                         *cases.HalfNodesDown
 	BlockStateChangeRequestor             *cases.BlockStateChangeRequestor
-<<<<<<< HEAD
-=======
 	MinerNotarisedBlockRequestor          *cases.MinerNotarisedBlockRequestor
->>>>>>> 90db88e3
 
 	// Blobbers related states
 	StorageTree    *config.Bad // blobber sends bad files/tree responses

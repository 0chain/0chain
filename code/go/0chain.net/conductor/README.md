# Conductor

Conductor is a program used for orchestrate a 0chain network and running integrations tests agains it.
It can control nodes to make them behave badly in the network as required.

A RPC server is exposed, so the communication between the conductor and the network nodes is possible. Through this channel of the communication the conductor receives information about the nodes state and events that happen in the blockchain in order to proceed in the tests. The client queries the conductor to know if it should behave in a malicious way.

Currently, the conductor tests cover miners, sharders, blobbers and authorizers. They also allow to test client tools like `zboxcli` and `zwalletcli`.

## How it works

The conductor tests are present in `yaml` configuration files located in `docker.local/config`. The conductor server searches in this location for a file with the name used as argument in the start conductor command.

The conductor requires the nodes to be built on a certain way in order to control them during the tests.
Particularly, when miners, sharders, blobbers and authorizers are built, it uses a tag `integration_tests`.
The `go build` will use the go files ending with `_integration_tests.go` instead of `_main.go` files.
The `_integration_tests.go` copy communicates with the conductor through RPC.

During run time, the conductor loads a yaml file for its config and uses a test suite which defines the tests.

The test runs successfully if the conductor is able to run all the steps without issues. A timeout is associated with most of the steps that when reached make the test fail.

### Conductor config

The config file is defined in [conductor.config.yaml](https://github.com/0chain/0chain/blob/master/docker.local/config/conductor.config.yaml)

The important details in the config file are the following.

- details of all nodes used
- custom commands used in tests
- `stuck_warning_threshold` setting to show additional output when the chain is stuck for more than specified duration

### Conductor test suite

The test suite contains multiple sets of tests and each contains multiple test cases.

The individual test cases cannot be run in parallel which is the reason the tests run for hours.

Below is a sample of test suite.

```yaml
# Under `enable` is the list of sets that will be run.
enable:
  - "Miner down/up"
  - "Blobber tests"

# Test sets defines the test cases it covers.
sets:
  - name: "Miner down/up"
    tests:
      - "Miner: 50 (switch to contribute)"
      - "Miner: 100 (switch to share)"
  - name: "Blobber tests"
    tests:
      - "All blobber tests"

# Test cases defines the execution flow for the tests.
tests:
  - name: "Miner: 50 (switch to contribute)"
    flow:
    # Flow is a series of directives.
    # The directive can either be built-in in the conductor
    # or custom command defined in "conductor.config.yaml"
      - set_monitor: "sharder-1" # Most directive refer to node by name, these are defined in `conductor.config.yaml`
      - cleanup_bc: {} # A sample built-in command that triggers stop on all nodes and clean up.
      - start: ['sharder-1']
      - start: ['miner-1', 'miner-2', 'miner-3']
      - wait_phase:
          phase: 'contribute'
      - stop: ['miner-1']
      - start: ['miner-1']
      - wait_view_change:
          timeout: '5m'
          expect_magic_block:
            miners: ['miner-1', 'miner-2', 'miner-3']
            sharders: ['sharder-1']
  - name: "Miner: 100 (switch to share)"
    flow:
    ...
  - name: "All blobber tests"
    flow:
      - command:
          name: 'build_test_blobbers' # Sample custom command that executes `build_test_blobbers`
    ...
...
```

Jump to [Updating conductor tests](#updating-conductor-tests)

## Category of conductor tests supported

The conductor test suites are configured on yaml files. These test suites can be categorized into 3.

1. `standard tests` - confirms chain continue to function properly despite bad miner and sharder participants
- [conductor.miners.yaml](https://github.com/0chain/0chain/blob/master/docker.local/config/conductor.miners.yaml)
- [conductor.sharders.yaml](https://github.com/0chain/0chain/blob/master/docker.local/config/conductor.sharders.yaml)
<<<<<<< HEAD
2. `complex scenarios` - confirms chain continues to function properly despite byzantine attacks and faults
- [conductor.no-view-change.byzantine.yaml](https://github.com/0chain/0chain/blob/master/docker.local/config/conductor.no-view-change.byzantine.yaml)
- [conductor.no-view-change.fault-tolerance.yaml](https://github.com/0chain/0chain/blob/master/docker.local/config/conductor.no-view-change.fault-tolerance.yaml)
- [conductor.view-change.byzantine.yaml](https://github.com/0chain/0chain/blob/master/docker.local/config/conductor.view-change.byzantine.yaml)
- conductor.view-change.fault-tolerance*.yaml
=======
2. `view-change tests` - confirms view change (addition and removal of nodes) is working
- [conductor.no-view-change.fault-tolerance.yaml](https://github.com/0chain/0chain/blob/master/docker.local/config/conductor.no-view-change.fault-tolerance.yaml)
- [conductor.view-change.byzantine.yaml](https://github.com/0chain/0chain/blob/master/docker.local/config/conductor.view-change.byzantine.yaml)
- [conductor.view-change.fault-tolerance.yaml](https://github.com/0chain/0chain/blob/master/docker.local/config/conductor.view-change.fault-tolerance.yaml)
>>>>>>> bec9dfeb
3. `blobber tests` - confirms storage functions continue to work despite bad or lost blobber, and confirms expected storage function failures
- [conductor.blobber-1.yaml](https://github.com/0chain/0chain/blob/master/docker.local/config/conductor.blobber-1.yaml)
- [conductor.blobber-2.yaml](https://github.com/0chain/0chain/blob/master/docker.local/config/conductor.blobber-2.yaml)
- [conductor.blobber-3.yaml](https://github.com/0chain/0chain/blob/master/docker.local/config/conductor.blobber-3.yaml)
- [conductor.validator-1.yaml](https://github.com/0chain/0chain/blob/master/docker.local/config/conductor.validator-1.yaml)
4. `authorizer tests` - confirms burns and mints continue to work despite authorizers bad behaviours
- [conductor.authorizer.yaml](https://github.com/0chain/0chain/blob/master/docker.local/config/conductor.authorizer.yaml)

## Test cases covered

To know about the specific test cases covered by the conductor tests, navigate to the test suite files listed above.

## Required setup

Below are the basic setup required to run the test suites.

### 1. Clone the repo
```sh
git clone git@github.com:0chain/0chain.git && cd 0chain
```

### 2. Init Setup
```sh
./docker.local/bin/init.setup.sh
```
this will create folder called sharder* and miner* inside `./docker.local/` folder.

### 3. Setup the network
```sh
./docker.local/bin/setup.network.sh
```

### 4. Build the base image
```sh
./docker.local/bin/build.base.sh
```

### 5. Build miner and sharder docker images for integration test

#### a. Build miner docker image for integration test

```sh
./docker.local/bin/build.miners-integration-tests.sh
```

#### b. Build sharder docker image for integration test

```sh
./docker.local/bin/build.sharders-integration-tests.sh
```

NOTE: The miner and sharder images are designed for integration tests only. If wanted to run chain normally, rebuild the original images by running the folowing:

```sh
./docker.local/bin/build.sharders.sh && ./docker.local/bin/build.miners.sh
```

### 6. Confirm that view change rounds are set to 50 on `0chain/docker.local/config/sc.yaml`

```yaml
start_rounds: 50
contribute_rounds: 50
share_rounds: 50
publish_rounds: 50
wait_rounds: 50
```

## Running standards tests

1. Run miners test

```sh
(cd 0chain && ./docker.local/bin/start.conductor.sh miners)
```

2. Run sharders test

```sh
(cd 0chain && ./docker.local/bin/start.conductor.sh sharders)
```

## Running view-change tests

1. Set `view_change: true` on `0chain/docker.local/config/0chain.yaml`
2. Run view-change tests

```sh
(cd 0chain && ./docker.local/bin/start.conductor.sh view-change.fault-tolerance)
(cd 0chain && ./docker.local/bin/start.conductor.sh view-change.byzantine)
(cd 0chain && ./docker.local/bin/start.conductor.sh view-change-3)
```

## <a name="blobber"></a>Running blobber tests

Blobber tests require more setup.

1. Git clone [blobber](https://github.com/0chain/blobber)
2. Git clone [zboxcli](https://github.com/0chain/zboxcli)
3. Git clone [zwalletcli](https://github.com/0chain/blobber)
4. Git clone [0dns](https://github.com/0chain/0dns)
5. Confirm directories

```
0chain/
blobber/
zboxcli/
zwalletcli/
0dns/
```

6. Install zboxcli

```sh
(cd zboxcli && make install)
```

7. Install zwalletcli

```sh
(cd zwalletcli && make install)
```

8. Build 0dns

```sh
(cd 0dns && ./docker.local/bin/init.sh)
(cd 0dns && ./docker.local/bin/build.sh)
```

9. Init setup for blobbers

```sh
(cd blobber && ./docker.local/bin/blobber.init.setup.sh)
```

10. Build blobber base
```sh
(cd blobber && ./docker.local/bin/build.base.sh)
```

11. Add `~/.zcn/config.yaml` as follows

```yaml
block_worker: http://127.0.0.1:9091
signature_scheme: bls0chain
min_submit: 50
min_confirmation: 50
confirmation_chain_length: 3
max_txn_query: 5
query_sleep_time: 5
```

12. Apply if on Ubuntu 18.04

https://github.com/docker/for-linux/issues/563#issuecomment-547962928

The bug in Ubuntu 18.04 related. It relates to docker-credential-secretservice
package required by docker-compose and used by docker. A docker process
(a build, for example) can sometimes fail due to the bug. Some tests have
internal docker builds and can fail due to this bug.

13. Run blobber tests

```sh
(cd 0chain && ./docker.local/bin/start.conductor.sh blobber-1)
(cd 0chain && ./docker.local/bin/start.conductor.sh blobber-2)
(cd 0chain && ./docker.local/bin/start.conductor.sh blobber-3)
(cd 0chain && ./docker.local/bin/start.conductor.sh validator-1)
```

## <a name="authorizer"></a>Running authorizer tests

Blobber tests require more setup.

1. Git clone [authorizer](https://github.com/0chain/token_bridge_authserver)
2. Git clone [zboxcli](https://github.com/0chain/zboxcli)
3. Git clone [zwalletcli](https://github.com/0chain/blobber)
4. Git clone [0dns](https://github.com/0chain/0dns)
5. Confirm directories

```
0chain/
token_bridge_authserver/
zboxcli/
zwalletcli/
0dns/
```

6. Install zboxcli

```sh
(cd zboxcli && make install)
```

7. Install zwalletcli

```sh
(cd zwalletcli && make install)
```

8. Build 0dns

```sh
(cd 0dns && ./docker.local/bin/init.sh)
(cd 0dns && ./docker.local/bin/build.sh)
```

9. Init setup for authorizer

```sh
(cd token_bridge_authserver && ./docker.local/bin/authorizer.init.setup.sh)
```

10. Build authorizer integration image
```sh
(cd blobber && ./docker.local/bin/build.authorizer-integration-tests.sh)
```

11. Add `~/.zcn/config.yaml` as follows

```yaml
block_worker: http://127.0.0.1:9091
signature_scheme: bls0chain
min_submit: 50
min_confirmation: 50
confirmation_chain_length: 3
max_txn_query: 5
query_sleep_time: 5
```

12. Apply if on Ubuntu 18.04

https://github.com/docker/for-linux/issues/563#issuecomment-547962928

The bug in Ubuntu 18.04 related. It relates to docker-credential-secretservice
package required by docker-compose and used by docker. A docker process
(a build, for example) can sometimes fail due to the bug. Some tests have
internal docker builds and can fail due to this bug.

13. Run authorizer tests

```sh
(cd 0chain && ./docker.local/bin/start.conductor.sh authorizer)
```

## Code structure

The conductor code is located in `code/go/0chain.net/conductor`. Next directories importance is highlighted.

* `cases` - has all test cases that should be linked to directives in `config`. These test cases are executed on directive `make_test_case_check`.
* `conductor` - has all features related to reading test file and the directives instructions.
* `conductrpc` - has rpc server and rpc client code to allow communication between conductor and nodes.
* `config` - registry of the directives and instructions to read the test configuration file.

## Updating conductor tests

### Updating the tests

To add more tests, simply create new test cases and add them to existing or new set.
Then be sure to enable the test set if creating a new one.

### Temporarily disabling tests

To test a specific test, simply comment out the other tests on `enable` part of the conductor test yaml.

For example, only run `Miner down/up`

```yaml
enable:
  - "Miner down/up"
#  - "Sharder down/up"
#  - "All miners down/up"
#  - "All sharders down/up"
#  - "All nodes down/up"
```

### Directives

The directives are test steps executed by the conductor. Each directive has a set of instructions programmed in the conductor. There are different purposes for creating a new different directive. We may need to inject a new behaviour in some node, waiting for a new event or creating a new test case.

The directives may be used for example for:
1. Starting nodes;
2. Changing conductor nodes state what allows the injection of a new behaviour when the node is accordingly programmed;
3. Waiting for events to happen like reaching a specific round, waiting for a view change, etc;
4. Run commands (bash scripts);
5. Execute verifications (test cases configured).

To insert a new directive that will change some node behaviour you should:
1. Declare directive in `code/go/0chain.net/conductor/config/registry.go`;
2. Create the structures inside `code/go/0chain.net/conductor/config` that will allow to read the configuration defined in the test file;
3. Update the conductor state, so it can be read by the nodes;
4. Use a `_integration_tests.go` to read the conductor state and program the behaviour you want.


### Common directive properties

- `timeout` - All commands support a timeout out of the box. Valid values in time duration format (eg. `1s` for 1 second, `10m` for 10 minutes). The default is 2 minutes.
- `must_fail` - Whether the test should fail if the command throw an error. By default, built-in commands have `must_fail` as false. Custom commands however is configurable with`should_fail` when declared.

### Supported directives

#### Built-in directives

1. **common setups**

- `set_monitor` - initiate the node from where blockchain events will be accepted
- `cleanup_bc` - stop all nodes, reset rounds, and clean up data using `cleanup_command` defined on `conductor.config.yaml`
- `env` - set environment variables that might affect commands to start/stop nodes. e.g. `CLI_ARGS` will effectively add arguments to command in `b0docker-compose.yml`

2. **common nodes control**

- `start` - starts the list of nodes. The start script used is defined on `conductor.config.yaml`
- `stop` - stops the list of nodes. The stop script used is defined on `conductor.config.yaml`
- `start_lock` - starts the list of nodes but lock them such that the nodes do nothing (eg. does not sign, does not generate blocks)
- `unlock` - update the state of the list of nodes to be no longer locked

3. **wait for an event of the monitor**

- `wait_view_change` - wait until a view change occurred
  - properties
    ```yaml
    # Name the round of this view change.
    # UNUSED in any of the tests
    remember_round: <string>
    # expectations on this view change.
    expect_magic_block:
      # Number is expected Magic Block number.
      # Use of MB number is more stable for the tests, since miners can vote for restart DKG process from start.
      number: <int64>
      # Round ignored if it's zero.
      # If set a positive value, then this round is expected.
      # UNUSED in any of the tests
      round: <int64>
      # RoundNextVCAfter used in combination with "remember_round".
      # This directive expects next VC round after the remembered one.
      # Empty string is ignored.
      # UNUSED in any of the tests
      round_next_vc_after: <string>
      # Sharders expected in MB.
      sharders: <array of strings>
      # Miners expected in MB.
      miners: <array of strings>
    ```
- `wait_phase` - wait until a phase ocurred
  - properties
    ```yaml
    # Phase can be any of 'start', 'contribute', 'share', 'publish', 'wait'
    phase: <string>
    # ViewChangeRound is the name of the view change round.
    # UNUSED in any of the tests
    view_change_round: <string>
    ```
- `wait_round` - wait until a round
  - properties
    ```yaml
    # Round is the blockchain round.
    round: <int64>
    # RoundName is the name of the round.
    # UNUSED in any of the tests
    name: <string>
    # Shift is the number of rounds to wait from current or "name" round if provided.
    shift: <int64>
    ```
- `wait_contribute_mpk` - wait for a miner's MPK
  - properties
    ```yaml
    # Miner is the name of the node.
    miner: <string>
    ```
- `wait_share_signs_or_shares` - waits for a miner's share signs or shares
  - properties
    ```yaml
    # Miner is the name of the node.
    miner: <string>
    ```
- `wait_add` - waits for the list of nodes to be added to blockchain
  - properties
    ```yaml
    # Miners are the names of the nodes.
    miners: <array of string>
    # Sharders are the names of the nodes.
    sharders: <array of string>
    # Blobbers are the names of the nodes.
    blobbers: <array of string>
    ```
- `wait_no_progress` - waits to confirm there is no progress on rounds. Anything less than 10 rounds after is acceptable as no progress.
- `wait_no_view_change`- waits to confirm there is no more view change after the round specified.
  ```yaml
  # Round is the blockchain round after which no view change is expected.
  round: <int64>
  ```
- `wait_sharder_keep` - waits for sharder keep on the list of sharders
  - properties
    ```yaml
    # Sharders are the names of the nodes.
    sharders: <array of string>
    ```

4. **control nodes behavior / misbehavior**

- `set_revealed` - reveal the list of nodes. A revealed node sends it share.
- `unset_revealed` - hide the list of nodes. A hidden node does not sends it share.
  - This is currently UNUSED
- `generators_failure` - prevents generators selected at start of the specified round (as in some setups they aren't known beforehand) from generating blocks for the duration of the whole round including all restarts.

5. **Byzantine blockchain**

- `vrfs` - have list of miners send bad VRFS
  - properties
    ```yaml
    # By miners
    by: <array of strings>
    # Good to miners
    good: <array of strings>
    # Bad to miners
    bad: <array of strings>
    ```
- `round_timeout` - have list of miners send bad round timeout
  - properties
    ```yaml
    # By miners
    by: <array of strings>
    # Good to miners
    good: <array of strings>
    # Bad to miners
    bad: <array of strings>
    ```
- `competing_block` - have one on the list of miners generate its own block
  - properties
    ```yaml
    # By miners
    by: <array of strings>
    ```
- `sign_only_competing_blocks` - have list of miners sign the competing blocks
  - properties
    ```yaml
    # By miners
    by: <array of strings>
    ```
- `double_spend_transaction` - have list of miners readd a previous transaction
  - properties
    ```yaml
    # By miners
    by: <array of strings>
    ```
- `wrong_block_sign_hash` - have list of miners use an invalid signature hash
  - properties
    ```yaml
    # By miners
    by: <array of strings>
    ```
- `wrong_block_sign_key` - have list of miners use an invalid secret key
  - properties
    ```yaml
    # By miners
    by: <array of strings>
    ```
- `wrong_block_hash` - have list of miners use an invalid block hash
  - properties
    ```yaml
    # By miners
    by: <array of strings>
    ```
- `verification_ticket_group` - unimplemented
- `wrong_verification_ticket_hash` - have list of miners send invalid verification ticket signature hash
  - properties
    ```yaml
    # By miners
    by: <array of strings>
    # Good to miners
    good: <array of strings>
    # Bad to miners
    bad: <array of strings>
    ```
- `wrong_verification_ticket_key` - have list of miners send invalid verification ticket signature hash (wrong key)
  - properties
    ```yaml
    # By miners
    by: <array of strings>
    # Good to miners
    good: <array of strings>
    # Bad to miners
    bad: <array of strings>
    ```
- `wrong_notarized_block_hash` - unimplemented
- `wrong_notarized_block_key` - unimplemented
- `notarize_only_competing_block` - unimplemented
- `notarized_block` - unimplemented

6. **Byzantine blockchain sharders**

- `finalized_block` - have list of sharders returns a different block hash for last finalized block
  - properties
    ```yaml
    # By sharders
    by: <array of strings>
    ```
- `magic_block` - have list of sharders returns a different block hash for last finalized magic block
  - properties
    ```yaml
    # By sharders
    by: <array of strings>
    ```
- `verify_transaction` - have list of sharders returns a hash and data on transaction verification
  - properties
    ```yaml
    # By sharders
    by: <array of strings>
    ```

7. **Byzantine view change**

- `mpk` - have list of miners send bad MPK
  - properties
    ```yaml
    # By miners
    by: <array of strings>
    # Good to miners
    good: <array of strings>
    # Bad to miners
    bad: <array of strings>
    ```
- `share` - have list of miners send bad DKG
  - properties
    ```yaml
    # By miners
    by: <array of strings>
    # Good to miners
    good: <array of strings>
    # Bad to miners
    bad: <array of strings>
    ```
- `signature` - have list of miners send bad sign share
  - properties
    ```yaml
    # By miners
    by: <array of strings>
    # Good to miners
    good: <array of strings>
    # Bad to miners
    bad: <array of strings>
    ```
- `publish` - have list of miners publish bad sign share
  - properties
    ```yaml
    # By miners
    by: <array of strings>
    # Good to miners
    good: <array of strings>
    # Bad to miners
    bad: <array of strings>
    ```

8. **blobber**

- `storage_tree` - unimplemented
- `validator_proof` - unimplemented
- `challenges` - unimplemented

#### Custom commands

The list is available on [conductor.config.yaml](https://github.com/0chain/0chain/blob/master/docker.local/config/conductor.config.yaml#L146).

### Adding new command

#### To add a new command that executes a CLI command, simply update `docker.local/config/conductor.config.yaml`

Add a new command under `commands`

```yaml
your_command_name:
  work_dir: "../blobber" # working directory where the command will be called is relative to ./0chain folder
  exec: "../blobber/docker.local/bin/docker-clean.sh" ## CLI command to execute
  can_fail: true #
```

To use, simply provide the `command` directive and the custom command name on test suite.

```yaml
- name: "All blobber tests"
  flow:
    - command:
        name: "your_command_name"
```

## Debugging

The output of start conductor command shows the tests that being executed, the tests result and the error description if the test fails.

It is generated the next logs for each node that runs in the conductor test.
* `0chain/conductor/logs` shows logs about the building of the docker images and the docker containers initialization. Normally, you can see here errors if the test is stuck on starting nodes.
* `0chain/docker.local/miner*` shows miners application logs.
* `0chain/docker.local/sharder*` shows sharders application logs.
* `blobber/docker.local/blobber*` shows miners application logs.
* `token_bridge_authserver/docker.local/authorizer*` shows bridges application logs.

The test cases are highly dependent on the configuration used in the network. The files are located in:
* `0chain/docker.local/0chain.yaml`
* `0chain/docker.local/sc.yaml`
* `blobber/docker.local/conductor-config/0chain_blobber.yaml`
* `blobber/docker.local/conductor-config/0chain_validator.yaml`
* `token_bridge_authserver/config/config.yaml`
* `token_bridge_authserver/config/authorizer.yaml`

Some tests also requires the magic block to have only the nodes in use.


<|MERGE_RESOLUTION|>--- conflicted
+++ resolved
@@ -1,25 +1,20 @@
 # Conductor
 
-Conductor is a program used for orchestrate a 0chain network and running integrations tests agains it.
+Conductor is an RPC server used for integrations tests.
 It can control nodes to make them behave badly in the network as required.
-
-A RPC server is exposed, so the communication between the conductor and the network nodes is possible. Through this channel of the communication the conductor receives information about the nodes state and events that happen in the blockchain in order to proceed in the tests. The client queries the conductor to know if it should behave in a malicious way.
-
-Currently, the conductor tests cover miners, sharders, blobbers and authorizers. They also allow to test client tools like `zboxcli` and `zwalletcli`.
+As an RPC server, it also receives events from the nodes to reliably manage the test progressions.
+
+The conductor is automated as much as it can be.
 
 ## How it works
 
-The conductor tests are present in `yaml` configuration files located in `docker.local/config`. The conductor server searches in this location for a file with the name used as argument in the start conductor command.
-
 The conductor requires the nodes to be built on a certain way in order to control them during the tests.
-Particularly, when miners, sharders, blobbers and authorizers are built, it uses a tag `integration_tests`.
+Particularly, when miners and sharders are built, it uses a tag `integration_tests`.
 The `go build` will use the go files ending with `_integration_tests.go` instead of `_main.go` files.
 The `_integration_tests.go` copy communicates with the conductor through RPC.
 
 During run time, the conductor loads a yaml file for its config and uses a test suite which defines the tests.
 
-The test runs successfully if the conductor is able to run all the steps without issues. A timeout is associated with most of the steps that when reached make the test fail.
-
 ### Conductor config
 
 The config file is defined in [conductor.config.yaml](https://github.com/0chain/0chain/blob/master/docker.local/config/conductor.config.yaml)
@@ -28,7 +23,6 @@
 
 - details of all nodes used
 - custom commands used in tests
-- `stuck_warning_threshold` setting to show additional output when the chain is stuck for more than specified duration
 
 ### Conductor test suite
 
@@ -94,25 +88,13 @@
 1. `standard tests` - confirms chain continue to function properly despite bad miner and sharder participants
 - [conductor.miners.yaml](https://github.com/0chain/0chain/blob/master/docker.local/config/conductor.miners.yaml)
 - [conductor.sharders.yaml](https://github.com/0chain/0chain/blob/master/docker.local/config/conductor.sharders.yaml)
-<<<<<<< HEAD
-2. `complex scenarios` - confirms chain continues to function properly despite byzantine attacks and faults
-- [conductor.no-view-change.byzantine.yaml](https://github.com/0chain/0chain/blob/master/docker.local/config/conductor.no-view-change.byzantine.yaml)
-- [conductor.no-view-change.fault-tolerance.yaml](https://github.com/0chain/0chain/blob/master/docker.local/config/conductor.no-view-change.fault-tolerance.yaml)
-- [conductor.view-change.byzantine.yaml](https://github.com/0chain/0chain/blob/master/docker.local/config/conductor.view-change.byzantine.yaml)
-- conductor.view-change.fault-tolerance*.yaml
-=======
 2. `view-change tests` - confirms view change (addition and removal of nodes) is working
 - [conductor.no-view-change.fault-tolerance.yaml](https://github.com/0chain/0chain/blob/master/docker.local/config/conductor.no-view-change.fault-tolerance.yaml)
 - [conductor.view-change.byzantine.yaml](https://github.com/0chain/0chain/blob/master/docker.local/config/conductor.view-change.byzantine.yaml)
 - [conductor.view-change.fault-tolerance.yaml](https://github.com/0chain/0chain/blob/master/docker.local/config/conductor.view-change.fault-tolerance.yaml)
->>>>>>> bec9dfeb
 3. `blobber tests` - confirms storage functions continue to work despite bad or lost blobber, and confirms expected storage function failures
 - [conductor.blobber-1.yaml](https://github.com/0chain/0chain/blob/master/docker.local/config/conductor.blobber-1.yaml)
 - [conductor.blobber-2.yaml](https://github.com/0chain/0chain/blob/master/docker.local/config/conductor.blobber-2.yaml)
-- [conductor.blobber-3.yaml](https://github.com/0chain/0chain/blob/master/docker.local/config/conductor.blobber-3.yaml)
-- [conductor.validator-1.yaml](https://github.com/0chain/0chain/blob/master/docker.local/config/conductor.validator-1.yaml)
-4. `authorizer tests` - confirms burns and mints continue to work despite authorizers bad behaviours
-- [conductor.authorizer.yaml](https://github.com/0chain/0chain/blob/master/docker.local/config/conductor.authorizer.yaml)
 
 ## Test cases covered
 
@@ -122,48 +104,26 @@
 
 Below are the basic setup required to run the test suites.
 
-### 1. Clone the repo
-```sh
-git clone git@github.com:0chain/0chain.git && cd 0chain
-```
-
-### 2. Init Setup
-```sh
-./docker.local/bin/init.setup.sh
-```
-this will create folder called sharder* and miner* inside `./docker.local/` folder.
-
-### 3. Setup the network
-```sh
-./docker.local/bin/setup.network.sh
-```
-
-### 4. Build the base image
-```sh
-./docker.local/bin/build.base.sh
-```
-
-### 5. Build miner and sharder docker images for integration test
-
-#### a. Build miner docker image for integration test
-
-```sh
-./docker.local/bin/build.miners-integration-tests.sh
-```
-
-#### b. Build sharder docker image for integration test
-
-```sh
-./docker.local/bin/build.sharders-integration-tests.sh
-```
-
-NOTE: The miner and sharder images are designed for integration tests only. If wanted to run chain normally, rebuild the original images by running the folowing:
-
-```sh
-./docker.local/bin/build.sharders.sh && ./docker.local/bin/build.miners.sh
-```
-
-### 6. Confirm that view change rounds are set to 50 on `0chain/docker.local/config/sc.yaml`
+1. Git clone [0chain](https://github.com/0chain/0chain)
+2. Build miner docker image for integration test
+
+```sh
+(cd 0chain && ./docker.local/bin/build.miners-integration-tests.sh)
+```
+
+2. Build sharder docker image for integration test
+
+```sh
+(cd 0chain && ./docker.local/bin/build.sharders-integration-tests.sh)
+```
+
+NOTE: The miner and sharder images are designed for integration tests only. If wanted to run chain normally, rebuild the original images.
+
+```sh
+(cd 0chain && ./docker.local/bin/build.sharders.sh && ./docker.local/bin/build.miners.sh)
+```
+
+3. Confirm that view change rounds are set to 50 on `0chain/docker.local/config.yaml`
 
 ```yaml
 start_rounds: 50
@@ -189,7 +149,7 @@
 
 ## Running view-change tests
 
-1. Set `view_change: true` on `0chain/docker.local/config/0chain.yaml`
+1. Set `view_change: true` on `0chain/docker.local/config.yaml`
 2. Run view-change tests
 
 ```sh
@@ -198,7 +158,7 @@
 (cd 0chain && ./docker.local/bin/start.conductor.sh view-change-3)
 ```
 
-## <a name="blobber"></a>Running blobber tests
+## Running blobber tests
 
 Blobber tests require more setup.
 
@@ -228,25 +188,21 @@
 (cd zwalletcli && make install)
 ```
 
-8. Build 0dns
-
-```sh
-(cd 0dns && ./docker.local/bin/init.sh)
-(cd 0dns && ./docker.local/bin/build.sh)
-```
-
-9. Init setup for blobbers
-
-```sh
-(cd blobber && ./docker.local/bin/blobber.init.setup.sh)
-```
-
-10. Build blobber base
-```sh
-(cd blobber && ./docker.local/bin/build.base.sh)
-```
-
-11. Add `~/.zcn/config.yaml` as follows
+8. Patch 0dns
+
+```sh
+(cd 0dns && git apply --check ../0chain/docker.local/bin/conductor/0dns-local.patch)
+(cd 0dns && git apply ../0chain/docker.local/bin/conductor/0dns-local.patch)
+```
+
+9. Patch blobbers
+
+```sh
+(cd blobber && git apply --check ../0chain/docker.local/bin/conductor/blobber-tests.patch)
+(cd blobber && git apply ../0chain/docker.local/bin/conductor/blobber-tests.patch)
+```
+
+10. Add `~/.zcn/config.yaml` as follows
 
 ```yaml
 block_worker: http://127.0.0.1:9091
@@ -258,7 +214,7 @@
 query_sleep_time: 5
 ```
 
-12. Apply if on Ubuntu 18.04
+11. Apply if on Ubuntu 18.04
 
 https://github.com/docker/for-linux/issues/563#issuecomment-547962928
 
@@ -267,98 +223,12 @@
 (a build, for example) can sometimes fail due to the bug. Some tests have
 internal docker builds and can fail due to this bug.
 
-13. Run blobber tests
+12. Run blobber tests
 
 ```sh
 (cd 0chain && ./docker.local/bin/start.conductor.sh blobber-1)
-(cd 0chain && ./docker.local/bin/start.conductor.sh blobber-2)
-(cd 0chain && ./docker.local/bin/start.conductor.sh blobber-3)
-(cd 0chain && ./docker.local/bin/start.conductor.sh validator-1)
-```
-
-## <a name="authorizer"></a>Running authorizer tests
-
-Blobber tests require more setup.
-
-1. Git clone [authorizer](https://github.com/0chain/token_bridge_authserver)
-2. Git clone [zboxcli](https://github.com/0chain/zboxcli)
-3. Git clone [zwalletcli](https://github.com/0chain/blobber)
-4. Git clone [0dns](https://github.com/0chain/0dns)
-5. Confirm directories
-
-```
-0chain/
-token_bridge_authserver/
-zboxcli/
-zwalletcli/
-0dns/
-```
-
-6. Install zboxcli
-
-```sh
-(cd zboxcli && make install)
-```
-
-7. Install zwalletcli
-
-```sh
-(cd zwalletcli && make install)
-```
-
-8. Build 0dns
-
-```sh
-(cd 0dns && ./docker.local/bin/init.sh)
-(cd 0dns && ./docker.local/bin/build.sh)
-```
-
-9. Init setup for authorizer
-
-```sh
-(cd token_bridge_authserver && ./docker.local/bin/authorizer.init.setup.sh)
-```
-
-10. Build authorizer integration image
-```sh
-(cd blobber && ./docker.local/bin/build.authorizer-integration-tests.sh)
-```
-
-11. Add `~/.zcn/config.yaml` as follows
-
-```yaml
-block_worker: http://127.0.0.1:9091
-signature_scheme: bls0chain
-min_submit: 50
-min_confirmation: 50
-confirmation_chain_length: 3
-max_txn_query: 5
-query_sleep_time: 5
-```
-
-12. Apply if on Ubuntu 18.04
-
-https://github.com/docker/for-linux/issues/563#issuecomment-547962928
-
-The bug in Ubuntu 18.04 related. It relates to docker-credential-secretservice
-package required by docker-compose and used by docker. A docker process
-(a build, for example) can sometimes fail due to the bug. Some tests have
-internal docker builds and can fail due to this bug.
-
-13. Run authorizer tests
-
-```sh
-(cd 0chain && ./docker.local/bin/start.conductor.sh authorizer)
-```
-
-## Code structure
-
-The conductor code is located in `code/go/0chain.net/conductor`. Next directories importance is highlighted.
-
-* `cases` - has all test cases that should be linked to directives in `config`. These test cases are executed on directive `make_test_case_check`.
-* `conductor` - has all features related to reading test file and the directives instructions.
-* `conductrpc` - has rpc server and rpc client code to allow communication between conductor and nodes.
-* `config` - registry of the directives and instructions to read the test configuration file.
+(cd 0chain && ./docker.local/bin/start.conductor.sh blobber-2) (edited)
+```
 
 ## Updating conductor tests
 
@@ -382,24 +252,6 @@
 #  - "All nodes down/up"
 ```
 
-### Directives
-
-The directives are test steps executed by the conductor. Each directive has a set of instructions programmed in the conductor. There are different purposes for creating a new different directive. We may need to inject a new behaviour in some node, waiting for a new event or creating a new test case.
-
-The directives may be used for example for:
-1. Starting nodes;
-2. Changing conductor nodes state what allows the injection of a new behaviour when the node is accordingly programmed;
-3. Waiting for events to happen like reaching a specific round, waiting for a view change, etc;
-4. Run commands (bash scripts);
-5. Execute verifications (test cases configured).
-
-To insert a new directive that will change some node behaviour you should:
-1. Declare directive in `code/go/0chain.net/conductor/config/registry.go`;
-2. Create the structures inside `code/go/0chain.net/conductor/config` that will allow to read the configuration defined in the test file;
-3. Update the conductor state, so it can be read by the nodes;
-4. Use a `_integration_tests.go` to read the conductor state and program the behaviour you want.
-
-
 ### Common directive properties
 
 - `timeout` - All commands support a timeout out of the box. Valid values in time duration format (eg. `1s` for 1 second, `10m` for 10 minutes). The default is 2 minutes.
@@ -413,7 +265,6 @@
 
 - `set_monitor` - initiate the node from where blockchain events will be accepted
 - `cleanup_bc` - stop all nodes, reset rounds, and clean up data using `cleanup_command` defined on `conductor.config.yaml`
-- `env` - set environment variables that might affect commands to start/stop nodes. e.g. `CLI_ARGS` will effectively add arguments to command in `b0docker-compose.yml`
 
 2. **common nodes control**
 
@@ -507,9 +358,8 @@
 4. **control nodes behavior / misbehavior**
 
 - `set_revealed` - reveal the list of nodes. A revealed node sends it share.
-- `unset_revealed` - hide the list of nodes. A hidden node does not sends it share.
+- `unset_revealed` - hid the list of nodes. A hidden node does not sends it share.
   - This is currently UNUSED
-- `generators_failure` - prevents generators selected at start of the specified round (as in some setups they aren't known beforehand) from generating blocks for the duration of the whole round including all restarts.
 
 5. **Byzantine blockchain**
 
@@ -667,7 +517,7 @@
 
 #### Custom commands
 
-The list is available on [conductor.config.yaml](https://github.com/0chain/0chain/blob/master/docker.local/config/conductor.config.yaml#L146).
+The list is available on [conductor.config.yaml](https://github.com/0chain/0chain/blob/c93e6022bee40e76eb35c408d8117dfb41b30bf7/docker.local/config/conductor.config.yaml#L117).
 
 ### Adding new command
 
@@ -689,27 +539,4 @@
   flow:
     - command:
         name: "your_command_name"
-```
-
-## Debugging
-
-The output of start conductor command shows the tests that being executed, the tests result and the error description if the test fails.
-
-It is generated the next logs for each node that runs in the conductor test.
-* `0chain/conductor/logs` shows logs about the building of the docker images and the docker containers initialization. Normally, you can see here errors if the test is stuck on starting nodes.
-* `0chain/docker.local/miner*` shows miners application logs.
-* `0chain/docker.local/sharder*` shows sharders application logs.
-* `blobber/docker.local/blobber*` shows miners application logs.
-* `token_bridge_authserver/docker.local/authorizer*` shows bridges application logs.
-
-The test cases are highly dependent on the configuration used in the network. The files are located in:
-* `0chain/docker.local/0chain.yaml`
-* `0chain/docker.local/sc.yaml`
-* `blobber/docker.local/conductor-config/0chain_blobber.yaml`
-* `blobber/docker.local/conductor-config/0chain_validator.yaml`
-* `token_bridge_authserver/config/config.yaml`
-* `token_bridge_authserver/config/authorizer.yaml`
-
-Some tests also requires the magic block to have only the nodes in use.
-
-
+```
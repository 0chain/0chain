package config

import (
	"fmt"
	"time"

	"github.com/mitchellh/mapstructure"
)

// The Bad is common bad / only sending configuration.
type Bad struct {
	// By these nodes.
	By []NodeName `json:"by" yaml:"by" mapstructure:"by"`
	// Good to these nodes.
	Good []NodeName `json:"good" yaml:"good" mapstructure:"good"`
	// Bad to these nodes.
	Bad []NodeName `json:"bad" yaml:"bad" mapstructure:"bad"`
}

// Unmarshal with given name and from given map[interface{}]interface{}
// by mapstructure package.
func (b *Bad) Unmarshal(name string, val interface{}) (err error) {
	if err = mapstructure.Decode(val, b); err != nil {
		return fmt.Errorf("invalid '%s' argument type: %T, "+
			"decoding error: %v", name, val, err)
	}
	if len(b.By) == 0 {
		return fmt.Errorf("empty 'by' field of '%s'", name)
	}
	return
}

// Is given name in given names list.
func isInList(ids []NodeName, id NodeName) bool {
	for _, x := range ids {
		if x == id {
			return true
		}
	}
	return false
}

type Namer interface {
	Name(NodeID) NodeName
}

// IsGood returns true if the Bad is nil or given name is in Good list.
func (b *Bad) IsGood(state Namer, id string) bool {
	return b == nil || isInList(b.Good, state.Name(NodeID(id)))
}

// IsBad returns true if the Bad is not nil and given name is in Bad list.
func (b *Bad) IsBad(state Namer, id string) bool {
	return b != nil && isInList(b.Bad, state.Name(NodeID(id)))
}

// IsBy returns true if given name is in By list.
func (b *Bad) IsBy(state Namer, id string) bool {
	return b != nil && isInList(b.By, state.Name(NodeID(id)))
}

// IsCompetingRoundGenerator returns true for a group competing block generator.
// The node shouldn't be a generator. For a group of block generators (if the By
// field is a list of many items, they are the group) one of the nodes is
// competing round generator. It uses special algorithm choosing one of the By
// list.
func (b *Bad) IsCompetingRoundGenerator(state Namer, id string,
	round int64) (ok bool) {

	if b == nil {
		return false
	}

	var i = int(round % int64(len(b.By)))
	return b.By[i] == state.Name(NodeID(id))
}

// IsCompetingGroupMember returns true if given id is one of By list. The
// method regards nil, unlike the IsBy.
func (b *Bad) IsCompetingGroupMember(state Namer, id string) (ok bool) {

	if b == nil {
		return true // sign every block
	}

	var name = state.Name(NodeID(id))
	for _, member := range b.By {
		if member == name {
			return true
		}
	}
	return // false
}

type (
	// ExtendNotNotarisedBlock represents config for cases.NotNotarisedBlockExtension.
	ExtendNotNotarisedBlock struct {
		Enable bool  `json:"enable" yaml:"enable" mapstructure:"enable"`
		Round  int64 `json:"round" yaml:"round" mapstructure:"round"`
	}

<<<<<<< HEAD
	// SendDifferentBlocksFromFirstGenerator represents config for cases.SendDifferentBlocksFromFirstGenerator.
	SendDifferentBlocksFromFirstGenerator struct {
		Round int64 `json:"round" yaml:"round" mapstructure:"round"`
	}

	// SendDifferentBlocksFromAllGenerators represents config for cases.SendDifferentBlocksFromAllGenerators.
	SendDifferentBlocksFromAllGenerators struct {
		Round int64 `json:"round" yaml:"round" mapstructure:"round"`
	}

	// BreakingSingleBlock represents config for cases.BreakingSingleBlock.
	BreakingSingleBlock struct {
		Round int64 `json:"round" yaml:"round" mapstructure:"round"`
=======
	// VerifyingNonExistentBlock represents config for cases.VerifyingNonExistentBlock.
	VerifyingNonExistentBlock struct {
		Hash  string `json:"hash" yaml:"hash" mapstructure:"hash"`
		Round int    `json:"round" yaml:"round" mapstructure:"round"`

		IgnoredVerificationTicketsNum int
>>>>>>> f87b4b80
	}

	// TestCaseCheck represents generic configuration for making tests checks.
	TestCaseCheck struct {
		WaitTimeStr string `mapstructure:"wait_time"`
		WaitTime    time.Duration
	}
)

// Decode decodes provided interface by executing mapstructure.Decode.
func (c *ExtendNotNotarisedBlock) Decode(val interface{}) error {
	var cfg ExtendNotNotarisedBlock
	if err := mapstructure.Decode(val, &cfg); err != nil {
		return err
	}
	*c = cfg
	return nil
}

// Decode decodes provided interface by executing mapstructure.Decode.
<<<<<<< HEAD
func (c *SendDifferentBlocksFromFirstGenerator) Decode(val interface{}) error {
	var cfg SendDifferentBlocksFromFirstGenerator
	if err := mapstructure.Decode(val, &cfg); err != nil {
		return err
	}
	*c = cfg
	return nil
}

// Decode decodes provided interface by executing mapstructure.Decode.
func (c *SendDifferentBlocksFromAllGenerators) Decode(val interface{}) error {
	var cfg SendDifferentBlocksFromAllGenerators
	if err := mapstructure.Decode(val, &cfg); err != nil {
		return err
	}
	*c = cfg
	return nil
}

// Decode decodes provided interface by executing mapstructure.Decode.
func (c *BreakingSingleBlock) Decode(val interface{}) error {
	var cfg BreakingSingleBlock
=======
func (c *VerifyingNonExistentBlock) Decode(val interface{}) error {
	var cfg VerifyingNonExistentBlock
>>>>>>> f87b4b80
	if err := mapstructure.Decode(val, &cfg); err != nil {
		return err
	}
	*c = cfg
	return nil
}

// Decode decodes provided interface by executing mapstructure.Decode.
func (c *TestCaseCheck) Decode(val interface{}) (err error) {
	var cfg TestCaseCheck
	if err := mapstructure.Decode(val, &cfg); err != nil {
		return err
	}
	if cfg.WaitTime, err = time.ParseDuration(cfg.WaitTimeStr); err != nil {
		return err
	}
	*c = cfg
	return nil
}<|MERGE_RESOLUTION|>--- conflicted
+++ resolved
@@ -99,7 +99,6 @@
 		Round  int64 `json:"round" yaml:"round" mapstructure:"round"`
 	}
 
-<<<<<<< HEAD
 	// SendDifferentBlocksFromFirstGenerator represents config for cases.SendDifferentBlocksFromFirstGenerator.
 	SendDifferentBlocksFromFirstGenerator struct {
 		Round int64 `json:"round" yaml:"round" mapstructure:"round"`
@@ -113,14 +112,14 @@
 	// BreakingSingleBlock represents config for cases.BreakingSingleBlock.
 	BreakingSingleBlock struct {
 		Round int64 `json:"round" yaml:"round" mapstructure:"round"`
-=======
+	}
+
 	// VerifyingNonExistentBlock represents config for cases.VerifyingNonExistentBlock.
 	VerifyingNonExistentBlock struct {
 		Hash  string `json:"hash" yaml:"hash" mapstructure:"hash"`
 		Round int    `json:"round" yaml:"round" mapstructure:"round"`
 
 		IgnoredVerificationTicketsNum int
->>>>>>> f87b4b80
 	}
 
 	// TestCaseCheck represents generic configuration for making tests checks.
@@ -141,7 +140,6 @@
 }
 
 // Decode decodes provided interface by executing mapstructure.Decode.
-<<<<<<< HEAD
 func (c *SendDifferentBlocksFromFirstGenerator) Decode(val interface{}) error {
 	var cfg SendDifferentBlocksFromFirstGenerator
 	if err := mapstructure.Decode(val, &cfg); err != nil {
@@ -164,10 +162,16 @@
 // Decode decodes provided interface by executing mapstructure.Decode.
 func (c *BreakingSingleBlock) Decode(val interface{}) error {
 	var cfg BreakingSingleBlock
-=======
+	if err := mapstructure.Decode(val, &cfg); err != nil {
+		return err
+	}
+	*c = cfg
+	return nil
+}
+
+// Decode decodes provided interface by executing mapstructure.Decode.
 func (c *VerifyingNonExistentBlock) Decode(val interface{}) error {
 	var cfg VerifyingNonExistentBlock
->>>>>>> f87b4b80
 	if err := mapstructure.Decode(val, &cfg); err != nil {
 		return err
 	}

package config

import (
	"errors"
	"fmt"
	"os"
	"os/exec"
	"path/filepath"
	"strings"
	"time"
)

type StopChallengeGeneration bool
type WaitOnChallengeGeneration bool
type StopWMCommit bool
type BlobberCommittedWM bool
<<<<<<< HEAD
=======
type GetFileMetaRoot bool
>>>>>>> 749de5dc

// common types
type (
	NodeName  string // node name used in configurations
	NodeID    string // a NodeID is ID of a miner or a sharder
	Round     int64  // a Round number
	RoundName string // round name (remember round, round next after VC)
	Number    int64  // magic block number
)

// CleanupBC represents blockchain cleaning.
type CleanupBC struct {
	Timeout time.Duration `json:"timeout" yaml:"timeout" mapstructure:"timeout"`
}

type Phase int

const (
	PhaseStart      = iota //
	PhaseContribute        //
	PhaseShare             //
	PhasePublish           //
	PhaseWait              //
)

func ParsePhase(ps string) (ph Phase, err error) {
	switch strings.ToLower(ps) {
	case "start":
		return PhaseStart, nil
	case "contribute":
		return PhaseContribute, nil
	case "share":
		return PhaseShare, nil
	case "publish":
		return PhasePublish, nil
	case "wait":
		return PhaseWait, nil
	}
	return 0, fmt.Errorf("unknown phase: %q", ps)
}

// String implements standard fmt.Stringer interface.
func (p Phase) String() string {
	switch p {
	case PhaseStart:
		return "start"
	case PhaseContribute:
		return "contribute"
	case PhaseShare:
		return "share"
	case PhasePublish:
		return "publish"
	case PhaseWait:
		return "wait"
	}
	return fmt.Sprintf("Phase<%d>", int(p))
}

// A Case represents a test case.
type Case struct {
	Name string `json:"name" yaml:"name" mapstructure:"name"`
	Flow Flow   `json:"flow" yaml:"flow" mapstructure:"flow"`
}

// Set of tests.
type Set struct {
	// Name of the Set that used in the 'Config.Enable'
	Name string `json:"name" yaml:"name" mapstructure:"name"`
	// Tests names of the Set.
	Tests []string `json:"tests" yaml:"tests" mapstructure:"tests"`
}

type Arg struct {
	Required bool `json:"required" yaml:"required" mapstructured:"required"`
	Default string `json:"default" yaml:"default" mapstructured:"default"`
}

// A system command.
type Command struct {
	WorkDir    string `json:"work_dir" yaml:"work_dir" mapstructure:"work_dir"`
	Exec       string `json:"exec" yaml:"exec" mapstructure:"exec"`
	ShouldFail bool   `json:"should_fail" yaml:"should_fail" mapstructure:"should_fail"`
	CanFail    bool   `json:"can_fail" yaml:"can_fail" mapstructure:"can_fail"`
	Args	   map[string]*Arg	`json:"args" yaml:"args" mapstructure:"args"`
}

// CommandName
type CommandName struct {
	Name string `json:"name" yaml:"name" mapstructure:"name"`
	Params map[string]string `json:"params" yaml:"params" mapstructure:"params"`
}

// A Config represents conductor testing configurations.
type Config struct {
	// BindRunner endpoint to connect to.
	BindRunner string `json:"bind_runner" yaml:"bind_runner" mapstructure:"bind_runner"`
	// Runner endpoint to connect to.
	Runner string `json:"runner" yaml:"runner" mapstructure:"runner"`
	// Bind is address to start RPC server.
	Bind string `json:"bind" yaml:"bind" mapstructure:"bind"`
	// Address is address of RPC server in docker network (e.g.
	// address to connect to).
	Address string `json:"address" yaml:"address" mapstructure:"address"`
	// Logs is directory for stdin and stdout logs.
	Logs string `json:"logs" yaml:"logs" mapstructure:"logs"`
	// Nodes for tests.
	Nodes Nodes `json:"nodes" yaml:"nodes" mapstructure:"nodes"`
	// Tests cases and related.
	Tests []Case `json:"tests" yaml:"tests" mapstructure:"tests"`
	// CleanupCommand used to cleanup BC. All nodes should be stopped before.
	CleanupCommand string `json:"cleanup_command" yaml:"cleanup_command" mapstructure:"cleanup_command"`
	// ViewChange is number of rounds for a view change (e.g. 250, 50 per phase).
	ViewChange Round `json:"view_change" yaml:"view_change" mapstructure:"view_change"`
	// Enable sets of tests.
	Enable []string `json:"enable" yaml:"enable" mapstructure:"enable"`
	// Sets or tests.
	Sets []Set `json:"sets" yaml:"sets" mapstructure:"sets"`
	// Commands is list of system commands to perform.
	Commands map[string]*Command `json:"commands" yaml:"commands" mapstructure:"commands"`
	// SkipWait nodes waiting (blobbers)
	SkipWait              []NodeName `json:"skip_wait" yaml:"skip_wait" mapstructure:"skip_wait"`
	StuckWarningThreshold string     `json:"stuck_warning_threshold" yaml:"stuck_warning_threshold" mapstructure:"stuck_warning_threshold"`
	Env                   map[string]string
	stuckWarningThreshold *time.Duration
}

// cleaning up custom environment variables before each test
func (c *Config) CleanupEnv() {
	c.Env = nil
}

// IsSkipWait skips waiting node initialization message.
func (c *Config) IsSkipWait(name NodeName) (ok bool) {
	for _, skip := range c.SkipWait {
		if name == skip {
			return true
		}
	}
	return // wait
}

func (c *Config) GetStuckWarningThreshold() time.Duration {
	if c.stuckWarningThreshold == nil {
		if tm, err := time.ParseDuration(c.StuckWarningThreshold); err == nil {
			c.stuckWarningThreshold = &tm
		} else {
			var tm time.Duration = 0
			c.stuckWarningThreshold = &tm
		}
	}
	return *c.stuckWarningThreshold
}

// Execute system command by its name.
func (c *Config) Execute(name string, params map[string]string) (err error) {
	var n, ok = c.Commands[name]
	if !ok {
		return fmt.Errorf("unknown system command: %q", name)
	}

	if n.WorkDir == "" {
		n.WorkDir = "."
	}

	commandString := n.Exec
	fmt.Printf("Command: %v, Args: %+v, Params: %v\n", name, n.Args, params)

	// Build command arguments from given params
	for aname, arg := range n.Args {
		pval, ok := params[aname]
		fmt.Printf("From params map, val = %v, found = %v\n", pval, ok)
		if !ok {
			if arg.Required {
				return fmt.Errorf("argument %v is required for command %v but no value was provided", aname, name)
			} else {
				pval = arg.Default
			}
		}
		fmt.Printf("Trying to replace %v with %v in %v\n", fmt.Sprintf("$%v", aname), pval, n.Exec)
		commandString = strings.Replace(commandString, fmt.Sprintf("$%v", aname), pval, 1)
	}

	fmt.Printf("[INF] Running command: %v\n", commandString)

	var (
		ss      = strings.Fields(commandString)
		command string
	)
	command = ss[0]
	if filepath.Base(command) != command && !strings.HasPrefix(command, ".") {
		command = "./" + filepath.Join(n.WorkDir, command)
	}
	var cmd = exec.Command(command, ss[1:]...)
	cmd.Dir = n.WorkDir

	cmd.Stdout = os.Stdout
	cmd.Stderr = os.Stderr
	err = cmd.Run()
	if n.CanFail {
		return nil // ignore an error
	}

	if err == nil {
		if n.ShouldFail {
			return fmt.Errorf("command %q success (but should fail)", name)
		}
		return nil // ok
	}

	if _, ok := err.(*exec.ExitError); !ok {
		return // not exit status error
	}

	if n.ShouldFail {
		return nil // ok
	}

	return err
}

// TestsOfSet returns test cases of given Set.
func (c *Config) TestsOfSet(set *Set) (cs []Case) {
	for _, name := range set.Tests {
		for _, testCase := range c.Tests {
			if testCase.Name == name {
				cs = append(cs, testCase)
			}
		}
	}
	return
}

// IsEnabled returns true if given set is included in `enable“ list.
func (c *Config) IsEnabled(set *Set) bool {
	for _, name := range c.Enable {
		if set.Name == name {
			return true
		}
	}
	return false
}

// CleanupBC used to execute the configured cleanup_command.
func (c *Config) CleanupBC() (err error) {
	if c.CleanupCommand == "" {
		return errors.New("no cleanup_command given in conductor.yaml")
	}

	var (
		ss  = strings.Fields(c.CleanupCommand)
		cmd = exec.Command(ss[0], ss[1:]...)
	)

	return cmd.Run()
}<|MERGE_RESOLUTION|>--- conflicted
+++ resolved
@@ -14,10 +14,7 @@
 type WaitOnChallengeGeneration bool
 type StopWMCommit bool
 type BlobberCommittedWM bool
-<<<<<<< HEAD
-=======
 type GetFileMetaRoot bool
->>>>>>> 749de5dc
 
 // common types
 type (

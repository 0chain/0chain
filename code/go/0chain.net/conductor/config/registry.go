package config

import (
	"fmt"
	"log"
	"time"

	"github.com/mitchellh/mapstructure"

	"0chain.net/conductor/config/cases"
)

type flowExecuteFunc func(name string, ex Executor, val interface{},
	tm time.Duration) (err error)

var flowRegistry = make(map[string]flowExecuteFunc)

func register(name string, fn flowExecuteFunc) {
	flowRegistry[name] = fn
}

func init() {

	// common setups

	register("set_monitor", func(name string,
		ex Executor, val interface{}, tm time.Duration) (err error) {
		return setMonitor(ex, val, tm)
	})
	register("cleanup_bc", func(name string,
		ex Executor, val interface{}, tm time.Duration) (err error) {
		return ex.CleanupBC(tm)
	})
	register("env", func(name string,
		ex Executor, val interface{}, tm time.Duration) (err error) {
		return env(ex, val)
	})

	// common nodes control (start / stop, lock / unlock)

	register("start", func(name string,
		ex Executor, val interface{}, tm time.Duration) (err error) {
		return start(name, ex, val, false, tm)
	})
	register("start_lock", func(name string,
		ex Executor, val interface{}, tm time.Duration) (err error) {
		return start(name, ex, val, true, tm)
	})
	register("unlock", func(name string,
		ex Executor, val interface{}, tm time.Duration) (err error) {
		return unlock(ex, val, tm)
	})
	register("stop", func(name string,
		ex Executor, val interface{}, tm time.Duration) (err error) {
		return stop(ex, val, tm)
	})

	// checks
	register("expect_active_set", func(name string,
		ex Executor, val interface{}, tm time.Duration) (err error) {
		return expectActiveSet(ex, val)
	})

	// wait for an event of the monitor

	register("wait_view_change", func(name string,
		ex Executor, val interface{}, tm time.Duration) (err error) {
		return waitViewChange(ex, val, tm)
	})
	register("wait_phase", func(name string,
		ex Executor, val interface{}, tm time.Duration) (err error) {
		return waitPhase(ex, val, tm)
	})
	register("wait_round", func(name string,
		ex Executor, val interface{}, tm time.Duration) (err error) {
		return waitRound(ex, val, tm)
	})
	register("wait_contribute_mpk", func(name string,
		ex Executor, val interface{}, tm time.Duration) (err error) {
		return waitContributeMpk(ex, val, tm)
	})
	register("wait_share_signs_or_shares", func(name string,
		ex Executor, val interface{}, tm time.Duration) (err error) {
		return waitShareSignsOrShares(ex, val, tm)
	})
	register("wait_add", func(name string,
		ex Executor, val interface{}, tm time.Duration) (err error) {
		return waitAdd(ex, val, tm)
	})
	register("wait_no_progress", func(name string,
		ex Executor, val interface{}, tm time.Duration) (err error) {
		return waitNoProgress(ex, tm)
	})
	register("wait_no_view_change", func(name string,
		ex Executor, val interface{}, tm time.Duration) (err error) {
		return waitNoViewChainge(ex, val, tm)
	})
	register("wait_sharder_keep", func(name string,
		ex Executor, val interface{}, tm time.Duration) (err error) {
		return waitSharderKeep(ex, val, tm)
	})

	// control nodes behavior / misbehavior

	register("generators_failure", func(name string,
		ex Executor, val interface{}, tm time.Duration) (err error) {
		return configureGeneratorsFailure(name, ex, val)
	})

	register("set_revealed", func(name string,
		ex Executor, val interface{}, tm time.Duration) (err error) {
		return setRevealed(name, ex, val, true, tm)
	})
	register("unset_revealed", func(name string,
		ex Executor, val interface{}, tm time.Duration) (err error) {
		return setRevealed(name, ex, val, false, tm)
	})

	// Byzantine blockchain.

	register("vrfs", func(name string,
		ex Executor, val interface{}, tm time.Duration) (err error) {
		var vrfs Bad
		if err = vrfs.Unmarshal(name, val); err != nil {
			return
		}
		return ex.VRFS(&vrfs)
	})

	register("round_timeout", func(name string,
		ex Executor, val interface{}, tm time.Duration) (err error) {
		var rt Bad
		if err = rt.Unmarshal(name, val); err != nil {
			return
		}
		return ex.RoundTimeout(&rt)
	})

	register("competing_block", func(name string,
		ex Executor, val interface{}, tm time.Duration) (err error) {
		var cb Bad
		if err = cb.Unmarshal(name, val); err != nil {
			return
		}
		return ex.CompetingBlock(&cb)
	})

	register("sign_only_competing_blocks", func(name string,
		ex Executor, val interface{}, tm time.Duration) (err error) {
		var socb Bad
		if err = socb.Unmarshal(name, val); err != nil {
			return
		}
		return ex.SignOnlyCompetingBlocks(&socb)
	})

	register("double_spend_transaction", func(name string,
		ex Executor, val interface{}, tm time.Duration) (err error) {
		var dst Bad
		if err = dst.Unmarshal(name, val); err != nil {
			return
		}
		return ex.DoubleSpendTransaction(&dst)
	})

	register("wrong_block_sign_hash", func(name string,
		ex Executor, val interface{}, tm time.Duration) (err error) {
		var wbsh Bad
		if err = wbsh.Unmarshal(name, val); err != nil {
			return
		}
		return ex.WrongBlockSignHash(&wbsh)
	})

	register("wrong_block_sign_key", func(name string,
		ex Executor, val interface{}, tm time.Duration) (err error) {
		var wbsk Bad
		if err = wbsk.Unmarshal(name, val); err != nil {
			return
		}
		return ex.WrongBlockSignKey(&wbsk)
	})

	register("wrong_block_hash", func(name string,
		ex Executor, val interface{}, tm time.Duration) (err error) {
		var wbh Bad
		if err = wbh.Unmarshal(name, val); err != nil {
			return
		}
		return ex.WrongBlockHash(&wbh)
	})

	register("wrong_block_random_seed", func(name string,
		ex Executor, val interface{}, tm time.Duration) (err error) {
		var wb Bad
		if err = wb.Unmarshal(name, val); err != nil {
			return
		}
		return ex.WrongBlockRandomSeed(&wb)
	})

	register("wrong_block_ddos", func(name string,
		ex Executor, val interface{}, tm time.Duration) (err error) {
		var wb Bad
		if err = wb.Unmarshal(name, val); err != nil {
			return
		}
		return ex.WrongBlockDDoS(&wb)
	})

	register("verification_ticket_group", func(name string,
		ex Executor, val interface{}, tm time.Duration) (err error) {
		var vtg Bad
		if err = vtg.Unmarshal(name, val); err != nil {
			return
		}
		return ex.VerificationTicketGroup(&vtg)
	})

	register("wrong_verification_ticket_hash", func(name string,
		ex Executor, val interface{}, tm time.Duration) (err error) {
		var wvth Bad
		if err = wvth.Unmarshal(name, val); err != nil {
			return
		}
		return ex.WrongVerificationTicketHash(&wvth)
	})

	register("wrong_verification_ticket_key", func(name string,
		ex Executor, val interface{}, tm time.Duration) (err error) {
		var wvtk Bad
		if err = wvtk.Unmarshal(name, val); err != nil {
			return
		}
		return ex.WrongVerificationTicketKey(&wvtk)
	})

	register("collect_verification_tickets_when_missing_vrf", func(name string,
		ex Executor, val interface{}, tm time.Duration) (err error) {
		cfg := NewCollectVerificationTicketsWhenMissedVRF()
		if err = cfg.Decode(val); err != nil {
			return
		}
		return ex.SetServerState(cfg)
	})

	register("wrong_notarized_block_hash", func(name string,
		ex Executor, val interface{}, tm time.Duration) (err error) {
		var wnth Bad
		if err = wnth.Unmarshal(name, val); err != nil {
			return
		}
		return ex.WrongNotarizedBlockHash(&wnth)
	})

	register("wrong_notarized_block_key", func(name string,
		ex Executor, val interface{}, tm time.Duration) (err error) {
		var wnbk Bad
		if err = wnbk.Unmarshal(name, val); err != nil {
			return
		}
		return ex.WrongNotarizedBlockKey(&wnbk)
	})

	register("notarize_only_competing_block", func(name string,
		ex Executor, val interface{}, tm time.Duration) (err error) {
		var nocb Bad
		if err = nocb.Unmarshal(name, val); err != nil {
			return
		}
		return ex.NotarizeOnlyCompetingBlock(&nocb)
	})

	register("notarized_block", func(name string,
		ex Executor, val interface{}, tm time.Duration) (err error) {
		var nb Bad
		if err = nb.Unmarshal(name, val); err != nil {
			return
		}
		return ex.NotarizedBlock(&nb)
	})

	// Byzantine blockchain sharders

	register("finalized_block", func(name string,
		ex Executor, val interface{}, tm time.Duration) (err error) {
		var fb Bad
		if err = fb.Unmarshal(name, val); err != nil {
			return
		}
		return ex.FinalizedBlock(&fb)
	})

	register("magic_block", func(name string,
		ex Executor, val interface{}, tm time.Duration) (err error) {
		var mb Bad
		if err = mb.Unmarshal(name, val); err != nil {
			return
		}
		return ex.MagicBlock(&mb)
	})

	register("verify_transaction", func(name string,
		ex Executor, val interface{}, tm time.Duration) (err error) {
		var vt Bad
		if err = vt.Unmarshal(name, val); err != nil {
			return
		}
		return ex.VerifyTransaction(&vt)
	})

	// Byzantine view change

	register("mpk", func(name string,
		ex Executor, val interface{}, tm time.Duration) (err error) {
		var mpk Bad
		if err = mpk.Unmarshal(name, val); err != nil {
			return
		}
		return ex.MPK(&mpk)
	})

	register("share", func(name string,
		ex Executor, val interface{}, tm time.Duration) (err error) {
		var shares Bad
		if err = shares.Unmarshal(name, val); err != nil {
			return
		}
		return ex.Shares(&shares)
	})

	register("signature", func(name string,
		ex Executor, val interface{}, tm time.Duration) (err error) {
		var signatures Bad
		if err = signatures.Unmarshal(name, val); err != nil {
			return
		}
		return ex.Signatures(&signatures)
	})

	register("publish", func(name string,
		ex Executor, val interface{}, tm time.Duration) (err error) {
		var publish Bad
		if err = publish.Unmarshal(name, val); err != nil {
			return
		}
		return ex.Publish(&publish)
	})

	// a system command

	register("command", func(name string,
		ex Executor, val interface{}, tm time.Duration) (err error) {
		var cn CommandName
		if err = mapstructure.Decode(val, &cn); err != nil {
			return fmt.Errorf("decoding '%s': %v", name, err)
		}
		ex.Command(cn.Name, tm) // async command
		return nil
	})

	register("sleep", func(_ string,
		_ Executor, val interface{}, _ time.Duration) (err error) {
		var d time.Duration
		switch v := val.(type) {
		case string:
			d, err = time.ParseDuration(v)
			if err != nil {
				return
			}
		case time.Duration:
			d = v
		case int:
			d = time.Duration(v)
		default:
			return fmt.Errorf("Invalid duration argument: %v", val)
		}
		time.Sleep(d)
		return nil
	})

	// Blobber related executors

	register("storage_tree", func(name string,
		ex Executor, val interface{}, tm time.Duration) (err error) {
		var st Bad
		if err = mapstructure.Decode(val, &st); err != nil {
			return fmt.Errorf("decoding '%s': %v", name, err)
		}
		return ex.StorageTree(&st)
	})

	register("validator_proof", func(name string,
		ex Executor, val interface{}, tm time.Duration) (err error) {
		var vp Bad
		if err = mapstructure.Decode(val, &vp); err != nil {
			return fmt.Errorf("decoding '%s': %v", name, err)
		}
		return ex.ValidatorProof(&vp)
	})

	register("challenges", func(name string,
		ex Executor, val interface{}, tm time.Duration) (err error) {
		var cs Bad
		if err = mapstructure.Decode(val, &cs); err != nil {
			return fmt.Errorf("decoding '%s': %v", name, err)
		}
		return ex.Challenges(&cs)
	})

	register(saveLogsDirectiveName, func(name string,
		ex Executor, val interface{}, tm time.Duration) (err error) {

		if err := ex.SaveLogs(); err != nil {
			log.Printf("Warning, logs are not saved, err: %v", err)
		}

		return nil
	})

	// checks

	register("configure_not_notarised_block_extension_test_case", func(name string,
		ex Executor, val interface{}, tm time.Duration) (err error) {

		cfg := cases.NewNotNotarisedBlockExtension()
		if err := cfg.Decode(val); err != nil {
			return err
		}

		return ex.ConfigureTestCase(cfg)
	})

	register("configure_send_different_blocks_from_first_generator_test_case", func(name string,
		ex Executor, val interface{}, tm time.Duration) (err error) {

		cfg := cases.NewSendDifferentBlocksFromFirstGenerator(ex.MinersNum())
		if err := cfg.Decode(val); err != nil {
			return err
		}

		return ex.ConfigureTestCase(cfg)
	})

	register("configure_send_different_blocks_from_all_generators_test_case", func(name string,
		ex Executor, val interface{}, tm time.Duration) (err error) {

		cfg := cases.NewSendDifferentBlocksFromAllGenerators(ex.MinersNum())
		if err := cfg.Decode(val); err != nil {
			return err
		}
		return ex.ConfigureTestCase(cfg)
	})

	register("configure_breaking_single_block", func(name string,
		ex Executor, val interface{}, tm time.Duration) (err error) {

		cfg := cases.NewBreakingSingleBlock()
		if err := cfg.Decode(val); err != nil {
			return err
		}
		return ex.ConfigureTestCase(cfg)
	})

	register("configure_send_insufficient_proposals_test_case", func(name string,
		ex Executor, val interface{}, tm time.Duration) (err error) {

		cfg := cases.NewSendInsufficientProposals()
		if err := cfg.Decode(val); err != nil {
			return err
		}
		return ex.ConfigureTestCase(cfg)
	})

	register("configure_verifying_non_existent_block_test_case", func(name string,
		ex Executor, val interface{}, tm time.Duration) (err error) {

		if err := ex.EnableServerStatsCollector(); err != nil {
			return fmt.Errorf("error while enabling server stats collector: %v", err)
		}

		cfg := cases.NewVerifyingNonExistentBlock(ex.GetServerStatsCollector())
		if err := cfg.Decode(val); err != nil {
			return err
		}
		return ex.ConfigureTestCase(cfg)
	})

	register("configure_notarising_non_existent_block_test_case", func(name string,
		ex Executor, val interface{}, tm time.Duration) (err error) {

		if err := ex.EnableServerStatsCollector(); err != nil {
			return fmt.Errorf("error while enabling server stats collector: %v", err)
		}

		cfg := cases.NewNotarisingNonExistentBlock(ex.GetServerStatsCollector())
		if err := cfg.Decode(val); err != nil {
			return err
		}
		return ex.ConfigureTestCase(cfg)
	})

	register("configure_resend_proposed_block_test_case", func(name string,
		ex Executor, val interface{}, tm time.Duration) (err error) {

		cfg := cases.NewResendProposedBlock()
		if err := cfg.Decode(val); err != nil {
			return err
		}
		return ex.ConfigureTestCase(cfg)
	})

	register("configure_resend_notarisation_test_case", func(name string,
		ex Executor, val interface{}, tm time.Duration) (err error) {

		cfg := cases.NewResendNotarisation()
		if err := cfg.Decode(val); err != nil {
			return err
		}
		return ex.ConfigureTestCase(cfg)
	})

	register("configure_bad_timeout_vrfs_test_case", func(name string,
		ex Executor, val interface{}, tm time.Duration) (err error) {

		if err := ex.EnableServerStatsCollector(); err != nil {
			return fmt.Errorf("error while enabling server stats collector: %v", err)
		}

		cfg := cases.NewBadTimeoutVRFS(ex.GetServerStatsCollector(), ex.GetMonitorID())
		if err := cfg.Decode(val); err != nil {
			return err
		}
		return ex.ConfigureTestCase(cfg)
	})

	register("configure_half_nodes_down_test_case", func(name string,
		ex Executor, val interface{}, tm time.Duration) (err error) {

		cfg := cases.NewHalfNodesDown(ex.MinersNum())
		if err := cfg.Decode(val); err != nil {
			return err
		}
		return ex.ConfigureTestCase(cfg)
	})

	register("configure_block_state_change_requestor_test_case", func(name string,
		ex Executor, val interface{}, tm time.Duration) (err error) {

		if err := ex.EnableClientStatsCollector(); err != nil {
			return fmt.Errorf("error while enabling server stats collector: %v", err)
		}

		cfg := cases.NewBlockStateChangeRequestor(ex.GetClientStatsCollector())
		if err := cfg.Decode(val); err != nil {
			return err
		}
		return ex.ConfigureTestCase(cfg)
	})

	register("configure_miner_notarised_block_requestor_test_case", func(name string,
		ex Executor, val interface{}, tm time.Duration) (err error) {

		if err := ex.EnableClientStatsCollector(); err != nil {
			return fmt.Errorf("error while enabling server stats collector: %v", err)
		}

		cfg := cases.NewMinerNotarisedBlockRequestor(ex.GetClientStatsCollector())
		if err := cfg.Decode(val); err != nil {
			return err
		}
		return ex.ConfigureTestCase(cfg)
	})

	register("configure_fb_requestor_test_case", func(name string,
		ex Executor, val interface{}, tm time.Duration) (err error) {

		if err := ex.EnableClientStatsCollector(); err != nil {
			return fmt.Errorf("error while enabling server stats collector: %v", err)
		}

		cfg := cases.NewFBRequestor(ex.GetClientStatsCollector())
		if err := cfg.Decode(val); err != nil {
			return err
		}
		return ex.ConfigureTestCase(cfg)
	})

	register("configure_missing_lfb_tickets_test_case", func(name string,
		ex Executor, val interface{}, tm time.Duration) (err error) {

		cfg := cases.NewMissingLFBTickets(ex.MinersNum())
		if err := cfg.Decode(val); err != nil {
			return err
		}
		return ex.ConfigureTestCase(cfg)
	})

	register("configure_check_challenge_is_valid_test_case", func(name string,
		ex Executor, val interface{}, tm time.Duration) (err error) {
		cfg := cases.NewCheckChallengeIsValid()
		if err := cfg.Decode(val); err != nil {
			return err
		}
		return ex.ConfigureTestCase(cfg)
	})

	register("lock_notarization_and_send_next_round_vrf", func(name string,
		ex Executor, val interface{}, tm time.Duration) (err error) {
		cfg := NewLockNotarizationAndSendNextRoundVRF()
		if err := cfg.Decode(val); err != nil {
			return err
		}

		return ex.SetServerState(cfg)
	})

	register("round_has_finalized", func(name string,
		ex Executor, val interface{}, tm time.Duration) (err error) {
		cfg := cases.NewRoundHasFinalized()
		if err := cfg.Decode(val); err != nil {
			return err
		}

		return ex.ConfigureTestCase(cfg)
	})

	register("make_test_case_check", func(name string, ex Executor, val interface{}, tm time.Duration) (err error) {
		cfg := &TestCaseCheck{}
		if err := cfg.Decode(val); err != nil {
			return err
		}
		return ex.MakeTestCaseCheck(cfg)
	})

	register("blobber_list", func(name string, ex Executor, val interface{}, tm time.Duration) (err error) {
		cfg := NewBlobberList()
		if err := cfg.Decode(val); err != nil {
			return err
		}

		return ex.SetServerState(cfg)
	})

	register("blobber_download", func(name string, ex Executor, val interface{}, tm time.Duration) (err error) {
		cfg := NewBlobberDownload()
		if err := cfg.Decode(val); err != nil {
			return err
		}

		return ex.SetServerState(cfg)
	})

	register("blobber_upload", func(name string, ex Executor, val interface{}, tm time.Duration) (err error) {
		cfg := NewBlobberUpload()
		if err := cfg.Decode(val); err != nil {
			return err
		}

		return ex.SetServerState(cfg)
	})

	register("adversarial_validator", func(name string, ex Executor, val interface{}, tm time.Duration) (err error) {
		cfg := NewAdversarialValidator()
		if err := cfg.Decode(val); err != nil {
			return err
		}

		return ex.SetServerState(cfg)
	})

	register("adversarial_authorizer", func(name string, ex Executor, val interface{}, tm time.Duration) (err error) {
		cfg := NewAdversarialAuthorizer()
		if err := cfg.Decode(val); err != nil {
			return err
		}

		return ex.SetServerState(cfg)
	})

	register("magic_block_config", func(name string, ex Executor, val interface{}, tm time.Duration) (err error) {
		cfg := val.(string)
		return ex.SetMagicBlock(cfg)
	})

	register("blobber_list", func(name string, ex Executor, val interface{}, tm time.Duration) (err error) {
		cfg := NewBlobberList()
		if err := cfg.Decode(val); err != nil {
			return err
		}

		return ex.SetServerState(cfg)
	})

	register("blobber_download", func(name string, ex Executor, val interface{}, tm time.Duration) (err error) {
		cfg := NewBlobberDownload()
		if err := cfg.Decode(val); err != nil {
			return err
		}

		return ex.SetServerState(cfg)
	})

	register("blobber_upload", func(name string, ex Executor, val interface{}, tm time.Duration) (err error) {
		cfg := NewBlobberUpload()
		if err := cfg.Decode(val); err != nil {
			return err
		}

		return ex.SetServerState(cfg)
	})

	register("blobber_delete", func(name string, ex Executor, val interface{}, tm time.Duration) (err error) {
		cfg := NewBlobberDelete()
		if err := cfg.Decode(val); err != nil {
			return err
		}

		return ex.SetServerState(cfg)
	})

<<<<<<< HEAD
	register("check_miner_generates_blocks", func(name string, ex Executor, val interface{}, tm time.Duration) (err error) {
		var cfg WaitMinerGeneratesBlock
		if err := mapstructure.Decode(val, &cfg); err != nil {
			return err
		}
		return ex.WaitMinerGeneratesBlock(cfg, tm)
	})

	register("wait_sharder_lfb", func(name string, ex Executor, val interface{}, tm time.Duration) (err error) {
		var cfg WaitSharderLFB
		if err := mapstructure.Decode(val, &cfg); err != nil {
			return err
		}
		return ex.WaitSharderLFB(cfg, tm)
	})

	register("sleep", func(_ string,
		_ Executor, val interface{}, _ time.Duration) (err error) {
		var d time.Duration
		switch v := val.(type) {
		case string:
			d, err = time.ParseDuration(v)
			if err != nil {
				return
			}
		case time.Duration:
			d = v
		case int:
			d = time.Duration(v)
		default:
			return fmt.Errorf("invalid duration argument: %v", val)
		}
		time.Sleep(d)
		return nil
=======
	register("generate_challenge", func(name string, ex Executor, val interface{}, tm time.Duration) (err error) {
		cfg := NewGenerateChallenge()
		if err := cfg.Decode(val); err != nil {
			return err
		}

		err = ex.GenerateChallenge(cfg)
		if err != nil {
			return err
		}

		return ex.SetServerState(cfg)
	})

	register("wait_blobber_commit", func(_ string, ex Executor, _ interface{}, _ time.Duration) (err error) {
		ex.WaitOnBlobberCommit()
		return nil

	})

	// waits for miner to generate challenge-generate transaction
	register("wait_challenge_generation", func(name string, ex Executor, val interface{}, tm time.Duration) (err error) {
		ex.WaitForChallengeGeneration()
		return nil
	})

	// waits for blobber to submit challenge and miner to send status of this challenge
	register("wait_challenge_status", func(_ string, ex Executor, _ interface{}, _ time.Duration) (err error) {
		ex.WaitForChallengeStatus()
		return nil
	})

	// stop_challenge_generation directs miner to stop/resume generating challenge for any blobber
	register("stop_challenge_generation", func(_ string, ex Executor, val interface{}, _ time.Duration) (err error) {
		stopChalGen, ok := val.(bool)
		if !ok {
			return fmt.Errorf("invalid value. Required type bool, got %T", val)
		}
		cfg := StopChallengeGeneration(stopChalGen)
		return ex.SetServerState(cfg)
	})

	register("stop_wm_commit", func(name string, ex Executor, val interface{}, tm time.Duration) (err error) {
		cfg := StopWMCommit(true)
		return ex.SetServerState(cfg)
	})

	register("resume_wm_commit", func(name string, ex Executor, val interface{}, tm time.Duration) (err error) {
		cfg := StopWMCommit(false)
		return ex.SetServerState(cfg)
>>>>>>> 441756c4
	})
}<|MERGE_RESOLUTION|>--- conflicted
+++ resolved
@@ -719,7 +719,6 @@
 		return ex.SetServerState(cfg)
 	})
 
-<<<<<<< HEAD
 	register("check_miner_generates_blocks", func(name string, ex Executor, val interface{}, tm time.Duration) (err error) {
 		var cfg WaitMinerGeneratesBlock
 		if err := mapstructure.Decode(val, &cfg); err != nil {
@@ -754,7 +753,8 @@
 		}
 		time.Sleep(d)
 		return nil
-=======
+	})
+
 	register("generate_challenge", func(name string, ex Executor, val interface{}, tm time.Duration) (err error) {
 		cfg := NewGenerateChallenge()
 		if err := cfg.Decode(val); err != nil {
@@ -805,6 +805,5 @@
 	register("resume_wm_commit", func(name string, ex Executor, val interface{}, tm time.Duration) (err error) {
 		cfg := StopWMCommit(false)
 		return ex.SetServerState(cfg)
->>>>>>> 441756c4
 	})
 }
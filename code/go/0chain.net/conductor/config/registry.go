--- conflicted
+++ resolved
@@ -396,7 +396,15 @@
 		return ex.ConfigureBreakingSingleBlock(cfg)
 	})
 
-<<<<<<< HEAD
+	register("configure_send_insufficient_proposals_test_case", func(name string,
+		ex Executor, val interface{}, tm time.Duration) (err error) {
+		cfg := &SendInsufficientProposals{}
+		if err := cfg.Decode(val); err != nil {
+			return err
+		}
+		return ex.ConfigureSendInsufficientProposals(cfg)
+	})
+
 	register("configure_verifying_non_existent_block_test_case", func(name string,
 		ex Executor, val interface{}, tm time.Duration) (err error) {
 		cfg := &VerifyingNonExistentBlock{}
@@ -404,15 +412,6 @@
 			return err
 		}
 		return ex.ConfigureVerifyingNonExistentBlockTestCase(cfg)
-=======
-	register("configure_send_insufficient_proposals_test_case", func(name string,
-		ex Executor, val interface{}, tm time.Duration) (err error) {
-		cfg := &SendInsufficientProposals{}
-		if err := cfg.Decode(val); err != nil {
-			return err
-		}
-		return ex.ConfigureSendInsufficientProposals(cfg)
->>>>>>> 36ad79fd
 	})
 
 	register("make_test_case_check", func(name string, ex Executor, val interface{}, tm time.Duration) (err error) {

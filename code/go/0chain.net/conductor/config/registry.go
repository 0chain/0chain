package config

import (
	"bufio"
	"fmt"
	"log"
	"os"
	"time"

	"github.com/mitchellh/mapstructure"

	"0chain.net/conductor/config/cases"
)

type flowExecuteFunc func(name string, ex Executor, val interface{},
	tm time.Duration) (err error)

var flowRegistry = make(map[string]flowExecuteFunc)

func register(name string, fn flowExecuteFunc) {
	flowRegistry[name] = fn
}

func init() {

	// common setups

	register("set_monitor", func(name string,
		ex Executor, val interface{}, tm time.Duration) (err error) {
		return setMonitor(ex, val, tm)
	})
	register("cleanup_bc", func(name string,
		ex Executor, val interface{}, tm time.Duration) (err error) {
		return ex.CleanupBC(tm)
	})
	register("env", func(name string,
		ex Executor, val interface{}, tm time.Duration) (err error) {
		return env(ex, val)
	})

	// common nodes control (start / stop, lock / unlock)

	register("start", func(name string,
		ex Executor, val interface{}, tm time.Duration) (err error) {
		return start(name, ex, val, false, tm)
	})
	register("start_lock", func(name string,
		ex Executor, val interface{}, tm time.Duration) (err error) {
		return start(name, ex, val, true, tm)
	})
	register("unlock", func(name string,
		ex Executor, val interface{}, tm time.Duration) (err error) {
		return unlock(ex, val, tm)
	})
	register("stop", func(name string,
		ex Executor, val interface{}, tm time.Duration) (err error) {
		return stop(ex, val, tm)
	})

	// checks
	register("expect_active_set", func(name string,
		ex Executor, val interface{}, tm time.Duration) (err error) {
		return expectActiveSet(ex, val)
	})

	// wait for an event of the monitor

	register("wait_view_change", func(name string,
		ex Executor, val interface{}, tm time.Duration) (err error) {
		return waitViewChange(ex, val, tm)
	})
	register("wait_phase", func(name string,
		ex Executor, val interface{}, tm time.Duration) (err error) {
		return waitPhase(ex, val, tm)
	})
	register("wait_round", func(name string,
		ex Executor, val interface{}, tm time.Duration) (err error) {
		return waitRound(ex, val, tm)
	})
	register("wait_contribute_mpk", func(name string,
		ex Executor, val interface{}, tm time.Duration) (err error) {
		return waitContributeMpk(ex, val, tm)
	})
	register("wait_share_signs_or_shares", func(name string,
		ex Executor, val interface{}, tm time.Duration) (err error) {
		return waitShareSignsOrShares(ex, val, tm)
	})
	register("wait_add", func(name string,
		ex Executor, val interface{}, tm time.Duration) (err error) {
		return waitAdd(ex, val, tm)
	})
	register("wait_no_progress", func(name string,
		ex Executor, val interface{}, tm time.Duration) (err error) {
		return waitNoProgress(ex, tm)
	})
	register("wait_no_view_change", func(name string,
		ex Executor, val interface{}, tm time.Duration) (err error) {
		return waitNoViewChainge(ex, val, tm)
	})
	register("wait_sharder_keep", func(name string,
		ex Executor, val interface{}, tm time.Duration) (err error) {
		return waitSharderKeep(ex, val, tm)
	})

	// control nodes behavior / misbehavior

	register("generators_failure", func(name string,
		ex Executor, val interface{}, tm time.Duration) (err error) {
		return configureGeneratorsFailure(name, ex, val)
	})

	register("set_revealed", func(name string,
		ex Executor, val interface{}, tm time.Duration) (err error) {
		return setRevealed(name, ex, val, true, tm)
	})
	register("unset_revealed", func(name string,
		ex Executor, val interface{}, tm time.Duration) (err error) {
		return setRevealed(name, ex, val, false, tm)
	})

	// Byzantine blockchain.

	register("vrfs", func(name string,
		ex Executor, val interface{}, tm time.Duration) (err error) {
		var vrfs Bad
		if err = vrfs.Unmarshal(name, val); err != nil {
			return
		}
		return ex.VRFS(&vrfs)
	})

	register("round_timeout", func(name string,
		ex Executor, val interface{}, tm time.Duration) (err error) {
		var rt Bad
		if err = rt.Unmarshal(name, val); err != nil {
			return
		}
		return ex.RoundTimeout(&rt)
	})

	register("competing_block", func(name string,
		ex Executor, val interface{}, tm time.Duration) (err error) {
		var cb Bad
		if err = cb.Unmarshal(name, val); err != nil {
			return
		}
		return ex.CompetingBlock(&cb)
	})

	register("sign_only_competing_blocks", func(name string,
		ex Executor, val interface{}, tm time.Duration) (err error) {
		var socb Bad
		if err = socb.Unmarshal(name, val); err != nil {
			return
		}
		return ex.SignOnlyCompetingBlocks(&socb)
	})

	register("double_spend_transaction", func(name string,
		ex Executor, val interface{}, tm time.Duration) (err error) {
		var dst Bad
		if err = dst.Unmarshal(name, val); err != nil {
			return
		}
		return ex.DoubleSpendTransaction(&dst)
	})

	register("wrong_block_sign_hash", func(name string,
		ex Executor, val interface{}, tm time.Duration) (err error) {
		var wbsh Bad
		if err = wbsh.Unmarshal(name, val); err != nil {
			return
		}
		return ex.WrongBlockSignHash(&wbsh)
	})

	register("wrong_block_sign_key", func(name string,
		ex Executor, val interface{}, tm time.Duration) (err error) {
		var wbsk Bad
		if err = wbsk.Unmarshal(name, val); err != nil {
			return
		}
		return ex.WrongBlockSignKey(&wbsk)
	})

	register("wrong_block_hash", func(name string,
		ex Executor, val interface{}, tm time.Duration) (err error) {
		var wbh Bad
		if err = wbh.Unmarshal(name, val); err != nil {
			return
		}
		return ex.WrongBlockHash(&wbh)
	})

	register("wrong_block_random_seed", func(name string,
		ex Executor, val interface{}, tm time.Duration) (err error) {
		var wb Bad
		if err = wb.Unmarshal(name, val); err != nil {
			return
		}
		return ex.WrongBlockRandomSeed(&wb)
	})

	register("wrong_block_ddos", func(name string,
		ex Executor, val interface{}, tm time.Duration) (err error) {
		var wb Bad
		if err = wb.Unmarshal(name, val); err != nil {
			return
		}
		return ex.WrongBlockDDoS(&wb)
	})

	register("verification_ticket_group", func(name string,
		ex Executor, val interface{}, tm time.Duration) (err error) {
		var vtg Bad
		if err = vtg.Unmarshal(name, val); err != nil {
			return
		}
		return ex.VerificationTicketGroup(&vtg)
	})

	register("wrong_verification_ticket_hash", func(name string,
		ex Executor, val interface{}, tm time.Duration) (err error) {
		var wvth Bad
		if err = wvth.Unmarshal(name, val); err != nil {
			return
		}
		return ex.WrongVerificationTicketHash(&wvth)
	})

	register("wrong_verification_ticket_key", func(name string,
		ex Executor, val interface{}, tm time.Duration) (err error) {
		var wvtk Bad
		if err = wvtk.Unmarshal(name, val); err != nil {
			return
		}
		return ex.WrongVerificationTicketKey(&wvtk)
	})

	register("collect_verification_tickets_when_missing_vrf", func(name string,
		ex Executor, val interface{}, tm time.Duration) (err error) {
		cfg := NewCollectVerificationTicketsWhenMissedVRF()
		if err = cfg.Decode(val); err != nil {
			return
		}
		return ex.SetServerState(cfg)
	})

	register("wrong_notarized_block_hash", func(name string,
		ex Executor, val interface{}, tm time.Duration) (err error) {
		var wnth Bad
		if err = wnth.Unmarshal(name, val); err != nil {
			return
		}
		return ex.WrongNotarizedBlockHash(&wnth)
	})

	register("wrong_notarized_block_key", func(name string,
		ex Executor, val interface{}, tm time.Duration) (err error) {
		var wnbk Bad
		if err = wnbk.Unmarshal(name, val); err != nil {
			return
		}
		return ex.WrongNotarizedBlockKey(&wnbk)
	})

	register("notarize_only_competing_block", func(name string,
		ex Executor, val interface{}, tm time.Duration) (err error) {
		var nocb Bad
		if err = nocb.Unmarshal(name, val); err != nil {
			return
		}
		return ex.NotarizeOnlyCompetingBlock(&nocb)
	})

	register("notarized_block", func(name string,
		ex Executor, val interface{}, tm time.Duration) (err error) {
		var nb Bad
		if err = nb.Unmarshal(name, val); err != nil {
			return
		}
		return ex.NotarizedBlock(&nb)
	})

	// Byzantine blockchain sharders

	register("finalized_block", func(name string,
		ex Executor, val interface{}, tm time.Duration) (err error) {
		var fb Bad
		if err = fb.Unmarshal(name, val); err != nil {
			return
		}
		return ex.FinalizedBlock(&fb)
	})

	register("magic_block", func(name string,
		ex Executor, val interface{}, tm time.Duration) (err error) {
		var mb Bad
		if err = mb.Unmarshal(name, val); err != nil {
			return
		}
		return ex.MagicBlock(&mb)
	})

	register("verify_transaction", func(name string,
		ex Executor, val interface{}, tm time.Duration) (err error) {
		var vt Bad
		if err = vt.Unmarshal(name, val); err != nil {
			return
		}
		return ex.VerifyTransaction(&vt)
	})

	// Byzantine view change

	register("mpk", func(name string,
		ex Executor, val interface{}, tm time.Duration) (err error) {
		var mpk Bad
		if err = mpk.Unmarshal(name, val); err != nil {
			return
		}
		return ex.MPK(&mpk)
	})

	register("share", func(name string,
		ex Executor, val interface{}, tm time.Duration) (err error) {
		var shares Bad
		if err = shares.Unmarshal(name, val); err != nil {
			return
		}
		return ex.Shares(&shares)
	})

	register("signature", func(name string,
		ex Executor, val interface{}, tm time.Duration) (err error) {
		var signatures Bad
		if err = signatures.Unmarshal(name, val); err != nil {
			return
		}
		return ex.Signatures(&signatures)
	})

	register("publish", func(name string,
		ex Executor, val interface{}, tm time.Duration) (err error) {
		var publish Bad
		if err = publish.Unmarshal(name, val); err != nil {
			return
		}
		return ex.Publish(&publish)
	})

	// a system command

	register("command", func(name string,
		ex Executor, val interface{}, tm time.Duration) (err error) {
		var cn CommandName
		if err = mapstructure.Decode(val, &cn); err != nil {
			return fmt.Errorf("decoding '%s': %v", name, err)
		}
		ex.Command(cn.Name, cn.Params, tm) // async command
		return nil
	})

	register("sleep", func(_ string,
		_ Executor, val interface{}, _ time.Duration) (err error) {
		var d time.Duration
		switch v := val.(type) {
		case string:
			d, err = time.ParseDuration(v)
			if err != nil {
				return
			}
		case time.Duration:
			d = v
		case int:
			d = time.Duration(v)
		default:
			return fmt.Errorf("Invalid duration argument: %v", val)
		}
		time.Sleep(d)
		return nil
	})

	// Blobber related executors

	register("storage_tree", func(name string,
		ex Executor, val interface{}, tm time.Duration) (err error) {
		var st Bad
		if err = mapstructure.Decode(val, &st); err != nil {
			return fmt.Errorf("decoding '%s': %v", name, err)
		}
		return ex.StorageTree(&st)
	})

	register("validator_proof", func(name string,
		ex Executor, val interface{}, tm time.Duration) (err error) {
		var vp Bad
		if err = mapstructure.Decode(val, &vp); err != nil {
			return fmt.Errorf("decoding '%s': %v", name, err)
		}
		return ex.ValidatorProof(&vp)
	})

	register("challenges", func(name string,
		ex Executor, val interface{}, tm time.Duration) (err error) {
		var cs Bad
		if err = mapstructure.Decode(val, &cs); err != nil {
			return fmt.Errorf("decoding '%s': %v", name, err)
		}
		return ex.Challenges(&cs)
	})

	register(saveLogsDirectiveName, func(name string,
		ex Executor, val interface{}, tm time.Duration) (err error) {

		if err := ex.SaveLogs(); err != nil {
			log.Printf("Warning, logs are not saved, err: %v", err)
		}

		return nil
	})

	// checks

	register("configure_not_notarised_block_extension_test_case", func(name string,
		ex Executor, val interface{}, tm time.Duration) (err error) {

		cfg := cases.NewNotNotarisedBlockExtension()
		if err := cfg.Decode(val); err != nil {
			return err
		}

		return ex.ConfigureTestCase(cfg)
	})

	register("configure_send_different_blocks_from_first_generator_test_case", func(name string,
		ex Executor, val interface{}, tm time.Duration) (err error) {

		cfg := cases.NewSendDifferentBlocksFromFirstGenerator(ex.MinersNum())
		if err := cfg.Decode(val); err != nil {
			return err
		}

		return ex.ConfigureTestCase(cfg)
	})

	register("configure_send_different_blocks_from_all_generators_test_case", func(name string,
		ex Executor, val interface{}, tm time.Duration) (err error) {

		cfg := cases.NewSendDifferentBlocksFromAllGenerators(ex.MinersNum())
		if err := cfg.Decode(val); err != nil {
			return err
		}
		return ex.ConfigureTestCase(cfg)
	})

	register("configure_breaking_single_block", func(name string,
		ex Executor, val interface{}, tm time.Duration) (err error) {

		cfg := cases.NewBreakingSingleBlock()
		if err := cfg.Decode(val); err != nil {
			return err
		}
		return ex.ConfigureTestCase(cfg)
	})

	register("configure_send_insufficient_proposals_test_case", func(name string,
		ex Executor, val interface{}, tm time.Duration) (err error) {

		cfg := cases.NewSendInsufficientProposals()
		if err := cfg.Decode(val); err != nil {
			return err
		}
		return ex.ConfigureTestCase(cfg)
	})

	register("configure_verifying_non_existent_block_test_case", func(name string,
		ex Executor, val interface{}, tm time.Duration) (err error) {

		if err := ex.EnableServerStatsCollector(); err != nil {
			return fmt.Errorf("error while enabling server stats collector: %v", err)
		}

		cfg := cases.NewVerifyingNonExistentBlock(ex.GetServerStatsCollector())
		if err := cfg.Decode(val); err != nil {
			return err
		}
		return ex.ConfigureTestCase(cfg)
	})

	register("configure_notarising_non_existent_block_test_case", func(name string,
		ex Executor, val interface{}, tm time.Duration) (err error) {

		if err := ex.EnableServerStatsCollector(); err != nil {
			return fmt.Errorf("error while enabling server stats collector: %v", err)
		}

		cfg := cases.NewNotarisingNonExistentBlock(ex.GetServerStatsCollector())
		if err := cfg.Decode(val); err != nil {
			return err
		}
		return ex.ConfigureTestCase(cfg)
	})

	register("configure_resend_proposed_block_test_case", func(name string,
		ex Executor, val interface{}, tm time.Duration) (err error) {

		cfg := cases.NewResendProposedBlock()
		if err := cfg.Decode(val); err != nil {
			return err
		}
		return ex.ConfigureTestCase(cfg)
	})

	register("configure_resend_notarisation_test_case", func(name string,
		ex Executor, val interface{}, tm time.Duration) (err error) {

		cfg := cases.NewResendNotarisation()
		if err := cfg.Decode(val); err != nil {
			return err
		}
		return ex.ConfigureTestCase(cfg)
	})

	register("configure_bad_timeout_vrfs_test_case", func(name string,
		ex Executor, val interface{}, tm time.Duration) (err error) {

		if err := ex.EnableServerStatsCollector(); err != nil {
			return fmt.Errorf("error while enabling server stats collector: %v", err)
		}

		cfg := cases.NewBadTimeoutVRFS(ex.GetServerStatsCollector(), ex.GetMonitorID())
		if err := cfg.Decode(val); err != nil {
			return err
		}
		return ex.ConfigureTestCase(cfg)
	})

	register("configure_half_nodes_down_test_case", func(name string,
		ex Executor, val interface{}, tm time.Duration) (err error) {

		cfg := cases.NewHalfNodesDown(ex.MinersNum())
		if err := cfg.Decode(val); err != nil {
			return err
		}
		return ex.ConfigureTestCase(cfg)
	})

	register("configure_block_state_change_requestor_test_case", func(name string,
		ex Executor, val interface{}, tm time.Duration) (err error) {

		if err := ex.EnableClientStatsCollector(); err != nil {
			return fmt.Errorf("error while enabling server stats collector: %v", err)
		}

		cfg := cases.NewBlockStateChangeRequestor(ex.GetClientStatsCollector())
		if err := cfg.Decode(val); err != nil {
			return err
		}
		return ex.ConfigureTestCase(cfg)
	})

	register("configure_miner_notarised_block_requestor_test_case", func(name string,
		ex Executor, val interface{}, tm time.Duration) (err error) {

		if err := ex.EnableClientStatsCollector(); err != nil {
			return fmt.Errorf("error while enabling server stats collector: %v", err)
		}

		cfg := cases.NewMinerNotarisedBlockRequestor(ex.GetClientStatsCollector())
		if err := cfg.Decode(val); err != nil {
			return err
		}
		return ex.ConfigureTestCase(cfg)
	})

	register("configure_fb_requestor_test_case", func(name string,
		ex Executor, val interface{}, tm time.Duration) (err error) {

		if err := ex.EnableClientStatsCollector(); err != nil {
			return fmt.Errorf("error while enabling server stats collector: %v", err)
		}

		cfg := cases.NewFBRequestor(ex.GetClientStatsCollector())
		if err := cfg.Decode(val); err != nil {
			return err
		}
		return ex.ConfigureTestCase(cfg)
	})

	register("configure_missing_lfb_tickets_test_case", func(name string,
		ex Executor, val interface{}, tm time.Duration) (err error) {

		cfg := cases.NewMissingLFBTickets(ex.MinersNum())
		if err := cfg.Decode(val); err != nil {
			return err
		}
		return ex.ConfigureTestCase(cfg)
	})

	register("configure_check_challenge_is_valid_test_case", func(name string,
		ex Executor, val interface{}, tm time.Duration) (err error) {
		cfg := cases.NewCheckChallengeIsValid()
		if err := cfg.Decode(val); err != nil {
			return err
		}
		return ex.ConfigureTestCase(cfg)
	})

	register("lock_notarization_and_send_next_round_vrf", func(name string,
		ex Executor, val interface{}, tm time.Duration) (err error) {
		cfg := NewLockNotarizationAndSendNextRoundVRF()
		if err := cfg.Decode(val); err != nil {
			return err
		}

		return ex.SetServerState(cfg)
	})

	register("round_has_finalized", func(name string,
		ex Executor, val interface{}, tm time.Duration) (err error) {
		cfg := cases.NewRoundHasFinalized()
		if err := cfg.Decode(val); err != nil {
			return err
		}

		return ex.ConfigureTestCase(cfg)
	})

	register("round_random_seed", func(name string,
		ex Executor, val interface{}, tm time.Duration) (err error) {
		cfg := cases.NewRoundRandomSeed()
		if err := cfg.Decode(val); err != nil {
			return err
		}

		return ex.ConfigureTestCase(cfg)
	})

	register("make_test_case_check", func(name string, ex Executor, val interface{}, tm time.Duration) (err error) {
		cfg := &TestCaseCheck{}
		if err := cfg.Decode(val); err != nil {
			return err
		}
		return ex.MakeTestCaseCheck(cfg)
	})

	register("blobber_list", func(name string, ex Executor, val interface{}, tm time.Duration) (err error) {
		cfg := NewBlobberList()
		if err := cfg.Decode(val); err != nil {
			return err
		}

		return ex.SetServerState(cfg)
	})

	register("blobber_download", func(name string, ex Executor, val interface{}, tm time.Duration) (err error) {
		cfg := NewBlobberDownload()
		if err := cfg.Decode(val); err != nil {
			return err
		}

		return ex.SetServerState(cfg)
	})

	register("blobber_upload", func(name string, ex Executor, val interface{}, tm time.Duration) (err error) {
		cfg := NewBlobberUpload()
		if err := cfg.Decode(val); err != nil {
			return err
		}

		return ex.SetServerState(cfg)
	})

	register("adversarial_validator", func(name string, ex Executor, val interface{}, tm time.Duration) (err error) {
		cfg := NewAdversarialValidator()
		if err := cfg.Decode(val); err != nil {
			return err
		}

		return ex.SetServerState(cfg)
	})

	register("adversarial_authorizer", func(name string, ex Executor, val interface{}, tm time.Duration) (err error) {
		cfg := NewAdversarialAuthorizer()
		if err := cfg.Decode(val); err != nil {
			return err
		}

		return ex.SetServerState(cfg)
	})

	register("magic_block_config", func(name string, ex Executor, val interface{}, tm time.Duration) (err error) {
		cfg := val.(string)
		return ex.SetMagicBlock(cfg)
	})

	register("blobber_list", func(name string, ex Executor, val interface{}, tm time.Duration) (err error) {
		cfg := NewBlobberList()
		if err := cfg.Decode(val); err != nil {
			return err
		}

		return ex.SetServerState(cfg)
	})

	register("blobber_download", func(name string, ex Executor, val interface{}, tm time.Duration) (err error) {
		cfg := NewBlobberDownload()
		if err := cfg.Decode(val); err != nil {
			return err
		}

		return ex.SetServerState(cfg)
	})

	register("blobber_upload", func(name string, ex Executor, val interface{}, tm time.Duration) (err error) {
		cfg := NewBlobberUpload()
		if err := cfg.Decode(val); err != nil {
			return err
		}

		return ex.SetServerState(cfg)
	})

	register("blobber_delete", func(name string, ex Executor, val interface{}, tm time.Duration) (err error) {
		cfg := NewBlobberDelete()
		if err := cfg.Decode(val); err != nil {
			return err
		}

		return ex.SetServerState(cfg)
	})

	register("check_miner_generates_blocks", func(name string, ex Executor, val interface{}, tm time.Duration) (err error) {
		var cfg WaitMinerGeneratesBlock
		if err := mapstructure.Decode(val, &cfg); err != nil {
			return err
		}
		return ex.WaitMinerGeneratesBlock(cfg, tm)
	})

	register("wait_sharder_lfb", func(name string, ex Executor, val interface{}, tm time.Duration) (err error) {
		var cfg WaitSharderLFB
		if err := mapstructure.Decode(val, &cfg); err != nil {
			return err
		}
		return ex.WaitSharderLFB(cfg, tm)
	})

	register("sleep", func(_ string,
		_ Executor, val interface{}, _ time.Duration) (err error) {
		var d time.Duration
		switch v := val.(type) {
		case string:
			d, err = time.ParseDuration(v)
			if err != nil {
				return
			}
		case time.Duration:
			d = v
		case int:
			d = time.Duration(v)
		default:
			return fmt.Errorf("invalid duration argument: %v", val)
		}
		time.Sleep(d)
		return nil
	})

	register("generate_all_challenges", func(name string, ex Executor, val interface{}, tm time.Duration) (err error) {
		cfg, ok := val.(bool)
		if !ok {
			return fmt.Errorf("invalid value. Required type bool, got %T", val)
		}

		log.Printf("[INF] generate_all_challenges: %v", cfg)

		return ex.SetServerState(GenerateAllChallenges(cfg))
	})

	register("generate_challenge", func(name string, ex Executor, val interface{}, tm time.Duration) (err error) {
		cfg := NewGenerateChallenge()
		if err := cfg.Decode(val); err != nil {
			return err
		}

		err = ex.GenerateChallenge(cfg)
		if err != nil {
			return err
		}

		return ex.SetServerState(cfg)
	})

	register("wait_blobber_commit", func(_ string, ex Executor, _ interface{}, tm time.Duration) (err error) {
		ex.WaitOnBlobberCommit(tm)
		return nil

	})

	// waits for miner to generate challenge-generate transaction
	register("wait_challenge_generation", func(name string, ex Executor, val interface{}, tm time.Duration) (err error) {
		ex.WaitForChallengeGeneration(tm)
		return nil
	})

	// waits for blobber to submit challenge and miner to send status of this challenge
	register("wait_challenge_status", func(_ string, ex Executor, _ interface{}, tm time.Duration) (err error) {
		ex.WaitForChallengeStatus(tm)
		return nil
	})

	register("wait_validator_ticket", func(_ string, ex Executor, val interface{}, tm time.Duration) (err error) {
		cfg := NewWaitValidatorTicket()
		err = mapstructure.Decode(val, cfg)
		if err != nil {
			return
		}

<<<<<<< HEAD
		return ex.WaitValidatorTicket(*cfg, tm)
=======
		ex.WaitValidatorTicket(*cfg, tm)
		return nil
>>>>>>> 9d561068
	})

	// stop_challenge_generation directs miner to stop/resume generating challenge for any blobber
	register("stop_challenge_generation", func(_ string, ex Executor, val interface{}, _ time.Duration) (err error) {
		stopChalGen, ok := val.(bool)
		if !ok {
			return fmt.Errorf("invalid value. Required type bool, got %T", val)
		}
		cfg := StopChallengeGeneration(stopChalGen)
		return ex.SetServerState(cfg)
	})

	register("stop_wm_commit", func(name string, ex Executor, val interface{}, tm time.Duration) (err error) {
		cfg := StopWMCommit(true)
		return ex.SetServerState(cfg)
	})

	register("resume_wm_commit", func(name string, ex Executor, val interface{}, tm time.Duration) (err error) {
		cfg := StopWMCommit(false)
		return ex.SetServerState(cfg)
	})

	register("fail_rename_commit", func(name string, ex Executor, val interface{}, tm time.Duration) (err error) {
		s, ok := getNodeNames(val)
		if !ok {
			return fmt.Errorf("required type slice but got %T", val)
		}

		nodes := ex.GetNodes()
		var nodeIds []NodeID
		for _, name := range s {
			id, ok := nodes[name]
			if !ok {
				return fmt.Errorf("node id for %s not found", name)
			}
			nodeIds = append(nodeIds, id)
		}

		return ex.SetServerState(BuildFailRenameCommit(nodeIds))
	})

	register("disable_fail_rename_commit", func(name string, ex Executor, val interface{}, tm time.Duration) (err error) {
		s, ok := getNodeNames(val)
		if !ok {
			return fmt.Errorf("required type slice but got %T", val)
		}

		nodes := ex.GetNodes()
		var nodeIds []NodeID
		for _, name := range s {
			id, ok := nodes[name]
			if !ok {
				return fmt.Errorf("node id for %s not found", name)
			}
			nodeIds = append(nodeIds, id)
		}

		return ex.SetServerState(BuildDisableFailRenameCommit(nodeIds))
	})

	register("wait_for_file_meta_root", func(name string, ex Executor, val interface{}, tm time.Duration) (err error) {
		ex.WaitForFileMetaRoot()
		cfg := GetFileMetaRoot(true)
		return ex.SetServerState(cfg)
	})

	register("check_file_meta_root", func(name string, ex Executor, val interface{}, tm time.Duration) (err error) {
		var command CheckFileMetaRoot
		err = command.Decode(val)
		if err != nil {
			return fmt.Errorf("error decoding directive data: %v", err)
		}
		return ex.CheckFileMetaRoot(&command)
	})

	register("check_aggregate_value_change", func(name string, ex Executor, val interface{}, tm time.Duration) (err error) {
		var cfg CheckAggregateChange
		err = mapstructure.Decode(val, &cfg)
		if err != nil {
			return
		}

		return ex.CheckAggregateValueChange(&cfg, tm)
	})

	register("check_aggregate_value_comparison", func(name string, ex Executor, val interface{}, tm time.Duration) (err error) {
		var cfg CheckAggregateComparison
		err = mapstructure.Decode(val, &cfg)
		if err != nil {
			return
		}

		return ex.CheckAggregateValueComparison(&cfg, tm)
	})

	register("set_node_config", func(name string, ex Executor, val interface{}, tm time.Duration) (err error) {
		var cfg NodeCustomConfig
		err = mapstructure.Decode(val, &cfg)
		if err != nil {
			return 
		}

		return ex.SetNodeCustomConfig(&cfg)
	})

	register("sync_latest_aggregates", func(name string, ex Executor, val interface{}, tm time.Duration) (err error) {
		var cfg SyncAggregates
		err = mapstructure.Decode(val, &cfg)
		if err != nil {
			return fmt.Errorf("error decoding directive data: %v", err)
		}

		return ex.SyncLatestAggregates(&cfg)
	})

	register("pause", func(name string, ex Executor, val interface{}, tm time.Duration) (err error) {
		// pause execution until the user presses enter
		log.Println("Press enter to continue...")
<<<<<<< HEAD
		bufio.NewReader(os.Stdin).ReadBytes('\n')
		log.Printf("Continuing execution...")
		return nil
	})
=======
		_, err = bufio.NewReader(os.Stdin).ReadBytes('\n')
		if err != nil {
			return
		}
		log.Printf("Continuing execution...")
		return nil
	})

	register("wait_sharders_finalize_near_blocks", func(name string, ex Executor, val interface{}, tm time.Duration) (err error) {
		var command WaitShardersFinalizeNearBlocks
		err = mapstructure.Decode(val, &command)
		if err != nil {
			return fmt.Errorf("error decoding directive data: %v", err)
		}

		ex.WaitShardersFinalizeNearBlocks(command, tm)
		return nil
	})
>>>>>>> 9d561068
}<|MERGE_RESOLUTION|>--- conflicted
+++ resolved
@@ -817,12 +817,8 @@
 			return
 		}
 
-<<<<<<< HEAD
-		return ex.WaitValidatorTicket(*cfg, tm)
-=======
 		ex.WaitValidatorTicket(*cfg, tm)
 		return nil
->>>>>>> 9d561068
 	})
 
 	// stop_challenge_generation directs miner to stop/resume generating challenge for any blobber
@@ -941,12 +937,6 @@
 	register("pause", func(name string, ex Executor, val interface{}, tm time.Duration) (err error) {
 		// pause execution until the user presses enter
 		log.Println("Press enter to continue...")
-<<<<<<< HEAD
-		bufio.NewReader(os.Stdin).ReadBytes('\n')
-		log.Printf("Continuing execution...")
-		return nil
-	})
-=======
 		_, err = bufio.NewReader(os.Stdin).ReadBytes('\n')
 		if err != nil {
 			return
@@ -965,5 +955,4 @@
 		ex.WaitShardersFinalizeNearBlocks(command, tm)
 		return nil
 	})
->>>>>>> 9d561068
 }
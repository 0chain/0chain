package config

import (
	"fmt"
	"log"
	"time"

	"github.com/mitchellh/mapstructure"

	"0chain.net/conductor/config/cases"
)

type flowExecuteFunc func(name string, ex Executor, val interface{},
	tm time.Duration) (err error)

var flowRegistry = make(map[string]flowExecuteFunc)

func register(name string, fn flowExecuteFunc) {
	flowRegistry[name] = fn
}

func init() {

	// common setups

	register("set_monitor", func(name string,
		ex Executor, val interface{}, tm time.Duration) (err error) {
		return setMonitor(ex, val, tm)
	})
	register("cleanup_bc", func(name string,
		ex Executor, val interface{}, tm time.Duration) (err error) {
		return ex.CleanupBC(tm)
	})
	register("env", func(name string,
		ex Executor, val interface{}, tm time.Duration) (err error) {
		return env(ex, val)
	})

	// common nodes control (start / stop, lock / unlock)

	register("start", func(name string,
		ex Executor, val interface{}, tm time.Duration) (err error) {
		return start(name, ex, val, false, tm)
	})
	register("start_lock", func(name string,
		ex Executor, val interface{}, tm time.Duration) (err error) {
		return start(name, ex, val, true, tm)
	})
	register("unlock", func(name string,
		ex Executor, val interface{}, tm time.Duration) (err error) {
		return unlock(ex, val, tm)
	})
	register("stop", func(name string,
		ex Executor, val interface{}, tm time.Duration) (err error) {
		return stop(ex, val, tm)
	})

	// checks
	register("expect_active_set", func(name string,
		ex Executor, val interface{}, tm time.Duration) (err error) {
		return expectActiveSet(ex, val)
	})

	// wait for an event of the monitor

	register("wait_view_change", func(name string,
		ex Executor, val interface{}, tm time.Duration) (err error) {
		return waitViewChange(ex, val, tm)
	})
	register("wait_phase", func(name string,
		ex Executor, val interface{}, tm time.Duration) (err error) {
		return waitPhase(ex, val, tm)
	})
	register("wait_round", func(name string,
		ex Executor, val interface{}, tm time.Duration) (err error) {
		return waitRound(ex, val, tm)
	})
	register("wait_contribute_mpk", func(name string,
		ex Executor, val interface{}, tm time.Duration) (err error) {
		return waitContributeMpk(ex, val, tm)
	})
	register("wait_share_signs_or_shares", func(name string,
		ex Executor, val interface{}, tm time.Duration) (err error) {
		return waitShareSignsOrShares(ex, val, tm)
	})
	register("wait_add", func(name string,
		ex Executor, val interface{}, tm time.Duration) (err error) {
		return waitAdd(ex, val, tm)
	})
	register("wait_no_progress", func(name string,
		ex Executor, val interface{}, tm time.Duration) (err error) {
		return waitNoProgress(ex, tm)
	})
	register("wait_no_view_change", func(name string,
		ex Executor, val interface{}, tm time.Duration) (err error) {
		return waitNoViewChainge(ex, val, tm)
	})
	register("wait_sharder_keep", func(name string,
		ex Executor, val interface{}, tm time.Duration) (err error) {
		return waitSharderKeep(ex, val, tm)
	})

	// control nodes behavior / misbehavior

	register("generators_failure", func(name string,
		ex Executor, val interface{}, tm time.Duration) (err error) {
		return configureGeneratorsFailure(name, ex, val)
	})

	register("set_revealed", func(name string,
		ex Executor, val interface{}, tm time.Duration) (err error) {
		return setRevealed(name, ex, val, true, tm)
	})
	register("unset_revealed", func(name string,
		ex Executor, val interface{}, tm time.Duration) (err error) {
		return setRevealed(name, ex, val, false, tm)
	})

	// Byzantine blockchain.

	register("vrfs", func(name string,
		ex Executor, val interface{}, tm time.Duration) (err error) {
		var vrfs Bad
		if err = vrfs.Unmarshal(name, val); err != nil {
			return
		}
		return ex.VRFS(&vrfs)
	})

	register("round_timeout", func(name string,
		ex Executor, val interface{}, tm time.Duration) (err error) {
		var rt Bad
		if err = rt.Unmarshal(name, val); err != nil {
			return
		}
		return ex.RoundTimeout(&rt)
	})

	register("competing_block", func(name string,
		ex Executor, val interface{}, tm time.Duration) (err error) {
		var cb Bad
		if err = cb.Unmarshal(name, val); err != nil {
			return
		}
		return ex.CompetingBlock(&cb)
	})

	register("sign_only_competing_blocks", func(name string,
		ex Executor, val interface{}, tm time.Duration) (err error) {
		var socb Bad
		if err = socb.Unmarshal(name, val); err != nil {
			return
		}
		return ex.SignOnlyCompetingBlocks(&socb)
	})

	register("double_spend_transaction", func(name string,
		ex Executor, val interface{}, tm time.Duration) (err error) {
		var dst Bad
		if err = dst.Unmarshal(name, val); err != nil {
			return
		}
		return ex.DoubleSpendTransaction(&dst)
	})

	register("wrong_block_sign_hash", func(name string,
		ex Executor, val interface{}, tm time.Duration) (err error) {
		var wbsh Bad
		if err = wbsh.Unmarshal(name, val); err != nil {
			return
		}
		return ex.WrongBlockSignHash(&wbsh)
	})

	register("wrong_block_sign_key", func(name string,
		ex Executor, val interface{}, tm time.Duration) (err error) {
		var wbsk Bad
		if err = wbsk.Unmarshal(name, val); err != nil {
			return
		}
		return ex.WrongBlockSignKey(&wbsk)
	})

	register("wrong_block_hash", func(name string,
		ex Executor, val interface{}, tm time.Duration) (err error) {
		var wbh Bad
		if err = wbh.Unmarshal(name, val); err != nil {
			return
		}
		return ex.WrongBlockHash(&wbh)
	})

	register("wrong_block_random_seed", func(name string,
		ex Executor, val interface{}, tm time.Duration) (err error) {
		var wb Bad
		if err = wb.Unmarshal(name, val); err != nil {
			return
		}
		return ex.WrongBlockRandomSeed(&wb)
	})

	register("wrong_block_ddos", func(name string,
		ex Executor, val interface{}, tm time.Duration) (err error) {
		var wb Bad
		if err = wb.Unmarshal(name, val); err != nil {
			return
		}
		return ex.WrongBlockDDoS(&wb)
	})

	register("verification_ticket_group", func(name string,
		ex Executor, val interface{}, tm time.Duration) (err error) {
		var vtg Bad
		if err = vtg.Unmarshal(name, val); err != nil {
			return
		}
		return ex.VerificationTicketGroup(&vtg)
	})

	register("wrong_verification_ticket_hash", func(name string,
		ex Executor, val interface{}, tm time.Duration) (err error) {
		var wvth Bad
		if err = wvth.Unmarshal(name, val); err != nil {
			return
		}
		return ex.WrongVerificationTicketHash(&wvth)
	})

	register("wrong_verification_ticket_key", func(name string,
		ex Executor, val interface{}, tm time.Duration) (err error) {
		var wvtk Bad
		if err = wvtk.Unmarshal(name, val); err != nil {
			return
		}
		return ex.WrongVerificationTicketKey(&wvtk)
	})

	register("collect_verification_tickets_when_missing_vrf", func(name string,
		ex Executor, val interface{}, tm time.Duration) (err error) {
		cfg := NewCollectVerificationTicketsWhenMissedVRF()
		if err = cfg.Decode(val); err != nil {
			return
		}
		return ex.SetServerState(cfg)
	})

	register("wrong_notarized_block_hash", func(name string,
		ex Executor, val interface{}, tm time.Duration) (err error) {
		var wnth Bad
		if err = wnth.Unmarshal(name, val); err != nil {
			return
		}
		return ex.WrongNotarizedBlockHash(&wnth)
	})

	register("wrong_notarized_block_key", func(name string,
		ex Executor, val interface{}, tm time.Duration) (err error) {
		var wnbk Bad
		if err = wnbk.Unmarshal(name, val); err != nil {
			return
		}
		return ex.WrongNotarizedBlockKey(&wnbk)
	})

	register("notarize_only_competing_block", func(name string,
		ex Executor, val interface{}, tm time.Duration) (err error) {
		var nocb Bad
		if err = nocb.Unmarshal(name, val); err != nil {
			return
		}
		return ex.NotarizeOnlyCompetingBlock(&nocb)
	})

	register("notarized_block", func(name string,
		ex Executor, val interface{}, tm time.Duration) (err error) {
		var nb Bad
		if err = nb.Unmarshal(name, val); err != nil {
			return
		}
		return ex.NotarizedBlock(&nb)
	})

	// Byzantine blockchain sharders

	register("finalized_block", func(name string,
		ex Executor, val interface{}, tm time.Duration) (err error) {
		var fb Bad
		if err = fb.Unmarshal(name, val); err != nil {
			return
		}
		return ex.FinalizedBlock(&fb)
	})

	register("magic_block", func(name string,
		ex Executor, val interface{}, tm time.Duration) (err error) {
		var mb Bad
		if err = mb.Unmarshal(name, val); err != nil {
			return
		}
		return ex.MagicBlock(&mb)
	})

	register("verify_transaction", func(name string,
		ex Executor, val interface{}, tm time.Duration) (err error) {
		var vt Bad
		if err = vt.Unmarshal(name, val); err != nil {
			return
		}
		return ex.VerifyTransaction(&vt)
	})

	// Byzantine view change

	register("mpk", func(name string,
		ex Executor, val interface{}, tm time.Duration) (err error) {
		var mpk Bad
		if err = mpk.Unmarshal(name, val); err != nil {
			return
		}
		return ex.MPK(&mpk)
	})

	register("share", func(name string,
		ex Executor, val interface{}, tm time.Duration) (err error) {
		var shares Bad
		if err = shares.Unmarshal(name, val); err != nil {
			return
		}
		return ex.Shares(&shares)
	})

	register("signature", func(name string,
		ex Executor, val interface{}, tm time.Duration) (err error) {
		var signatures Bad
		if err = signatures.Unmarshal(name, val); err != nil {
			return
		}
		return ex.Signatures(&signatures)
	})

	register("publish", func(name string,
		ex Executor, val interface{}, tm time.Duration) (err error) {
		var publish Bad
		if err = publish.Unmarshal(name, val); err != nil {
			return
		}
		return ex.Publish(&publish)
	})

	// a system command

	register("command", func(name string,
		ex Executor, val interface{}, tm time.Duration) (err error) {
		var cn CommandName
		if err = mapstructure.Decode(val, &cn); err != nil {
			return fmt.Errorf("decoding '%s': %v", name, err)
		}
		ex.Command(cn.Name, cn.Params, tm) // async command
		return nil
	})

	register("sleep", func(_ string,
		_ Executor, val interface{}, _ time.Duration) (err error) {
		var d time.Duration
		switch v := val.(type) {
		case string:
			d, err = time.ParseDuration(v)
			if err != nil {
				return
			}
		case time.Duration:
			d = v
		case int:
			d = time.Duration(v)
		default:
			return fmt.Errorf("Invalid duration argument: %v", val)
		}
		time.Sleep(d)
		return nil
	})

	register("sleep", func(_ string,
		_ Executor, val interface{}, _ time.Duration) (err error) {
		var d time.Duration
		switch v := val.(type) {
		case string:
			d, err = time.ParseDuration(v)
			if err != nil {
				return
			}
		case time.Duration:
			d = v
		case int:
			d = time.Duration(v)
		default:
			return fmt.Errorf("Invalid duration argument: %v", val)
		}
		time.Sleep(d)
		return nil
	})

	// Blobber related executors

	register("storage_tree", func(name string,
		ex Executor, val interface{}, tm time.Duration) (err error) {
		var st Bad
		if err = mapstructure.Decode(val, &st); err != nil {
			return fmt.Errorf("decoding '%s': %v", name, err)
		}
		return ex.StorageTree(&st)
	})

	register("validator_proof", func(name string,
		ex Executor, val interface{}, tm time.Duration) (err error) {
		var vp Bad
		if err = mapstructure.Decode(val, &vp); err != nil {
			return fmt.Errorf("decoding '%s': %v", name, err)
		}
		return ex.ValidatorProof(&vp)
	})

	register("challenges", func(name string,
		ex Executor, val interface{}, tm time.Duration) (err error) {
		var cs Bad
		if err = mapstructure.Decode(val, &cs); err != nil {
			return fmt.Errorf("decoding '%s': %v", name, err)
		}
		return ex.Challenges(&cs)
	})

	register(saveLogsDirectiveName, func(name string,
		ex Executor, val interface{}, tm time.Duration) (err error) {

		if err := ex.SaveLogs(); err != nil {
			log.Printf("Warning, logs are not saved, err: %v", err)
		}

		return nil
	})

	// checks

	register("configure_not_notarised_block_extension_test_case", func(name string,
		ex Executor, val interface{}, tm time.Duration) (err error) {

		cfg := cases.NewNotNotarisedBlockExtension()
		if err := cfg.Decode(val); err != nil {
			return err
		}

		return ex.ConfigureTestCase(cfg)
	})

	register("configure_send_different_blocks_from_first_generator_test_case", func(name string,
		ex Executor, val interface{}, tm time.Duration) (err error) {

		cfg := cases.NewSendDifferentBlocksFromFirstGenerator(ex.MinersNum())
		if err := cfg.Decode(val); err != nil {
			return err
		}

		return ex.ConfigureTestCase(cfg)
	})

	register("configure_send_different_blocks_from_all_generators_test_case", func(name string,
		ex Executor, val interface{}, tm time.Duration) (err error) {

		cfg := cases.NewSendDifferentBlocksFromAllGenerators(ex.MinersNum())
		if err := cfg.Decode(val); err != nil {
			return err
		}
		return ex.ConfigureTestCase(cfg)
	})

	register("configure_breaking_single_block", func(name string,
		ex Executor, val interface{}, tm time.Duration) (err error) {

		cfg := cases.NewBreakingSingleBlock()
		if err := cfg.Decode(val); err != nil {
			return err
		}
		return ex.ConfigureTestCase(cfg)
	})

	register("configure_send_insufficient_proposals_test_case", func(name string,
		ex Executor, val interface{}, tm time.Duration) (err error) {

		cfg := cases.NewSendInsufficientProposals()
		if err := cfg.Decode(val); err != nil {
			return err
		}
		return ex.ConfigureTestCase(cfg)
	})

	register("configure_verifying_non_existent_block_test_case", func(name string,
		ex Executor, val interface{}, tm time.Duration) (err error) {

		if err := ex.EnableServerStatsCollector(); err != nil {
			return fmt.Errorf("error while enabling server stats collector: %v", err)
		}

		cfg := cases.NewVerifyingNonExistentBlock(ex.GetServerStatsCollector())
		if err := cfg.Decode(val); err != nil {
			return err
		}
		return ex.ConfigureTestCase(cfg)
	})

	register("configure_notarising_non_existent_block_test_case", func(name string,
		ex Executor, val interface{}, tm time.Duration) (err error) {

		if err := ex.EnableServerStatsCollector(); err != nil {
			return fmt.Errorf("error while enabling server stats collector: %v", err)
		}

		cfg := cases.NewNotarisingNonExistentBlock(ex.GetServerStatsCollector())
		if err := cfg.Decode(val); err != nil {
			return err
		}
		return ex.ConfigureTestCase(cfg)
	})

	register("configure_resend_proposed_block_test_case", func(name string,
		ex Executor, val interface{}, tm time.Duration) (err error) {

		cfg := cases.NewResendProposedBlock()
		if err := cfg.Decode(val); err != nil {
			return err
		}
		return ex.ConfigureTestCase(cfg)
	})

	register("configure_resend_notarisation_test_case", func(name string,
		ex Executor, val interface{}, tm time.Duration) (err error) {

		cfg := cases.NewResendNotarisation()
		if err := cfg.Decode(val); err != nil {
			return err
		}
		return ex.ConfigureTestCase(cfg)
	})

	register("configure_bad_timeout_vrfs_test_case", func(name string,
		ex Executor, val interface{}, tm time.Duration) (err error) {

		if err := ex.EnableServerStatsCollector(); err != nil {
			return fmt.Errorf("error while enabling server stats collector: %v", err)
		}

		cfg := cases.NewBadTimeoutVRFS(ex.GetServerStatsCollector(), ex.GetMonitorID())
		if err := cfg.Decode(val); err != nil {
			return err
		}
		return ex.ConfigureTestCase(cfg)
	})

	register("configure_half_nodes_down_test_case", func(name string,
		ex Executor, val interface{}, tm time.Duration) (err error) {

		cfg := cases.NewHalfNodesDown(ex.MinersNum())
		if err := cfg.Decode(val); err != nil {
			return err
		}
		return ex.ConfigureTestCase(cfg)
	})

	register("configure_block_state_change_requestor_test_case", func(name string,
		ex Executor, val interface{}, tm time.Duration) (err error) {

		if err := ex.EnableClientStatsCollector(); err != nil {
			return fmt.Errorf("error while enabling server stats collector: %v", err)
		}

		cfg := cases.NewBlockStateChangeRequestor(ex.GetClientStatsCollector())
		if err := cfg.Decode(val); err != nil {
			return err
		}
		return ex.ConfigureTestCase(cfg)
	})

	register("configure_miner_notarised_block_requestor_test_case", func(name string,
		ex Executor, val interface{}, tm time.Duration) (err error) {

		if err := ex.EnableClientStatsCollector(); err != nil {
			return fmt.Errorf("error while enabling server stats collector: %v", err)
		}

		cfg := cases.NewMinerNotarisedBlockRequestor(ex.GetClientStatsCollector())
		if err := cfg.Decode(val); err != nil {
			return err
		}
		return ex.ConfigureTestCase(cfg)
	})

	register("configure_fb_requestor_test_case", func(name string,
		ex Executor, val interface{}, tm time.Duration) (err error) {

		if err := ex.EnableClientStatsCollector(); err != nil {
			return fmt.Errorf("error while enabling server stats collector: %v", err)
		}

		cfg := cases.NewFBRequestor(ex.GetClientStatsCollector())
		if err := cfg.Decode(val); err != nil {
			return err
		}
		return ex.ConfigureTestCase(cfg)
	})

	register("configure_missing_lfb_tickets_test_case", func(name string,
		ex Executor, val interface{}, tm time.Duration) (err error) {

		cfg := cases.NewMissingLFBTickets(ex.MinersNum())
		if err := cfg.Decode(val); err != nil {
			return err
		}
		return ex.ConfigureTestCase(cfg)
	})

	register("configure_check_challenge_is_valid_test_case", func(name string,
		ex Executor, val interface{}, tm time.Duration) (err error) {
		cfg := cases.NewCheckChallengeIsValid()
		if err := cfg.Decode(val); err != nil {
			return err
		}
		return ex.ConfigureTestCase(cfg)
	})

	register("lock_notarization_and_send_next_round_vrf", func(name string,
		ex Executor, val interface{}, tm time.Duration) (err error) {
		cfg := NewLockNotarizationAndSendNextRoundVRF()
		if err := cfg.Decode(val); err != nil {
			return err
		}

		return ex.SetServerState(cfg)
	})

	register("round_has_finalized", func(name string,
		ex Executor, val interface{}, tm time.Duration) (err error) {
		cfg := cases.NewRoundHasFinalized()
		if err := cfg.Decode(val); err != nil {
			return err
		}

		return ex.ConfigureTestCase(cfg)
	})

	register("make_test_case_check", func(name string, ex Executor, val interface{}, tm time.Duration) (err error) {
		cfg := &TestCaseCheck{}
		if err := cfg.Decode(val); err != nil {
			return err
		}
		return ex.MakeTestCaseCheck(cfg)
	})

	register("blobber_list", func(name string, ex Executor, val interface{}, tm time.Duration) (err error) {
		cfg := NewBlobberList()
		if err := cfg.Decode(val); err != nil {
			return err
		}

		return ex.SetServerState(cfg)
	})

	register("blobber_download", func(name string, ex Executor, val interface{}, tm time.Duration) (err error) {
		cfg := NewBlobberDownload()
		if err := cfg.Decode(val); err != nil {
			return err
		}

		return ex.SetServerState(cfg)
	})

	register("blobber_upload", func(name string, ex Executor, val interface{}, tm time.Duration) (err error) {
		cfg := NewBlobberUpload()
		if err := cfg.Decode(val); err != nil {
			return err
		}

		return ex.SetServerState(cfg)
	})

	register("adversarial_validator", func(name string, ex Executor, val interface{}, tm time.Duration) (err error) {
		cfg := NewAdversarialValidator()
		if err := cfg.Decode(val); err != nil {
			return err
		}

		return ex.SetServerState(cfg)
	})

	register("adversarial_authorizer", func(name string, ex Executor, val interface{}, tm time.Duration) (err error) {
		cfg := NewAdversarialAuthorizer()
		if err := cfg.Decode(val); err != nil {
			return err
		}

		return ex.SetServerState(cfg)
	})

	register("magic_block_config", func(name string, ex Executor, val interface{}, tm time.Duration) (err error) {
		cfg := val.(string)
		return ex.SetMagicBlock(cfg)
	})

	register("blobber_list", func(name string, ex Executor, val interface{}, tm time.Duration) (err error) {
		cfg := NewBlobberList()
		if err := cfg.Decode(val); err != nil {
			return err
		}

		return ex.SetServerState(cfg)
	})

	register("blobber_download", func(name string, ex Executor, val interface{}, tm time.Duration) (err error) {
		cfg := NewBlobberDownload()
		if err := cfg.Decode(val); err != nil {
			return err
		}

		return ex.SetServerState(cfg)
	})

	register("blobber_upload", func(name string, ex Executor, val interface{}, tm time.Duration) (err error) {
		cfg := NewBlobberUpload()
		if err := cfg.Decode(val); err != nil {
			return err
		}

		return ex.SetServerState(cfg)
	})

	register("blobber_delete", func(name string, ex Executor, val interface{}, tm time.Duration) (err error) {
		cfg := NewBlobberDelete()
		if err := cfg.Decode(val); err != nil {
			return err
		}

		return ex.SetServerState(cfg)
	})

	register("generate_challenge", func(name string, ex Executor, val interface{}, tm time.Duration) (err error) {
		cfg := NewGenerateChallenge()
		if err := cfg.Decode(val); err != nil {
			return err
		}

		err = ex.GenerateChallenge(cfg)
		if err != nil {
			return err
		}

		return ex.SetServerState(cfg)
	})

<<<<<<< HEAD
	register("wait_blobber_commit", func(_ string, ex Executor, val interface{}, tm time.Duration) (err error) {
		ex.WaitOnBlobberCommit(tm)
=======
	register("wait_blobber_commit", func(_ string, ex Executor, _ interface{}, _ time.Duration) (err error) {
		ex.WaitOnBlobberCommit()
>>>>>>> 83087990
		return nil

	})

	// waits for miner to generate challenge-generate transaction
	register("wait_challenge_generation", func(name string, ex Executor, val interface{}, tm time.Duration) (err error) {
<<<<<<< HEAD
		ex.WaitForChallengeGeneration(tm)
=======
		ex.WaitForChallengeGeneration()
>>>>>>> 83087990
		return nil
	})

	// waits for blobber to submit challenge and miner to send status of this challenge
<<<<<<< HEAD
	register("wait_challenge_status", func(_ string, ex Executor, _ interface{}, tm time.Duration) (err error) {
		ex.WaitForChallengeStatus(tm)
=======
	register("wait_challenge_status", func(_ string, ex Executor, _ interface{}, _ time.Duration) (err error) {
		ex.WaitForChallengeStatus()
>>>>>>> 83087990
		return nil
	})

	// stop_challenge_generation directs miner to stop/resume generating challenge for any blobber
	register("stop_challenge_generation", func(_ string, ex Executor, val interface{}, _ time.Duration) (err error) {
		stopChalGen, ok := val.(bool)
		if !ok {
			return fmt.Errorf("invalid value. Required type bool, got %T", val)
		}
		cfg := StopChallengeGeneration(stopChalGen)
		return ex.SetServerState(cfg)
	})

	register("stop_wm_commit", func(name string, ex Executor, val interface{}, tm time.Duration) (err error) {
		cfg := StopWMCommit(true)
		return ex.SetServerState(cfg)
	})

	register("resume_wm_commit", func(name string, ex Executor, val interface{}, tm time.Duration) (err error) {
		cfg := StopWMCommit(false)
		return ex.SetServerState(cfg)
	})
<<<<<<< HEAD
=======

	register("fail_rename_commit", func(name string, ex Executor, val interface{}, tm time.Duration) (err error) {
		s, ok := getNodeNames(val)
		if !ok {
			return fmt.Errorf("required type slice but got %T", val)
		}

		nodes := ex.GetNodes()
		var nodeIds []NodeID
		for _, name := range s {
			id, ok := nodes[name]
			if !ok {
				return fmt.Errorf("node id for %s not found", name)
			}
			nodeIds = append(nodeIds, id)
		}

		return ex.SetServerState(BuildFailRenameCommit(nodeIds))
	})

	register("disable_fail_rename_commit", func(name string, ex Executor, val interface{}, tm time.Duration) (err error) {
		s, ok := getNodeNames(val)
		if !ok {
			return fmt.Errorf("required type slice but got %T", val)
		}

		nodes := ex.GetNodes()
		var nodeIds []NodeID
		for _, name := range s {
			id, ok := nodes[name]
			if !ok {
				return fmt.Errorf("node id for %s not found", name)
			}
			nodeIds = append(nodeIds, id)
		}

		return ex.SetServerState(BuildDisableFailRenameCommit(nodeIds))
	})

	register("wait_for_file_meta_root", func(name string, ex Executor, val interface{}, tm time.Duration) (err error) {
		ex.WaitForFileMetaRoot()
		cfg := GetFileMetaRoot(true)
		return ex.SetServerState(cfg)
	})

	register("check_file_meta_root", func(name string, ex Executor, val interface{}, tm time.Duration) (err error) {
		var command CheckFileMetaRoot
		err = command.Decode(val)
		if err != nil {
			return fmt.Errorf("error decoding directive data: %v", err)
		}
		return ex.CheckFileMetaRoot(&command)
	})

>>>>>>> 83087990
}<|MERGE_RESOLUTION|>--- conflicted
+++ resolved
@@ -379,26 +379,6 @@
 		return nil
 	})
 
-	register("sleep", func(_ string,
-		_ Executor, val interface{}, _ time.Duration) (err error) {
-		var d time.Duration
-		switch v := val.(type) {
-		case string:
-			d, err = time.ParseDuration(v)
-			if err != nil {
-				return
-			}
-		case time.Duration:
-			d = v
-		case int:
-			d = time.Duration(v)
-		default:
-			return fmt.Errorf("Invalid duration argument: %v", val)
-		}
-		time.Sleep(d)
-		return nil
-	})
-
 	// Blobber related executors
 
 	register("storage_tree", func(name string,
@@ -753,35 +733,21 @@
 		return ex.SetServerState(cfg)
 	})
 
-<<<<<<< HEAD
 	register("wait_blobber_commit", func(_ string, ex Executor, val interface{}, tm time.Duration) (err error) {
 		ex.WaitOnBlobberCommit(tm)
-=======
-	register("wait_blobber_commit", func(_ string, ex Executor, _ interface{}, _ time.Duration) (err error) {
-		ex.WaitOnBlobberCommit()
->>>>>>> 83087990
 		return nil
 
 	})
 
 	// waits for miner to generate challenge-generate transaction
 	register("wait_challenge_generation", func(name string, ex Executor, val interface{}, tm time.Duration) (err error) {
-<<<<<<< HEAD
 		ex.WaitForChallengeGeneration(tm)
-=======
-		ex.WaitForChallengeGeneration()
->>>>>>> 83087990
 		return nil
 	})
 
 	// waits for blobber to submit challenge and miner to send status of this challenge
-<<<<<<< HEAD
 	register("wait_challenge_status", func(_ string, ex Executor, _ interface{}, tm time.Duration) (err error) {
 		ex.WaitForChallengeStatus(tm)
-=======
-	register("wait_challenge_status", func(_ string, ex Executor, _ interface{}, _ time.Duration) (err error) {
-		ex.WaitForChallengeStatus()
->>>>>>> 83087990
 		return nil
 	})
 
@@ -804,8 +770,6 @@
 		cfg := StopWMCommit(false)
 		return ex.SetServerState(cfg)
 	})
-<<<<<<< HEAD
-=======
 
 	register("fail_rename_commit", func(name string, ex Executor, val interface{}, tm time.Duration) (err error) {
 		s, ok := getNodeNames(val)
@@ -860,5 +824,4 @@
 		return ex.CheckFileMetaRoot(&command)
 	})
 
->>>>>>> 83087990
 }
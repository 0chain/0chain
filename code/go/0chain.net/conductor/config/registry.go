package config

import (
	"bufio"
	"fmt"
	"log"
	"os"
	"time"

	"github.com/mitchellh/mapstructure"

	"0chain.net/conductor/config/cases"
)

type flowExecuteFunc func(name string, ex Executor, val interface{},
	tm time.Duration) (err error)

var flowRegistry = make(map[string]flowExecuteFunc)

func register(name string, fn flowExecuteFunc) {
	flowRegistry[name] = fn
}

func init() {

	// common setups

	register("set_monitor", func(name string,
		ex Executor, val interface{}, tm time.Duration) (err error) {
		return setMonitor(ex, val, tm)
	})
	register("cleanup_bc", func(name string,
		ex Executor, val interface{}, tm time.Duration) (err error) {
		return ex.CleanupBC(tm)
	})
	register("env", func(name string,
		ex Executor, val interface{}, tm time.Duration) (err error) {
		return env(ex, val)
	})

	// common nodes control (start / stop, lock / unlock)

	register("start", func(name string,
		ex Executor, val interface{}, tm time.Duration) (err error) {
		return start(name, ex, val, false, tm)
	})
	register("start_lock", func(name string,
		ex Executor, val interface{}, tm time.Duration) (err error) {
		return start(name, ex, val, true, tm)
	})
	register("unlock", func(name string,
		ex Executor, val interface{}, tm time.Duration) (err error) {
		return unlock(ex, val, tm)
	})
	register("stop", func(name string,
		ex Executor, val interface{}, tm time.Duration) (err error) {
		return stop(ex, val, tm)
	})

	// checks
	register("expect_active_set", func(name string,
		ex Executor, val interface{}, tm time.Duration) (err error) {
		return expectActiveSet(ex, val)
	})

	// wait for an event of the monitor

	register("wait_view_change", func(name string,
		ex Executor, val interface{}, tm time.Duration) (err error) {
		return waitViewChange(ex, val, tm)
	})
	register("wait_phase", func(name string,
		ex Executor, val interface{}, tm time.Duration) (err error) {
		return waitPhase(ex, val, tm)
	})
	register("wait_round", func(name string,
		ex Executor, val interface{}, tm time.Duration) (err error) {
		return waitRound(ex, val, tm)
	})
	register("wait_contribute_mpk", func(name string,
		ex Executor, val interface{}, tm time.Duration) (err error) {
		return waitContributeMpk(ex, val, tm)
	})
	register("wait_share_signs_or_shares", func(name string,
		ex Executor, val interface{}, tm time.Duration) (err error) {
		return waitShareSignsOrShares(ex, val, tm)
	})
	register("wait_add", func(name string,
		ex Executor, val interface{}, tm time.Duration) (err error) {
		return waitAdd(ex, val, tm)
	})
	register("wait_no_progress", func(name string,
		ex Executor, val interface{}, tm time.Duration) (err error) {
		return waitNoProgress(ex, tm)
	})
	register("wait_no_view_change", func(name string,
		ex Executor, val interface{}, tm time.Duration) (err error) {
		return waitNoViewChainge(ex, val, tm)
	})
	register("wait_sharder_keep", func(name string,
		ex Executor, val interface{}, tm time.Duration) (err error) {
		return waitSharderKeep(ex, val, tm)
	})

	// control nodes behavior / misbehavior

	register("generators_failure", func(name string,
		ex Executor, val interface{}, tm time.Duration) (err error) {
		return configureGeneratorsFailure(name, ex, val)
	})

	register("set_revealed", func(name string,
		ex Executor, val interface{}, tm time.Duration) (err error) {
		return setRevealed(name, ex, val, true, tm)
	})
	register("unset_revealed", func(name string,
		ex Executor, val interface{}, tm time.Duration) (err error) {
		return setRevealed(name, ex, val, false, tm)
	})

	// Byzantine blockchain.

	register("vrfs", func(name string,
		ex Executor, val interface{}, tm time.Duration) (err error) {
		var vrfs Bad
		if err = vrfs.Unmarshal(name, val); err != nil {
			return
		}
		return ex.VRFS(&vrfs)
	})

	register("round_timeout", func(name string,
		ex Executor, val interface{}, tm time.Duration) (err error) {
		var rt Bad
		if err = rt.Unmarshal(name, val); err != nil {
			return
		}
		return ex.RoundTimeout(&rt)
	})

	register("competing_block", func(name string,
		ex Executor, val interface{}, tm time.Duration) (err error) {
		var cb Bad
		if err = cb.Unmarshal(name, val); err != nil {
			return
		}
		return ex.CompetingBlock(&cb)
	})

	register("sign_only_competing_blocks", func(name string,
		ex Executor, val interface{}, tm time.Duration) (err error) {
		var socb Bad
		if err = socb.Unmarshal(name, val); err != nil {
			return
		}
		return ex.SignOnlyCompetingBlocks(&socb)
	})

	register("double_spend_transaction", func(name string,
		ex Executor, val interface{}, tm time.Duration) (err error) {
		var dst Bad
		if err = dst.Unmarshal(name, val); err != nil {
			return
		}
		return ex.DoubleSpendTransaction(&dst)
	})

	register("wrong_block_sign_hash", func(name string,
		ex Executor, val interface{}, tm time.Duration) (err error) {
		var wbsh Bad
		if err = wbsh.Unmarshal(name, val); err != nil {
			return
		}
		return ex.WrongBlockSignHash(&wbsh)
	})

	register("wrong_block_sign_key", func(name string,
		ex Executor, val interface{}, tm time.Duration) (err error) {
		var wbsk Bad
		if err = wbsk.Unmarshal(name, val); err != nil {
			return
		}
		return ex.WrongBlockSignKey(&wbsk)
	})

	register("wrong_block_hash", func(name string,
		ex Executor, val interface{}, tm time.Duration) (err error) {
		var wbh Bad
		if err = wbh.Unmarshal(name, val); err != nil {
			return
		}
		return ex.WrongBlockHash(&wbh)
	})

	register("wrong_block_random_seed", func(name string,
		ex Executor, val interface{}, tm time.Duration) (err error) {
		var wb Bad
		if err = wb.Unmarshal(name, val); err != nil {
			return
		}
		return ex.WrongBlockRandomSeed(&wb)
	})

	register("wrong_block_ddos", func(name string,
		ex Executor, val interface{}, tm time.Duration) (err error) {
		var wb Bad
		if err = wb.Unmarshal(name, val); err != nil {
			return
		}
		return ex.WrongBlockDDoS(&wb)
	})

	register("verification_ticket_group", func(name string,
		ex Executor, val interface{}, tm time.Duration) (err error) {
		var vtg Bad
		if err = vtg.Unmarshal(name, val); err != nil {
			return
		}
		return ex.VerificationTicketGroup(&vtg)
	})

	register("wrong_verification_ticket_hash", func(name string,
		ex Executor, val interface{}, tm time.Duration) (err error) {
		var wvth Bad
		if err = wvth.Unmarshal(name, val); err != nil {
			return
		}
		return ex.WrongVerificationTicketHash(&wvth)
	})

	register("wrong_verification_ticket_key", func(name string,
		ex Executor, val interface{}, tm time.Duration) (err error) {
		var wvtk Bad
		if err = wvtk.Unmarshal(name, val); err != nil {
			return
		}
		return ex.WrongVerificationTicketKey(&wvtk)
	})

	register("collect_verification_tickets_when_missing_vrf", func(name string,
		ex Executor, val interface{}, tm time.Duration) (err error) {
		cfg := NewCollectVerificationTicketsWhenMissedVRF()
		if err = cfg.Decode(val); err != nil {
			return
		}
		return ex.SetServerState(cfg)
	})

	register("wrong_notarized_block_hash", func(name string,
		ex Executor, val interface{}, tm time.Duration) (err error) {
		var wnth Bad
		if err = wnth.Unmarshal(name, val); err != nil {
			return
		}
		return ex.WrongNotarizedBlockHash(&wnth)
	})

	register("wrong_notarized_block_key", func(name string,
		ex Executor, val interface{}, tm time.Duration) (err error) {
		var wnbk Bad
		if err = wnbk.Unmarshal(name, val); err != nil {
			return
		}
		return ex.WrongNotarizedBlockKey(&wnbk)
	})

	register("notarize_only_competing_block", func(name string,
		ex Executor, val interface{}, tm time.Duration) (err error) {
		var nocb Bad
		if err = nocb.Unmarshal(name, val); err != nil {
			return
		}
		return ex.NotarizeOnlyCompetingBlock(&nocb)
	})

	register("notarized_block", func(name string,
		ex Executor, val interface{}, tm time.Duration) (err error) {
		var nb Bad
		if err = nb.Unmarshal(name, val); err != nil {
			return
		}
		return ex.NotarizedBlock(&nb)
	})

	// Byzantine blockchain sharders

	register("finalized_block", func(name string,
		ex Executor, val interface{}, tm time.Duration) (err error) {
		var fb Bad
		if err = fb.Unmarshal(name, val); err != nil {
			return
		}
		return ex.FinalizedBlock(&fb)
	})

	register("magic_block", func(name string,
		ex Executor, val interface{}, tm time.Duration) (err error) {
		var mb Bad
		if err = mb.Unmarshal(name, val); err != nil {
			return
		}
		return ex.MagicBlock(&mb)
	})

	register("verify_transaction", func(name string,
		ex Executor, val interface{}, tm time.Duration) (err error) {
		var vt Bad
		if err = vt.Unmarshal(name, val); err != nil {
			return
		}
		return ex.VerifyTransaction(&vt)
	})

	// Byzantine view change

	register("mpk", func(name string,
		ex Executor, val interface{}, tm time.Duration) (err error) {
		var mpk Bad
		if err = mpk.Unmarshal(name, val); err != nil {
			return
		}
		return ex.MPK(&mpk)
	})

	register("share", func(name string,
		ex Executor, val interface{}, tm time.Duration) (err error) {
		var shares Bad
		if err = shares.Unmarshal(name, val); err != nil {
			return
		}
		return ex.Shares(&shares)
	})

	register("signature", func(name string,
		ex Executor, val interface{}, tm time.Duration) (err error) {
		var signatures Bad
		if err = signatures.Unmarshal(name, val); err != nil {
			return
		}
		return ex.Signatures(&signatures)
	})

	register("publish", func(name string,
		ex Executor, val interface{}, tm time.Duration) (err error) {
		var publish Bad
		if err = publish.Unmarshal(name, val); err != nil {
			return
		}
		return ex.Publish(&publish)
	})

	// a system command

	register("command", func(name string,
		ex Executor, val interface{}, tm time.Duration) (err error) {
		var cn CommandName
		if err = mapstructure.Decode(val, &cn); err != nil {
			return fmt.Errorf("decoding '%s': %v", name, err)
		}
		ex.Command(cn.Name, cn.Params, tm) // async command
		return nil
	})

	register("sleep", func(_ string,
		_ Executor, val interface{}, _ time.Duration) (err error) {
		var d time.Duration
		switch v := val.(type) {
		case string:
			d, err = time.ParseDuration(v)
			if err != nil {
				return
			}
		case time.Duration:
			d = v
		case int:
			d = time.Duration(v)
		default:
			return fmt.Errorf("Invalid duration argument: %v", val)
		}
		time.Sleep(d)
		return nil
	})

	// Blobber related executors

	register("storage_tree", func(name string,
		ex Executor, val interface{}, tm time.Duration) (err error) {
		var st Bad
		if err = mapstructure.Decode(val, &st); err != nil {
			return fmt.Errorf("decoding '%s': %v", name, err)
		}
		return ex.StorageTree(&st)
	})

	register("validator_proof", func(name string,
		ex Executor, val interface{}, tm time.Duration) (err error) {
		var vp Bad
		if err = mapstructure.Decode(val, &vp); err != nil {
			return fmt.Errorf("decoding '%s': %v", name, err)
		}
		return ex.ValidatorProof(&vp)
	})

	register("challenges", func(name string,
		ex Executor, val interface{}, tm time.Duration) (err error) {
		var cs Bad
		if err = mapstructure.Decode(val, &cs); err != nil {
			return fmt.Errorf("decoding '%s': %v", name, err)
		}
		return ex.Challenges(&cs)
	})

	register(saveLogsDirectiveName, func(name string,
		ex Executor, val interface{}, tm time.Duration) (err error) {

		if err := ex.SaveLogs(); err != nil {
			log.Printf("Warning, logs are not saved, err: %v", err)
		}

		return nil
	})

	// checks

	register("configure_not_notarised_block_extension_test_case", func(name string,
		ex Executor, val interface{}, tm time.Duration) (err error) {

		cfg := cases.NewNotNotarisedBlockExtension()
		if err := cfg.Decode(val); err != nil {
			return err
		}

		return ex.ConfigureTestCase(cfg)
	})

	register("configure_send_different_blocks_from_first_generator_test_case", func(name string,
		ex Executor, val interface{}, tm time.Duration) (err error) {

		cfg := cases.NewSendDifferentBlocksFromFirstGenerator(ex.MinersNum())
		if err := cfg.Decode(val); err != nil {
			return err
		}

		return ex.ConfigureTestCase(cfg)
	})

	register("configure_send_different_blocks_from_all_generators_test_case", func(name string,
		ex Executor, val interface{}, tm time.Duration) (err error) {

		cfg := cases.NewSendDifferentBlocksFromAllGenerators(ex.MinersNum())
		if err := cfg.Decode(val); err != nil {
			return err
		}
		return ex.ConfigureTestCase(cfg)
	})

	register("configure_breaking_single_block", func(name string,
		ex Executor, val interface{}, tm time.Duration) (err error) {

		cfg := cases.NewBreakingSingleBlock()
		if err := cfg.Decode(val); err != nil {
			return err
		}
		return ex.ConfigureTestCase(cfg)
	})

	register("configure_send_insufficient_proposals_test_case", func(name string,
		ex Executor, val interface{}, tm time.Duration) (err error) {

		cfg := cases.NewSendInsufficientProposals()
		if err := cfg.Decode(val); err != nil {
			return err
		}
		return ex.ConfigureTestCase(cfg)
	})

	register("configure_verifying_non_existent_block_test_case", func(name string,
		ex Executor, val interface{}, tm time.Duration) (err error) {

		if err := ex.EnableServerStatsCollector(); err != nil {
			return fmt.Errorf("error while enabling server stats collector: %v", err)
		}

		cfg := cases.NewVerifyingNonExistentBlock(ex.GetServerStatsCollector())
		if err := cfg.Decode(val); err != nil {
			return err
		}
		return ex.ConfigureTestCase(cfg)
	})

	register("configure_notarising_non_existent_block_test_case", func(name string,
		ex Executor, val interface{}, tm time.Duration) (err error) {

		if err := ex.EnableServerStatsCollector(); err != nil {
			return fmt.Errorf("error while enabling server stats collector: %v", err)
		}

		cfg := cases.NewNotarisingNonExistentBlock(ex.GetServerStatsCollector())
		if err := cfg.Decode(val); err != nil {
			return err
		}
		return ex.ConfigureTestCase(cfg)
	})

	register("configure_resend_proposed_block_test_case", func(name string,
		ex Executor, val interface{}, tm time.Duration) (err error) {

		cfg := cases.NewResendProposedBlock()
		if err := cfg.Decode(val); err != nil {
			return err
		}
		return ex.ConfigureTestCase(cfg)
	})

	register("configure_resend_notarisation_test_case", func(name string,
		ex Executor, val interface{}, tm time.Duration) (err error) {

		cfg := cases.NewResendNotarisation()
		if err := cfg.Decode(val); err != nil {
			return err
		}
		return ex.ConfigureTestCase(cfg)
	})

	register("configure_bad_timeout_vrfs_test_case", func(name string,
		ex Executor, val interface{}, tm time.Duration) (err error) {

		if err := ex.EnableServerStatsCollector(); err != nil {
			return fmt.Errorf("error while enabling server stats collector: %v", err)
		}

		cfg := cases.NewBadTimeoutVRFS(ex.GetServerStatsCollector(), ex.GetMonitorID())
		if err := cfg.Decode(val); err != nil {
			return err
		}
		return ex.ConfigureTestCase(cfg)
	})

	register("configure_half_nodes_down_test_case", func(name string,
		ex Executor, val interface{}, tm time.Duration) (err error) {

		cfg := cases.NewHalfNodesDown(ex.MinersNum())
		if err := cfg.Decode(val); err != nil {
			return err
		}
		return ex.ConfigureTestCase(cfg)
	})

	register("configure_block_state_change_requestor_test_case", func(name string,
		ex Executor, val interface{}, tm time.Duration) (err error) {

		if err := ex.EnableClientStatsCollector(); err != nil {
			return fmt.Errorf("error while enabling server stats collector: %v", err)
		}

		cfg := cases.NewBlockStateChangeRequestor(ex.GetClientStatsCollector())
		if err := cfg.Decode(val); err != nil {
			return err
		}
		return ex.ConfigureTestCase(cfg)
	})

	register("configure_miner_notarised_block_requestor_test_case", func(name string,
		ex Executor, val interface{}, tm time.Duration) (err error) {

		if err := ex.EnableClientStatsCollector(); err != nil {
			return fmt.Errorf("error while enabling server stats collector: %v", err)
		}

		cfg := cases.NewMinerNotarisedBlockRequestor(ex.GetClientStatsCollector())
		if err := cfg.Decode(val); err != nil {
			return err
		}
		return ex.ConfigureTestCase(cfg)
	})

	register("configure_fb_requestor_test_case", func(name string,
		ex Executor, val interface{}, tm time.Duration) (err error) {

		if err := ex.EnableClientStatsCollector(); err != nil {
			return fmt.Errorf("error while enabling server stats collector: %v", err)
		}

		cfg := cases.NewFBRequestor(ex.GetClientStatsCollector())
		if err := cfg.Decode(val); err != nil {
			return err
		}
		return ex.ConfigureTestCase(cfg)
	})

	register("configure_missing_lfb_tickets_test_case", func(name string,
		ex Executor, val interface{}, tm time.Duration) (err error) {

		cfg := cases.NewMissingLFBTickets(ex.MinersNum())
		if err := cfg.Decode(val); err != nil {
			return err
		}
		return ex.ConfigureTestCase(cfg)
	})

	register("configure_check_challenge_is_valid_test_case", func(name string,
		ex Executor, val interface{}, tm time.Duration) (err error) {
		cfg := cases.NewCheckChallengeIsValid()
		if err := cfg.Decode(val); err != nil {
			return err
		}
		return ex.ConfigureTestCase(cfg)
	})

	register("lock_notarization_and_send_next_round_vrf", func(name string,
		ex Executor, val interface{}, tm time.Duration) (err error) {
		cfg := NewLockNotarizationAndSendNextRoundVRF()
		if err := cfg.Decode(val); err != nil {
			return err
		}

		return ex.SetServerState(cfg)
	})

	register("round_has_finalized", func(name string,
		ex Executor, val interface{}, tm time.Duration) (err error) {
		cfg := cases.NewRoundHasFinalized()
		if err := cfg.Decode(val); err != nil {
			return err
		}

		return ex.ConfigureTestCase(cfg)
	})

	register("make_test_case_check", func(name string, ex Executor, val interface{}, tm time.Duration) (err error) {
		cfg := &TestCaseCheck{}
		if err := cfg.Decode(val); err != nil {
			return err
		}
		return ex.MakeTestCaseCheck(cfg)
	})

	register("blobber_list", func(name string, ex Executor, val interface{}, tm time.Duration) (err error) {
		cfg := NewBlobberList()
		if err := cfg.Decode(val); err != nil {
			return err
		}

		return ex.SetServerState(cfg)
	})

	register("blobber_download", func(name string, ex Executor, val interface{}, tm time.Duration) (err error) {
		cfg := NewBlobberDownload()
		if err := cfg.Decode(val); err != nil {
			return err
		}

		return ex.SetServerState(cfg)
	})

	register("blobber_upload", func(name string, ex Executor, val interface{}, tm time.Duration) (err error) {
		cfg := NewBlobberUpload()
		if err := cfg.Decode(val); err != nil {
			return err
		}

		return ex.SetServerState(cfg)
	})

	register("adversarial_validator", func(name string, ex Executor, val interface{}, tm time.Duration) (err error) {
		cfg := NewAdversarialValidator()
		if err := cfg.Decode(val); err != nil {
			return err
		}

		return ex.SetServerState(cfg)
	})

	register("adversarial_authorizer", func(name string, ex Executor, val interface{}, tm time.Duration) (err error) {
		cfg := NewAdversarialAuthorizer()
		if err := cfg.Decode(val); err != nil {
			return err
		}

		return ex.SetServerState(cfg)
	})

	register("magic_block_config", func(name string, ex Executor, val interface{}, tm time.Duration) (err error) {
		cfg := val.(string)
		return ex.SetMagicBlock(cfg)
	})

	register("blobber_list", func(name string, ex Executor, val interface{}, tm time.Duration) (err error) {
		cfg := NewBlobberList()
		if err := cfg.Decode(val); err != nil {
			return err
		}

		return ex.SetServerState(cfg)
	})

	register("blobber_download", func(name string, ex Executor, val interface{}, tm time.Duration) (err error) {
		cfg := NewBlobberDownload()
		if err := cfg.Decode(val); err != nil {
			return err
		}

		return ex.SetServerState(cfg)
	})

	register("blobber_upload", func(name string, ex Executor, val interface{}, tm time.Duration) (err error) {
		cfg := NewBlobberUpload()
		if err := cfg.Decode(val); err != nil {
			return err
		}

		return ex.SetServerState(cfg)
	})

	register("blobber_delete", func(name string, ex Executor, val interface{}, tm time.Duration) (err error) {
		cfg := NewBlobberDelete()
		if err := cfg.Decode(val); err != nil {
			return err
		}

		return ex.SetServerState(cfg)
	})

	register("check_miner_generates_blocks", func(name string, ex Executor, val interface{}, tm time.Duration) (err error) {
		var cfg WaitMinerGeneratesBlock
		if err := mapstructure.Decode(val, &cfg); err != nil {
			return err
		}
		return ex.WaitMinerGeneratesBlock(cfg, tm)
	})

	register("wait_sharder_lfb", func(name string, ex Executor, val interface{}, tm time.Duration) (err error) {
		var cfg WaitSharderLFB
		if err := mapstructure.Decode(val, &cfg); err != nil {
			return err
		}
		return ex.WaitSharderLFB(cfg, tm)
	})

	register("sleep", func(_ string,
		_ Executor, val interface{}, _ time.Duration) (err error) {
		var d time.Duration
		switch v := val.(type) {
		case string:
			d, err = time.ParseDuration(v)
			if err != nil {
				return
			}
		case time.Duration:
			d = v
		case int:
			d = time.Duration(v)
		default:
			return fmt.Errorf("invalid duration argument: %v", val)
		}
		time.Sleep(d)
		return nil
	})

	register("generate_all_challenges", func(name string, ex Executor, val interface{}, tm time.Duration) (err error) {
		cfg, ok := val.(bool)
		if !ok {
			return fmt.Errorf("invalid value. Required type bool, got %T", val)
		}

		log.Printf("[INF] generate_all_challenges: %v", cfg)

		return ex.SetServerState(GenerateAllChallenges(cfg))
	})

	register("generate_challenge", func(name string, ex Executor, val interface{}, tm time.Duration) (err error) {
		cfg := NewGenerateChallenge()
		if err := cfg.Decode(val); err != nil {
			return err
		}

		err = ex.GenerateChallenge(cfg)
		if err != nil {
			return err
		}

		return ex.SetServerState(cfg)
	})

	register("wait_blobber_commit", func(_ string, ex Executor, _ interface{}, tm time.Duration) (err error) {
		ex.WaitOnBlobberCommit(tm)
		return nil

	})

	// waits for miner to generate challenge-generate transaction
	register("wait_challenge_generation", func(name string, ex Executor, val interface{}, tm time.Duration) (err error) {
		ex.WaitForChallengeGeneration(tm)
		return nil
	})

	// waits for blobber to submit challenge and miner to send status of this challenge
	register("wait_challenge_status", func(_ string, ex Executor, _ interface{}, tm time.Duration) (err error) {
		ex.WaitForChallengeStatus(tm)
		return nil
	})

	register("wait_validator_ticket", func(_ string, ex Executor, val interface{}, tm time.Duration) (err error) {
		cfg := NewWaitValidatorTicket()
		err = mapstructure.Decode(val, cfg)
		if err != nil {
			return
		}

		return ex.WaitValidatorTicket(*cfg, tm)
	})

	// stop_challenge_generation directs miner to stop/resume generating challenge for any blobber
	register("stop_challenge_generation", func(_ string, ex Executor, val interface{}, _ time.Duration) (err error) {
		stopChalGen, ok := val.(bool)
		if !ok {
			return fmt.Errorf("invalid value. Required type bool, got %T", val)
		}
		cfg := StopChallengeGeneration(stopChalGen)
		return ex.SetServerState(cfg)
	})

	register("stop_wm_commit", func(name string, ex Executor, val interface{}, tm time.Duration) (err error) {
		cfg := StopWMCommit(true)
		return ex.SetServerState(cfg)
	})

	register("resume_wm_commit", func(name string, ex Executor, val interface{}, tm time.Duration) (err error) {
		cfg := StopWMCommit(false)
		return ex.SetServerState(cfg)
	})

	register("fail_rename_commit", func(name string, ex Executor, val interface{}, tm time.Duration) (err error) {
		s, ok := getNodeNames(val)
		if !ok {
			return fmt.Errorf("required type slice but got %T", val)
		}

		nodes := ex.GetNodes()
		var nodeIds []NodeID
		for _, name := range s {
			id, ok := nodes[name]
			if !ok {
				return fmt.Errorf("node id for %s not found", name)
			}
			nodeIds = append(nodeIds, id)
		}

		return ex.SetServerState(BuildFailRenameCommit(nodeIds))
	})

	register("disable_fail_rename_commit", func(name string, ex Executor, val interface{}, tm time.Duration) (err error) {
		s, ok := getNodeNames(val)
		if !ok {
			return fmt.Errorf("required type slice but got %T", val)
		}

		nodes := ex.GetNodes()
		var nodeIds []NodeID
		for _, name := range s {
			id, ok := nodes[name]
			if !ok {
				return fmt.Errorf("node id for %s not found", name)
			}
			nodeIds = append(nodeIds, id)
		}

		return ex.SetServerState(BuildDisableFailRenameCommit(nodeIds))
	})

	register("wait_for_file_meta_root", func(name string, ex Executor, val interface{}, tm time.Duration) (err error) {
		ex.WaitForFileMetaRoot()
		cfg := GetFileMetaRoot(true)
		return ex.SetServerState(cfg)
	})

	register("check_file_meta_root", func(name string, ex Executor, val interface{}, tm time.Duration) (err error) {
		var command CheckFileMetaRoot
		err = command.Decode(val)
		if err != nil {
			return fmt.Errorf("error decoding directive data: %v", err)
		}
		return ex.CheckFileMetaRoot(&command)
	})

	register("check_aggregate_value_change", func(name string, ex Executor, val interface{}, tm time.Duration) (err error) {
		var cfg CheckAggregateChange
		err = mapstructure.Decode(val, &cfg)
		if err != nil {
			return
		}

		return ex.CheckAggregateValueChange(&cfg, tm)
	})

	register("check_aggregate_value_comparison", func(name string, ex Executor, val interface{}, tm time.Duration) (err error) {
		var cfg CheckAggregateComparison
		err = mapstructure.Decode(val, &cfg)
		if err != nil {
			return
		}

		return ex.CheckAggregateValueComparison(&cfg, tm)
	})

	register("set_node_config", func(name string, ex Executor, val interface{}, tm time.Duration) (err error) {
		var cfg NodeCustomConfig
		err = mapstructure.Decode(val, &cfg)
		if err != nil {
			return 
		}

		return ex.SetNodeCustomConfig(&cfg)
	})

	register("sync_latest_aggregates", func(name string, ex Executor, val interface{}, tm time.Duration) (err error) {
		var cfg SyncAggregates
		err = mapstructure.Decode(val, &cfg)
		if err != nil {
			return fmt.Errorf("error decoding directive data: %v", err)
		}

		return ex.SyncLatestAggregates(&cfg)
	})

	register("pause", func(name string, ex Executor, val interface{}, tm time.Duration) (err error) {
		// pause execution until the user presses enter
		log.Println("Press enter to continue...")
<<<<<<< HEAD
		bufio.NewReader(os.Stdin).ReadBytes('\n')
		log.Printf("Continuing execution...")
		return nil
	})

	register("wait_sharders_finalize_near_blocks", func(name string, ex Executor, val interface{}, tm time.Duration) (err error) {
		var command WaitShardersFinalizeNearBlocks
		err = mapstructure.Decode(val, &command)
		if err != nil {
			return fmt.Errorf("error decoding directive data: %v", err)
		}

		ex.WaitShardersFinalizeNearBlocks(command, tm)
=======
		_, err = bufio.NewReader(os.Stdin).ReadBytes('\n')
		if err != nil {
			return
		}
		log.Printf("Continuing execution...")
>>>>>>> 803a083c
		return nil
	})
}<|MERGE_RESOLUTION|>--- conflicted
+++ resolved
@@ -926,8 +926,10 @@
 	register("pause", func(name string, ex Executor, val interface{}, tm time.Duration) (err error) {
 		// pause execution until the user presses enter
 		log.Println("Press enter to continue...")
-<<<<<<< HEAD
-		bufio.NewReader(os.Stdin).ReadBytes('\n')
+		_, err = bufio.NewReader(os.Stdin).ReadBytes('\n')
+		if err != nil {
+			return
+		}
 		log.Printf("Continuing execution...")
 		return nil
 	})
@@ -940,13 +942,6 @@
 		}
 
 		ex.WaitShardersFinalizeNearBlocks(command, tm)
-=======
-		_, err = bufio.NewReader(os.Stdin).ReadBytes('\n')
-		if err != nil {
-			return
-		}
-		log.Printf("Continuing execution...")
->>>>>>> 803a083c
 		return nil
 	})
 }
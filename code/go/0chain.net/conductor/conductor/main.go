// Package conductor represents 0chain BC testing conductor that
// maintain BC joining and leaving. It's introduced to test some
// view change cases where a miner comes up and goes down.
//
// The conductor uses RPC to control nodes. It starts and stops
// miners and sharders. It controls their lifecycle and entire
// system state. There is internal BC monitoring to generate
// events depending BC state (view change, view change phase,
// nodes registration, etc).
//
// All the cases uses b0magicBlock_4_miners_1_sharder.json where
// there is 1 genesis sharder and 4 genesis miners. Also, there is
// 2 non-genesis sharders and 1 non-genesis miner.
package main

import (
	"errors"
	"flag"
	"fmt"
	"log"
	"os"
	"path/filepath"
	"strings"
	"time"

	"gopkg.in/yaml.v2"

	"0chain.net/conductor/conductrpc"
	"0chain.net/conductor/conductrpc/stats"
	"0chain.net/conductor/config"
)

const noProgressSeconds = 10

func init() {
	log.SetFlags(log.Lshortfile | log.Ldate | log.Ltime | log.Lmicroseconds)
}

// type aliases
type (
	NodeName         = config.NodeName
	Round            = config.Round
	Number           = config.Number
	ExpectMagicBlock = config.ExpectMagicBlock
)

type VCInfo struct {
	MagicBlockNumber Number
	Round            Round
	Miners           []NodeName
	Sharders         []NodeName
}

func main() {
	log.Print("start the conductor")

	var (
		configFile string = "conductor.yaml"
		testsFile  string = "conductor.view-change.fault-tolerance.yaml"
		verbose    bool   = true
	)
	flag.StringVar(&configFile, "config", configFile, "configurations file")
	flag.StringVar(&testsFile, "tests", testsFile, "tests file")
	flag.BoolVar(&verbose, "verbose", verbose, "verbose output")
	flag.Parse()

	log.Print("read configurations files: ", configFile, ", ", testsFile)
	var (
		conf = readConfigs(configFile, strings.Fields(testsFile))
		r    Runner
		err  error
	)

	if len(conf.Nodes) == 0 {
		panic("NO NODES")
	}

	log.Print("create worker instance")
	r.conf = conf
	r.chalConf = config.NewGenerateChallenge()
	r.verbose = verbose
	r.chalConf = config.NewGenerateChallenge()
	r.server, err = conductrpc.NewServer(conf.Bind, conf.Nodes.Names())
	if err != nil {
		log.Fatal("[ERR]", err)
		os.Exit(1)
	}

	log.Print("(rpc) start listening on:", conf.Bind)
	go func() {
		if err := r.server.Serve(); err != nil {
			log.Fatal("Error while starting RPC server:", err)
			os.Exit(1)
		}
	}()
	defer r.server.Close()

	r.waitNodes = make(map[config.NodeName]struct{})
	r.rounds = make(map[config.RoundName]config.Round)
	r.setupTimeout(0)

	var success bool
	// not always error means failure

	err, success = r.Run()
	if err != nil {
		log.Print("[ERR] ", err)
	}

	if success {
		os.Exit(0)
	} else {
		os.Exit(1)
	}
}

func readConfig(configFile string) (conf *config.Config) {
	conf = new(config.Config)
	var fl, err = os.Open(configFile)
	if err != nil {
		log.Fatalf("opening configurations file %s: %v", configFile, err)
	}
	defer fl.Close()
	if err = yaml.NewDecoder(fl).Decode(conf); err != nil {
		log.Fatalf("decoding configurations file %s: %v", configFile, err)
	}
	return
}

func readConfigs(configFile string, testsFilesArr []string) (conf *config.Config) {
	conf = readConfig(configFile)

	for _, testsFile := range testsFilesArr {
		matches, err := filepath.Glob(testsFile)
		if err != nil {
			panic(err)
		}
		for _, filename := range matches {
			log.Printf("Adding tests of %s", filename)
			appendTests(conf, readConfig(filename))
		}
	}
	return
}

func appendTests(conf *config.Config, tests *config.Config) {
	conf.Tests = append(conf.Tests, tests.Tests...)
	conf.Enable = append(conf.Enable, tests.Enable...)
	conf.Sets = append(conf.Sets, tests.Sets...)
}

type reportTestCase struct {
	name               string
	startedAt, endedAt time.Time // start at, end at
	directives         []reportFlowDirective
}

type reportFlowDirective struct {
	success   bool
	err       error
	directive string
}

type fileMetaRoot struct {
	fmrs         map[string]string // blobberID:fileMetaRoot
	totalBlobers int
	shouldWait   bool
}

type Runner struct {
	server  *conductrpc.Server
	conf    *config.Config
	verbose bool

	currTestCaseName string

	// state

	lastVC            *VCInfo // last view change
	lastAcceptedRound struct {
		Round     // last accepted round
		time.Time // timestamp of acceptance
	}

	// wait for
	waitPhase              config.WaitPhase              //
	waitViewChange         config.WaitViewChange         //
	waitNodes              map[config.NodeName]struct{}  // (start a node)
	waitRound              config.WaitRound              //
	waitContributeMPK      config.WaitContributeMpk      //
	waitShareSignsOrShares config.WaitShareSignsOrShares //
	waitAdd                config.WaitAdd                // add_miner, add_sharder
	waitSharderKeep        config.WaitSharderKeep        // sharder_keep
	waitNoProgress         config.WaitNoProgress         // no new rounds expected
	waitNoViewChange       config.WaitNoViewChainge      // no VC expected
	waitCommand            chan error                    // wait a command
<<<<<<< HEAD
	waitMinerGeneratesBlock config.WaitMinerGeneratesBlock
	waitSharderLFB	config.WaitSharderLFB	
	chalConf               *config.GenerateChallege
=======
	chalConf               *config.GenerateChallege
	fileMetaRoot           fileMetaRoot
>>>>>>> 749de5dc
	// timeout and monitor
	timer   *time.Timer // waiting timer
	monitor NodeName    // monitor node

	// remembered rounds: name -> round number
	rounds map[config.RoundName]config.Round // named rounds (the remember_round)

	// final report
	report []reportTestCase
}

func (r *Runner) isWaiting() (tm *time.Timer, ok bool) {
	tm = r.timer

	switch {
	case len(r.waitNodes) > 0:
		log.Printf("wait for %d nodes", len(r.waitNodes))
		return tm, true
	case !r.waitRound.IsZero():
		log.Println("wait for round")
		return tm, true
	case !r.waitPhase.IsZero():
		log.Println("wait for phase")
		return tm, true
	case !r.waitContributeMPK.IsZero():
		log.Println("wait for mpk contributes")
		return tm, true
	case !r.waitShareSignsOrShares.IsZero():
		log.Println("wait for share signs")
		return tm, true
	case !r.waitViewChange.IsZero():
		fmt.Printf("wait for view change %v\n", r.waitViewChange)
		return tm, true
	case !r.waitAdd.IsZero():
		log.Printf("wait for adding sharders (%+v), miners (%+v), blobbers (%+v) and authorizers (%+v)", r.waitAdd.Sharders, r.waitAdd.Miners, r.waitAdd.Blobbers, r.waitAdd.Authorizers)
		return tm, true
	case !r.waitSharderKeep.IsZero():
		log.Println("wait for sharder keep")
		return tm, true
	case !r.waitNoProgress.IsZero():
		log.Println("wait for no progress")
		return tm, true
	case !r.waitNoViewChange.IsZero():
		log.Println("wait for no view change")
		return tm, true
	case r.waitMinerGeneratesBlock.MinerName != "":
		log.Printf("wait until miner %v generates block\n", r.waitMinerGeneratesBlock.MinerName)
		return tm, true
	case r.waitSharderLFB.Target != "":
		log.Printf("wait to check sharder %v got LFB\n", r.waitSharderLFB.Target)
		return tm, true
	case r.waitCommand != nil:
		// log.Println("wait for command")
		return tm, true
	case r.chalConf.WaitOnBlobberCommit:
		return tm, true
	case r.chalConf.WaitOnChallengeGeneration:
		return tm, true
	case r.chalConf.WaitForChallengeStatus:
		return tm, true
<<<<<<< HEAD
=======
	case r.fileMetaRoot.shouldWait:
		return tm, true
>>>>>>> 749de5dc
	}

	return tm, false
}

// is equal set of elements in both slices (an order doesn't matter)
func isEqual(a, b []NodeName) (ok bool) {
	if len(a) != len(b) {
		return false
	}
	var am = make(map[NodeName]struct{})
	for _, ax := range a {
		am[ax] = struct{}{}
	}
	if len(am) != len(a) {
		return false // duplicate node id
	}
	for _, bx := range b {
		if _, ok := am[bx]; !ok {
			return false
		}
		delete(am, bx)
	}
	return true
}

func (r *Runner) printNodes(list []NodeName) {
	for _, x := range list {
		var n, ok = r.conf.Nodes.NodeByName(x)
		if !ok {
			fmt.Println("  - ", x, "(unknown node)")
			continue
		}
		fmt.Println("  - ", n.Name, x)
	}
}

func (r *Runner) printViewChange(vce *conductrpc.ViewChangeEvent) {
	if !r.verbose {
		return
	}
	log.Print(" [INF] VC round: ", vce.Round, ", number: ", vce.Number)
	log.Print(" [INF] VC MB miners:")
	for _, mn := range vce.Miners {
		if !r.conf.Nodes.Has(mn) {
			log.Print("   - ", mn, " (unknown node)")
			continue
		}
		log.Print("   - ", mn)
	}
	log.Print(" [INF] VC MB sharders:")
	for _, sh := range vce.Sharders {
		if !r.conf.Nodes.Has(sh) {
			log.Print("   - ", sh, " (unknown node)")
			continue
		}
		log.Print("   - ", sh)
	}
}

func (r *Runner) acceptViewChange(vce *conductrpc.ViewChangeEvent) (err error) {
	if vce.Sender != r.monitor {
		return // not the monitor node
	}

	if !r.waitNoViewChange.IsZero() {
		if r.waitNoViewChange.Round <= vce.Round {
			return fmt.Errorf("no VC until %d round is expected, but got on %d",
				r.waitNoViewChange.Round, vce.Round)
		}
	}

	vci := VCInfo{
		Round:            vce.Round,
		MagicBlockNumber: vce.Number,
		Miners:           vce.Miners,
		Sharders:         vce.Sharders,
	}

	r.printViewChange(vce) // if verbose
	if !r.conf.Nodes.Has(vce.Sender) {
		return fmt.Errorf("unknown node %q sends view change", vce.Sender)
	}
	log.Println("view change:", vce.Round, vce.Sender)
	// don't wait a VC
	if r.waitViewChange.IsZero() {
		r.lastVC = &vci
		return
	}
	// remember the round
	if rrn := r.waitViewChange.RememberRound; rrn != "" {
		log.Printf("[OK] remember round %q: %d", rrn, vce.Round)
		r.rounds[r.waitViewChange.RememberRound] = vce.Round
	}
	err = r.checkMagicBlock(&r.waitViewChange.ExpectMagicBlock, &vci)

	log.Println("[OK] view change", vce.Round)

	r.lastVC = &vci
	r.waitViewChange = config.WaitViewChange{} // reset
	return
}

func (r *Runner) checkMagicBlock(emb *ExpectMagicBlock, vci *VCInfo) (err error) {
	if emb.IsZero() {
		return // nothing more is here
	}
	if rnan := emb.RoundNextVCAfter; rnan != "" {
		var rna, ok = r.rounds[rnan]
		if !ok {
			return fmt.Errorf("unknown round name: %q", rnan)
		}
		var vcr = vci.Round // VC round
		if vcr != r.conf.ViewChange+rna {
			return fmt.Errorf("VC expected at %d, but given at %d",
				r.conf.ViewChange+rna, vcr)
		}
		// ok, accept
	} else if emb.Round != 0 && vci.Round != emb.Round {
		return fmt.Errorf("VC expected at %d, but given at %d",
			emb.Round, vci.Round)
	} else if emb.Number != 0 && vci.MagicBlockNumber != emb.Number {
		return fmt.Errorf("VC expected with %d number, but given number is %d",
			emb.Number, vci.MagicBlockNumber)
	}
	if len(emb.Miners) == 0 && len(emb.Sharders) == 0 && emb.MinersCount == 0 && emb.ShardersCount == 0 {
		return // don't check MB for nodes
	}
	// check for nodes
	var okm, oks bool
	// check miners
	if emb.MinersCount > 0 && len(emb.Miners) == 0 {
		// check count only
		if okm = (emb.MinersCount == len(vci.Miners)); !okm {
			fmt.Println("[ERR] expected miners count:", emb.MinersCount)
			fmt.Println("[ERR] got miners")
			r.printNodes(vci.Miners)
		}
	} else {
		if okm = isEqual(emb.Miners, vci.Miners); !okm {
			fmt.Println("[ERR] expected miners list:")
			r.printNodes(emb.Miners)
			fmt.Println("[ERR] got miners")
			r.printNodes(vci.Miners)
		}
	}
	// check sharders
	if emb.ShardersCount > 0 && len(emb.Sharders) == 0 {
		// check count only
		if oks = (emb.ShardersCount == len(vci.Sharders)); !oks {
			fmt.Println("[ERR] expected sharders count:", emb.ShardersCount)
			fmt.Println("[ERR] got sharders")
			r.printNodes(vci.Sharders)
		}
	} else {
		if oks = isEqual(emb.Sharders, vci.Sharders); !oks {
			fmt.Println("[ERR] expected sharders list:")
			r.printNodes(emb.Sharders)
			fmt.Println("[ERR] got sharders")
			r.printNodes(vci.Sharders)
		}
	}

	if !okm || !oks {
		return fmt.Errorf("unexpected MB miners/sharders (see logs)")
	}
	return
}

func (r *Runner) acceptPhase(pe *conductrpc.PhaseEvent) (err error) {
	if pe.Sender != r.monitor {
		return // not the monitor node
	}
	if !r.conf.Nodes.Has(pe.Sender) {
		return fmt.Errorf("unknown 'phase' sender: %s", pe.Sender)
	}
	if r.verbose {
		log.Print(" [INF] phase ", pe.Phase.String(), " ", pe.Sender)
	}
	if r.waitPhase.IsZero() {
		return // doesn't wait for a phase
	}
	if r.waitPhase.Phase != pe.Phase {
		return // not this phase
	}
	var (
		vcr Round
		ok  bool
	)
	var lastVCRound Round = 0
	if r.lastVC != nil {
		lastVCRound = r.lastVC.Round
	}
	if vcrn := r.waitPhase.ViewChangeRound; vcrn != "" {
		if vcr, ok = r.rounds[vcrn]; !ok {
			return fmt.Errorf("unknown view_change_round of phase: %s", vcrn)
		}
		if vcr < lastVCRound {
			return // wait one more view change
		}
		if vcr >= lastVCRound+r.conf.ViewChange {
			log.Printf("got phase %s, but after %s (%d) view change, "+
				"last known view change: %d", pe.Phase.String(), vcrn, vcr,
				lastVCRound)
		}
		// ok, accept it
	}
	log.Printf("[OK] accept phase %s by %s", pe.Phase.String(), pe.Sender)
	r.waitPhase = config.WaitPhase{} // reset
	return
}

func (r *Runner) acceptAddMiner(addm *conductrpc.AddMinerEvent) (err error) {
	if addm.Sender != r.monitor {
		return // not the monitor node
	}

	var (
		sender, sok = r.conf.Nodes.NodeByName(addm.Sender)
		added, aok  = r.conf.Nodes.NodeByName(addm.Miner)
	)
	if !sok {
		return fmt.Errorf("unexpected add_miner sender: %q", addm.Sender)
	}
	if !aok {
		return fmt.Errorf("unexpected miner %q added by add_miner of %q",
			addm.Miner, sender.Name)
	}

	if r.verbose {
		log.Print(" [INF] add_miner ", added.Name)
	}

	if r.waitAdd.IsZero() {
		return // doesn't wait for a node
	}

	if r.waitAdd.TakeMiner(added.Name) {
		log.Print("[OK] add_miner ", added.Name)
	}
	return
}

func (r *Runner) acceptAddSharder(adds *conductrpc.AddSharderEvent) (err error) {
	if adds.Sender != r.monitor {
		return // not the monitor node
	}
	var (
		sender, sok = r.conf.Nodes.NodeByName(adds.Sender)
		added, aok  = r.conf.Nodes.NodeByName(adds.Sharder)
	)
	if !sok {
		return fmt.Errorf("unexpected add_sharder sender: %q", adds.Sender)
	}
	if !aok {
		return fmt.Errorf("unexpected sharder %q added by add_sharder of %q",
			adds.Sharder, sender.Name)
	}

	if r.verbose {
		log.Print(" [INF] add_sharder ", added.Name)
	}

	if r.waitAdd.IsZero() {
		return // doesn't wait for a node
	}

	if r.waitAdd.TakeSharder(added.Name) {
		log.Print("[OK] add_sharder ", added.Name)
	}
	return
}

func (r *Runner) acceptAddBlobber(addb *conductrpc.AddBlobberEvent) (
	err error) {

	if addb.Sender != r.monitor {
		return // not the monitor node
	}
	var (
		sender, sok = r.conf.Nodes.NodeByName(addb.Sender)
		added, aok  = r.conf.Nodes.NodeByName(addb.Blobber)
	)
	if !sok {
		return fmt.Errorf("unexpected add_miner sender: %q", addb.Sender)
	}
	if !aok {
		return fmt.Errorf("unexpected blobber %q added by add_blobber of %q",
			addb.Blobber, sender.Name)
	}

	if r.verbose {
		log.Print(" [INF] add_blobber ", added.Name)
	}

	if r.waitAdd.IsZero() {
		return // doesn't wait for a node
	}

	if r.waitAdd.TakeBlobber(added.Name) {
		log.Print("[OK] add_blobber ", added.Name)
	}
	return
}

func (r *Runner) acceptAddAuthorizer(addb *conductrpc.AddAuthorizerEvent) (
	err error) {
	if addb.Sender != r.monitor {
		return // not the monitor node
	}
	var (
		sender, sok = r.conf.Nodes.NodeByName(addb.Sender)
		added, aok  = r.conf.Nodes.NodeByName(addb.Authorizer)
	)
	if !sok {
		return fmt.Errorf("unexpected add_miner sender: %q", addb.Sender)
	}
	if !aok {
		return fmt.Errorf("unexpected authorizer %q added by add_authorizer of %q",
			addb.Authorizer, sender.Name)
	}

	if r.verbose {
		log.Print(" [INF] add_authorizer ", added.Name)
	}

	if r.waitAdd.IsZero() {
		return // doesn't wait for a node
	}

	fmt.Printf("Take authorizer %v %v\n", added.Name, r.waitAdd.Authorizers)
	if r.waitAdd.TakeAuthorizer(added.Name) {
		log.Print("[OK] add_authorizer ", added.Name)
	}
	return
}

func (r *Runner) acceptSharderKeep(ske *conductrpc.SharderKeepEvent) (
	err error) {

	if ske.Sender != r.monitor {
		return // not the monitor node
	}
	var (
		sender, sok = r.conf.Nodes.NodeByName(ske.Sender)
		added, aok  = r.conf.Nodes.NodeByName(ske.Sharder)
	)
	if !sok {
		return fmt.Errorf("unexpected sharder_keep sender: %q", ske.Sender)
	}
	if !aok {
		return fmt.Errorf("unexpected sharder %q added by sharder_keep of %q",
			ske.Sharder, sender.Name)
	}

	if r.verbose {
		log.Print(" [INF] sharder_keep ", added.Name)
	}

	if r.waitSharderKeep.IsZero() {
		return // doesn't wait for a node
	}

	if r.waitSharderKeep.TakeSharder(added.Name) {
		log.Print("[OK] sharder_keep ", added.Name)
	}
	return
}

func (r *Runner) acceptNodeReady(nodeName NodeName) (err error) {
	if _, ok := r.waitNodes[nodeName]; !ok {
		var n, ok = r.conf.Nodes.NodeByName(nodeName)
		if !ok {
			return fmt.Errorf("unexpected and unknown node: %s", nodeName)
		}
		return fmt.Errorf("unexpected node: %s (%s)", n.Name, nodeName)
	}
	delete(r.waitNodes, nodeName)
	var n, ok = r.conf.Nodes.NodeByName(nodeName)
	if !ok {
		return fmt.Errorf("unknown node: %s", nodeName)
	}
	log.Println("[OK] node ready", nodeName, n.Name)

	r.waitAdd.Take(nodeName)

	return
}

func (r *Runner) acceptRound(re *conductrpc.RoundEvent) (err error) {
	if re.Sender != r.monitor {
		return // not the monitor node
	}

	if r.lastAcceptedRound.Round > 0 && re.Round > r.lastAcceptedRound.Round {
		threshold := r.conf.GetStuckWarningThreshold()
		if threshold > 0 {
			duration := time.Since(r.lastAcceptedRound.Time)
			if duration > threshold {
				log.Print("[WARN] chain was stuck for ", duration)
			}
		}
	}

	if !r.waitNoProgress.IsZero() {
		if r.lastAcceptedRound.Round < re.Round && time.Now().After(r.waitNoProgress.Start) {
			return fmt.Errorf("got round %d, but 'no progress' is expected", re.Round)
		}
	}

	if !r.waitNoViewChange.IsZero() {
		if re.Round > r.waitNoViewChange.Round {
			r.waitNoViewChange = config.WaitNoViewChainge{} // reset
		}
	}

	if !r.waitViewChange.IsZero() {
		var vcr = r.waitViewChange.ExpectMagicBlock.Round
		if vcr != 0 && vcr < re.Round {
			return fmt.Errorf("missing VC at %d", vcr)
		}
	}

	var _, ok = r.conf.Nodes.NodeByName(re.Sender)
	if !ok {
		return fmt.Errorf("unknown 'round' sender: %s", re.Sender)
	}

	// set last round
	r.lastAcceptedRound = struct {
		Round
		time.Time
	}{
		re.Round,
		time.Now(),
	}

	if r.waitRound.IsZero() {
		return // doesn't wait for a round
	}

	switch {
	case r.waitRound.Round > re.Round:
		return // not this round
	case r.waitRound.ForbidBeyond && r.waitRound.Round < re.Round:
		return fmt.Errorf("missing round: %d, got %d", r.waitRound.Round,
			re.Round)
	}
	log.Print("[OK] accept round ", re.Round)
	r.waitRound = config.WaitRound{} // don't wait anymore
	return
}

func (r *Runner) acceptContributeMPK(cmpke *conductrpc.ContributeMPKEvent) (
	err error) {

	if cmpke.Sender != r.monitor {
		return // not the monitor node
	}

	var (
		miner *config.Node
		ok    bool
	)
	_, ok = r.conf.Nodes.NodeByName(cmpke.Sender)
	if !ok {
		return fmt.Errorf("unknown 'c mpk' sender: %s", cmpke.Sender)
	}
	miner, ok = r.conf.Nodes.NodeByName(cmpke.Miner)
	if !ok {
		return fmt.Errorf("unknown 'c mpk' miner: %s", cmpke.Miner)
	}

	if r.verbose {
		log.Print(" [INF] contribute mpk ", miner.Name)
	}

	if r.waitContributeMPK.IsZero() {
		return // doesn't wait for a contribute MPK
	}

	if r.waitContributeMPK.Miner != miner.Name {
		return // not the miner waiting for
	}

	log.Print("[OK] accept contribute MPK", miner.Name)
	r.waitContributeMPK = config.WaitContributeMpk{}

	return
}

func (r *Runner) acceptShareOrSignsShares(
	sosse *conductrpc.ShareOrSignsSharesEvent) (err error) {

	if sosse.Sender != r.monitor {
		return // not the monitor node
	}

	var (
		miner *config.Node
		ok    bool
	)
	_, ok = r.conf.Nodes.NodeByName(sosse.Sender)
	if !ok {
		return fmt.Errorf("unknown 'soss' sender: %s", sosse.Sender)
	}
	miner, ok = r.conf.Nodes.NodeByName(sosse.Miner)
	if !ok {
		return fmt.Errorf("unknown 'soss' miner: %s", sosse.Miner)
	}

	if r.verbose {
		log.Print(" [INF] share or sign shares ", miner.Name)
	}

	if r.waitShareSignsOrShares.IsZero() {
		return // doesn't wait for a soss
	}

	if r.waitShareSignsOrShares.Miner != miner.Name {
		return // not the miner waiting for
	}

	log.Print("[OK] accept share or signs shares", miner.Name)
	r.waitShareSignsOrShares = config.WaitShareSignsOrShares{}

	return
}

<<<<<<< HEAD
func (r *Runner) acceptSharderBlockForMiner(block *stats.BlockFromSharder) (err error) {
	if r.verbose {
		log.Printf(" [INF] Recieved new sharder block: %+v\n", block)
	}
	switch {
	case r.waitMinerGeneratesBlock.MinerName != "":
		miner, ok := r.conf.Nodes.NodeByName(r.waitMinerGeneratesBlock.MinerName)
		if !ok {
			return fmt.Errorf("expecting block from unknown miner: %s", miner.ID)
		}
	
		if r.verbose {
			log.Printf(" [INF] got sharder block for miner %v, looking for miner %v\n", block.GeneratorId, miner.ID)
		}
	
		err = r.handleNewBlockWaitingForMinerBlockGeneration(block, string(miner.ID))
		return
	case r.waitSharderLFB.Target != "":
		sharder, ok := r.conf.Nodes.NodeByName(r.waitSharderLFB.Target)
		if !ok {
			return fmt.Errorf("expecting block from unknown sharder: %s", sharder.ID)
		}
			
		err = r.handleNewBlockWaitingForSharderLFB(block, string(sharder.ID))
		return
	}

	return
}

func (r *Runner) handleNewBlockWaitingForMinerBlockGeneration(block *stats.BlockFromSharder, minerId string) (err error) {
	if block.GeneratorId != string(minerId) {
		return 
	}

	if r.verbose {
		log.Printf(" [INF] ✅ found sharder block %v\n", minerId)
	}

	r.waitMinerGeneratesBlock = config.WaitMinerGeneratesBlock{}

	err = r.SetServerState(&config.NotifyOnBlockGeneration{
		Enable: false,
	})

	return
}

func (r *Runner) handleNewBlockWaitingForSharderLFB(block *stats.BlockFromSharder, sharderId string) (err error) {
	if block.SenderId == sharderId {
		minDiff := int64(6) // well, 11 is infinity if the max allowed is 10
		targetRound := block.Round
		var curDiff int64
		for sid, blk := range r.waitSharderLFB.LFBs {
			if sid == config.NodeID(sharderId) {
				continue
			}
			curDiff = blk.Round - targetRound
			if curDiff < minDiff {
				minDiff = curDiff
			}
		}

		if minDiff <=5 {
			if r.verbose {
				log.Printf(" [INF] ✅ sharder sent LFB %+v\n", block)
			}

			r.waitSharderLFB = config.WaitSharderLFB{}
			
			err = r.SetServerState(&config.NotifyOnBlockGeneration{
				Enable: false,
			})

			return
		}
	}

	if r.waitSharderLFB.LFBs == nil {
		r.waitSharderLFB.LFBs = make(map[config.NodeID]*stats.BlockFromSharder)
	}
	r.waitSharderLFB.LFBs[config.NodeID(block.SenderId)] = block
	return
}

=======
>>>>>>> 749de5dc
func (r *Runner) onChallengeGeneration(blobberID string) {
	if blobberID != r.chalConf.BlobberID {
		return
	}
	log.Println("Challenge has been generated for blobber ", blobberID)

	r.chalConf.WaitOnChallengeGeneration = false
}

func (r *Runner) onChallengeStatus(m map[string]interface{}) error {
	blobberID, ok := m["blobber_id"].(string)
	if !ok {
		return errors.New("invalid map on challenge status")
	}

	if blobberID != r.chalConf.BlobberID {
		return nil
	}

	r.chalConf.WaitForChallengeStatus = false

	status := m["status"].(int)
	if r.chalConf.ExpectedStatus != status {
		return fmt.Errorf("expected status %d, got %d", r.chalConf.ExpectedStatus, status)
	}

	return nil
}

<<<<<<< HEAD
=======
func (r *Runner) onGettingFileMetaRoot(m map[string]string) error {	
	blobberId, ok := m["blobber_id"]
	if !ok {
		return fmt.Errorf("onGettingFileMetaRoot error: response lacks blobber_id")
	}

	fileMetaRoot, ok := m["file_meta_root"]
	if !ok {
		return fmt.Errorf("onGettingFileMetaRoot error: response lacks file_meta_root")
	}

	if r.fileMetaRoot.fmrs == nil {
		r.fileMetaRoot.fmrs = make(map[string]string)
	}

	r.fileMetaRoot.fmrs[blobberId] = fileMetaRoot

	if len(r.fileMetaRoot.fmrs) >= r.fileMetaRoot.totalBlobers {
		r.fileMetaRoot.shouldWait = false
		cfg := config.GetFileMetaRoot(false)
		return r.SetServerState(cfg)
	}
	return nil
}

>>>>>>> 749de5dc
func (r *Runner) onBlobberCommit(blobberID string) {
	if blobberID != r.chalConf.BlobberID {
		log.Printf("Ignoring blobber: %s\n", blobberID)
		return
	}
	err := r.SetServerState(config.BlobberCommittedWM(true))
	if err != nil {
		log.Printf("error: %s", err.Error())
	}
	log.Printf("Value of waitonblobbercommit %v\n", r.chalConf.WaitOnBlobberCommit)
	r.chalConf.WaitOnBlobberCommit = false
}

func (r *Runner) stopAll() {
	log.Print("stop all nodes")
	for _, n := range r.conf.Nodes {
		log.Printf("stop %s", n.Name)
		if err := n.Stop(); err != nil && !strings.Contains(err.Error(), "not started") {
			log.Printf("[INF] stop node error %v", err)
		}
	}
}

func (r *Runner) proceedWaiting() (err error) {
	for tm, ok := r.isWaiting(); ok; tm, ok = r.isWaiting() {
		select {
		case vce := <-r.server.OnViewChange():
			err = r.acceptViewChange(vce)
		case pe := <-r.server.OnPhase():
			err = r.acceptPhase(pe)
		case addm := <-r.server.OnAddMiner():
			err = r.acceptAddMiner(addm)
		case adds := <-r.server.OnAddSharder():
			err = r.acceptAddSharder(adds)
		case addb := <-r.server.OnAddBlobber():
			err = r.acceptAddBlobber(addb)
		case adda := <-r.server.OnAddAuthorizer():
			err = r.acceptAddAuthorizer(adda)
		case sk := <-r.server.OnSharderKeep():
			err = r.acceptSharderKeep(sk)
		case nid := <-r.server.OnNodeReady():
			err = r.acceptNodeReady(nid)
		case re := <-r.server.OnRound():
			err = r.acceptRound(re)
		case cmpke := <-r.server.OnContributeMPK():
			err = r.acceptContributeMPK(cmpke)
		case sosse := <-r.server.OnShareOrSignsShares():
			err = r.acceptShareOrSignsShares(sosse)
<<<<<<< HEAD
		case block := <- r.server.OnSharderBlock():
			err = r.acceptSharderBlockForMiner(block)
=======
>>>>>>> 749de5dc
		case blobberID := <-r.server.OnBlobberCommit():
			r.onBlobberCommit(blobberID)
		case blobberID := <-r.server.OnGenerateChallenge():
			r.onChallengeGeneration(blobberID)
		case m := <-r.server.OnChallengeStatus():
			err = r.onChallengeStatus(m)
<<<<<<< HEAD
=======
		case m := <-r.server.OnGettingFileMetaRoot():
			err = r.onGettingFileMetaRoot(m)
>>>>>>> 749de5dc
		case err = <-r.waitCommand:
			if err != nil {
				err = fmt.Errorf("executing command: %v", err)
			}
			r.waitCommand = nil // reset
		case timeout := <-tm.C:
			if !r.waitNoProgress.IsZero() {
				if timeout.UnixNano() >= r.waitNoProgress.Until.UnixNano() {
					r.waitNoProgress = config.WaitNoProgress{} // reset
					return
				}
			}
			return fmt.Errorf("timeout error")
		}
		if err != nil {
			return
		}
	}
	return
}

func okString(t bool) string {
	if t {
		return "[PASS]"
	}
	return "[FAIL]"
}

func (r *Runner) processReport() (success bool) {
	success = true

	var totalDuration time.Duration

	fmt.Println("........................ R E P O R T ........................")

	for _, testCase := range r.report {
		fmt.Println("- ", testCase.name)

		var caseError error = nil
		var caseSuccess bool = true
		totalDuration += testCase.endedAt.Sub(testCase.startedAt)

		for i, flowDirective := range testCase.directives {
			caseSuccess = caseSuccess && flowDirective.success

			if flowDirective.err != nil {
				caseError = flowDirective.err
				fmt.Printf("Failed on index %d directive. Directive name: %s\n",
					i, flowDirective.directive)
				break
			}
		}

		fmt.Printf("  %s after %s\n", okString(caseSuccess),
			testCase.endedAt.Sub(testCase.startedAt).Round(time.Second))

		success = success && caseSuccess

		if caseError != nil {
			fmt.Printf("  - [ERR] %v\n", caseError)
		}
	}

	fmt.Println("total duration:", totalDuration.Round(time.Second))
	fmt.Println("overall success:", success)
	fmt.Println(".............................................................")

	return success
}

func (r *Runner) resetWaiters() {
	r.waitNodes = make(map[NodeName]struct{})                  //
	r.waitRound = config.WaitRound{}                           //
	r.waitPhase = config.WaitPhase{}                           //
	r.waitContributeMPK = config.WaitContributeMpk{}           //
	r.waitShareSignsOrShares = config.WaitShareSignsOrShares{} //
	r.waitViewChange = config.WaitViewChange{}                 //
	r.waitAdd = config.WaitAdd{}                               //
	r.waitNoProgress = config.WaitNoProgress{}                 //
	r.waitNoViewChange = config.WaitNoViewChainge{}            //
	r.waitSharderKeep = config.WaitSharderKeep{}               //
	r.waitMinerGeneratesBlock = config.WaitMinerGeneratesBlock{}
	if r.waitCommand != nil {
		go func(wc chan error) { <-wc }(r.waitCommand)
		r.waitCommand = nil
	}

}

func (r *Runner) resetRounds() {
	r.lastAcceptedRound.Round = 0
	r.lastVC = nil
}

// Run the tests.
// Not always presence of an error means failure
func (r *Runner) Run() (err error, success bool) {
	log.Println("start testing...")
	defer log.Println("end of testing")

	// stop all nodes after all
	defer r.stopAll()

	// for every enabled set
	for _, set := range r.conf.Sets {
		if !r.conf.IsEnabled(&set) {
			continue
		}
		log.Print("...........................................................")
		log.Print("start set ", set.Name)
		log.Print("...........................................................")

	cases:
		for i, testCase := range r.conf.TestsOfSet(&set) {
			_ = r.SetMagicBlock("")
			r.conf.CleanupEnv()
			var report reportTestCase
			report.name = testCase.Name
			report.startedAt = time.Now()

			log.Print("=======================================================")
			log.Printf("Test case %d: %s", i, testCase.Name)
			for j, d := range testCase.Flow {
				log.Print("---------------------------------------------------")
				log.Printf("  %d/%d step", i, j)

				err, mustFail := d.Execute(r)
				if err == nil {
					err = r.proceedWaiting()
				}

				if err != nil {
					// this is a failure, but might be an expected one
					report.directives = append(report.directives, reportFlowDirective{
						success:   mustFail,
						err:       err,
						directive: d.GetName(),
					})

					report.endedAt = time.Now()
					r.report = append(r.report, report) // add to report
					r.stopAll()
					r.resetWaiters()

					log.Printf("[ERR] at the end of %d test case: %v", i, err)
					if mustFail {
						log.Printf("[The error is expected result of the test case]")
					}

					if testCase.Flow.IsSavingLogs() {
						if err := r.SaveLogs(); err != nil {
							log.Printf("Warning: error while saving logs: %v", err)
						}
					}

					continue cases
				}

				// test case succeeded
				report.directives = append(report.directives, reportFlowDirective{
					success: !mustFail,
					err:     err,
				})
			}

			report.endedAt = time.Now()
			r.report = append(r.report, report)
			log.Printf("end of %d %s test case", i, testCase.Name)
		}
	}

	success = r.processReport()
	return err, success
}<|MERGE_RESOLUTION|>--- conflicted
+++ resolved
@@ -79,7 +79,6 @@
 	r.conf = conf
 	r.chalConf = config.NewGenerateChallenge()
 	r.verbose = verbose
-	r.chalConf = config.NewGenerateChallenge()
 	r.server, err = conductrpc.NewServer(conf.Bind, conf.Nodes.Names())
 	if err != nil {
 		log.Fatal("[ERR]", err)
@@ -194,14 +193,10 @@
 	waitNoProgress         config.WaitNoProgress         // no new rounds expected
 	waitNoViewChange       config.WaitNoViewChainge      // no VC expected
 	waitCommand            chan error                    // wait a command
-<<<<<<< HEAD
 	waitMinerGeneratesBlock config.WaitMinerGeneratesBlock
 	waitSharderLFB	config.WaitSharderLFB	
 	chalConf               *config.GenerateChallege
-=======
-	chalConf               *config.GenerateChallege
 	fileMetaRoot           fileMetaRoot
->>>>>>> 749de5dc
 	// timeout and monitor
 	timer   *time.Timer // waiting timer
 	monitor NodeName    // monitor node
@@ -262,11 +257,8 @@
 		return tm, true
 	case r.chalConf.WaitForChallengeStatus:
 		return tm, true
-<<<<<<< HEAD
-=======
 	case r.fileMetaRoot.shouldWait:
 		return tm, true
->>>>>>> 749de5dc
 	}
 
 	return tm, false
@@ -796,7 +788,6 @@
 	return
 }
 
-<<<<<<< HEAD
 func (r *Runner) acceptSharderBlockForMiner(block *stats.BlockFromSharder) (err error) {
 	if r.verbose {
 		log.Printf(" [INF] Recieved new sharder block: %+v\n", block)
@@ -882,8 +873,6 @@
 	return
 }
 
-=======
->>>>>>> 749de5dc
 func (r *Runner) onChallengeGeneration(blobberID string) {
 	if blobberID != r.chalConf.BlobberID {
 		return
@@ -913,8 +902,6 @@
 	return nil
 }
 
-<<<<<<< HEAD
-=======
 func (r *Runner) onGettingFileMetaRoot(m map[string]string) error {	
 	blobberId, ok := m["blobber_id"]
 	if !ok {
@@ -940,7 +927,6 @@
 	return nil
 }
 
->>>>>>> 749de5dc
 func (r *Runner) onBlobberCommit(blobberID string) {
 	if blobberID != r.chalConf.BlobberID {
 		log.Printf("Ignoring blobber: %s\n", blobberID)
@@ -989,22 +975,16 @@
 			err = r.acceptContributeMPK(cmpke)
 		case sosse := <-r.server.OnShareOrSignsShares():
 			err = r.acceptShareOrSignsShares(sosse)
-<<<<<<< HEAD
 		case block := <- r.server.OnSharderBlock():
 			err = r.acceptSharderBlockForMiner(block)
-=======
->>>>>>> 749de5dc
 		case blobberID := <-r.server.OnBlobberCommit():
 			r.onBlobberCommit(blobberID)
 		case blobberID := <-r.server.OnGenerateChallenge():
 			r.onChallengeGeneration(blobberID)
 		case m := <-r.server.OnChallengeStatus():
 			err = r.onChallengeStatus(m)
-<<<<<<< HEAD
-=======
 		case m := <-r.server.OnGettingFileMetaRoot():
 			err = r.onGettingFileMetaRoot(m)
->>>>>>> 749de5dc
 		case err = <-r.waitCommand:
 			if err != nil {
 				err = fmt.Errorf("executing command: %v", err)

--- conflicted
+++ resolved
@@ -400,7 +400,6 @@
 	return
 }
 
-<<<<<<< HEAD
 func (r *Runner) WaitShardersFinalizeNearBlocks(command config.WaitShardersFinalizeNearBlocks, timeout time.Duration) {
 	if r.verbose {
 		log.Printf(" [INF] Watching for sharders blocks to check LFB for %v\n", command.Sharders)
@@ -418,8 +417,6 @@
 	r.waitShardersFinalizeNearBlocks = command
 }
 
-=======
->>>>>>> 803a083c
 func (r *Runner) GenerateChallenge(c *config.GenerateChallege) error {
 	if r.verbose {
 		log.Print(" [INF] setting generate challenge info")
@@ -481,14 +478,10 @@
 		log.Printf(" [INF] waiting for ticket from validator %v (%v)", wvt.ValidatorName, validator.ID)
 	}
 
-<<<<<<< HEAD
-	r.SetServerState(config.NotifyOnValidationTicketGeneration(true))
-=======
 	err = r.SetServerState(config.NotifyOnValidationTicketGeneration(true))
 	if err != nil {
 		return
 	}
->>>>>>> 803a083c
 
 	r.setupTimeout(timeout)
 	r.waitValidatorTicket.ValidatorId = string(validator.ID)

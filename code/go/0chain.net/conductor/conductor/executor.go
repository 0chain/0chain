package main

import (
	"context"
	"errors"
	"fmt"
	"log"
	"os"
	"path/filepath"
	"strconv"
	"strings"
	"time"

	"0chain.net/conductor/conductrpc"
	"0chain.net/conductor/conductrpc/stats"
	"0chain.net/conductor/config"
	"0chain.net/conductor/config/cases"
	"0chain.net/conductor/dirs"
)

//
// execute (the config.Executor implementation)
//

func (r *Runner) setupTimeout(tm time.Duration) {
	r.timer = time.NewTimer(tm)
	if tm <= 0 {
		<-r.timer.C // drain zero timeout so that wherever it is waited upon it waits indefinitely
	}
}

func (r *Runner) doStart(name NodeName, lock, errIfAlreadyStarted bool) (err error) {
	var n, ok = r.conf.Nodes.NodeByName(name)
	if !ok {
		return fmt.Errorf("(doStart): unknown node: %q", name)
	}
	if n.IsStarted() {
		if errIfAlreadyStarted {
			return fmt.Errorf("(doStart): node already started: %s", n.Name)
		} else {
			return nil
		}
	}
	// miners and sharders, but skip blobbers
	if !r.conf.IsSkipWait(name) {
		r.server.AddNode(name, lock)   // expected server interaction
		r.waitNodes[name] = struct{}{} // wait list
	}
	if err := n.Start(r.conf.Logs, r.conf.Env); err != nil {
		return fmt.Errorf("starting %s: %v", n.Name, err)
	}
	return nil
}

//
// control the conductor (entire tests controls)
//

// SetMonitor for phases and view changes.
func (r *Runner) SetMonitor(name NodeName) (err error) {
	r.server.AddNode(name, false) // the node must exists to be a monitor
	err = r.server.UpdateState(name, func(state *conductrpc.State) {
		state.IsMonitor = true
	})
	if err != nil {
		return
	}
	r.monitor = name // monitor node
	return           // ok
}

// CleanupBC cleans up blockchain.
func (r *Runner) CleanupBC(tm time.Duration) (err error) {
	r.stopAll()
	r.resetRounds()
	err = r.conf.CleanupBC()
	if err != nil {
		log.Printf("Cleanup_BC: do cleanup result %v", err)
	}
	return err
}

// SaveLogs copies current execution logs contained in the "workDir/node-n/log" to the
// "docker.local/conductor.backup-logs/testCaseName".
func (r *Runner) SaveLogs() error {
	now := time.Now().Format(time.RFC822)
	for _, node := range r.conf.Nodes {
		var (
			source       = filepath.Join(node.WorkDir, "log")
			testCaseName = strings.Replace(r.currTestCaseName, " ", "_", -1) + "_" + now
			destination  = filepath.Join("docker.local", "conductor.backup_logs", testCaseName, string(node.Name))
		)
		if err := os.MkdirAll(destination, 0755); err != nil {
			return err
		}
		if err := dirs.CopyDir(source, destination); err != nil {
			return err
		}
	}

	return nil
}

// set additional environment variables
func (r *Runner) SetEnv(env map[string]string) (err error) {
	if r.verbose {
		keys := make([]string, len(env))
		i := 0
		for k := range env {
			keys[i] = k
			i++
		}
		log.Printf(" [INF] setting test-specific environment variables: %s", strings.Join(keys, ","))
	}
	r.conf.Env = env
	return nil
}

//
// control nodes
//

// Start nodes, or start and lock them.
func (r *Runner) Start(names []NodeName, lock bool,
	tm time.Duration) (err error) {

	if r.verbose {
		log.Print(" [INF] start ", names)
	}

	r.setupTimeout(tm)

	// start nodes
	for _, name := range names {
		if err := r.doStart(name, lock, true); err != nil {
			return err
		}
	}
	return
}

func (r *Runner) Unlock(names []NodeName, tm time.Duration) (err error) {

	if r.verbose {
		log.Print(" [INF] unlock ", names)
	}

	r.setupTimeout(tm)
	err = r.server.UpdateStates(names, func(state *conductrpc.State) {
		state.IsLock = false
	})
	if err != nil {
		return fmt.Errorf("unlocking nodes: %v", err)
	}
	return
}

func (r *Runner) Stop(names []NodeName, tm time.Duration) (err error) {

	if r.verbose {
		log.Print(" [INF] stop ", names)
	}

	for _, name := range names {
		var n, ok = r.conf.Nodes.NodeByName(name) //
		if !ok {
			return fmt.Errorf("(stop): unknown node: %q", name)
		}
		log.Print("stopping ", n.Name, "...")
		if err := n.Stop(); err != nil {
			log.Printf("stopping %s: %v", n.Name, err)
			if err := n.Kill(); err != nil {
				log.Printf("kill failed: %v", err)
			}
		}
		log.Print(n.Name, " stopped")
	}
	return
}

//
// checks
//

func (r *Runner) ExpectActiveSet(emb config.ExpectMagicBlock) (
	err error) {

	if r.verbose {
		log.Print(" [INF] checking the active set ")
	}
	if r.lastVC == nil {
		return errors.New("no VC info yet!")
	}
	err = r.checkMagicBlock(&emb, r.lastVC)
	if err == nil {
		log.Println("[OK] active set")
	}
	return err
}

//
// waiters
//

func (r *Runner) WaitViewChange(vc config.WaitViewChange, tm time.Duration) (
	err error) {

	if r.verbose {
		log.Print(" [INF] wait for VC ", vc.ExpectMagicBlock.Round, "/",
			vc.ExpectMagicBlock.Number)
	}

	r.setupTimeout(tm)
	r.waitViewChange = vc
	return
}

func (r *Runner) WaitPhase(pe config.WaitPhase, tm time.Duration) (err error) {

	if r.verbose {
		log.Print(" [INF] wait phase ", pe.Phase.String())
	}

	r.setupTimeout(tm)
	r.waitPhase = pe
	return
}

func (r *Runner) WaitRound(wr config.WaitRound, tm time.Duration) (err error) {
	if wr.Round == 0 {
		if wr.Name != "" {
			// by a named round
			var rx, ok = r.rounds[wr.Name]
			if !ok {
				return fmt.Errorf(
					"wait_round: no round with %q name is registered",
					wr.Name)
			}
			wr.Round = rx // by the named round
			if wr.Shift != 0 {
				wr.Round += wr.Shift // shift the named round
			} else {
				return fmt.Errorf(
					"wait_round: wait named round %q without a shift",
					wr.Name)
			}
		} else if wr.Shift != 0 {
			// shift without a name means shift from current round
			wr.Round = r.lastAcceptedRound.Round + wr.Shift
		}
	}

	// reset all fields excluding the 'Round'
	wr.Name, wr.Shift = "", 0

	r.setupTimeout(tm)
	r.waitRound = wr

	if r.verbose {
		log.Print(" [INF] wait for round ", wr.Round)
	}

	return
}

func (r *Runner) WaitContributeMpk(wcmpk config.WaitContributeMpk,
	tm time.Duration) (err error) {

	var miner, ok = r.conf.Nodes.NodeByName(wcmpk.Miner)
	if !ok {
		return fmt.Errorf("unknown miner: %q", wcmpk.Miner)
	}

	if r.verbose {
		log.Print(" [INF] wait for contribute MPK by ", miner.Name)
	}

	r.setupTimeout(tm)
	r.waitContributeMPK = wcmpk
	return
}

func (r *Runner) WaitShareSignsOrShares(ssos config.WaitShareSignsOrShares,
	tm time.Duration) (err error) {

	if r.verbose {
		log.Printf(" [INF] wait for SOSS of %s", ssos.Miner)
	}

	var miner, ok = r.conf.Nodes.NodeByName(ssos.Miner)
	if !ok {
		return fmt.Errorf("unknown miner: %v", ssos.Miner)
	}

	if r.verbose {
		log.Print(" [INF] wait for SOSS by ", miner.Name)
	}

	r.setupTimeout(tm)
	r.waitShareSignsOrShares = ssos
	return
}

func (r *Runner) WaitAdd(wadd config.WaitAdd, tm time.Duration) (err error) {
	if r.verbose {
		log.Printf(" [INF] wait add miners: %s, sharders: %s, blobbers: %s, authorizers %s",
			wadd.Miners, wadd.Sharders, wadd.Blobbers, wadd.Authorizers)
	}

	r.setupTimeout(tm)
	r.waitAdd = wadd
	if wadd.Start {
		// start nodes that haven't been started yet
		allNodes := append(wadd.Sharders, wadd.Miners...)
		allNodes = append(allNodes, wadd.Blobbers...)
		allNodes = append(allNodes, wadd.Authorizers...)

		for _, name := range allNodes {
			if err := r.doStart(name, false, false); err != nil {
				return err
			}
		}
	}

	// it is not necessary to wait for authorizers because they are registered previously
	r.waitAdd.Authorizers = []config.NodeName{}

	return
}

func (r *Runner) WaitSharderKeep(wsk config.WaitSharderKeep,
	tm time.Duration) (err error) {

	if r.verbose {
		log.Printf(" [INF] wait shader keep: %s", wsk.Sharders)
	}

	r.setupTimeout(tm)
	r.waitSharderKeep = wsk
	return
}

func (r *Runner) WaitNoProgress(wait time.Duration) (err error) {
	if r.verbose {
		log.Print(" [INF] wait no progress ", wait.String())
	}

	r.waitNoProgress = config.WaitNoProgress{Start: time.Now().Add(noProgressSeconds * time.Second), Until: time.Now().Add(wait)}
	r.setupTimeout(wait)
	return
}

<<<<<<< HEAD
func (r *Runner) WaitMinerGeneratesBlock(wmgb config.WaitMinerGeneratesBlock, timeout time.Duration) (err error) {
	if r.verbose {
		log.Printf("[INF] start waiting until miner generates block: %s", wmgb.MinerName)
	}

	r.setupTimeout(timeout)

	err = r.SetServerState(&config.NotifyOnBlockGeneration{
		Enable: true,
	})
	if err != nil {
		return
	}

	r.waitMinerGeneratesBlock = wmgb
	return
}

func (r *Runner) WaitSharderLFB(conf config.WaitSharderLFB, timeout time.Duration) (err error) {
	if r.verbose {
		log.Printf(" [INF] Watching for sharders blocks to check LFB for %v\n", conf.Target)
	}

	r.setupTimeout(timeout)

	err = r.SetServerState(&config.NotifyOnBlockGeneration{
		Enable: true,
	})
	if err != nil {
		return
	}

	r.waitSharderLFB = conf
	return
=======
func (r *Runner) GenerateChallenge(c *config.GenerateChallege) error {
	if r.verbose {
		log.Print(" [INF] setting generate challenge info")
	}

	r.chalConf = c
	return nil
}

func (r *Runner) WaitForChallengeGeneration() {
	if r.verbose {
		log.Print(" [INF] waiting for blockchain to generate challenge")
	}

	r.chalConf.WaitOnChallengeGeneration = true
}

func (r *Runner) WaitOnBlobberCommit() {
	if r.verbose {
		log.Print(" [INF] waiting for blobber to commit writemarker")
	}
	r.chalConf.WaitOnBlobberCommit = true
}

func (r *Runner) WaitForChallengeStatus() {
	if r.verbose {
		log.Print(" [INF] waiting for challenge status from chain")
	}
	r.chalConf.WaitForChallengeStatus = true
>>>>>>> 441756c4
}

//
// Byzantine blockchain miners.
//

func (r *Runner) VRFS(vrfs *config.Bad) (err error) {
	r.verbosePrintByGoodBad("VRFS", vrfs)

	err = r.server.UpdateStates(vrfs.By, func(state *conductrpc.State) {
		state.VRFS = vrfs
	})
	if err != nil {
		return fmt.Errorf("setting VRFS: %v", err)
	}
	return
}

func (r *Runner) RoundTimeout(rt *config.Bad) (err error) {
	r.verbosePrintByGoodBad("wrong round timeout", rt)

	err = r.server.UpdateStates(rt.By, func(state *conductrpc.State) {
		state.RoundTimeout = rt
	})
	if err != nil {
		return fmt.Errorf("setting 'wrong round timeout': %v", err)
	}
	return
}

func (r *Runner) CompetingBlock(cb *config.Bad) (err error) {
	r.verbosePrintByGoodBad("competing block", cb)

	err = r.server.UpdateStates(cb.By, func(state *conductrpc.State) {
		state.CompetingBlock = cb
	})
	if err != nil {
		return fmt.Errorf("setting 'competing block': %v", err)
	}
	return
}

func (r *Runner) SignOnlyCompetingBlocks(socb *config.Bad) (err error) {
	r.verbosePrintByGoodBad("sign only competing block", socb)

	err = r.server.UpdateStates(socb.By, func(state *conductrpc.State) {
		state.SignOnlyCompetingBlocks = socb
	})
	if err != nil {
		return fmt.Errorf("setting 'sign only competing block': %v", err)
	}
	return
}

func (r *Runner) DoubleSpendTransaction(dst *config.Bad) (err error) {
	r.verbosePrintByGoodBad("double spend transaction", dst)

	err = r.server.UpdateStates(dst.By, func(state *conductrpc.State) {
		state.DoubleSpendTransaction = dst
	})
	if err != nil {
		return fmt.Errorf("setting 'double spend transaction': %v", err)
	}
	return
}

func (r *Runner) WrongBlockSignHash(wbsh *config.Bad) (err error) {
	r.verbosePrintByGoodBad("wrong block sign hash", wbsh)

	err = r.server.UpdateStates(wbsh.By, func(state *conductrpc.State) {
		state.WrongBlockSignHash = wbsh
	})
	if err != nil {
		return fmt.Errorf("setting 'wrong block sign hash': %v", err)
	}
	return
}

func (r *Runner) WrongBlockSignKey(wbsk *config.Bad) (err error) {
	r.verbosePrintByGoodBad("wrong block sign key", wbsk)

	err = r.server.UpdateStates(wbsk.By, func(state *conductrpc.State) {
		state.WrongBlockSignKey = wbsk
	})
	if err != nil {
		return fmt.Errorf("setting 'wrong block sign key': %v", err)
	}
	return
}

func (r *Runner) WrongBlockHash(wbh *config.Bad) (err error) {
	r.verbosePrintByGoodBad("wrong block hash", wbh)

	err = r.server.UpdateStates(wbh.By, func(state *conductrpc.State) {
		state.WrongBlockHash = wbh
	})
	if err != nil {
		return fmt.Errorf("setting 'wrong block hash': %v", err)
	}
	return
}

func (r *Runner) WrongBlockRandomSeed(wb *config.Bad) (err error) {
	r.verbosePrintByGoodBad("wrong block random seed", wb)

	err = r.server.UpdateStates(wb.By, func(state *conductrpc.State) {
		state.WrongBlockRandomSeed = wb
	})
	if err != nil {
		return fmt.Errorf("setting 'wrong block random seed': %v", err)
	}
	return
}

func (r *Runner) WrongBlockDDoS(wb *config.Bad) (err error) {
	r.verbosePrintByGoodBad("wrong block ddos", wb)

	err = r.server.UpdateStates(wb.By, func(state *conductrpc.State) {
		state.WrongBlockDDoS = wb
	})
	if err != nil {
		return fmt.Errorf("setting 'wrong block ddos': %v", err)
	}
	return
}

func (r *Runner) VerificationTicketGroup(vtg *config.Bad) (err error) {
	r.verbosePrintByGoodBad("verification ticket group", vtg)

	err = r.server.UpdateStates(vtg.By, func(state *conductrpc.State) {
		state.VerificationTicketGroup = vtg
	})
	if err != nil {
		return fmt.Errorf("setting 'verification_ticket_group': %v", err)
	}
	return
}

func (r *Runner) WrongVerificationTicketHash(wvth *config.Bad) (err error) {
	r.verbosePrintByGoodBad("wrong verification ticket hash", wvth)

	err = r.server.UpdateStates(wvth.By, func(state *conductrpc.State) {
		state.WrongVerificationTicketHash = wvth
	})
	if err != nil {
		return fmt.Errorf("setting 'wrong verification ticket hash': %v", err)
	}
	return
}

func (r *Runner) WrongVerificationTicketKey(wvtk *config.Bad) (err error) {
	r.verbosePrintByGoodBad("wrong verification ticket key", wvtk)

	err = r.server.UpdateStates(wvtk.By, func(state *conductrpc.State) {
		state.WrongVerificationTicketKey = wvtk
	})
	if err != nil {
		return fmt.Errorf("setting 'wrong verification ticket key': %v", err)
	}
	return
}

func (r *Runner) WrongNotarizedBlockHash(wnbh *config.Bad) (err error) {
	r.verbosePrintByGoodBad("wrong notarized block hash", wnbh)

	err = r.server.UpdateStates(wnbh.By, func(state *conductrpc.State) {
		state.WrongNotarizedBlockHash = wnbh
	})
	if err != nil {
		return fmt.Errorf("setting 'wrong notarized block hash': %v", err)
	}
	return
}

func (r *Runner) WrongNotarizedBlockKey(wnbk *config.Bad) (err error) {
	r.verbosePrintByGoodBad("wrong notarized block key", wnbk)

	err = r.server.UpdateStates(wnbk.By, func(state *conductrpc.State) {
		state.WrongNotarizedBlockKey = wnbk
	})
	if err != nil {
		return fmt.Errorf("setting 'wrong notarized block key': %v", err)
	}
	return
}

func (r *Runner) NotarizeOnlyCompetingBlock(ncb *config.Bad) (err error) {
	r.verbosePrintByGoodBad("notarize only competing block", ncb)

	err = r.server.UpdateStates(ncb.By, func(state *conductrpc.State) {
		state.NotarizeOnlyCompetingBlock = ncb
	})
	if err != nil {
		return fmt.Errorf("setting 'notarized only competing block': %v", err)
	}
	return
}

func (r *Runner) NotarizedBlock(nb *config.Bad) (err error) {
	r.verbosePrintByGoodBad("notarized block", nb)

	err = r.server.UpdateStates(nb.By, func(state *conductrpc.State) {
		state.NotarizedBlock = nb
	})
	if err != nil {
		return fmt.Errorf("setting 'notarized block': %v", err)
	}
	return
}

//
// Misbehavior
//

func (r *Runner) ConfigureGeneratorsFailure(round Round) (
	err error) {

	if r.verbose {
		log.Printf(" [INF] configure generators failure for round %v", round)
	}

	err = r.server.UpdateAllStates(func(state *conductrpc.State) {
		state.GeneratorsFailureRoundNumber = round
	})
	if err != nil {
		return fmt.Errorf("configuring generators failure for round %v: %v", round, err)
	}
	return
}

func (r *Runner) SetRevealed(ss []NodeName, pin bool, tm time.Duration) (
	err error) {

	if r.verbose {
		log.Printf(" [INF] set revealed of %s to %t", ss, pin)
	}

	err = r.server.UpdateStates(ss, func(state *conductrpc.State) {
		state.IsRevealed = pin
	})
	if err != nil {
		return fmt.Errorf("setting revealed to %t nodes: %v", pin, err)
	}
	return
}

//
// Byzantine VC miners.
//

func (r *Runner) MPK(mpk *config.Bad) (err error) {
	r.verbosePrintByGoodBad("MPK", mpk)

	err = r.server.UpdateStates(mpk.By, func(state *conductrpc.State) {
		state.MPK = mpk
	})
	if err != nil {
		return fmt.Errorf("setting 'MPK': %v", err)
	}
	return
}

func (r *Runner) Shares(s *config.Bad) (err error) {
	r.verbosePrintByGoodBad("shares", s)

	err = r.server.UpdateStates(s.By, func(state *conductrpc.State) {
		state.Shares = s
	})
	if err != nil {
		return fmt.Errorf("setting 'shares': %v", err)
	}
	return
}

func (r *Runner) Signatures(s *config.Bad) (err error) {
	r.verbosePrintByGoodBad("signatures", s)

	err = r.server.UpdateStates(s.By, func(state *conductrpc.State) {
		state.Signatures = s
	})
	if err != nil {
		return fmt.Errorf("setting 'signatures': %v", err)
	}
	return
}

func (r *Runner) Publish(p *config.Bad) (err error) {
	r.verbosePrintByGoodBad("publish", p)

	err = r.server.UpdateStates(p.By, func(state *conductrpc.State) {
		state.Publish = p
	})
	if err != nil {
		return fmt.Errorf("setting 'publish': %v", err)
	}
	return
}

//
// Byzantine blockchain sharders
//

func (r *Runner) FinalizedBlock(fb *config.Bad) (err error) {
	r.verbosePrintByGoodBad("finalized block", fb)

	err = r.server.UpdateStates(fb.By, func(state *conductrpc.State) {
		state.FinalizedBlock = fb
	})
	if err != nil {
		return fmt.Errorf("setting 'finalized block': %v", err)
	}
	return
}

func (r *Runner) MagicBlock(mb *config.Bad) (err error) {
	r.verbosePrintByGoodBad("magic block", mb)

	err = r.server.UpdateStates(mb.By, func(state *conductrpc.State) {
		state.MagicBlock = mb
	})
	if err != nil {
		return fmt.Errorf("setting 'magic block': %v", err)
	}
	return
}

func (r *Runner) VerifyTransaction(vt *config.Bad) (err error) {
	r.verbosePrintByGoodBad("verify transaction", vt)

	err = r.server.UpdateStates(vt.By, func(state *conductrpc.State) {
		state.VerifyTransaction = vt
	})
	if err != nil {
		return fmt.Errorf("setting bad 'verify transaction': %v", err)
	}
	return
}

func (r *Runner) WaitNoViewChainge(wnvc config.WaitNoViewChainge,
	tm time.Duration) (err error) {

	if r.verbose {
		log.Printf(" [INF] wait no view change until %d round", wnvc.Round)
	}

	r.setupTimeout(tm)
	r.waitNoViewChange = wnvc
	return
}

// Command executing.
func (r *Runner) Command(name string, tm time.Duration) {
	r.setupTimeout(tm)

	if r.verbose {
		log.Printf(" [INF] command %q", name)
	}

	r.waitCommand = r.asyncCommand(name)
}

func (r *Runner) asyncCommand(name string) (reply chan error) {
	reply = make(chan error)
	go r.runAsyncCommand(reply, name)
	return
}

func (r *Runner) runAsyncCommand(reply chan error, name string) {
	var err = r.conf.Execute(name)
	if err != nil {
		err = fmt.Errorf("%q: %v", name, err)
	}
	reply <- err // nil or error
}

//
// blobber related commands
//

func (r *Runner) StorageTree(st *config.Bad) (err error) {
	if r.verbose {
		log.Printf(" [INF] set bad 'storage_tree' of %s", st.Bad)
	}

	err = r.server.UpdateStates(st.Bad, func(state *conductrpc.State) {
		state.StorageTree = st
	})
	if err != nil {
		return fmt.Errorf("setting bad 'storage_tree': %v", err)
	}
	return
}

func (r *Runner) ValidatorProof(vp *config.Bad) (err error) {
	if r.verbose {
		log.Printf(" [INF] set bad 'validator_proof' of %s", vp.Bad)
	}

	err = r.server.UpdateStates(vp.Bad, func(state *conductrpc.State) {
		state.ValidatorProof = vp
	})
	if err != nil {
		return fmt.Errorf("setting bad 'storage_tree': %v", err)
	}
	return
}

func (r *Runner) Challenges(cs *config.Bad) (err error) {
	if r.verbose {
		log.Printf(" [INF] set bad 'challenges' of %s", cs.Bad)
	}

	err = r.server.UpdateStates(cs.Bad, func(state *conductrpc.State) {
		state.Challenges = cs
	})
	if err != nil {
		return fmt.Errorf("setting bad 'challenges': %v", err)
	}
	return
}

func (r *Runner) verbosePrintByGoodBad(label string, bad *config.Bad) {
	if r.verbose {
		log.Printf(" [INF] set '%s' of %s: good %s, bad %s",
			label, bad.By, bad.Good, bad.Bad)
	}
}

// MinersNum implements config.Executor interface.
func (r *Runner) MinersNum() int {
	return r.server.GetMinersNum()
}

// GetMonitorID implements config.Executor interface.
func (r *Runner) GetMonitorID() string {
	monitorName := r.monitor
	for _, node := range r.conf.Nodes {
		if node.Name == monitorName {
			return string(node.ID)
		}
	}
	return ""
}

// EnableServerStatsCollector implements config.Executor interface.
func (r *Runner) EnableServerStatsCollector() error {
	return r.server.EnableServerStatsCollector()
}

// EnableClientStatsCollector implements config.Executor interface.
func (r *Runner) EnableClientStatsCollector() error {
	return r.server.EnableClientStatsCollector()
}

// GetServerStatsCollector implements config.Executor interface.
func (r *Runner) GetServerStatsCollector() *stats.NodesServerStats {
	return r.server.NodesServerStatsCollector
}

// GetClientStatsCollector implements config.Executor interface.
func (r *Runner) GetClientStatsCollector() *stats.NodesClientStats {
	return r.server.NodesClientStatsCollector
}

//
// Checks
//

// ConfigureTestCase implements config.Executor interface.
func (r *Runner) ConfigureTestCase(configurator cases.TestCaseConfigurator) error {
	if r.verbose {
		log.Printf(" [INF] configuring \"%s\" test case", configurator.Name())
	}

	err := r.server.UpdateAllStates(func(state *conductrpc.State) {
		switch cfg := configurator.(type) {
		case *cases.NotNotarisedBlockExtension:
			state.ExtendNotNotarisedBlock = cfg

		case *cases.SendDifferentBlocksFromFirstGenerator:
			state.SendDifferentBlocksFromFirstGenerator = cfg

		case *cases.SendDifferentBlocksFromAllGenerators:
			state.SendDifferentBlocksFromAllGenerators = cfg

		case *cases.BreakingSingleBlock:
			state.BreakingSingleBlock = cfg

		case *cases.SendInsufficientProposals:
			state.SendInsufficientProposals = cfg

		case *cases.VerifyingNonExistentBlock:
			state.VerifyingNonExistentBlock = cfg

		case *cases.NotarisingNonExistentBlock:
			state.NotarisingNonExistentBlock = cfg

		case *cases.ResendProposedBlock:
			state.ResendProposedBlock = cfg

		case *cases.ResendNotarisation:
			state.ResendNotarisation = cfg

		case *cases.BadTimeoutVRFS:
			state.BadTimeoutVRFS = cfg

		case *cases.HalfNodesDown:
			state.HalfNodesDown = cfg

		case *cases.BlockStateChangeRequestor:
			state.BlockStateChangeRequestor = cfg

		case *cases.MinerNotarisedBlockRequestor:
			state.MinerNotarisedBlockRequestor = cfg

		case *cases.FBRequestor:
			state.FBRequestor = cfg

		case *cases.MissingLFBTickets:
			state.MissingLFBTicket = cfg

		case *cases.CheckChallengeIsValid:
			state.CheckChallengeIsValid = cfg

		case *cases.RoundHasFinalized:
			state.RoundHasFinalizedConfig = cfg

		default:
			log.Panicf("unknown test case name: %s", configurator.Name())
		}
	})
	if err != nil {
		return fmt.Errorf("error while updating all states on \"%s\" test case: %v", configurator.Name(), err)
	}

	r.server.CurrentTest = configurator.TestCase()
	r.currTestCaseName = configurator.Name()

	switch cfg := configurator.(type) {
	case *cases.RoundHasFinalized:
		_ = r.server.CurrentTest.Configure([]byte(strconv.Itoa(cfg.Round)))
	}

	return nil
}

// MakeTestCaseCheck implements config.Executor interface.
func (r *Runner) MakeTestCaseCheck(cfg *config.TestCaseCheck) error {
	if r.verbose {
		log.Print(" [INF] making test case check")
	}

	if r.server.CurrentTest == nil {
		return errors.New("check is not set up")
	}

	ctx, cancel := context.WithTimeout(context.Background(), cfg.WaitTime)
	defer cancel()
	success, err := r.server.CurrentTest.Check(ctx)
	if err != nil {
		return err
	}
	if !success {
		return errors.New("check failed")
	}
	return nil
}

// SetServerState implements config.Executor interface.
func (r *Runner) SetServerState(update interface{}) error {
	err := r.server.UpdateAllStates(func(state *conductrpc.State) {
		switch update := update.(type) {
		case *config.BlobberList:
			state.BlobberList = update
		case *config.BlobberDownload:
			state.BlobberDownload = update
		case *config.BlobberUpload:
			state.BlobberUpload = update
		case *config.BlobberDelete:
			state.BlobberDelete = update
		case *config.AdversarialValidator:
			state.AdversarialValidator = update
		case *config.LockNotarizationAndSendNextRoundVRF:
			state.LockNotarizationAndSendNextRoundVRF = update
		case *config.CollectVerificationTicketsWhenMissedVRF:
			state.CollectVerificationTicketsWhenMissedVRF = update
		case *config.AdversarialAuthorizer:
			state.AdversarialAuthorizer = update
<<<<<<< HEAD
		case *config.NotifyOnBlockGeneration:
			state.NotifyOnBlockGeneration = update.Enable
=======
		case config.StopChallengeGeneration:
			state.StopChallengeGeneration = bool(update)
		case config.StopWMCommit:
			state.StopWMCommit = true
		case config.BlobberCommittedWM:
			state.BlobberCommittedWM = true
		case *config.GenerateChallege:
			state.GenerateChallenge = update
>>>>>>> 441756c4
		}
	})

	return err
}

// SetMagicBlock implements config.Executor interface.
func (r *Runner) SetMagicBlock(configFile string) error {
	if r.verbose {
		log.Print(" [INF] Setting magic block configuration file ", configFile)
	}

	r.server.SetMagicBlock(configFile)

	return nil
}<|MERGE_RESOLUTION|>--- conflicted
+++ resolved
@@ -350,7 +350,6 @@
 	return
 }
 
-<<<<<<< HEAD
 func (r *Runner) WaitMinerGeneratesBlock(wmgb config.WaitMinerGeneratesBlock, timeout time.Duration) (err error) {
 	if r.verbose {
 		log.Printf("[INF] start waiting until miner generates block: %s", wmgb.MinerName)
@@ -385,7 +384,8 @@
 
 	r.waitSharderLFB = conf
 	return
-=======
+}
+
 func (r *Runner) GenerateChallenge(c *config.GenerateChallege) error {
 	if r.verbose {
 		log.Print(" [INF] setting generate challenge info")
@@ -415,7 +415,6 @@
 		log.Print(" [INF] waiting for challenge status from chain")
 	}
 	r.chalConf.WaitForChallengeStatus = true
->>>>>>> 441756c4
 }
 
 //
@@ -1004,10 +1003,8 @@
 			state.CollectVerificationTicketsWhenMissedVRF = update
 		case *config.AdversarialAuthorizer:
 			state.AdversarialAuthorizer = update
-<<<<<<< HEAD
 		case *config.NotifyOnBlockGeneration:
 			state.NotifyOnBlockGeneration = update.Enable
-=======
 		case config.StopChallengeGeneration:
 			state.StopChallengeGeneration = bool(update)
 		case config.StopWMCommit:
@@ -1016,7 +1013,6 @@
 			state.BlobberCommittedWM = true
 		case *config.GenerateChallege:
 			state.GenerateChallenge = update
->>>>>>> 441756c4
 		}
 	})
 

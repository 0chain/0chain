--- conflicted
+++ resolved
@@ -793,7 +793,24 @@
 	return
 }
 
-<<<<<<< HEAD
+// ConfigureSendInsufficientProposals implements config.Executor interface.
+func (r *Runner) ConfigureSendInsufficientProposals(cfg *config.SendInsufficientProposals) (err error) {
+	if r.verbose {
+		log.Print(" [INF] configure \"send insufficient proposals\"")
+	}
+
+	err = r.server.UpdateAllStates(func(state *conductrpc.State) {
+		state.SendInsufficientProposals = cfg
+	})
+	if err != nil {
+		return fmt.Errorf("error while configuring: %v", err)
+	}
+
+	r.server.CurrentTest = cases.NewSendInsufficientProposals()
+
+	return
+}
+
 // ConfigureVerifyingNonExistentBlockTestCase implements config.Executor interface.
 func (r *Runner) ConfigureVerifyingNonExistentBlockTestCase(cfg *config.VerifyingNonExistentBlock) (err error) {
 	if r.verbose {
@@ -811,22 +828,6 @@
 		return fmt.Errorf("error while enabling server stats collector: %v", err)
 	}
 	r.server.CurrentTest = cases.NewVerifyingNonExistentBlock(cfg.Hash, cfg.Round, r.server.NodesServerStatsCollector)
-=======
-// ConfigureSendInsufficientProposals implements config.Executor interface.
-func (r *Runner) ConfigureSendInsufficientProposals(cfg *config.SendInsufficientProposals) (err error) {
-	if r.verbose {
-		log.Print(" [INF] configure \"send insufficient proposals\"")
-	}
-
-	err = r.server.UpdateAllStates(func(state *conductrpc.State) {
-		state.SendInsufficientProposals = cfg
-	})
-	if err != nil {
-		return fmt.Errorf("error while configuring: %v", err)
-	}
-
-	r.server.CurrentTest = cases.NewSendInsufficientProposals()
->>>>>>> 36ad79fd
 
 	return
 }

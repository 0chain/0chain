--- conflicted
+++ resolved
@@ -826,12 +826,9 @@
 		case *cases.BlockStateChangeRequestor:
 			state.BlockStateChangeRequestor = cfg
 
-<<<<<<< HEAD
-=======
 		case *cases.MinerNotarisedBlockRequestor:
 			state.MinerNotarisedBlockRequestor = cfg
 
->>>>>>> 90db88e3
 		default:
 			log.Panicf("unknown test case name: %s", configurator.Name())
 		}

--- conflicted
+++ resolved
@@ -1,13 +1,10 @@
 package sharder
 
 import (
+	"time"
+
 	"0chain.net/chaincore/block"
-<<<<<<< HEAD
 	"0chain.net/chaincore/chain"
-	"github.com/spf13/viper"
-	"go.uber.org/zap"
-	"time"
-=======
 	"0chain.net/sharder/blockstore"
 	"github.com/remeh/sizedwaitgroup"
 	"github.com/spf13/viper"
@@ -17,7 +14,6 @@
 	"time"
 
 	. "0chain.net/core/logging"
->>>>>>> 4fe5ad6e
 
 	"0chain.net/chaincore/round"
 	"0chain.net/core/datastore"
@@ -37,15 +33,12 @@
 	go sc.HealthCheckSetup(ctx, DeepScan)
 	go sc.HealthCheckSetup(ctx, ProximityScan)
 
-<<<<<<< HEAD
 	go sc.PruneStorageWorker(ctx, time.Minute*5, sc.getPruneCountRoundStorage(), sc.MagicBlockStorage)
 	go sc.RegisterSharderKeepWorker(ctx)
-=======
 	// Move old blocks to cloud
 	if viper.GetBool("minio.enabled") {
 		go sc.MoveOldBlocksToCloud(ctx)
 	}
->>>>>>> 4fe5ad6e
 }
 
 /*BlockWorker - stores the blocks */
@@ -111,7 +104,6 @@
 	return count == bs.NumTxns
 }
 
-<<<<<<< HEAD
 func (sc *Chain) RegisterSharderKeepWorker(ctx context.Context) {
 	timerCheck := time.NewTicker(time.Minute)
 	for {
@@ -149,7 +141,8 @@
 			return chain.DefaultCountPruneRoundStorage
 		}
 	}
-=======
+}
+
 func (sc *Chain) MoveOldBlocksToCloud(ctx context.Context) {
 	var iterInprogress = false
 	var oldBlockRoundRange = viper.GetInt64("minio.old_block_round_range")
@@ -196,6 +189,4 @@
 			}
 		}
 	}
-
->>>>>>> 4fe5ad6e
 }
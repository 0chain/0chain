--- conflicted
+++ resolved
@@ -453,11 +453,7 @@
 
 			currentRound := sc.GetCurrentRound()
 			if currentRound > permanentInterval+lastRound {
-<<<<<<< HEAD
-				err := edb.UpdateTransactionErrors(currentRound)
-=======
 				err := edb.UpdateTransactionErrors(currentRound / permanentInterval)
->>>>>>> d40498c4
 				if err != nil {
 					logging.Logger.Info("TrackTransactionErrors: ", zap.Error(err))
 				}

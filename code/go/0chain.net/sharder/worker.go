--- conflicted
+++ resolved
@@ -380,59 +380,6 @@
 	}
 }
 
-<<<<<<< HEAD
-=======
-func (sc *Chain) MinioWorker(ctx context.Context) {
-	if !viper.GetBool("minio.enabled") {
-		return
-	}
-	var oldBlockRoundRange = viper.GetInt64("minio.old_block_round_range")
-	var numWorkers = viper.GetInt("minio.num_workers")
-	ticker := time.NewTicker(time.Duration(viper.GetInt64("minio.worker_frequency")) * time.Second)
-	for {
-		select {
-		case <-ctx.Done():
-			return
-		case <-ticker.C:
-			roundToProcess := sc.GetCurrentRound() - oldBlockRoundRange
-			fs := blockstore.GetStore()
-			swg := sizedwaitgroup.New(numWorkers)
-			for roundToProcess > 0 {
-				hash, err := sc.GetBlockHash(ctx, roundToProcess)
-				if err != nil {
-					logging.Logger.Error("Unable to get block hash from round number", zap.Int64("round", roundToProcess))
-					roundToProcess--
-					continue
-				}
-				if fs.CloudObjectExists(hash) {
-					logging.Logger.Info("The data is already present on cloud, Terminating the worker...", zap.Int64("round", roundToProcess))
-					break
-				} else {
-					swg.Add()
-					go sc.moveBlockToCloud(ctx, roundToProcess, hash, fs, &swg)
-					roundToProcess--
-				}
-			}
-			swg.Wait()
-			logging.Logger.Info("Moved old blocks to cloud successfully")
-		}
-	}
-}
-
-func (sc *Chain) moveBlockToCloud(ctx context.Context, round int64, hash string, fs blockstore.BlockStore, swg *sizedwaitgroup.SizedWaitGroup) {
-	err := fs.UploadToCloud(hash, round)
-	if err != nil {
-		logging.Logger.Error("Error in uploading to cloud, The data is also missing from cloud", zap.Error(err), zap.Int64("round", round))
-	} else {
-		logging.Logger.Info("Block successfully uploaded to cloud", zap.Int64("round", round))
-		sc.TieringStats.TotalBlocksUploaded++
-		sc.TieringStats.LastRoundUploaded = round
-		sc.TieringStats.LastUploadTime = time.Now()
-	}
-	swg.Done()
-}
-
->>>>>>> dc00254e
 func (sc *Chain) SharderHealthCheck(ctx context.Context) {
 	// TODO: Move to a config file
 	const HEALTH_CHECK_TIMER = 5 * time.Minute // 5 Minute

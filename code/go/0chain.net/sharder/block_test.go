package sharder

import (
	"context"
	"io/ioutil"
	"os"
	"path/filepath"
	"reflect"
	"testing"

	"github.com/stretchr/testify/require"

	"0chain.net/chaincore/block"
	"0chain.net/chaincore/chain"
	"0chain.net/chaincore/node"
	"0chain.net/chaincore/round"
	"0chain.net/core/cache"
	"0chain.net/core/common"
	"0chain.net/core/datastore"
	dmocks "0chain.net/core/datastore/mocks"
	"0chain.net/core/ememorystore"
	"0chain.net/core/encryption"
	"0chain.net/sharder/blockstore"
	bsmocks "0chain.net/sharder/blockstore/mocks"
)

func init() {
	store := dmocks.NewStoreMock()
	SetupBlockSummaries()
	block.SetupBlockSummaryEntity(store)
	block.SetupEntity(store)
	block.SetupMagicBlockMapEntity(store)
	blockstore.SetupStore(bsmocks.NewBlockStoreMock())
	round.SetupEntity(store)
	common.SetupRootContext(context.TODO())
}

const (
	roundDataDir    = "round"
	blockDataDir    = "block"
	roundSummaryDir = "roundSummary"
	blockSummaryDir = "blockSummary"
)

func initDBs(t *testing.T) (closeAndClear func()) {
	dbDir, err := ioutil.TempDir("", "dbs")
	require.NoError(t, err)

	blockDir := filepath.Join(dbDir, blockDataDir)
	require.NoError(t, err)
	err = os.MkdirAll(blockDir, 0700)
	require.NoError(t, err)

	roundDir := filepath.Join(dbDir, roundDataDir)
	err = os.MkdirAll(roundDir, 0700)
	require.NoError(t, err)

	rsDir := filepath.Join(dbDir, roundSummaryDir)
	err = os.MkdirAll(rsDir, 0700)
	require.NoError(t, err)

	bsDir := filepath.Join(dbDir, blockSummaryDir)
	err = os.MkdirAll(bsDir, 0700)
	require.NoError(t, err)

	rDB, err := ememorystore.CreateDB(roundDir)
	require.NoError(t, err)

	ememorystore.AddPool(round.Provider().GetEntityMetadata().GetDB(), rDB)

	bDB, err := ememorystore.CreateDB(blockDir)
	require.NoError(t, err)

	ememorystore.AddPool(block.Provider().GetEntityMetadata().GetDB(), bDB)

	rsDB, err := ememorystore.CreateDB(rsDir)
	require.NoError(t, err)

	ememorystore.AddPool("roundsummarydb", rsDB)

	bsDB, err := ememorystore.CreateDB(bsDir)
	require.NoError(t, err)

	ememorystore.AddPool(block.BlockSummaryProvider().GetEntityMetadata().GetDB(), bsDB)

	closeAndClear = func() {
		rDB.Close()
		bDB.Close()
		rsDB.Close()
		bsDB.Close()

		err = os.RemoveAll(dbDir)
		require.NoError(t, err)
	}

	return
}

<<<<<<< HEAD
func makeTestChain(t *testing.T) *sharder.Chain {
	ch, ok := chain.Provider().(*chain.Chain)
	if !ok {
		t.Fatal("types missmatching")
	}
	conf := chain.NewConfigImpl(&chain.ConfigData{BlockSize: 1024})
	ch.ChainConfig = conf
	ch.Initialize()
	sharder.SetupSharderChain(ch)
	chain.SetServerChain(ch)
	return sharder.GetSharderChain()
}

=======
>>>>>>> 94682d43
func TestNewBlockSummaries(t *testing.T) {
	want, ok := datastore.GetEntityMetadata("block_summaries").Instance().(*BlockSummaries)
	if !ok {
		t.Fatal("types missmatching")
	}

	tests := []struct {
		name string
		want *BlockSummaries
	}{
		{
			name: "Test_NewBlockSummaries_OK",
			want: want,
		},
	}
	for _, tt := range tests {
		tt := tt
		t.Run(tt.name, func(t *testing.T) {
			if got := NewBlockSummaries(); !reflect.DeepEqual(got, tt.want) {
				t.Errorf("NewBlockSummaries() = %v, want %v", got, tt.want)
			}
		})
	}
}

func TestBlockSummariesProvider(t *testing.T) {
	tests := []struct {
		name string
		want datastore.Entity
	}{
		{
			name: "Test_BlockSummariesProvider_OK",
			want: &BlockSummaries{},
		},
	}
	for _, tt := range tests {
		tt := tt
		t.Run(tt.name, func(t *testing.T) {
			if got := BlockSummariesProvider(); !reflect.DeepEqual(got, tt.want) {
				t.Errorf("BlockSummariesProvider() = %v, want %v", got, tt.want)
			}
		})
	}
}

func TestChain_GetBlockBySummary(t *testing.T) {
	b := block.NewBlock("", 1)
	b.HashBlock()

	makeTestChain(t)
	chain.GetServerChain().AddBlock(b)

	type fields struct {
		Chain          *chain.Chain
		BlockChannel   chan *block.Block
		RoundChannel   chan *round.Round
		BlockCache     cache.Cache
		BlockTxnCache  cache.Cache
		SharderStats   Stats
		BlockSyncStats *SyncStats
		TieringStats   *MinioStats
	}
	type args struct {
		ctx context.Context
		bs  *block.BlockSummary
	}
	tests := []struct {
		name    string
		fields  fields
		args    args
		want    *block.Block
		wantErr bool
	}{
		{
			name:    "Test_Chain_GetBlockBySummary_OK",
			fields:  fields{Chain: GetSharderChain().Chain},
			args:    args{bs: &block.BlockSummary{Hash: b.Hash}},
			want:    b,
			wantErr: false,
		},
	}
	for _, tt := range tests {
		t.Run(tt.name, func(t *testing.T) {
			sc := &Chain{
				Chain:          tt.fields.Chain,
				blockChannel:   tt.fields.BlockChannel,
				RoundChannel:   tt.fields.RoundChannel,
				BlockCache:     tt.fields.BlockCache,
				BlockTxnCache:  tt.fields.BlockTxnCache,
				SharderStats:   tt.fields.SharderStats,
				BlockSyncStats: tt.fields.BlockSyncStats,
				TieringStats:   tt.fields.TieringStats,
			}
			got, err := sc.GetBlockBySummary(tt.args.ctx, tt.args.bs)
			if (err != nil) != tt.wantErr {
				t.Errorf("GetBlockBySummary() error = %v, wantErr %v", err, tt.wantErr)
				return
			}
			if !tt.wantErr && got != nil && !reflect.DeepEqual(got.Hash, tt.want.Hash) {
				t.Errorf("GetBlockBySummary() got = %v, want %v", got, tt.want)
			}
		})
	}
}

func TestChain_GetBlockFromHash(t *testing.T) {
	b := block.NewBlock("", 1)
	b.HashBlock()
	makeTestChain(t)
	GetSharderChain().AddBlock(b)

	type fields struct {
		Chain          *chain.Chain
		BlockChannel   chan *block.Block
		RoundChannel   chan *round.Round
		BlockCache     cache.Cache
		BlockTxnCache  cache.Cache
		SharderStats   Stats
		BlockSyncStats *SyncStats
		TieringStats   *MinioStats
	}
	type args struct {
		ctx      context.Context
		hash     string
		roundNum int64
	}
	tests := []struct {
		name    string
		fields  fields
		args    args
		want    *block.Block
		wantErr bool
	}{
		{
			name:    "Test_Chain_GetBlockFromHash_OK",
			fields:  fields{Chain: GetSharderChain().Chain},
			args:    args{hash: b.Hash},
			want:    b,
			wantErr: false,
		},
	}
	for _, tt := range tests {
		tt := tt
		t.Run(tt.name, func(t *testing.T) {
			sc := &Chain{
				Chain:          tt.fields.Chain,
				blockChannel:   tt.fields.BlockChannel,
				RoundChannel:   tt.fields.RoundChannel,
				BlockCache:     tt.fields.BlockCache,
				BlockTxnCache:  tt.fields.BlockTxnCache,
				SharderStats:   tt.fields.SharderStats,
				BlockSyncStats: tt.fields.BlockSyncStats,
				TieringStats:   tt.fields.TieringStats,
			}
			got, err := sc.GetBlockFromHash(tt.args.ctx, tt.args.hash, tt.args.roundNum)
			if (err != nil) != tt.wantErr {
				t.Errorf("GetBlockFromHash() error = %v, wantErr %v", err, tt.wantErr)
				return
			}
			if !reflect.DeepEqual(got, tt.want) {
				t.Errorf("GetBlockFromHash() got = %v, want %v", got, tt.want)
			}
		})
	}
}

func TestChain_StoreBlockSummaryFromBlock(t *testing.T) {
	cl := initDBs(t)
	defer cl()

	ctx := context.WithValue(context.TODO(), node.SelfNodeKey, node.Self)

	b := block.NewBlock("", 1)
	b.HashBlock()

	type fields struct {
		Chain          *chain.Chain
		BlockChannel   chan *block.Block
		RoundChannel   chan *round.Round
		BlockCache     cache.Cache
		BlockTxnCache  cache.Cache
		SharderStats   Stats
		BlockSyncStats *SyncStats
		TieringStats   *MinioStats
	}
	type args struct {
		ctx context.Context
		b   *block.Block
	}
	tests := []struct {
		name    string
		fields  fields
		args    args
		wantErr bool
	}{
		{
			name:    "Test_Chain_StoreBlockSummaryFromBlock_OK",
			args:    args{ctx: ctx, b: b},
			wantErr: false,
		},
	}
	for _, tt := range tests {
		tt := tt
		t.Run(tt.name, func(t *testing.T) {
			sc := &Chain{
				Chain:          tt.fields.Chain,
				blockChannel:   tt.fields.BlockChannel,
				RoundChannel:   tt.fields.RoundChannel,
				BlockCache:     tt.fields.BlockCache,
				BlockTxnCache:  tt.fields.BlockTxnCache,
				SharderStats:   tt.fields.SharderStats,
				BlockSyncStats: tt.fields.BlockSyncStats,
				TieringStats:   tt.fields.TieringStats,
			}
			if err := sc.StoreBlockSummaryFromBlock(tt.args.b); (err != nil) != tt.wantErr {
				t.Errorf("StoreBlockSummaryFromBlock() error = %v, wantErr %v", err, tt.wantErr)
			}
		})
	}
}

func TestChain_StoreBlockSummary(t *testing.T) {
	cl := initDBs(t)
	defer cl()

	bs := datastore.GetEntityMetadata("block_summary").Instance().(*block.BlockSummary)
	bs.Hash = encryption.Hash("data")

	type fields struct {
		Chain          *chain.Chain
		BlockChannel   chan *block.Block
		RoundChannel   chan *round.Round
		BlockCache     cache.Cache
		BlockTxnCache  cache.Cache
		SharderStats   Stats
		BlockSyncStats *SyncStats
		TieringStats   *MinioStats
	}
	type args struct {
		ctx context.Context
		bs  *block.BlockSummary
	}
	tests := []struct {
		name    string
		fields  fields
		args    args
		wantErr bool
	}{
		{
			name:    "TestChain_StoreBlockSummary_OK",
			args:    args{ctx: common.GetRootContext(), bs: bs},
			wantErr: false,
		},
	}
	for _, tt := range tests {
		tt := tt
		t.Run(tt.name, func(t *testing.T) {
			sc := &Chain{
				Chain:          tt.fields.Chain,
				blockChannel:   tt.fields.BlockChannel,
				RoundChannel:   tt.fields.RoundChannel,
				BlockCache:     tt.fields.BlockCache,
				BlockTxnCache:  tt.fields.BlockTxnCache,
				SharderStats:   tt.fields.SharderStats,
				BlockSyncStats: tt.fields.BlockSyncStats,
				TieringStats:   tt.fields.TieringStats,
			}
			if err := sc.StoreBlockSummary(tt.args.ctx, tt.args.bs); (err != nil) != tt.wantErr {
				t.Errorf("StoreBlockSummary() error = %v, wantErr %v", err, tt.wantErr)
			}
		})
	}
}<|MERGE_RESOLUTION|>--- conflicted
+++ resolved
@@ -96,22 +96,6 @@
 	return
 }
 
-<<<<<<< HEAD
-func makeTestChain(t *testing.T) *sharder.Chain {
-	ch, ok := chain.Provider().(*chain.Chain)
-	if !ok {
-		t.Fatal("types missmatching")
-	}
-	conf := chain.NewConfigImpl(&chain.ConfigData{BlockSize: 1024})
-	ch.ChainConfig = conf
-	ch.Initialize()
-	sharder.SetupSharderChain(ch)
-	chain.SetServerChain(ch)
-	return sharder.GetSharderChain()
-}
-
-=======
->>>>>>> 94682d43
 func TestNewBlockSummaries(t *testing.T) {
 	want, ok := datastore.GetEntityMetadata("block_summaries").Instance().(*BlockSummaries)
 	if !ok {

package sharder

import (
	"context"
	"fmt"
	"math"
	"time"

	"0chain.net/chaincore/block"
<<<<<<< HEAD

	"github.com/0chain/errors"
=======
>>>>>>> f345663b
	metrics "github.com/rcrowley/go-metrics"
	"go.uber.org/zap"

	"0chain.net/chaincore/transaction"
	"0chain.net/core/common"
	"0chain.net/core/datastore"
	"0chain.net/core/ememorystore"
	. "0chain.net/core/logging"
	"0chain.net/core/persistencestore"
)

var txnSaveTimer metrics.Timer

func init() {
	txnSaveTimer = metrics.GetOrRegisterTimer("txn_save_time", nil)
}

/*GetTransactionSummary - given a transaction hash, get the transaction summary */
func (sc *Chain) GetTransactionSummary(ctx context.Context, hash string) (*transaction.TransactionSummary, error) {
	txnSummaryEntityMetadata := datastore.GetEntityMetadata("txn_summary")
	txnSummary := txnSummaryEntityMetadata.Instance().(*transaction.TransactionSummary)
	err := txnSummaryEntityMetadata.GetStore().Read(ctx, datastore.ToKey(hash), txnSummary)
	if err != nil {
		return nil, err
	}
	return txnSummary, nil
}

/*GetTransactionConfirmation - given a transaction return the confirmation of it's presence in the block chain */
func (sc *Chain) GetTransactionConfirmation(ctx context.Context, hash string) (*transaction.Confirmation, error) {
	var ts *transaction.TransactionSummary
	t, err := sc.BlockTxnCache.Get(hash)
	if err != nil {
		ts, err = sc.GetTransactionSummary(ctx, hash)
		if err != nil {
			return nil, err
		}
	} else {
		ts = t.(*transaction.TransactionSummary)
	}
	confirmation := datastore.GetEntityMetadata("txn_confirmation").Instance().(*transaction.Confirmation)
	confirmation.Hash = hash
	bhash, err := sc.GetBlockHash(ctx, ts.Round)
	if err != nil {
		return nil, err
	}
	confirmation.BlockHash = bhash

	var b *block.Block
	bc, err := sc.BlockCache.Get(bhash)
	if err != nil {
		bSummaryEntityMetadata := datastore.GetEntityMetadata("block_summary")
		bctx := ememorystore.WithEntityConnection(ctx, bSummaryEntityMetadata)
		defer ememorystore.Close(bctx)
		bs, err := sc.GetBlockSummary(bctx, bhash)
		if err != nil {
			return nil, err
		}
		confirmation.Round = bs.Round
		confirmation.MinerID = bs.MinerID
		confirmation.RoundRandomSeed = bs.RoundRandomSeed
		confirmation.CreationDate = bs.CreationDate
		confirmation.MerkleTreeRoot = bs.MerkleTreeRoot
		confirmation.ReceiptMerkleTreeRoot = bs.ReceiptMerkleTreeRoot
		b, err = sc.GetBlockBySummary(ctx, bs)
		if err != nil {
			return confirmation, nil
		}
	} else {
		b = bc.(*block.Block)
		confirmation.Round = b.Round
		confirmation.MinerID = b.MinerID
		confirmation.RoundRandomSeed = b.GetRoundRandomSeed()
		confirmation.CreationDate = b.CreationDate
	}
	txn := b.GetTransaction(hash)
	confirmation.Status = txn.Status
	confirmation.Transaction = txn
	mt := b.GetMerkleTree()
	confirmation.MerkleTreeRoot = mt.GetRoot()
	confirmation.MerkleTreePath = mt.GetPath(confirmation)
	rmt := b.GetReceiptsMerkleTree()
	confirmation.ReceiptMerkleTreeRoot = rmt.GetRoot()
	confirmation.ReceiptMerkleTreePath = rmt.GetPath(transaction.NewTransactionReceipt(txn))
	confirmation.PreviousBlockHash = b.PrevHash
	return confirmation, nil
}

/*StoreTransactions - persists given list of transactions*/
func (sc *Chain) StoreTransactions(ctx context.Context, b *block.Block) error {
	var sTxns = make([]datastore.Entity, len(b.Txns))
	for idx, txn := range b.Txns {
		txnSummary := txn.GetSummary()
		txnSummary.Round = b.Round
		sTxns[idx] = txnSummary
		sc.BlockTxnCache.Add(txn.Hash, txnSummary)
	}

	delay := time.Millisecond
	ts := time.Now()
	for tries := 1; tries <= 9; tries++ {
		err := sc.storeTransactions(ctx, sTxns)
		if err != nil {
			delay = 2 * delay
			Logger.Error("save transactions error", zap.Any("round", b.Round), zap.String("block", b.Hash), zap.Int("retry", tries), zap.Duration("delay", delay), zap.Error(err))
			time.Sleep(delay)

		} else {
			Logger.Debug("transactions saved successfully", zap.Any("round", b.Round), zap.Any("block", b.Hash), zap.Int("block_size", len(b.Txns)))
			break
		}
	}
	duration := time.Since(ts)
	txnSaveTimer.UpdateSince(ts)
	p95 := txnSaveTimer.Percentile(.95)
	if txnSaveTimer.Count() > 100 && 2*p95 < float64(duration) {
		Logger.Info("save transactions - slow", zap.Any("round", b.Round), zap.String("block", b.Hash), zap.Duration("duration", duration), zap.Duration("p95", time.Duration(math.Round(p95/1000000))*time.Millisecond))
	}
	return nil
}

func (sc *Chain) storeTransactions(ctx context.Context, sTxns []datastore.Entity) error {
	txnSummaryMetadata := datastore.GetEntityMetadata("txn_summary")
	tctx := persistencestore.WithEntityConnection(ctx, txnSummaryMetadata)
	defer persistencestore.Close(tctx)
	return txnSummaryMetadata.GetStore().MultiWrite(tctx, txnSummaryMetadata, sTxns)
}

var txnTableIndexed = false
var txnSummaryMV = false
var roundToHashMVTable = "round_to_hash"

func txnSummaryCreateMV(targetTable string, srcTable string) string {
	return fmt.Sprintf(
		"CREATE MATERIALIZED VIEW IF NOT EXISTS %v AS SELECT ROUND, HASH FROM %v WHERE ROUND IS NOT NULL PRIMARY KEY (ROUND, HASH)",
		targetTable, srcTable)
}
func getCreateIndex(table string, column string) string {
	return fmt.Sprintf("CREATE INDEX IF NOT EXISTS ON %v(%v)", table, column)
}

func getSelectCountTxn(table string, column string) string {
	return fmt.Sprintf("SELECT COUNT(*) FROM %v where %v=?", table, column)
}

func getSelectTxn(table string, column string) string {
	return fmt.Sprintf("SELECT round FROM %v where %v=?", table, column)
}
func (sc *Chain) getTxnCountForRound(ctx context.Context, r int64) (int, error) {
	txnSummaryEntityMetadata := datastore.GetEntityMetadata("txn_summary")
	tctx := persistencestore.WithEntityConnection(ctx, txnSummaryEntityMetadata)
	defer persistencestore.Close(tctx)
	c := persistencestore.GetCon(tctx)
	if txnSummaryMV == false {
		err := c.Query(txnSummaryCreateMV(roundToHashMVTable, txnSummaryEntityMetadata.GetName())).Exec()
		if err == nil {
			txnSummaryMV = true
		} else {
			Logger.Info("create mv", zap.Error(err))
			txnSummaryMV = true
			return 0, err
		}
	}
	// Get the query to get the select count transactions.
	q := c.Query(getSelectCountTxn(roundToHashMVTable, "round"))
	q.Bind(r)
	iter := q.Iter()
	var count int
	valid := iter.Scan(&count)
	if !valid {
		return 0, common.NewError("txns_count_failed", fmt.Sprintf("txn count retrieval for round = %v failed", r))
	}
	if err := iter.Close(); err != nil {
		return 0, err
	}
	return count, nil
}
func (sc *Chain) getTxnAndCountForRound(ctx context.Context, r int64) (int, error) {
	txnSummaryEntityMetadata := datastore.GetEntityMetadata("txn_summary")
	tctx := persistencestore.WithEntityConnection(ctx, txnSummaryEntityMetadata)
	defer persistencestore.Close(tctx)
	c := persistencestore.GetCon(tctx)
	if !txnTableIndexed {
		err := c.Query(getCreateIndex(txnSummaryEntityMetadata.GetName(), "round")).Exec()
		if err == nil {
			txnTableIndexed = true
		} else {
			return 0, err
		}
	}
	// Get the
	q := c.Query(getSelectTxn(txnSummaryEntityMetadata.GetName(), "round"))
	q.Bind(r)
	// Now iterate
	iter := q.Iter()
	var round int
	var count int
<<<<<<< HEAD
	if err := c.Query(getSelectCountTxn(roundToHashMVTable, "round"), r).Scan(&count); err != nil {
		return 0, errors.Wrap(err, errors.Newf("txns_count_failed", "round: %v", r).Error())
=======
	for iter.Scan(&round) {
		count++
	}
	if err := iter.Close(); err != nil {
		return 0, err
>>>>>>> f345663b
	}
	return count, nil
}<|MERGE_RESOLUTION|>--- conflicted
+++ resolved
@@ -7,11 +7,6 @@
 	"time"
 
 	"0chain.net/chaincore/block"
-<<<<<<< HEAD
-
-	"github.com/0chain/errors"
-=======
->>>>>>> f345663b
 	metrics "github.com/rcrowley/go-metrics"
 	"go.uber.org/zap"
 
@@ -209,16 +204,11 @@
 	iter := q.Iter()
 	var round int
 	var count int
-<<<<<<< HEAD
-	if err := c.Query(getSelectCountTxn(roundToHashMVTable, "round"), r).Scan(&count); err != nil {
-		return 0, errors.Wrap(err, errors.Newf("txns_count_failed", "round: %v", r).Error())
-=======
 	for iter.Scan(&round) {
 		count++
 	}
 	if err := iter.Close(); err != nil {
 		return 0, err
->>>>>>> f345663b
 	}
 	return count, nil
 }
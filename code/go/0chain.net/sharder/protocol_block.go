--- conflicted
+++ resolved
@@ -60,16 +60,11 @@
 	if sc.IsBlockSharder(b, self.Node) {
 		sc.storeBlock(b)
 	}
-<<<<<<< HEAD
-	if fr != nil {
-		sc.storeRound(ctx, fr, b)
-=======
 	if frImpl, ok := fr.(*round.Round); ok {
 		err := sc.StoreRound(ctx, frImpl)
 		if err != nil {
 			Logger.Error("db error (save round)", zap.Int64("round", fr.GetRoundNumber()), zap.Error(err))
 		}
->>>>>>> 2a9e929b
 	}
 	sc.DeleteRoundsBelow(ctx, b.Round)
 }
@@ -224,10 +219,11 @@
 
 func (sc *Chain) storeRound(ctx context.Context, r round.RoundI, b *block.Block) {
 	r.Finalize(b)
-	rImpl, _ := r.(*round.Round)
-	err := sc.StoreRound(ctx, rImpl)
-	if err != nil {
-		Logger.Error("db error (save round)", zap.Int64("round", r.GetRoundNumber()), zap.Error(err))
+	if rImpl, ok := r.(*round.Round); ok {
+		err := sc.StoreRound(ctx, rImpl)
+		if err != nil {
+			Logger.Error("db error (save round)", zap.Int64("round", r.GetRoundNumber()), zap.Error(err))
+		}
 	}
 }
 

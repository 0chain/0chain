package sharder

import (
	"context"
	"fmt"
	"net/http"
	"strconv"
	"strings"

	"0chain.net/chaincore/config"
	"0chain.net/chaincore/node"
	"0chain.net/core/datastore"
	"0chain.net/core/persistencestore"

	"0chain.net/chaincore/block"
	"0chain.net/chaincore/chain"
	"0chain.net/chaincore/diagnostics"
	"0chain.net/core/common"
)

/*SetupHandlers sets up the necessary API end points */
func SetupHandlers() {
	http.HandleFunc("/v1/block/get", common.UserRateLimit(common.ToJSONResponse(BlockHandler)))
	http.HandleFunc("/v1/transaction/get/confirmation", common.UserRateLimit(common.ToJSONResponse(TransactionConfirmationHandler)))
	http.HandleFunc("/v1/chain/get/stats", common.UserRateLimit(common.ToJSONResponse(ChainStatsHandler)))
	http.HandleFunc("/_chain_stats", common.UserRateLimit(ChainStatsWriter))
}

/*BlockHandler - a handler to respond to block queries */
func BlockHandler(ctx context.Context, r *http.Request) (interface{}, error) {
	roundData := r.FormValue("round")
	hash := r.FormValue("block")
	content := r.FormValue("content")
	if content == "" {
		content = "header"
	}
	parts := strings.Split(content, ",")
	sc := GetSharderChain()
	if roundData != "" {
		roundNumber, err := strconv.ParseInt(roundData, 10, 64)
		if err != nil {
			return nil, err
		}
		if roundNumber > sc.LatestFinalizedBlock.Round {
			return nil, common.InvalidRequest("Block not available")
<<<<<<< HEAD
		} else {
			roundEntity := sc.GetSharderRound(roundNumber)
			if roundEntity == nil {
				roundEntity, err = sc.GetRoundFromStore(ctx, roundNumber)
				if err != nil {
					return nil, err
				}
			}
			hash = roundEntity.BlockHash
=======
		}
		hash, err = sc.GetBlockHash(ctx, roundNumber)
		if err != nil {
			return nil, err
>>>>>>> 2a9e929b
		}
	}
	var err error
	var b *block.Block
	if hash == "" {
		return nil, common.InvalidRequest("Block hash or round number is required")
	}
	b, err = chain.GetServerChain().GetBlock(ctx, hash)
	if err == nil {
		return chain.GetBlockResponse(b, parts)
	}
	/*NOTE: We store chain.RoundRange number of blocks in the same directory and that's a large number (10M).
	So, as long as people query the last 10M blocks most of the time, we only end up with 1 or 2 iterations.
	Anything older than that, there is a cost to query the database and get the round information anyway.
	*/
	for roundEntity := sc.LatestFinalizedBlock.Round; roundEntity > 0; roundEntity -= sc.RoundRange {
		b, err = sc.GetBlockFromStore(hash, roundEntity)
		if err != nil {
			return nil, err
		}
	}
	return chain.GetBlockResponse(b, parts)
}

/*ChainStatsHandler - a handler to provide block statistics */
func ChainStatsHandler(ctx context.Context, r *http.Request) (interface{}, error) {
	c := GetSharderChain().Chain
	return diagnostics.GetStatistics(c, chain.SteadyStateFinalizationTimer, 1000000.0), nil
}

/*ChainStatsWriter - a handler to provide block statistics */
func ChainStatsWriter(w http.ResponseWriter, r *http.Request) {
	sc := GetSharderChain()
	c := sc.Chain
	w.Header().Set("Content-Type", "text/html")
	chain.PrintCSS(w)
	diagnostics.WriteStatisticsCSS(w)

	self := node.Self.Node
	fmt.Fprintf(w, "<div>%v - %v</div>", self.GetPseudoName(), self.Description)

	diagnostics.WriteConfiguration(w, c)
	fmt.Fprintf(w, "<br>")
	diagnostics.WriteCurrentStatus(w, c)
	fmt.Fprintf(w, "<br>")
	fmt.Fprintf(w, "<table><tr><td colspan='2'><h2>Summary</h2></td></tr>")
	fmt.Fprintf(w, "<tr><td>Sharded Blocks</td><td class='number'>%v</td></tr>", sc.SharderStats.ShardedBlocksCount)
	fmt.Fprintf(w, "</table>")
	fmt.Fprintf(w, "<br>")
	fmt.Fprintf(w, "<table><tr><td>")
	fmt.Fprintf(w, "<h2>Block Finalization Statistics (Steady State)</h2>")
	diagnostics.WriteTimerStatistics(w, c, chain.SteadyStateFinalizationTimer, 1000000.0)
	fmt.Fprintf(w, "</td><td>")
	fmt.Fprintf(w, "<h2>Block Finalization Statistics (Start to Finish)</h2>")
	diagnostics.WriteTimerStatistics(w, c, chain.StartToFinalizeTimer, 1000000.0)
	fmt.Fprintf(w, "</td></tr>")

	fmt.Fprintf(w, "<tr><td col='2'>")
	fmt.Fprintf(w, "<p>Block finalization time = block generation + block verification + network time (1*large message + 2*small message)</p>")
	fmt.Fprintf(w, "</td></tr>")

	fmt.Fprintf(w, "<tr><td>")
	fmt.Fprintf(w, "<h2>Txn Finalization Statistics (Start to Finish)</h2>")
	if config.Development() {
		diagnostics.WriteTimerStatistics(w, c, chain.StartToFinalizeTxnTimer, 1000000.0)
	} else {
		fmt.Fprintf(w, "Available only in development mode")
	}
	fmt.Fprintf(w, "</td><td  valign='top'>")
	fmt.Fprintf(w, "<h2>Finalization Lag Statistics</h2>")
	diagnostics.WriteHistogramStatistics(w, c, chain.FinalizationLagMetric)
	fmt.Fprintf(w, "</td></tr>")

	fmt.Fprintf(w, "<tr><td>")
	fmt.Fprintf(w, "<h2>Transactions Save Statistics</h2>")
	diagnostics.WriteTimerStatistics(w, c, txnSaveTimer, 1000000.0)
	fmt.Fprintf(w, "</td><td>")
	fmt.Fprintf(w, "<h2>Block Save Statistics</h2>")
	diagnostics.WriteTimerStatistics(w, c, blockSaveTimer, 1000000.0)
	fmt.Fprintf(w, "</td></tr>")

	fmt.Fprintf(w, "<tr><td>")
	fmt.Fprintf(w, "<h2>State Save Statistics</h2>")
	diagnostics.WriteTimerStatistics(w, c, chain.StateSaveTimer, 1000000.0)
	fmt.Fprintf(w, "</td><td valign='top'>")
	fmt.Fprintf(w, "<h2>State Change Statistics</h2>")
	diagnostics.WriteHistogramStatistics(w, c, chain.StateChangeSizeMetric)
	fmt.Fprintf(w, "</td></tr>")

	fmt.Fprintf(w, "<tr><td>")
	fmt.Fprintf(w, "<h2>State Prune Update Statistics</h2>")
	diagnostics.WriteTimerStatistics(w, c, chain.StatePruneUpdateTimer, 1000000.0)
	fmt.Fprintf(w, "</td><td>")
	fmt.Fprintf(w, "<h2>State Prune Delete Statistics</h2>")
	diagnostics.WriteTimerStatistics(w, c, chain.StatePruneDeleteTimer, 1000000.0)
	fmt.Fprintf(w, "</tr>")

	fmt.Fprintf(w, "</table>")

	fmt.Fprintf(w, "<br>")
	if c.GetPruneStats() != nil {
		diagnostics.WritePruneStats(w, c.GetPruneStats())
	}
}

/*TransactionConfirmationHandler - given a transaction hash, confirm it's presence in a block */
func TransactionConfirmationHandler(ctx context.Context, r *http.Request) (interface{}, error) {
	hash := r.FormValue("hash")
	if hash == "" {
		return nil, common.InvalidRequest("transaction hash (parameter hash) is required")
	}
	transactionConfirmationEntityMetadata := datastore.GetEntityMetadata("txn_confirmation")
	ctx = persistencestore.WithEntityConnection(ctx, transactionConfirmationEntityMetadata)
	sc := GetSharderChain()
	return sc.GetTransactionConfirmation(ctx, hash)
}<|MERGE_RESOLUTION|>--- conflicted
+++ resolved
@@ -43,7 +43,6 @@
 		}
 		if roundNumber > sc.LatestFinalizedBlock.Round {
 			return nil, common.InvalidRequest("Block not available")
-<<<<<<< HEAD
 		} else {
 			roundEntity := sc.GetSharderRound(roundNumber)
 			if roundEntity == nil {
@@ -53,12 +52,10 @@
 				}
 			}
 			hash = roundEntity.BlockHash
-=======
 		}
 		hash, err = sc.GetBlockHash(ctx, roundNumber)
 		if err != nil {
 			return nil, err
->>>>>>> 2a9e929b
 		}
 	}
 	var err error

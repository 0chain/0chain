--- conflicted
+++ resolved
@@ -386,11 +386,7 @@
 		// Don't check the state. It can be missing if the state had synced.
 		// But it works fine anyway.
 
-<<<<<<< HEAD
-		logging.Logger.Debug("load_lfb, check if client state stored")
-=======
 		logging.Logger.Debug("load_lfb, check if LFB state is in store")
->>>>>>> 7f189db8
 		if !sc.HasClientStateStored(lfb.ClientStateHash) {
 			logging.Logger.Warn("load_lfb, missing corresponding state",
 				zap.Int64("round", r.Number),
@@ -400,18 +396,6 @@
 			continue
 		}
 
-<<<<<<< HEAD
-		logging.Logger.Debug("load_lfb, validate state")
-		// check if lfb has full state
-		if !sc.ValidateState(lfb) {
-			logging.Logger.Warn("load_lfb, lfb state missing nodes",
-				zap.Int64("round", r.Number),
-				zap.String("block_hash", r.BlockHash))
-			rollBackCount++
-
-			continue
-		}
-=======
 		go func() {
 			// check if lfb has full state and sync all missing nodes
 			if !sc.ValidateState(lfb) {
@@ -420,7 +404,6 @@
 					zap.String("block_hash", r.BlockHash))
 			}
 		}()
->>>>>>> 7f189db8
 
 		logging.Logger.Debug("load_lfb, find it", zap.Int64("round", lfb.Round))
 		return // got it
@@ -503,11 +486,7 @@
 	var bl = sc.iterateRoundsLookingForLFB(ctx)
 
 	if bl == nil || bl.r == nil || bl.r.Number == 0 || bl.r.Number == 1 {
-<<<<<<< HEAD
-		logging.Logger.Debug("load_lfb, could not load LFB from store")
-=======
 		logging.Logger.Debug("load_lfb, use genesis block")
->>>>>>> 7f189db8
 		return // use genesis blocks
 	}
 
@@ -559,11 +538,7 @@
 		return false
 	}
 
-<<<<<<< HEAD
-	logging.Logger.Debug("load_lfb, validate state - sync msissing nodes")
-=======
 	logging.Logger.Debug("load_lfb, sync missing nodes")
->>>>>>> 7f189db8
 	if err := sc.syncLFBMissingNodes(b); err != nil {
 		logging.Logger.Warn("load_lfb, sync missing nodes failed",
 			zap.Int64("round", b.Round),

--- conflicted
+++ resolved
@@ -2567,30 +2567,6 @@
                     description: ""
                 "500":
                     description: ""
-<<<<<<< HEAD
-    /v1/screst/6dba10422e368813802877a85039d3985d96760ed844092319743fb3a76712d7/blobber-rank:
-        get:
-            tags:
-            - Blobber
-            summary: Get Blobber Rank
-            description: Blobber Rank based on challenges passed / total challenges
-            operationId: blobber-rank
-            parameters:
-                - description: id of blobber
-                  in: query
-                  name: id
-                  required: true
-                  type: string
-            responses:
-                "200":
-                    description: Int64Map
-                    schema:
-                        $ref: '#/definitions/Int64Map'
-                "400":
-                    description: ""
-
-=======
->>>>>>> 72a87c19
     /v1/screst/6dba10422e368813802877a85039d3985d96760ed844092319743fb3a76712d7/blobber_ids:
         get:
             tags:

basePath: /
definitions:
    Allocation:
        properties:
            CreatedAt:
                format: date-time
                type: string
            DeletedAt:
                $ref: '#/definitions/DeletedAt'
            ID:
                format: uint64
                type: integer
            UpdatedAt:
                format: date-time
                type: string
            User:
                $ref: '#/definitions/User'
            allocation_id:
                type: string
                x-go-name: AllocationID
            allocation_name:
                type: string
                x-go-name: AllocationName
            cancelled:
                type: boolean
                x-go-name: Cancelled
            data_shards:
                format: int64
                type: integer
                x-go-name: DataShards
            expiration:
                format: int64
                type: integer
                x-go-name: Expiration
            failed_challenges:
                format: int64
                type: integer
                x-go-name: FailedChallenges
            finalized:
                type: boolean
                x-go-name: Finalized
            is_immutable:
                type: boolean
                x-go-name: IsImmutable
            latest_closed_challenge_txn:
                type: string
                x-go-name: LatestClosedChallengeTxn
            moved_back:
                $ref: '#/definitions/Coin'
            moved_to_challenge:
                $ref: '#/definitions/Coin'
            moved_to_validators:
                $ref: '#/definitions/Coin'
            num_reads:
                format: int64
                type: integer
                x-go-name: NumReads
            num_writes:
                format: int64
                type: integer
                x-go-name: NumWrites
            open_challenges:
                format: int64
                type: integer
                x-go-name: OpenChallenges
            owner:
                type: string
                x-go-name: Owner
            owner_public_key:
                type: string
                x-go-name: OwnerPublicKey
            parity_shards:
                format: int64
                type: integer
                x-go-name: ParityShards
            read_price_max:
                $ref: '#/definitions/Coin'
            read_price_min:
                $ref: '#/definitions/Coin'
            size:
                format: int64
                type: integer
                x-go-name: Size
            start_time:
                format: int64
                type: integer
                x-go-name: StartTime
            successful_challenges:
                format: int64
                type: integer
                x-go-name: SuccessfulChallenges
            terms:
                items:
                    $ref: '#/definitions/AllocationBlobberTerm'
                type: array
                x-go-name: Terms
            time_unit:
                format: int64
                type: integer
                x-go-name: TimeUnit
            total_challenges:
                format: int64
                type: integer
                x-go-name: TotalChallenges
            transaction_id:
                type: string
                x-go-name: TransactionID
            used_size:
                format: int64
                type: integer
                x-go-name: UsedSize
            write_pool:
                $ref: '#/definitions/Coin'
            write_price_max:
                $ref: '#/definitions/Coin'
            write_price_min:
                $ref: '#/definitions/Coin'
        type: object
        x-go-package: 0chain.net/smartcontract/dbs/event
    AllocationBlobberTerm:
        properties:
            CreatedAt:
                format: date-time
                type: string
            DeletedAt:
                $ref: '#/definitions/DeletedAt'
            ID:
                format: uint64
                type: integer
            UpdatedAt:
                format: date-time
                type: string
            allocation_id:
                type: string
                x-go-name: AllocationID
            blobber_id:
                type: string
                x-go-name: BlobberID
            max_offer_duration:
                $ref: '#/definitions/Duration'
            min_lock_demand:
                format: double
                type: number
                x-go-name: MinLockDemand
            read_price:
                format: int64
                type: integer
                x-go-name: ReadPrice
            write_price:
                format: int64
                type: integer
                x-go-name: WritePrice
        type: object
        x-go-package: 0chain.net/smartcontract/dbs/event
    ApprovedMinter:
        format: int64
        type: integer
        x-go-package: 0chain.net/chaincore/chain/state
    BlobberAllocation:
        properties:
            allocation_id:
                type: string
                x-go-name: AllocationID
            allocation_root:
                type: string
                x-go-name: AllocationRoot
            blobber_allocs_partition_loc:
                $ref: '#/definitions/PartitionLocation'
            blobber_id:
                type: string
                x-go-name: BlobberID
            challenge_pool_integral_value:
                $ref: '#/definitions/Coin'
            challenge_reward:
                $ref: '#/definitions/Coin'
            min_lock_demand:
                $ref: '#/definitions/Coin'
            penalty:
                $ref: '#/definitions/Coin'
            read_reward:
                $ref: '#/definitions/Coin'
            returned:
                $ref: '#/definitions/Coin'
            size:
                description: Size is blobber allocation maximum size
                format: int64
                type: integer
                x-go-name: Size
            spent:
                $ref: '#/definitions/Coin'
            stats:
                $ref: '#/definitions/StorageAllocationStats'
            terms:
                $ref: '#/definitions/Terms'
            write_marker:
                $ref: '#/definitions/WriteMarker'
        type: object
        x-go-package: 0chain.net/smartcontract/storagesc
    BlobberSnapshot:
        properties:
            allocated:
                format: int64
                type: integer
                x-go-name: Allocated
            capacity:
                format: int64
                type: integer
                x-go-name: Capacity
            challenges_completed:
                format: uint64
                type: integer
                x-go-name: ChallengesCompleted
            challenges_passed:
                format: uint64
                type: integer
                x-go-name: ChallengesPassed
            creation_round:
                format: int64
                type: integer
                x-go-name: CreationRound
            id:
                type: string
                x-go-name: BlobberID
            inactive_rounds:
                format: int64
                type: integer
                x-go-name: InactiveRounds
            offers_total:
                $ref: '#/definitions/Coin'
            open_challenges:
                format: uint64
                type: integer
                x-go-name: OpenChallenges
            rank_metric:
                format: double
                type: number
                x-go-name: RankMetric
            read_data:
                format: int64
                type: integer
                x-go-name: ReadData
            saved_data:
                format: int64
                type: integer
                x-go-name: SavedData
            total_service_charge:
                $ref: '#/definitions/Coin'
            total_stake:
                $ref: '#/definitions/Coin'
            unstake_total:
                $ref: '#/definitions/Coin'
            write_price:
                $ref: '#/definitions/Coin'
        type: object
        x-go-package: 0chain.net/smartcontract/dbs/event
    Block:
        properties:
            CreatedAt:
                format: date-time
                type: string
            DeletedAt:
                $ref: '#/definitions/DeletedAt'
            ID:
                format: uint64
                type: integer
            UpdatedAt:
                format: date-time
                type: string
            chain_id:
                type: string
                x-go-name: ChainId
            created_at:
                format: date-time
                type: string
                x-go-name: CreatedAt
            creation_date:
                format: int64
                type: integer
                x-go-name: CreationDate
            hash:
                type: string
                x-go-name: Hash
            is_finalised:
                type: boolean
                x-go-name: IsFinalised
            magic_block_hash:
                type: string
                x-go-name: MagicBlockHash
            merkle_tree_root:
                type: string
                x-go-name: MerkleTreeRoot
            miner_id:
                type: string
                x-go-name: MinerID
            num_txns:
                format: int64
                type: integer
                x-go-name: NumTxns
            prev_hash:
                type: string
                x-go-name: PrevHash
            receipt_merkle_tree_root:
                type: string
                x-go-name: ReceiptMerkleTreeRoot
            round:
                format: int64
                type: integer
                x-go-name: Round
            round_random_seed:
                format: int64
                type: integer
                x-go-name: RoundRandomSeed
            round_timeout_count:
                format: int64
                type: integer
                x-go-name: RoundTimeoutCount
            running_txn_count:
                type: string
                x-go-name: RunningTxnCount
            signature:
                type: string
                x-go-name: Signature
            state_hash:
                type: string
                x-go-name: StateHash
            version:
                type: string
                x-go-name: Version
        type: object
        x-go-package: 0chain.net/smartcontract/dbs/event
    Challenge:
        properties:
            CreatedAt:
                format: date-time
                type: string
            DeletedAt:
                $ref: '#/definitions/DeletedAt'
            ID:
                format: uint64
                type: integer
            UpdatedAt:
                format: date-time
                type: string
            allocation_id:
                type: string
                x-go-name: AllocationID
            allocation_root:
                type: string
                x-go-name: AllocationRoot
            blobber_id:
                type: string
                x-go-name: BlobberID
            challenge_id:
                type: string
                x-go-name: ChallengeID
            created_at:
                $ref: '#/definitions/Timestamp'
            expired_n:
                format: int64
                type: integer
                x-go-name: ExpiredN
            passed:
                type: boolean
                x-go-name: Passed
            responded:
                type: boolean
                x-go-name: Responded
            round_responded:
                format: int64
                type: integer
                x-go-name: RoundResponded
            seed:
                format: int64
                type: integer
                x-go-name: Seed
            validators_id:
                type: string
                x-go-name: ValidatorsID
        type: object
        x-go-package: 0chain.net/smartcontract/dbs/event
    Challenges:
        items:
            $ref: '#/definitions/Challenge'
        type: array
        x-go-package: 0chain.net/smartcontract/dbs/event
    ChallengesResponse:
        properties:
            blobber_id:
                type: string
                x-go-name: BlobberID
            challenges:
                items:
                    $ref: '#/definitions/StorageChallengeResponse'
                type: array
                x-go-name: Challenges
        type: object
        x-go-package: 0chain.net/smartcontract/storagesc
    Client:
        description: |-
            go:generate msgp -io=false -tests=false -v
            Client - data structure that holds the client data
        properties:
            creation_date:
                $ref: '#/definitions/Timestamp'
            id:
                type: string
                x-go-name: ID
            public_key:
                type: string
                x-go-name: PublicKey
            version:
                type: string
                x-go-name: Version
        type: object
        x-go-package: 0chain.net/chaincore/client
    Coin:
        description: go:generate msgp -io=false -tests=false -v
        format: uint64
        title: Coin - any quantity that is represented as an integer in the lowest denomination
        type: integer
        x-go-package: github.com/0chain/common/core/currency
    CreationDateField:
        description: |-
            go:generate msgp -io=false -tests=false -v
            CreationDateField - Can be used to add a creation date functionality to an entity */
        properties:
            creation_date:
                $ref: '#/definitions/Timestamp'
        type: object
        x-go-package: 0chain.net/core/datastore
    DKGKeyShare:
        properties:
            id:
                type: string
                x-go-name: ID
            message:
                type: string
                x-go-name: Message
            share:
                type: string
                x-go-name: Share
            sign:
                type: string
                x-go-name: Sign
        type: object
        x-go-package: 0chain.net/chaincore/threshold/bls
    DKGMinerNodes:
        properties:
            k:
                format: int64
                type: integer
                x-go-name: K
            k_percent:
                format: double
                type: number
                x-go-name: KPercent
            max_n:
                format: int64
                type: integer
                x-go-name: MaxN
            min_n:
                format: int64
                type: integer
                x-go-name: MinN
            "n":
                format: int64
                type: integer
                x-go-name: "N"
            revealed_shares:
                additionalProperties:
                    format: int64
                    type: integer
                type: object
                x-go-name: RevealedShares
            start_round:
                description: StartRound used to filter responses from old MB where sharders comes up.
                format: int64
                type: integer
                x-go-name: StartRound
            t:
                format: int64
                type: integer
                x-go-name: T
            t_percent:
                format: double
                type: number
                x-go-name: TPercent
            waited:
                additionalProperties:
                    type: boolean
                type: object
                x-go-name: Waited
            x_percent:
                format: double
                type: number
                x-go-name: XPercent
        type: object
        x-go-package: 0chain.net/smartcontract/minersc
    DelegatePool:
        properties:
            balance:
                $ref: '#/definitions/Coin'
            delegate_id:
                type: string
                x-go-name: DelegateID
            reward:
                $ref: '#/definitions/Coin'
            round_created:
                format: int64
                type: integer
                x-go-name: RoundCreated
            staked_at:
                $ref: '#/definitions/Timestamp'
            status:
                $ref: '#/definitions/PoolStatus'
        type: object
        x-go-package: 0chain.net/smartcontract/stakepool
    DelegatePoolStat:
        properties:
            balance:
                $ref: '#/definitions/Coin'
            delegate_id:
                type: string
                x-go-name: DelegateID
            id:
                type: string
                x-go-name: ID
            rewards:
                $ref: '#/definitions/Coin'
            round_created:
                format: int64
                type: integer
                x-go-name: RoundCreated
            status:
                type: string
                x-go-name: Status
            total_penalty:
                $ref: '#/definitions/Coin'
            total_reward:
                $ref: '#/definitions/Coin'
            unstake:
                type: boolean
                x-go-name: UnStake
        type: object
        x-go-package: 0chain.net/smartcontract/stakepool
    DeletedAt:
        $ref: '#/definitions/NullTime'
    Duration:
        description: |-
            A Duration represents the elapsed time between two instants
            as an int64 nanosecond count. The representation limits the
            largest representable duration to approximately 290 years.
        format: int64
        type: integer
        x-go-package: time
    Error:
        properties:
            CreatedAt:
                format: date-time
                type: string
            DeletedAt:
                $ref: '#/definitions/DeletedAt'
            Error:
                type: string
            ID:
                format: uint64
                type: integer
            TransactionID:
                type: string
            UpdatedAt:
                format: date-time
                type: string
        type: object
        x-go-package: 0chain.net/smartcontract/dbs/event
    Event:
        properties:
            CreatedAt:
                format: date-time
                type: string
            DeletedAt:
                $ref: '#/definitions/DeletedAt'
            ID:
                format: uint64
                type: integer
            UpdatedAt:
                format: date-time
                type: string
            block_number:
                format: int64
                type: integer
                x-go-name: BlockNumber
            data:
                x-go-name: Data
            index:
                type: string
                x-go-name: Index
            tag:
                $ref: '#/definitions/EventTag'
            tx_hash:
                type: string
                x-go-name: TxHash
            type:
                $ref: '#/definitions/EventType'
        type: object
        x-go-package: 0chain.net/smartcontract/dbs/event
    EventTag:
        format: int64
        type: integer
        x-go-package: 0chain.net/smartcontract/dbs/event
    EventType:
        format: int64
        type: integer
        x-go-package: 0chain.net/smartcontract/dbs/event
    GroupSharesOrSigns:
        properties:
            shares:
                additionalProperties:
                    $ref: '#/definitions/ShareOrSigns'
                type: object
                x-go-name: Shares
        type: object
        x-go-package: 0chain.net/chaincore/block
    HashIDField:
        properties:
            hash:
                type: string
                x-go-name: Hash
        title: HashIDField - Useful to embed this into all the entities and get consistent behavior */
        type: object
        x-go-package: 0chain.net/core/datastore
    IDField:
        description: |-
            go:generate msgp -io=false -tests=false -v
            IDField - Useful to embed this into all the entities and get consistent behavior */
        properties:
            id:
                type: string
                x-go-name: ID
        type: object
        x-go-package: 0chain.net/core/datastore
    Info:
        description: Info - (informal) info of a node that can be shared with other nodes
        properties:
            avg_block_txns:
                format: int64
                type: integer
                x-go-name: AvgBlockTxns
            build_tag:
                type: string
                x-go-name: BuildTag
            miners_median_network_time:
                $ref: '#/definitions/Duration'
            state_missing_nodes:
                format: int64
                type: integer
                x-go-name: StateMissingNodes
        type: object
        x-go-package: 0chain.net/chaincore/node
    Int64Map:
        additionalProperties:
            format: int64
            type: integer
        type: object
        x-go-package: 0chain.net/smartcontract/rest
    InterfaceMap:
        additionalProperties: {}
        type: object
        x-go-package: 0chain.net/smartcontract/rest
    MPK:
        properties:
            ID:
                type: string
            Mpk:
                items:
                    type: string
                type: array
        type: object
        x-go-package: 0chain.net/chaincore/block
    MagicBlock:
        properties:
            hash:
                type: string
                x-go-name: Hash
            k:
                format: int64
                type: integer
                x-go-name: K
            magic_block_number:
                format: int64
                type: integer
                x-go-name: MagicBlockNumber
            miners:
                $ref: '#/definitions/Pool'
            mpks:
                $ref: '#/definitions/Mpks'
            "n":
                format: int64
                type: integer
                x-go-name: "N"
            previous_hash:
                type: string
                x-go-name: PreviousMagicBlockHash
            sharders:
                $ref: '#/definitions/Pool'
            share_or_signs:
                $ref: '#/definitions/GroupSharesOrSigns'
            starting_round:
                format: int64
                type: integer
                x-go-name: StartingRound
            t:
                format: int64
                type: integer
                x-go-name: T
        type: object
        x-go-package: 0chain.net/chaincore/block
    MinerGeolocation:
        properties:
            latitude:
                format: double
                type: number
                x-go-name: Latitude
            longitude:
                format: double
                type: number
                x-go-name: Longitude
            miner_id:
                type: string
                x-go-name: MinerID
        type: object
        x-go-package: 0chain.net/smartcontract/dbs/event
    MinerGlobalSettings:
        properties:
            fields:
                additionalProperties:
                    type: string
                type: object
                x-go-name: Fields
            version:
                format: int64
                type: integer
                x-go-name: Version
        type: object
        x-go-name: GlobalSettings
        x-go-package: 0chain.net/smartcontract/minersc
    MinerNode:
        properties:
            build_tag:
                type: string
                x-go-name: BuildTag
            delete:
                type: boolean
                x-go-name: Delete
            geolocation:
                $ref: '#/definitions/SimpleNodeGeolocation'
            host:
                type: string
                x-go-name: Host
            id:
                type: string
                x-go-name: ID
            last_health_check:
                $ref: '#/definitions/Timestamp'
            last_setting_update_round:
                description: LastSettingUpdateRound will be set to round number when settings were updated
                format: int64
                type: integer
                x-go-name: LastSettingUpdateRound
            minter:
                $ref: '#/definitions/ApprovedMinter'
            n2n_host:
                type: string
                x-go-name: N2NHost
            node_type:
                $ref: '#/definitions/NodeType'
            path:
                type: string
                x-go-name: Path
            pools:
                additionalProperties:
                    $ref: '#/definitions/DelegatePool'
                type: object
                x-go-name: Pools
            port:
                format: int64
                type: integer
                x-go-name: Port
            public_key:
                type: string
                x-go-name: PublicKey
            rewards:
                $ref: '#/definitions/Coin'
            settings:
                $ref: '#/definitions/Settings'
            short_name:
                type: string
                x-go-name: ShortName
            total_stake:
                $ref: '#/definitions/Coin'
        title: MinerNode struct that holds information about the registering miner.
        type: object
        x-go-package: 0chain.net/smartcontract/minersc
    MinerNodes:
        properties:
            Nodes:
                items:
                    $ref: '#/definitions/MinerNode'
                type: array
        type: object
        x-go-package: 0chain.net/smartcontract/minersc
    Model:
        description: |-
            Model a basic GoLang struct which includes the following fields: ID, CreatedAt, UpdatedAt, DeletedAt
            It may be embedded into your model or you may build your own model without it
            type User struct {
            gorm.Model
            }
        properties:
            CreatedAt:
                format: date-time
                type: string
            DeletedAt:
                $ref: '#/definitions/DeletedAt'
            ID:
                format: uint64
                type: integer
            UpdatedAt:
                format: date-time
                type: string
        type: object
        x-go-package: gorm.io/gorm
    Mpks:
        properties:
            Mpks:
                additionalProperties:
                    $ref: '#/definitions/MPK'
                type: object
        type: object
        x-go-package: 0chain.net/chaincore/block
    Node:
        properties:
            creation_date:
                $ref: '#/definitions/Timestamp'
            description:
                type: string
                x-go-name: Description
            host:
                type: string
                x-go-name: Host
            id:
                type: string
                x-go-name: ID
            in_prev_mb:
                type: boolean
                x-go-name: InPrevMB
            info:
                $ref: '#/definitions/Info'
            n2n_host:
                type: string
                x-go-name: N2NHost
            path:
                type: string
                x-go-name: Path
            port:
                format: int64
                type: integer
                x-go-name: Port
            public_key:
                type: string
                x-go-name: PublicKey
            set_index:
                format: int64
                type: integer
                x-go-name: SetIndex
            status:
                format: int64
                type: integer
                x-go-name: Status
            type:
                $ref: '#/definitions/NodeType'
            version:
                type: string
                x-go-name: Version
        title: Node - a struct holding the node information */
        type: object
        x-go-package: 0chain.net/chaincore/node
    NodeType:
        format: int8
        title: NodeType used in pools statistic.
        type: integer
        x-go-package: 0chain.net/chaincore/node
    NullTime:
        description: |-
            NullTime implements the Scanner interface so
            it can be used as a scan destination, similar to NullString.
        properties:
            Time:
                format: date-time
                type: string
            Valid:
                type: boolean
        title: NullTime represents a time.Time that may be null.
        type: object
        x-go-package: database/sql
    PartitionLocation:
        properties:
            Location:
                format: int64
                type: integer
            Timestamp:
                $ref: '#/definitions/Timestamp'
        type: object
        x-go-package: 0chain.net/smartcontract/partitions
    Phase:
        format: int64
        title: Phase number.
        type: integer
        x-go-package: 0chain.net/smartcontract/minersc
    PhaseNode:
        properties:
            current_round:
                format: int64
                type: integer
                x-go-name: CurrentRound
            phase:
                $ref: '#/definitions/Phase'
            restarts:
                format: int64
                type: integer
                x-go-name: Restarts
            start_round:
                format: int64
                type: integer
                x-go-name: StartRound
        type: object
        x-go-package: 0chain.net/smartcontract/minersc
    Pool:
        properties:
            nodes:
                additionalProperties:
                    $ref: '#/definitions/Node'
                type: object
                x-go-name: NodesMap
            type:
                $ref: '#/definitions/NodeType'
        title: Pool - a pool of nodes used for the same purpose */
        type: object
        x-go-package: 0chain.net/chaincore/node
    PoolMemberInfo:
        description: PoolMemberInfo of a pool member
        properties:
            n2n_host:
                type: string
                x-go-name: N2NHost
            port:
                type: string
                x-go-name: Port
            public_key:
                type: string
                x-go-name: PublicKey
            type:
                type: string
                x-go-name: Type
        type: object
        x-go-package: 0chain.net/chaincore/smartcontract
    PoolMembersInfo:
        description: PoolMembersInfo array of pool memebers
        properties:
            members_info:
                items:
                    $ref: '#/definitions/PoolMemberInfo'
                type: array
                x-go-name: MembersInfo
        type: object
        x-go-package: 0chain.net/chaincore/smartcontract
    PoolStatus:
        format: int64
        type: integer
        x-go-package: 0chain.net/smartcontract/stakepool/spenum
    PriceRange:
        properties:
            max:
                $ref: '#/definitions/Coin'
            min:
                $ref: '#/definitions/Coin'
        title: PriceRange represents a price range allowed by user to filter blobbers.
        type: object
        x-go-package: 0chain.net/smartcontract/storagesc
    Provider:
        properties:
            CreatedAt:
                format: date-time
                type: string
            ID:
                type: string
            UpdatedAt:
                format: date-time
                type: string
            delegate_wallet:
                type: string
                x-go-name: DelegateWallet
            max_stake:
                $ref: '#/definitions/Coin'
            min_stake:
                $ref: '#/definitions/Coin'
            num_delegates:
                format: int64
                type: integer
                x-go-name: NumDelegates
            rewards:
                $ref: '#/definitions/ProviderRewards'
            service_charge:
                format: double
                type: number
                x-go-name: ServiceCharge
            total_stake:
                $ref: '#/definitions/Coin'
            unstake_total:
                $ref: '#/definitions/Coin'
        type: object
        x-go-package: 0chain.net/smartcontract/dbs/event
    ProviderRewards:
        description: ProviderRewards is a tables stores the rewards and total_rewards for all kinds of providers
        properties:
            CreatedAt:
                format: date-time
                type: string
            DeletedAt:
                $ref: '#/definitions/DeletedAt'
            ID:
                format: uint64
                type: integer
            UpdatedAt:
                format: date-time
                type: string
            provider_id:
                type: string
                x-go-name: ProviderID
            rewards:
                $ref: '#/definitions/Coin'
            total_rewards:
                $ref: '#/definitions/Coin'
        type: object
        x-go-package: 0chain.net/smartcontract/dbs/event
    ReadMarker:
        properties:
            Allocation:
                $ref: '#/definitions/Allocation'
            CreatedAt:
                format: date-time
                type: string
            DeletedAt:
                $ref: '#/definitions/DeletedAt'
            ID:
                format: uint64
                type: integer
            Owner:
                $ref: '#/definitions/User'
            UpdatedAt:
                format: date-time
                type: string
            User:
                $ref: '#/definitions/User'
            allocation_id:
                type: string
                x-go-name: AllocationID
            auth_ticket:
                type: string
                x-go-name: AuthTicket
            blobber_id:
                type: string
                x-go-name: BlobberID
            block_number:
                format: int64
                type: integer
                x-go-name: BlockNumber
            client_id:
                type: string
                x-go-name: ClientID
            owner_id:
                type: string
                x-go-name: OwnerID
            payer_id:
                type: string
                x-go-name: PayerID
            read_counter:
                format: int64
                type: integer
                x-go-name: ReadCounter
            read_size:
                format: double
                type: number
                x-go-name: ReadSize
            signature:
                type: string
                x-go-name: Signature
            timestamp:
                format: int64
                type: integer
                x-go-name: Timestamp
            transaction_id:
                type: string
                x-go-name: TransactionID
        type: object
        x-go-package: 0chain.net/smartcontract/dbs/event
    RewardPartitionLocation:
        properties:
            index:
                format: int64
                type: integer
                x-go-name: Index
            start_round:
                format: int64
                type: integer
                x-go-name: StartRound
            timestamp:
                $ref: '#/definitions/Timestamp'
        type: object
        x-go-package: 0chain.net/smartcontract/storagesc
    Settings:
        properties:
            delegate_wallet:
                type: string
                x-go-name: DelegateWallet
            max_stake:
                $ref: '#/definitions/Coin'
            min_stake:
                $ref: '#/definitions/Coin'
            num_delegates:
                format: int64
                type: integer
                x-go-name: MaxNumDelegates
            service_charge:
                format: double
                type: number
                x-go-name: ServiceChargeRatio
        type: object
        x-go-package: 0chain.net/smartcontract/stakepool
    SharderGeolocation:
        properties:
            latitude:
                format: double
                type: number
                x-go-name: Latitude
            longitude:
                format: double
                type: number
                x-go-name: Longitude
            sharder_id:
                type: string
                x-go-name: SharderID
        type: object
        x-go-package: 0chain.net/smartcontract/dbs/event
    ShareOrSigns:
        properties:
            id:
                type: string
                x-go-name: ID
            share_or_sign:
                additionalProperties:
                    $ref: '#/definitions/DKGKeyShare'
                type: object
                x-go-name: ShareOrSigns
        type: object
        x-go-package: 0chain.net/chaincore/block
    SimpleNode:
        properties:
            build_tag:
                type: string
                x-go-name: BuildTag
            delete:
                type: boolean
                x-go-name: Delete
            geolocation:
                $ref: '#/definitions/SimpleNodeGeolocation'
            host:
                type: string
                x-go-name: Host
            id:
                type: string
                x-go-name: ID
            last_health_check:
                $ref: '#/definitions/Timestamp'
            last_setting_update_round:
                description: LastSettingUpdateRound will be set to round number when settings were updated
                format: int64
                type: integer
                x-go-name: LastSettingUpdateRound
            n2n_host:
                type: string
                x-go-name: N2NHost
            node_type:
                $ref: '#/definitions/NodeType'
            path:
                type: string
                x-go-name: Path
            port:
                format: int64
                type: integer
                x-go-name: Port
            public_key:
                type: string
                x-go-name: PublicKey
            short_name:
                type: string
                x-go-name: ShortName
            total_stake:
                $ref: '#/definitions/Coin'
        type: object
        x-go-package: 0chain.net/smartcontract/minersc
    SimpleNodeGeolocation:
        properties:
            latitude:
                format: double
                type: number
                x-go-name: Latitude
            longitude:
                format: double
                type: number
                x-go-name: Longitude
        type: object
        x-go-package: 0chain.net/smartcontract/minersc
    SimpleNodes:
        additionalProperties:
            $ref: '#/definitions/SimpleNode'
        description: not thread safe
        type: object
        x-go-package: 0chain.net/smartcontract/minersc
    StakePool:
        description: StakePool holds delegate information for an 0chain providers
        properties:
            minter:
                $ref: '#/definitions/ApprovedMinter'
            pools:
                additionalProperties:
                    $ref: '#/definitions/DelegatePool'
                type: object
                x-go-name: Pools
            rewards:
                $ref: '#/definitions/Coin'
            settings:
                $ref: '#/definitions/Settings'
        type: object
        x-go-package: 0chain.net/smartcontract/stakepool
    StorageAllocation:
        properties:
            blobber_details:
                description: |-
                    Blobbers not to be used anywhere except /allocation and /allocations table
                    if Blobbers are getting used in any smart-contract, we should avoid.
                items:
                    $ref: '#/definitions/BlobberAllocation'
                type: array
                x-go-name: BlobberAllocs
            canceled:
                description: |-
                    Canceled set to true where allocation finalized by cancel_allocation
                    transaction.
                type: boolean
                x-go-name: Canceled
            curators:
                items:
                    type: string
                type: array
                x-go-name: Curators
            data_shards:
                format: int64
                type: integer
                x-go-name: DataShards
            diverse_blobbers:
                type: boolean
                x-go-name: DiverseBlobbers
            expiration_date:
                $ref: '#/definitions/Timestamp'
            file_options:
                description: |-
                    FileOptions to define file restrictions on an allocation for third-parties
                    default 00000000 for all crud operations suggesting only owner has the below listed abilities.
                    enabling option/s allows any third party to perform certain ops
                    00000001 - 1  - upload
                    00000010 - 2  - delete
                    00000100 - 4  - update
                    00001000 - 8  - move
                    00010000 - 16 - copy
                    00100000 - 32 - rename
                format: uint8
                type: integer
                x-go-name: FileOptions
            finalized:
                description: Finalized is true where allocation has been finalized.
                type: boolean
                x-go-name: Finalized
            id:
                description: |-
                    ID is unique allocation ID that is equal to hash of transaction with
                    which the allocation has created.
                type: string
                x-go-name: ID
            is_immutable:
                description: Defines mutability of the files in the allocation, used by blobber on CommitWrite
                type: boolean
                x-go-name: IsImmutable
            moved_back:
                $ref: '#/definitions/Coin'
            moved_to_challenge:
                $ref: '#/definitions/Coin'
            moved_to_validators:
                $ref: '#/definitions/Coin'
            name:
                description: Name is the name of an allocation
                type: string
                x-go-name: Name
            owner_id:
                type: string
                x-go-name: Owner
            owner_public_key:
                type: string
                x-go-name: OwnerPublicKey
            parity_shards:
                format: int64
                type: integer
                x-go-name: ParityShards
            preferred_blobbers:
                items:
                    type: string
                type: array
                x-go-name: PreferredBlobbers
            read_price_range:
                $ref: '#/definitions/PriceRange'
            size:
                format: int64
                type: integer
                x-go-name: Size
            start_time:
                $ref: '#/definitions/Timestamp'
            stats:
                $ref: '#/definitions/StorageAllocationStats'
            third_party_extendable:
                description: Flag to determine if anyone can extend this allocation
                type: boolean
                x-go-name: ThirdPartyExtendable
            time_unit:
                $ref: '#/definitions/Duration'
            tx:
                description: Tx keeps hash with which the allocation has created or updated. todo do we need this field?
                type: string
                x-go-name: Tx
            write_pool:
                $ref: '#/definitions/Coin'
            write_price_range:
                $ref: '#/definitions/PriceRange'
        title: StorageAllocation request and entity.
        type: object
        x-go-package: 0chain.net/smartcontract/storagesc
    StorageAllocationStats:
        properties:
            latest_closed_challenge:
                type: string
                x-go-name: LastestClosedChallengeTxn
            num_failed_challenges:
                format: int64
                type: integer
                x-go-name: FailedChallenges
            num_of_reads:
                format: int64
                type: integer
                x-go-name: NumReads
            num_of_writes:
                format: int64
                type: integer
                x-go-name: NumWrites
            num_open_challenges:
                format: int64
                type: integer
                x-go-name: OpenChallenges
            num_success_challenges:
                format: int64
                type: integer
                x-go-name: SuccessChallenges
            total_challenges:
                format: int64
                type: integer
                x-go-name: TotalChallenges
            used_size:
                format: int64
                type: integer
                x-go-name: UsedSize
        type: object
        x-go-package: 0chain.net/smartcontract/storagesc
    StorageChallenge:
        properties:
            allocation_id:
                type: string
                x-go-name: AllocationID
            blobber_id:
                type: string
                x-go-name: BlobberID
            created:
                $ref: '#/definitions/Timestamp'
            id:
                type: string
                x-go-name: ID
            responded:
                type: boolean
                x-go-name: Responded
            total_validators:
                format: int64
                type: integer
                x-go-name: TotalValidators
            validator_ids:
                items:
                    type: string
                type: array
                x-go-name: ValidatorIDs
        type: object
        x-go-package: 0chain.net/smartcontract/storagesc
    StorageChallengeResponse:
        properties:
            allocation_id:
                type: string
                x-go-name: AllocationID
            allocation_root:
                type: string
                x-go-name: AllocationRoot
            blobber_id:
                type: string
                x-go-name: BlobberID
            created:
                $ref: '#/definitions/Timestamp'
            id:
                type: string
                x-go-name: ID
            responded:
                type: boolean
                x-go-name: Responded
            seed:
                format: int64
                type: integer
                x-go-name: Seed
            total_validators:
                format: int64
                type: integer
                x-go-name: TotalValidators
            validator_ids:
                items:
                    type: string
                type: array
                x-go-name: ValidatorIDs
            validators:
                items:
                    $ref: '#/definitions/ValidationNode'
                type: array
                x-go-name: Validators
        type: object
        x-go-package: 0chain.net/smartcontract/storagesc
    StorageNode:
        properties:
            allocated:
                format: int64
                type: integer
                x-go-name: Allocated
            capacity:
                format: int64
                type: integer
                x-go-name: Capacity
            data_read_last_reward_round:
                format: double
                type: number
                x-go-name: DataReadLastRewardRound
            geolocation:
                $ref: '#/definitions/StorageNodeGeolocation'
            id:
                type: string
                x-go-name: ID
            last_health_check:
                $ref: '#/definitions/Timestamp'
            last_reward_data_read_round:
                format: int64
                type: integer
                x-go-name: LastRewardDataReadRound
            reward_partition:
                $ref: '#/definitions/RewardPartitionLocation'
            saved_data:
                format: int64
                type: integer
                x-go-name: SavedData
            stake_pool_settings:
                $ref: '#/definitions/Settings'
            terms:
                $ref: '#/definitions/Terms'
            url:
                type: string
                x-go-name: BaseURL
        title: StorageNode represents Blobber configurations.
        type: object
        x-go-package: 0chain.net/smartcontract/storagesc
    StorageNodeGeolocation:
        description: Move to the core, in case of multi-entity use of geo data
        properties:
            latitude:
                format: double
                type: number
                x-go-name: Latitude
            longitude:
                format: double
                type: number
                x-go-name: Longitude
        type: object
        x-go-package: 0chain.net/smartcontract/storagesc
    StringMap:
        properties:
            fields:
                additionalProperties:
                    type: string
                type: object
                x-go-name: Fields
        type: object
        x-go-package: 0chain.net/smartcontract
    Terms:
        description: but any existing offer will use terms of offer signing time.
        properties:
            max_offer_duration:
                $ref: '#/definitions/Duration'
            min_lock_demand:
                description: |-
                    MinLockDemand in number in [0; 1] range. It represents part of
                    allocation should be locked for the blobber rewards even if
                    user never write something to the blobber.
                format: double
                type: number
                x-go-name: MinLockDemand
            read_price:
                $ref: '#/definitions/Coin'
            write_price:
                $ref: '#/definitions/Coin'
        title: Terms represents Blobber terms. A Blobber can update its terms,
        type: object
        x-go-package: 0chain.net/smartcontract/storagesc
    Timestamp:
        description: |-
            go:generate msgp -io=false -tests=false -v
            Timestamp - just a wrapper to control the json encoding */
        format: int64
        type: integer
        x-go-package: 0chain.net/core/common
    Transaction:
        description: Transaction model to save the transaction data
        properties:
            CreatedAt:
                format: date-time
                type: string
            DeletedAt:
                $ref: '#/definitions/DeletedAt'
            ID:
                format: uint64
                type: integer
            ReadMarkers:
                description: ref
                items:
                    $ref: '#/definitions/ReadMarker'
                type: array
            UpdatedAt:
                format: date-time
                type: string
            WriteMarker:
                items:
                    $ref: '#/definitions/WriteMarker'
                type: array
            block_hash:
                type: string
                x-go-name: BlockHash
            client_id:
                type: string
                x-go-name: ClientId
            creation_date:
                format: int64
                type: integer
                x-go-name: CreationDate
            fee:
                $ref: '#/definitions/Coin'
            hash:
                type: string
                x-go-name: Hash
            nonce:
                format: int64
                type: integer
                x-go-name: Nonce
            output_hash:
                type: string
                x-go-name: OutputHash
            round:
                format: int64
                type: integer
                x-go-name: Round
            signature:
                type: string
                x-go-name: Signature
            status:
                format: int64
                type: integer
                x-go-name: Status
            to_client_id:
                type: string
                x-go-name: ToClientId
            transaction_data:
                type: string
                x-go-name: TransactionData
            transaction_output:
                type: string
                x-go-name: TransactionOutput
            transaction_type:
                format: int64
                type: integer
                x-go-name: TransactionType
            value:
                $ref: '#/definitions/Coin'
            version:
                type: string
                x-go-name: Version
        type: object
        x-go-package: 0chain.net/smartcontract/dbs/event
    User:
        properties:
            CreatedAt:
                format: date-time
                type: string
            DeletedAt:
                $ref: '#/definitions/DeletedAt'
            ID:
                format: uint64
                type: integer
            UpdatedAt:
                format: date-time
                type: string
            balance:
                $ref: '#/definitions/Coin'
            change:
                $ref: '#/definitions/Coin'
            nonce:
                format: int64
                type: integer
                x-go-name: Nonce
            round:
                format: int64
                type: integer
                x-go-name: Round
            txn_hash:
                type: string
                x-go-name: TxnHash
            user_id:
                type: string
                x-go-name: UserID
        type: object
        x-go-package: 0chain.net/smartcontract/dbs/event
    ValidationNode:
        properties:
            id:
                type: string
                x-go-name: ID
            stake_pool_settings:
                $ref: '#/definitions/Settings'
            url:
                type: string
                x-go-name: BaseURL
        type: object
        x-go-package: 0chain.net/smartcontract/storagesc
    Validator:
        properties:
            CreatedAt:
                format: date-time
                type: string
            ID:
                type: string
            UpdatedAt:
                format: date-time
                type: string
            delegate_wallet:
                type: string
                x-go-name: DelegateWallet
            max_stake:
                $ref: '#/definitions/Coin'
            min_stake:
                $ref: '#/definitions/Coin'
            num_delegates:
                format: int64
                type: integer
                x-go-name: NumDelegates
            public_key:
                type: string
                x-go-name: PublicKey
            rewards:
                $ref: '#/definitions/ProviderRewards'
            service_charge:
                format: double
                type: number
                x-go-name: ServiceCharge
            total_stake:
                $ref: '#/definitions/Coin'
            unstake_total:
                $ref: '#/definitions/Coin'
            url:
                type: string
                x-go-name: BaseUrl
        type: object
        x-go-package: 0chain.net/smartcontract/dbs/event
    VersionField:
        description: go:generate msgp -io=false -tests=false -v
        properties:
            version:
                type: string
                x-go-name: Version
        type: object
        x-go-package: 0chain.net/core/datastore
    WriteMarker:
        properties:
            allocation_id:
                type: string
                x-go-name: AllocationID
            allocation_root:
                type: string
                x-go-name: AllocationRoot
            blobber_id:
                type: string
                x-go-name: BlobberID
            client_id:
                type: string
                x-go-name: ClientID
            content_hash:
                type: string
                x-go-name: ContentHash
            lookup_hash:
                description: file info
                type: string
                x-go-name: LookupHash
            name:
                type: string
                x-go-name: Name
            operation:
                type: string
                x-go-name: Operation
            prev_allocation_root:
                type: string
                x-go-name: PreviousAllocationRoot
            signature:
                type: string
                x-go-name: Signature
            size:
                format: int64
                type: integer
                x-go-name: Size
            timestamp:
                $ref: '#/definitions/Timestamp'
                format: int64
                type: integer
                x-go-name: Timestamp
        type: object
        x-go-package: 0chain.net/smartcontract/storagesc
    authorizerNode:
        properties:
            id:
                type: string
                x-go-name: ID
            url:
                type: string
                x-go-name: URL
        type: object
        x-go-package: 0chain.net/smartcontract/zcnsc
    authorizerNodesResponse:
        properties:
            nodes:
                items:
                    $ref: '#/definitions/authorizerNode'
                type: array
                x-go-name: Nodes
        type: object
        x-go-package: 0chain.net/smartcontract/zcnsc
    authorizerResponse:
        properties:
            delegate_wallet:
                description: stake_pool_settings
                type: string
                x-go-name: DelegateWallet
            fee:
                $ref: '#/definitions/Coin'
            id:
                type: string
                x-go-name: AuthorizerID
            last_health_check:
                description: Stats
                format: int64
                type: integer
                x-go-name: LastHealthCheck
            latitude:
                description: Geolocation
                format: double
                type: number
                x-go-name: Latitude
            longitude:
                format: double
                type: number
                x-go-name: Longitude
            max_stake:
                $ref: '#/definitions/Coin'
            min_stake:
                $ref: '#/definitions/Coin'
            num_delegates:
                format: int64
                type: integer
                x-go-name: NumDelegates
            service_charge:
                format: double
                type: number
                x-go-name: ServiceCharge
            url:
                type: string
                x-go-name: URL
        type: object
        x-go-package: 0chain.net/smartcontract/zcnsc
    challengePoolStat:
        properties:
            balance:
                $ref: '#/definitions/Coin'
            expiration:
                $ref: '#/definitions/Timestamp'
            finalized:
                type: boolean
                x-go-name: Finalized
            id:
                type: string
                x-go-name: ID
            start_time:
                $ref: '#/definitions/Timestamp'
        type: object
        x-go-package: 0chain.net/smartcontract/storagesc
    destInfo:
        properties:
            earned:
                $ref: '#/definitions/Coin'
            id:
                type: string
                x-go-name: ID
            last:
                $ref: '#/definitions/Timestamp'
            vested:
                $ref: '#/definitions/Coin'
            wanted:
                $ref: '#/definitions/Coin'
        type: object
        x-go-package: 0chain.net/smartcontract/vestingsc
    eventList:
        properties:
            events:
                items:
                    $ref: '#/definitions/Event'
                type: array
                x-go-name: Events
        type: object
        x-go-package: 0chain.net/smartcontract/minersc
    fullBlock:
        properties:
            CreatedAt:
                format: date-time
                type: string
            DeletedAt:
                $ref: '#/definitions/DeletedAt'
            ID:
                format: uint64
                type: integer
            UpdatedAt:
                format: date-time
                type: string
            chain_id:
                type: string
                x-go-name: ChainId
            created_at:
                format: date-time
                type: string
                x-go-name: CreatedAt
            creation_date:
                format: int64
                type: integer
                x-go-name: CreationDate
            hash:
                type: string
                x-go-name: Hash
            is_finalised:
                type: boolean
                x-go-name: IsFinalised
            magic_block_hash:
                type: string
                x-go-name: MagicBlockHash
            merkle_tree_root:
                type: string
                x-go-name: MerkleTreeRoot
            miner_id:
                type: string
                x-go-name: MinerID
            num_txns:
                format: int64
                type: integer
                x-go-name: NumTxns
            prev_hash:
                type: string
                x-go-name: PrevHash
            receipt_merkle_tree_root:
                type: string
                x-go-name: ReceiptMerkleTreeRoot
            round:
                format: int64
                type: integer
                x-go-name: Round
            round_random_seed:
                format: int64
                type: integer
                x-go-name: RoundRandomSeed
            round_timeout_count:
                format: int64
                type: integer
                x-go-name: RoundTimeoutCount
            running_txn_count:
                type: string
                x-go-name: RunningTxnCount
            signature:
                type: string
                x-go-name: Signature
            state_hash:
                type: string
                x-go-name: StateHash
            transactions:
                items:
                    $ref: '#/definitions/Transaction'
                type: array
                x-go-name: Transactions
            version:
                type: string
                x-go-name: Version
        type: object
        x-go-package: 0chain.net/smartcontract/storagesc
    nodeStat:
        properties:
            build_tag:
                type: string
                x-go-name: BuildTag
            delete:
                type: boolean
                x-go-name: Delete
            geolocation:
                $ref: '#/definitions/SimpleNodeGeolocation'
            host:
                type: string
                x-go-name: Host
            id:
                type: string
                x-go-name: ID
            last_health_check:
                $ref: '#/definitions/Timestamp'
            last_setting_update_round:
                description: LastSettingUpdateRound will be set to round number when settings were updated
                format: int64
                type: integer
                x-go-name: LastSettingUpdateRound
            minter:
                $ref: '#/definitions/ApprovedMinter'
            n2n_host:
                type: string
                x-go-name: N2NHost
            node_type:
                $ref: '#/definitions/NodeType'
            path:
                type: string
                x-go-name: Path
            pools:
                additionalProperties:
                    $ref: '#/definitions/DelegatePool'
                type: object
                x-go-name: Pools
            port:
                format: int64
                type: integer
                x-go-name: Port
            public_key:
                type: string
                x-go-name: PublicKey
            rewards:
                $ref: '#/definitions/Coin'
            round:
                format: int64
                type: integer
                x-go-name: Round
            settings:
                $ref: '#/definitions/Settings'
            short_name:
                type: string
                x-go-name: ShortName
            total_reward:
                format: int64
                type: integer
                x-go-name: TotalReward
            total_stake:
                $ref: '#/definitions/Coin'
        type: object
        x-go-package: 0chain.net/smartcontract/minersc
    periodicResponse:
        properties:
            start_time:
                format: date-time
                type: string
                x-go-name: Start
            time_left:
                type: string
                x-go-name: Restart
            tokens_allowed:
                $ref: '#/definitions/Coin'
            tokens_poured:
                $ref: '#/definitions/Coin'
        type: object
        x-go-package: 0chain.net/smartcontract/faucetsc
    readMarkersCount:
        properties:
            read_markers_count:
                format: int64
                type: integer
                x-go-name: ReadMarkersCount
        type: object
        x-go-package: 0chain.net/smartcontract/storagesc
    readPool:
        description: |-
            one for the allocations that the client (client_id) owns
            and the other for the allocations that the client (client_id) doesn't own
        properties:
            balance:
                $ref: '#/definitions/Coin'
        title: readPool represents new trimmed down readPool consisting of two balances,
        type: object
        x-go-package: 0chain.net/smartcontract/storagesc
    stakePoolStat:
        properties:
            balance:
                $ref: '#/definitions/Coin'
            delegate:
                items:
                    $ref: '#/definitions/DelegatePoolStat'
                type: array
                x-go-name: Delegate
            penalty:
                $ref: '#/definitions/Coin'
            pool_id:
                type: string
                x-go-name: ID
            rewards:
                $ref: '#/definitions/Coin'
            settings:
                $ref: '#/definitions/Settings'
            stake_total:
                $ref: '#/definitions/Coin'
            unstake_total:
                $ref: '#/definitions/Coin'
        type: object
        x-go-name: StakePoolStat
        x-go-package: 0chain.net/smartcontract/stakepool
    storageNodeResponse:
        properties:
            allocated:
                format: int64
                type: integer
                x-go-name: Allocated
            capacity:
                format: int64
                type: integer
                x-go-name: Capacity
            creation_round:
                format: int64
                type: integer
                x-go-name: CreationRound
            data_read_last_reward_round:
                format: double
                type: number
                x-go-name: DataReadLastRewardRound
            geolocation:
                $ref: '#/definitions/StorageNodeGeolocation'
            id:
                type: string
                x-go-name: ID
            last_health_check:
                $ref: '#/definitions/Timestamp'
            last_reward_data_read_round:
                format: int64
                type: integer
                x-go-name: LastRewardDataReadRound
            read_data:
                format: int64
                type: integer
                x-go-name: ReadData
            reward_partition:
                $ref: '#/definitions/RewardPartitionLocation'
            saved_data:
                format: int64
                type: integer
                x-go-name: SavedData
            stake_pool_settings:
                $ref: '#/definitions/Settings'
            terms:
                $ref: '#/definitions/Terms'
            total_offers:
                $ref: '#/definitions/Coin'
            total_service_charge:
                $ref: '#/definitions/Coin'
            total_stake:
                $ref: '#/definitions/Coin'
            uncollected_service_charge:
                $ref: '#/definitions/Coin'
            url:
                type: string
                x-go-name: BaseURL
            used_allocation:
                format: int64
                type: integer
                x-go-name: UsedAllocation
        title: StorageNode represents Blobber configurations.
        type: object
        x-go-package: 0chain.net/smartcontract/storagesc
    storageNodesResponse:
        properties:
            Nodes:
                items:
                    $ref: '#/definitions/storageNodeResponse'
                type: array
        type: object
        x-go-package: 0chain.net/smartcontract/storagesc
    stringArray:
        items:
            type: string
        type: array
        x-go-package: 0chain.net/smartcontract/storagesc
    timestampToRoundResp:
<<<<<<< HEAD
=======
        properties:
            rounds:
                items:
                    format: int64
                    type: integer
                type: array
                x-go-name: Rounds
        type: object
        x-go-package: 0chain.net/smartcontract/storagesc
    userPoolStat:
>>>>>>> 7fd7d3ec
        properties:
            rounds:
                items:
                    format: int64
                    type: integer
                type: array
                x-go-name: Rounds
        type: object
        x-go-package: 0chain.net/smartcontract/storagesc
    userPoolStat:
        properties:
            pools:
                additionalProperties:
                    items:
                        $ref: '#/definitions/DelegatePoolStat'
                    type: array
                type: object
                x-go-name: Pools
        type: object
        x-go-name: UserPoolStat
        x-go-package: 0chain.net/smartcontract/stakepool
    vestingClientPools:
        properties:
            pools:
                items:
                    type: string
                type: array
                x-go-name: Pools
        type: object
        x-go-name: clientPools
        x-go-package: 0chain.net/smartcontract/vestingsc
    vestingInfo:
        properties:
            balance:
                $ref: '#/definitions/Coin'
            client_id:
                type: string
                x-go-name: ClientID
            description:
                type: string
                x-go-name: Description
            destinations:
                items:
                    $ref: '#/definitions/destInfo'
                type: array
                x-go-name: Destinations
            expire_at:
                $ref: '#/definitions/Timestamp'
            left:
                $ref: '#/definitions/Coin'
            pool_id:
                type: string
                x-go-name: ID
            start_time:
                $ref: '#/definitions/Timestamp'
        type: object
        x-go-name: info
        x-go-package: 0chain.net/smartcontract/vestingsc
host: localhost:7171
info:
    title: '0chain Api:'
    version: 0.0.1
paths:
    /v1/chain/get/stats:
        get:
            description: a handler to provide block statistics
            operationId: chainstatus
            responses:
                "200":
                    description: ""
                "404":
                    description: ""
    /v1/screst/6dba10422e368813802877a85039d3985d96760ed844092319743fb3a76712d3/GetGlobalConfig:
        get:
            description: get zcn configuration settings
            operationId: GetGlobalConfig
            responses:
                "200":
                    description: StringMap
                    schema:
                        $ref: '#/definitions/StringMap'
                "404":
                    description: ""
    /v1/screst/6dba10422e368813802877a85039d3985d96760ed844092319743fb3a76712d3/faucet_config:
        get:
            description: faucet smart contract configuration settings
            operationId: faucet_config
            responses:
                "200":
                    description: StringMap
                    schema:
                        $ref: '#/definitions/StringMap'
                "404":
                    description: ""
    /v1/screst/6dba10422e368813802877a85039d3985d96760ed844092319743fb3a76712d3/getAuthorizer:
        get:
            description: get authorizer
            operationId: getAuthorizer
            responses:
                "200":
                    description: authorizerResponse
                    schema:
                        $ref: '#/definitions/authorizerResponse'
                "404":
                    description: ""
    /v1/screst/6dba10422e368813802877a85039d3985d96760ed844092319743fb3a76712d3/globalPeriodicLimit:
        get:
            description: list minersc config settings
            operationId: globalPeriodicLimit
            responses:
                "200":
                    description: periodicResponse
                    schema:
                        $ref: '#/definitions/periodicResponse'
                "404":
                    description: ""
    /v1/screst/6dba10422e368813802877a85039d3985d96760ed844092319743fb3a76712d3/personalPeriodicLimit:
        get:
            description: list minersc config settings
            operationId: personalPeriodicLimit
            responses:
                "200":
                    description: periodicResponse
                    schema:
                        $ref: '#/definitions/periodicResponse'
                "404":
                    description: ""
    /v1/screst/6dba10422e368813802877a85039d3985d96760ed844092319743fb3a76712d3/pourAmount:
        get:
            description: pour amount
            operationId: pourAmount
            responses:
                "200":
                    description: ""
                "404":
                    description: ""
    /v1/screst/6dba10422e368813802877a85039d3985d96760ed844092319743fb3a76712d7/alloc-blobber-term:
        get:
            description: Gets statistic for all locked tokens of a stake pool
            operationId: getAllocBlobberTerms
            parameters:
                - description: id of allocation
                  in: query
                  name: allocation_id
                  type: string
                - description: id of blobber
                  in: query
                  name: blobber_id
                  type: string
            responses:
                "200":
                    description: Terms
                    schema:
                        $ref: '#/definitions/Terms'
                "400":
                    description: ""
                "500":
                    description: ""
    /v1/screst/6dba10422e368813802877a85039d3985d96760ed844092319743fb3a76712d7/alloc_blobbers:
        get:
            operationId: alloc_blobbers
            parameters:
                - description: allocation data
                  in: query
                  name: allocation_data
                  required: true
                  type: string
                - description: offset
                  in: query
                  name: offset
                  type: string
                - description: limit
                  in: query
                  name: limit
                  type: string
                - description: desc or asc
                  in: query
                  name: sort
                  type: string
            responses:
                "200":
                    description: ""
                "400":
                    description: ""
            summary: returns list of all blobbers alive that match the allocation request.
    /v1/screst/6dba10422e368813802877a85039d3985d96760ed844092319743fb3a76712d7/alloc_read_size:
        get:
            operationId: alloc_read_size
            parameters:
                - description: allocation for which to get challenge pools statistics
                  in: query
                  name: allocation_id
                  required: true
                  type: string
                - description: block number
                  in: query
                  name: block_number
                  required: true
                  type: string
            responses:
                "200":
                    description: challengePoolStat
                    schema:
                        $ref: '#/definitions/challengePoolStat'
                "400":
                    description: ""
    /v1/screst/6dba10422e368813802877a85039d3985d96760ed844092319743fb3a76712d7/alloc_write_marker_count:
        get:
            operationId: alloc_write_marker_count
            parameters:
                - description: allocation for which to get challenge pools statistics
                  in: query
                  name: allocation_id
                  required: true
                  type: string
            responses:
                "200":
                    description: challengePoolStat
                    schema:
                        $ref: '#/definitions/challengePoolStat'
                "400":
                    description: ""
    /v1/screst/6dba10422e368813802877a85039d3985d96760ed844092319743fb3a76712d7/alloc_written_size:
        get:
            description: statistic for all locked tokens of a challenge pool
            operationId: alloc_written_size
            parameters:
                - description: allocation for which to get challenge pools statistics
                  in: query
                  name: allocation_id
                  required: true
                  type: string
                - description: block number
                  in: query
                  name: block_number
                  required: true
                  type: string
            responses:
                "200":
                    description: challengePoolStat
                    schema:
                        $ref: '#/definitions/challengePoolStat'
                "400":
                    description: ""
    /v1/screst/6dba10422e368813802877a85039d3985d96760ed844092319743fb3a76712d7/allocWrittenSizePerPeriod:
        get:
            description: Total amount of data added during given blocks
            operationId: allocWrittenSizePerPeriod
            parameters:
                - description: start block number
                  in: query
                  name: block-start
                  required: true
                  type: string
                - description: end block number
                  in: query
                  name: block-end
                  required: true
                  type: string
            responses:
                "200":
                    description: Int64Map
                    schema:
                        $ref: '#/definitions/Int64Map'
                "400":
                    description: ""
    /v1/screst/6dba10422e368813802877a85039d3985d96760ed844092319743fb3a76712d7/allocation:
        get:
            description: Gets allocation object
            operationId: allocation
            parameters:
                - description: offset
                  in: query
                  name: allocation
                  required: true
                  type: string
            responses:
                "200":
                    description: StorageAllocation
                    schema:
                        $ref: '#/definitions/StorageAllocation'
                "400":
                    description: ""
                "500":
                    description: ""
    /v1/screst/6dba10422e368813802877a85039d3985d96760ed844092319743fb3a76712d7/allocation_min_lock:
        get:
            operationId: allocation_min_lock
            parameters:
                - description: json marshall of new allocation request input data
                  in: query
                  name: allocation_data
                  required: true
                  type: string
            responses:
                "200":
                    description: Int64Map
                    schema:
                        $ref: '#/definitions/Int64Map'
                "400":
                    description: ""
                "500":
                    description: ""
            summary: Calculates the cost of a new allocation request.
    /v1/screst/6dba10422e368813802877a85039d3985d96760ed844092319743fb3a76712d7/allocations:
        get:
            description: Gets a list of allocation information for allocations owned by the client
            operationId: allocations
            parameters:
                - description: owner of allocations we wish to list
                  in: query
                  name: client
                  required: true
                  type: string
                - description: offset
                  in: query
                  name: offset
                  type: string
                - description: limit
                  in: query
                  name: limit
                  type: string
                - description: desc or asc
                  in: query
                  name: sort
                  type: string
            responses:
                "200":
                    description: StorageAllocation
                    schema:
                        items:
                            $ref: '#/definitions/StorageAllocation'
                        type: array
                "400":
                    description: ""
                "500":
                    description: ""
    /v1/screst/6dba10422e368813802877a85039d3985d96760ed844092319743fb3a76712d7/average-write-price:
        get:
            description: Gets the average write price across all blobbers
            operationId: average-write-price
            responses:
                "200":
                    description: Int64Map
                    schema:
                        $ref: '#/definitions/Int64Map'
                "400":
                    description: ""
    /v1/screst/6dba10422e368813802877a85039d3985d96760ed844092319743fb3a76712d7/blobber-challenges:
        get:
            description: Gets challenges for a blobber by challenge id
            operationId: blobber-challenges
            parameters:
                - description: id of blobber
                  in: query
                  name: id
                  required: true
                  type: string
                - description: start time of interval
                  in: query
                  name: start
                  required: true
                  type: string
                - description: end time of interval
                  in: query
                  name: end
                  required: true
                  type: string
            responses:
                "200":
                    description: Challenges
                    schema:
                        $ref: '#/definitions/Challenges'
                "400":
                    description: ""
                "404":
                    description: ""
                "500":
                    description: ""
    /v1/screst/6dba10422e368813802877a85039d3985d96760ed844092319743fb3a76712d7/blobber-rank:
        get:
            description: challenges passed / total challenges
            operationId: blobber-rank
            parameters:
                - description: id of blobber
                  in: query
                  name: id
                  required: true
                  type: string
            responses:
                "200":
                    description: Int64Map
                    schema:
                        $ref: '#/definitions/Int64Map'
                "400":
                    description: ""
            summary: Gets the rank of a blobber.
    /v1/screst/6dba10422e368813802877a85039d3985d96760ed844092319743fb3a76712d7/blobber_ids:
        get:
            description: convert list of blobber urls into ids
            operationId: blobber_ids
            parameters:
                - description: allocation data
                  in: query
                  name: free_allocation_data
                  required: true
                  type: string
                - description: offset
                  in: query
                  name: offset
                  type: string
                - description: limit
                  in: query
                  name: limit
                  type: string
                - description: desc or asc
                  in: query
                  name: sort
                  type: string
            responses:
                "200":
                    description: stringArray
                    schema:
                        $ref: '#/definitions/stringArray'
                "400":
                    description: ""
    /v1/screst/6dba10422e368813802877a85039d3985d96760ed844092319743fb3a76712d7/blobbers-by-geolocation:
        get:
            description: |-
                + name: max_latitude
                description: maximum latitude value, defaults to 90
                in: query
                type: string
                + name: min_latitude
                description:  minimum latitude value, defaults to -90
                in: query
                type: string
                + name: max_longitude
                description: maximum max_longitude value, defaults to 180
                in: query
                type: string
                + name: min_longitude
                description: minimum max_longitude value, defaults to -180
                in: query
                type: string
                + name: offset
                description: offset
                in: query
                type: string
                + name: limit
                description: limit
                in: query
                type: string
                + name: sort
                description: desc or asc
                in: query
                type: string
            operationId: blobbers-by-geolocation
            responses:
                "200":
                    description: stringArray
                    schema:
                        $ref: '#/definitions/stringArray'
                "500":
                    description: ""
            summary: Returns a list of all blobbers within a rectangle defined by maximum and minimum latitude and longitude values.
    /v1/screst/6dba10422e368813802877a85039d3985d96760ed844092319743fb3a76712d7/blobbers-by-rank:
        get:
            description: Gets list of all blobbers ordered by rank
            operationId: blobbers-by-rank
            parameters:
                - description: offset
                  in: query
                  name: offset
                  type: string
                - description: limit
                  in: query
                  name: limit
                  type: string
                - description: desc or asc
                  in: query
                  name: sort
                  type: string
            responses:
                "200":
                    description: storageNodeResponse
                    schema:
                        $ref: '#/definitions/storageNodeResponse'
                "500":
                    description: ""
    /v1/screst/6dba10422e368813802877a85039d3985d96760ed844092319743fb3a76712d7/block:
        get:
            description: Gets block information
            operationId: block
            parameters:
                - description: block hash
                  in: query
                  name: block_hash
                  type: string
                - description: block created closest to the date (epoch timestamp in nanoseconds)
                  in: query
                  name: date
                  type: string
                - description: block round
                  in: query
                  name: round
                  type: string
            responses:
                "200":
                    description: Block
                    schema:
                        $ref: '#/definitions/Block'
                "400":
                    description: ""
                "500":
                    description: ""
    /v1/screst/6dba10422e368813802877a85039d3985d96760ed844092319743fb3a76712d7/collected_reward:
        get:
            description: '> Note: Using start/end-block and start/end-date together would only return results with start/end-block'
            operationId: collected_reward
            parameters:
                - description: start block
                  in: query
                  name: start-block
                  type: string
                - description: end block
                  in: query
                  name: end-block
                  type: string
                - description: start date
                  in: query
                  name: start-date
                  type: string
                - description: end date
                  in: query
                  name: end-date
                  type: string
                - description: number of data points in response
                  in: query
                  name: data-points
                  type: string
                - description: client id
                  in: query
                  name: client-id
                  required: true
                  type: string
            responses:
                "200":
                    description: challengePoolStat
                    schema:
                        $ref: '#/definitions/challengePoolStat'
                "400":
                    description: ""
            summary: |-
                Returns collected reward for a client_id.
                > Note: start-date and end-date resolves to the closest block number for those timestamps on the network.
    /v1/screst/6dba10422e368813802877a85039d3985d96760ed844092319743fb3a76712d7/count_readmarkers:
        get:
            description: Gets read markers according to a filter
            operationId: count_readmarkers
            parameters:
                - description: count read markers for this allocation
                  in: query
                  name: allocation_id
                  required: true
                  type: string
            responses:
                "200":
                    description: readMarkersCount
                    schema:
                        $ref: '#/definitions/readMarkersCount'
                "500":
                    description: ""
    /v1/screst/6dba10422e368813802877a85039d3985d96760ed844092319743fb3a76712d7/errors:
        get:
            description: Gets errors returned by indicated transaction
            operationId: errors
            parameters:
                - description: transaction_hash
                  in: query
                  name: transaction_hash
                  required: true
                  type: string
                - description: offset
                  in: query
                  name: offset
                  type: string
                - description: limit
                  in: query
                  name: limit
                  type: string
                - description: desc or asc
                  in: query
                  name: sort
                  type: string
            responses:
                "200":
                    description: Error
                    schema:
                        items:
                            $ref: '#/definitions/Error'
                        type: array
                "400":
                    description: ""
                "500":
                    description: ""
    /v1/screst/6dba10422e368813802877a85039d3985d96760ed844092319743fb3a76712d7/free_alloc_blobbers:
        get:
            operationId: free_alloc_blobbers
            parameters:
                - description: allocation data
                  in: query
                  name: free_allocation_data
                  required: true
                  type: string
                - description: offset
                  in: query
                  name: offset
                  type: string
                - description: limit
                  in: query
                  name: limit
                  type: string
                - description: desc or asc
                  in: query
                  name: sort
                  type: string
            responses:
                "200":
                    description: ""
                "400":
                    description: ""
            summary: returns list of all blobbers alive that match the free allocation request.
    /v1/screst/6dba10422e368813802877a85039d3985d96760ed844092319743fb3a76712d7/get_blobber_total_stakes:
        get:
            description: Gets total stake of all blobbers combined
            operationId: get_blobber_total_stakes
            responses:
                "200":
                    description: Int64Map
                    schema:
                        $ref: '#/definitions/Int64Map'
                "500":
                    description: ""
    /v1/screst/6dba10422e368813802877a85039d3985d96760ed844092319743fb3a76712d7/get_blocks:
        get:
            operationId: get_blocks
            parameters:
                - description: block hash
                  in: query
                  name: block_hash
                  required: true
                  type: string
                - description: offset
                  in: query
                  name: offset
                  type: string
                - description: limit
                  in: query
                  name: limit
                  type: string
                - description: desc or asc
                  in: query
                  name: sort
                  type: string
            responses:
                "200":
                    description: fullBlock
                    schema:
                        items:
                            $ref: '#/definitions/fullBlock'
                        type: array
                "400":
                    description: ""
                "500":
                    description: ""
            summary: 'Gets block information for all blocks. Todo: We need to add a filter to this.'
    /v1/screst/6dba10422e368813802877a85039d3985d96760ed844092319743fb3a76712d7/get_validator:
        get:
            description: Gets validator information
            operationId: get_validator
            parameters:
                - description: validator on which to get information
                  in: query
                  name: validator_id
                  required: true
                  type: string
            responses:
                "200":
                    description: Validator
                    schema:
                        $ref: '#/definitions/Validator'
                "400":
                    description: ""
                "500":
                    description: ""
    /v1/screst/6dba10422e368813802877a85039d3985d96760ed844092319743fb3a76712d7/getBlobber:
        get:
            description: Get blobber information
            operationId: getBlobber
            parameters:
                - description: blobber for which to return information
                  in: query
                  name: blobber_id
                  required: true
                  type: string
            responses:
                "200":
                    description: storageNodeResponse
                    schema:
                        $ref: '#/definitions/storageNodeResponse'
                "400":
                    description: ""
                "500":
                    description: ""
    /v1/screst/6dba10422e368813802877a85039d3985d96760ed844092319743fb3a76712d7/getChallengePoolStat:
        get:
            description: statistic for all locked tokens of a challenge pool
            operationId: getChallengePoolStat
            parameters:
                - description: allocation for which to get challenge pools statistics
                  in: query
                  name: allocation_id
                  required: true
                  type: string
            responses:
                "200":
                    description: challengePoolStat
                    schema:
                        $ref: '#/definitions/challengePoolStat'
                "400":
                    description: ""
    /v1/screst/6dba10422e368813802877a85039d3985d96760ed844092319743fb3a76712d7/getReadPoolStat:
        get:
            description: Gets  statistic for all locked tokens of the read pool
            operationId: getReadPoolStat
            parameters:
                - description: client for which to get read pools statistics
                  in: query
                  name: client_id
                  required: true
                  type: string
            responses:
                "200":
                    description: readPool
                    schema:
                        $ref: '#/definitions/readPool'
                "400":
                    description: ""
    /v1/screst/6dba10422e368813802877a85039d3985d96760ed844092319743fb3a76712d7/getStakePoolStat:
        get:
            description: Gets statistic for all locked tokens of a stake pool
            operationId: getStakePoolStat
            parameters:
                - description: id of a provider
                  in: query
                  name: provider_id
                  required: true
                  type: string
                - description: 'type of the provider, ie: blobber. validator'
                  in: query
                  name: provider_type
                  required: true
                  type: string
            responses:
                "200":
                    description: stakePoolStat
                    schema:
                        $ref: '#/definitions/stakePoolStat'
                "400":
                    description: ""
                "500":
                    description: ""
    /v1/screst/6dba10422e368813802877a85039d3985d96760ed844092319743fb3a76712d7/getUserStakePoolStat:
        get:
            description: Gets statistic for a user's stake pools
            operationId: getUserStakePoolStat
            parameters:
                - description: client for which to get stake pool information
                  in: query
                  name: client_id
                  required: true
                  type: string
            responses:
                "200":
                    description: userPoolStat
                    schema:
                        $ref: '#/definitions/userPoolStat'
                "400":
                    description: ""
    /v1/screst/6dba10422e368813802877a85039d3985d96760ed844092319743fb3a76712d7/getWriteMarkers:
        get:
            description: Gets read markers according to a filter
            operationId: getWriteMarkers
            parameters:
                - description: count write markers for this allocation
                  in: query
                  name: allocation_id
                  required: true
                  type: string
                - description: file name
                  in: query
                  name: filename
                  required: true
                  type: string
                - description: offset
                  in: query
                  name: offset
                  type: string
                - description: limit
                  in: query
                  name: limit
                  type: string
                - description: desc or asc
                  in: query
                  name: sort
                  type: string
            responses:
                "200":
                    description: WriteMarker
                    schema:
                        items:
                            $ref: '#/definitions/WriteMarker'
                        type: array
                "400":
                    description: ""
                "500":
                    description: ""
    /v1/screst/6dba10422e368813802877a85039d3985d96760ed844092319743fb3a76712d7/getblobbers:
        get:
            operationId: getblobbers
            parameters:
                - description: offset
                  in: query
                  name: offset
                  type: string
                - description: limit
                  in: query
                  name: limit
                  type: string
                - description: desc or asc
                  in: query
                  name: sort
                  type: string
            responses:
                "200":
                    description: storageNodesResponse
                    schema:
                        $ref: '#/definitions/storageNodesResponse'
                "500":
                    description: ""
            summary: Gets list of all blobbers alive (e.g. excluding blobbers with zero capacity).
    /v1/screst/6dba10422e368813802877a85039d3985d96760ed844092319743fb3a76712d7/getchallenge:
        get:
            description: Gets challenges for a blobber by challenge id
            operationId: getChallenge
            parameters:
                - description: id of blobber
                  in: query
                  name: blobber
                  required: true
                  type: string
                - description: id of challenge
                  in: query
                  name: challenge
                  required: true
                  type: string
            responses:
                "200":
                    description: StorageChallengeResponse
                    schema:
                        $ref: '#/definitions/StorageChallengeResponse'
                "400":
                    description: ""
                "404":
                    description: ""
                "500":
                    description: ""
    /v1/screst/6dba10422e368813802877a85039d3985d96760ed844092319743fb3a76712d7/latestreadmarker:
        get:
            description: Gets latest read marker for a client and blobber
            operationId: latestreadmarker
            parameters:
                - description: client
                  in: query
                  name: client
                  type: string
                - description: blobber
                  in: query
                  name: blobber
                  type: string
            responses:
                "200":
                    description: ReadMarker
                    schema:
                        $ref: '#/definitions/ReadMarker'
                "500":
                    description: ""
    /v1/screst/6dba10422e368813802877a85039d3985d96760ed844092319743fb3a76712d7/openchallenges:
        get:
            description: Gets open challenges for a blobber
            operationId: openchallenges
            parameters:
                - description: id of blobber for which to get open challenges
                  in: query
                  name: blobber
                  required: true
                  type: string
                - description: offset
                  in: query
                  name: offset
                  type: string
                - description: limit
                  in: query
                  name: limit
                  type: string
                - description: desc or asc
                  in: query
                  name: sort
                  type: string
            responses:
                "200":
                    description: ChallengesResponse
                    schema:
                        $ref: '#/definitions/ChallengesResponse'
                "400":
                    description: ""
                "404":
                    description: ""
                "500":
                    description: ""
    /v1/screst/6dba10422e368813802877a85039d3985d96760ed844092319743fb3a76712d7/readmarkers:
        get:
            description: Gets read markers according to a filter
            operationId: readmarkers
            parameters:
                - description: filter read markers by this allocation
                  in: query
                  name: allocation_id
                  type: string
                - description: filter in only read markers using auth thicket
                  in: query
                  name: auth_ticket
                  type: string
                - description: offset
                  in: query
                  name: offset
                  type: string
                - description: limit
                  in: query
                  name: limit
                  type: string
                - description: desc or asc
                  in: query
                  name: sort
                  type: string
            responses:
                "200":
                    description: ReadMarker
                    schema:
                        items:
                            $ref: '#/definitions/ReadMarker'
                        type: array
                "500":
                    description: ""
    /v1/screst/6dba10422e368813802877a85039d3985d96760ed844092319743fb3a76712d7/replicate-blobber-aggregate:
        get:
            description: Gets list of blobber aggregate records
            operationId: replicateBlobberAggregates
            parameters:
                - description: offset
                  in: query
                  name: offset
                  type: string
                - description: limit
                  in: query
                  name: limit
                  type: string
                - description: desc or asc
                  in: query
                  name: sort
                  type: string
            responses:
                "200":
                    description: StringMap
                    schema:
                        $ref: '#/definitions/StringMap'
                "500":
                    description: ""
    /v1/screst/6dba10422e368813802877a85039d3985d96760ed844092319743fb3a76712d7/replicate-snapshots:
        get:
            description: Gets list of snapshot records
            operationId: replicateSnapshots
            parameters:
                - description: offset
                  in: query
                  name: offset
                  type: string
                - description: limit
                  in: query
                  name: limit
                  type: string
                - description: desc or asc
                  in: query
                  name: sort
                  type: string
            responses:
                "200":
                    description: StringMap
                    schema:
                        $ref: '#/definitions/StringMap'
                "500":
                    description: ""
    /v1/screst/6dba10422e368813802877a85039d3985d96760ed844092319743fb3a76712d7/search:
        get:
            description: Generic search endpoint
            operationId: search
            parameters:
                - description: 'Generic query string, supported inputs: Block hash, Round num, Transaction hash, File name, Content hash, Wallet address'
                  in: query
                  name: searchString
                  required: true
                  type: string
            responses:
                "200":
                    description: ""
                "400":
                    description: ""
                "500":
                    description: ""
    /v1/screst/6dba10422e368813802877a85039d3985d96760ed844092319743fb3a76712d7/storage-config:
        get:
            description: Gets the current storage smart contract settings
            operationId: storage-config
            responses:
                "200":
                    description: StringMap
                    schema:
                        $ref: '#/definitions/StringMap'
                "400":
                    description: ""
    /v1/screst/6dba10422e368813802877a85039d3985d96760ed844092319743fb3a76712d7/timestamp-to-round:
        get:
            description: Get round(s) number for timestamp(s)
            operationId: timestampsToRounds
            parameters:
                - description: timestamps you want to convert to rounds
                  in: query
                  name: timestamps
                  required: true
                  type: string
            responses:
                "200":
                    description: timestampToRoundResp
                    schema:
                        $ref: '#/definitions/timestampToRoundResp'
                "400":
                    description: ""
                "500":
                    description: ""
    /v1/screst/6dba10422e368813802877a85039d3985d96760ed844092319743fb3a76712d7/total-stored-data:
        get:
            description: '# This endpoint returns the summation of all the Size fields in all the WriteMarkers sent to 0chain by blobbers'
            operationId: total-stored-data
            responses:
                "200":
                    description: StringMap
                    schema:
                        $ref: '#/definitions/StringMap'
                "400":
                    description: ""
            summary: Gets the total data currently storage used across all blobbers.
    /v1/screst/6dba10422e368813802877a85039d3985d96760ed844092319743fb3a76712d7/transaction:
        get:
            description: Gets transaction information from transaction hash
            operationId: transaction
            responses:
                "200":
                    description: Transaction
                    schema:
                        $ref: '#/definitions/Transaction'
                "500":
                    description: ""
    /v1/screst/6dba10422e368813802877a85039d3985d96760ed844092319743fb3a76712d7/transactionHashes:
        get:
            description: Gets filtered list of transaction hashes from file information
            operationId: transactionHashes
            parameters:
                - description: restrict to transactions by the specific look up hash on write marker
                  in: query
                  name: look-up-hash
                  type: string
                - description: restrict to transactions by the specific file name on write marker
                  in: query
                  name: name
                  type: string
                - description: restrict to transactions by the specific content hash on write marker
                  in: query
                  name: content-hash
                  type: string
                - description: offset
                  in: query
                  name: offset
                  type: string
                - description: limit
                  in: query
                  name: limit
                  type: string
                - description: desc or asc
                  in: query
                  name: sort
                  type: string
            responses:
                "200":
                    description: stringArray
                    schema:
                        $ref: '#/definitions/stringArray'
                "400":
                    description: ""
                "500":
                    description: ""
    /v1/screst/6dba10422e368813802877a85039d3985d96760ed844092319743fb3a76712d7/transactions:
        get:
            description: Gets filtered list of transaction information
            operationId: transactions
            parameters:
                - description: restrict to transactions sent by the specified client
                  in: query
                  name: client_id
                  type: string
                - description: restrict to transactions sent to a specified client
                  in: query
                  name: to_client_id
                  type: string
                - description: restrict to transactions in indicated block
                  in: query
                  name: block_hash
                  type: string
                - description: offset
                  in: query
                  name: offset
                  type: string
                - description: limit
                  in: query
                  name: limit
                  type: string
                - description: desc or asc
                  in: query
                  name: sort
                  type: string
                - description: restrict to transactions in specified start block and endblock
                  in: query
                  name: block-start
                  type: string
                - description: restrict to transactions in specified start block and endblock
                  in: query
                  name: block-end
                  type: string
            responses:
                "200":
                    description: Transaction
                    schema:
                        items:
                            $ref: '#/definitions/Transaction'
                        type: array
                "400":
                    description: ""
                "500":
                    description: ""
    /v1/screst/6dba10422e368813802877a85039d3985d96760ed844092319743fb3a76712d7/writemarkers:
        get:
            description: Gets list of write markers satisfying filter
            operationId: writemarkers
            parameters:
                - description: offset
                  in: query
                  name: offset
                  type: string
                - description: limit
                  in: query
                  name: limit
                  type: string
                - description: is descending
                  in: query
                  name: is_descending
                  type: string
            responses:
                "200":
                    description: WriteMarker
                    schema:
                        items:
                            $ref: '#/definitions/WriteMarker'
                        type: array
                "400":
                    description: ""
                "500":
                    description: ""
    /v1/screst/6dba10422e368813802877a85039d3985d96760ed844092319743fb3a76712d9/configs:
        get:
            description: list minersc config settings
            operationId: configs
            responses:
                "200":
                    description: StringMap
                    schema:
                        $ref: '#/definitions/StringMap'
                "400":
                    description: ""
                "484":
                    description: ""
    /v1/screst/6dba10422e368813802877a85039d3985d96760ed844092319743fb3a76712d9/get_miner_geolocations:
        get:
            description: list minersc config settings
            operationId: get_miner_geolocations
            parameters:
                - description: offset
                  in: query
                  name: offset
                  required: true
                  type: string
                - description: limit
                  in: query
                  name: limit
                  required: true
                  type: string
                - description: desc or asc
                  in: query
                  name: sort
                  type: string
                - description: active
                  in: query
                  name: active
                  required: true
                  type: string
            responses:
                "200":
                    description: MinerGeolocation
                    schema:
                        $ref: '#/definitions/MinerGeolocation'
                "400":
                    description: ""
                "484":
                    description: ""
    /v1/screst/6dba10422e368813802877a85039d3985d96760ed844092319743fb3a76712d9/get_miners_stake:
        get:
            description: get total miner stake
            operationId: get_miners_stake
            responses:
                "200":
                    description: Int64Map
                    schema:
                        $ref: '#/definitions/Int64Map'
                "404":
                    description: ""
    /v1/screst/6dba10422e368813802877a85039d3985d96760ed844092319743fb3a76712d9/get_miners_stats:
        get:
            description: get count of active and inactive miners
            operationId: get_miners_stats
            responses:
                "200":
                    description: Int64Map
                    schema:
                        $ref: '#/definitions/Int64Map'
                "404":
                    description: ""
    /v1/screst/6dba10422e368813802877a85039d3985d96760ed844092319743fb3a76712d9/get_sharder_geolocations:
        get:
            description: list minersc config settings
            operationId: get_sharder_geolocations
            parameters:
                - description: offset
                  in: query
                  name: offset
                  required: true
                  type: string
                - description: limit
                  in: query
                  name: limit
                  required: true
                  type: string
                - description: desc or asc
                  in: query
                  name: sort
                  type: string
                - description: active
                  in: query
                  name: active
                  required: true
                  type: string
            responses:
                "200":
                    description: SharderGeolocation
                    schema:
                        $ref: '#/definitions/SharderGeolocation'
                "400":
                    description: ""
                "484":
                    description: ""
    /v1/screst/6dba10422e368813802877a85039d3985d96760ed844092319743fb3a76712d9/get_sharders_stake:
        get:
            description: get total sharder stake
            operationId: get_sharders_stake
            responses:
                "200":
                    description: Int64Map
                    schema:
                        $ref: '#/definitions/Int64Map'
                "404":
                    description: ""
    /v1/screst/6dba10422e368813802877a85039d3985d96760ed844092319743fb3a76712d9/get_sharders_stats:
        get:
            description: get count of active and inactive miners
            operationId: get_sharders_stats
            responses:
                "200":
                    description: Int64Map
                    schema:
                        $ref: '#/definitions/Int64Map'
                "404":
                    description: ""
    /v1/screst/6dba10422e368813802877a85039d3985d96760ed844092319743fb3a76712d9/getClientPools:
        get:
            description: get client pools
            operationId: getClientPools
            responses:
                "200":
                    description: vestingClientPools
                    schema:
                        $ref: '#/definitions/vestingClientPools'
                "500":
                    description: ""
    /v1/screst/6dba10422e368813802877a85039d3985d96760ed844092319743fb3a76712d9/getDkgList:
        get:
            description: gets dkg miners list
            operationId: getDkgList
            responses:
                "200":
                    description: DKGMinerNodes
                    schema:
                        $ref: '#/definitions/DKGMinerNodes'
                "500":
                    description: ""
    /v1/screst/6dba10422e368813802877a85039d3985d96760ed844092319743fb3a76712d9/getEvents:
        get:
            description: events for block
            operationId: getEvents
            parameters:
                - description: block number
                  in: query
                  name: block_number
                  type: string
                - description: type
                  in: query
                  name: type
                  type: string
                - description: tag
                  in: query
                  name: tag
                  type: string
                - description: hash of transaction
                  in: query
                  name: tx_hash
                  type: string
                - description: offset
                  in: query
                  name: offset
                  type: string
                - description: limit
                  in: query
                  name: limit
                  type: string
                - description: desc or asc
                  in: query
                  name: sort
                  type: string
            responses:
                "200":
                    description: eventList
                    schema:
                        $ref: '#/definitions/eventList'
                "400":
                    description: ""
    /v1/screst/6dba10422e368813802877a85039d3985d96760ed844092319743fb3a76712d9/getGroupShareOrSigns:
        get:
            description: gets group share or signs
            operationId: getGroupShareOrSigns
            responses:
                "200":
                    description: GroupSharesOrSigns
                    schema:
                        $ref: '#/definitions/GroupSharesOrSigns'
                "400":
                    description: ""
    /v1/screst/6dba10422e368813802877a85039d3985d96760ed844092319743fb3a76712d9/getMagicBlock:
        get:
            description: gets magic block
            operationId: getMagicBlock
            responses:
                "200":
                    description: MagicBlock
                    schema:
                        $ref: '#/definitions/MagicBlock'
                "400":
                    description: ""
    /v1/screst/6dba10422e368813802877a85039d3985d96760ed844092319743fb3a76712d9/getMinerList:
        get:
            description: lists miners
            operationId: getMinerList
            parameters:
                - description: offset
                  in: query
                  name: offset
                  type: string
                - description: limit
                  in: query
                  name: limit
                  type: string
                - description: desc or asc
                  in: query
                  name: sort
                  type: string
                - description: active
                  in: query
                  name: active
                  type: string
            responses:
                "200":
                    description: InterfaceMap
                    schema:
                        $ref: '#/definitions/InterfaceMap'
                "400":
                    description: ""
                "484":
                    description: ""
    /v1/screst/6dba10422e368813802877a85039d3985d96760ed844092319743fb3a76712d9/getMpksList:
        get:
            description: gets dkg miners list
            operationId: getMpksList
            responses:
                "200":
                    description: Mpks
                    schema:
                        $ref: '#/definitions/Mpks'
                "400":
                    description: ""
    /v1/screst/6dba10422e368813802877a85039d3985d96760ed844092319743fb3a76712d9/getNodepool:
        get:
            description: provides nodepool information for registered miners
            operationId: getNodepool
            responses:
                "200":
                    description: PoolMembersInfo
                    schema:
                        $ref: '#/definitions/PoolMembersInfo'
                "400":
                    description: ""
                "484":
                    description: ""
    /v1/screst/6dba10422e368813802877a85039d3985d96760ed844092319743fb3a76712d9/getPhase:
        get:
            description: get phase nodes
            operationId: getPhase
            responses:
                "200":
                    description: PhaseNode
                    schema:
                        $ref: '#/definitions/PhaseNode'
                "400":
                    description: ""
    /v1/screst/6dba10422e368813802877a85039d3985d96760ed844092319743fb3a76712d9/getPoolInfo:
        get:
            description: get vesting configuration settings
            operationId: getPoolInfo
            responses:
                "200":
                    description: vestingInfo
                    schema:
                        $ref: '#/definitions/vestingInfo'
                "500":
                    description: ""
    /v1/screst/6dba10422e368813802877a85039d3985d96760ed844092319743fb3a76712d9/getSharderKeepList:
        get:
            description: get total sharder stake
            operationId: getSharderKeepList
            responses:
                "200":
                    description: MinerNodes
                    schema:
                        $ref: '#/definitions/MinerNodes'
                "500":
                    description: ""
    /v1/screst/6dba10422e368813802877a85039d3985d96760ed844092319743fb3a76712d9/getSharderList:
        get:
            description: lists sharders
            operationId: getSharderList
            parameters:
                - description: offset
                  in: query
                  name: offset
                  type: string
                - description: limit
                  in: query
                  name: limit
                  type: string
                - description: desc or asc
                  in: query
                  name: sort
                  type: string
                - description: active
                  in: query
                  name: active
                  type: string
            responses:
                "200":
                    description: InterfaceMap
                    schema:
                        $ref: '#/definitions/InterfaceMap'
                "400":
                    description: ""
                "484":
                    description: ""
    /v1/screst/6dba10422e368813802877a85039d3985d96760ed844092319743fb3a76712d9/getStakePoolStat:
        get:
            description: Gets statistic for all locked tokens of a stake pool
            operationId: getMSStakePoolStat
            parameters:
                - description: id of a provider
                  in: query
                  name: provider_id
                  required: true
                  type: string
                - description: 'type of the provider, ie: miner. sharder'
                  in: query
                  name: provider_type
                  required: true
                  type: string
            responses:
                "200":
                    description: stakePoolStat
                    schema:
                        $ref: '#/definitions/stakePoolStat'
                "400":
                    description: ""
                "500":
                    description: ""
    /v1/screst/6dba10422e368813802877a85039d3985d96760ed844092319743fb3a76712d9/getUserPools:
        get:
            description: user oriented pools requests handler
            operationId: getUserPools
            parameters:
                - description: client for which to get write pools statistics
                  in: query
                  name: client_id
                  required: true
                  type: string
            responses:
                "200":
                    description: userPoolStat
                    schema:
                        $ref: '#/definitions/userPoolStat'
                "400":
                    description: ""
                "484":
                    description: ""
    /v1/screst/6dba10422e368813802877a85039d3985d96760ed844092319743fb3a76712d9/globalSettings:
        get:
            description: |-
                global object for miner smart contracts
                B
            operationId: globalSettings
            responses:
                "200":
                    description: MinerGlobalSettings
                    schema:
                        $ref: '#/definitions/MinerGlobalSettings'
                "400":
                    description: ""
    /v1/screst/6dba10422e368813802877a85039d3985d96760ed844092319743fb3a76712d9/nodePoolStat:
        get:
            description: lists sharders
            operationId: nodePoolStat
            parameters:
                - description: id
                  in: query
                  name: id
                  required: true
                  type: string
            responses:
                "200":
                    description: ""
                "400":
                    description: ""
                "484":
                    description: ""
    /v1/screst/6dba10422e368813802877a85039d3985d96760ed844092319743fb3a76712d9/nodeStat:
        get:
            description: lists sharders
            operationId: nodeStat
            parameters:
                - description: id
                  in: query
                  name: id
                  required: true
                  type: string
            responses:
                "200":
                    description: nodeStat
                    schema:
                        $ref: '#/definitions/nodeStat'
                "400":
                    description: ""
                "484":
                    description: ""
    /v1/screst/6dba10422e368813802877a85039d3985d96760ed844092319743fb3a76712d9/vesting_config:
        get:
            description: get vesting configuration settings
            operationId: vesting_config
            responses:
                "200":
                    description: StringMap
                    schema:
                        $ref: '#/definitions/StringMap'
                "500":
                    description: ""
    /v1/screst/6dba10422e368813802877a85039d3985d96760ed844092319743fb3a76712e0/getAuthorizerNodes:
        get:
            description: get authorizer nodes
            operationId: getAuthorizerNodes
            responses:
                "200":
                    description: authorizerNodesResponse
                    schema:
                        $ref: '#/definitions/authorizerNodesResponse'
                "404":
                    description: ""
    /v1/sharder/get/stats:
        get:
            description: a handler to get sharder stats
            operationId: sharderstats
            responses:
                "200":
                    description: ""
                "404":
                    description: ""
produces:
    - application/json
schemes:
    - http
    - https
securityDefinitions:
    apiKey:
        in: header
        name: authorization
        type: apiKey
swagger: "2.0"<|MERGE_RESOLUTION|>--- conflicted
+++ resolved
@@ -2133,19 +2133,6 @@
         type: array
         x-go-package: 0chain.net/smartcontract/storagesc
     timestampToRoundResp:
-<<<<<<< HEAD
-=======
-        properties:
-            rounds:
-                items:
-                    format: int64
-                    type: integer
-                type: array
-                x-go-name: Rounds
-        type: object
-        x-go-package: 0chain.net/smartcontract/storagesc
-    userPoolStat:
->>>>>>> 7fd7d3ec
         properties:
             rounds:
                 items:

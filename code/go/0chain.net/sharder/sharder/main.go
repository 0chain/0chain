package main

import (
	"bufio"
	"context"
	"flag"
	"fmt"
	"io"
	"log"
	"net/http"
	_ "net/http/pprof"
	"os"
	"runtime"
	"strconv"
	"time"

	"go.uber.org/zap"

	"0chain.net/chaincore/block"
	"0chain.net/chaincore/chain"
	"0chain.net/chaincore/client"
	"0chain.net/chaincore/config"
	"0chain.net/chaincore/diagnostics"
	"0chain.net/chaincore/node"
	"0chain.net/chaincore/round"
	"0chain.net/chaincore/state"
	"0chain.net/chaincore/transaction"
	"0chain.net/core/build"
	"0chain.net/core/common"
	"0chain.net/core/ememorystore"
	"0chain.net/core/encryption"
	"0chain.net/core/logging"
	. "0chain.net/core/logging"
	"0chain.net/core/memorystore"
	"0chain.net/core/persistencestore"
	"0chain.net/core/viper"
	"0chain.net/sharder"
	"0chain.net/sharder/blockstore"
	"0chain.net/smartcontract/setupsc"
	zchainErrors "github.com/0chain/gosdk/errors"
	"github.com/pkg/errors"
)

func processMinioConfig(reader io.Reader) (blockstore.MinioConfiguration, error) {
	var (
		mConf   blockstore.MinioConfiguration
		scanner = bufio.NewScanner(reader)
		more    = scanner.Scan()
	)

	if more == false {
		return blockstore.MinioConfiguration{}, zchainErrors.New("process_minio_config_failed", "Unable to read minio config from minio config file")
	}
	mConf.StorageServiceURL = scanner.Text()
	more = scanner.Scan()
	if more == false {
		return blockstore.MinioConfiguration{}, zchainErrors.New("process_minio_config_failed", "Unable to read minio config from minio config file")
	}

	mConf.AccessKeyID = scanner.Text()
	more = scanner.Scan()
	if more == false {
		return blockstore.MinioConfiguration{}, zchainErrors.New("process_minio_config_failed", "Unable to read minio config from minio config file")
	}

	mConf.SecretAccessKey = scanner.Text()
	more = scanner.Scan()
	if more == false {
		return blockstore.MinioConfiguration{}, zchainErrors.New("process_minio_config_failed", "Unable to read minio config from minio config file")
	}

	mConf.BucketName = scanner.Text()
	more = scanner.Scan()
	if more == false {
		return blockstore.MinioConfiguration{}, zchainErrors.New("process_minio_config_failed", "Unable to read minio config from minio config file")
	}

	mConf.BucketLocation = scanner.Text()

	mConf.DeleteLocal = viper.GetBool("minio.delete_local_copy")
	mConf.Secure = viper.GetBool("minio.use_ssl")

	return mConf, nil
}

func main() {
	deploymentMode := flag.Int("deployment_mode", 2, "deployment_mode")
	keysFile := flag.String("keys_file", "", "keys_file")
	magicBlockFile := flag.String("magic_block_file", "", "magic_block_file")
	minioFile := flag.String("minio_file", "", "minio_file")
	initialStatesFile := flag.String("initial_states", "", "initial_states")
	flag.String("nodes_file", "", "nodes_file (deprecated)")
	flag.Parse()
	config.Configuration.DeploymentMode = byte(*deploymentMode)
	config.SetupDefaultConfig()
	config.SetupConfig()
	config.SetupSmartContractConfig()

	if config.Development() {
		logging.InitLogging("development")
	} else {
		logging.InitLogging("production")
	}

	reader, err := os.Open(*minioFile)
	if err != nil {
		panic(err)
	}

	mConf, err := processMinioConfig(reader)
	if err != nil {
		panic(err)
	}
	reader.Close()

	config.Configuration.ChainID = viper.GetString("server_chain.id")
	transaction.SetTxnTimeout(int64(viper.GetInt("server_chain.transaction.timeout")))

	reader, err = os.Open(*keysFile)
	if err != nil {
		panic(err)
	}

	config.SetServerChainID(config.Configuration.ChainID)
	common.SetupRootContext(node.GetNodeContext())
	ctx := common.GetRootContext()
	initEntities()
	serverChain := chain.NewChainFromConfig()
	signatureScheme := serverChain.GetSignatureScheme()
	err = signatureScheme.ReadKeys(reader)
	if err != nil {
		Logger.Panic("Error reading keys file")
	}
	node.Self.SetSignatureScheme(signatureScheme)
	reader.Close()

	sharder.SetupSharderChain(serverChain)
	sc := sharder.GetSharderChain()
	sc.SetupConfigInfoDB()
	sc.SetSyncStateTimeout(viper.GetDuration("server_chain.state.sync.timeout") * time.Second)
	sc.SetBCStuckCheckInterval(viper.GetDuration("server_chain.stuck.check_interval") * time.Second)
	sc.SetBCStuckTimeThreshold(viper.GetDuration("server_chain.stuck.time_threshold") * time.Second)
	chain.SetServerChain(serverChain)
	chain.SetNetworkRelayTime(viper.GetDuration("network.relay_time") * time.Millisecond)
	node.ReadConfig()

	if *initialStatesFile == "" {
		*initialStatesFile = viper.GetString("network.initial_states")
	}

	initStates := state.NewInitStates()
	initStateErr := initStates.Read(*initialStatesFile)

	// if there's no magic_block_file commandline flag, use configured then
	if *magicBlockFile == "" {
		*magicBlockFile = viper.GetString("network.magic_block_file")
	}

	var magicBlock *block.MagicBlock
	dnsURL := viper.GetString("network.dns_url")
	if dnsURL == "" {
		magicBlock, err = chain.ReadMagicBlockFile(*magicBlockFile)
		if err != nil {
			Logger.Panic("can't read magic block file", zap.Error(err))
			return
		}
	} else {
		magicBlock, err = chain.GetMagicBlockFrom0DNS(dnsURL)
		if err != nil {
			Logger.Panic("can't read magic block from DNS", zap.Error(err))
			return
		}
	}

	if state.Debug() {
		block.SetupStateLogger("/tmp/state.txt")
	}

	setupBlockStorageProvider(mConf)
	sc.SetupGenesisBlock(viper.GetString("server_chain.genesis_block.id"),
		magicBlock, initStates)
	Logger.Info("sharder node", zap.Any("node", node.Self))

	var selfNode = node.Self.Underlying()
	if selfNode.GetKey() == "" {
		Logger.Panic("node definition for self node doesn't exist")
	}

	var mb = sc.GetLatestMagicBlock()
	if !mb.IsActiveNode(selfNode.GetKey(), 0) {
		hostName, n2nHost, portNum, path, description, err := readNonGenesisHostAndPort(keysFile)
		if err != nil {
			Logger.Panic("Error reading keys file. Non-genesis miner has no host or port number", zap.Error(err))
		}
		Logger.Info("Inside nonGenesis", zap.String("hostname", hostName), zap.Int("port Num", portNum), zap.String("path", path))
		selfNode.Host = hostName
		selfNode.N2NHost = n2nHost
		selfNode.Port = portNum
		selfNode.Type = node.NodeTypeSharder
		selfNode.Path = path
		selfNode.Description = description
	} else {
		if initStateErr != nil {
			Logger.Panic("Failed to read initialStates", zap.Any("Error", initStateErr))
		}
	}
	if selfNode.Type != node.NodeTypeSharder {
		Logger.Panic("node not configured as sharder")
	}

<<<<<<< HEAD
	// start sharding from the LFB stored
	if err = sc.LoadLatestBlocksFromStore(common.GetRootContext()); err != nil {
		Logger.Error(errors.Wrap(err, "load latest blocks from store").Error())
		return
	}

	startBlocksInfoLogs(sc)

=======
>>>>>>> 2abf4b25
	mode := "main net"
	if config.Development() {
		mode = "development"
	} else if config.TestNet() {
		mode = "test net"
	}

	address := fmt.Sprintf(":%v", selfNode.Port)

	Logger.Info("Starting sharder", zap.String("build_tag", build.BuildTag),
		zap.String("go_version", runtime.Version()),
		zap.Int("available_cpus", runtime.NumCPU()),
		zap.String("port", address))
	Logger.Info("Chain info", zap.String("chain_id", config.GetServerChainID()),
		zap.String("mode", mode))
	Logger.Info("Self identity", zap.Any("set_index", selfNode.SetIndex),
		zap.Any("id", selfNode.GetKey()))

	initIntegrationsTests(node.Self.Underlying().GetKey())
	defer shutdownIntegrationTests()

	var server *http.Server
	if config.Development() {
		// No WriteTimeout setup to enable pprof
		server = &http.Server{
			Addr:           address,
			ReadTimeout:    30 * time.Second,
			MaxHeaderBytes: 1 << 20,
		}
	} else {
		server = &http.Server{
			Addr:           address,
			ReadTimeout:    30 * time.Second,
			WriteTimeout:   30 * time.Second,
			MaxHeaderBytes: 1 << 20,
		}
	}
	common.HandleShutdown(server)
	// setupBlockStorageProvider()
	sc.SetupHealthyRound()

	common.ConfigRateLimits()
	initN2NHandlers()
	initWorkers(ctx)

	// start sharding from the LFB stored
	if err = sc.LoadLatestBlocksFromStore(common.GetRootContext()); err != nil {
		Logger.Error("load latest blocks from store: " + err.Error())
		return
	}

	startBlocksInfoLogs(sc)

	if err := sc.UpdateLatesMagicBlockFromSharders(ctx); err != nil {
		Logger.Fatal("update LFMB from sharders", zap.Error(err))
	}

	if serverChain.GetCurrentMagicBlock().MagicBlockNumber <
		serverChain.GetLatestMagicBlock().MagicBlockNumber {

		serverChain.SetCurrentRound(0)
	}

	initServer()
	initHandlers()

	go sc.RegisterClient()
	if config.DevConfiguration.IsFeeEnabled {
		go sc.SetupSC(ctx)
	}

	// Do a deep scan from finalized block till DeepWindow
	go sc.HealthCheckWorker(ctx, sharder.DeepScan) // 4) progressively checks the health for each round

	// Do a proximity scan from finalized block till ProximityWindow
	go sc.HealthCheckWorker(ctx, sharder.ProximityScan) // 4) progressively checks the health for each round

	defer done(ctx)

	Logger.Info("Ready to listen to the requests")
	chain.StartTime = time.Now().UTC()
	Listen(server)
	defer server.Shutdown(ctx)

	// wait for SIGINT to exit
	common.WaitSigInt()
}

func Listen(server *http.Server) {
	var err = server.ListenAndServe()
	if err != nil && err != http.ErrServerClosed {
		log.Fatal(err) // fatal listening error
	}
	// (best effort) graceful shutdown
}

func done(ctx context.Context) {
	sc := sharder.GetSharderChain()
	sc.Stop()
}

func startBlocksInfoLogs(sc *sharder.Chain) {
	var (
		lfb  = sc.GetLatestFinalizedBlock()
		lfmb = sc.GetLatestFinalizedMagicBlockBrief()
	)

	Logger.Info("start from LFB ", zap.Int64("round", lfb.Round),
		zap.String("hash", lfb.Hash))
	Logger.Info("start from LFMB",
		zap.Int64("round", lfmb.StartingRound),
		zap.String("hash", lfmb.MagicBlockHash)) // hash of block with the magic block
}

func initServer() {
	// TODO; when a new server is brought up, it needs to first download all the state before it can start accepting requests
}

func readNonGenesisHostAndPort(keysFile *string) (string, string, int, string, string, error) {
	reader, err := os.Open(*keysFile)
	if err != nil {
		panic(err)
	}
	defer reader.Close()
	scanner := bufio.NewScanner(reader)
	scanner.Scan() //throw away the publickey
	scanner.Scan() //throw away the secretkey
	result := scanner.Scan()
	if result == false {
		return "", "", 0, "", "", zchainErrors.New("error reading Host")
	}

	h := scanner.Text()
	Logger.Info("Host inside", zap.String("host", h))

	result = scanner.Scan()
	if result == false {
		return "", "", 0, "", "", zchainErrors.New("error reading n2n host")
	}

	n2nh := scanner.Text()
	Logger.Info("N2NHost inside", zap.String("n2n_host", n2nh))

	scanner.Scan()
	po, err := strconv.ParseInt(scanner.Text(), 10, 32)
	p := int(po)
	if err != nil {
		return "", "", 0, "", "", err
	}

	result = scanner.Scan()
	if result == false {
		return h, n2nh, p, "", "", nil
	}

	path := scanner.Text()
	Logger.Info("Path inside", zap.String("path", path))

	result = scanner.Scan()
	if result == false {
		return h, n2nh, p, path, "", nil
	}

	description := scanner.Text()
	Logger.Info("Description inside", zap.String("description", description))
	return h, n2nh, p, path, description, nil
}

func initHandlers() {
	if config.Development() {
		http.HandleFunc("/_hash", common.Recover(encryption.HashHandler))
		http.HandleFunc("/_sign", common.Recover(common.ToJSONResponse(encryption.SignHandler)))
	}
	config.SetupHandlers()
	node.SetupHandlers()
	chain.SetupHandlers()
	block.SetupHandlers()
	sharder.SetupHandlers()
	diagnostics.SetupHandlers()
	chain.SetupStateHandlers()

	serverChain := chain.GetServerChain()
	serverChain.SetupNodeHandlers()
}

func initEntities() {
	memoryStorage := memorystore.GetStorageProvider()

	chain.SetupEntity(memoryStorage)
	block.SetupEntity(memoryStorage)

	round.SetupRoundSummaryDB()
	block.SetupBlockSummaryDB()
	ememoryStorage := ememorystore.GetStorageProvider()
	block.SetupBlockSummaryEntity(ememoryStorage)
	block.SetupStateChange(memoryStorage)
	state.SetupPartialState(memoryStorage)
	state.SetupStateNodes(memoryStorage)
	round.SetupEntity(ememoryStorage)
	client.SetupEntity(memoryStorage)
	transaction.SetupEntity(memoryStorage)

	persistencestore.InitSession()
	persistenceStorage := persistencestore.GetStorageProvider()
	transaction.SetupTxnSummaryEntity(persistenceStorage)
	transaction.SetupTxnConfirmationEntity(persistenceStorage)
	block.SetupMagicBlockMapEntity(persistenceStorage)

	sharder.SetupBlockSummaries()
	sharder.SetupRoundSummaries()
	setupsc.SetupSmartContracts()
}

func initN2NHandlers() {
	node.SetupN2NHandlers()
	sharder.SetupM2SReceivers()
	sharder.SetupM2SResponders()
	chain.SetupX2XResponders()
	chain.SetupX2MRequestors()
	chain.SetupX2SRequestors()
	sharder.SetupS2SRequestors()
	sharder.SetupS2SResponders()
	sharder.SetupX2SResponders()
}

func initWorkers(ctx context.Context) {
	serverChain := chain.GetServerChain()
	serverChain.SetupWorkers(ctx)
	sharder.SetupWorkers(ctx)
}

func setupBlockStorageProvider(mConf blockstore.MinioConfiguration) {
	// setting up minio client from configs if minio enabled
	var (
		mClient blockstore.MinioClient
		err     error
	)
	if viper.GetBool("minio.enabled") {
		mClient, err = blockstore.CreateMinioClientFromConfig(mConf)
		if err != nil {
			panic("can not create minio client")
		}

		// trying to initialize bucket.
		if err := mClient.MakeBucket(mConf.BucketName, mConf.BucketLocation); err != nil {
			Logger.Error("Error with make bucket, Will check if bucket exists", zap.Error(err))
			exists, errBucketExists := mClient.BucketExists(mConf.BucketName)
			if errBucketExists == nil && exists {
				Logger.Info("We already own ", zap.Any("bucket_name", mConf.BucketName))
			} else {
				Logger.Error("Minio bucket error", zap.Error(errBucketExists), zap.Any("bucket_name", mConf.BucketName))
				panic(err)
			}
		} else {
			Logger.Info(mConf.BucketName + " bucket successfully created")
		}
	}

	fsbs := blockstore.NewFSBlockStore("data/blocks", mClient)
	blockStorageProvider := viper.GetString("server_chain.block.storage.provider")
	switch blockStorageProvider {
	case "", "blockstore.FSBlockStore":
		blockstore.SetupStore(fsbs)
	case "blockstore.BlockDBStore":
		blockstore.SetupStore(blockstore.NewBlockDBStore(fsbs))
	case "blockstore.MultiBlockstore":
		var bs = []blockstore.BlockStore{
			fsbs,
			blockstore.NewBlockDBStore(
				blockstore.NewFSBlockStore("data/blocksdb", mClient),
			),
		}
		blockstore.SetupStore(blockstore.NewMultiBlockStore(bs))
	default:
		panic(fmt.Sprintf("uknown block store provider - %v", blockStorageProvider))
	}
}<|MERGE_RESOLUTION|>--- conflicted
+++ resolved
@@ -208,17 +208,6 @@
 		Logger.Panic("node not configured as sharder")
 	}
 
-<<<<<<< HEAD
-	// start sharding from the LFB stored
-	if err = sc.LoadLatestBlocksFromStore(common.GetRootContext()); err != nil {
-		Logger.Error(errors.Wrap(err, "load latest blocks from store").Error())
-		return
-	}
-
-	startBlocksInfoLogs(sc)
-
-=======
->>>>>>> 2abf4b25
 	mode := "main net"
 	if config.Development() {
 		mode = "development"

package main

import (
	"bufio"
	"context"
	"errors"
	"flag"
	"fmt"
<<<<<<< HEAD
	"io/ioutil"
=======
	"io"
>>>>>>> 4fe5ad6e
	"log"
	"net/http"
	"os"
	"runtime"
	"sort"
	"strconv"
	"strings"
	"time"

	_ "net/http/pprof"

	"0chain.net/chaincore/block"
	"0chain.net/chaincore/chain"
	"0chain.net/chaincore/client"
	"0chain.net/chaincore/config"
	"0chain.net/chaincore/diagnostics"
	"0chain.net/chaincore/node"
	"0chain.net/chaincore/round"
	"0chain.net/chaincore/state"
	"0chain.net/chaincore/transaction"
	"0chain.net/core/build"
	"0chain.net/core/common"
	"0chain.net/core/ememorystore"
	"0chain.net/core/encryption"
	"0chain.net/core/logging"
	. "0chain.net/core/logging"
	"0chain.net/core/memorystore"
	"0chain.net/core/persistencestore"
	"0chain.net/sharder"
	"0chain.net/sharder/blockstore"
	"0chain.net/smartcontract/setupsc"
	"github.com/spf13/viper"
	"go.uber.org/zap"
)

func processMinioConfig(reader io.Reader) error {
	scanner := bufio.NewScanner(reader)
	more := scanner.Scan()
	if more == false {
		return common.NewError("process_minio_config_failed", "Unable to read minio config from minio config file")
	}
	blockstore.MinioConfig.StorageServiceURL = scanner.Text()
	more = scanner.Scan()
	if more == false {
		return common.NewError("process_minio_config_failed", "Unable to read minio config from minio config file")
	}

	blockstore.MinioConfig.AccessKeyID = scanner.Text()
	more = scanner.Scan()
	if more == false {
		return common.NewError("process_minio_config_failed", "Unable to read minio config from minio config file")
	}

	blockstore.MinioConfig.SecretAccessKey = scanner.Text()
	more = scanner.Scan()
	if more == false {
		return common.NewError("process_minio_config_failed", "Unable to read minio config from minio config file")
	}

	blockstore.MinioConfig.BucketName = scanner.Text()
	more = scanner.Scan()
	if more == false {
		return common.NewError("process_minio_config_failed", "Unable to read minio config from minio config file")
	}

	blockstore.MinioConfig.BucketLocation = scanner.Text()
	return nil
}

func main() {
	deploymentMode := flag.Int("deployment_mode", 2, "deployment_mode")
	keysFile := flag.String("keys_file", "", "keys_file")
<<<<<<< HEAD
	magicBlockFile := flag.String("magic_block_file", "", "magic_block_file")
=======
	minioFile := flag.String("minio_file", "", "minio_file")
	nodesFile := flag.String("nodes_file", "", "nodes_file (deprecated)")
>>>>>>> 4fe5ad6e
	flag.Parse()
	config.Configuration.DeploymentMode = byte(*deploymentMode)
	config.SetupDefaultConfig()
	config.SetupConfig()
	config.SetupSmartContractConfig()

	if config.Development() {
		logging.InitLogging("development")
	} else {
		logging.InitLogging("production")
	}

	reader, err := os.Open(*minioFile)
	if err != nil {
		panic(err)
	}

	err = processMinioConfig(reader)
	if err != nil {
		panic(err)
	}
	reader.Close()

	config.Configuration.ChainID = viper.GetString("server_chain.id")

	reader, err = os.Open(*keysFile)
	if err != nil {
		panic(err)
	}

	config.SetServerChainID(config.Configuration.ChainID)
	common.SetupRootContext(node.GetNodeContext())
	ctx := common.GetRootContext()
	initEntities()
	serverChain := chain.NewChainFromConfig()
	signatureScheme := serverChain.GetSignatureScheme()
	err = signatureScheme.ReadKeys(reader)
	if err != nil {
		Logger.Panic("Error reading keys file")
	}
	node.Self.SetSignatureScheme(signatureScheme)
	reader.Close()

	sharder.SetupSharderChain(serverChain)
	sc := sharder.GetSharderChain()
	sc.SetupConfigInfoDB()
	chain.SetServerChain(serverChain)
	chain.SetNetworkRelayTime(viper.GetDuration("network.relay_time") * time.Millisecond)
	node.ReadConfig()
	magicBlock := readMagicBlockFile(magicBlockFile, sc, serverChain)
	if state.Debug() {
		chain.SetupStateLogger("/tmp/state.txt")
	}
	setupBlockStorageProvider()
	sc.SetupGenesisBlock(viper.GetString("server_chain.genesis_block.id"), magicBlock)
	Logger.Info("sharder node", zap.Any("node", node.Self))
	selfNode := node.Self.Underlying()
	if selfNode.GetKey() == "" {
		Logger.Panic("node definition for self node doesn't exist")
	}
	mb := sc.GetLatestMagicBlock()
	if !mb.IsActiveNode(selfNode.GetKey(), 0) {
		hostName, n2nHost, portNum, err := readNonGenesisHostAndPort(keysFile)
		if err != nil {
			Logger.Panic("Error reading keys file. Non-genesis miner has no host or port number", zap.Error(err))
		}
		Logger.Info("Inside nonGenesis", zap.String("hostname", hostName), zap.Int("port Num", portNum))
		selfNode.Host = hostName
		selfNode.N2NHost = n2nHost
		selfNode.Port = portNum
		selfNode.Type = node.NodeTypeSharder
	}
	if selfNode.Type != node.NodeTypeSharder {
		Logger.Panic("node not configured as sharder")
	}

	// start sharding from the LFB stored
	if err = sc.LoadLatestBlocksFromStore(common.GetRootContext()); err != nil {
		Logger.DPanic("load latest blocks from store: " + err.Error())
		return
	}

	startBlocksInfoLogs(sc)

	mode := "main net"
	if config.Development() {
		mode = "development"
	} else if config.TestNet() {
		mode = "test net"
	}

	address := fmt.Sprintf(":%v", selfNode.Port)

	Logger.Info("Starting sharder", zap.String("build_tag", build.BuildTag), zap.String("go_version", runtime.Version()), zap.Int("available_cpus", runtime.NumCPU()), zap.String("port", address))
	Logger.Info("Chain info", zap.String("chain_id", config.GetServerChainID()), zap.String("mode", mode))
	Logger.Info("Self identity", zap.Any("set_index", selfNode.SetIndex), zap.Any("id", selfNode.GetKey()))

	var server *http.Server
	if config.Development() {
		// No WriteTimeout setup to enable pprof
		server = &http.Server{
			Addr:           address,
			ReadTimeout:    30 * time.Second,
			MaxHeaderBytes: 1 << 20,
		}
	} else {
		server = &http.Server{
			Addr:           address,
			ReadTimeout:    30 * time.Second,
			WriteTimeout:   30 * time.Second,
			MaxHeaderBytes: 1 << 20,
		}
	}
	common.HandleShutdown(server)
	// setupBlockStorageProvider()
	sc.SetupHealthyRound()

	initWorkers(ctx)
	common.ConfigRateLimits()
	initN2NHandlers()
	if err := getCurrentMagicBlock(sc); err != nil {
		Logger.Panic(err.Error()) //FIXME: remove panic
	}
	if serverChain.GetCurrentMagicBlock().MagicBlockNumber < serverChain.GetLatestMagicBlock().MagicBlockNumber {
		serverChain.SetCurrentRound(0)
	}

	initServer()
	initHandlers()
	sharder.SetupMinerSmartContract(sharder.GetSharderChain())
	go sc.RegisterClient()
	go sc.InitSetupSC()

	// Do a deep scan from finalized block till DeepWindow
	go sc.HealthCheckWorker(ctx, sharder.DeepScan) // 4) progressively checks the health for each round

	// Do a proximity scan from finalized block till ProximityWindow
	go sc.HealthCheckWorker(ctx, sharder.ProximityScan) // 4) progressively checks the health for each round

	defer done(ctx)

	Logger.Info("Ready to listen to the requests")
	chain.StartTime = time.Now().UTC()
	log.Fatal(server.ListenAndServe())
}

func done(ctx context.Context) {
	sc := sharder.GetSharderChain()
	sc.Stop()
}

func startBlocksInfoLogs(sc *sharder.Chain) {
	lfb, lfmb := sc.GetLatestFinalizedBlock(), sc.GetLatestFinalizedMagicBlock()
	Logger.Info("start from LFB ", zap.Int64("round", lfb.Round),
		zap.String("hash", lfb.Hash))
	Logger.Info("start from LFMB",
		zap.Int64("round", lfmb.MagicBlock.StartingRound),
		zap.String("hash", lfmb.Hash)) // hash of block with the magic block
}

func initServer() {
	// TODO; when a new server is brought up, it needs to first download all the state before it can start accepting requests
}

func readNonGenesisHostAndPort(keysFile *string) (string, string, int, error) {
	reader, err := os.Open(*keysFile)
	if err != nil {
		panic(err)
	}
	defer reader.Close()
	scanner := bufio.NewScanner(reader)
	scanner.Scan() //throw away the publickey
	scanner.Scan() //throw away the secretkey
	result := scanner.Scan()
	if result == false {
		return "", "", 0, errors.New("error reading Host")
	}

	h := scanner.Text()
	Logger.Info("Host inside", zap.String("host", h))

	result = scanner.Scan()
	if result == false {
		return "", "", 0, errors.New("error reading n2n host")
	}

	n2nh := scanner.Text()
	Logger.Info("N2NHost inside", zap.String("n2n_host", n2nh))

	scanner.Scan()
	po, err := strconv.ParseInt(scanner.Text(), 10, 32)
	p := int(po)
	if err != nil {
		return "", "", 0, err
	}
	return h, n2nh, p, nil

}

func initHandlers() {
	if config.Development() {
		http.HandleFunc("/_hash", common.Recover(encryption.HashHandler))
		http.HandleFunc("/_sign", common.Recover(common.ToJSONResponse(encryption.SignHandler)))
	}
	config.SetupHandlers()
	node.SetupHandlers()
	chain.SetupHandlers()
	block.SetupHandlers()
	sharder.SetupHandlers()
	diagnostics.SetupHandlers()
	chain.SetupStateHandlers()

	serverChain := chain.GetServerChain()
	serverChain.SetupNodeHandlers()
}

func readMagicBlockFile(magicBlockFile *string, sc *sharder.Chain, serverChain *chain.Chain) *block.MagicBlock {

	magicBlockConfigFile := viper.GetString("network.magic_block_file")
	if magicBlockConfigFile == "" {
		magicBlockConfigFile = *magicBlockFile
	}
	if magicBlockConfigFile == "" {
		panic("Please specify --nodes_file file.txt option with a file.txt containing nodes including self")
	}
	if strings.HasSuffix(magicBlockConfigFile, "json") {
		mBfile, err := ioutil.ReadFile(magicBlockConfigFile)
		if err != nil {
			Logger.Panic(fmt.Sprintf("failed to read magic block file: %v", err))
		}
		mB := block.NewMagicBlock()
		err = mB.Decode([]byte(mBfile))
		if err != nil {
			Logger.Panic(fmt.Sprintf("failed to decode magic block file: %v", err))
		}
		Logger.Info("parse magic block", zap.Any("block", mB))
		mB.Hash = mB.GetHash()
		Logger.Info("number of miners", zap.Any("number of miners", mB.Miners.Size()),
			zap.Any("number of sharders", mB.Sharders.Size()))
		return mB
	} else {
		Logger.Panic(fmt.Sprintf("magic block file (%v) is in the wrong format. It should be a json", magicBlockConfigFile))
	}
	return nil
}

func getCurrentMagicBlock(sc *sharder.Chain) error {
	mbs := sc.GetLatestFinalizedMagicBlockFromSharder(common.GetRootContext())
	if len(mbs) == 0 {
		return errors.New("no finalized magic block from sharder")
	}
	if len(mbs) > 1 {
		sort.Slice(mbs, func(i, j int) bool {
			return mbs[i].StartingRound > mbs[j].StartingRound
		})
	}
	magicBlock := mbs[0]
	Logger.Info("get current magic block", zap.Any("magic_block", magicBlock))

	var err = sc.MustVerifyChainHistory(common.GetRootContext(), magicBlock,
		sc.SaveMagicBlockHandler)
	if err != nil {
		return fmt.Errorf("failed to verify chain history: %v", err.Error())
	}

	err = sc.UpdateMagicBlock(magicBlock.MagicBlock)
	if err != nil {
		return fmt.Errorf("failed to update magic block: %v", err.Error())
	}
	sc.UpdateNodesFromMagicBlock(magicBlock.MagicBlock)
	sc.SetLatestFinalizedMagicBlock(magicBlock)

	return nil
}

func initEntities() {
	memoryStorage := memorystore.GetStorageProvider()

	chain.SetupEntity(memoryStorage)
	block.SetupEntity(memoryStorage)

	round.SetupRoundSummaryDB()
	block.SetupBlockSummaryDB()
	ememoryStorage := ememorystore.GetStorageProvider()
	block.SetupBlockSummaryEntity(ememoryStorage)
	block.SetupStateChange(memoryStorage)
	state.SetupPartialState(memoryStorage)
	state.SetupStateNodes(memoryStorage)
	round.SetupEntity(ememoryStorage)
	client.SetupEntity(memoryStorage)
	transaction.SetupEntity(memoryStorage)

	persistencestore.InitSession()
	persistenceStorage := persistencestore.GetStorageProvider()
	transaction.SetupTxnSummaryEntity(persistenceStorage)
	transaction.SetupTxnConfirmationEntity(persistenceStorage)
	block.SetupMagicBlockMapEntity(persistenceStorage)

	sharder.SetupBlockSummaries()
	sharder.SetupRoundSummaries()
	setupsc.SetupSmartContracts()
}

func initN2NHandlers() {
	node.SetupN2NHandlers()
	sharder.SetupM2SReceivers()
	sharder.SetupM2SResponders()
	chain.SetupX2XResponders()
	chain.SetupX2MRequestors()
	chain.SetupX2SRequestors()
	sharder.SetupS2SRequestors()
	sharder.SetupS2SResponders()
}

func initWorkers(ctx context.Context) {
	serverChain := chain.GetServerChain()
	serverChain.SetupWorkers(ctx)
	sharder.SetupWorkers(ctx)
}

func setupBlockStorageProvider() {
	blockStorageProvider := viper.GetString("server_chain.block.storage.provider")
	if blockStorageProvider == "" || blockStorageProvider == "blockstore.FSBlockStore" {
		blockstore.SetupStore(blockstore.NewFSBlockStore("data/blocks"))
	} else if blockStorageProvider == "blockstore.BlockDBStore" {
		blockstore.SetupStore(blockstore.NewBlockDBStore("data/blocksdb"))
	} else if blockStorageProvider == "blockstore.MultiBlockstore" {
		var bs = []blockstore.BlockStore{blockstore.NewFSBlockStore("data/blocks"), blockstore.NewBlockDBStore("data/blocksdb")}
		blockstore.SetupStore(blockstore.NewMultiBlockStore(bs))
	} else {
		panic(fmt.Sprintf("uknown block store provider - %v", blockStorageProvider))
	}
}<|MERGE_RESOLUTION|>--- conflicted
+++ resolved
@@ -6,11 +6,8 @@
 	"errors"
 	"flag"
 	"fmt"
-<<<<<<< HEAD
+	"io"
 	"io/ioutil"
-=======
-	"io"
->>>>>>> 4fe5ad6e
 	"log"
 	"net/http"
 	"os"
@@ -83,12 +80,9 @@
 func main() {
 	deploymentMode := flag.Int("deployment_mode", 2, "deployment_mode")
 	keysFile := flag.String("keys_file", "", "keys_file")
-<<<<<<< HEAD
 	magicBlockFile := flag.String("magic_block_file", "", "magic_block_file")
-=======
 	minioFile := flag.String("minio_file", "", "minio_file")
-	nodesFile := flag.String("nodes_file", "", "nodes_file (deprecated)")
->>>>>>> 4fe5ad6e
+	flag.String("nodes_file", "", "nodes_file (deprecated)")
 	flag.Parse()
 	config.Configuration.DeploymentMode = byte(*deploymentMode)
 	config.SetupDefaultConfig()

--- conflicted
+++ resolved
@@ -443,54 +443,4 @@
 func initWorkers(ctx context.Context) {
 	serverChain := chain.GetServerChain()
 	serverChain.SetupWorkers(ctx)
-<<<<<<< HEAD
-=======
-}
-
-func setupBlockStorageProvider(mConf blockstore.MinioConfiguration, workdir string) {
-	// setting up minio client from configs if minio enabled
-	var (
-		mClient blockstore.MinioClient
-		err     error
-	)
-	if viper.GetBool("minio.enabled") {
-		mClient, err = blockstore.CreateMinioClientFromConfig(mConf)
-		if err != nil {
-			panic("can not create minio client")
-		}
-
-		// trying to initialize bucket.
-		if err := mClient.MakeBucket(mConf.BucketName, mConf.BucketLocation); err != nil {
-			Logger.Error("Error with make bucket, Will check if bucket exists", zap.Error(err))
-			exists, errBucketExists := mClient.BucketExists(mConf.BucketName)
-			if errBucketExists == nil && exists {
-				Logger.Info("We already own ", zap.String("bucket_name", mConf.BucketName))
-			} else {
-				Logger.Error("Minio bucket error", zap.Error(errBucketExists), zap.String("bucket_name", mConf.BucketName))
-				panic(err)
-			}
-		} else {
-			Logger.Info(mConf.BucketName + " bucket successfully created")
-		}
-	}
-
-	fsbs := blockstore.NewFSBlockStore(filepath.Join(workdir, "data/blocks"), mClient)
-	blockStorageProvider := viper.GetString("server_chain.block.storage.provider")
-	switch blockStorageProvider {
-	case "", "blockstore.FSBlockStore":
-		blockstore.SetupStore(fsbs)
-	case "blockstore.BlockDBStore":
-		blockstore.SetupStore(blockstore.NewBlockDBStore(fsbs))
-	case "blockstore.MultiBlockstore":
-		var bs = []blockstore.BlockStore{
-			fsbs,
-			blockstore.NewBlockDBStore(
-				blockstore.NewFSBlockStore(filepath.Join(workdir, "data/blocksdb"), mClient),
-			),
-		}
-		blockstore.SetupStore(blockstore.NewMultiBlockStore(bs))
-	default:
-		panic(fmt.Sprintf("uknown block store provider - %v", blockStorageProvider))
-	}
->>>>>>> dc00254e
 }
--- conflicted
+++ resolved
@@ -224,16 +224,9 @@
 	go sc.StartLFMBWorker(ctx)
 
 	setupBlockStorageProvider(mConf, workdir)
-<<<<<<< HEAD
+  
 	sc.SetupGenesisBlock(viper.GetString("server_chain.genesis_block.id"), magicBlock, initStates)
-
-=======
-	if sc.GetCurrentRound() == 0 {
-		sc.SetupGenesisBlock(viper.GetString("server_chain.genesis_block.id"),
-			magicBlock, initStates)
-	}
 	// Leaving this huge log bcz it's useful to show the initialized node and it's only logged once for every node
->>>>>>> dc00254e
 	Logger.Info("sharder node", zap.Any("node", node.Self))
 
 	var selfNode = node.Self.Underlying()

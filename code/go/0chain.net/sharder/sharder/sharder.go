package main

import (
	"bufio"
	"context"
	"errors"
	"flag"
	"fmt"
	"log"
	"net/http"
	_ "net/http/pprof"
	"os"
	"path/filepath"
	"runtime"
	"strconv"
	"time"

	"0chain.net/smartcontract/dbs/event"

	"go.uber.org/zap"

	"0chain.net/chaincore/block"
	"0chain.net/chaincore/chain"
	"0chain.net/chaincore/client"
	"0chain.net/chaincore/config"
	"0chain.net/chaincore/diagnostics"
	"0chain.net/chaincore/node"
	"0chain.net/chaincore/round"
	"0chain.net/chaincore/state"
	"0chain.net/chaincore/transaction"
	"0chain.net/core/build"
	"0chain.net/core/common"
	"0chain.net/core/ememorystore"
	"0chain.net/core/encryption"
	"0chain.net/core/memorystore"
	"0chain.net/core/persistencestore"
	"0chain.net/core/viper"
	"0chain.net/sharder"
	"0chain.net/sharder/blockstore"
	"0chain.net/smartcontract/setupsc"
	"github.com/0chain/common/core/logging"
	. "github.com/0chain/common/core/logging"
)

func main() {

	deploymentMode := flag.Int("deployment_mode", 2, "deployment_mode")
	keysFile := flag.String("keys_file", "", "keys_file")
	magicBlockFile := flag.String("magic_block_file", "", "magic_block_file")
	initialStatesFile := flag.String("initial_states", "", "initial_states")
	flag.String("nodes_file", "", "nodes_file (deprecated)")
	workdir := ""
	flag.StringVar(&workdir, "work_dir", "", "work_dir")

	flag.Parse()
	config.Configuration().DeploymentMode = byte(*deploymentMode)
	config.SetupDefaultConfig()
	config.SetupConfig(workdir)
	config.SetupSmartContractConfig(workdir)
	initIntegrationsTests()

	if config.Development() {
		logging.InitLogging("development", workdir)
	} else {
		logging.InitLogging("production", workdir)
	}

	config.Configuration().ChainID = viper.GetString("server_chain.id")
	transaction.SetTxnTimeout(int64(viper.GetInt("server_chain.transaction.timeout")))

	reader, err := os.Open(*keysFile)
	if err != nil {
		panic(err)
	}

	config.SetServerChainID(config.Configuration().ChainID)
	common.SetupRootContext(node.GetNodeContext())
	ctx := common.GetRootContext()
	initEntities(workdir)
	serverChain := chain.NewChainFromConfig()
	signatureScheme := serverChain.GetSignatureScheme()
	err = signatureScheme.ReadKeys(reader)
	if err != nil {
		Logger.Panic("Error reading keys file")
	}
	if err := node.Self.SetSignatureScheme(signatureScheme); err != nil {
		Logger.Panic(fmt.Sprintf("Invalid signature scheme: %v", err))
	}

	reader.Close()

	if err := serverChain.SetupEventDatabase(); err != nil {
		logging.Logger.Panic("Error setting up events database")
	}

	serverChain.OnBlockAdded = func(b *block.Block) {
		err, ev := block.CreateBlockEvent(b)
		if err != nil {
			logging.Logger.Error("emit block event error", zap.Error(err))
		}
		go func() {
			rootContext := common.GetRootContext()
			ctx, cancel := context.WithTimeout(rootContext, 5*time.Second)
			defer cancel()

			if err := serverChain.GetEventDb().ProcessEvents(
				ctx,
				[]event.Event{ev},
				b.Round,
				b.Hash,
				len(b.Txns),
			); err != nil {
				logging.Logger.Error("process block saving event failed",
					zap.Error(err),
					zap.Int64("round", b.Round),
					zap.String("block", b.Hash))
			}
		}()
	}

	sharder.SetupSharderChain(serverChain)
	sc := sharder.GetSharderChain()
	sc.SetupConfigInfoDB(workdir)
	sc.SetSyncStateTimeout(viper.GetDuration("server_chain.state.sync.timeout") * time.Second)
	sc.SetBCStuckCheckInterval(viper.GetDuration("server_chain.stuck.check_interval") * time.Second)
	sc.SetBCStuckTimeThreshold(viper.GetDuration("server_chain.stuck.time_threshold") * time.Second)
	chain.SetServerChain(serverChain)
	chain.SetNetworkRelayTime(viper.GetDuration("network.relay_time") * time.Millisecond)
	node.ReadConfig()

	if *initialStatesFile == "" {
		*initialStatesFile = filepath.Join(workdir, viper.GetString("network.initial_states"))

	}

	initStates := state.NewInitStates()
	initStateErr := initStates.Read(*initialStatesFile)
	if initStateErr != nil {
		Logger.Panic("Failed to read initialStates", zap.Any("Error", initStateErr))
		return
	}

	// if there's no magic_block_file commandline flag, use configured then
	if *magicBlockFile == "" {
		*magicBlockFile = filepath.Join(workdir, viper.GetString("network.magic_block_file"))
	}

	var magicBlock *block.MagicBlock
	dnsURL := viper.GetString("network.dns_url")
	if dnsURL == "" {
		magicBlock, err = readMagicBlock(*magicBlockFile)
		if err != nil {
			Logger.Panic("can't read magic block file", zap.Error(err))
			return
		}
	} else {
		magicBlock, err = chain.GetMagicBlockFrom0DNS(dnsURL)
		if err != nil {
			Logger.Panic("can't read magic block from DNS", zap.Error(err))
			return
		}
	}

	if state.Debug() {
		block.SetupStateLogger(filepath.Join(workdir, "/tmp/state.txt"))
	}

	// TODO: put it in a better place
	go sc.StartLFMBWorker(ctx)

<<<<<<< HEAD
	sViper := viper.Sub("storage")
	if sViper == nil {
		panic("Storage config is required")
	}
	blockstore.Init(ctx, sViper, workdir)

	sc.SetupGenesisBlock(viper.GetString("server_chain.genesis_block.id"),
		magicBlock, initStates)
=======
	setupBlockStorageProvider(mConf, workdir)
	if sc.GetCurrentRound() == 0 {
		sc.SetupGenesisBlock(viper.GetString("server_chain.genesis_block.id"),
			magicBlock, initStates)
	}
>>>>>>> 70d0066c
	Logger.Info("sharder node", zap.Any("node", node.Self))

	var selfNode = node.Self.Underlying()
	if selfNode.GetKey() == "" {
		Logger.Panic("node definition for self node doesn't exist")
	}

	var mb = sc.GetLatestMagicBlock()
	if !mb.IsActiveNode(selfNode.GetKey(), 0) {
		hostName, n2nHost, portNum, path, description, err := readNonGenesisHostAndPort(keysFile)
		if err != nil {
			Logger.Panic("Error reading keys file. Non-genesis miner has no host or port number", zap.Error(err))
		}
		Logger.Info("Inside nonGenesis", zap.String("hostname", hostName), zap.Int("port Num", portNum), zap.String("path", path))
		selfNode.Host = hostName
		selfNode.N2NHost = n2nHost
		selfNode.Port = portNum
		selfNode.Type = node.NodeTypeSharder
		selfNode.Path = path
		selfNode.Description = description
	} else {
		if initStateErr != nil {
			Logger.Panic("Failed to read initialStates", zap.Any("Error", initStateErr))
		}
	}
	if selfNode.Type != node.NodeTypeSharder {
		Logger.Panic("node not configured as sharder")
	}

	mode := "main net"
	if config.Development() {
		mode = "development"
	} else if config.TestNet() {
		mode = "test net"
	}

	address := fmt.Sprintf(":%v", selfNode.Port)

	Logger.Info("Starting sharder", zap.String("build_tag", build.BuildTag),
		zap.String("go_version", runtime.Version()),
		zap.Int("available_cpus", runtime.NumCPU()),
		zap.String("port", address))
	Logger.Info("Chain info", zap.String("chain_id", config.GetServerChainID()),
		zap.String("mode", mode))
	Logger.Info("Self identity", zap.Any("set_index", selfNode.SetIndex),
		zap.Any("id", selfNode.GetKey()))

	registerInConductor(node.Self.Underlying().GetKey())

	var server *http.Server
	if config.Development() {
		// No WriteTimeout setup to enable pprof
		server = &http.Server{
			Addr:           address,
			ReadTimeout:    30 * time.Second,
			MaxHeaderBytes: 1 << 20,
		}
	} else {
		server = &http.Server{
			Addr:           address,
			ReadTimeout:    30 * time.Second,
			WriteTimeout:   30 * time.Second,
			MaxHeaderBytes: 1 << 20,
		}
	}
	// setupBlockStorageProvider()
	sc.SetupHealthyRound()

	common.ConfigRateLimits()
	initN2NHandlers(sc)
	initWorkers(ctx)

	// start sharding from the LFB stored
	if err = sc.LoadLatestBlocksFromStore(common.GetRootContext()); err != nil {
		Logger.Error("load latest blocks from store: " + err.Error())
		return
	}

	sharder.SetupWorkers(ctx)

	startBlocksInfoLogs(sc)

	if err := sc.UpdateLatestMagicBlockFromSharders(ctx); err != nil {
		Logger.Fatal("update LFMB from sharders", zap.Error(err))
	}

	if serverChain.GetCurrentMagicBlock().MagicBlockNumber <
		serverChain.GetLatestMagicBlock().MagicBlockNumber {

		serverChain.SetCurrentRound(0)
	}

	initServer()
	initHandlers(sc)

	go sc.RegisterClient()
	if sc.ChainConfig.IsFeeEnabled() {
		logging.Logger.Info("setting up sharder(sc)")
		go sc.SetupSC(ctx)
	}

	// Do a deep scan from finalized block till DeepWindow
	go sc.HealthCheckWorker(ctx, sharder.DeepScan) // 4) progressively checks the health for each round

	// Do a proximity scan from finalized block till ProximityWindow
	go sc.HealthCheckWorker(ctx, sharder.ProximityScan) // 4) progressively checks the health for each round

	shutdown := common.HandleShutdown(server, []func(){shutdownIntegrationTests, done, chain.CloseStateDB})
	Logger.Info("Ready to listen to the requests")
	chain.StartTime = time.Now().UTC()
	Listen(server)

	<-shutdown
	time.Sleep(2 * time.Second)
	logging.Logger.Info("0chain miner shut down gracefully")
}

func Listen(server *http.Server) {
	var err = server.ListenAndServe()
	if err != nil && err != http.ErrServerClosed {
		log.Fatal(err) // fatal listening error
	}
	// (best effort) graceful shutdown
}

func done() {
	sc := sharder.GetSharderChain()
	sc.Stop()
}

func startBlocksInfoLogs(sc *sharder.Chain) {
	var (
		lfb  = sc.GetLatestFinalizedBlock()
		lfmb = sc.GetLatestFinalizedMagicBlockBrief()
	)
	if lfmb == nil {
		Logger.Error("can't get flmb brief")
		return
	}

	Logger.Info("start from LFB ", zap.Int64("round", lfb.Round),
		zap.String("hash", lfb.Hash))
	Logger.Info("start from LFMB",
		zap.Int64("round", lfmb.StartingRound),
		zap.String("hash", lfmb.MagicBlockHash)) // hash of block with the magic block
}

func initServer() {
	// TODO; when a new server is brought up, it needs to first download all the state before it can start accepting requests
}

func readNonGenesisHostAndPort(keysFile *string) (string, string, int, string, string, error) {
	reader, err := os.Open(*keysFile)
	if err != nil {
		panic(err)
	}
	defer reader.Close()
	scanner := bufio.NewScanner(reader)
	scanner.Scan() //throw away the publickey
	scanner.Scan() //throw away the secretkey
	result := scanner.Scan()
	if !result {
		return "", "", 0, "", "", errors.New("error reading Host")
	}

	h := scanner.Text()
	Logger.Info("Host inside", zap.String("host", h))

	result = scanner.Scan()
	if !result {
		return "", "", 0, "", "", errors.New("error reading n2n host")
	}

	n2nh := scanner.Text()
	Logger.Info("N2NHost inside", zap.String("n2n_host", n2nh))

	scanner.Scan()
	po, err := strconv.ParseInt(scanner.Text(), 10, 32)
	p := int(po)
	if err != nil {
		return "", "", 0, "", "", err
	}

	result = scanner.Scan()
	if !result {
		return h, n2nh, p, "", "", nil
	}

	path := scanner.Text()
	Logger.Info("Path inside", zap.String("path", path))

	result = scanner.Scan()
	if !result {
		return h, n2nh, p, path, "", nil
	}

	description := scanner.Text()
	Logger.Info("Description inside", zap.String("description", description))
	return h, n2nh, p, path, description, nil
}

func initHandlers(c chain.Chainer) {
	if config.Development() {
		http.HandleFunc("/_hash", common.Recover(encryption.HashHandler))
		http.HandleFunc("/_sign", common.Recover(common.ToJSONResponse(encryption.SignHandler)))
	}
	config.SetupHandlers()
	node.SetupHandlers()
	chain.SetupSharderHandlers(c)
	block.SetupHandlers()
	sharder.SetupHandlers()
	diagnostics.SetupHandlers()
	chain.SetupScRestApiHandlers()
	chain.SetupStateHandlers()

	serverChain := chain.GetServerChain()
	serverChain.SetupNodeHandlers()
}

func initEntities(workdir string) {
	memoryStorage := memorystore.GetStorageProvider()

	chain.SetupEntity(memoryStorage, workdir)
	block.SetupEntity(memoryStorage)

	round.SetupRoundSummaryDB(workdir)
	block.SetupBlockSummaryDB(workdir)
	ememoryStorage := ememorystore.GetStorageProvider()
	block.SetupBlockSummaryEntity(ememoryStorage)
	block.SetupStateChange(memoryStorage)
	state.SetupPartialState(memoryStorage)
	state.SetupStateNodes(memoryStorage)
	round.SetupEntity(ememoryStorage)
	client.SetupEntity(memoryStorage)
	transaction.SetupEntity(memoryStorage)

	persistencestore.InitSession()
	persistenceStorage := persistencestore.GetStorageProvider()
	transaction.SetupTxnSummaryEntity(persistenceStorage)
	transaction.SetupTxnConfirmationEntity(persistenceStorage)
	block.SetupMagicBlockMapEntity(persistenceStorage)

	sharder.SetupBlockSummaries()
	sharder.SetupRoundSummaries()
	setupsc.SetupSmartContracts()
}

func initN2NHandlers(c *sharder.Chain) {
	node.SetupN2NHandlers()
	sharder.SetupM2SReceivers()
	sharder.SetupM2SResponders(c)
	chain.SetupX2XResponders(c.Chain)
	chain.SetupX2MRequestors()
	chain.SetupX2SRequestors()
	sharder.SetupS2SRequestors()
	sharder.SetupS2SResponders()
	sharder.SetupX2SResponders()

	chain.SetupLFBTicketSender()
}

func initWorkers(ctx context.Context) {
	serverChain := chain.GetServerChain()
	serverChain.SetupWorkers(ctx)
}<|MERGE_RESOLUTION|>--- conflicted
+++ resolved
@@ -168,22 +168,18 @@
 	// TODO: put it in a better place
 	go sc.StartLFMBWorker(ctx)
 
-<<<<<<< HEAD
 	sViper := viper.Sub("storage")
 	if sViper == nil {
 		panic("Storage config is required")
 	}
 	blockstore.Init(ctx, sViper, workdir)
 
-	sc.SetupGenesisBlock(viper.GetString("server_chain.genesis_block.id"),
-		magicBlock, initStates)
-=======
 	setupBlockStorageProvider(mConf, workdir)
 	if sc.GetCurrentRound() == 0 {
 		sc.SetupGenesisBlock(viper.GetString("server_chain.genesis_block.id"),
 			magicBlock, initStates)
 	}
->>>>>>> 70d0066c
+
 	Logger.Info("sharder node", zap.Any("node", node.Self))
 
 	var selfNode = node.Self.Underlying()

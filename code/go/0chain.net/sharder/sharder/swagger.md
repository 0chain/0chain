--- conflicted
+++ resolved
@@ -4505,7 +4505,6 @@
 | UserID | string| `string` |  | |  |  |
 | balance | [Coin](#coin)| `Coin` |  | |  |  |
 | change | [Coin](#coin)| `Coin` |  | |  |  |
-<<<<<<< HEAD
 
 
 
@@ -4521,8 +4520,6 @@
 | Name | Type | Go type | Required | Default | Description | Example |
 |------|------|---------|:--------:| ------- |-------------|---------|
 | Pools | map of [[]*DelegatePoolStat](#delegate-pool-stat)| `map[string][]DelegatePoolStat` |  | |  |  |
-=======
->>>>>>> 7fd7d3ec
 
 
 
@@ -4939,8 +4936,6 @@
 []string
 
 ### <span id="timestamp-to-round-resp"></span> timestampToRoundResp
-<<<<<<< HEAD
-=======
 
 
   
@@ -4955,8 +4950,7 @@
 
 
 
-### <span id="user-pool-stat"></span> userPoolStat
->>>>>>> 7fd7d3ec
+### <span id="timestamp-to-round-resp"></span> timestampToRoundResp
 
 
   

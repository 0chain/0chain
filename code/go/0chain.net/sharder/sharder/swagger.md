--- conflicted
+++ resolved
@@ -33,13 +33,6 @@
 | GET | /v1/screst/6dba10422e368813802877a85039d3985d96760ed844092319743fb3a76712d7/alloc_write_marker_count | [alloc write marker count](#alloc-write-marker-count) | Get Allocation Write Marker Count by Allocation ID |
 | GET | /v1/screst/6dba10422e368813802877a85039d3985d96760ed844092319743fb3a76712d7/allocation | [allocation](#allocation) | Get Allocation Object |
 | GET | /v1/screst/6dba10422e368813802877a85039d3985d96760ed844092319743fb3a76712d7/allocation_min_lock | [allocation min lock](#allocation-min-lock) | Calculates the cost of a new allocation request. |
-<<<<<<< HEAD
-| GET | /v1/screst/6dba10422e368813802877a85039d3985d96760ed844092319743fb3a76712d7/allocations | [allocations](#allocations) |  |
-| GET | /v1/screst/6dba10422e368813802877a85039d3985d96760ed844092319743fb3a76712d7/average-write-price | [average write price](#average-write-price) |  |
-| GET | /v1/screst/6dba10422e368813802877a85039d3985d96760ed844092319743fb3a76712d7/blobber-challenges | [blobber challenges](#blobber-challenges) |  |
-| GET | /v1/screst/6dba10422e368813802877a85039d3985d96760ed844092319743fb3a76712d7/blobber-rank | [blobber rank](#blobber-rank) | Gets the rank of a blobber. |
-| GET | /v1/screst/6dba10422e368813802877a85039d3985d96760ed844092319743fb3a76712d7/blobber_ids | [blobber ids](#blobber-ids) |  |
-=======
 | GET | /v1/screst/6dba10422e368813802877a85039d3985d96760ed844092319743fb3a76712d7/allocations | [allocations](#allocations) | List allocation information for allocations owned by the client |
   
 
@@ -61,7 +54,6 @@
 | GET | /v1/screst/6dba10422e368813802877a85039d3985d96760ed844092319743fb3a76712d7/average-write-price | [average write price](#average-write-price) | Get Average Write Price |
 | GET | /v1/screst/6dba10422e368813802877a85039d3985d96760ed844092319743fb3a76712d7/blobber-challenges | [blobber challenges](#blobber-challenges) | Get Blobber Challenges by Challenge ID |
 | GET | /v1/screst/6dba10422e368813802877a85039d3985d96760ed844092319743fb3a76712d7/blobber_ids | [blobber ids](#blobber-ids) | Get Blobber URL as ID |
->>>>>>> 9107cbf5
 | GET | /v1/screst/6dba10422e368813802877a85039d3985d96760ed844092319743fb3a76712d7/blobbers-by-geolocation | [blobbers by geolocation](#blobbers-by-geolocation) | Returns a list of all blobbers within a rectangle defined by maximum and minimum latitude and longitude values. |
 | GET | /v1/screst/6dba10422e368813802877a85039d3985d96760ed844092319743fb3a76712d7/blobbers-by-rank | [blobbers by rank](#blobbers-by-rank) | Get List of Blobbers by Rank |
 | GET | /v1/screst/6dba10422e368813802877a85039d3985d96760ed844092319743fb3a76712d7/free_alloc_blobbers | [free alloc blobbers](#free-alloc-blobbers) | Returns list of all blobbers alive that match the free allocation request. |
@@ -154,66 +146,6 @@
 |---------|---------|--------|---------|
 | GET | /v1/screst/6dba10422e368813802877a85039d3985d96760ed844092319743fb3a76712d7/collected_reward | [collected reward](#collected-reward) | Returns collected reward for a client_id.
 > Note: start-date and end-date resolves to the closest block number for those timestamps on the network. |
-<<<<<<< HEAD
-| GET | /v1/screst/6dba10422e368813802877a85039d3985d96760ed844092319743fb3a76712d9/configs | [configs](#configs) |  |
-| GET | /v1/screst/6dba10422e368813802877a85039d3985d96760ed844092319743fb3a76712d7/count_readmarkers | [count readmarkers](#count-readmarkers) |  |
-| GET | /v1/screst/6dba10422e368813802877a85039d3985d96760ed844092319743fb3a76712d7/errors | [errors](#errors) |  |
-| GET | /v1/screst/6dba10422e368813802877a85039d3985d96760ed844092319743fb3a76712d3/faucet_config | [faucet config](#faucet-config) |  |
-| GET | /v1/screst/6dba10422e368813802877a85039d3985d96760ed844092319743fb3a76712d7/free_alloc_blobbers | [free alloc blobbers](#free-alloc-blobbers) | returns list of all blobbers alive that match the free allocation request. |
-| GET | /v1/screst/6dba10422e368813802877a85039d3985d96760ed844092319743fb3a76712d7/alloc-blobber-term | [get alloc blobber terms](#get-alloc-blobber-terms) |  |
-| GET | /v1/screst/6dba10422e368813802877a85039d3985d96760ed844092319743fb3a76712d3/getAuthorizer | [get authorizer](#get-authorizer) |  |
-| GET | /v1/screst/6dba10422e368813802877a85039d3985d96760ed844092319743fb3a76712e0/getAuthorizerNodes | [get authorizer nodes](#get-authorizer-nodes) |  |
-| GET | /v1/screst/6dba10422e368813802877a85039d3985d96760ed844092319743fb3a76712d7/getBlobber | [get blobber](#get-blobber) |  |
-| GET | /v1/screst/6dba10422e368813802877a85039d3985d96760ed844092319743fb3a76712d7/getchallenge | [get challenge](#get-challenge) |  |
-| GET | /v1/screst/6dba10422e368813802877a85039d3985d96760ed844092319743fb3a76712d7/getChallengePoolStat | [get challenge pool stat](#get-challenge-pool-stat) |  |
-| GET | /v1/screst/6dba10422e368813802877a85039d3985d96760ed844092319743fb3a76712d9/getClientPools | [get client pools](#get-client-pools) |  |
-| GET | /v1/screst/6dba10422e368813802877a85039d3985d96760ed844092319743fb3a76712d9/getDkgList | [get dkg list](#get-dkg-list) |  |
-| GET | /v1/screst/6dba10422e368813802877a85039d3985d96760ed844092319743fb3a76712d9/getEvents | [get events](#get-events) |  |
-| GET | /v1/screst/6dba10422e368813802877a85039d3985d96760ed844092319743fb3a76712d9/getGroupShareOrSigns | [get group share or signs](#get-group-share-or-signs) |  |
-| GET | /v1/screst/6dba10422e368813802877a85039d3985d96760ed844092319743fb3a76712d9/getMagicBlock | [get magic block](#get-magic-block) |  |
-| GET | /v1/screst/6dba10422e368813802877a85039d3985d96760ed844092319743fb3a76712d9/getMinerList | [get miner list](#get-miner-list) |  |
-| GET | /v1/screst/6dba10422e368813802877a85039d3985d96760ed844092319743fb3a76712d9/getMpksList | [get mpks list](#get-mpks-list) |  |
-| GET | /v1/screst/6dba10422e368813802877a85039d3985d96760ed844092319743fb3a76712d9/getNodepool | [get nodepool](#get-nodepool) |  |
-| GET | /v1/screst/6dba10422e368813802877a85039d3985d96760ed844092319743fb3a76712d9/getPhase | [get phase](#get-phase) |  |
-| GET | /v1/screst/6dba10422e368813802877a85039d3985d96760ed844092319743fb3a76712d9/getPoolInfo | [get pool info](#get-pool-info) |  |
-| GET | /v1/screst/6dba10422e368813802877a85039d3985d96760ed844092319743fb3a76712d7/getReadPoolStat | [get read pool stat](#get-read-pool-stat) |  |
-| GET | /v1/screst/6dba10422e368813802877a85039d3985d96760ed844092319743fb3a76712d9/getSharderKeepList | [get sharder keep list](#get-sharder-keep-list) |  |
-| GET | /v1/screst/6dba10422e368813802877a85039d3985d96760ed844092319743fb3a76712d9/getSharderList | [get sharder list](#get-sharder-list) |  |
-| GET | /v1/screst/6dba10422e368813802877a85039d3985d96760ed844092319743fb3a76712d7/getStakePoolStat | [get stake pool stat](#get-stake-pool-stat) |  |
-| GET | /v1/screst/6dba10422e368813802877a85039d3985d96760ed844092319743fb3a76712d9/getUserPools | [get user pools](#get-user-pools) |  |
-| GET | /v1/screst/6dba10422e368813802877a85039d3985d96760ed844092319743fb3a76712d7/getUserStakePoolStat | [get user stake pool stat](#get-user-stake-pool-stat) |  |
-| GET | /v1/screst/6dba10422e368813802877a85039d3985d96760ed844092319743fb3a76712d7/getWriteMarkers | [get write markers](#get-write-markers) |  |
-| GET | /v1/screst/6dba10422e368813802877a85039d3985d96760ed844092319743fb3a76712d7/get_blobber_total_stakes | [get blobber total stakes](#get-blobber-total-stakes) |  |
-| GET | /v1/screst/6dba10422e368813802877a85039d3985d96760ed844092319743fb3a76712d7/get_blocks | [get blocks](#get-blocks) | Gets block information for all blocks. Todo: We need to add a filter to this. |
-| GET | /v1/screst/6dba10422e368813802877a85039d3985d96760ed844092319743fb3a76712d9/get_miner_geolocations | [get miner geolocations](#get-miner-geolocations) |  |
-| GET | /v1/screst/6dba10422e368813802877a85039d3985d96760ed844092319743fb3a76712d9/get_miners_stake | [get miners stake](#get-miners-stake) |  |
-| GET | /v1/screst/6dba10422e368813802877a85039d3985d96760ed844092319743fb3a76712d9/get_miners_stats | [get miners stats](#get-miners-stats) |  |
-| GET | /v1/screst/6dba10422e368813802877a85039d3985d96760ed844092319743fb3a76712d9/get_sharder_geolocations | [get sharder geolocations](#get-sharder-geolocations) |  |
-| GET | /v1/screst/6dba10422e368813802877a85039d3985d96760ed844092319743fb3a76712d9/get_sharders_stake | [get sharders stake](#get-sharders-stake) |  |
-| GET | /v1/screst/6dba10422e368813802877a85039d3985d96760ed844092319743fb3a76712d9/get_sharders_stats | [get sharders stats](#get-sharders-stats) |  |
-| GET | /v1/screst/6dba10422e368813802877a85039d3985d96760ed844092319743fb3a76712d7/get_validator | [get validator](#get-validator) |  |
-| GET | /v1/screst/6dba10422e368813802877a85039d3985d96760ed844092319743fb3a76712d7/getblobbers | [getblobbers](#getblobbers) | Gets list of all blobbers alive (e.g. excluding blobbers with zero capacity). |
-| GET | /v1/screst/6dba10422e368813802877a85039d3985d96760ed844092319743fb3a76712d3/globalPeriodicLimit | [global periodic limit](#global-periodic-limit) |  |
-| GET | /v1/screst/6dba10422e368813802877a85039d3985d96760ed844092319743fb3a76712d9/globalSettings | [global settings](#global-settings) |  |
-| GET | /v1/screst/6dba10422e368813802877a85039d3985d96760ed844092319743fb3a76712d7/latestreadmarker | [latestreadmarker](#latestreadmarker) |  |
-| GET | /v1/screst/6dba10422e368813802877a85039d3985d96760ed844092319743fb3a76712d9/nodePoolStat | [node pool stat](#node-pool-stat) |  |
-| GET | /v1/screst/6dba10422e368813802877a85039d3985d96760ed844092319743fb3a76712d9/nodeStat | [node stat](#node-stat) |  |
-| GET | /v1/screst/6dba10422e368813802877a85039d3985d96760ed844092319743fb3a76712d7/openchallenges | [openchallenges](#openchallenges) |  |
-| GET | /v1/screst/6dba10422e368813802877a85039d3985d96760ed844092319743fb3a76712d3/personalPeriodicLimit | [personal periodic limit](#personal-periodic-limit) |  |
-| GET | /v1/screst/6dba10422e368813802877a85039d3985d96760ed844092319743fb3a76712d3/pourAmount | [pour amount](#pour-amount) |  |
-| GET | /v1/screst/6dba10422e368813802877a85039d3985d96760ed844092319743fb3a76712d7/readmarkers | [readmarkers](#readmarkers) |  |
-| GET | /v1/screst/6dba10422e368813802877a85039d3985d96760ed844092319743fb3a76712d7/replicate-blobber-aggregate | [replicate blobber aggregates](#replicate-blobber-aggregates) |  |
-| GET | /v1/screst/6dba10422e368813802877a85039d3985d96760ed844092319743fb3a76712d7/replicate-snapshots | [replicate snapshots](#replicate-snapshots) |  |
-| GET | /v1/screst/6dba10422e368813802877a85039d3985d96760ed844092319743fb3a76712d7/search | [search](#search) |  |
-| GET | /v1/sharder/get/stats | [sharderstats](#sharderstats) |  |
-| GET | /v1/screst/6dba10422e368813802877a85039d3985d96760ed844092319743fb3a76712d7/storage-config | [storage config](#storage-config) |  |
-| GET | /v1/screst/6dba10422e368813802877a85039d3985d96760ed844092319743fb3a76712d7/timestamp-to-round | [timestamps to rounds](#timestamps-to-rounds) |  |
-| GET | /v1/screst/6dba10422e368813802877a85039d3985d96760ed844092319743fb3a76712d7/total-stored-data | [total stored data](#total-stored-data) | Gets the total data currently storage used across all blobbers. |
-| GET | /v1/screst/6dba10422e368813802877a85039d3985d96760ed844092319743fb3a76712d7/transaction | [transaction](#transaction) |  |
-| GET | /v1/screst/6dba10422e368813802877a85039d3985d96760ed844092319743fb3a76712d7/transactions | [transactions](#transactions) |  |
-| GET | /v1/screst/6dba10422e368813802877a85039d3985d96760ed844092319743fb3a76712d9/vesting_config | [vesting config](#vesting-config) |  |
-| GET | /v1/screst/6dba10422e368813802877a85039d3985d96760ed844092319743fb3a76712d7/writemarkers | [writemarkers](#writemarkers) |  |
-=======
 | GET | /v1/screst/6dba10422e368813802877a85039d3985d96760ed844092319743fb3a76712d7/delegate-rewards | [delegate rewards](#delegate-rewards) | Get list of Delegate Awards |
 | GET | /v1/screst/6dba10422e368813802877a85039d3985d96760ed844092319743fb3a76712d7/provider-rewards | [provider rewards](#provider-rewards) | Get List of Provider Rewards |
   
@@ -269,7 +201,6 @@
 |---------|---------|--------|---------|
 | GET | /v1/screst/6dba10422e368813802877a85039d3985d96760ed844092319743fb3a76712d3/GetGlobalConfig | [get global config](#get-global-config) | Get ZCN Configuration |
 | GET | /v1/screst/6dba10422e368813802877a85039d3985d96760ed844092319743fb3a76712d3/pourAmount | [pour amount](#pour-amount) | List ZCN Token Pour Amount |
->>>>>>> 9107cbf5
   
 
 
@@ -648,63 +579,7 @@
 
 ###### <span id="average-write-price-400-schema"></span> Schema
 
-<<<<<<< HEAD
-### <span id="blobber-challenges"></span> blobber challenges (*blobber-challenges*)
-
-```
-GET /v1/screst/6dba10422e368813802877a85039d3985d96760ed844092319743fb3a76712d7/blobber-challenges
-```
-
-Gets challenges for a blobber by challenge id
-
-#### Parameters
-
-| Name | Source | Type | Go type | Separator | Required | Default | Description |
-|------|--------|------|---------|-----------| :------: |---------|-------------|
-| end | `query` | string | `string` |  | ✓ |  | end time of interval |
-| id | `query` | string | `string` |  | ✓ |  | id of blobber |
-| start | `query` | string | `string` |  | ✓ |  | start time of interval |
-
-#### All responses
-| Code | Status | Description | Has headers | Schema |
-|------|--------|-------------|:-----------:|--------|
-| [200](#blobber-challenges-200) | OK | Challenges |  | [schema](#blobber-challenges-200-schema) |
-| [400](#blobber-challenges-400) | Bad Request |  |  | [schema](#blobber-challenges-400-schema) |
-| [404](#blobber-challenges-404) | Not Found |  |  | [schema](#blobber-challenges-404-schema) |
-| [500](#blobber-challenges-500) | Internal Server Error |  |  | [schema](#blobber-challenges-500-schema) |
-
-#### Responses
-
-
-##### <span id="blobber-challenges-200"></span> 200 - Challenges
-Status: OK
-
-###### <span id="blobber-challenges-200-schema"></span> Schema
-   
-  
-
-
- [Challenges](#challenges)
-
-##### <span id="blobber-challenges-400"></span> 400
-Status: Bad Request
-
-###### <span id="blobber-challenges-400-schema"></span> Schema
-
-##### <span id="blobber-challenges-404"></span> 404
-Status: Not Found
-
-###### <span id="blobber-challenges-404-schema"></span> Schema
-
-##### <span id="blobber-challenges-500"></span> 500
-Status: Internal Server Error
-
-###### <span id="blobber-challenges-500-schema"></span> Schema
-
-### <span id="blobber-rank"></span> Gets the rank of a blobber. (*blobber-rank*)
-=======
 ### <span id="blobber-challenges"></span> Get Blobber Challenges by Challenge ID (*blobber-challenges*)
->>>>>>> 9107cbf5
 
 ```
 GET /v1/screst/6dba10422e368813802877a85039d3985d96760ed844092319743fb3a76712d7/blobber-challenges
@@ -1391,11 +1266,7 @@
 
 ###### <span id="get-blobber-500-schema"></span> Schema
 
-<<<<<<< HEAD
-### <span id="get-challenge"></span> get challenge (*getChallenge*)
-=======
 ### <span id="get-challenge"></span> Get blobber challenge by challenge id (*getChallenge*)
->>>>>>> 9107cbf5
 
 ```
 GET /v1/screst/6dba10422e368813802877a85039d3985d96760ed844092319743fb3a76712d7/getchallenge
@@ -1445,11 +1316,7 @@
 
 ###### <span id="get-challenge-500-schema"></span> Schema
 
-<<<<<<< HEAD
-### <span id="get-challenge-pool-stat"></span> get challenge pool stat (*getChallengePoolStat*)
-=======
 ### <span id="get-challenge-pool-stat"></span> Get Challenge Pool Stats (*getChallengePoolStat*)
->>>>>>> 9107cbf5
 
 ```
 GET /v1/screst/6dba10422e368813802877a85039d3985d96760ed844092319743fb3a76712d7/getChallengePoolStat
@@ -2565,11 +2432,7 @@
 
 ###### <span id="getblobbers-500-schema"></span> Schema
 
-<<<<<<< HEAD
-### <span id="global-periodic-limit"></span> global periodic limit (*globalPeriodicLimit*)
-=======
 ### <span id="global-periodic-limit"></span> List Global Miner Smart Contract Configuration (*globalPeriodicLimit*)
->>>>>>> 9107cbf5
 
 ```
 GET /v1/screst/6dba10422e368813802877a85039d3985d96760ed844092319743fb3a76712d3/globalPeriodicLimit
@@ -3027,89 +2890,7 @@
 
 ###### <span id="replicate-snapshots-500-schema"></span> Schema
 
-<<<<<<< HEAD
-### <span id="replicate-blobber-aggregates"></span> replicate blobber aggregates (*replicateBlobberAggregates*)
-
-```
-GET /v1/screst/6dba10422e368813802877a85039d3985d96760ed844092319743fb3a76712d7/replicate-blobber-aggregate
-```
-
-Gets list of blobber aggregate records
-
-#### Parameters
-
-| Name | Source | Type | Go type | Separator | Required | Default | Description |
-|------|--------|------|---------|-----------| :------: |---------|-------------|
-| limit | `query` | string | `string` |  |  |  | limit |
-| offset | `query` | string | `string` |  |  |  | offset |
-| sort | `query` | string | `string` |  |  |  | desc or asc |
-
-#### All responses
-| Code | Status | Description | Has headers | Schema |
-|------|--------|-------------|:-----------:|--------|
-| [200](#replicate-blobber-aggregates-200) | OK | StringMap |  | [schema](#replicate-blobber-aggregates-200-schema) |
-| [500](#replicate-blobber-aggregates-500) | Internal Server Error |  |  | [schema](#replicate-blobber-aggregates-500-schema) |
-
-#### Responses
-
-
-##### <span id="replicate-blobber-aggregates-200"></span> 200 - StringMap
-Status: OK
-
-###### <span id="replicate-blobber-aggregates-200-schema"></span> Schema
-   
-  
-
-[StringMap](#string-map)
-
-##### <span id="replicate-blobber-aggregates-500"></span> 500
-Status: Internal Server Error
-
-###### <span id="replicate-blobber-aggregates-500-schema"></span> Schema
-
-### <span id="replicate-snapshots"></span> replicate snapshots (*replicateSnapshots*)
-
-```
-GET /v1/screst/6dba10422e368813802877a85039d3985d96760ed844092319743fb3a76712d7/replicate-snapshots
-```
-
-Gets list of snapshot records
-
-#### Parameters
-
-| Name | Source | Type | Go type | Separator | Required | Default | Description |
-|------|--------|------|---------|-----------| :------: |---------|-------------|
-| limit | `query` | string | `string` |  |  |  | limit |
-| offset | `query` | string | `string` |  |  |  | offset |
-| sort | `query` | string | `string` |  |  |  | desc or asc |
-
-#### All responses
-| Code | Status | Description | Has headers | Schema |
-|------|--------|-------------|:-----------:|--------|
-| [200](#replicate-snapshots-200) | OK | StringMap |  | [schema](#replicate-snapshots-200-schema) |
-| [500](#replicate-snapshots-500) | Internal Server Error |  |  | [schema](#replicate-snapshots-500-schema) |
-
-#### Responses
-
-
-##### <span id="replicate-snapshots-200"></span> 200 - StringMap
-Status: OK
-
-###### <span id="replicate-snapshots-200-schema"></span> Schema
-   
-  
-
-[StringMap](#string-map)
-
-##### <span id="replicate-snapshots-500"></span> 500
-Status: Internal Server Error
-
-###### <span id="replicate-snapshots-500-schema"></span> Schema
-
-### <span id="search"></span> search (*search*)
-=======
 ### <span id="search"></span> Search Endpoint (*search*)
->>>>>>> 9107cbf5
 
 ```
 GET /v1/screst/6dba10422e368813802877a85039d3985d96760ed844092319743fb3a76712d7/search
@@ -3206,9 +2987,6 @@
 
 ###### <span id="storage-config-400-schema"></span> Schema
 
-<<<<<<< HEAD
-### <span id="timestamps-to-rounds"></span> timestamps to rounds (*timestampsToRounds*)
-=======
 ### <span id="timestamps-to-rounds"></span> Get round(s) number for timestamp(s) (*timestampsToRounds*)
 
 ```
@@ -3253,131 +3031,115 @@
 ###### <span id="timestamps-to-rounds-500-schema"></span> Schema
 
 ### <span id="total-stored-data"></span> Gets the total data currently storage used across all blobbers. (*total-stored-data*)
->>>>>>> 9107cbf5
-
-```
-GET /v1/screst/6dba10422e368813802877a85039d3985d96760ed844092319743fb3a76712d7/timestamp-to-round
-```
-
-Get round(s) number for timestamp(s)
+
+```
+GET /v1/screst/6dba10422e368813802877a85039d3985d96760ed844092319743fb3a76712d7/total-stored-data
+```
+
+# This endpoint returns the summation of all the Size fields in all the WriteMarkers sent to 0chain by blobbers
+
+#### All responses
+| Code | Status | Description | Has headers | Schema |
+|------|--------|-------------|:-----------:|--------|
+| [200](#total-stored-data-200) | OK | StringMap |  | [schema](#total-stored-data-200-schema) |
+| [400](#total-stored-data-400) | Bad Request |  |  | [schema](#total-stored-data-400-schema) |
+
+#### Responses
+
+
+##### <span id="total-stored-data-200"></span> 200 - StringMap
+Status: OK
+
+###### <span id="total-stored-data-200-schema"></span> Schema
+   
+  
+
+[StringMap](#string-map)
+
+##### <span id="total-stored-data-400"></span> 400
+Status: Bad Request
+
+###### <span id="total-stored-data-400-schema"></span> Schema
+
+### <span id="transaction"></span> Get Transaction Info (*transaction*)
+
+```
+GET /v1/screst/6dba10422e368813802877a85039d3985d96760ed844092319743fb3a76712d7/transaction
+```
+
+Gets transaction information from transaction hash
+
+#### All responses
+| Code | Status | Description | Has headers | Schema |
+|------|--------|-------------|:-----------:|--------|
+| [200](#transaction-200) | OK | Transaction |  | [schema](#transaction-200-schema) |
+| [500](#transaction-500) | Internal Server Error |  |  | [schema](#transaction-500-schema) |
+
+#### Responses
+
+
+##### <span id="transaction-200"></span> 200 - Transaction
+Status: OK
+
+###### <span id="transaction-200-schema"></span> Schema
+   
+  
+
+[Transaction](#transaction)
+
+##### <span id="transaction-500"></span> 500
+Status: Internal Server Error
+
+###### <span id="transaction-500-schema"></span> Schema
+
+### <span id="transaction-hashes"></span> Get List of Transaction Hash from File. (*transactionHashes*)
+
+```
+GET /v1/screst/6dba10422e368813802877a85039d3985d96760ed844092319743fb3a76712d7/transactionHashes
+```
+
+Gets filtered list of transaction hashes from file information
 
 #### Parameters
 
 | Name | Source | Type | Go type | Separator | Required | Default | Description |
 |------|--------|------|---------|-----------| :------: |---------|-------------|
-| timestamps | `query` | string | `string` |  | ✓ |  | timestamps you want to convert to rounds |
-
-#### All responses
-| Code | Status | Description | Has headers | Schema |
-|------|--------|-------------|:-----------:|--------|
-<<<<<<< HEAD
-| [200](#timestamps-to-rounds-200) | OK | timestampToRoundResp |  | [schema](#timestamps-to-rounds-200-schema) |
-| [400](#timestamps-to-rounds-400) | Bad Request |  |  | [schema](#timestamps-to-rounds-400-schema) |
-| [500](#timestamps-to-rounds-500) | Internal Server Error |  |  | [schema](#timestamps-to-rounds-500-schema) |
-=======
-| [200](#total-stored-data-200) | OK | StringMap |  | [schema](#total-stored-data-200-schema) |
-| [400](#total-stored-data-400) | Bad Request |  |  | [schema](#total-stored-data-400-schema) |
->>>>>>> 9107cbf5
-
-#### Responses
-
-
-<<<<<<< HEAD
-##### <span id="timestamps-to-rounds-200"></span> 200 - timestampToRoundResp
-=======
-##### <span id="total-stored-data-200"></span> 200 - StringMap
->>>>>>> 9107cbf5
-Status: OK
-
-###### <span id="timestamps-to-rounds-200-schema"></span> Schema
-   
-  
-
-<<<<<<< HEAD
-[TimestampToRoundResp](#timestamp-to-round-resp)
-=======
-[StringMap](#string-map)
->>>>>>> 9107cbf5
-
-##### <span id="timestamps-to-rounds-400"></span> 400
+| content-hash | `query` | string | `string` |  |  |  | restrict to transactions by the specific content hash on write marker |
+| limit | `query` | string | `string` |  |  |  | limit |
+| look-up-hash | `query` | string | `string` |  |  |  | restrict to transactions by the specific look up hash on write marker |
+| name | `query` | string | `string` |  |  |  | restrict to transactions by the specific file name on write marker |
+| offset | `query` | string | `string` |  |  |  | offset |
+| sort | `query` | string | `string` |  |  |  | desc or asc |
+
+#### All responses
+| Code | Status | Description | Has headers | Schema |
+|------|--------|-------------|:-----------:|--------|
+| [200](#transaction-hashes-200) | OK | stringArray |  | [schema](#transaction-hashes-200-schema) |
+| [400](#transaction-hashes-400) | Bad Request |  |  | [schema](#transaction-hashes-400-schema) |
+| [500](#transaction-hashes-500) | Internal Server Error |  |  | [schema](#transaction-hashes-500-schema) |
+
+#### Responses
+
+
+##### <span id="transaction-hashes-200"></span> 200 - stringArray
+Status: OK
+
+###### <span id="transaction-hashes-200-schema"></span> Schema
+   
+  
+
+
+ [StringArray](#string-array)
+
+##### <span id="transaction-hashes-400"></span> 400
 Status: Bad Request
 
-###### <span id="timestamps-to-rounds-400-schema"></span> Schema
-
-<<<<<<< HEAD
-##### <span id="timestamps-to-rounds-500"></span> 500
+###### <span id="transaction-hashes-400-schema"></span> Schema
+
+##### <span id="transaction-hashes-500"></span> 500
 Status: Internal Server Error
 
-###### <span id="timestamps-to-rounds-500-schema"></span> Schema
-
-### <span id="total-stored-data"></span> Gets the total data currently storage used across all blobbers. (*total-stored-data*)
-=======
-### <span id="transaction"></span> Get Transaction Info (*transaction*)
->>>>>>> 9107cbf5
-
-```
-GET /v1/screst/6dba10422e368813802877a85039d3985d96760ed844092319743fb3a76712d7/total-stored-data
-```
-
-# This endpoint returns the summation of all the Size fields in all the WriteMarkers sent to 0chain by blobbers
-
-#### All responses
-| Code | Status | Description | Has headers | Schema |
-|------|--------|-------------|:-----------:|--------|
-| [200](#total-stored-data-200) | OK | StringMap |  | [schema](#total-stored-data-200-schema) |
-| [400](#total-stored-data-400) | Bad Request |  |  | [schema](#total-stored-data-400-schema) |
-
-#### Responses
-
-
-##### <span id="total-stored-data-200"></span> 200 - StringMap
-Status: OK
-
-###### <span id="total-stored-data-200-schema"></span> Schema
-   
-  
-
-[StringMap](#string-map)
-
-##### <span id="total-stored-data-400"></span> 400
-Status: Bad Request
-
-###### <span id="total-stored-data-400-schema"></span> Schema
-
-<<<<<<< HEAD
-### <span id="transaction"></span> transaction (*transaction*)
-=======
-### <span id="transaction-hashes"></span> Get List of Transaction Hash from File. (*transactionHashes*)
->>>>>>> 9107cbf5
-
-```
-GET /v1/screst/6dba10422e368813802877a85039d3985d96760ed844092319743fb3a76712d7/transaction
-```
-
-Gets transaction information from transaction hash
-
-#### All responses
-| Code | Status | Description | Has headers | Schema |
-|------|--------|-------------|:-----------:|--------|
-| [200](#transaction-200) | OK | Transaction |  | [schema](#transaction-200-schema) |
-| [500](#transaction-500) | Internal Server Error |  |  | [schema](#transaction-500-schema) |
-
-#### Responses
-
-
-##### <span id="transaction-200"></span> 200 - Transaction
-Status: OK
-
-###### <span id="transaction-200-schema"></span> Schema
-   
-  
-
-[Transaction](#transaction)
-
-##### <span id="transaction-500"></span> 500
-Status: Internal Server Error
-
-###### <span id="transaction-500-schema"></span> Schema
+###### <span id="transaction-hashes-500-schema"></span> Schema
 
 ### <span id="transactions"></span> Get Filtered List of Transaction Information (*transactions*)
 
@@ -3638,10 +3400,6 @@
 | ChallengesCompleted | uint64 (formatted integer)| `uint64` |  | |  |  |
 | ChallengesPassed | uint64 (formatted integer)| `uint64` |  | |  |  |
 | CreationRound | int64 (formatted integer)| `int64` |  | |  |  |
-<<<<<<< HEAD
-| InactiveRounds | int64 (formatted integer)| `int64` |  | |  |  |
-=======
->>>>>>> 9107cbf5
 | OpenChallenges | uint64 (formatted integer)| `uint64` |  | |  |  |
 | RankMetric | double (formatted number)| `float64` |  | |  |  |
 | ReadData | int64 (formatted integer)| `int64` |  | |  |  |
@@ -4932,8 +4690,6 @@
 | UserID | string| `string` |  | |  |  |
 | balance | [Coin](#coin)| `Coin` |  | |  |  |
 | change | [Coin](#coin)| `Coin` |  | |  |  |
-<<<<<<< HEAD
-=======
 
 
 
@@ -4949,7 +4705,6 @@
 | Name | Type | Go type | Required | Default | Description | Example |
 |------|------|---------|:--------:| ------- |-------------|---------|
 | Pools | map of [[]*DelegatePoolStat](#delegate-pool-stat)| `map[string][]DelegatePoolStat` |  | |  |  |
->>>>>>> 9107cbf5
 
 
 
@@ -5363,7 +5118,6 @@
 []string
 
 ### <span id="timestamp-to-round-resp"></span> timestampToRoundResp
-<<<<<<< HEAD
 
 
   
@@ -5378,23 +5132,6 @@
 
 
 
-### <span id="user-pool-stat"></span> userPoolStat
-=======
->>>>>>> 9107cbf5
-
-
-  
-
-
-
-**Properties**
-
-| Name | Type | Go type | Required | Default | Description | Example |
-|------|------|---------|:--------:| ------- |-------------|---------|
-| Rounds | []int64 (formatted integer)| `[]int64` |  | |  |  |
-
-
-
 ### <span id="user-locked-total-response"></span> userLockedTotalResponse
 
 

--- conflicted
+++ resolved
@@ -215,18 +215,10 @@
 		t.Run(tt.name, func(t *testing.T) {
 			t.Parallel()
 
-<<<<<<< HEAD
-			if tt.setLFB {
-				sc := sharder.GetSharderChain()
-				sc = sc
-				sharder.GetSharderChain().SetLatestFinalizedBlock(b)
-			}
-=======
 			sc := &sharder.MockChainer{}
 			sc.On("GetLatestFinalizedBlock").Return(b)
 			sc.On("GetBlockChannel").Return(make(chan *block.Block, 1))
 			sc.On("ForceFinalizeRound()")
->>>>>>> b6c5a516
 
 			got, err := sharder.NotarizedBlockKickHandler(sc)(tt.args.ctx, tt.args.entity)
 			if (err != nil) != tt.wantErr {

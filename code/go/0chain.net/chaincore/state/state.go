--- conflicted
+++ resolved
@@ -48,18 +48,15 @@
 		panic(errors.New("State isn't properly initialized"))
 	}
 	buf.Write(s.TxnHashBytes)
-<<<<<<< HEAD
-	binary.Write(buf, binary.LittleEndian, s.Round)
-	binary.Write(buf, binary.LittleEndian, s.Balance)
-	binary.Write(buf, binary.LittleEndian, s.Nonce)
-=======
 	if err := binary.Write(buf, binary.LittleEndian, s.Round); err != nil {
 		panic(err)
 	}
 	if err := binary.Write(buf, binary.LittleEndian, s.Balance); err != nil {
 		panic(err)
 	}
->>>>>>> 67e83525
+	if err := binary.Write(buf, binary.LittleEndian, s.Nonce); err != nil {
+		panic(err)
+	}
 	return buf.Bytes()
 }
 
@@ -73,18 +70,15 @@
 	if n, err := buf.Read(s.TxnHashBytes); err != nil || n != 32 {
 		return errors.New("invalid state")
 	}
-<<<<<<< HEAD
-	binary.Read(buf, binary.LittleEndian, &origin)
-	binary.Read(buf, binary.LittleEndian, &balance)
-	binary.Read(buf, binary.LittleEndian, &nonce)
-=======
 	if err := binary.Read(buf, binary.LittleEndian, &origin); err != nil {
 		return err
 	}
 	if err := binary.Read(buf, binary.LittleEndian, &balance); err != nil {
 		return err
 	}
->>>>>>> 67e83525
+	if err := binary.Read(buf, binary.LittleEndian, &nonce); err != nil {
+		return err
+	}
 	s.Round = origin
 	s.Balance = balance
 	s.Nonce = nonce

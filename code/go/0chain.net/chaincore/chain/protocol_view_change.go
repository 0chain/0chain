--- conflicted
+++ resolved
@@ -2,12 +2,8 @@
 
 import (
 	"encoding/json"
-<<<<<<< HEAD
 	"fmt"
 	"math"
-	"strconv"
-=======
->>>>>>> 5760561b
 	"time"
 
 	"0chain.net/chaincore/client"
@@ -61,21 +57,13 @@
 	}
 
 	nodeBytes, _ := json.Marshal(node.Self.Client)
-<<<<<<< HEAD
-	miners := make(map[string]*node.Node)
-	for key, miner := range mc.Miners.NodesMap {
-		miners[key] = miner
-	}
+	miners := mc.Miners.CopyMap()
 	registered := 0
 	consensus := int(math.Ceil((float64(thresholdByCount) / 100) * float64(len(miners))))
 	if consensus > len(miners) {
 		Logger.DPanic(fmt.Sprintf("number of miners %d is not enough relative to the threshold parameter %d%%(%d)", len(miners), thresholdByCount, consensus))
 	}
 	for registered < consensus {
-=======
-	miners := mc.Miners.CopyMap()
-	for len(miners) > 0 {
->>>>>>> 5760561b
 		for key, miner := range miners {
 			body, err := httpclientutil.SendPostRequest(miner.GetN2NURLBase()+httpclientutil.RegisterClient, nodeBytes, "", "", nil)
 			if err != nil {
@@ -196,10 +184,7 @@
 
 	txn.ToClientID = minersc.ADDRESS
 	txn.PublicKey = node.Self.PublicKey
-	var minerUrls []string
-	mc.Miners.ForEach(func(node *node.Node) {
-		minerUrls = append(minerUrls, node.GetN2NURLBase())
-	})
+	var minerUrls = mc.Miners.N2NURLs()
 	err := httpclientutil.SendSmartContractTxn(txn, minersc.ADDRESS, 0, 0, scData, minerUrls)
 	return txn, err
 }
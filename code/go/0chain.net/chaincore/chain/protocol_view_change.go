package chain

import (
	"context"
	"encoding/json"
	"errors"
	"fmt"
	"math"
	"reflect"
	"sort"
	"sync"
	"time"

	"go.uber.org/zap"

	"0chain.net/chaincore/block"
	"0chain.net/chaincore/client"
	"0chain.net/chaincore/config"
	"0chain.net/chaincore/httpclientutil"
	"0chain.net/chaincore/node"
	"0chain.net/chaincore/state"
	"0chain.net/chaincore/transaction"
	"0chain.net/core/common"
	"0chain.net/core/datastore"
	"0chain.net/core/logging"
	"0chain.net/core/memorystore"
	"0chain.net/core/util"
	"0chain.net/core/viper"
	"0chain.net/smartcontract/minersc"
)

const (
	scNameAddMiner    = "add_miner"
	scNameAddSharder  = "add_sharder"
	scNameSharderKeep = "sharder_keep"

	scRestAPIGetPhase           = "/getPhase"
	scRestAPIGetMinerList       = "/getMinerList"
	scRestAPIGetSharderList     = "/getSharderList"
	scRestAPIGetSharderKeepList = "/getSharderKeepList"
)

<<<<<<< HEAD
=======
func (mc *Chain) SetupSC(ctx context.Context) {
	logging.Logger.Info("SetupSC start...")
	// create timer with 0 duration to start it immediately
	tm := time.NewTimer(0)
	for {
		select {
		case <-ctx.Done():
			logging.Logger.Debug("SetupSC is done")
			return
		case <-tm.C:
			tm.Reset(30 * time.Second)
			logging.Logger.Debug("SetupSC - check if node is registered")
			func() {
				isRegisteredC := make(chan bool)
				cctx, cancel := context.WithTimeout(ctx, 30*time.Second)
				defer cancel()

				go func() {
					isRegistered := mc.isRegistered(cctx)

					select {
					case isRegisteredC <- isRegistered:
					default:
					}
				}()

				select {
				case reg := <-isRegisteredC:
					if reg {
						logging.Logger.Debug("SetupSC - node is already registered")
						return
					}
				case <-cctx.Done():
					logging.Logger.Debug("SetupSC - check node registered timeout")
					cancel()
				}

				logging.Logger.Debug("Request to register node")
				txn, err := mc.RegisterNode()
				if err != nil {
					logging.Logger.Warn("failed to register node in SC -- init_setup_sc",
						zap.Error(err))
					return
				}

				if txn != nil && mc.ConfirmTransaction(txn) {
					logging.Logger.Debug("Register node transaction confirmed")
					return
				}

				logging.Logger.Debug("Register node transaction not confirmed yet")
			}()
		}
	}
}

>>>>>>> e083d39c
// RegisterClient registers client on BC.
func (mc *Chain) RegisterClient() {
	if node.Self.Underlying().Type == node.NodeTypeMiner {
		var (
			clientMetadataProvider = datastore.GetEntityMetadata("client")
			ctx                    = memorystore.WithEntityConnection(
				common.GetRootContext(), clientMetadataProvider)
		)
		defer memorystore.Close(ctx)
		ctx = datastore.WithAsyncChannel(ctx, client.ClientEntityChannel)
		_, err := client.PutClient(ctx, &node.Self.Underlying().Client)
		if err != nil {
			panic(err)
		}
	}

	nodeBytes, err := json.Marshal(node.Self.Underlying().Client.Clone())
	if err != nil {
		logging.Logger.DPanic("Encode self node failed", zap.Error(err))
	}

	var (
		mb               = mc.GetCurrentMagicBlock()
		miners           = mb.Miners.CopyNodesMap()
		registered       = 0
		thresholdByCount = config.GetThresholdCount()
		consensus        = int(math.Ceil((float64(thresholdByCount) / 100) *
			float64(len(miners))))
	)

	if consensus > len(miners) {
		logging.Logger.DPanic(fmt.Sprintf("number of miners %d is not enough"+
			" relative to the threshold parameter %d%%(%d)", len(miners),
			thresholdByCount, consensus))
	}

	for registered < consensus {
		for key, miner := range miners {
			body, err := httpclientutil.SendPostRequest(
				miner.GetN2NURLBase()+httpclientutil.RegisterClient, nodeBytes,
				"", "", nil,
			)
			if err != nil {
				logging.Logger.Error("error in register client",
					zap.Error(err),
					zap.Any("body", body),
					zap.Int("registered", registered),
					zap.Int("consensus", consensus))
			} else {
				delete(miners, key)
				registered++
			}
		}
		time.Sleep(httpclientutil.SleepBetweenRetries * time.Millisecond)
	}
}

func (mc *Chain) isRegistered(ctx context.Context) (is bool) {
	is = mc.isRegisteredEx(ctx,
		func(n *node.Node) string {
			if typ := n.Type; typ == node.NodeTypeMiner {
				return minersc.AllMinersKey
			} else if typ == node.NodeTypeSharder {
				return minersc.AllShardersKey
			}
			return ""
		},
		func(n *node.Node) string {
			if typ := n.Type; typ == node.NodeTypeMiner {
				return scRestAPIGetMinerList
			} else if typ == node.NodeTypeSharder {
				return scRestAPIGetSharderList
			}
			return ""
		}, false)
	return
}

func (mc *Chain) isRegisteredEx(ctx context.Context, getStatePath func(n *node.Node) string,
	getAPIPath func(n *node.Node) string, remote bool) bool {

	var (
		allNodesList = &minersc.MinerNodes{}
		selfNode     = node.Self.Underlying()
		selfNodeKey  = selfNode.GetKey()
	)

	if mc.IsActiveInChain() && remote == false {

		var (
			sp        = getStatePath(selfNode)
			list, err = mc.GetBlockStateNode(mc.GetLatestFinalizedBlock(), sp)
		)

		if err != nil {
			logging.Logger.Error("failed to get block state node",
				zap.Any("error", err), zap.String("path", sp))
			return false
		}

		if list == nil {
			return false
		}

		if err = allNodesList.Decode(list.Encode()); err != nil {
			logging.Logger.Error("failed to decode block state node",
				zap.Any("error", err))
			return false
		}

	} else {

		var (
			mb       = mc.GetCurrentMagicBlock()
			sharders = mb.Sharders.N2NURLs()
			relPath  = getAPIPath(selfNode)
			err      error
		)

		err = httpclientutil.MakeSCRestAPICall(ctx, minersc.ADDRESS, relPath, nil,
			sharders, allNodesList, 1)
		if err != nil {
			logging.Logger.Error("is registered", zap.Any("error", err))
			return false
		}
	}

	for _, miner := range allNodesList.Nodes {
		if miner == nil {
			continue
		}

		if miner.ID == selfNodeKey {
			return true
		}
	}

	return false
}

func (mc *Chain) ConfirmTransaction(t *httpclientutil.Transaction) bool {
	var (
		active = mc.IsActiveInChain()
		mb     = mc.GetCurrentMagicBlock()

		found, pastTime bool
		urls            []string
	)

	for _, sharder := range mb.Sharders.CopyNodesMap() {
		if !active || sharder.GetStatus() == node.NodeStatusActive {
			urls = append(urls, sharder.GetN2NURLBase())
		}
	}

	for !found && !pastTime {
		txn, err := httpclientutil.GetTransactionStatus(t.Hash, urls, 1)
		if active {
			lfb := mc.GetLatestFinalizedBlock()
			pastTime = lfb != nil && !common.WithinTime(int64(lfb.CreationDate), int64(t.CreationDate), transaction.TXN_TIME_TOLERANCE)
		} else {
			blockSummary, err := httpclientutil.GetBlockSummaryCall(urls, 1, false)
			if err != nil {
				logging.Logger.Info("confirm transaction", zap.Any("confirmation", false))
				return false
			}
			pastTime = blockSummary != nil && !common.WithinTime(int64(blockSummary.CreationDate), int64(t.CreationDate), transaction.TXN_TIME_TOLERANCE)
		}
		found = err == nil && txn != nil
		if !found {
			time.Sleep(time.Second)
		}
	}
	return found
}

func (mc *Chain) RegisterNode() (*httpclientutil.Transaction, error) {
	selfNode := node.Self.Underlying()
	txn := httpclientutil.NewTransactionEntity(selfNode.GetKey(),
		mc.ID, selfNode.PublicKey)

	mn := minersc.NewMinerNode()
	mn.ID = selfNode.GetKey()
	mn.N2NHost = selfNode.N2NHost
	mn.Host = selfNode.Host
	mn.Port = selfNode.Port
	mn.Path = selfNode.Path
	mn.PublicKey = selfNode.PublicKey
	mn.ShortName = selfNode.Description
	mn.BuildTag = selfNode.Info.BuildTag

	// miner SC configurations
	mn.DelegateWallet = viper.GetString("delegate_wallet")
	mn.ServiceCharge = viper.GetFloat64("service_charge")
	mn.NumberOfDelegates = viper.GetInt("number_of_delegates")
	mn.MinStake = state.Balance(viper.GetFloat64("min_stake") * 1e10)
	mn.MaxStake = state.Balance(viper.GetFloat64("max_stake") * 1e10)

	scData := &httpclientutil.SmartContractTxnData{}
	if selfNode.Type == node.NodeTypeMiner {
		scData.Name = scNameAddMiner
	} else if selfNode.Type == node.NodeTypeSharder {
		scData.Name = scNameAddSharder
	}

	scData.InputArgs = mn

	txn.ToClientID = minersc.ADDRESS
	txn.PublicKey = selfNode.PublicKey
	mb := mc.GetCurrentMagicBlock()
	var minerUrls = mb.Miners.N2NURLs()
	err := httpclientutil.SendSmartContractTxn(txn, minersc.ADDRESS, 0, 0, scData, minerUrls)
	return txn, err
}

func (mc *Chain) RegisterSharderKeep() (result *httpclientutil.Transaction, err2 error) {
	selfNode := node.Self.Underlying()
	if selfNode.Type != node.NodeTypeSharder {
		return nil, errors.New("only sharder")
	}
	txn := httpclientutil.NewTransactionEntity(selfNode.GetKey(),
		mc.ID, selfNode.PublicKey)

	mn := minersc.NewMinerNode()
	mn.ID = selfNode.GetKey()
	mn.N2NHost = selfNode.N2NHost
	mn.Host = selfNode.Host
	mn.Port = selfNode.Port
	mn.PublicKey = selfNode.PublicKey
	mn.ShortName = selfNode.Description
	mn.BuildTag = selfNode.Info.BuildTag

	scData := &httpclientutil.SmartContractTxnData{}
	scData.Name = scNameSharderKeep
	scData.InputArgs = mn

	txn.ToClientID = minersc.ADDRESS
	txn.PublicKey = selfNode.PublicKey
	mb := mc.GetCurrentMagicBlock()
	var minerUrls = mb.Miners.N2NURLs()
	err := httpclientutil.SendSmartContractTxn(txn, minersc.ADDRESS, 0, 0, scData, minerUrls)
	return txn, err
}

func (mc *Chain) IsRegisteredSharderKeep(ctx context.Context, remote bool) bool {
	return mc.isRegisteredEx(ctx,
		func(n *node.Node) string {
			if typ := n.Type; typ == node.NodeTypeSharder {
				return minersc.ShardersKeepKey
			}
			return ""
		},
		func(n *node.Node) string {
			if typ := n.Type; typ == node.NodeTypeSharder {
				return scRestAPIGetSharderKeepList
			}
			return ""
		}, remote)
}

//
// DKG Phase tracking
//

// PhaseEvent represents DKG phase event.
type PhaseEvent struct {
	Phase    minersc.PhaseNode // current phase node
	Sharders bool              // is obtained from sharders or another sharders
}

// is given reflect value zero (reflect.Value.IsZero added in go1.13)
func isValueZero(v reflect.Value) bool {
	switch v.Kind() {
	case reflect.Bool:
		return !v.Bool()
	case reflect.Int, reflect.Int8, reflect.Int16, reflect.Int32, reflect.Int64:
		return v.Int() == 0
	case reflect.Uint, reflect.Uint8, reflect.Uint16, reflect.Uint32,
		reflect.Uint64, reflect.Uintptr:
		return v.Uint() == 0
	case reflect.Float32, reflect.Float64:
		return math.Float64bits(v.Float()) == 0
	case reflect.Complex64, reflect.Complex128:
		c := v.Complex()
		return math.Float64bits(real(c)) == 0 && math.Float64bits(imag(c)) == 0
	case reflect.Array:
		for i := 0; i < v.Len(); i++ {
			if !isValueZero(v.Index(i)) {
				return false
			}
		}
		return true
	case reflect.Chan, reflect.Func, reflect.Interface, reflect.Map,
		reflect.Ptr, reflect.Slice, reflect.UnsafePointer:
		return v.IsNil()
	case reflect.String:
		return v.Len() == 0
	case reflect.Struct:
		for i := 0; i < v.NumField(); i++ {
			if !isValueZero(v.Field(i)) {
				return false
			}
		}
		return true
	default:
		panic("reflect.Value.IsZero")
	}
	return false
}

// The isZero returns true if given value is zero. It can be replaced with
// reflect.IsZero, but Golang updating required (there is some problems in
// docker builds).
func isZero(val interface{}) bool {
	if val == nil {
		return true
	}
	var rval = reflect.ValueOf(val)
	if isValueZero(rval) {
		return true
	}
	if rval.Kind() == reflect.Ptr {
		return isValueZero(rval.Elem())
	}
	return false
}

// The seriHigh represents util.Serializable value with it 'highness'.
type seriHigh struct {
	seri util.Serializable // value
	high int64             // value highness
}

// The mostConsensus chooses from the list value with most repetitions.
func mostConsensus(list []seriHigh) (elem util.Serializable) {

	type valueCount struct {
		value util.Serializable
		count int
	}

	var cons = make(map[string]*valueCount, len(list))
	for _, sh := range list {
		var str = string(sh.seri.Encode())
		if vc, ok := cons[str]; ok {
			vc.count++
		} else {
			cons[str] = &valueCount{value: sh.seri, count: 1}
		}
	}

	var most int
	for _, vc := range cons {
		if vc.count > most {
			elem = vc.value // choose this value
			most = vc.count // update the most
		}
	}

	return
}

// The getHighestOnly receive unordered list of seriHigh values and extracts
// only top highest values from it (e.g. values with top, the same, highness).
func getHighestOnly(list []seriHigh) []seriHigh {

	// sort by the highness first
	sort.Slice(list, func(i, j int) bool {
		return list[i].high > list[j].high
	})

	// exclude all except top highness
	var top int64 = math.MinInt64
	for i, sh := range list {
		if sh.high > top {
			top = sh.high
		}
		if sh.high < top {
			list = list[:i] // keep the list until previous value only
			break
		}
	}

	return list
}

// The makeSCRESTAPICall is internal for GetFromSharders.
func makeSCRESTAPICall(ctx context.Context, address, relative, sharder string,
	seri util.Serializable, collect chan util.Serializable) {

	var err = httpclientutil.MakeSCRestAPICall(ctx, address, relative, nil,
		[]string{sharder}, seri, 1)
	if err != nil {
		logging.Logger.Error("requesting phase node from sharder",
			zap.String("sharder", sharder),
			zap.Error(err))
		collect <- nil
		return
	}
	collect <- seri // regardless error
}

// The GetFromSharders used to obtains an information from sharders using REST
// API interface of a SC. About the arguments:
//
//     - address    -- SC address
//     - relative   -- REST API relative path (e.g. handler name)
//     - sharders   -- list of sharders to request from (N2N URLs)
//     - newFunc    -- factory to create new value of type you want to request
//     - rejectFunc -- filter to reject some values, can't be nil (feel free
//                     to modify)
//     - highFunc   -- function that returns value highness; used to choose
//                     highest values
//
// TODO (sfxdx): to trust or not to trust, that is the question
//
// Security note. Following its initial design we are using REST API call here.
// And chooses highest (first) and most consensus (second) value. Thus, a one
// of sharders in the list can provide illegal highest value to break all
// the mechanics here.
//
// Other side, for 3 sharders, two of which is behind the active one. The two
// sharders behind will never give correct result (but give most consensus).
// Thus we can't use most consensual response. Pew-pew.
//
// Probably, block requesting verifying, and syncing its state and then
// extracting phase can help. But it's not 100% (slow or doesn't work for now ?).
func GetFromSharders(ctx context.Context, address, relative string, sharders []string,
	newFunc func() util.Serializable,
	rejectFunc func(seri util.Serializable) bool,
	highFunc func(seri util.Serializable) int64) (
	got util.Serializable) {

	wg := &sync.WaitGroup{}
	var collect = make(chan util.Serializable, len(sharders))
	for _, sharder := range sharders {
		wg.Add(1)
		go func(sh string) {
			defer wg.Done()
			makeSCRESTAPICall(ctx, address, relative, sh, newFunc(), collect)
		}(sharder)
	}

	wg.Wait()
	close(collect)
	var list = make([]seriHigh, 0, len(sharders))
	for val := range collect {
		if !isZero(val) && !rejectFunc(val) {
			list = append(list, seriHigh{
				seri: val,
				high: highFunc(val),
			})
		}
	}

	return mostConsensus(getHighestOnly(list))
}

// PhaseEvents notifications channel.
func (c *Chain) PhaseEvents() (pe chan PhaseEvent) {
	return c.phaseEvents
}

// The sendPhase optimistically sends given phase to phase trackers.
// It never blocks. Skipping event if no one can accept it at this time.
func (c *Chain) sendPhase(pn minersc.PhaseNode, sharders bool) {
	select {
	case c.phaseEvents <- PhaseEvent{Phase: pn, Sharders: sharders}:
	default:
		// never block here, be optimistic
	}
}

// The GetPhaseFromSharders obtains minersc.PhaseNode from sharders and sends
// it to phases events channel. It chooses highest most consensus phase.
// E.g. phase with highest starting round (the highness is in priority) and
// it there is collisions, then it chooses phase with most consensus.
//
// The methods optimistically (non-blocking) sends the result to internal
// phaseEvetns channel.
//
// There is no a worker uses the GetPhaseFromSharders in the chaincore/chain.
// Both, miners and sharders should trigger it themselves.
func (c *Chain) GetPhaseFromSharders(ctx context.Context) {

	var (
		cmb = c.GetCurrentMagicBlock()
		got util.Serializable
	)

	shardersN2NURLs := c.GetLatestFinalizedMagicBlockBrief().ShardersN2NURLs
	got = GetFromSharders(ctx, minersc.ADDRESS, scRestAPIGetPhase,
		shardersN2NURLs, func() util.Serializable {
			return new(minersc.PhaseNode)
		}, func(val util.Serializable) bool {
			if pn, ok := val.(*minersc.PhaseNode); ok {
				if pn.StartRound < cmb.StartingRound {
					return true // reject
				}
				return false // keep
			}
			return true // reject
		}, func(val util.Serializable) (high int64) {
			if pn, ok := val.(*minersc.PhaseNode); ok {
				return pn.StartRound // its start round is the highness
			}
			return // zero
		})

	var phase, ok = got.(*minersc.PhaseNode)
	if !ok {
		logging.Logger.Error("get_dkg_phase_from_sharders -- no phases given")
		return
	}

	logging.Logger.Debug("dkg_process -- phase from sharders",
		zap.String("phase", phase.Phase.String()),
		zap.Int64("start_round", phase.StartRound),
		zap.Int64("restarts", phase.Restarts))

	const isGivenFromSharders = true // it is given from sharders 100%
	c.sendPhase(*phase, isGivenFromSharders)
}

// The GetPhaseOfBlock extracts and returns Miner SC phase node for given block.
func (c *Chain) GetPhaseOfBlock(b *block.Block) (pn minersc.PhaseNode,
	err error) {

	var seri util.Serializable
	seri, err = c.GetBlockStateNode(b, minersc.PhaseKey)
	if err != nil && err != util.ErrValueNotPresent {
		err = fmt.Errorf("get_block_phase -- can't get: %v, block %d",
			err, b.Round)
		return
	}

	if err == util.ErrValueNotPresent {
		err = nil // not a real error, Miner SC just is not started (yet)
		return
	}

	if err = pn.Decode(seri.Encode()); err != nil {
		err = fmt.Errorf("get_block_phase -- can't decode: %v, block %d",
			err, b.Round)
		return
	}

	return // ok
}<|MERGE_RESOLUTION|>--- conflicted
+++ resolved
@@ -40,65 +40,6 @@
 	scRestAPIGetSharderKeepList = "/getSharderKeepList"
 )
 
-<<<<<<< HEAD
-=======
-func (mc *Chain) SetupSC(ctx context.Context) {
-	logging.Logger.Info("SetupSC start...")
-	// create timer with 0 duration to start it immediately
-	tm := time.NewTimer(0)
-	for {
-		select {
-		case <-ctx.Done():
-			logging.Logger.Debug("SetupSC is done")
-			return
-		case <-tm.C:
-			tm.Reset(30 * time.Second)
-			logging.Logger.Debug("SetupSC - check if node is registered")
-			func() {
-				isRegisteredC := make(chan bool)
-				cctx, cancel := context.WithTimeout(ctx, 30*time.Second)
-				defer cancel()
-
-				go func() {
-					isRegistered := mc.isRegistered(cctx)
-
-					select {
-					case isRegisteredC <- isRegistered:
-					default:
-					}
-				}()
-
-				select {
-				case reg := <-isRegisteredC:
-					if reg {
-						logging.Logger.Debug("SetupSC - node is already registered")
-						return
-					}
-				case <-cctx.Done():
-					logging.Logger.Debug("SetupSC - check node registered timeout")
-					cancel()
-				}
-
-				logging.Logger.Debug("Request to register node")
-				txn, err := mc.RegisterNode()
-				if err != nil {
-					logging.Logger.Warn("failed to register node in SC -- init_setup_sc",
-						zap.Error(err))
-					return
-				}
-
-				if txn != nil && mc.ConfirmTransaction(txn) {
-					logging.Logger.Debug("Register node transaction confirmed")
-					return
-				}
-
-				logging.Logger.Debug("Register node transaction not confirmed yet")
-			}()
-		}
-	}
-}
-
->>>>>>> e083d39c
 // RegisterClient registers client on BC.
 func (mc *Chain) RegisterClient() {
 	if node.Self.Underlying().Type == node.NodeTypeMiner {

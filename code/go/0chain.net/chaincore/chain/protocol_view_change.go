package chain

import (
	"encoding/json"
	"errors"
	"fmt"
	"math"
	"reflect"
	"sort"
	"time"

	"0chain.net/chaincore/block"
	"0chain.net/chaincore/client"
	"0chain.net/chaincore/config"
	"0chain.net/chaincore/httpclientutil"
	"0chain.net/chaincore/node"
	"0chain.net/chaincore/state"
	"0chain.net/chaincore/transaction"
	"0chain.net/core/common"
	"0chain.net/core/datastore"
	"0chain.net/core/memorystore"

	"0chain.net/core/util"
	"0chain.net/smartcontract/minersc"

	"github.com/spf13/viper"

	"0chain.net/core/logging"
	"go.uber.org/zap"
)

const (
	scNameAddMiner    = "add_miner"
	scNameAddSharder  = "add_sharder"
	scNameSharderKeep = "sharder_keep"

	scRestAPIGetPhase           = "/getPhase"
	scRestAPIGetMinerList       = "/getMinerList"
	scRestAPIGetSharderList     = "/getSharderList"
	scRestAPIGetSharderKeepList = "/getSharderKeepList"
)

<<<<<<< HEAD
=======
func (mc *Chain) SetupSC(ctx context.Context) {
	logging.Logger.Info("SetupSC start...")
	tm := time.NewTicker(5 * time.Second)
	for {
		select {
		case <-ctx.Done():
			logging.Logger.Debug("SetupSC is done")
			return
		case <-tm.C:
			logging.Logger.Debug("SetupSC - check if node is registered")
			isRegisteredC := make(chan bool)
			go func() {
				if mc.isRegistered() {
					logging.Logger.Debug("SetupSC - node is already registered")
					isRegisteredC <- true
					return
				}
				isRegisteredC <- false
			}()

			select {
			case reg := <-isRegisteredC:
				if reg {
					continue
				}
			case <-time.NewTimer(3 * time.Second).C:
				logging.Logger.Debug("SetupSC - check node registered timeout")
			}

			logging.Logger.Debug("Request to register node")
			txn, err := mc.RegisterNode()
			if err != nil {
				logging.Logger.Warn("failed to register node in SC -- init_setup_sc",
					zap.Error(err))
				continue
			}

			if txn != nil && mc.ConfirmTransaction(txn) {
				logging.Logger.Debug("Register node transaction confirmed")
				continue
			}

			logging.Logger.Debug("Register node transaction not confirmed yet")
		}
	}
}

>>>>>>> b8e50468
// RegisterClient registers client on BC.
func (mc *Chain) RegisterClient() {
	var (
		thresholdByCount = config.GetThresholdCount()
		err              error
	)

	if node.Self.Underlying().Type == node.NodeTypeMiner {
		var (
			clientMetadataProvider = datastore.GetEntityMetadata("client")
			ctx                    = memorystore.WithEntityConnection(
				common.GetRootContext(), clientMetadataProvider)
		)
		defer memorystore.Close(ctx)
		ctx = datastore.WithAsyncChannel(ctx, client.ClientEntityChannel)
		_, err = client.PutClient(ctx, &node.Self.Underlying().Client)
		if err != nil {
			panic(err)
		}
	}

	var (
		mb           = mc.GetCurrentMagicBlock()
		nodeBytes, _ = json.Marshal(node.Self.Underlying().Client)
		miners       = mb.Miners.CopyNodesMap()
		registered   = 0
		consensus    = int(math.Ceil((float64(thresholdByCount) / 100) *
			float64(len(miners))))
	)

	if consensus > len(miners) {
		logging.Logger.DPanic(fmt.Sprintf("number of miners %d is not enough"+
			" relative to the threshold parameter %d%%(%d)", len(miners),
			thresholdByCount, consensus))
	}

	for registered < consensus {
		for key, miner := range miners {
			body, err := httpclientutil.SendPostRequest(
				miner.GetN2NURLBase()+httpclientutil.RegisterClient, nodeBytes,
				"", "", nil,
			)
			if err != nil {
				logging.Logger.Error("error in register client",
					zap.Error(err),
					zap.Any("body", body),
					zap.Int("registered", registered),
					zap.Int("consensus", consensus))
			} else {
				delete(miners, key)
				registered++
			}
		}
		time.Sleep(httpclientutil.SleepBetweenRetries * time.Millisecond)
	}
}

func (mc *Chain) isRegistered() (is bool) {
	is = mc.isRegisteredEx(
		func(n *node.Node) string {
			if typ := n.Type; typ == node.NodeTypeMiner {
				return minersc.AllMinersKey
			} else if typ == node.NodeTypeSharder {
				return minersc.AllShardersKey
			}
			return ""
		},
		func(n *node.Node) string {
			if typ := n.Type; typ == node.NodeTypeMiner {
				return scRestAPIGetMinerList
			} else if typ == node.NodeTypeSharder {
				return scRestAPIGetSharderList
			}
			return ""
		}, false)
	return
}

func (mc *Chain) isRegisteredEx(getStatePath func(n *node.Node) string,
	getAPIPath func(n *node.Node) string, remote bool) bool {

	var (
		allNodesList = &minersc.MinerNodes{}
		selfNode     = node.Self.Underlying()
		selfNodeKey  = selfNode.GetKey()
	)

	if mc.IsActiveInChain() && remote == false {

		var (
			sp        = getStatePath(selfNode)
			list, err = mc.GetBlockStateNode(mc.GetLatestFinalizedBlock(), sp)
		)

		if err != nil {
			logging.Logger.Error("failed to get block state node",
				zap.Any("error", err), zap.String("path", sp))
			return false
		}

		if list == nil {
			return false
		}

		if err = allNodesList.Decode(list.Encode()); err != nil {
			logging.Logger.Error("failed to decode block state node",
				zap.Any("error", err))
			return false
		}

	} else {

		var (
			mb       = mc.GetCurrentMagicBlock()
			sharders = mb.Sharders.N2NURLs()
			relPath  = getAPIPath(selfNode)
			err      error
		)

		err = httpclientutil.MakeSCRestAPICall(minersc.ADDRESS, relPath, nil,
			sharders, allNodesList, 1)
		if err != nil {
			logging.Logger.Error("is registered", zap.Any("error", err))
			return false
		}
	}

	for _, miner := range allNodesList.Nodes {
		if miner == nil {
			continue
		}

		if miner.ID == selfNodeKey {
			return true
		}
	}

	return false
}

func (mc *Chain) ConfirmTransaction(t *httpclientutil.Transaction) bool {
	var (
		active = mc.IsActiveInChain()
		mb     = mc.GetCurrentMagicBlock()

		found, pastTime bool
		urls            []string
	)

	for _, sharder := range mb.Sharders.CopyNodesMap() {
		if !active || sharder.GetStatus() == node.NodeStatusActive {
			urls = append(urls, sharder.GetN2NURLBase())
		}
	}

	for !found && !pastTime {
		txn, err := httpclientutil.GetTransactionStatus(t.Hash, urls, 1)
		if active {
			lfb := mc.GetLatestFinalizedBlock()
			pastTime = lfb != nil && !common.WithinTime(int64(lfb.CreationDate), int64(t.CreationDate), transaction.TXN_TIME_TOLERANCE)
		} else {
			blockSummary, err := httpclientutil.GetBlockSummaryCall(urls, 1, false)
			if err != nil {
				logging.Logger.Info("confirm transaction", zap.Any("confirmation", false))
				return false
			}
			pastTime = blockSummary != nil && !common.WithinTime(int64(blockSummary.CreationDate), int64(t.CreationDate), transaction.TXN_TIME_TOLERANCE)
		}
		found = err == nil && txn != nil
		if !found {
			time.Sleep(time.Second)
		}
	}
	return found
}

func (mc *Chain) RegisterNode() (*httpclientutil.Transaction, error) {
	selfNode := node.Self.Underlying()
	txn := httpclientutil.NewTransactionEntity(selfNode.GetKey(),
		mc.ID, selfNode.PublicKey)

	mn := minersc.NewMinerNode()
	mn.ID = selfNode.GetKey()
	mn.N2NHost = selfNode.N2NHost
	mn.Host = selfNode.Host
	mn.Port = selfNode.Port
	mn.Path = selfNode.Path
	mn.PublicKey = selfNode.PublicKey
	mn.ShortName = selfNode.Description
	mn.BuildTag = selfNode.Info.BuildTag

	// miner SC configurations
	mn.DelegateWallet = viper.GetString("delegate_wallet")
	mn.ServiceCharge = viper.GetFloat64("service_charge")
	mn.NumberOfDelegates = viper.GetInt("number_of_delegates")
	mn.MinStake = state.Balance(viper.GetFloat64("min_stake") * 1e10)
	mn.MaxStake = state.Balance(viper.GetFloat64("max_stake") * 1e10)

	scData := &httpclientutil.SmartContractTxnData{}
	if selfNode.Type == node.NodeTypeMiner {
		scData.Name = scNameAddMiner
	} else if selfNode.Type == node.NodeTypeSharder {
		scData.Name = scNameAddSharder
	}

	scData.InputArgs = mn

	txn.ToClientID = minersc.ADDRESS
	txn.PublicKey = selfNode.PublicKey
	mb := mc.GetCurrentMagicBlock()
	var minerUrls = mb.Miners.N2NURLs()
	err := httpclientutil.SendSmartContractTxn(txn, minersc.ADDRESS, 0, 0, scData, minerUrls)
	return txn, err
}

func (mc *Chain) RegisterSharderKeep() (result *httpclientutil.Transaction, err2 error) {
	selfNode := node.Self.Underlying()
	if selfNode.Type != node.NodeTypeSharder {
		return nil, errors.New("only sharder")
	}
	txn := httpclientutil.NewTransactionEntity(selfNode.GetKey(),
		mc.ID, selfNode.PublicKey)

	mn := minersc.NewMinerNode()
	mn.ID = selfNode.GetKey()
	mn.N2NHost = selfNode.N2NHost
	mn.Host = selfNode.Host
	mn.Port = selfNode.Port
	mn.PublicKey = selfNode.PublicKey
	mn.ShortName = selfNode.Description
	mn.BuildTag = selfNode.Info.BuildTag

	scData := &httpclientutil.SmartContractTxnData{}
	scData.Name = scNameSharderKeep
	scData.InputArgs = mn

	txn.ToClientID = minersc.ADDRESS
	txn.PublicKey = selfNode.PublicKey
	mb := mc.GetCurrentMagicBlock()
	var minerUrls = mb.Miners.N2NURLs()
	err := httpclientutil.SendSmartContractTxn(txn, minersc.ADDRESS, 0, 0, scData, minerUrls)
	return txn, err
}

func (mc *Chain) IsRegisteredSharderKeep(remote bool) bool {
	return mc.isRegisteredEx(
		func(n *node.Node) string {
			if typ := n.Type; typ == node.NodeTypeSharder {
				return minersc.ShardersKeepKey
			}
			return ""
		},
		func(n *node.Node) string {
			if typ := n.Type; typ == node.NodeTypeSharder {
				return scRestAPIGetSharderKeepList
			}
			return ""
		}, remote)
}

//
// DKG Phase tracking
//

// PhaseEvent represents DKG phase event.
type PhaseEvent struct {
	Phase    minersc.PhaseNode // current phase node
	Sharders bool              // is obtained from sharders or another sharders
}

// is given reflect value zero (reflect.Value.IsZero added in go1.13)
func isValueZero(v reflect.Value) bool {
	switch v.Kind() {
	case reflect.Bool:
		return !v.Bool()
	case reflect.Int, reflect.Int8, reflect.Int16, reflect.Int32, reflect.Int64:
		return v.Int() == 0
	case reflect.Uint, reflect.Uint8, reflect.Uint16, reflect.Uint32,
		reflect.Uint64, reflect.Uintptr:
		return v.Uint() == 0
	case reflect.Float32, reflect.Float64:
		return math.Float64bits(v.Float()) == 0
	case reflect.Complex64, reflect.Complex128:
		c := v.Complex()
		return math.Float64bits(real(c)) == 0 && math.Float64bits(imag(c)) == 0
	case reflect.Array:
		for i := 0; i < v.Len(); i++ {
			if !isValueZero(v.Index(i)) {
				return false
			}
		}
		return true
	case reflect.Chan, reflect.Func, reflect.Interface, reflect.Map,
		reflect.Ptr, reflect.Slice, reflect.UnsafePointer:
		return v.IsNil()
	case reflect.String:
		return v.Len() == 0
	case reflect.Struct:
		for i := 0; i < v.NumField(); i++ {
			if !isValueZero(v.Field(i)) {
				return false
			}
		}
		return true
	default:
		panic("reflect.Value.IsZero")
	}
	return false
}

// The isZero returns true if given value is zero. It can be replaced with
// reflect.IsZero, but Golang updating required (there is some problems in
// docker builds).
func isZero(val interface{}) bool {
	if val == nil {
		return true
	}
	var rval = reflect.ValueOf(val)
	if isValueZero(rval) {
		return true
	}
	if rval.Kind() == reflect.Ptr {
		return isValueZero(rval.Elem())
	}
	return false
}

// The seriHigh represents util.Serializable value with it 'highness'.
type seriHigh struct {
	seri util.Serializable // value
	high int64             // value highness
}

// The mostConsensus chooses from the list value with most repetitions.
func mostConsensus(list []seriHigh) (elem util.Serializable) {

	type valueCount struct {
		value util.Serializable
		count int
	}

	var cons = make(map[string]*valueCount, len(list))
	for _, sh := range list {
		var str = string(sh.seri.Encode())
		if vc, ok := cons[str]; ok {
			vc.count++
		} else {
			cons[str] = &valueCount{value: sh.seri, count: 1}
		}
	}

	var most int
	for _, vc := range cons {
		if vc.count > most {
			elem = vc.value // choose this value
			most = vc.count // update the most
		}
	}

	return
}

// The getHighestOnly receive unordered list of seriHigh values and extracts
// only top highest values from it (e.g. values with top, the same, highness).
func getHighestOnly(list []seriHigh) []seriHigh {

	// sort by the highness first
	sort.Slice(list, func(i, j int) bool {
		return list[i].high > list[j].high
	})

	// exclude all except top highness
	var top int64 = math.MinInt64
	for i, sh := range list {
		if sh.high > top {
			top = sh.high
		}
		if sh.high < top {
			list = list[:i] // keep the list until previous value only
			break
		}
	}

	return list
}

// The makeSCRESTAPICall is internal for GetFromSharders.
func makeSCRESTAPICall(address, relative, sharder string,
	seri util.Serializable, collect chan util.Serializable) {

	var err = httpclientutil.MakeSCRestAPICall(address, relative, nil,
		[]string{sharder}, seri, 1)
	if err != nil {
		logging.Logger.Error("requesting phase node from sharder",
			zap.String("sharder", sharder),
			zap.Error(err))
		collect <- nil
		return
	}
	collect <- seri // regardless error
}

// The GetFromSharders used to obtains an information from sharders using REST
// API interface of a SC. About the arguments:
//
//     - address    -- SC address
//     - relative   -- REST API relative path (e.g. handler name)
//     - sharders   -- list of sharders to request from (N2N URLs)
//     - newFunc    -- factory to create new value of type you want to request
//     - rejectFunc -- filter to reject some values, can't be nil (feel free
//                     to modify)
//     - highFunc   -- function that returns value highness; used to choose
//                     highest values
//
// TODO (sfxdx): to trust or not to trust, that is the question
//
// Security note. Following its initial design we are using REST API call here.
// And chooses highest (first) and most consensus (second) value. Thus, a one
// of sharders in the list can provide illegal highest value to break all
// the mechanics here.
//
// Other side, for 3 sharders, two of which is behind the active one. The two
// sharders behind will never give correct result (but give most consensus).
// Thus we can't use most consensual response. Pew-pew.
//
// Probably, block requesting verifying, and syncing its state and then
// extracting phase can help. But it's not 100% (slow or doesn't work for now ?).
func GetFromSharders(address, relative string, sharders []string,
	newFunc func() util.Serializable,
	rejectFunc func(seri util.Serializable) bool,
	highFunc func(seri util.Serializable) int64) (
	got util.Serializable) {

	var collect = make(chan util.Serializable, len(sharders))
	for _, sharder := range sharders {
		go makeSCRESTAPICall(address, relative, sharder,
			newFunc(), collect)
	}

	var list = make([]seriHigh, 0, len(sharders))
	for range sharders {
		// don't add zero values, don't add rejected values
		if val := <-collect; !isZero(val) && !rejectFunc(val) {
			list = append(list, seriHigh{
				seri: val,
				high: highFunc(val),
			})
		}
	}

	list = getHighestOnly(list)

	return mostConsensus(list)
}

// PhaseEvents notifications channel.
func (c *Chain) PhaseEvents() (pe chan PhaseEvent) {
	return c.phaseEvents
}

// The sendPhase optimistically sends given phase to phase trackers.
// It never blocks. Skipping event if no one can accept it at this time.
func (c *Chain) sendPhase(pn minersc.PhaseNode, sharders bool) {
	select {
	case c.phaseEvents <- PhaseEvent{Phase: pn, Sharders: sharders}:
	default:
		// never block here, be optimistic
	}
}

// The GetPhaseFromSharders obtains minersc.PhaseNode from sharders and sends
// it to phases events channel. It chooses highest most consensus phase.
// E.g. phase with highest starting round (the highness is in priority) and
// it there is collisions, then it chooses phase with most consensus.
//
// The methods optimistically (non-blocking) sends the result to internal
// phaseEvetns channel.
//
// There is no a worker uses the GetPhaseFromSharders in the chaincore/chain.
// Both, miners and sharders should trigger it themselves.
func (c *Chain) GetPhaseFromSharders() {

	var (
		cmb = c.GetCurrentMagicBlock()
		got util.Serializable
	)

	shardersN2NURLs := c.GetLatestFinalizedMagicBlockBrief().ShardersN2NURLs
	got = GetFromSharders(minersc.ADDRESS, scRestAPIGetPhase,
		shardersN2NURLs, func() util.Serializable {
			return new(minersc.PhaseNode)
		}, func(val util.Serializable) bool {
			if pn, ok := val.(*minersc.PhaseNode); ok {
				if pn.StartRound < cmb.StartingRound {
					return true // reject
				}
				return false // keep
			}
			return true // reject
		}, func(val util.Serializable) (high int64) {
			if pn, ok := val.(*minersc.PhaseNode); ok {
				return pn.StartRound // its start round is the highness
			}
			return // zero
		})

	var phase, ok = got.(*minersc.PhaseNode)
	if !ok {
		logging.Logger.Error("get_dkg_phase_from_sharders -- no phases given")
		return
	}

	logging.Logger.Debug("dkg_process -- phase from sharders",
		zap.String("phase", phase.Phase.String()),
		zap.Int64("start_round", phase.StartRound),
		zap.Int64("restarts", phase.Restarts))

	const isGivenFromSharders = true // it is given from sharders 100%
	c.sendPhase(*phase, isGivenFromSharders)
}

// The GetPhaseOfBlock extracts and returns Miner SC phase node for given block.
func (c *Chain) GetPhaseOfBlock(b *block.Block) (pn minersc.PhaseNode,
	err error) {

	var seri util.Serializable
	seri, err = c.GetBlockStateNode(b, minersc.PhaseKey)
	if err != nil && err != util.ErrValueNotPresent {
		err = fmt.Errorf("get_block_phase -- can't get: %v, block %d",
			err, b.Round)
		return
	}

	if err == util.ErrValueNotPresent {
		err = nil // not a real error, Miner SC just is not started (yet)
		return
	}

	if err = pn.Decode(seri.Encode()); err != nil {
		err = fmt.Errorf("get_block_phase -- can't decode: %v, block %d",
			err, b.Round)
		return
	}

	return // ok
}<|MERGE_RESOLUTION|>--- conflicted
+++ resolved
@@ -40,56 +40,6 @@
 	scRestAPIGetSharderKeepList = "/getSharderKeepList"
 )
 
-<<<<<<< HEAD
-=======
-func (mc *Chain) SetupSC(ctx context.Context) {
-	logging.Logger.Info("SetupSC start...")
-	tm := time.NewTicker(5 * time.Second)
-	for {
-		select {
-		case <-ctx.Done():
-			logging.Logger.Debug("SetupSC is done")
-			return
-		case <-tm.C:
-			logging.Logger.Debug("SetupSC - check if node is registered")
-			isRegisteredC := make(chan bool)
-			go func() {
-				if mc.isRegistered() {
-					logging.Logger.Debug("SetupSC - node is already registered")
-					isRegisteredC <- true
-					return
-				}
-				isRegisteredC <- false
-			}()
-
-			select {
-			case reg := <-isRegisteredC:
-				if reg {
-					continue
-				}
-			case <-time.NewTimer(3 * time.Second).C:
-				logging.Logger.Debug("SetupSC - check node registered timeout")
-			}
-
-			logging.Logger.Debug("Request to register node")
-			txn, err := mc.RegisterNode()
-			if err != nil {
-				logging.Logger.Warn("failed to register node in SC -- init_setup_sc",
-					zap.Error(err))
-				continue
-			}
-
-			if txn != nil && mc.ConfirmTransaction(txn) {
-				logging.Logger.Debug("Register node transaction confirmed")
-				continue
-			}
-
-			logging.Logger.Debug("Register node transaction not confirmed yet")
-		}
-	}
-}
-
->>>>>>> b8e50468
 // RegisterClient registers client on BC.
 func (mc *Chain) RegisterClient() {
 	var (

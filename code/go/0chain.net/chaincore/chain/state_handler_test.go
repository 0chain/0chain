--- conflicted
+++ resolved
@@ -6,11 +6,6 @@
 	"net/http"
 	"net/http/httptest"
 	"net/url"
-<<<<<<< HEAD
-	"testing"
-	"time"
-
-=======
 	"strings"
 	"testing"
 	"time"
@@ -18,7 +13,6 @@
 	"github.com/stretchr/testify/assert"
 	"github.com/stretchr/testify/require"
 
->>>>>>> e083d39c
 	"0chain.net/chaincore/block"
 	"0chain.net/chaincore/chain"
 	"0chain.net/chaincore/config"
@@ -36,12 +30,7 @@
 	"0chain.net/smartcontract/setupsc"
 	"0chain.net/smartcontract/storagesc"
 	"0chain.net/smartcontract/vestingsc"
-<<<<<<< HEAD
-	"github.com/spf13/viper"
-	"github.com/stretchr/testify/assert"
-=======
 	"0chain.net/smartcontract/zrc20sc"
->>>>>>> e083d39c
 )
 
 func init() {
@@ -3343,8 +3332,6 @@
 			},
 		)
 	}
-<<<<<<< HEAD
-=======
 }
 
 func TestGetSCRestOutput(t *testing.T) {
@@ -3415,5 +3402,4 @@
 			require.EqualValues(t, len(restPoints), strings.Count(body, "/v1/screst/*/"))
 		})
 	}
->>>>>>> e083d39c
 }
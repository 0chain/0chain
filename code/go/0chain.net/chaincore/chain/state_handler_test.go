package chain_test

import (
	"encoding/json"
	"fmt"
	"net/http"
	"net/http/httptest"
	"net/url"
	"strings"
	"testing"
	"time"

	"github.com/stretchr/testify/assert"
	"github.com/stretchr/testify/require"

	"0chain.net/chaincore/block"
	"0chain.net/chaincore/chain"
	"0chain.net/chaincore/config"
	"0chain.net/chaincore/state"
	"0chain.net/core/common"
	"0chain.net/core/datastore"
	"0chain.net/core/encryption"
	"0chain.net/core/logging"
	"0chain.net/core/memorystore"
	"0chain.net/core/util"
	"0chain.net/core/viper"
	"0chain.net/smartcontract/faucetsc"
	"0chain.net/smartcontract/interestpoolsc"
	"0chain.net/smartcontract/minersc"
	"0chain.net/smartcontract/setupsc"
	"0chain.net/smartcontract/storagesc"
	"0chain.net/smartcontract/vestingsc"
<<<<<<< HEAD
	"encoding/json"
	"fmt"
	"github.com/spf13/viper"
	"github.com/stretchr/testify/assert"
	"net/http"
	"net/http/httptest"
	"net/url"
	"testing"
	"time"
=======
	"0chain.net/smartcontract/zrc20sc"
>>>>>>> 04441000
)

func init() {
	config.SetupDefaultConfig()
	viper.Set("development.smart_contract.faucet", true)
	viper.Set("development.smart_contract.interest", true)
	viper.Set("development.smart_contract.miner", true)
	viper.Set("development.smart_contract.storage", true)
	viper.Set("development.smart_contract.vesting", true)
	config.SmartContractConfig = viper.New()
	setupsc.SetupSmartContracts()
	logging.InitLogging("development")
	common.ConfigRateLimits()
	block.SetupEntity(memorystore.GetStorageProvider())
}

func TestChain_HandleSCRest_Status(t *testing.T) {
	const (
		clientID     = "client id"
		blobberID    = "blobber_id"
		allocationID = "allocation_id"
	)

	lfb := block.NewBlock("", 1)
	lfb.ClientState = util.NewMerklePatriciaTrie(util.NewMemoryNodeDB(), 1)
	serverChain := chain.NewChainFromConfig()
	serverChain.LatestFinalizedBlock = lfb

	type (
		sortedBlobbers []*storagesc.StorageNode
		storageNodes   struct {
			Nodes sortedBlobbers
		}

		stakePoolConfig struct {
			MinLock          int64         `json:"min_lock"`
			InterestRate     float64       `json:"interest_rate"`
			InterestInterval time.Duration `json:"interest_interval"`
		}
		scConfig struct {
			TimeUnit                        time.Duration    `json:"time_unit"`
			MaxMint                         state.Balance    `json:"max_mint"`
			Minted                          state.Balance    `json:"minted"`
			MinAllocSize                    int64            `json:"min_alloc_size"`
			MinAllocDuration                time.Duration    `json:"min_alloc_duration"`
			MaxChallengeCompletionTime      time.Duration    `json:"max_challenge_completion_time"`
			MinOfferDuration                time.Duration    `json:"min_offer_duration"`
			MinBlobberCapacity              int64            `json:"min_blobber_capacity"`
			ValidatorReward                 float64          `json:"validator_reward"`
			BlobberSlash                    float64          `json:"blobber_slash"`
			MaxReadPrice                    state.Balance    `json:"max_read_price"`
			MaxWritePrice                   state.Balance    `json:"max_write_price"`
			FailedChallengesToCancel        int              `json:"failed_challenges_to_cancel"`
			FailedChallengesToRevokeMinLock int              `json:"failed_challenges_to_revoke_min_lock"`
			ChallengeEnabled                bool             `json:"challenge_enabled"`
			MaxChallengesPerGeneration      int              `json:"max_challenges_per_generation"`
			ChallengeGenerationRate         float64          `json:"challenge_rate_per_mb_min"`
			MinStake                        state.Balance    `json:"min_stake"`
			MaxStake                        state.Balance    `json:"max_stake"`
			MaxDelegates                    int              `json:"max_delegates"`
			MaxCharge                       float64          `json:"max_charge"`
			StakePool                       *stakePoolConfig `json:"stakepool"`
		}

		userStakePools struct {
			Pools map[datastore.Key][]datastore.Key `json:"pools"`
		}
	)

	type args struct {
		w *httptest.ResponseRecorder
		r *http.Request
	}
	tests := []struct {
		name           string
		chain          *chain.Chain
		args           args
		wantStatus     int
		setValidConfig bool
	}{
		{
			name:  "Faucet_/personalPeriodicLimit_Empty_Global_Node_404",
			chain: serverChain,
			args: args{
				w: httptest.NewRecorder(),
				r: func() *http.Request {
					tar := fmt.Sprintf("%v%v%v", "/v1/screst/", faucetsc.ADDRESS, "/personalPeriodicLimit")
					req := httptest.NewRequest(http.MethodGet, tar, nil)

					return req
				}(),
			},
			wantStatus: http.StatusNotFound,
		},
		{
			name: "Faucet_/personalPeriodicLimit_Decoding_Global_Node_Err_500",
			chain: func() *chain.Chain {
				gv := util.SecureSerializableValue{Buffer: []byte("}{")}

				lfb := block.NewBlock("", 1)
				lfb.ClientState = util.NewMerklePatriciaTrie(util.NewMemoryNodeDB(), 1)
				k := encryption.Hash(faucetsc.ADDRESS + faucetsc.ADDRESS)
				if _, err := lfb.ClientState.Insert(util.Path(k), &gv); err != nil {
					t.Fatal(err)
				}

				ch := chain.NewChainFromConfig()
				ch.LatestFinalizedBlock = lfb

				return ch
			}(),
			args: args{
				w: httptest.NewRecorder(),
				r: func() *http.Request {
					tar := fmt.Sprintf("%v%v%v", "/v1/screst/", faucetsc.ADDRESS, "/personalPeriodicLimit")
					req := httptest.NewRequest(http.MethodGet, tar, nil)

					return req
				}(),
			},
			wantStatus: http.StatusInternalServerError,
		},
		{
			name: "Faucet_/personalPeriodicLimit_Empty_User_Node_404",
			chain: func() *chain.Chain {
				gn := &faucetsc.GlobalNode{ID: faucetsc.ADDRESS}
				blob, err := json.Marshal(gn)
				if err != nil {
					t.Fatal(err)
				}
				gv := util.SecureSerializableValue{Buffer: blob}

				lfb := block.NewBlock("", 1)
				lfb.ClientState = util.NewMerklePatriciaTrie(util.NewMemoryNodeDB(), 1)
				k := encryption.Hash(gn.ID + gn.ID)
				if _, err := lfb.ClientState.Insert(util.Path(k), &gv); err != nil {
					t.Fatal(err)
				}

				ch := chain.NewChainFromConfig()
				ch.LatestFinalizedBlock = lfb

				return ch
			}(),
			args: args{
				w: httptest.NewRecorder(),
				r: func() *http.Request {
					tar := fmt.Sprintf("%v%v%v", "/v1/screst/", faucetsc.ADDRESS, "/personalPeriodicLimit")
					req := httptest.NewRequest(http.MethodGet, tar, nil)

					return req
				}(),
			},
			wantStatus: http.StatusNotFound,
		},
		{
			name: "Faucet_/personalPeriodicLimit_Decoding_User_Node_Err_500",
			chain: func() *chain.Chain {
				gn := &faucetsc.GlobalNode{ID: faucetsc.ADDRESS}
				blob, err := json.Marshal(gn)
				if err != nil {
					t.Fatal(err)
				}
				gv := util.SecureSerializableValue{Buffer: blob}
				gk := encryption.Hash(faucetsc.ADDRESS + faucetsc.ADDRESS)

				uv := util.SecureSerializableValue{Buffer: []byte("}{")}
				uk := encryption.Hash(faucetsc.ADDRESS + clientID)

				lfb := block.NewBlock("", 1)
				lfb.ClientState = util.NewMerklePatriciaTrie(util.NewMemoryNodeDB(), 1)
				if _, err := lfb.ClientState.Insert(util.Path(gk), &gv); err != nil {
					t.Fatal(err)
				}
				if _, err := lfb.ClientState.Insert(util.Path(uk), &uv); err != nil {
					t.Fatal(err)
				}

				ch := chain.NewChainFromConfig()
				ch.LatestFinalizedBlock = lfb

				return ch
			}(),
			args: args{
				w: httptest.NewRecorder(),
				r: func() *http.Request {
					tar := fmt.Sprintf("%v%v%v", "/v1/screst/", faucetsc.ADDRESS, "/personalPeriodicLimit")
					u, err := url.Parse(tar)
					if err != nil {
						t.Fatal(err)
					}
					q := u.Query()
					q.Set("client_id", clientID)
					u.RawQuery = q.Encode()

					return httptest.NewRequest(http.MethodGet, u.String(), nil)
				}(),
			},
			wantStatus: http.StatusInternalServerError,
		},
		{
			name:  "Faucet_/globalPerodicLimit_Empty_Global_Node_404",
			chain: serverChain,
			args: args{
				w: httptest.NewRecorder(),
				r: func() *http.Request {
					tar := fmt.Sprintf("%v%v%v", "/v1/screst/", faucetsc.ADDRESS, "/globalPerodicLimit")
					req := httptest.NewRequest(http.MethodGet, tar, nil)

					return req
				}(),
			},
			wantStatus: http.StatusNotFound,
		},
		{
			name: "Faucet_/globalPerodicLimit_Decoding_Global_Node_Err_500",
			chain: func() *chain.Chain {
				v := util.SecureSerializableValue{Buffer: []byte("}{")}
				k := encryption.Hash(faucetsc.ADDRESS + faucetsc.ADDRESS)

				lfb := block.NewBlock("", 1)
				lfb.ClientState = util.NewMerklePatriciaTrie(util.NewMemoryNodeDB(), 1)
				if _, err := lfb.ClientState.Insert(util.Path(k), &v); err != nil {
					t.Fatal(err)
				}

				ch := chain.NewChainFromConfig()
				ch.LatestFinalizedBlock = lfb

				return ch
			}(),
			args: args{
				w: httptest.NewRecorder(),
				r: func() *http.Request {
					tar := fmt.Sprintf("%v%v%v", "/v1/screst/", faucetsc.ADDRESS, "/globalPerodicLimit")
					req := httptest.NewRequest(http.MethodGet, tar, nil)

					return req
				}(),
			},
			wantStatus: http.StatusInternalServerError,
		},
		{
			name:  "Faucet_/pourAmount_Empty_Global_Node_404",
			chain: serverChain,
			args: args{
				w: httptest.NewRecorder(),
				r: func() *http.Request {
					tar := fmt.Sprintf("%v%v%v", "/v1/screst/", faucetsc.ADDRESS, "/pourAmount")
					req := httptest.NewRequest(http.MethodGet, tar, nil)

					return req
				}(),
			},
			wantStatus: http.StatusNotFound,
		},
		{
			name: "Faucet_/pourAmount_Decoding_Global_Node_500",
			chain: func() *chain.Chain {
				v := util.SecureSerializableValue{Buffer: []byte("}{")}
				k := encryption.Hash(faucetsc.ADDRESS + faucetsc.ADDRESS)

				lfb := block.NewBlock("", 1)
				lfb.ClientState = util.NewMerklePatriciaTrie(util.NewMemoryNodeDB(), 1)
				if _, err := lfb.ClientState.Insert(util.Path(k), &v); err != nil {
					t.Fatal(err)
				}

				ch := chain.NewChainFromConfig()
				ch.LatestFinalizedBlock = lfb

				return ch
			}(),
			args: args{
				w: httptest.NewRecorder(),
				r: func() *http.Request {
					tar := fmt.Sprintf("%v%v%v", "/v1/screst/", faucetsc.ADDRESS, "/pourAmount")
					req := httptest.NewRequest(http.MethodGet, tar, nil)

					return req
				}(),
			},
			wantStatus: http.StatusInternalServerError,
		},
		{
			name:  "Interestpool_/getPoolsStats_Empty_User_Nodes_404",
			chain: serverChain,
			args: args{
				w: httptest.NewRecorder(),
				r: func() *http.Request {
					tar := fmt.Sprintf("%v%v%v", "/v1/screst/", interestpoolsc.ADDRESS, "/getPoolsStats")
					req := httptest.NewRequest(http.MethodGet, tar, nil)

					return req
				}(),
			},
			wantStatus: http.StatusNotFound,
		},
		{
			name:  "Minersc_/getNodepool_Decode_Miner_From_Params_Err_400",
			chain: serverChain,
			args: args{
				w: httptest.NewRecorder(),
				r: func() *http.Request {
					tar := fmt.Sprintf("%v%v%v", "/v1/screst/", minersc.ADDRESS, "/getNodepool")
					req := httptest.NewRequest(http.MethodGet, tar, nil)

					return req
				}(),
			},
			wantStatus: http.StatusBadRequest,
		},
		{
			name:  "Minersc_/getNodepool_Miner_Does_Not_Exist_404",
			chain: serverChain,
			args: args{
				w: httptest.NewRecorder(),
				r: func() *http.Request {
					tar := fmt.Sprintf("%v%v%v", "/v1/screst/", minersc.ADDRESS, "/getNodepool")
					u, err := url.Parse(tar)
					if err != nil {
						t.Fatal(err)
					}
					q := u.Query()
					q.Set("n2n_host", "n2n host")
					q.Set("id", "id")
					u.RawQuery = q.Encode()

					req := httptest.NewRequest(http.MethodGet, u.String(), nil)

					return req
				}(),
			},
			wantStatus: http.StatusNotFound,
		},
		{
			name: "Minersc_/getUserPools_No_User_Node_500",
			chain: func() *chain.Chain {
				gv := util.SecureSerializableValue{Buffer: []byte("}{")}

				lfb := block.NewBlock("", 1)
				lfb.ClientState = util.NewMerklePatriciaTrie(util.NewMemoryNodeDB(), 1)
				k := encryption.Hash(minersc.ADDRESS + clientID)
				if _, err := lfb.ClientState.Insert(util.Path(k), &gv); err != nil {
					t.Fatal(err)
				}

				ch := chain.NewChainFromConfig()
				ch.LatestFinalizedBlock = lfb

				return ch
			}(),
			args: args{
				w: httptest.NewRecorder(),
				r: func() *http.Request {
					tar := fmt.Sprintf("%v%v%v", "/v1/screst/", minersc.ADDRESS, "/getUserPools")
					u, err := url.Parse(tar)
					if err != nil {
						t.Fatal(err)
					}
					q := u.Query()
					q.Set("client_id", clientID)
					u.RawQuery = q.Encode()

					req := httptest.NewRequest(http.MethodGet, u.String(), nil)

					return req
				}(),
			},
			wantStatus: http.StatusInternalServerError,
		},
		{
			name: "Minersc_/getSharderList_Decoding_User_Node_Err_500",
			chain: func() *chain.Chain {
				gv := util.SecureSerializableValue{Buffer: []byte("}{")}

				lfb := block.NewBlock("", 1)
				lfb.ClientState = util.NewMerklePatriciaTrie(util.NewMemoryNodeDB(), 1)
				k := encryption.Hash(minersc.AllShardersKey)
				if _, err := lfb.ClientState.Insert(util.Path(k), &gv); err != nil {
					t.Fatal(err)
				}

				ch := chain.NewChainFromConfig()
				ch.LatestFinalizedBlock = lfb

				return ch
			}(),
			args: args{
				w: httptest.NewRecorder(),
				r: func() *http.Request {
					tar := fmt.Sprintf("%v%v%v", "/v1/screst/", minersc.ADDRESS, "/getSharderList")
					req := httptest.NewRequest(http.MethodGet, tar, nil)

					return req
				}(),
			},
			wantStatus: http.StatusInternalServerError,
		},
		{
			name: "Minersc_/nodePoolStat_Decoding_User_Node_Err_500",
			chain: func() *chain.Chain {
				gv := util.SecureSerializableValue{Buffer: []byte("}{")}

				lfb := block.NewBlock("", 1)
				lfb.ClientState = util.NewMerklePatriciaTrie(util.NewMemoryNodeDB(), 1)
				k := encryption.Hash(minersc.ADDRESS)
				if _, err := lfb.ClientState.Insert(util.Path(k), &gv); err != nil {
					t.Fatal(err)
				}

				ch := chain.NewChainFromConfig()
				ch.LatestFinalizedBlock = lfb

				return ch
			}(),
			args: args{
				w: httptest.NewRecorder(),
				r: func() *http.Request {
					tar := fmt.Sprintf("%v%v%v", "/v1/screst/", minersc.ADDRESS, "/nodePoolStat")
					req := httptest.NewRequest(http.MethodGet, tar, nil)

					return req
				}(),
			},
			wantStatus: http.StatusInternalServerError,
		},
		{
			name: "Minersc_/configs_500",
			chain: func() *chain.Chain {
				gv := util.SecureSerializableValue{Buffer: []byte("}{")}

				lfb := block.NewBlock("", 1)
				lfb.ClientState = util.NewMerklePatriciaTrie(util.NewMemoryNodeDB(), 1)
				k := encryption.Hash(minersc.GlobalNodeKey)
				if _, err := lfb.ClientState.Insert(util.Path(k), &gv); err != nil {
					t.Fatal(err)
				}

				ch := chain.NewChainFromConfig()
				ch.LatestFinalizedBlock = lfb

				return ch
			}(),
			args: args{
				w: httptest.NewRecorder(),
				r: func() *http.Request {
					tar := fmt.Sprintf("%v%v%v", "/v1/screst/", minersc.ADDRESS, "/configs")
					req := httptest.NewRequest(http.MethodGet, tar, nil)

					return req
				}(),
			},
			wantStatus: http.StatusInternalServerError,
		},
		{
			name: "Minersc_/getMinerList_DEcoding_User_Node_Err_500",
			chain: func() *chain.Chain {
				gv := util.SecureSerializableValue{Buffer: []byte("}{")}

				lfb := block.NewBlock("", 1)
				lfb.ClientState = util.NewMerklePatriciaTrie(util.NewMemoryNodeDB(), 1)
				k := encryption.Hash(minersc.AllMinersKey)
				if _, err := lfb.ClientState.Insert(util.Path(k), &gv); err != nil {
					t.Fatal(err)
				}

				ch := chain.NewChainFromConfig()
				ch.LatestFinalizedBlock = lfb

				return ch
			}(),
			args: args{
				w: httptest.NewRecorder(),
				r: func() *http.Request {
					tar := fmt.Sprintf("%v%v%v", "/v1/screst/", minersc.ADDRESS, "/getMinerList")
					req := httptest.NewRequest(http.MethodGet, tar, nil)

					return req
				}(),
			},
			wantStatus: http.StatusInternalServerError,
		},
		{
			name: "Minersc_/getSharderKeepList_Decoding_Err_500",
			chain: func() *chain.Chain {
				gv := util.SecureSerializableValue{Buffer: []byte("}{")}

				lfb := block.NewBlock("", 1)
				lfb.ClientState = util.NewMerklePatriciaTrie(util.NewMemoryNodeDB(), 1)
				k := encryption.Hash(minersc.ShardersKeepKey)
				if _, err := lfb.ClientState.Insert(util.Path(k), &gv); err != nil {
					t.Fatal(err)
				}

				ch := chain.NewChainFromConfig()
				ch.LatestFinalizedBlock = lfb

				return ch
			}(),
			args: args{
				w: httptest.NewRecorder(),
				r: func() *http.Request {
					tar := fmt.Sprintf("%v%v%v", "/v1/screst/", minersc.ADDRESS, "/getSharderKeepList")
					req := httptest.NewRequest(http.MethodGet, tar, nil)

					return req
				}(),
			},
			wantStatus: http.StatusInternalServerError,
		},
		{
			name: "Minersc_/getDkgList_Decoding_Err_500",
			chain: func() *chain.Chain {
				gv := util.SecureSerializableValue{Buffer: []byte("}{")}

				lfb := block.NewBlock("", 1)
				lfb.ClientState = util.NewMerklePatriciaTrie(util.NewMemoryNodeDB(), 1)
				k := encryption.Hash(minersc.DKGMinersKey)
				if _, err := lfb.ClientState.Insert(util.Path(k), &gv); err != nil {
					t.Fatal(err)
				}

				ch := chain.NewChainFromConfig()
				ch.LatestFinalizedBlock = lfb

				return ch
			}(),
			args: args{
				w: httptest.NewRecorder(),
				r: func() *http.Request {
					tar := fmt.Sprintf("%v%v%v", "/v1/screst/", minersc.ADDRESS, "/getDkgList")
					req := httptest.NewRequest(http.MethodGet, tar, nil)

					return req
				}(),
			},
			wantStatus: http.StatusInternalServerError,
		},
		{
			name: "Minersc_/nodeStat_Decoding_Err_500",
			chain: func() *chain.Chain {
				gv := util.SecureSerializableValue{Buffer: []byte("}{")}

				lfb := block.NewBlock("", 1)
				lfb.ClientState = util.NewMerklePatriciaTrie(util.NewMemoryNodeDB(), 1)
				k := encryption.Hash(minersc.ADDRESS + clientID)
				if _, err := lfb.ClientState.Insert(util.Path(k), &gv); err != nil {
					t.Fatal(err)
				}

				ch := chain.NewChainFromConfig()
				ch.LatestFinalizedBlock = lfb

				return ch
			}(),
			args: args{
				w: httptest.NewRecorder(),
				r: func() *http.Request {
					tar := fmt.Sprintf("%v%v%v", "/v1/screst/", minersc.ADDRESS, "/nodeStat")
					u, err := url.Parse(tar)
					if err != nil {
						t.Fatal(err)
					}
					q := u.Query()
					q.Set("id", clientID)
					u.RawQuery = q.Encode()

					req := httptest.NewRequest(http.MethodGet, u.String(), nil)

					return req
				}(),
			},
			wantStatus: http.StatusInternalServerError,
		},
		{
			name: "Minersc_/getUserPools_Fail_Retrieving_Miners_Node_404",
			chain: func() *chain.Chain {
				un := minersc.UserNode{
					ID: clientID,
					Pools: map[datastore.Key][]datastore.Key{
						"key": {},
					},
				}
				blob, err := json.Marshal(un)
				if err != nil {
					t.Fatal(err)
				}
				gv := util.SecureSerializableValue{Buffer: blob}

				lfb := block.NewBlock("", 1)
				lfb.ClientState = util.NewMerklePatriciaTrie(util.NewMemoryNodeDB(), 1)
				k := encryption.Hash(minersc.ADDRESS + clientID)
				if _, err := lfb.ClientState.Insert(util.Path(k), &gv); err != nil {
					t.Fatal(err)
				}

				ch := chain.NewChainFromConfig()
				ch.LatestFinalizedBlock = lfb

				return ch
			}(),
			args: args{
				w: httptest.NewRecorder(),
				r: func() *http.Request {
					tar := fmt.Sprintf("%v%v%v", "/v1/screst/", minersc.ADDRESS, "/getUserPools")
					u, err := url.Parse(tar)
					if err != nil {
						t.Fatal(err)
					}
					q := u.Query()
					q.Set("client_id", clientID)
					u.RawQuery = q.Encode()

					req := httptest.NewRequest(http.MethodGet, u.String(), nil)

					return req
				}(),
			},
			wantStatus: http.StatusNotFound,
		},
		{
			name: "Minersc_/getUserPools_Decoding_Miners_Node_Err_500",
			chain: func() *chain.Chain {
				minerID := "miner id"

				un := minersc.UserNode{
					ID: clientID,
					Pools: map[datastore.Key][]datastore.Key{
						minerID: {},
					},
				}
				blob, err := json.Marshal(un)
				if err != nil {
					t.Fatal(err)
				}
				gv := util.SecureSerializableValue{Buffer: blob}
				gk := encryption.Hash(minersc.ADDRESS + clientID)

				mv := util.SecureSerializableValue{Buffer: []byte("}{")}
				mk := encryption.Hash(minersc.ADDRESS + minerID)

				lfb := block.NewBlock("", 1)
				lfb.ClientState = util.NewMerklePatriciaTrie(util.NewMemoryNodeDB(), 1)
				if _, err := lfb.ClientState.Insert(util.Path(gk), &gv); err != nil {
					t.Fatal(err)
				}
				if _, err := lfb.ClientState.Insert(util.Path(mk), &mv); err != nil {
					t.Fatal(err)
				}

				ch := chain.NewChainFromConfig()
				ch.LatestFinalizedBlock = lfb

				return ch
			}(),
			args: args{
				w: httptest.NewRecorder(),
				r: func() *http.Request {
					tar := fmt.Sprintf("%v%v%v", "/v1/screst/", minersc.ADDRESS, "/getUserPools")
					u, err := url.Parse(tar)
					if err != nil {
						t.Fatal(err)
					}
					q := u.Query()
					q.Set("client_id", clientID)
					u.RawQuery = q.Encode()

					req := httptest.NewRequest(http.MethodGet, u.String(), nil)

					return req
				}(),
			},
			wantStatus: http.StatusInternalServerError,
		},
		{
			name:  "Minersc_/getMpksList_Empty_Miners_Mpks_404",
			chain: serverChain,
			args: args{
				w: httptest.NewRecorder(),
				r: func() *http.Request {
					tar := fmt.Sprintf("%v%v%v", "/v1/screst/", minersc.ADDRESS, "/getMpksList")
					req := httptest.NewRequest(http.MethodGet, tar, nil)

					return req
				}(),
			},
			wantStatus: http.StatusNotFound,
		},
		{
			name: "Minersc_/getMpksList_Decoding_Err_500",
			chain: func() *chain.Chain {
				gv := util.SecureSerializableValue{Buffer: []byte("}{")}

				lfb := block.NewBlock("", 1)
				lfb.ClientState = util.NewMerklePatriciaTrie(util.NewMemoryNodeDB(), 1)
				k := encryption.Hash(minersc.MinersMPKKey)
				if _, err := lfb.ClientState.Insert(util.Path(k), &gv); err != nil {
					t.Fatal(err)
				}

				ch := chain.NewChainFromConfig()
				ch.LatestFinalizedBlock = lfb

				return ch
			}(),
			args: args{
				w: httptest.NewRecorder(),
				r: func() *http.Request {
					tar := fmt.Sprintf("%v%v%v", "/v1/screst/", minersc.ADDRESS, "/getMpksList")
					req := httptest.NewRequest(http.MethodGet, tar, nil)

					return req
				}(),
			},
			wantStatus: http.StatusInternalServerError,
		},
		{
			name:  "Minersc_/getGroupShareOrSigns_Empty_SOS_404",
			chain: serverChain,
			args: args{
				w: httptest.NewRecorder(),
				r: func() *http.Request {
					tar := fmt.Sprintf("%v%v%v", "/v1/screst/", minersc.ADDRESS, "/getGroupShareOrSigns")
					req := httptest.NewRequest(http.MethodGet, tar, nil)

					return req
				}(),
			},
			wantStatus: http.StatusNotFound,
		},
		{
			name: "Minersc_/getGroupShareOrSigns_Decoding_Err_500",
			chain: func() *chain.Chain {
				gv := util.SecureSerializableValue{Buffer: []byte("}{")}

				lfb := block.NewBlock("", 1)
				lfb.ClientState = util.NewMerklePatriciaTrie(util.NewMemoryNodeDB(), 1)
				k := encryption.Hash(minersc.GroupShareOrSignsKey)
				if _, err := lfb.ClientState.Insert(util.Path(k), &gv); err != nil {
					t.Fatal(err)
				}

				ch := chain.NewChainFromConfig()
				ch.LatestFinalizedBlock = lfb

				return ch
			}(),
			args: args{
				w: httptest.NewRecorder(),
				r: func() *http.Request {
					tar := fmt.Sprintf("%v%v%v", "/v1/screst/", minersc.ADDRESS, "/getGroupShareOrSigns")
					req := httptest.NewRequest(http.MethodGet, tar, nil)

					return req
				}(),
			},
			wantStatus: http.StatusInternalServerError,
		},
		{
			name:  "Minersc_/getMagicBlock_Empty_Magic_Block_404",
			chain: serverChain,
			args: args{
				w: httptest.NewRecorder(),
				r: func() *http.Request {
					tar := fmt.Sprintf("%v%v%v", "/v1/screst/", minersc.ADDRESS, "/getMagicBlock")
					req := httptest.NewRequest(http.MethodGet, tar, nil)

					return req
				}(),
			},
			wantStatus: http.StatusNotFound,
		},
		{
			name: "Minersc_/getMagicBlock_Decoding_Err_500",
			chain: func() *chain.Chain {
				gv := util.SecureSerializableValue{Buffer: []byte("}{")}

				lfb := block.NewBlock("", 1)
				lfb.ClientState = util.NewMerklePatriciaTrie(util.NewMemoryNodeDB(), 1)
				k := encryption.Hash(minersc.MagicBlockKey)
				if _, err := lfb.ClientState.Insert(util.Path(k), &gv); err != nil {
					t.Fatal(err)
				}

				ch := chain.NewChainFromConfig()
				ch.LatestFinalizedBlock = lfb

				return ch
			}(),
			args: args{
				w: httptest.NewRecorder(),
				r: func() *http.Request {
					tar := fmt.Sprintf("%v%v%v", "/v1/screst/", minersc.ADDRESS, "/getMagicBlock")
					req := httptest.NewRequest(http.MethodGet, tar, nil)

					return req
				}(),
			},
			wantStatus: http.StatusInternalServerError,
		},
		{
			name: "Minersc_/nodePoolStat_Not_Found_404",
			chain: func() *chain.Chain {
				mn := minersc.NewMinerNode()
				blob, err := json.Marshal(mn)
				if err != nil {
					t.Fatal(err)
				}

				gv := util.SecureSerializableValue{Buffer: blob}

				lfb := block.NewBlock("", 1)
				lfb.ClientState = util.NewMerklePatriciaTrie(util.NewMemoryNodeDB(), 1)
				k := encryption.Hash(minersc.ADDRESS + clientID)
				if _, err := lfb.ClientState.Insert(util.Path(k), &gv); err != nil {
					t.Fatal(err)
				}

				ch := chain.NewChainFromConfig()
				ch.LatestFinalizedBlock = lfb

				return ch
			}(),
			args: args{
				w: httptest.NewRecorder(),
				r: func() *http.Request {
					tar := fmt.Sprintf("%v%v%v", "/v1/screst/", minersc.ADDRESS, "/nodePoolStat")
					u, err := url.Parse(tar)
					if err != nil {
						t.Fatal(err)
					}
					q := u.Query()
					q.Set("id", clientID)
					u.RawQuery = q.Encode()

					req := httptest.NewRequest(http.MethodGet, u.String(), nil)

					return req
				}(),
			},
			wantStatus: http.StatusNotFound,
		},
		{
			name: "Storagesc_/getConfig_500",
			chain: func() *chain.Chain {
				gv := util.SecureSerializableValue{Buffer: []byte("}{")}

				lfb := block.NewBlock("", 1)
				lfb.ClientState = util.NewMerklePatriciaTrie(util.NewMemoryNodeDB(), 1)
				k := encryption.Hash(storagesc.ADDRESS + ":configurations")
				if _, err := lfb.ClientState.Insert(util.Path(k), &gv); err != nil {
					t.Fatal(err)
				}

				ch := chain.NewChainFromConfig()
				ch.LatestFinalizedBlock = lfb

				return ch
			}(),
			args: args{
				w: httptest.NewRecorder(),
				r: func() *http.Request {
					tar := fmt.Sprintf("%v%v%v", "/v1/screst/", storagesc.ADDRESS, "/getConfig")
					u, err := url.Parse(tar)
					if err != nil {
						t.Fatal(err)
					}
					q := u.Query()
					q.Set("id", clientID)
					u.RawQuery = q.Encode()

					req := httptest.NewRequest(http.MethodGet, u.String(), nil)

					return req
				}(),
			},
			wantStatus: http.StatusInternalServerError,
		},
		{
			name:  "Storagesc_/getConfig_500",
			chain: serverChain,
			args: args{
				w: httptest.NewRecorder(),
				r: func() *http.Request {
					tar := fmt.Sprintf("%v%v%v", "/v1/screst/", storagesc.ADDRESS, "/getConfig")
					req := httptest.NewRequest(http.MethodGet, tar, nil)

					return req
				}(),
			},
			wantStatus: http.StatusInternalServerError,
		},
		{
			name: "Storagesc_/latestreadmarker_500",
			chain: func() *chain.Chain {
				gv := util.SecureSerializableValue{Buffer: []byte("}{")}

				lfb := block.NewBlock("", 1)
				lfb.ClientState = util.NewMerklePatriciaTrie(util.NewMemoryNodeDB(), 1)
				k := encryption.Hash(storagesc.ADDRESS + encryption.Hash(":"))
				if _, err := lfb.ClientState.Insert(util.Path(k), &gv); err != nil {
					t.Fatal(err)
				}

				ch := chain.NewChainFromConfig()
				ch.LatestFinalizedBlock = lfb

				return ch
			}(),
			args: args{
				w: httptest.NewRecorder(),
				r: func() *http.Request {
					tar := fmt.Sprintf("%v%v%v", "/v1/screst/", storagesc.ADDRESS, "/latestreadmarker")
					req := httptest.NewRequest(http.MethodGet, tar, nil)

					return req
				}(),
			},
			wantStatus: http.StatusInternalServerError,
		},
		{
			name:  "Storagesc_/allocation_No_Allocation_404",
			chain: serverChain,
			args: args{
				w: httptest.NewRecorder(),
				r: func() *http.Request {
					tar := fmt.Sprintf("%v%v%v", "/v1/screst/", storagesc.ADDRESS, "/allocation")
					req := httptest.NewRequest(http.MethodGet, tar, nil)

					return req
				}(),
			},
			wantStatus: http.StatusNotFound,
		},
		{
			name: "Storagesc_/allocation_Decoding_Err_500",
			chain: func() *chain.Chain {
				gv := util.SecureSerializableValue{Buffer: []byte("}{")}

				lfb := block.NewBlock("", 1)
				lfb.ClientState = util.NewMerklePatriciaTrie(util.NewMemoryNodeDB(), 1)
				k := encryption.Hash(storagesc.ADDRESS)
				if _, err := lfb.ClientState.Insert(util.Path(k), &gv); err != nil {
					t.Fatal(err)
				}

				ch := chain.NewChainFromConfig()
				ch.LatestFinalizedBlock = lfb

				return ch
			}(),
			args: args{
				w: httptest.NewRecorder(),
				r: func() *http.Request {
					tar := fmt.Sprintf("%v%v%v", "/v1/screst/", storagesc.ADDRESS, "/allocation")
					req := httptest.NewRequest(http.MethodGet, tar, nil)

					return req
				}(),
			},
			wantStatus: http.StatusInternalServerError,
		},
		{
			name: "Storagesc_/allocations_Get_List_Err_500",
			chain: func() *chain.Chain {
				gv := util.SecureSerializableValue{Buffer: []byte("}{")}

				lfb := block.NewBlock("", 1)
				lfb.ClientState = util.NewMerklePatriciaTrie(util.NewMemoryNodeDB(), 1)
				k := encryption.Hash(storagesc.ADDRESS)
				if _, err := lfb.ClientState.Insert(util.Path(k), &gv); err != nil {
					t.Fatal(err)
				}

				ch := chain.NewChainFromConfig()
				ch.LatestFinalizedBlock = lfb

				return ch
			}(),
			args: args{
				w: httptest.NewRecorder(),
				r: func() *http.Request {
					tar := fmt.Sprintf("%v%v%v", "/v1/screst/", storagesc.ADDRESS, "/allocations")
					req := httptest.NewRequest(http.MethodGet, tar, nil)

					return req
				}(),
			},
			wantStatus: http.StatusInternalServerError,
		},
		{
			name:  "Storagesc_/allocation_min_lock_500",
			chain: serverChain,
			args: args{
				w: httptest.NewRecorder(),
				r: func() *http.Request {
					tar := fmt.Sprintf("%v%v%v", "/v1/screst/", storagesc.ADDRESS, "/allocation_min_lock")
					req := httptest.NewRequest(http.MethodGet, tar, nil)

					return req
				}(),
			},
			wantStatus: http.StatusInternalServerError,
		},
		{
			name:  "Storagesc_/allocation_min_lock_Invalid_Config_Err_500",
			chain: serverChain,
			args: args{
				w: httptest.NewRecorder(),
				r: func() *http.Request {
					type newAllocationRequest struct {
						DataShards                 int                  `json:"data_shards"`
						ParityShards               int                  `json:"parity_shards"`
						Size                       int64                `json:"size"`
						Expiration                 common.Timestamp     `json:"expiration_date"`
						Owner                      string               `json:"owner_id"`
						OwnerPublicKey             string               `json:"owner_public_key"`
						PreferredBlobbers          []string             `json:"preferred_blobbers"`
						ReadPriceRange             storagesc.PriceRange `json:"read_price_range"`
						WritePriceRange            storagesc.PriceRange `json:"write_price_range"`
						MaxChallengeCompletionTime time.Duration        `json:"max_challenge_completion_time"`
					}
					allocReq := &newAllocationRequest{}
					blob, err := json.Marshal(allocReq)
					if err != nil {
						t.Fatal(err)
					}

					tar := fmt.Sprintf("%v%v%v", "/v1/screst/", storagesc.ADDRESS, "/allocation_min_lock")
					u, err := url.Parse(tar)
					if err != nil {
						t.Fatal(err)
					}
					q := u.Query()
					q.Set("allocation_data", string(blob))
					u.RawQuery = q.Encode()

					req := httptest.NewRequest(http.MethodGet, u.String(), nil)

					return req
				}(),
			},
			wantStatus: http.StatusInternalServerError,
		},
		{
			name: "Storagesc_/allocation_min_lock_Invalid_Config_500",
			chain: func() *chain.Chain {
				sn := storageNodes{
					Nodes: []*storagesc.StorageNode{
						{},
					},
				}
				blob, err := json.Marshal(sn)
				if err != nil {
					t.Fatal(err)
				}
				gv := util.SecureSerializableValue{Buffer: blob}

				lfb := block.NewBlock("", 1)
				lfb.ClientState = util.NewMerklePatriciaTrie(util.NewMemoryNodeDB(), 1)
				k := encryption.Hash(storagesc.ALL_BLOBBERS_KEY)
				if _, err := lfb.ClientState.Insert(util.Path(k), &gv); err != nil {
					t.Fatal(err)
				}

				ch := chain.NewChainFromConfig()
				ch.LatestFinalizedBlock = lfb

				return ch
			}(),
			args: args{
				w: httptest.NewRecorder(),
				r: func() *http.Request {
					type newAllocationRequest struct {
						DataShards                 int                  `json:"data_shards"`
						ParityShards               int                  `json:"parity_shards"`
						Size                       int64                `json:"size"`
						Expiration                 common.Timestamp     `json:"expiration_date"`
						Owner                      string               `json:"owner_id"`
						OwnerPublicKey             string               `json:"owner_public_key"`
						PreferredBlobbers          []string             `json:"preferred_blobbers"`
						ReadPriceRange             storagesc.PriceRange `json:"read_price_range"`
						WritePriceRange            storagesc.PriceRange `json:"write_price_range"`
						MaxChallengeCompletionTime time.Duration        `json:"max_challenge_completion_time"`
					}
					allocReq := &newAllocationRequest{
						Size:           2048,
						Expiration:     common.Timestamp(time.Now().Add(time.Hour).Unix()),
						DataShards:     1,
						OwnerPublicKey: "owners public key",
						Owner:          "owner",
					}
					blob, err := json.Marshal(allocReq)
					if err != nil {
						t.Fatal(err)
					}

					tar := fmt.Sprintf("%v%v%v", "/v1/screst/", storagesc.ADDRESS, "/allocation_min_lock")
					u, err := url.Parse(tar)
					if err != nil {
						t.Fatal(err)
					}
					q := u.Query()
					q.Set("allocation_data", string(blob))
					u.RawQuery = q.Encode()

					req := httptest.NewRequest(http.MethodGet, u.String(), nil)

					return req
				}(),
			},
			setValidConfig: true,
			wantStatus:     http.StatusInternalServerError,
		},
		{
			name:  "Storagesc_/openchallenges_404",
			chain: serverChain,
			args: args{
				w: httptest.NewRecorder(),
				r: func() *http.Request {
					tar := fmt.Sprintf("%v%v%v", "/v1/screst/", storagesc.ADDRESS, "/openchallenges")
					req := httptest.NewRequest(http.MethodGet, tar, nil)

					return req
				}(),
			},
			setValidConfig: true,
			wantStatus:     http.StatusNotFound,
		},
		{
			name: "Storagesc_/openchallenges_500",
			chain: func() *chain.Chain {
				gv := util.SecureSerializableValue{Buffer: []byte("}{")}

				lfb := block.NewBlock("", 1)
				lfb.ClientState = util.NewMerklePatriciaTrie(util.NewMemoryNodeDB(), 1)
				k := encryption.Hash(storagesc.ADDRESS + ":blobberchallenge:")
				if _, err := lfb.ClientState.Insert(util.Path(k), &gv); err != nil {
					t.Fatal(err)
				}

				ch := chain.NewChainFromConfig()
				ch.LatestFinalizedBlock = lfb

				return ch
			}(),
			args: args{
				w: httptest.NewRecorder(),
				r: func() *http.Request {
					tar := fmt.Sprintf("%v%v%v", "/v1/screst/", storagesc.ADDRESS, "/openchallenges")
					req := httptest.NewRequest(http.MethodGet, tar, nil)

					return req
				}(),
			},
			wantStatus: http.StatusInternalServerError,
		},
		{
			name:  "Storagesc_/getchallenge_404",
			chain: serverChain,
			args: args{
				w: httptest.NewRecorder(),
				r: func() *http.Request {
					tar := fmt.Sprintf("%v%v%v", "/v1/screst/", storagesc.ADDRESS, "/getchallenge")
					req := httptest.NewRequest(http.MethodGet, tar, nil)

					return req
				}(),
			},
			setValidConfig: true,
			wantStatus:     http.StatusNotFound,
		},
		{
			name: "Storagesc_/getchallenge_500",
			chain: func() *chain.Chain {
				gv := util.SecureSerializableValue{Buffer: []byte("}{")}

				lfb := block.NewBlock("", 1)
				lfb.ClientState = util.NewMerklePatriciaTrie(util.NewMemoryNodeDB(), 1)
				k := encryption.Hash(storagesc.ADDRESS + ":blobberchallenge:")
				if _, err := lfb.ClientState.Insert(util.Path(k), &gv); err != nil {
					t.Fatal(err)
				}

				ch := chain.NewChainFromConfig()
				ch.LatestFinalizedBlock = lfb

				return ch
			}(),
			args: args{
				w: httptest.NewRecorder(),
				r: func() *http.Request {
					tar := fmt.Sprintf("%v%v%v", "/v1/screst/", storagesc.ADDRESS, "/getchallenge")
					req := httptest.NewRequest(http.MethodGet, tar, nil)

					return req
				}(),
			},
			wantStatus: http.StatusInternalServerError,
		},
		{
			name: "Storagesc_/getblobbers_500",
			chain: func() *chain.Chain {
				gv := util.SecureSerializableValue{Buffer: []byte("}{")}

				lfb := block.NewBlock("", 1)
				lfb.ClientState = util.NewMerklePatriciaTrie(util.NewMemoryNodeDB(), 1)
				k := encryption.Hash(storagesc.ALL_BLOBBERS_KEY)
				if _, err := lfb.ClientState.Insert(util.Path(k), &gv); err != nil {
					t.Fatal(err)
				}

				ch := chain.NewChainFromConfig()
				ch.LatestFinalizedBlock = lfb

				return ch
			}(),
			args: args{
				w: httptest.NewRecorder(),
				r: func() *http.Request {
					tar := fmt.Sprintf("%v%v%v", "/v1/screst/", storagesc.ADDRESS, "/getblobbers")
					req := httptest.NewRequest(http.MethodGet, tar, nil)

					return req
				}(),
			},
			setValidConfig: true,
			wantStatus:     http.StatusInternalServerError,
		},
		{
			name:  "Storagesc_/getBlobber_400",
			chain: serverChain,
			args: args{
				w: httptest.NewRecorder(),
				r: func() *http.Request {
					tar := fmt.Sprintf("%v%v%v", "/v1/screst/", storagesc.ADDRESS, "/getBlobber")
					req := httptest.NewRequest(http.MethodGet, tar, nil)

					return req
				}(),
			},
			setValidConfig: true,
			wantStatus:     http.StatusBadRequest,
		},
		{
			name:  "Storagesc_/getBlobber_404",
			chain: serverChain,
			args: args{
				w: httptest.NewRecorder(),
				r: func() *http.Request {
					tar := fmt.Sprintf("%v%v%v", "/v1/screst/", storagesc.ADDRESS, "/getBlobber")
					u, err := url.Parse(tar)
					if err != nil {
						t.Fatal(err)
					}
					q := u.Query()
					q.Set("blobber_id", "blobber_id")
					u.RawQuery = q.Encode()

					req := httptest.NewRequest(http.MethodGet, u.String(), nil)

					return req
				}(),
			},
			setValidConfig: true,
			wantStatus:     http.StatusNotFound,
		},
		{
			name:  "Storagesc_/getReadPoolStat_404",
			chain: serverChain,
			args: args{
				w: httptest.NewRecorder(),
				r: func() *http.Request {
					tar := fmt.Sprintf("%v%v%v", "/v1/screst/", storagesc.ADDRESS, "/getReadPoolStat")
					req := httptest.NewRequest(http.MethodGet, tar, nil)

					return req
				}(),
			},
			setValidConfig: true,
			wantStatus:     http.StatusNotFound,
		},
		{
			name:  "Storagesc_/getReadPoolAllocBlobberStat_404",
			chain: serverChain,
			args: args{
				w: httptest.NewRecorder(),
				r: func() *http.Request {
					tar := fmt.Sprintf("%v%v%v", "/v1/screst/", storagesc.ADDRESS, "/getReadPoolAllocBlobberStat")
					req := httptest.NewRequest(http.MethodGet, tar, nil)

					return req
				}(),
			},
			setValidConfig: true,
			wantStatus:     http.StatusNotFound,
		},
		{
			name:  "Storagesc_/getWritePoolStat_404",
			chain: serverChain,
			args: args{
				w: httptest.NewRecorder(),
				r: func() *http.Request {
					tar := fmt.Sprintf("%v%v%v", "/v1/screst/", storagesc.ADDRESS, "/getWritePoolStat")
					req := httptest.NewRequest(http.MethodGet, tar, nil)

					return req
				}(),
			},
			setValidConfig: true,
			wantStatus:     http.StatusNotFound,
		},
		{
			name:  "Storagesc_/getWritePoolAllocBlobberStat_404",
			chain: serverChain,
			args: args{
				w: httptest.NewRecorder(),
				r: func() *http.Request {
					tar := fmt.Sprintf("%v%v%v", "/v1/screst/", storagesc.ADDRESS, "/getWritePoolAllocBlobberStat")
					req := httptest.NewRequest(http.MethodGet, tar, nil)

					return req
				}(),
			},
			setValidConfig: true,
			wantStatus:     http.StatusNotFound,
		},
		{
			name:  "Storagesc_/getStakePoolStat_No_Config_404",
			chain: serverChain,
			args: args{
				w: httptest.NewRecorder(),
				r: func() *http.Request {
					tar := fmt.Sprintf("%v%v%v", "/v1/screst/", storagesc.ADDRESS, "/getStakePoolStat")
					req := httptest.NewRequest(http.MethodGet, tar, nil)

					return req
				}(),
			},
			setValidConfig: true,
			wantStatus:     http.StatusNotFound,
		},
		{
			name: "Storagesc_/getStakePoolStat_No_Blobber_404",
			chain: func() *chain.Chain {
				blob, err := json.Marshal(&scConfig{})
				if err != nil {
					t.Fatal(err)
				}
				gv := util.SecureSerializableValue{Buffer: blob}

				lfb := block.NewBlock("", 1)
				lfb.ClientState = util.NewMerklePatriciaTrie(util.NewMemoryNodeDB(), 1)
				k := encryption.Hash(storagesc.ADDRESS + ":configurations")
				if _, err := lfb.ClientState.Insert(util.Path(k), &gv); err != nil {
					t.Fatal(err)
				}

				ch := chain.NewChainFromConfig()
				ch.LatestFinalizedBlock = lfb

				return ch
			}(),
			args: args{
				w: httptest.NewRecorder(),
				r: func() *http.Request {
					tar := fmt.Sprintf("%v%v%v", "/v1/screst/", storagesc.ADDRESS, "/getStakePoolStat")
					req := httptest.NewRequest(http.MethodGet, tar, nil)

					return req
				}(),
			},
			setValidConfig: true,
			wantStatus:     http.StatusNotFound,
		},
		{
			name: "Storagesc_/getStakePoolStat_No_Stake_Pool_404",
			chain: func() *chain.Chain {
				blob, err := json.Marshal(&scConfig{})
				if err != nil {
					t.Fatal(err)
				}
				v := util.SecureSerializableValue{Buffer: blob}

				lfb := block.NewBlock("", 1)
				lfb.ClientState = util.NewMerklePatriciaTrie(util.NewMemoryNodeDB(), 1)
				k := encryption.Hash(storagesc.ADDRESS + ":configurations")
				if _, err := lfb.ClientState.Insert(util.Path(k), &v); err != nil {
					t.Fatal(err)
				}

				bl := storagesc.StorageNode{}
				blob, err = json.Marshal(bl)
				if err != nil {
					t.Fatal(err)
				}
				v2 := util.SecureSerializableValue{Buffer: blob}
				k2 := encryption.Hash(storagesc.ADDRESS + blobberID)
				if _, err := lfb.ClientState.Insert(util.Path(k2), &v2); err != nil {
					t.Fatal(err)
				}

				ch := chain.NewChainFromConfig()
				ch.LatestFinalizedBlock = lfb

				return ch
			}(),
			args: args{
				w: httptest.NewRecorder(),
				r: func() *http.Request {
					tar := fmt.Sprintf("%v%v%v", "/v1/screst/", storagesc.ADDRESS, "/getStakePoolStat")
					u, err := url.Parse(tar)
					if err != nil {
						t.Fatal(err)
					}
					q := u.Query()
					q.Set("blobber_id", blobberID)
					u.RawQuery = q.Encode()

					req := httptest.NewRequest(http.MethodGet, u.String(), nil)

					return req
				}(),
			},
			setValidConfig: true,
			wantStatus:     http.StatusNotFound,
		},
		{
			name:  "Storagesc_/getUserStakePoolStat_No_Config_404",
			chain: serverChain,
			args: args{
				w: httptest.NewRecorder(),
				r: func() *http.Request {
					tar := fmt.Sprintf("%v%v%v", "/v1/screst/", storagesc.ADDRESS, "/getUserStakePoolStat")
					req := httptest.NewRequest(http.MethodGet, tar, nil)

					return req
				}(),
			},
			setValidConfig: true,
			wantStatus:     http.StatusNotFound,
		},
		{
			name: "Storagesc_/getUserStakePoolStat_No_User_Stake_Pool_404",
			chain: func() *chain.Chain {
				conf := &scConfig{
					StakePool: &stakePoolConfig{},
				}
				blob, err := json.Marshal(conf)
				if err != nil {
					t.Fatal(err)
				}
				gv := util.SecureSerializableValue{Buffer: blob}

				lfb := block.NewBlock("", 1)
				lfb.ClientState = util.NewMerklePatriciaTrie(util.NewMemoryNodeDB(), 1)
				k := encryption.Hash(storagesc.ADDRESS + ":configurations")
				if _, err := lfb.ClientState.Insert(util.Path(k), &gv); err != nil {
					t.Fatal(err)
				}

				ch := chain.NewChainFromConfig()
				ch.LatestFinalizedBlock = lfb

				return ch
			}(),
			args: args{
				w: httptest.NewRecorder(),
				r: func() *http.Request {
					tar := fmt.Sprintf("%v%v%v", "/v1/screst/", storagesc.ADDRESS, "/getUserStakePoolStat")
					req := httptest.NewRequest(http.MethodGet, tar, nil)

					return req
				}(),
			},
			setValidConfig: true,
			wantStatus:     http.StatusNotFound,
		},
		{
			name: "Storagesc_/getUserStakePoolStat_No_Stake_Pool_404",
			chain: func() *chain.Chain {
				conf := &scConfig{
					StakePool: &stakePoolConfig{},
				}
				blob, err := json.Marshal(conf)
				if err != nil {
					t.Fatal(err)
				}
				v := util.SecureSerializableValue{Buffer: blob}

				lfb := block.NewBlock("", 1)
				lfb.ClientState = util.NewMerklePatriciaTrie(util.NewMemoryNodeDB(), 1)
				k := encryption.Hash(storagesc.ADDRESS + ":configurations")
				if _, err := lfb.ClientState.Insert(util.Path(k), &v); err != nil {
					t.Fatal(err)
				}

				sp := &userStakePools{
					Pools: map[datastore.Key][]datastore.Key{
						"key": {"key"},
					},
				}
				blob, err = json.Marshal(sp)
				if err != nil {
					t.Fatal(err)
				}
				v2 := util.SecureSerializableValue{Buffer: blob}
				k2 := encryption.Hash(storagesc.ADDRESS + ":stakepool:userpools:")
				if _, err := lfb.ClientState.Insert(util.Path(k2), &v2); err != nil {
					t.Fatal(err)
				}

				ch := chain.NewChainFromConfig()
				ch.LatestFinalizedBlock = lfb

				return ch
			}(),
			args: args{
				w: httptest.NewRecorder(),
				r: func() *http.Request {
					tar := fmt.Sprintf("%v%v%v", "/v1/screst/", storagesc.ADDRESS, "/getUserStakePoolStat")
					req := httptest.NewRequest(http.MethodGet, tar, nil)

					return req
				}(),
			},
			setValidConfig: true,
			wantStatus:     http.StatusNotFound,
		},
		{
			name:  "Storagesc_/getChallengePoolStat_400",
			chain: serverChain,
			args: args{
				w: httptest.NewRecorder(),
				r: func() *http.Request {
					tar := fmt.Sprintf("%v%v%v", "/v1/screst/", storagesc.ADDRESS, "/getChallengePoolStat")
					req := httptest.NewRequest(http.MethodGet, tar, nil)

					return req
				}(),
			},
			setValidConfig: true,
			wantStatus:     http.StatusBadRequest,
		},
		{
			name: "Storagesc_/getChallengePoolStat_de_Allocation_500",
			chain: func() *chain.Chain {
				v := util.SecureSerializableValue{Buffer: []byte("}{")}

				lfb := block.NewBlock("", 1)
				lfb.ClientState = util.NewMerklePatriciaTrie(util.NewMemoryNodeDB(), 1)
				k := encryption.Hash(storagesc.ADDRESS + allocationID)
				if _, err := lfb.ClientState.Insert(util.Path(k), &v); err != nil {
					t.Fatal(err)
				}

				ch := chain.NewChainFromConfig()
				ch.LatestFinalizedBlock = lfb

				return ch
			}(),
			args: args{
				w: httptest.NewRecorder(),
				r: func() *http.Request {
					tar := fmt.Sprintf("%v%v%v", "/v1/screst/", storagesc.ADDRESS, "/getChallengePoolStat")
					u, err := url.Parse(tar)
					if err != nil {
						t.Fatal(err)
					}
					q := u.Query()
					q.Set("allocation_id", allocationID)
					u.RawQuery = q.Encode()

					req := httptest.NewRequest(http.MethodGet, u.String(), nil)

					return req
				}(),
			},
			setValidConfig: true,
			wantStatus:     http.StatusInternalServerError,
		},
		{
			name: "Storagesc_/getChallengePoolStat_No_Challenge_Pool_404",
			chain: func() *chain.Chain {
				sa := &storagesc.StorageAllocation{}
				blob, err := json.Marshal(sa)
				if err != nil {
					t.Fatal(err)
				}

				v := util.SecureSerializableValue{Buffer: blob}

				lfb := block.NewBlock("", 1)
				lfb.ClientState = util.NewMerklePatriciaTrie(util.NewMemoryNodeDB(), 1)
				k := encryption.Hash(storagesc.ADDRESS + allocationID)
				if _, err := lfb.ClientState.Insert(util.Path(k), &v); err != nil {
					t.Fatal(err)
				}

				ch := chain.NewChainFromConfig()
				ch.LatestFinalizedBlock = lfb

				return ch
			}(),
			args: args{
				w: httptest.NewRecorder(),
				r: func() *http.Request {
					tar := fmt.Sprintf("%v%v%v", "/v1/screst/", storagesc.ADDRESS, "/getChallengePoolStat")
					u, err := url.Parse(tar)
					if err != nil {
						t.Fatal(err)
					}
					q := u.Query()
					q.Set("allocation_id", allocationID)
					u.RawQuery = q.Encode()

					req := httptest.NewRequest(http.MethodGet, u.String(), nil)

					return req
				}(),
			},
			setValidConfig: true,
			wantStatus:     http.StatusNotFound,
		},
		{
			name:  "Vestingsc_/getConfig_500",
			chain: serverChain,
			args: args{
				w: httptest.NewRecorder(),
				r: func() *http.Request {
					tar := fmt.Sprintf("%v%v%v", "/v1/screst/", vestingsc.ADDRESS, "/getConfig")
					req := httptest.NewRequest(http.MethodGet, tar, nil)

					return req
				}(),
			},
			wantStatus: http.StatusInternalServerError,
		},
		{
			name:  "Vestingsc_/getPoolInfo_404",
			chain: serverChain,
			args: args{
				w: httptest.NewRecorder(),
				r: func() *http.Request {
					tar := fmt.Sprintf("%v%v%v", "/v1/screst/", vestingsc.ADDRESS, "/getPoolInfo")
					req := httptest.NewRequest(http.MethodGet, tar, nil)

					return req
				}(),
			},
			wantStatus: http.StatusNotFound,
		},
		{
			name: "Vestingsc_/getClientPools_500",
			chain: func() *chain.Chain {
				v := util.SecureSerializableValue{Buffer: []byte("}{")}

				lfb := block.NewBlock("", 1)
				lfb.ClientState = util.NewMerklePatriciaTrie(util.NewMemoryNodeDB(), 1)
				k := encryption.Hash(vestingsc.ADDRESS + ":clientvestingpools:")
				if _, err := lfb.ClientState.Insert(util.Path(k), &v); err != nil {
					t.Fatal(err)
				}

				ch := chain.NewChainFromConfig()
				ch.LatestFinalizedBlock = lfb

				return ch
			}(),
			args: args{
				w: httptest.NewRecorder(),
				r: func() *http.Request {
					tar := fmt.Sprintf("%v%v%v", "/v1/screst/", vestingsc.ADDRESS, "/getClientPools")
					req := httptest.NewRequest(http.MethodGet, tar, nil)

					return req
				}(),
			},
			wantStatus: http.StatusInternalServerError,
		},
		{
			name:  "Faucet_/personalPeriodicLimit_Empty_Global_Node_404",
			chain: serverChain,
			args: args{
				w: httptest.NewRecorder(),
				r: func() *http.Request {
					tar := fmt.Sprintf("%v%v%v", "/v1/screst/", faucetsc.ADDRESS, "/personalPeriodicLimit")
					req := httptest.NewRequest(http.MethodGet, tar, nil)

					return req
				}(),
			},
			wantStatus: http.StatusNotFound,
		},
		{
			name: "Faucet_/personalPeriodicLimit_Decoding_Global_Node_Err_500",
			chain: func() *chain.Chain {
				gv := util.SecureSerializableValue{Buffer: []byte("}{")}

				lfb := block.NewBlock("", 1)
				lfb.ClientState = util.NewMerklePatriciaTrie(util.NewMemoryNodeDB(), 1)
				k := encryption.Hash(faucetsc.ADDRESS + faucetsc.ADDRESS)
				if _, err := lfb.ClientState.Insert(util.Path(k), &gv); err != nil {
					t.Fatal(err)
				}

				ch := chain.NewChainFromConfig()
				ch.LatestFinalizedBlock = lfb

				return ch
			}(),
			args: args{
				w: httptest.NewRecorder(),
				r: func() *http.Request {
					tar := fmt.Sprintf("%v%v%v", "/v1/screst/", faucetsc.ADDRESS, "/personalPeriodicLimit")
					req := httptest.NewRequest(http.MethodGet, tar, nil)

					return req
				}(),
			},
			wantStatus: http.StatusInternalServerError,
		},
		{
			name: "Faucet_/personalPeriodicLimit_Empty_User_Node_404",
			chain: func() *chain.Chain {
				gn := &faucetsc.GlobalNode{ID: faucetsc.ADDRESS}
				blob, err := json.Marshal(gn)
				if err != nil {
					t.Fatal(err)
				}
				gv := util.SecureSerializableValue{Buffer: blob}

				lfb := block.NewBlock("", 1)
				lfb.ClientState = util.NewMerklePatriciaTrie(util.NewMemoryNodeDB(), 1)
				k := encryption.Hash(gn.ID + gn.ID)
				if _, err := lfb.ClientState.Insert(util.Path(k), &gv); err != nil {
					t.Fatal(err)
				}

				ch := chain.NewChainFromConfig()
				ch.LatestFinalizedBlock = lfb

				return ch
			}(),
			args: args{
				w: httptest.NewRecorder(),
				r: func() *http.Request {
					tar := fmt.Sprintf("%v%v%v", "/v1/screst/", faucetsc.ADDRESS, "/personalPeriodicLimit")
					req := httptest.NewRequest(http.MethodGet, tar, nil)

					return req
				}(),
			},
			wantStatus: http.StatusNotFound,
		},
		{
			name: "Faucet_/personalPeriodicLimit_Decoding_User_Node_Err_500",
			chain: func() *chain.Chain {
				gn := &faucetsc.GlobalNode{ID: faucetsc.ADDRESS}
				blob, err := json.Marshal(gn)
				if err != nil {
					t.Fatal(err)
				}
				gv := util.SecureSerializableValue{Buffer: blob}
				gk := encryption.Hash(faucetsc.ADDRESS + faucetsc.ADDRESS)

				uv := util.SecureSerializableValue{Buffer: []byte("}{")}
				uk := encryption.Hash(faucetsc.ADDRESS + clientID)

				lfb := block.NewBlock("", 1)
				lfb.ClientState = util.NewMerklePatriciaTrie(util.NewMemoryNodeDB(), 1)
				if _, err := lfb.ClientState.Insert(util.Path(gk), &gv); err != nil {
					t.Fatal(err)
				}
				if _, err := lfb.ClientState.Insert(util.Path(uk), &uv); err != nil {
					t.Fatal(err)
				}

				ch := chain.NewChainFromConfig()
				ch.LatestFinalizedBlock = lfb

				return ch
			}(),
			args: args{
				w: httptest.NewRecorder(),
				r: func() *http.Request {
					tar := fmt.Sprintf("%v%v%v", "/v1/screst/", faucetsc.ADDRESS, "/personalPeriodicLimit")
					u, err := url.Parse(tar)
					if err != nil {
						t.Fatal(err)
					}
					q := u.Query()
					q.Set("client_id", clientID)
					u.RawQuery = q.Encode()

					return httptest.NewRequest(http.MethodGet, u.String(), nil)
				}(),
			},
			wantStatus: http.StatusInternalServerError,
		},
		{
			name:  "Faucet_/globalPerodicLimit_Empty_Global_Node_404",
			chain: serverChain,
			args: args{
				w: httptest.NewRecorder(),
				r: func() *http.Request {
					tar := fmt.Sprintf("%v%v%v", "/v1/screst/", faucetsc.ADDRESS, "/globalPerodicLimit")
					req := httptest.NewRequest(http.MethodGet, tar, nil)

					return req
				}(),
			},
			wantStatus: http.StatusNotFound,
		},
		{
			name: "Faucet_/globalPerodicLimit_Decoding_Global_Node_Err_500",
			chain: func() *chain.Chain {
				v := util.SecureSerializableValue{Buffer: []byte("}{")}
				k := encryption.Hash(faucetsc.ADDRESS + faucetsc.ADDRESS)

				lfb := block.NewBlock("", 1)
				lfb.ClientState = util.NewMerklePatriciaTrie(util.NewMemoryNodeDB(), 1)
				if _, err := lfb.ClientState.Insert(util.Path(k), &v); err != nil {
					t.Fatal(err)
				}

				ch := chain.NewChainFromConfig()
				ch.LatestFinalizedBlock = lfb

				return ch
			}(),
			args: args{
				w: httptest.NewRecorder(),
				r: func() *http.Request {
					tar := fmt.Sprintf("%v%v%v", "/v1/screst/", faucetsc.ADDRESS, "/globalPerodicLimit")
					req := httptest.NewRequest(http.MethodGet, tar, nil)

					return req
				}(),
			},
			wantStatus: http.StatusInternalServerError,
		},
		{
			name:  "Faucet_/pourAmount_Empty_Global_Node_404",
			chain: serverChain,
			args: args{
				w: httptest.NewRecorder(),
				r: func() *http.Request {
					tar := fmt.Sprintf("%v%v%v", "/v1/screst/", faucetsc.ADDRESS, "/pourAmount")
					req := httptest.NewRequest(http.MethodGet, tar, nil)

					return req
				}(),
			},
			wantStatus: http.StatusNotFound,
		},
		{
			name: "Faucet_/pourAmount_Decoding_Global_Node_500",
			chain: func() *chain.Chain {
				v := util.SecureSerializableValue{Buffer: []byte("}{")}
				k := encryption.Hash(faucetsc.ADDRESS + faucetsc.ADDRESS)

				lfb := block.NewBlock("", 1)
				lfb.ClientState = util.NewMerklePatriciaTrie(util.NewMemoryNodeDB(), 1)
				if _, err := lfb.ClientState.Insert(util.Path(k), &v); err != nil {
					t.Fatal(err)
				}

				ch := chain.NewChainFromConfig()
				ch.LatestFinalizedBlock = lfb

				return ch
			}(),
			args: args{
				w: httptest.NewRecorder(),
				r: func() *http.Request {
					tar := fmt.Sprintf("%v%v%v", "/v1/screst/", faucetsc.ADDRESS, "/pourAmount")
					req := httptest.NewRequest(http.MethodGet, tar, nil)

					return req
				}(),
			},
			wantStatus: http.StatusInternalServerError,
		},
		{
			name:  "Interestpool_/getPoolsStats_Empty_User_Nodes_404",
			chain: serverChain,
			args: args{
				w: httptest.NewRecorder(),
				r: func() *http.Request {
					tar := fmt.Sprintf("%v%v%v", "/v1/screst/", interestpoolsc.ADDRESS, "/getPoolsStats")
					req := httptest.NewRequest(http.MethodGet, tar, nil)

					return req
				}(),
			},
			wantStatus: http.StatusNotFound,
		},
		{
			name:  "Minersc_/getNodepool_Decode_Miner_From_Params_Err_400",
			chain: serverChain,
			args: args{
				w: httptest.NewRecorder(),
				r: func() *http.Request {
					tar := fmt.Sprintf("%v%v%v", "/v1/screst/", minersc.ADDRESS, "/getNodepool")
					req := httptest.NewRequest(http.MethodGet, tar, nil)

					return req
				}(),
			},
			wantStatus: http.StatusBadRequest,
		},
		{
			name:  "Minersc_/getNodepool_Miner_Does_Not_Exist_404",
			chain: serverChain,
			args: args{
				w: httptest.NewRecorder(),
				r: func() *http.Request {
					tar := fmt.Sprintf("%v%v%v", "/v1/screst/", minersc.ADDRESS, "/getNodepool")
					u, err := url.Parse(tar)
					if err != nil {
						t.Fatal(err)
					}
					q := u.Query()
					q.Set("n2n_host", "n2n host")
					q.Set("id", "id")
					u.RawQuery = q.Encode()

					req := httptest.NewRequest(http.MethodGet, u.String(), nil)

					return req
				}(),
			},
			wantStatus: http.StatusNotFound,
		},
		{
			name: "Minersc_/getUserPools_No_User_Node_500",
			chain: func() *chain.Chain {
				gv := util.SecureSerializableValue{Buffer: []byte("}{")}

				lfb := block.NewBlock("", 1)
				lfb.ClientState = util.NewMerklePatriciaTrie(util.NewMemoryNodeDB(), 1)
				k := encryption.Hash(minersc.ADDRESS + clientID)
				if _, err := lfb.ClientState.Insert(util.Path(k), &gv); err != nil {
					t.Fatal(err)
				}

				ch := chain.NewChainFromConfig()
				ch.LatestFinalizedBlock = lfb

				return ch
			}(),
			args: args{
				w: httptest.NewRecorder(),
				r: func() *http.Request {
					tar := fmt.Sprintf("%v%v%v", "/v1/screst/", minersc.ADDRESS, "/getUserPools")
					u, err := url.Parse(tar)
					if err != nil {
						t.Fatal(err)
					}
					q := u.Query()
					q.Set("client_id", clientID)
					u.RawQuery = q.Encode()

					req := httptest.NewRequest(http.MethodGet, u.String(), nil)

					return req
				}(),
			},
			wantStatus: http.StatusInternalServerError,
		},
		{
			name: "Minersc_/getSharderList_Decoding_User_Node_Err_500",
			chain: func() *chain.Chain {
				gv := util.SecureSerializableValue{Buffer: []byte("}{")}

				lfb := block.NewBlock("", 1)
				lfb.ClientState = util.NewMerklePatriciaTrie(util.NewMemoryNodeDB(), 1)
				k := encryption.Hash(minersc.AllShardersKey)
				if _, err := lfb.ClientState.Insert(util.Path(k), &gv); err != nil {
					t.Fatal(err)
				}

				ch := chain.NewChainFromConfig()
				ch.LatestFinalizedBlock = lfb

				return ch
			}(),
			args: args{
				w: httptest.NewRecorder(),
				r: func() *http.Request {
					tar := fmt.Sprintf("%v%v%v", "/v1/screst/", minersc.ADDRESS, "/getSharderList")
					req := httptest.NewRequest(http.MethodGet, tar, nil)

					return req
				}(),
			},
			wantStatus: http.StatusInternalServerError,
		},
		{
			name: "Minersc_/nodePoolStat_Decoding_User_Node_Err_500",
			chain: func() *chain.Chain {
				gv := util.SecureSerializableValue{Buffer: []byte("}{")}

				lfb := block.NewBlock("", 1)
				lfb.ClientState = util.NewMerklePatriciaTrie(util.NewMemoryNodeDB(), 1)
				k := encryption.Hash(minersc.ADDRESS)
				if _, err := lfb.ClientState.Insert(util.Path(k), &gv); err != nil {
					t.Fatal(err)
				}

				ch := chain.NewChainFromConfig()
				ch.LatestFinalizedBlock = lfb

				return ch
			}(),
			args: args{
				w: httptest.NewRecorder(),
				r: func() *http.Request {
					tar := fmt.Sprintf("%v%v%v", "/v1/screst/", minersc.ADDRESS, "/nodePoolStat")
					req := httptest.NewRequest(http.MethodGet, tar, nil)

					return req
				}(),
			},
			wantStatus: http.StatusInternalServerError,
		},
		{
			name: "Minersc_/configs_500",
			chain: func() *chain.Chain {
				gv := util.SecureSerializableValue{Buffer: []byte("}{")}

				lfb := block.NewBlock("", 1)
				lfb.ClientState = util.NewMerklePatriciaTrie(util.NewMemoryNodeDB(), 1)
				k := encryption.Hash(minersc.GlobalNodeKey)
				if _, err := lfb.ClientState.Insert(util.Path(k), &gv); err != nil {
					t.Fatal(err)
				}

				ch := chain.NewChainFromConfig()
				ch.LatestFinalizedBlock = lfb

				return ch
			}(),
			args: args{
				w: httptest.NewRecorder(),
				r: func() *http.Request {
					tar := fmt.Sprintf("%v%v%v", "/v1/screst/", minersc.ADDRESS, "/configs")
					req := httptest.NewRequest(http.MethodGet, tar, nil)

					return req
				}(),
			},
			wantStatus: http.StatusInternalServerError,
		},
		{
			name: "Minersc_/getMinerList_DEcoding_User_Node_Err_500",
			chain: func() *chain.Chain {
				gv := util.SecureSerializableValue{Buffer: []byte("}{")}

				lfb := block.NewBlock("", 1)
				lfb.ClientState = util.NewMerklePatriciaTrie(util.NewMemoryNodeDB(), 1)
				k := encryption.Hash(minersc.AllMinersKey)
				if _, err := lfb.ClientState.Insert(util.Path(k), &gv); err != nil {
					t.Fatal(err)
				}

				ch := chain.NewChainFromConfig()
				ch.LatestFinalizedBlock = lfb

				return ch
			}(),
			args: args{
				w: httptest.NewRecorder(),
				r: func() *http.Request {
					tar := fmt.Sprintf("%v%v%v", "/v1/screst/", minersc.ADDRESS, "/getMinerList")
					req := httptest.NewRequest(http.MethodGet, tar, nil)

					return req
				}(),
			},
			wantStatus: http.StatusInternalServerError,
		},
		{
			name: "Minersc_/getSharderKeepList_Decoding_Err_500",
			chain: func() *chain.Chain {
				gv := util.SecureSerializableValue{Buffer: []byte("}{")}

				lfb := block.NewBlock("", 1)
				lfb.ClientState = util.NewMerklePatriciaTrie(util.NewMemoryNodeDB(), 1)
				k := encryption.Hash(minersc.ShardersKeepKey)
				if _, err := lfb.ClientState.Insert(util.Path(k), &gv); err != nil {
					t.Fatal(err)
				}

				ch := chain.NewChainFromConfig()
				ch.LatestFinalizedBlock = lfb

				return ch
			}(),
			args: args{
				w: httptest.NewRecorder(),
				r: func() *http.Request {
					tar := fmt.Sprintf("%v%v%v", "/v1/screst/", minersc.ADDRESS, "/getSharderKeepList")
					req := httptest.NewRequest(http.MethodGet, tar, nil)

					return req
				}(),
			},
			wantStatus: http.StatusInternalServerError,
		},
		{
			name: "Minersc_/getDkgList_Decoding_Err_500",
			chain: func() *chain.Chain {
				gv := util.SecureSerializableValue{Buffer: []byte("}{")}

				lfb := block.NewBlock("", 1)
				lfb.ClientState = util.NewMerklePatriciaTrie(util.NewMemoryNodeDB(), 1)
				k := encryption.Hash(minersc.DKGMinersKey)
				if _, err := lfb.ClientState.Insert(util.Path(k), &gv); err != nil {
					t.Fatal(err)
				}

				ch := chain.NewChainFromConfig()
				ch.LatestFinalizedBlock = lfb

				return ch
			}(),
			args: args{
				w: httptest.NewRecorder(),
				r: func() *http.Request {
					tar := fmt.Sprintf("%v%v%v", "/v1/screst/", minersc.ADDRESS, "/getDkgList")
					req := httptest.NewRequest(http.MethodGet, tar, nil)

					return req
				}(),
			},
			wantStatus: http.StatusInternalServerError,
		},
		{
			name: "Minersc_/nodeStat_Decoding_Err_500",
			chain: func() *chain.Chain {
				gv := util.SecureSerializableValue{Buffer: []byte("}{")}

				lfb := block.NewBlock("", 1)
				lfb.ClientState = util.NewMerklePatriciaTrie(util.NewMemoryNodeDB(), 1)
				k := encryption.Hash(minersc.ADDRESS + clientID)
				if _, err := lfb.ClientState.Insert(util.Path(k), &gv); err != nil {
					t.Fatal(err)
				}

				ch := chain.NewChainFromConfig()
				ch.LatestFinalizedBlock = lfb

				return ch
			}(),
			args: args{
				w: httptest.NewRecorder(),
				r: func() *http.Request {
					tar := fmt.Sprintf("%v%v%v", "/v1/screst/", minersc.ADDRESS, "/nodeStat")
					u, err := url.Parse(tar)
					if err != nil {
						t.Fatal(err)
					}
					q := u.Query()
					q.Set("id", clientID)
					u.RawQuery = q.Encode()

					req := httptest.NewRequest(http.MethodGet, u.String(), nil)

					return req
				}(),
			},
			wantStatus: http.StatusInternalServerError,
		},
		{
			name: "Minersc_/getUserPools_Fail_Retrieving_Miners_Node_404",
			chain: func() *chain.Chain {
				un := minersc.UserNode{
					ID: clientID,
					Pools: map[datastore.Key][]datastore.Key{
						"key": {},
					},
				}
				blob, err := json.Marshal(un)
				if err != nil {
					t.Fatal(err)
				}
				gv := util.SecureSerializableValue{Buffer: blob}

				lfb := block.NewBlock("", 1)
				lfb.ClientState = util.NewMerklePatriciaTrie(util.NewMemoryNodeDB(), 1)
				k := encryption.Hash(minersc.ADDRESS + clientID)
				if _, err := lfb.ClientState.Insert(util.Path(k), &gv); err != nil {
					t.Fatal(err)
				}

				ch := chain.NewChainFromConfig()
				ch.LatestFinalizedBlock = lfb

				return ch
			}(),
			args: args{
				w: httptest.NewRecorder(),
				r: func() *http.Request {
					tar := fmt.Sprintf("%v%v%v", "/v1/screst/", minersc.ADDRESS, "/getUserPools")
					u, err := url.Parse(tar)
					if err != nil {
						t.Fatal(err)
					}
					q := u.Query()
					q.Set("client_id", clientID)
					u.RawQuery = q.Encode()

					req := httptest.NewRequest(http.MethodGet, u.String(), nil)

					return req
				}(),
			},
			wantStatus: http.StatusNotFound,
		},
		{
			name: "Minersc_/getUserPools_Decoding_Miners_Node_Err_500",
			chain: func() *chain.Chain {
				minerID := "miner id"

				un := minersc.UserNode{
					ID: clientID,
					Pools: map[datastore.Key][]datastore.Key{
						minerID: {},
					},
				}
				blob, err := json.Marshal(un)
				if err != nil {
					t.Fatal(err)
				}
				gv := util.SecureSerializableValue{Buffer: blob}
				gk := encryption.Hash(minersc.ADDRESS + clientID)

				mv := util.SecureSerializableValue{Buffer: []byte("}{")}
				mk := encryption.Hash(minersc.ADDRESS + minerID)

				lfb := block.NewBlock("", 1)
				lfb.ClientState = util.NewMerklePatriciaTrie(util.NewMemoryNodeDB(), 1)
				if _, err := lfb.ClientState.Insert(util.Path(gk), &gv); err != nil {
					t.Fatal(err)
				}
				if _, err := lfb.ClientState.Insert(util.Path(mk), &mv); err != nil {
					t.Fatal(err)
				}

				ch := chain.NewChainFromConfig()
				ch.LatestFinalizedBlock = lfb

				return ch
			}(),
			args: args{
				w: httptest.NewRecorder(),
				r: func() *http.Request {
					tar := fmt.Sprintf("%v%v%v", "/v1/screst/", minersc.ADDRESS, "/getUserPools")
					u, err := url.Parse(tar)
					if err != nil {
						t.Fatal(err)
					}
					q := u.Query()
					q.Set("client_id", clientID)
					u.RawQuery = q.Encode()

					req := httptest.NewRequest(http.MethodGet, u.String(), nil)

					return req
				}(),
			},
			wantStatus: http.StatusInternalServerError,
		},
		{
			name:  "Minersc_/getMpksList_Empty_Miners_Mpks_404",
			chain: serverChain,
			args: args{
				w: httptest.NewRecorder(),
				r: func() *http.Request {
					tar := fmt.Sprintf("%v%v%v", "/v1/screst/", minersc.ADDRESS, "/getMpksList")
					req := httptest.NewRequest(http.MethodGet, tar, nil)

					return req
				}(),
			},
			wantStatus: http.StatusNotFound,
		},
		{
			name: "Minersc_/getMpksList_Decoding_Err_500",
			chain: func() *chain.Chain {
				gv := util.SecureSerializableValue{Buffer: []byte("}{")}

				lfb := block.NewBlock("", 1)
				lfb.ClientState = util.NewMerklePatriciaTrie(util.NewMemoryNodeDB(), 1)
				k := encryption.Hash(minersc.MinersMPKKey)
				if _, err := lfb.ClientState.Insert(util.Path(k), &gv); err != nil {
					t.Fatal(err)
				}

				ch := chain.NewChainFromConfig()
				ch.LatestFinalizedBlock = lfb

				return ch
			}(),
			args: args{
				w: httptest.NewRecorder(),
				r: func() *http.Request {
					tar := fmt.Sprintf("%v%v%v", "/v1/screst/", minersc.ADDRESS, "/getMpksList")
					req := httptest.NewRequest(http.MethodGet, tar, nil)

					return req
				}(),
			},
			wantStatus: http.StatusInternalServerError,
		},
		{
			name:  "Minersc_/getGroupShareOrSigns_Empty_SOS_404",
			chain: serverChain,
			args: args{
				w: httptest.NewRecorder(),
				r: func() *http.Request {
					tar := fmt.Sprintf("%v%v%v", "/v1/screst/", minersc.ADDRESS, "/getGroupShareOrSigns")
					req := httptest.NewRequest(http.MethodGet, tar, nil)

					return req
				}(),
			},
			wantStatus: http.StatusNotFound,
		},
		{
			name: "Minersc_/getGroupShareOrSigns_Decoding_Err_500",
			chain: func() *chain.Chain {
				gv := util.SecureSerializableValue{Buffer: []byte("}{")}

				lfb := block.NewBlock("", 1)
				lfb.ClientState = util.NewMerklePatriciaTrie(util.NewMemoryNodeDB(), 1)
				k := encryption.Hash(minersc.GroupShareOrSignsKey)
				if _, err := lfb.ClientState.Insert(util.Path(k), &gv); err != nil {
					t.Fatal(err)
				}

				ch := chain.NewChainFromConfig()
				ch.LatestFinalizedBlock = lfb

				return ch
			}(),
			args: args{
				w: httptest.NewRecorder(),
				r: func() *http.Request {
					tar := fmt.Sprintf("%v%v%v", "/v1/screst/", minersc.ADDRESS, "/getGroupShareOrSigns")
					req := httptest.NewRequest(http.MethodGet, tar, nil)

					return req
				}(),
			},
			wantStatus: http.StatusInternalServerError,
		},
		{
			name:  "Minersc_/getMagicBlock_Empty_Magic_Block_404",
			chain: serverChain,
			args: args{
				w: httptest.NewRecorder(),
				r: func() *http.Request {
					tar := fmt.Sprintf("%v%v%v", "/v1/screst/", minersc.ADDRESS, "/getMagicBlock")
					req := httptest.NewRequest(http.MethodGet, tar, nil)

					return req
				}(),
			},
			wantStatus: http.StatusNotFound,
		},
		{
			name: "Minersc_/getMagicBlock_Decoding_Err_500",
			chain: func() *chain.Chain {
				gv := util.SecureSerializableValue{Buffer: []byte("}{")}

				lfb := block.NewBlock("", 1)
				lfb.ClientState = util.NewMerklePatriciaTrie(util.NewMemoryNodeDB(), 1)
				k := encryption.Hash(minersc.MagicBlockKey)
				if _, err := lfb.ClientState.Insert(util.Path(k), &gv); err != nil {
					t.Fatal(err)
				}

				ch := chain.NewChainFromConfig()
				ch.LatestFinalizedBlock = lfb

				return ch
			}(),
			args: args{
				w: httptest.NewRecorder(),
				r: func() *http.Request {
					tar := fmt.Sprintf("%v%v%v", "/v1/screst/", minersc.ADDRESS, "/getMagicBlock")
					req := httptest.NewRequest(http.MethodGet, tar, nil)

					return req
				}(),
			},
			wantStatus: http.StatusInternalServerError,
		},
		{
			name: "Minersc_/nodePoolStat_Not_Found_404",
			chain: func() *chain.Chain {
				mn := minersc.NewMinerNode()
				blob, err := json.Marshal(mn)
				if err != nil {
					t.Fatal(err)
				}

				gv := util.SecureSerializableValue{Buffer: blob}

				lfb := block.NewBlock("", 1)
				lfb.ClientState = util.NewMerklePatriciaTrie(util.NewMemoryNodeDB(), 1)
				k := encryption.Hash(minersc.ADDRESS + clientID)
				if _, err := lfb.ClientState.Insert(util.Path(k), &gv); err != nil {
					t.Fatal(err)
				}

				ch := chain.NewChainFromConfig()
				ch.LatestFinalizedBlock = lfb

				return ch
			}(),
			args: args{
				w: httptest.NewRecorder(),
				r: func() *http.Request {
					tar := fmt.Sprintf("%v%v%v", "/v1/screst/", minersc.ADDRESS, "/nodePoolStat")
					u, err := url.Parse(tar)
					if err != nil {
						t.Fatal(err)
					}
					q := u.Query()
					q.Set("id", clientID)
					u.RawQuery = q.Encode()

					req := httptest.NewRequest(http.MethodGet, u.String(), nil)

					return req
				}(),
			},
			wantStatus: http.StatusNotFound,
		},
		{
			name: "Storagesc_/getConfig_500",
			chain: func() *chain.Chain {
				gv := util.SecureSerializableValue{Buffer: []byte("}{")}

				lfb := block.NewBlock("", 1)
				lfb.ClientState = util.NewMerklePatriciaTrie(util.NewMemoryNodeDB(), 1)
				k := encryption.Hash(storagesc.ADDRESS + ":configurations")
				if _, err := lfb.ClientState.Insert(util.Path(k), &gv); err != nil {
					t.Fatal(err)
				}

				ch := chain.NewChainFromConfig()
				ch.LatestFinalizedBlock = lfb

				return ch
			}(),
			args: args{
				w: httptest.NewRecorder(),
				r: func() *http.Request {
					tar := fmt.Sprintf("%v%v%v", "/v1/screst/", storagesc.ADDRESS, "/getConfig")
					u, err := url.Parse(tar)
					if err != nil {
						t.Fatal(err)
					}
					q := u.Query()
					q.Set("id", clientID)
					u.RawQuery = q.Encode()

					req := httptest.NewRequest(http.MethodGet, u.String(), nil)

					return req
				}(),
			},
			wantStatus: http.StatusInternalServerError,
		},
		{
			name:  "Storagesc_/getConfig_500",
			chain: serverChain,
			args: args{
				w: httptest.NewRecorder(),
				r: func() *http.Request {
					tar := fmt.Sprintf("%v%v%v", "/v1/screst/", storagesc.ADDRESS, "/getConfig")
					req := httptest.NewRequest(http.MethodGet, tar, nil)

					return req
				}(),
			},
			wantStatus: http.StatusInternalServerError,
		},
		{
			name: "Storagesc_/latestreadmarker_500",
			chain: func() *chain.Chain {
				gv := util.SecureSerializableValue{Buffer: []byte("}{")}

				lfb := block.NewBlock("", 1)
				lfb.ClientState = util.NewMerklePatriciaTrie(util.NewMemoryNodeDB(), 1)
				k := encryption.Hash(storagesc.ADDRESS + encryption.Hash(":"))
				if _, err := lfb.ClientState.Insert(util.Path(k), &gv); err != nil {
					t.Fatal(err)
				}

				ch := chain.NewChainFromConfig()
				ch.LatestFinalizedBlock = lfb

				return ch
			}(),
			args: args{
				w: httptest.NewRecorder(),
				r: func() *http.Request {
					tar := fmt.Sprintf("%v%v%v", "/v1/screst/", storagesc.ADDRESS, "/latestreadmarker")
					req := httptest.NewRequest(http.MethodGet, tar, nil)

					return req
				}(),
			},
			wantStatus: http.StatusInternalServerError,
		},
		{
			name:  "Storagesc_/allocation_No_Allocation_404",
			chain: serverChain,
			args: args{
				w: httptest.NewRecorder(),
				r: func() *http.Request {
					tar := fmt.Sprintf("%v%v%v", "/v1/screst/", storagesc.ADDRESS, "/allocation")
					req := httptest.NewRequest(http.MethodGet, tar, nil)

					return req
				}(),
			},
			wantStatus: http.StatusNotFound,
		},
		{
			name: "Storagesc_/allocation_Decoding_Err_500",
			chain: func() *chain.Chain {
				gv := util.SecureSerializableValue{Buffer: []byte("}{")}

				lfb := block.NewBlock("", 1)
				lfb.ClientState = util.NewMerklePatriciaTrie(util.NewMemoryNodeDB(), 1)
				k := encryption.Hash(storagesc.ADDRESS)
				if _, err := lfb.ClientState.Insert(util.Path(k), &gv); err != nil {
					t.Fatal(err)
				}

				ch := chain.NewChainFromConfig()
				ch.LatestFinalizedBlock = lfb

				return ch
			}(),
			args: args{
				w: httptest.NewRecorder(),
				r: func() *http.Request {
					tar := fmt.Sprintf("%v%v%v", "/v1/screst/", storagesc.ADDRESS, "/allocation")
					req := httptest.NewRequest(http.MethodGet, tar, nil)

					return req
				}(),
			},
			wantStatus: http.StatusInternalServerError,
		},
		{
			name: "Storagesc_/allocations_Get_List_Err_500",
			chain: func() *chain.Chain {
				gv := util.SecureSerializableValue{Buffer: []byte("}{")}

				lfb := block.NewBlock("", 1)
				lfb.ClientState = util.NewMerklePatriciaTrie(util.NewMemoryNodeDB(), 1)
				k := encryption.Hash(storagesc.ADDRESS)
				if _, err := lfb.ClientState.Insert(util.Path(k), &gv); err != nil {
					t.Fatal(err)
				}

				ch := chain.NewChainFromConfig()
				ch.LatestFinalizedBlock = lfb

				return ch
			}(),
			args: args{
				w: httptest.NewRecorder(),
				r: func() *http.Request {
					tar := fmt.Sprintf("%v%v%v", "/v1/screst/", storagesc.ADDRESS, "/allocations")
					req := httptest.NewRequest(http.MethodGet, tar, nil)

					return req
				}(),
			},
			wantStatus: http.StatusInternalServerError,
		},
		{
			name:  "Storagesc_/allocation_min_lock_500",
			chain: serverChain,
			args: args{
				w: httptest.NewRecorder(),
				r: func() *http.Request {
					tar := fmt.Sprintf("%v%v%v", "/v1/screst/", storagesc.ADDRESS, "/allocation_min_lock")
					req := httptest.NewRequest(http.MethodGet, tar, nil)

					return req
				}(),
			},
			wantStatus: http.StatusInternalServerError,
		},
		{
			name:  "Storagesc_/allocation_min_lock_Invalid_Config_Err_500",
			chain: serverChain,
			args: args{
				w: httptest.NewRecorder(),
				r: func() *http.Request {
					type newAllocationRequest struct {
						DataShards                 int                  `json:"data_shards"`
						ParityShards               int                  `json:"parity_shards"`
						Size                       int64                `json:"size"`
						Expiration                 common.Timestamp     `json:"expiration_date"`
						Owner                      string               `json:"owner_id"`
						OwnerPublicKey             string               `json:"owner_public_key"`
						PreferredBlobbers          []string             `json:"preferred_blobbers"`
						ReadPriceRange             storagesc.PriceRange `json:"read_price_range"`
						WritePriceRange            storagesc.PriceRange `json:"write_price_range"`
						MaxChallengeCompletionTime time.Duration        `json:"max_challenge_completion_time"`
					}
					allocReq := &newAllocationRequest{}
					blob, err := json.Marshal(allocReq)
					if err != nil {
						t.Fatal(err)
					}

					tar := fmt.Sprintf("%v%v%v", "/v1/screst/", storagesc.ADDRESS, "/allocation_min_lock")
					u, err := url.Parse(tar)
					if err != nil {
						t.Fatal(err)
					}
					q := u.Query()
					q.Set("allocation_data", string(blob))
					u.RawQuery = q.Encode()

					req := httptest.NewRequest(http.MethodGet, u.String(), nil)

					return req
				}(),
			},
			wantStatus: http.StatusInternalServerError,
		},
		{
			name: "Storagesc_/allocation_min_lock_Invalid_Config_500",
			chain: func() *chain.Chain {
				sn := storageNodes{
					Nodes: []*storagesc.StorageNode{
						{},
					},
				}
				blob, err := json.Marshal(sn)
				if err != nil {
					t.Fatal(err)
				}
				gv := util.SecureSerializableValue{Buffer: blob}

				lfb := block.NewBlock("", 1)
				lfb.ClientState = util.NewMerklePatriciaTrie(util.NewMemoryNodeDB(), 1)
				k := encryption.Hash(storagesc.ALL_BLOBBERS_KEY)
				if _, err := lfb.ClientState.Insert(util.Path(k), &gv); err != nil {
					t.Fatal(err)
				}

				ch := chain.NewChainFromConfig()
				ch.LatestFinalizedBlock = lfb

				return ch
			}(),
			args: args{
				w: httptest.NewRecorder(),
				r: func() *http.Request {
					type newAllocationRequest struct {
						DataShards                 int                  `json:"data_shards"`
						ParityShards               int                  `json:"parity_shards"`
						Size                       int64                `json:"size"`
						Expiration                 common.Timestamp     `json:"expiration_date"`
						Owner                      string               `json:"owner_id"`
						OwnerPublicKey             string               `json:"owner_public_key"`
						PreferredBlobbers          []string             `json:"preferred_blobbers"`
						ReadPriceRange             storagesc.PriceRange `json:"read_price_range"`
						WritePriceRange            storagesc.PriceRange `json:"write_price_range"`
						MaxChallengeCompletionTime time.Duration        `json:"max_challenge_completion_time"`
					}
					allocReq := &newAllocationRequest{
						Size:           2048,
						Expiration:     common.Timestamp(time.Now().Add(time.Hour).Unix()),
						DataShards:     1,
						OwnerPublicKey: "owners public key",
						Owner:          "owner",
					}
					blob, err := json.Marshal(allocReq)
					if err != nil {
						t.Fatal(err)
					}

					tar := fmt.Sprintf("%v%v%v", "/v1/screst/", storagesc.ADDRESS, "/allocation_min_lock")
					u, err := url.Parse(tar)
					if err != nil {
						t.Fatal(err)
					}
					q := u.Query()
					q.Set("allocation_data", string(blob))
					u.RawQuery = q.Encode()

					req := httptest.NewRequest(http.MethodGet, u.String(), nil)

					return req
				}(),
			},
			setValidConfig: true,
			wantStatus:     http.StatusInternalServerError,
		},
		{
			name:  "Storagesc_/openchallenges_404",
			chain: serverChain,
			args: args{
				w: httptest.NewRecorder(),
				r: func() *http.Request {
					tar := fmt.Sprintf("%v%v%v", "/v1/screst/", storagesc.ADDRESS, "/openchallenges")
					req := httptest.NewRequest(http.MethodGet, tar, nil)

					return req
				}(),
			},
			setValidConfig: true,
			wantStatus:     http.StatusNotFound,
		},
		{
			name: "Storagesc_/openchallenges_500",
			chain: func() *chain.Chain {
				gv := util.SecureSerializableValue{Buffer: []byte("}{")}

				lfb := block.NewBlock("", 1)
				lfb.ClientState = util.NewMerklePatriciaTrie(util.NewMemoryNodeDB(), 1)
				k := encryption.Hash(storagesc.ADDRESS + ":blobberchallenge:")
				if _, err := lfb.ClientState.Insert(util.Path(k), &gv); err != nil {
					t.Fatal(err)
				}

				ch := chain.NewChainFromConfig()
				ch.LatestFinalizedBlock = lfb

				return ch
			}(),
			args: args{
				w: httptest.NewRecorder(),
				r: func() *http.Request {
					tar := fmt.Sprintf("%v%v%v", "/v1/screst/", storagesc.ADDRESS, "/openchallenges")
					req := httptest.NewRequest(http.MethodGet, tar, nil)

					return req
				}(),
			},
			wantStatus: http.StatusInternalServerError,
		},
		{
			name:  "Storagesc_/getchallenge_404",
			chain: serverChain,
			args: args{
				w: httptest.NewRecorder(),
				r: func() *http.Request {
					tar := fmt.Sprintf("%v%v%v", "/v1/screst/", storagesc.ADDRESS, "/getchallenge")
					req := httptest.NewRequest(http.MethodGet, tar, nil)

					return req
				}(),
			},
			setValidConfig: true,
			wantStatus:     http.StatusNotFound,
		},
		{
			name: "Storagesc_/getchallenge_500",
			chain: func() *chain.Chain {
				gv := util.SecureSerializableValue{Buffer: []byte("}{")}

				lfb := block.NewBlock("", 1)
				lfb.ClientState = util.NewMerklePatriciaTrie(util.NewMemoryNodeDB(), 1)
				k := encryption.Hash(storagesc.ADDRESS + ":blobberchallenge:")
				if _, err := lfb.ClientState.Insert(util.Path(k), &gv); err != nil {
					t.Fatal(err)
				}

				ch := chain.NewChainFromConfig()
				ch.LatestFinalizedBlock = lfb

				return ch
			}(),
			args: args{
				w: httptest.NewRecorder(),
				r: func() *http.Request {
					tar := fmt.Sprintf("%v%v%v", "/v1/screst/", storagesc.ADDRESS, "/getchallenge")
					req := httptest.NewRequest(http.MethodGet, tar, nil)

					return req
				}(),
			},
			wantStatus: http.StatusInternalServerError,
		},
		{
			name: "Storagesc_/getblobbers_500",
			chain: func() *chain.Chain {
				gv := util.SecureSerializableValue{Buffer: []byte("}{")}

				lfb := block.NewBlock("", 1)
				lfb.ClientState = util.NewMerklePatriciaTrie(util.NewMemoryNodeDB(), 1)
				k := encryption.Hash(storagesc.ALL_BLOBBERS_KEY)
				if _, err := lfb.ClientState.Insert(util.Path(k), &gv); err != nil {
					t.Fatal(err)
				}

				ch := chain.NewChainFromConfig()
				ch.LatestFinalizedBlock = lfb

				return ch
			}(),
			args: args{
				w: httptest.NewRecorder(),
				r: func() *http.Request {
					tar := fmt.Sprintf("%v%v%v", "/v1/screst/", storagesc.ADDRESS, "/getblobbers")
					req := httptest.NewRequest(http.MethodGet, tar, nil)

					return req
				}(),
			},
			setValidConfig: true,
			wantStatus:     http.StatusInternalServerError,
		},
		{
			name:  "Storagesc_/getBlobber_400",
			chain: serverChain,
			args: args{
				w: httptest.NewRecorder(),
				r: func() *http.Request {
					tar := fmt.Sprintf("%v%v%v", "/v1/screst/", storagesc.ADDRESS, "/getBlobber")
					req := httptest.NewRequest(http.MethodGet, tar, nil)

					return req
				}(),
			},
			setValidConfig: true,
			wantStatus:     http.StatusBadRequest,
		},
		{
			name:  "Storagesc_/getBlobber_404",
			chain: serverChain,
			args: args{
				w: httptest.NewRecorder(),
				r: func() *http.Request {
					tar := fmt.Sprintf("%v%v%v", "/v1/screst/", storagesc.ADDRESS, "/getBlobber")
					u, err := url.Parse(tar)
					if err != nil {
						t.Fatal(err)
					}
					q := u.Query()
					q.Set("blobber_id", "blobber_id")
					u.RawQuery = q.Encode()

					req := httptest.NewRequest(http.MethodGet, u.String(), nil)

					return req
				}(),
			},
			setValidConfig: true,
			wantStatus:     http.StatusNotFound,
		},
		{
			name:  "Storagesc_/getReadPoolStat_404",
			chain: serverChain,
			args: args{
				w: httptest.NewRecorder(),
				r: func() *http.Request {
					tar := fmt.Sprintf("%v%v%v", "/v1/screst/", storagesc.ADDRESS, "/getReadPoolStat")
					req := httptest.NewRequest(http.MethodGet, tar, nil)

					return req
				}(),
			},
			setValidConfig: true,
			wantStatus:     http.StatusNotFound,
		},
		{
			name:  "Storagesc_/getReadPoolAllocBlobberStat_404",
			chain: serverChain,
			args: args{
				w: httptest.NewRecorder(),
				r: func() *http.Request {
					tar := fmt.Sprintf("%v%v%v", "/v1/screst/", storagesc.ADDRESS, "/getReadPoolAllocBlobberStat")
					req := httptest.NewRequest(http.MethodGet, tar, nil)

					return req
				}(),
			},
			setValidConfig: true,
			wantStatus:     http.StatusNotFound,
		},
		{
			name:  "Storagesc_/getWritePoolStat_404",
			chain: serverChain,
			args: args{
				w: httptest.NewRecorder(),
				r: func() *http.Request {
					tar := fmt.Sprintf("%v%v%v", "/v1/screst/", storagesc.ADDRESS, "/getWritePoolStat")
					req := httptest.NewRequest(http.MethodGet, tar, nil)

					return req
				}(),
			},
			setValidConfig: true,
			wantStatus:     http.StatusNotFound,
		},
		{
			name:  "Storagesc_/getWritePoolAllocBlobberStat_404",
			chain: serverChain,
			args: args{
				w: httptest.NewRecorder(),
				r: func() *http.Request {
					tar := fmt.Sprintf("%v%v%v", "/v1/screst/", storagesc.ADDRESS, "/getWritePoolAllocBlobberStat")
					req := httptest.NewRequest(http.MethodGet, tar, nil)

					return req
				}(),
			},
			setValidConfig: true,
			wantStatus:     http.StatusNotFound,
		},
		{
			name:  "Storagesc_/getStakePoolStat_No_Config_404",
			chain: serverChain,
			args: args{
				w: httptest.NewRecorder(),
				r: func() *http.Request {
					tar := fmt.Sprintf("%v%v%v", "/v1/screst/", storagesc.ADDRESS, "/getStakePoolStat")
					req := httptest.NewRequest(http.MethodGet, tar, nil)

					return req
				}(),
			},
			setValidConfig: true,
			wantStatus:     http.StatusNotFound,
		},
		{
			name: "Storagesc_/getStakePoolStat_No_Blobber_404",
			chain: func() *chain.Chain {
				blob, err := json.Marshal(&scConfig{})
				if err != nil {
					t.Fatal(err)
				}
				gv := util.SecureSerializableValue{Buffer: blob}

				lfb := block.NewBlock("", 1)
				lfb.ClientState = util.NewMerklePatriciaTrie(util.NewMemoryNodeDB(), 1)
				k := encryption.Hash(storagesc.ADDRESS + ":configurations")
				if _, err := lfb.ClientState.Insert(util.Path(k), &gv); err != nil {
					t.Fatal(err)
				}

				ch := chain.NewChainFromConfig()
				ch.LatestFinalizedBlock = lfb

				return ch
			}(),
			args: args{
				w: httptest.NewRecorder(),
				r: func() *http.Request {
					tar := fmt.Sprintf("%v%v%v", "/v1/screst/", storagesc.ADDRESS, "/getStakePoolStat")
					req := httptest.NewRequest(http.MethodGet, tar, nil)

					return req
				}(),
			},
			setValidConfig: true,
			wantStatus:     http.StatusNotFound,
		},
		{
			name: "Storagesc_/getStakePoolStat_No_Stake_Pool_404",
			chain: func() *chain.Chain {
				blob, err := json.Marshal(&scConfig{})
				if err != nil {
					t.Fatal(err)
				}
				v := util.SecureSerializableValue{Buffer: blob}

				lfb := block.NewBlock("", 1)
				lfb.ClientState = util.NewMerklePatriciaTrie(util.NewMemoryNodeDB(), 1)
				k := encryption.Hash(storagesc.ADDRESS + ":configurations")
				if _, err := lfb.ClientState.Insert(util.Path(k), &v); err != nil {
					t.Fatal(err)
				}

				bl := storagesc.StorageNode{}
				blob, err = json.Marshal(bl)
				if err != nil {
					t.Fatal(err)
				}
				v2 := util.SecureSerializableValue{Buffer: blob}
				k2 := encryption.Hash(storagesc.ADDRESS + blobberID)
				if _, err := lfb.ClientState.Insert(util.Path(k2), &v2); err != nil {
					t.Fatal(err)
				}

				ch := chain.NewChainFromConfig()
				ch.LatestFinalizedBlock = lfb

				return ch
			}(),
			args: args{
				w: httptest.NewRecorder(),
				r: func() *http.Request {
					tar := fmt.Sprintf("%v%v%v", "/v1/screst/", storagesc.ADDRESS, "/getStakePoolStat")
					u, err := url.Parse(tar)
					if err != nil {
						t.Fatal(err)
					}
					q := u.Query()
					q.Set("blobber_id", blobberID)
					u.RawQuery = q.Encode()

					req := httptest.NewRequest(http.MethodGet, u.String(), nil)

					return req
				}(),
			},
			setValidConfig: true,
			wantStatus:     http.StatusNotFound,
		},
		{
			name:  "Storagesc_/getUserStakePoolStat_No_Config_404",
			chain: serverChain,
			args: args{
				w: httptest.NewRecorder(),
				r: func() *http.Request {
					tar := fmt.Sprintf("%v%v%v", "/v1/screst/", storagesc.ADDRESS, "/getUserStakePoolStat")
					req := httptest.NewRequest(http.MethodGet, tar, nil)

					return req
				}(),
			},
			setValidConfig: true,
			wantStatus:     http.StatusNotFound,
		},
		{
			name: "Storagesc_/getUserStakePoolStat_No_User_Stake_Pool_404",
			chain: func() *chain.Chain {
				conf := &scConfig{
					StakePool: &stakePoolConfig{},
				}
				blob, err := json.Marshal(conf)
				if err != nil {
					t.Fatal(err)
				}
				gv := util.SecureSerializableValue{Buffer: blob}

				lfb := block.NewBlock("", 1)
				lfb.ClientState = util.NewMerklePatriciaTrie(util.NewMemoryNodeDB(), 1)
				k := encryption.Hash(storagesc.ADDRESS + ":configurations")
				if _, err := lfb.ClientState.Insert(util.Path(k), &gv); err != nil {
					t.Fatal(err)
				}

				ch := chain.NewChainFromConfig()
				ch.LatestFinalizedBlock = lfb

				return ch
			}(),
			args: args{
				w: httptest.NewRecorder(),
				r: func() *http.Request {
					tar := fmt.Sprintf("%v%v%v", "/v1/screst/", storagesc.ADDRESS, "/getUserStakePoolStat")
					req := httptest.NewRequest(http.MethodGet, tar, nil)

					return req
				}(),
			},
			setValidConfig: true,
			wantStatus:     http.StatusNotFound,
		},
		{
			name: "Storagesc_/getUserStakePoolStat_No_Stake_Pool_404",
			chain: func() *chain.Chain {
				conf := &scConfig{
					StakePool: &stakePoolConfig{},
				}
				blob, err := json.Marshal(conf)
				if err != nil {
					t.Fatal(err)
				}
				v := util.SecureSerializableValue{Buffer: blob}

				lfb := block.NewBlock("", 1)
				lfb.ClientState = util.NewMerklePatriciaTrie(util.NewMemoryNodeDB(), 1)
				k := encryption.Hash(storagesc.ADDRESS + ":configurations")
				if _, err := lfb.ClientState.Insert(util.Path(k), &v); err != nil {
					t.Fatal(err)
				}

				sp := &userStakePools{
					Pools: map[datastore.Key][]datastore.Key{
						"key": {"key"},
					},
				}
				blob, err = json.Marshal(sp)
				if err != nil {
					t.Fatal(err)
				}
				v2 := util.SecureSerializableValue{Buffer: blob}
				k2 := encryption.Hash(storagesc.ADDRESS + ":stakepool:userpools:")
				if _, err := lfb.ClientState.Insert(util.Path(k2), &v2); err != nil {
					t.Fatal(err)
				}

				ch := chain.NewChainFromConfig()
				ch.LatestFinalizedBlock = lfb

				return ch
			}(),
			args: args{
				w: httptest.NewRecorder(),
				r: func() *http.Request {
					tar := fmt.Sprintf("%v%v%v", "/v1/screst/", storagesc.ADDRESS, "/getUserStakePoolStat")
					req := httptest.NewRequest(http.MethodGet, tar, nil)

					return req
				}(),
			},
			setValidConfig: true,
			wantStatus:     http.StatusNotFound,
		},
		{
			name:  "Storagesc_/getChallengePoolStat_400",
			chain: serverChain,
			args: args{
				w: httptest.NewRecorder(),
				r: func() *http.Request {
					tar := fmt.Sprintf("%v%v%v", "/v1/screst/", storagesc.ADDRESS, "/getChallengePoolStat")
					req := httptest.NewRequest(http.MethodGet, tar, nil)

					return req
				}(),
			},
			setValidConfig: true,
			wantStatus:     http.StatusBadRequest,
		},
		{
			name: "Storagesc_/getChallengePoolStat_de_Allocation_500",
			chain: func() *chain.Chain {
				v := util.SecureSerializableValue{Buffer: []byte("}{")}

				lfb := block.NewBlock("", 1)
				lfb.ClientState = util.NewMerklePatriciaTrie(util.NewMemoryNodeDB(), 1)
				k := encryption.Hash(storagesc.ADDRESS + allocationID)
				if _, err := lfb.ClientState.Insert(util.Path(k), &v); err != nil {
					t.Fatal(err)
				}

				ch := chain.NewChainFromConfig()
				ch.LatestFinalizedBlock = lfb

				return ch
			}(),
			args: args{
				w: httptest.NewRecorder(),
				r: func() *http.Request {
					tar := fmt.Sprintf("%v%v%v", "/v1/screst/", storagesc.ADDRESS, "/getChallengePoolStat")
					u, err := url.Parse(tar)
					if err != nil {
						t.Fatal(err)
					}
					q := u.Query()
					q.Set("allocation_id", allocationID)
					u.RawQuery = q.Encode()

					req := httptest.NewRequest(http.MethodGet, u.String(), nil)

					return req
				}(),
			},
			setValidConfig: true,
			wantStatus:     http.StatusInternalServerError,
		},
		{
			name: "Storagesc_/getChallengePoolStat_No_Challenge_Pool_404",
			chain: func() *chain.Chain {
				sa := &storagesc.StorageAllocation{}
				blob, err := json.Marshal(sa)
				if err != nil {
					t.Fatal(err)
				}

				v := util.SecureSerializableValue{Buffer: blob}

				lfb := block.NewBlock("", 1)
				lfb.ClientState = util.NewMerklePatriciaTrie(util.NewMemoryNodeDB(), 1)
				k := encryption.Hash(storagesc.ADDRESS + allocationID)
				if _, err := lfb.ClientState.Insert(util.Path(k), &v); err != nil {
					t.Fatal(err)
				}

				ch := chain.NewChainFromConfig()
				ch.LatestFinalizedBlock = lfb

				return ch
			}(),
			args: args{
				w: httptest.NewRecorder(),
				r: func() *http.Request {
					tar := fmt.Sprintf("%v%v%v", "/v1/screst/", storagesc.ADDRESS, "/getChallengePoolStat")
					u, err := url.Parse(tar)
					if err != nil {
						t.Fatal(err)
					}
					q := u.Query()
					q.Set("allocation_id", allocationID)
					u.RawQuery = q.Encode()

					req := httptest.NewRequest(http.MethodGet, u.String(), nil)

					return req
				}(),
			},
			setValidConfig: true,
			wantStatus:     http.StatusNotFound,
		},
		{
			name:  "Vestingsc_/getConfig_500",
			chain: serverChain,
			args: args{
				w: httptest.NewRecorder(),
				r: func() *http.Request {
					tar := fmt.Sprintf("%v%v%v", "/v1/screst/", vestingsc.ADDRESS, "/getConfig")
					req := httptest.NewRequest(http.MethodGet, tar, nil)

					return req
				}(),
			},
			wantStatus: http.StatusInternalServerError,
		},
		{
			name:  "Vestingsc_/getPoolInfo_404",
			chain: serverChain,
			args: args{
				w: httptest.NewRecorder(),
				r: func() *http.Request {
					tar := fmt.Sprintf("%v%v%v", "/v1/screst/", vestingsc.ADDRESS, "/getPoolInfo")
					req := httptest.NewRequest(http.MethodGet, tar, nil)

					return req
				}(),
			},
			wantStatus: http.StatusNotFound,
		},
		{
			name: "Vestingsc_/getClientPools_500",
			chain: func() *chain.Chain {
				v := util.SecureSerializableValue{Buffer: []byte("}{")}

				lfb := block.NewBlock("", 1)
				lfb.ClientState = util.NewMerklePatriciaTrie(util.NewMemoryNodeDB(), 1)
				k := encryption.Hash(vestingsc.ADDRESS + ":clientvestingpools:")
				if _, err := lfb.ClientState.Insert(util.Path(k), &v); err != nil {
					t.Fatal(err)
				}

				ch := chain.NewChainFromConfig()
				ch.LatestFinalizedBlock = lfb

				return ch
			}(),
			args: args{
				w: httptest.NewRecorder(),
				r: func() *http.Request {
					tar := fmt.Sprintf("%v%v%v", "/v1/screst/", vestingsc.ADDRESS, "/getClientPools")
					req := httptest.NewRequest(http.MethodGet, tar, nil)

					return req
				}(),
			},
			wantStatus: http.StatusInternalServerError,
		},
	}

	for _, test := range tests {
		test := test
		t.Run(test.name,
			func(t *testing.T) {
				t.Parallel()
				if test.setValidConfig {
					config.SmartContractConfig.Set("smart_contracts.storagesc.max_challenge_completion_time", 1000)
					config.SmartContractConfig.Set("smart_contracts.vestingsc.min_duration", time.Second*5)
				} else {
					config.SmartContractConfig.Set("smart_contracts.storagesc.max_challenge_completion_time", -1)
					config.SmartContractConfig.Set("smart_contracts.vestingsc.min_duration", 0)
				}

				test.chain.HandleSCRest(test.args.w, test.args.r)
				assert.Equal(t, test.wantStatus, test.args.w.Result().StatusCode)
			},
		)
	}
}<|MERGE_RESOLUTION|>--- conflicted
+++ resolved
@@ -16,6 +16,7 @@
 	"0chain.net/chaincore/block"
 	"0chain.net/chaincore/chain"
 	"0chain.net/chaincore/config"
+	"0chain.net/chaincore/smartcontract"
 	"0chain.net/chaincore/state"
 	"0chain.net/core/common"
 	"0chain.net/core/datastore"
@@ -27,22 +28,11 @@
 	"0chain.net/smartcontract/faucetsc"
 	"0chain.net/smartcontract/interestpoolsc"
 	"0chain.net/smartcontract/minersc"
+	"0chain.net/smartcontract/multisigsc"
 	"0chain.net/smartcontract/setupsc"
 	"0chain.net/smartcontract/storagesc"
 	"0chain.net/smartcontract/vestingsc"
-<<<<<<< HEAD
-	"encoding/json"
-	"fmt"
-	"github.com/spf13/viper"
-	"github.com/stretchr/testify/assert"
-	"net/http"
-	"net/http/httptest"
-	"net/url"
-	"testing"
-	"time"
-=======
 	"0chain.net/smartcontract/zrc20sc"
->>>>>>> 04441000
 )
 
 func init() {
@@ -52,6 +42,8 @@
 	viper.Set("development.smart_contract.miner", true)
 	viper.Set("development.smart_contract.storage", true)
 	viper.Set("development.smart_contract.vesting", true)
+	viper.Set("development.smart_contract.zrc20", true)
+	viper.Set("development.smart_contract.multisig", true)
 	config.SmartContractConfig = viper.New()
 	setupsc.SetupSmartContracts()
 	logging.InitLogging("development")
@@ -3345,4 +3337,75 @@
 			},
 		)
 	}
+}
+
+func TestGetSCRestOutput(t *testing.T) {
+	chain := chain.NewChainFromConfig()
+
+	getRequest := func(adress string) *http.Request {
+		tar := fmt.Sprintf("%v%v", "/v1/screst/", adress)
+		req := httptest.NewRequest(http.MethodGet, tar, nil)
+		return req
+	}
+
+	tests := []struct {
+		name    string
+		address string
+		empty   bool
+	}{
+		{
+			name:    "faucetsc",
+			address: faucetsc.ADDRESS,
+		},
+		{
+			name:    "faucetsc",
+			address: interestpoolsc.ADDRESS,
+		},
+		{
+			name:    "miner",
+			address: minersc.ADDRESS,
+		},
+		{
+			name:    "miner",
+			address: minersc.ADDRESS,
+		},
+		{
+			name:    "multisig",
+			address: multisigsc.Address,
+		},
+		{
+			name:    "storage",
+			address: storagesc.ADDRESS,
+		},
+		{
+			name:    "vesting",
+			address: vestingsc.ADDRESS,
+		},
+		{
+			name:    "zrc20sc",
+			address: zrc20sc.ADDRESS,
+		},
+		{
+			name:    "invalid",
+			address: "not_an_address",
+			empty:   true,
+		},
+	}
+	for _, test := range tests {
+		test := test
+		t.Run(test.name, func(t *testing.T) {
+			t.Parallel()
+			w := httptest.NewRecorder()
+			chain.HandleSCRest(w, getRequest(test.address))
+
+			body := w.Body.String()
+			sc := smartcontract.ContractMap[test.address]
+			if test.empty {
+				require.EqualValues(t, body, "")
+				return
+			}
+			restPoints := sc.GetRestPoints()
+			require.EqualValues(t, len(restPoints), strings.Count(body, "/v1/screst/*/"))
+		})
+	}
 }
//go:build integration_tests
// +build integration_tests

package chain

import (
	"context"

	"0chain.net/chaincore/block"
	"0chain.net/chaincore/node"
	"0chain.net/chaincore/round"
	"0chain.net/chaincore/transaction"
	crpc "0chain.net/conductor/conductrpc"
	"0chain.net/conductor/config"
	"0chain.net/core/logging"

	"context"

	"go.uber.org/zap"
)

var myFailingRound int64 // once set, we ignore all restarts for that round

func (c *Chain) IsRoundGenerator(r round.RoundI, nd *node.Node) bool {

	var (
		rank          = r.GetMinerRank(nd)
		state         = crpc.Client().State()
		comp          bool
		numGenerators = c.GetGeneratorsNumOfRound(r.GetRoundNumber())
		is            = rank != -1 && rank < numGenerators
	)

	if is {
		// test if we have request to skip this round
		if r.GetRoundNumber() == myFailingRound {
			logging.Logger.Info("we're still pretending to be not a generator for round", zap.Int64("round", r.GetRoundNumber()))
			return false
		}
		if config.Round(r.GetRoundNumber()) == state.GeneratorsFailureRoundNumber && r.GetTimeoutCount() == 0 {
			logging.Logger.Info("we're a failing generator for round", zap.Int64("round", r.GetRoundNumber()))
			// remember this round as failing
			myFailingRound = r.GetRoundNumber()
			return false
		}
		return true // regular round generator
	}

	var competingBlock = state.CompetingBlock
	comp = competingBlock.IsCompetingRoundGenerator(state, nd.GetKey(),
		r.GetRoundNumber())

	if comp {
		return true // competing generator
	}

	return false // is not
}

<<<<<<< HEAD
func (c *Chain) DeleteRound(ctx context.Context, r round.RoundI) {} // disable deleting rounds

func (c *Chain) DeleteRoundsBelow(roundNumber int64) {} // disable deleting rounds
=======
func (c *Chain) ChainHasTransaction(ctx context.Context, b *block.Block, txn *transaction.Transaction) (bool, error) {
	state := crpc.Client().State()
	if state.DoubleSpendTransactionHash == txn.Hash {
		return false, nil
	}
	return c.chainHasTransaction(ctx, b, txn)
}
>>>>>>> 3e21ccb2
<|MERGE_RESOLUTION|>--- conflicted
+++ resolved
@@ -6,6 +6,8 @@
 import (
 	"context"
 
+	"go.uber.org/zap"
+
 	"0chain.net/chaincore/block"
 	"0chain.net/chaincore/node"
 	"0chain.net/chaincore/round"
@@ -13,10 +15,6 @@
 	crpc "0chain.net/conductor/conductrpc"
 	"0chain.net/conductor/config"
 	"0chain.net/core/logging"
-
-	"context"
-
-	"go.uber.org/zap"
 )
 
 var myFailingRound int64 // once set, we ignore all restarts for that round
@@ -57,16 +55,14 @@
 	return false // is not
 }
 
-<<<<<<< HEAD
 func (c *Chain) DeleteRound(ctx context.Context, r round.RoundI) {} // disable deleting rounds
 
 func (c *Chain) DeleteRoundsBelow(roundNumber int64) {} // disable deleting rounds
-=======
+
 func (c *Chain) ChainHasTransaction(ctx context.Context, b *block.Block, txn *transaction.Transaction) (bool, error) {
 	state := crpc.Client().State()
 	if state.DoubleSpendTransactionHash == txn.Hash {
 		return false, nil
 	}
 	return c.chainHasTransaction(ctx, b, txn)
-}
->>>>>>> 3e21ccb2
+}
package chain

import (
	"container/ring"
	"context"
	"fmt"
	"math"
	"sort"
	"sync"
	"time"

	"0chain.net/chaincore/client"
	"0chain.net/core/ememorystore"
	"0chain.net/core/encryption"

	"0chain.net/chaincore/block"
	"0chain.net/chaincore/config"
	"0chain.net/chaincore/node"
	"0chain.net/chaincore/round"
	"0chain.net/chaincore/state"
	"0chain.net/chaincore/transaction"
	"0chain.net/core/common"
	"0chain.net/core/datastore"

	"0chain.net/core/util"
	"0chain.net/smartcontract/minersc"

	"github.com/spf13/viper"

	. "0chain.net/core/logging"
	"go.uber.org/zap"
)

//PreviousBlockUnavailable - to indicate an error condition when the previous
// block of a given block is not available.
const PreviousBlockUnavailable = "previous_block_unavailable"

// notifySyncLFRStateTimeout is the maximum time allowed for sending a notification
// to a channel for syncing the latest finalized round state.
const notifySyncLFRStateTimeout = 3 * time.Second

var (
	// ErrPreviousBlockUnavailable - error for previous block is not available.
	ErrPreviousBlockUnavailable = common.NewError(PreviousBlockUnavailable,
		"Previous block is not available")
	ErrInsufficientChain = common.NewError("insufficient_chain",
		"Chain length not sufficient to perform the logic")
)

const (
	NOTARIZED = 1
	FINALIZED = 2

	AllMiners  = 11
	Generator  = 12
	Generators = 13

	// ViewChangeOffset is offset between block with new MB (501) and the block
	// where the new MB should be used (505).
	ViewChangeOffset = 4
)

/*ServerChain - the chain object of the chain  the server is responsible for */
var ServerChain *Chain

/*SetServerChain - set the server chain object */
func SetServerChain(c *Chain) {
	ServerChain = c
}

/*GetServerChain - returns the chain object for the server chain */
func GetServerChain() *Chain {
	return ServerChain
}

/*BlockStateHandler - handles the block state changes */
type BlockStateHandler interface {
	// SaveMagicBlock in store if it's about LFMB next in chain. It can return
	// nil if it don't have this ability.
	SaveMagicBlock() MagicBlockSaveFunc
	UpdatePendingBlock(ctx context.Context, b *block.Block, txns []datastore.Entity)
	UpdateFinalizedBlock(ctx context.Context, b *block.Block)
}

/*Chain - data structure that holds the chain data*/
type Chain struct {
	datastore.IDField
	datastore.VersionField
	datastore.CreationDateField

	mutexViewChangeMB sync.RWMutex

	//Chain config goes into this object
	*Config

	MagicBlockStorage round.RoundStorage `json:"-"`

	PreviousMagicBlock *block.MagicBlock `json:"-"`
	mbMutex            sync.RWMutex

	LatestFinalizedMagicBlock    *block.Block `json:"-"`
	lfmbMutex                    sync.RWMutex
	lfmbSummary                  *block.BlockSummary
	latestOwnFinalizedBlockRound int64 // finalized by this node

	/* This is a cache of blocks that may include speculative blocks */
	blocks      map[datastore.Key]*block.Block
	blocksMutex *sync.RWMutex

	rounds      map[int64]round.RoundI
	roundsMutex *sync.RWMutex

	CurrentRound int64 `json:"-"`

	FeeStats transaction.TransactionFeeStats `json:"fee_stats"`

	LatestFinalizedBlock *block.Block `json:"latest_finalized_block,omitempty"` // Latest block on the chain the program is aware of
	lfbMutex             sync.RWMutex
	lfbSummary           *block.BlockSummary

	LatestDeterministicBlock *block.Block `json:"latest_deterministic_block,omitempty"`

	clientStateDeserializer state.DeserializerI
	stateDB                 util.NodeDB
	stateMutex              *sync.RWMutex

	finalizedRoundsChannel chan round.RoundI
	finalizedBlocksChannel chan *block.Block

	*Stats `json:"-"`

	BlockChain *ring.Ring `json:"-"`

	minersStake map[datastore.Key]int
	stakeMutex  *sync.Mutex

	nodePoolScorer node.PoolScorer

	GenerateTimeout int `json:"-"`
	genTimeoutMutex *sync.Mutex

	// syncStateTimeout is the timeout for syncing a MPT state from network
	syncStateTimeout time.Duration
	// bcStuckCheckInterval represents the BC stuck checking period
	bcStuckCheckInterval time.Duration
	// bcStuckTimeThreshold is the threshold time for checking if a BC is stuck
	bcStuckTimeThreshold time.Duration

	retry_wait_time  int
	retry_wait_mutex *sync.Mutex

	blockFetcher *BlockFetcher

	crtCount int64 // Continuous/Current Round Timeout Count

	fetchedNotarizedBlockHandler FetchedNotarizedBlockHandler
	viewChanger                  ViewChanger
	afterFetcher                 AfterFetcher
	magicBlockSaver              MagicBlockSaver

	pruneStats *util.PruneStats

	configInfoDB string

	configInfoStore datastore.Store
	RoundF          round.RoundFactory

	magicBlockStartingRounds map[int64]*block.Block // block MB by starting round VC

	// LFB tickets channels
	getLFBTicket          chan *LFBTicket          // check out (any time)
	updateLFBTicket       chan *LFBTicket          // receive
	broadcastLFBTicket    chan *block.Block        // broadcast (update by LFB)
	subLFBTicket          chan chan *LFBTicket     // } wait for a received LFBTicket
	unsubLFBTicket        chan chan *LFBTicket     // }
	lfbTickerWorkerIsDone chan struct{}            // get rid out of context misuse
	syncLFBStateC         chan *block.BlockSummary // sync MPT state for latest finalized round
	// precise DKG phases tracking
	phaseEvents chan PhaseEvent
}

// SetBCStuckTimeThreshold sets the BC stuck time threshold
func (c *Chain) SetBCStuckTimeThreshold(threshold time.Duration) {
	c.bcStuckTimeThreshold = threshold
}

// SetBCStuckCheckInterval sets the time interval for checking BC stuck
func (c *Chain) SetBCStuckCheckInterval(interval time.Duration) {
	c.bcStuckCheckInterval = interval
}

// SetSyncStateTimeout sets the state sync timeout
func (c *Chain) SetSyncStateTimeout(syncStateTimeout time.Duration) {
	c.syncStateTimeout = syncStateTimeout
}

var chainEntityMetadata *datastore.EntityMetadataImpl

func getNodePath(path string) util.Path {
	return util.Path(encryption.Hash(path))
}

func (mc *Chain) GetBlockStateNode(block *block.Block, path string) (
	seri util.Serializable, err error) {

	mc.stateMutex.Lock()
	defer mc.stateMutex.Unlock()

	if block.ClientState == nil {
		return nil, common.NewErrorf("get_block_state_node",
			"client state is nil, round %d", block.Round)
	}

	state := CreateTxnMPT(block.ClientState)
	return state.GetNodeValue(getNodePath(path))
}

func mbRoundOffset(rn int64) int64 {
	if rn < ViewChangeOffset+1 {
		return rn // the same
	}
	return rn - ViewChangeOffset // MB offset
}

// GetCurrentMagicBlock returns MB for current round
func (c *Chain) GetCurrentMagicBlock() *block.MagicBlock {
	var rn = c.GetCurrentRound()
	if rn == 0 {
		return c.GetLatestMagicBlock()
	}

	rn = mbRoundOffset(rn)
	return c.GetMagicBlock(rn)
}

func (c *Chain) GetLatestMagicBlock() *block.MagicBlock {
	c.mbMutex.RLock()
	defer c.mbMutex.RUnlock()
	entity := c.MagicBlockStorage.GetLatest()
	if entity == nil {
		Logger.Panic("failed to get magic block from mb storage")
	}
	return entity.(*block.MagicBlock)
}

func (c *Chain) GetMagicBlock(round int64) *block.MagicBlock {

	round = mbRoundOffset(round)

	c.mbMutex.RLock()
	defer c.mbMutex.RUnlock()
	entity := c.MagicBlockStorage.Get(round)
	if entity == nil {
		entity = c.MagicBlockStorage.GetLatest()
	}
	if entity == nil {
		Logger.Panic("failed to get magic block from mb storage")
	}
	return entity.(*block.MagicBlock)
}

func (c *Chain) GetPrevMagicBlock(round int64) *block.MagicBlock {

	round = mbRoundOffset(round)

	c.mbMutex.RLock()
	defer c.mbMutex.RUnlock()
	indexMB := c.MagicBlockStorage.FindRoundIndex(round)
	if indexMB <= 0 {
		return c.PreviousMagicBlock
	}
	prevRoundVC := c.MagicBlockStorage.GetRound(indexMB - 1)
	entity := c.MagicBlockStorage.Get(prevRoundVC)
	if entity != nil {
		return entity.(*block.MagicBlock)
	}
	return c.PreviousMagicBlock
}

func (c *Chain) GetPrevMagicBlockFromMB(mb *block.MagicBlock) (
	pmb *block.MagicBlock) {

	var round = mbRoundOffset(mb.StartingRound)

	return c.GetPrevMagicBlock(round)
}

func (c *Chain) SetMagicBlock(mb *block.MagicBlock) {
	c.mbMutex.Lock()
	defer c.mbMutex.Unlock()
	if err := c.MagicBlockStorage.Put(mb, mb.StartingRound); err != nil {
		Logger.Error("failed to put magic block", zap.Error(err))
	}
}

/*GetEntityMetadata - implementing the interface */
func (c *Chain) GetEntityMetadata() datastore.EntityMetadata {
	return chainEntityMetadata
}

/*Validate - implementing the interface */
func (c *Chain) Validate(ctx context.Context) error {
	if datastore.IsEmpty(c.ID) {
		return common.InvalidRequest("chain id is required")
	}
	if datastore.IsEmpty(c.OwnerID) {
		return common.InvalidRequest("owner id is required")
	}
	return nil
}

/*Read - store read */
func (c *Chain) Read(ctx context.Context, key datastore.Key) error {
	return c.GetEntityMetadata().GetStore().Read(ctx, key, c)
}

/*Write - store read */
func (c *Chain) Write(ctx context.Context) error {
	return c.GetEntityMetadata().GetStore().Write(ctx, c)
}

/*Delete - store read */
func (c *Chain) Delete(ctx context.Context) error {
	return c.GetEntityMetadata().GetStore().Delete(ctx, c)
}

//NewChainFromConfig - create a new chain from config
func NewChainFromConfig() *Chain {
	chain := Provider().(*Chain)
	chain.ID = datastore.ToKey(config.Configuration.ChainID)
	chain.Decimals = int8(viper.GetInt("server_chain.decimals"))
	chain.BlockSize = viper.GetInt32("server_chain.block.max_block_size")
	chain.MinBlockSize = viper.GetInt32("server_chain.block.min_block_size")
	chain.MaxByteSize = viper.GetInt64("server_chain.block.max_byte_size")
	chain.NumGenerators = viper.GetInt("server_chain.block.generators")
	chain.NotariedBlocksCounts = make([]int64, chain.NumGenerators+1)
	chain.NumReplicators = viper.GetInt("server_chain.block.replicators")
	chain.ThresholdByCount = viper.GetInt("server_chain.block.consensus.threshold_by_count")
	chain.ThresholdByStake = viper.GetInt("server_chain.block.consensus.threshold_by_stake")
	chain.OwnerID = viper.GetString("server_chain.owner")
	chain.ValidationBatchSize = viper.GetInt("server_chain.block.validation.batch_size")
	chain.RoundRange = viper.GetInt64("server_chain.round_range")
	chain.TxnMaxPayload = viper.GetInt("server_chain.transaction.payload.max_size")
	chain.PruneStateBelowCount = viper.GetInt("server_chain.state.prune_below_count")
	verificationTicketsTo := viper.GetString("server_chain.messages.verification_tickets_to")
	if verificationTicketsTo == "" || verificationTicketsTo == "all_miners" || verificationTicketsTo == "11" {
		chain.VerificationTicketsTo = AllMiners
	} else {
		chain.VerificationTicketsTo = Generator
	}

	// Health Check related counters
	// Work on deep scan
	config := &chain.HCCycleScan[DeepScan]

	config.Enabled = viper.GetBool("server_chain.health_check.deep_scan.enabled")
	config.BatchSize = viper.GetInt64("server_chain.health_check.deep_scan.batch_size")
	config.Window = viper.GetInt64("server_chain.health_check.deep_scan.window")

	config.SettleSecs = viper.GetInt("server_chain.health_check.deep_scan.settle_secs")
	config.Settle = time.Duration(config.SettleSecs) * time.Second

	config.RepeatIntervalMins = viper.GetInt("server_chain.health_check.deep_scan.repeat_interval_mins")
	config.RepeatInterval = time.Duration(config.RepeatIntervalMins) * time.Minute

	config.ReportStatusMins = viper.GetInt("server_chain.health_check.deep_scan.report_status_mins")
	config.ReportStatus = time.Duration(config.ReportStatusMins) * time.Minute

	// Work on proximity scan
	config = &chain.HCCycleScan[ProximityScan]

	config.Enabled = viper.GetBool("server_chain.health_check.proximity_scan.enabled")
	config.BatchSize = viper.GetInt64("server_chain.health_check.proximity_scan.batch_size")
	config.Window = viper.GetInt64("server_chain.health_check.proximity_scan.window")

	config.SettleSecs = viper.GetInt("server_chain.health_check.proximity_scan.settle_secs")
	config.Settle = time.Duration(config.SettleSecs) * time.Second

	config.RepeatIntervalMins = viper.GetInt("server_chain.health_check.proximity_scan.repeat_interval_mins")
	config.RepeatInterval = time.Duration(config.RepeatIntervalMins) * time.Minute

	config.ReportStatusMins = viper.GetInt("server_chain.health_check.proximity_scan.report_status_mins")
	config.ReportStatus = time.Duration(config.ReportStatusMins) * time.Minute

	chain.HealthShowCounters = viper.GetBool("server_chain.health_check.show_counters")

	chain.BlockProposalMaxWaitTime = viper.GetDuration("server_chain.block.proposal.max_wait_time") * time.Millisecond
	waitMode := viper.GetString("server_chain.block.proposal.wait_mode")
	if waitMode == "static" {
		chain.BlockProposalWaitMode = BlockProposalWaitStatic
	} else if waitMode == "dynamic" {
		chain.BlockProposalWaitMode = BlockProposalWaitDynamic
	}
	chain.ReuseTransactions = viper.GetBool("server_chain.block.reuse_txns")
	chain.SetSignatureScheme(viper.GetString("server_chain.client.signature_scheme"))

	chain.MinActiveSharders = viper.GetInt("server_chain.block.sharding.min_active_sharders")
	chain.MinActiveReplicators = viper.GetInt("server_chain.block.sharding.min_active_replicators")
	chain.SmartContractTimeout = viper.GetDuration("server_chain.smart_contract.timeout") * time.Millisecond
	chain.RoundTimeoutSofttoMin = viper.GetInt("server_chain.round_timeouts.softto_min")
	chain.RoundTimeoutSofttoMult = viper.GetInt("server_chain.round_timeouts.softto_mult")
	chain.RoundRestartMult = viper.GetInt("server_chain.round_timeouts.round_restart_mult")

	return chain
}

/*Provider - entity provider for chain object */
func Provider() datastore.Entity {
	c := &Chain{}
	c.Config = &Config{}
	c.Initialize()
	c.Version = "1.0"

	c.blocks = make(map[string]*block.Block)
	c.blocksMutex = &sync.RWMutex{}

	c.rounds = make(map[int64]round.RoundI)
	c.roundsMutex = &sync.RWMutex{}

	c.retry_wait_mutex = &sync.Mutex{}
	c.genTimeoutMutex = &sync.Mutex{}
	c.stateMutex = &sync.RWMutex{}
	c.stakeMutex = &sync.Mutex{}
	c.InitializeCreationDate()
	c.nodePoolScorer = node.NewHashPoolScorer(encryption.NewXORHashScorer())

	mb := block.NewMagicBlock()
	mb.Miners = node.NewPool(node.NodeTypeMiner)
	mb.Sharders = node.NewPool(node.NodeTypeSharder)
	c.SetMagicBlock(mb)
	c.Stats = &Stats{}
	c.blockFetcher = NewBlockFetcher()

	c.getLFBTicket = make(chan *LFBTicket)              // should be unbuffered
	c.updateLFBTicket = make(chan *LFBTicket, 100)      //
	c.broadcastLFBTicket = make(chan *block.Block, 100) //
	c.subLFBTicket = make(chan chan *LFBTicket, 1)      //
	c.unsubLFBTicket = make(chan chan *LFBTicket, 1)    //
	c.lfbTickerWorkerIsDone = make(chan struct{})       //
	c.syncLFBStateC = make(chan *block.BlockSummary)

	c.phaseEvents = make(chan PhaseEvent, 1) // at least 1 for buffer required

	return c
}

/*Initialize - intializes internal datastructures to start again */
func (c *Chain) Initialize() {
	c.CurrentRound = 0
	c.SetLatestFinalizedBlock(nil)
	c.BlocksToSharder = 1
	c.VerificationTicketsTo = AllMiners
	c.ValidationBatchSize = 2000
	c.finalizedRoundsChannel = make(chan round.RoundI, 128)
	c.finalizedBlocksChannel = make(chan *block.Block, 128)
	c.clientStateDeserializer = &state.Deserializer{}
	c.stateDB = stateDB
	c.BlockChain = ring.New(10000)
	c.minersStake = make(map[datastore.Key]int)
	c.magicBlockStartingRounds = make(map[int64]*block.Block)
	c.MagicBlockStorage = round.NewRoundStartingStorage()
}

/*SetupEntity - setup the entity */
func SetupEntity(store datastore.Store) {
	chainEntityMetadata = datastore.MetadataProvider()
	chainEntityMetadata.Name = "chain"
	chainEntityMetadata.Provider = Provider
	chainEntityMetadata.Store = store
	datastore.RegisterEntityMetadata("chain", chainEntityMetadata)
	SetupStateDB()
}

var stateDB *util.PNodeDB

//SetupStateDB - setup the state db
func SetupStateDB() {
	db, err := util.NewPNodeDB("data/rocksdb/state", "/0chain/log/rocksdb/state")
	if err != nil {
		panic(err)
	}
	stateDB = db
}

// CloseStateDB closes the state db (rocksdb)
func CloseStateDB() {
	stateDB.Close()
}

func (c *Chain) SetupConfigInfoDB() {
	c.configInfoDB = "configdb"
	c.configInfoStore = ememorystore.GetStorageProvider()
	db, err := ememorystore.CreateDB("data/rocksdb/config")
	if err != nil {
		panic(err)
	}
	ememorystore.AddPool(c.configInfoDB, db)
}

func (c *Chain) GetConfigInfoDB() string {
	return c.configInfoDB
}

func (c *Chain) GetConfigInfoStore() datastore.Store {
	return c.configInfoStore
}

func (c *Chain) getInitialState() util.Serializable {
	tokens := viper.GetInt64("server_chain.tokens")
	balance := &state.State{}
	balance.SetTxnHash("0000000000000000000000000000000000000000000000000000000000000000")
	var cents int64 = 1
	for i := int8(0); i < c.Decimals; i++ {
		cents *= 10
	}
	balance.Balance = state.Balance(tokens * cents)
	return balance
}

/*setupInitialState - setup the initial state based on configuration */
func (c *Chain) setupInitialState() util.MerklePatriciaTrieI {
	pmt := util.NewMerklePatriciaTrie(c.stateDB, util.Sequence(0))
	pmt.Insert(util.Path(c.OwnerID), c.getInitialState())
	pmt.SaveChanges(c.stateDB, false)
	Logger.Info("initial state root", zap.Any("hash", util.ToHex(pmt.GetRoot())))
	return pmt
}

/*GenerateGenesisBlock - Create the genesis block for the chain */
func (c *Chain) GenerateGenesisBlock(hash string, genesisMagicBlock *block.MagicBlock) (round.RoundI, *block.Block) {
	c.GenesisBlockHash = hash
	gb := block.NewBlock(c.GetKey(), 0)
	gb.Hash = hash
	gb.ClientState = c.setupInitialState()
	gb.SetStateStatus(block.StateSuccessful)
	gb.SetBlockState(block.StateNotarized)
	gb.ClientStateHash = gb.ClientState.GetRoot()
	gb.MagicBlock = genesisMagicBlock
	c.UpdateMagicBlock(gb.MagicBlock)
	c.UpdateNodesFromMagicBlock(gb.MagicBlock)
	gr := round.NewRound(0)
	c.SetRandomSeed(gr, 839695260482366273)
	gr.Block = gb
	gr.AddNotarizedBlock(gb)
	return gr, gb
}

/*AddGenesisBlock - adds the genesis block to the chain */
func (c *Chain) AddGenesisBlock(b *block.Block) {
	if b.Round != 0 {
		return
	}
	c.SetLatestFinalizedMagicBlock(b)
	c.SetLatestFinalizedBlock(b)
	c.SetLatestDeterministicBlock(b)
	c.blocks[b.Hash] = b
	return
}

// AddLoadedFinalizedBlock - adds the genesis block to the chain.
func (c *Chain) AddLoadedFinalizedBlocks(lfb, lfmb *block.Block) {
	c.SetLatestFinalizedMagicBlock(lfmb)
	c.SetLatestFinalizedBlock(lfb)
	// c.LatestDeterministicBlock left as genesis
	c.blocks[lfb.Hash] = lfb
	return
}

// AddBlockNoPrevious adds block to cache and never calls
// async fetch previous block.
func (c *Chain) AddBlockNoPrevious(b *block.Block) *block.Block {
	c.blocksMutex.Lock()
	defer c.blocksMutex.Unlock()
	return c.addBlockNoPrevious(b)
}

/*AddBlock - adds a block to the cache */
func (c *Chain) AddBlock(b *block.Block) *block.Block {
	c.blocksMutex.Lock()
	defer c.blocksMutex.Unlock()
	return c.addBlock(b)
}

/*AddNotarizedBlockToRound - adds notarized block to cache and sync  info from notarized block to round  */
func (c *Chain) AddNotarizedBlockToRound(r round.RoundI, b *block.Block) (*block.Block, round.RoundI) {
	c.blocksMutex.Lock()
	defer c.blocksMutex.Unlock()

	/*
		Since this nb mostly from a diff node, addBlock will return local block with the same hash if exists.
		Either way the block content is same, but we will get it from the local.
	*/
	b = c.addBlock(b)

	if b.Round == c.GetCurrentRound() {
		Logger.Info("Adding a notarized block for current round", zap.Int64("Round", r.GetRoundNumber()))
	}

	// Only for blocks with greater RTC (elder blocks)
	if r.GetRandomSeed() != b.GetRoundRandomSeed() ||
		r.GetTimeoutCount() <= b.RoundTimeoutCount {

		Logger.Info("AddNotarizedBlockToRound round and block random seed different",
			zap.Int64("Round", r.GetRoundNumber()),
			zap.Int64("Round_rrs", r.GetRandomSeed()),
			zap.Int64("Block_rrs", b.GetRoundRandomSeed()))
		r.SetRandomSeedForNotarizedBlock(b.GetRoundRandomSeed(), c.GetMiners(r.GetRoundNumber()).Size())
		r.SetTimeoutCount(b.RoundTimeoutCount)
	}

	c.SetRoundRank(r, b)
	if b.PrevBlock != nil {
		b.ComputeChainWeight()
	}
	return b, r
}

/*AddRoundBlock - add a block for a given round to the cache */
func (c *Chain) AddRoundBlock(r round.RoundI, b *block.Block) *block.Block {
	c.blocksMutex.Lock()
	defer c.blocksMutex.Unlock()
	b2 := c.addBlock(b)
	if b2 != b {
		return b2
	}
	b.SetRoundRandomSeed(r.GetRandomSeed())
	b.RoundTimeoutCount = r.GetTimeoutCount()
	c.SetRoundRank(r, b)
	if b.PrevBlock != nil {
		b.ComputeChainWeight()
	}
	return b
}

func (c *Chain) addBlockNoPrevious(b *block.Block) *block.Block {
	if eb, ok := c.blocks[b.Hash]; ok {
		if eb != b {
			c.MergeVerificationTickets(common.GetRootContext(), eb, b.GetVerificationTickets())
		}
		return eb
	}
	c.blocks[b.Hash] = b
	if b.PrevBlock == nil {
		if pb, ok := c.blocks[b.PrevHash]; ok {
			b.SetPreviousBlock(pb)
		}
	}
	for pb := b.PrevBlock; pb != nil && pb != c.LatestDeterministicBlock; pb = pb.PrevBlock {
		pb.AddUniqueBlockExtension(b)
		if c.IsFinalizedDeterministically(pb) {
			c.SetLatestDeterministicBlock(pb)
			break
		}
	}
	return b
}

func (c *Chain) addBlock(b *block.Block) *block.Block {
	if eb, ok := c.blocks[b.Hash]; ok {
		if eb != b {
			c.MergeVerificationTickets(common.GetRootContext(), eb, b.GetVerificationTickets())
		}
		return eb
	}
	c.blocks[b.Hash] = b
	if b.PrevBlock == nil {
		if pb, ok := c.blocks[b.PrevHash]; ok {
			b.SetPreviousBlock(pb)
		}
	}
	for pb := b.PrevBlock; pb != nil && pb != c.LatestDeterministicBlock; pb = pb.PrevBlock {
		pb.AddUniqueBlockExtension(b)
		if c.IsFinalizedDeterministically(pb) {
			c.SetLatestDeterministicBlock(pb)
			break
		}
	}
	return b
}

/*GetBlock - returns a known block for a given hash from the cache */
func (c *Chain) GetBlock(ctx context.Context, hash string) (*block.Block, error) {
	c.blocksMutex.RLock()
	defer c.blocksMutex.RUnlock()
	return c.getBlock(ctx, hash)
}

func (c *Chain) getBlock(ctx context.Context, hash string) (*block.Block, error) {
	if b, ok := c.blocks[datastore.ToKey(hash)]; ok {
		return b, nil
	}
	return nil, common.NewError(datastore.EntityNotFound, fmt.Sprintf("Block with hash (%v) not found", hash))
}

/*DeleteBlock - delete a block from the cache */
func (c *Chain) DeleteBlock(ctx context.Context, b *block.Block) {
	c.blocksMutex.Lock()
	defer c.blocksMutex.Unlock()
	// if _, ok := c.blocks[b.Hash]; !ok {
	// 	return
	// }
	delete(c.blocks, b.Hash)
}

/*GetRoundBlocks - get the blocks for a given round */
func (c *Chain) GetRoundBlocks(round int64) []*block.Block {
	blocks := make([]*block.Block, 0, 1)
	c.blocksMutex.RLock()
	defer c.blocksMutex.RUnlock()
	for _, b := range c.blocks {
		if b.Round == round {
			blocks = append(blocks, b)
		}
	}
	return blocks
}

/*DeleteBlocksBelowRound - delete all the blocks below this round */
func (c *Chain) DeleteBlocksBelowRound(round int64) {
	c.blocksMutex.Lock()
	defer c.blocksMutex.Unlock()
	ts := common.Now() - 60
	blocks := make([]*block.Block, 0, len(c.blocks))
	lfb := c.GetLatestFinalizedBlock()
	for _, b := range c.blocks {
		if b.Round < round && b.CreationDate < ts && b.Round < c.LatestDeterministicBlock.Round {
			Logger.Debug("found block to delete", zap.Int64("round", round),
				zap.Int64("block_round", b.Round),
				zap.Int64("current_round", c.GetCurrentRound()),
				zap.Int64("lf_round", lfb.Round))
			blocks = append(blocks, b)
		}
	}
	Logger.Info("delete blocks below round",
		zap.Int64("round", c.GetCurrentRound()),
		zap.Int64("below_round", round), zap.Any("before", ts),
		zap.Int("total", len(c.blocks)), zap.Int("count", len(blocks)))
	for _, b := range blocks {
		b.Clear()
		delete(c.blocks, b.Hash)
	}

}

/*DeleteBlocks - delete a list of blocks */
func (c *Chain) DeleteBlocks(blocks []*block.Block) {
	c.blocksMutex.Lock()
	defer c.blocksMutex.Unlock()
	for _, b := range blocks {
		b.Clear()
		delete(c.blocks, b.Hash)
	}
}

/*PruneChain - prunes the chain */
func (c *Chain) PruneChain(_ context.Context, b *block.Block) {
	c.DeleteBlocksBelowRound(b.Round - 50)
}

/*ValidateMagicBlock - validate the block for a given round has the right magic block */
func (c *Chain) ValidateMagicBlock(ctx context.Context, mr *round.Round, b *block.Block) bool {
	var mb = c.GetLatestFinalizedMagicBlockRound(mr.GetRoundNumber())
	return b.LatestFinalizedMagicBlockHash == mb.Hash
}

// GetGenerators - get all the block generators for a given round.
func (c *Chain) GetGenerators(r round.RoundI) []*node.Node {
	var miners []*node.Node
	miners = r.GetMinersByRank(c.GetMiners(r.GetRoundNumber()))
	if c.NumGenerators > len(miners) {
		Logger.Warn("get generators -- the number of generators is greater than the number of miners",
			zap.Any("num_generators", c.NumGenerators), zap.Any("miner_by_rank", miners),
			zap.Any("round", r.GetRoundNumber()))
		return miners
	}
	return miners[:c.NumGenerators]
}

/*GetMiners - get all the miners for a given round */
func (c *Chain) GetMiners(round int64) *node.Pool {
	mb := c.GetMagicBlock(round)
	Logger.Debug("get miners -- current magic block",
		zap.Any("miners", mb.Miners.N2NURLs()), zap.Any("round", round))

	return mb.Miners
}

/*IsBlockSharder - checks if the sharder can store the block in the given round */
func (c *Chain) IsBlockSharder(b *block.Block, sharder *node.Node) bool {
	if c.NumReplicators <= 0 {
		return true
	}
	scores := c.nodePoolScorer.ScoreHashString(c.GetMagicBlock(b.Round).Sharders, b.Hash)
	return sharder.IsInTop(scores, c.NumReplicators)
}

func (c *Chain) IsBlockSharderFromHash(nRound int64, bHash string, sharder *node.Node) bool {
	if c.NumReplicators <= 0 {
		return true
	}
	scores := c.nodePoolScorer.ScoreHashString(c.GetMagicBlock(nRound).Sharders, bHash)
	return sharder.IsInTop(scores, c.NumReplicators)
}

/*CanShardBlockWithReplicators - checks if the sharder can store the block with nodes that store this block*/
func (c *Chain) CanShardBlockWithReplicators(nRound int64, hash string, sharder *node.Node) (bool, []*node.Node) {
	if c.NumReplicators <= 0 {
		return true, c.GetMagicBlock(nRound).Sharders.CopyNodes()
	}
	scores := c.nodePoolScorer.ScoreHashString(c.GetMagicBlock(nRound).Sharders, hash)
	return sharder.IsInTopWithNodes(scores, c.NumReplicators)
}

// GetBlockSharders - get the list of sharders who would be replicating the block.
func (c *Chain) GetBlockSharders(b *block.Block) (sharders []string) {
	//TODO: sharders list needs to get resolved per the magic block of the block
	var (
		sharderPool  = c.GetMagicBlock(b.Round).Sharders
		sharderNodes = sharderPool.CopyNodes()
	)
	if c.NumReplicators > 0 {
		scores := c.nodePoolScorer.ScoreHashString(sharderPool, b.Hash)
		sharderNodes = node.GetTopNNodes(scores, c.NumReplicators)
	}
	for _, sharder := range sharderNodes {
		sharders = append(sharders, sharder.GetKey())
	}
	return sharders
}

/*ValidGenerator - check whether this block is from a valid generator */
func (c *Chain) ValidGenerator(r round.RoundI, b *block.Block) bool {
	miner := c.GetMiners(r.GetRoundNumber()).GetNode(b.MinerID)
	if miner == nil {
		return false
	}

	isGen := c.IsRoundGenerator(r, miner)
	if !isGen {
		//This is a Byzantine condition?
		Logger.Info("Received a block from non-generator", zap.Int("miner", miner.SetIndex), zap.Int64("RRS", r.GetRandomSeed()))
		gens := c.GetGenerators(r)

		Logger.Info("Generators are: ", zap.Int64("round", r.GetRoundNumber()))
		for _, n := range gens {
			Logger.Info("generator", zap.Int("Node", n.SetIndex))
		}
	}
	return isGen
}

/*GetNotarizationThresholdCount - gives the threshold count for block to be notarized*/
func (c *Chain) GetNotarizationThresholdCount(minersNumber int) int {
	notarizedPercent := float64(c.ThresholdByCount) / 100
	thresholdCount := float64(minersNumber) * notarizedPercent
	return int(math.Ceil(thresholdCount))
}

// AreAllNodesActive - use this to check if all nodes needs to be active as in DKG
func (c *Chain) AreAllNodesActive() bool {
	mb := c.GetCurrentMagicBlock()
	active := mb.Miners.GetActiveCount()
	return active >= mb.Miners.Size()
}

/*CanStartNetwork - check whether the network can start */
func (c *Chain) CanStartNetwork() bool {
	mb := c.GetCurrentMagicBlock()
	active := mb.Miners.GetActiveCount()
	threshold := c.GetNotarizationThresholdCount(mb.Miners.Size())
	return active >= threshold && c.CanShardBlocks(c.GetCurrentRound())
}

/*ReadNodePools - read the node pools from configuration */
func (c *Chain) ReadNodePools(configFile string) {
	nodeConfig := config.ReadConfig(configFile)
	config := nodeConfig.Get("miners")
	mb := c.GetCurrentMagicBlock()
	if miners, ok := config.([]interface{}); ok {
		mb.Miners.AddNodes(miners)
		mb.Miners.ComputeProperties()
		c.InitializeMinerPool(mb)
	}
	config = nodeConfig.Get("sharders")
	if sharders, ok := config.([]interface{}); ok {
		mb.Sharders.AddNodes(sharders)
		mb.Sharders.ComputeProperties()
	}
}

/*ChainHasTransaction - indicates if this chain has the transaction */
func (c *Chain) ChainHasTransaction(ctx context.Context, b *block.Block, txn *transaction.Transaction) (bool, error) {
	var pb = b
	for cb := b; cb != nil; pb, cb = cb, c.GetPreviousBlock(ctx, cb) {
		if cb.Round == 0 {
			return false, nil
		}
		if cb.HasTransaction(txn.Hash) {
			return true, nil
		}
		if cb.CreationDate < txn.CreationDate-common.Timestamp(transaction.TXN_TIME_TOLERANCE) {
			return false, nil
		}
	}
	if false {
		Logger.Debug("chain has txn", zap.Int64("round", b.Round), zap.Int64("upto_round", pb.Round), zap.Any("txn_ts", txn.CreationDate), zap.Any("upto_block_ts", pb.CreationDate))
	}
	return false, ErrInsufficientChain
}

func (c *Chain) updateMiningStake(minerID datastore.Key, stake int) {
	c.stakeMutex.Lock()
	defer c.stakeMutex.Unlock()
	c.minersStake[minerID] = stake
}

func (c *Chain) getMiningStake(minerID datastore.Key) int {
	return c.minersStake[minerID]
}

//InitializeMinerPool - initialize the miners after their configuration is read
func (c *Chain) InitializeMinerPool(mb *block.MagicBlock) {
	for _, nd := range mb.Miners.CopyNodes() {
		ms := &MinerStats{}
		ms.GenerationCountByRank = make([]int64, c.NumGenerators)
		ms.FinalizationCountByRank = make([]int64, c.NumGenerators)
		ms.VerificationTicketsByRank = make([]int64, c.NumGenerators)
		nd.ProtocolStats = ms
	}
}

/*AddRound - Add Round to the block */
func (c *Chain) AddRound(r round.RoundI) round.RoundI {
	c.roundsMutex.Lock()
	defer c.roundsMutex.Unlock()
	roundNumber := r.GetRoundNumber()
	er, ok := c.rounds[roundNumber]
	if ok {
		return er
	}
	c.rounds[roundNumber] = r
	return r
}

/*GetRound - get a round */
func (c *Chain) GetRound(roundNumber int64) round.RoundI {
	c.roundsMutex.RLock()
	defer c.roundsMutex.RUnlock()
	round, ok := c.rounds[roundNumber]
	if !ok {
		return nil
	}
	return round
}

/*DeleteRound - delete a round and associated block data */
func (c *Chain) DeleteRound(ctx context.Context, r round.RoundI) {
	c.roundsMutex.Lock()
	defer c.roundsMutex.Unlock()
	delete(c.rounds, r.GetRoundNumber())
}

/*DeleteRoundsBelow - delete rounds below */
func (c *Chain) DeleteRoundsBelow(ctx context.Context, roundNumber int64) {
	c.roundsMutex.Lock()
	defer c.roundsMutex.Unlock()
	rounds := make([]round.RoundI, 0, 1)
	for _, r := range c.rounds {
		if r.GetRoundNumber() < roundNumber-10 && r.GetRoundNumber() != 0 {
			rounds = append(rounds, r)
		}
	}
	for _, r := range rounds {
		r.Clear()
		delete(c.rounds, r.GetRoundNumber())
	}
}

// SetRandomSeed - set the random seed for the round.
func (c *Chain) SetRandomSeed(r round.RoundI, randomSeed int64) bool {
	c.roundsMutex.Lock()
	defer c.roundsMutex.Unlock()
	if r.HasRandomSeed() && randomSeed == r.GetRandomSeed() {
		return false
	}
	if randomSeed == 0 {
		Logger.Error("SetRandomSeed -- seed is 0")
	}
	r.SetRandomSeed(randomSeed, c.GetMiners(r.GetRoundNumber()).Size())
	roundNumber := r.GetRoundNumber()
	if roundNumber > c.CurrentRound {
		c.CurrentRound = roundNumber
	}
	return true
}

// GetCurrentRound async safe.
func (c *Chain) GetCurrentRound() int64 {
	c.roundsMutex.RLock()
	defer c.roundsMutex.RUnlock()

	return c.CurrentRound
}

func (c *Chain) SetCurrentRound(round int64) {
	c.roundsMutex.Lock()
	defer c.roundsMutex.Unlock()
	c.CurrentRound = round
}

func (c *Chain) getBlocks() []*block.Block {
	c.blocksMutex.RLock()
	defer c.blocksMutex.RUnlock()
	var bl []*block.Block
	for _, v := range c.blocks {
		bl = append(bl, v)
	}
	return bl
}

// SetRoundRank - set the round rank of the block.
func (c *Chain) SetRoundRank(r round.RoundI, b *block.Block) {
	miners := c.GetMiners(r.GetRoundNumber())
	if miners == nil || miners.MapSize() == 0 {
		Logger.DPanic("set_round_rank  --  empty miners", zap.Any("round", r.GetRoundNumber()), zap.Any("block", b.Hash))
	}
	bNode := miners.GetNode(b.MinerID)
	if bNode == nil {
		Logger.Warn("set_round_rank  --  get node by id", zap.Any("round", r.GetRoundNumber()),
			zap.Any("block", b.Hash), zap.Any("miner_id", b.MinerID), zap.Any("miners", miners))
		return
	}
	b.RoundRank = r.GetMinerRank(bNode)
	//TODO: Remove this log
	Logger.Info(fmt.Sprintf("Round# %v generator miner ID %v State= %v, rank= %v", r.GetRoundNumber(), bNode.SetIndex, r.GetState(), b.RoundRank))
}

func (c *Chain) SetGenerationTimeout(newTimeout int) {
	c.genTimeoutMutex.Lock()
	defer c.genTimeoutMutex.Unlock()
	c.GenerateTimeout = newTimeout
}

func (c *Chain) GetGenerationTimeout() int {
	c.genTimeoutMutex.Lock()
	defer c.genTimeoutMutex.Unlock()
	return c.GenerateTimeout
}

func (c *Chain) GetRetryWaitTime() int {
	c.retry_wait_mutex.Lock()
	defer c.retry_wait_mutex.Unlock()
	return c.retry_wait_time
}

func (c *Chain) SetRetryWaitTime(newWaitTime int) {
	c.retry_wait_mutex.Lock()
	defer c.retry_wait_mutex.Unlock()
	c.retry_wait_time = newWaitTime
}

/*GetUnrelatedBlocks - get blocks that are not related to the chain of the given block */
func (c *Chain) GetUnrelatedBlocks(maxBlocks int, b *block.Block) []*block.Block {
	c.blocksMutex.RLock()
	defer c.blocksMutex.RUnlock()
	var blocks []*block.Block
	var chain = make(map[datastore.Key]*block.Block)
	var prevRound = b.Round
	for pb := b.PrevBlock; pb != nil; pb = pb.PrevBlock {
		prevRound = pb.Round
		chain[pb.Hash] = pb
	}
	for _, rb := range c.blocks {
		if rb.Round >= prevRound && rb.Round < b.Round && common.WithinTime(int64(b.CreationDate), int64(rb.CreationDate), transaction.TXN_TIME_TOLERANCE) {
			if _, ok := chain[rb.Hash]; !ok {
				blocks = append(blocks, rb)
			}
			if len(blocks) >= maxBlocks {
				break
			}
		}
	}
	sort.SliceStable(blocks, func(i, j int) bool { return blocks[i].Round > blocks[j].Round })
	return blocks
}

//ResetRoundTimeoutCount - reset the counter
func (c *Chain) ResetRoundTimeoutCount() {
	c.crtCount = 0
}

//IncrementRoundTimeoutCount - increment the counter
func (c *Chain) IncrementRoundTimeoutCount() {
	c.crtCount++
}

//GetRoundTimeoutCount - get the counter
func (c *Chain) GetRoundTimeoutCount() int64 {
	return c.crtCount
}

//SetSignatureScheme - set the client signature scheme to be used by this chain
func (c *Chain) SetSignatureScheme(sigScheme string) {
	c.ClientSignatureScheme = sigScheme
	client.SetClientSignatureScheme(c.ClientSignatureScheme)
}

//GetSignatureScheme - get the signature scheme used by this chain
func (c *Chain) GetSignatureScheme() encryption.SignatureScheme {
	return encryption.GetSignatureScheme(c.ClientSignatureScheme)
}

// CanShardBlocks - is the network able to effectively shard the blocks?
func (c *Chain) CanShardBlocks(nRound int64) bool {
	mb := c.GetMagicBlock(nRound)
	return mb.Sharders.GetActiveCount()*100 >= mb.Sharders.Size()*c.MinActiveSharders
}

// CanShardBlocksSharders - is the network able to effectively shard the blocks?
func (c *Chain) CanShardBlocksSharders(sharders *node.Pool) bool {
	return sharders.GetActiveCount()*100 >= sharders.Size()*c.MinActiveSharders
}

// CanReplicateBlock - can the given block be effectively replicated?
func (c *Chain) CanReplicateBlock(b *block.Block) bool {

	if c.NumReplicators <= 0 || c.MinActiveReplicators == 0 {
		return c.CanShardBlocks(b.Round)
	}

	var (
		mb     = c.GetMagicBlock(b.Round)
		scores = c.nodePoolScorer.ScoreHashString(mb.Sharders, b.Hash)

		arCount  int
		minScore int32
	)

	if len(scores) == 0 {
		return c.CanShardBlocks(b.Round)
	}

	minScore = scores[len(scores)-1].Score

	for i := 0; i < len(scores); i++ {
		if scores[i].Score < minScore {
			break
		}
		if scores[i].Node.IsActive() {
			arCount++
			if arCount*100 >= c.NumReplicators*c.MinActiveReplicators {
				return true
			}
		}
	}

	return false
}

//SetFetchedNotarizedBlockHandler - setter for FetchedNotarizedBlockHandler
func (c *Chain) SetFetchedNotarizedBlockHandler(fnbh FetchedNotarizedBlockHandler) {
	c.fetchedNotarizedBlockHandler = fnbh
}

func (c *Chain) SetViewChanger(vcr ViewChanger) {
	c.viewChanger = vcr
}

func (c *Chain) SetAfterFetcher(afr AfterFetcher) {
	c.afterFetcher = afr
}

func (c *Chain) SetMagicBlockSaver(mbs MagicBlockSaver) {
	c.magicBlockSaver = mbs
}

//GetPruneStats - get the current prune stats
func (c *Chain) GetPruneStats() *util.PruneStats {
	return c.pruneStats
}

// HasClientStateStored returns true if given client state can be obtained
// from state db of the Chain.
func (c *Chain) HasClientStateStored(clientStateHash util.Key) bool {
	_, err := c.stateDB.GetNode(clientStateHash)
	return err == nil
}

// InitBlockState - initialize the block's state with the database state.
func (c *Chain) InitBlockState(b *block.Block) (err error) {
	if err = b.InitStateDB(c.stateDB); err != nil {
		Logger.Error("init block state", zap.Int64("round", b.Round),
			zap.String("state", util.ToHex(b.ClientStateHash)),
			zap.Error(err))
		return
	}
	Logger.Info("init block state successful", zap.Int64("round", b.Round),
		zap.String("state", util.ToHex(b.ClientStateHash)))
	return
}

// SetLatestFinalizedBlock - set the latest finalized block.
func (c *Chain) SetLatestFinalizedBlock(b *block.Block) {
	c.lfbMutex.Lock()
	defer c.lfbMutex.Unlock()

	c.LatestFinalizedBlock = b
	if b != nil {
		bs := b.GetSummary()
		c.lfbSummary = bs
		c.BroadcastLFBTicket(common.GetRootContext(), b)
<<<<<<< HEAD
		c.notifyToSyncFinalizedRoundState(bs)
=======
		go c.notifyToSyncFinalizedRoundState(bs)
>>>>>>> e1c05898
	}
}

// GetLatestFinalizedBlock - get the latest finalized block.
func (c *Chain) GetLatestFinalizedBlock() *block.Block {
	c.lfbMutex.RLock()
	defer c.lfbMutex.RUnlock()
	return c.LatestFinalizedBlock
}

// GetLatestFinalizedBlockSummary - get the latest finalized block summary.
func (c *Chain) GetLatestFinalizedBlockSummary() *block.BlockSummary {
	c.lfbMutex.RLock()
	defer c.lfbMutex.RUnlock()
	return c.lfbSummary
}

func (c *Chain) IsActiveInChain() bool {
	var (
		mb          = c.GetCurrentMagicBlock()
		lfb         = c.GetLatestFinalizedBlock()
		olfbr       = c.LatestOwnFinalizedBlockRound()
		selfNodeKey = node.Self.Underlying().GetKey()
		crn         = c.GetCurrentRound()
	)
	return lfb.Round == olfbr && mb.IsActiveNode(selfNodeKey, crn)
}

func (c *Chain) UpdateMagicBlock(newMagicBlock *block.MagicBlock) error {
	if newMagicBlock.Miners == nil || newMagicBlock.Miners.MapSize() == 0 {
		return common.NewError("failed to update magic block",
			"there are no miners in the magic block")
	}

	var (
		self = node.Self.Underlying().GetKey()
		lfmb = c.GetLatestFinalizedMagicBlock()
	)

	if newMagicBlock.IsActiveNode(self, c.GetCurrentRound()) && lfmb != nil &&
		lfmb.MagicBlock.MagicBlockNumber == newMagicBlock.MagicBlockNumber-1 &&
		lfmb.MagicBlock.Hash != newMagicBlock.PreviousMagicBlockHash {

		Logger.Error("failed to update magic block", zap.Any("finalized_magic_block_hash", c.GetLatestFinalizedMagicBlock().MagicBlock.Hash), zap.Any("new_magic_block_previous_hash", newMagicBlock.PreviousMagicBlockHash))
		return common.NewError("failed to update magic block", fmt.Sprintf("magic block's previous magic block hash (%v) doesn't equal latest finalized magic block id (%v)", newMagicBlock.PreviousMagicBlockHash, c.GetLatestFinalizedMagicBlock().MagicBlock.Hash))
	}
	mb := c.GetCurrentMagicBlock()

	Logger.Info("update magic block", zap.Any("old block", mb), zap.Any("new block", newMagicBlock))

	if mb != nil && mb.Hash == newMagicBlock.PreviousMagicBlockHash {
		Logger.Info("update magic block -- hashes match ",
			zap.Any("LFMB previous MB hash", mb.Hash),
			zap.Any("new MB previous MB hash", newMagicBlock.PreviousMagicBlockHash))
		c.PreviousMagicBlock = mb
	}

	c.SetMagicBlock(newMagicBlock)
	return nil
}

func (c *Chain) UpdateNodesFromMagicBlock(newMagicBlock *block.MagicBlock) {

	var (
		prev = c.GetMagicBlock(newMagicBlock.StartingRound - 1) //
		keep = collectNodes(prev, newMagicBlock)                // this and new
	)

	c.SetupNodes(newMagicBlock)

	newMagicBlock.Sharders.ComputeProperties()
	newMagicBlock.Miners.ComputeProperties()

	c.InitializeMinerPool(newMagicBlock)
	c.GetNodesPreviousInfo(newMagicBlock)

	node.DeregisterNodes(keep)

	// reset the monitor
	ResetStatusMonitor(newMagicBlock.StartingRound)
}

func (c *Chain) SetupNodes(mb *block.MagicBlock) {
	for _, miner := range mb.Miners.CopyNodesMap() {
		miner.ComputeProperties()
		node.Setup(miner)
	}
	for _, sharder := range mb.Sharders.CopyNodesMap() {
		sharder.ComputeProperties()
		node.Setup(sharder)
	}
}

// collect nodes from given MBs
func collectNodes(mbs ...*block.MagicBlock) (keep map[string]struct{}) {
	keep = make(map[string]struct{})
	for _, mb := range mbs {
		if mb == nil {
			continue
		}
		for _, pool := range []*node.Pool{mb.Miners, mb.Sharders} {
			for _, k := range pool.Keys() {
				keep[k] = struct{}{}
			}
		}
	}
	return
}

func (c *Chain) SetLatestOwnFinalizedBlockRound(r int64) {
	c.lfbMutex.Lock()
	defer c.lfbMutex.Unlock()

	c.latestOwnFinalizedBlockRound = r
}

func (c *Chain) LatestOwnFinalizedBlockRound() int64 {
	c.lfbMutex.RLock()
	defer c.lfbMutex.RUnlock()

	return c.latestOwnFinalizedBlockRound
}

// SetLatestFinalizedBlock - set the latest finalized block.
func (c *Chain) SetLatestFinalizedMagicBlock(b *block.Block) {

	if b == nil || b.MagicBlock == nil {
		return
	}

	c.lfmbMutex.Lock()
	defer c.lfmbMutex.Unlock()

	var latest = c.LatestFinalizedMagicBlock

	if latest != nil && latest.MagicBlock != nil &&
		latest.MagicBlock.MagicBlockNumber == b.MagicBlock.MagicBlockNumber-1 &&
		latest.MagicBlock.Hash != b.MagicBlock.PreviousMagicBlockHash {

		Logger.DPanic(fmt.Sprintf("failed to set finalized magic block -- "+
			"hashes don't match up: chain's finalized block hash %v, block's"+
			" magic block previous hash %v",
			c.LatestFinalizedMagicBlock.Hash,
			b.MagicBlock.PreviousMagicBlockHash))
	}

	c.LatestFinalizedMagicBlock = b
	c.magicBlockStartingRounds[b.MagicBlock.StartingRound] = b
	c.lfmbSummary = b.GetSummary()
}

func (c *Chain) GetLatestFinalizedMagicBlock() *block.Block {
	c.lfmbMutex.RLock()
	defer c.lfmbMutex.RUnlock()
	return c.LatestFinalizedMagicBlock
}

// GetLatestFinalizedBlockSummary - get the latest finalized block summary.
func (c *Chain) GetLatestFinalizedMagicBlockSummary() *block.BlockSummary {
	c.lfmbMutex.RLock()
	defer c.lfmbMutex.RUnlock()
	return c.lfmbSummary
}

func (c *Chain) GetNodesPreviousInfo(mb *block.MagicBlock) {
	prevMB := c.GetPrevMagicBlockFromMB(mb)
	if prevMB != nil {
		for key, miner := range mb.Miners.CopyNodesMap() {
			if old := prevMB.Miners.GetNode(key); old != nil {
				miner.SetNodeInfo(old)
				if miner.ProtocolStats == nil {
					ms := &MinerStats{}
					ms.GenerationCountByRank = make([]int64, c.NumGenerators)
					ms.FinalizationCountByRank = make([]int64, c.NumGenerators)
					ms.VerificationTicketsByRank = make([]int64, c.NumGenerators)
				}
			}
		}
		for key, sharder := range mb.Sharders.CopyNodesMap() {
			if old := prevMB.Sharders.GetNode(key); old != nil {
				sharder.SetNodeInfo(old)
			}
		}
	}
}

func (c *Chain) Stop() {
	if stateDB != nil {
		stateDB.Flush()
	}
}

// PruneRoundStorage pruning storage
func (c *Chain) PruneRoundStorage(_ context.Context, getTargetCount func(storage round.RoundStorage) int,
	storages ...round.RoundStorage) {

	for _, storage := range storages {
		targetCount := getTargetCount(storage)
		if targetCount == 0 {
			Logger.Debug("prune storage -- skip. disabled")
			continue
		}
		countRounds := storage.Count()
		if countRounds > targetCount {
			round := storage.GetRounds()[countRounds-targetCount-1]
			if err := storage.Prune(round); err != nil {
				Logger.Error("failed to prune storage",
					zap.Int("count_rounds", countRounds),
					zap.Int("count_dest_prune", targetCount),
					zap.Int64("round", round),
					zap.Error(err))
			} else {
				Logger.Debug("prune storage", zap.Int64("round", round))
			}
		}
	}
}

// ResetStatusMonitor resetting the node monitoring worker
func ResetStatusMonitor(round int64) {
	UpdateNodes <- round
}

func (c *Chain) SetLatestDeterministicBlock(b *block.Block) {
	lfb := c.LatestDeterministicBlock
	if lfb == nil || b.Round >= lfb.Round {
		c.LatestDeterministicBlock = b
	}
}

func (c *Chain) callViewChange(ctx context.Context, lfb *block.Block) (
	err error) {

	if c.viewChanger == nil {
		return // no ViewChanger no work here
	}

	// extract and send DKG phase first
	var pn minersc.PhaseNode
	if pn, err = c.GetPhaseOfBlock(lfb); err != nil {
		return common.NewErrorf("view_change", "getting phase node: %v", err)
	}

	// even if it executed on a shader we don't treat this phase as obtained
	// from sharders
	c.sendPhase(pn, false) // optimistic, never block here

	// this work is different for miners and sharders
	return c.viewChanger.ViewChange(ctx, lfb)
}

func (c *Chain) notifyToSyncFinalizedRoundState(bs *block.BlockSummary) {
	select {
	case c.syncLFBStateC <- bs:
<<<<<<< HEAD
	case <-time.NewTimer(3 * time.Second).C:
=======
	case <-time.NewTimer(notifySyncLFRStateTimeout).C:
>>>>>>> e1c05898
		Logger.Error("Send sync state for finalized round timeout")
	}
}

// The ViewChanger represents node makes view change where a block with new
// magic block finalized. It called for every finalized block and used not
// only for a ViewChange.
type ViewChanger interface {
	// ViewCahgne is method called for every finalized block.
	ViewChange(ctx context.Context, lfb *block.Block) (err error)
}

// The AfterFetcher represents hooks performed during asynchronous finalized
// blocks fetching.
type AfterFetcher interface {
	// AfterFetch performed just after a block fetched verified and validated.
	// E.g. before the fetch function made some changes in the Chan. The
	// AfterFetch can be used to reject the block returning error. It never
	// receive an unverified and invalid block.
	AfterFetch(ctx context.Context, b *block.Block) (err error)
}<|MERGE_RESOLUTION|>--- conflicted
+++ resolved
@@ -1209,11 +1209,7 @@
 		bs := b.GetSummary()
 		c.lfbSummary = bs
 		c.BroadcastLFBTicket(common.GetRootContext(), b)
-<<<<<<< HEAD
-		c.notifyToSyncFinalizedRoundState(bs)
-=======
 		go c.notifyToSyncFinalizedRoundState(bs)
->>>>>>> e1c05898
 	}
 }
 
@@ -1468,11 +1464,7 @@
 func (c *Chain) notifyToSyncFinalizedRoundState(bs *block.BlockSummary) {
 	select {
 	case c.syncLFBStateC <- bs:
-<<<<<<< HEAD
-	case <-time.NewTimer(3 * time.Second).C:
-=======
 	case <-time.NewTimer(notifySyncLFRStateTimeout).C:
->>>>>>> e1c05898
 		Logger.Error("Send sync state for finalized round timeout")
 	}
 }

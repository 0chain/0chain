package chain

import (
	"container/ring"
	"context"
	"errors"
	"fmt"
	"math"
	"path/filepath"
	"sort"
	"sync"
	"sync/atomic"
	"time"

	"0chain.net/core/config"
	"0chain.net/smartcontract/stakepool"
	"0chain.net/smartcontract/stakepool/spenum"
	"github.com/0chain/common/core/currency"
	"github.com/rcrowley/go-metrics"

	cstate "0chain.net/chaincore/chain/state"
	"0chain.net/smartcontract/faucetsc"
	"0chain.net/smartcontract/storagesc"
	"0chain.net/smartcontract/vestingsc"
	"0chain.net/smartcontract/zcnsc"
	"github.com/herumi/bls/ffi/go/bls"
	"go.uber.org/zap"

	"0chain.net/chaincore/block"
	"0chain.net/chaincore/client"
	"0chain.net/chaincore/node"
	"0chain.net/chaincore/round"
	"0chain.net/chaincore/state"
	"0chain.net/chaincore/transaction"
	"0chain.net/core/common"
	"0chain.net/core/datastore"
	"0chain.net/core/ememorystore"
	"0chain.net/core/encryption"
	"0chain.net/smartcontract/dbs/event"
	"0chain.net/smartcontract/minersc"
	"github.com/0chain/common/core/logging"
	"github.com/0chain/common/core/util"
)

// notifySyncLFRStateTimeout is the maximum time allowed for sending a notification
// to a channel for syncing the latest finalized round state.
const notifySyncLFRStateTimeout = 3 * time.Second

// genesisRandomSeed is the geneisis block random seed
const (
	genesisRandomSeed = 839695260482366273
	// genesisBlockCreationDate is the time when the genesis block was created.
	genesisBlockCreationDate = 1676096659 // TODO: make it configurable
)

var (
	ErrInsufficientChain = common.NewError("insufficient_chain",
		"Chain length not sufficient to perform the logic")
)

const (
	NOTARIZED = 1
	FINALIZED = 2

	AllMiners  = 11
	Generator  = 12
	Generators = 13

	// ViewChangeOffset is offset between block with new MB (501) and the block
	// where the new MB should be used (505).
	ViewChangeOffset = 4
)

/*ServerChain - the chain object of the chain  the server is responsible for */
var ServerChain *Chain

/*SetServerChain - set the server chain object */
func SetServerChain(c *Chain) {
	ServerChain = c
}

/*GetServerChain - returns the chain object for the server chain */
func GetServerChain() *Chain {
	return ServerChain
}

/*BlockStateHandler - handles the block state changes */
type BlockStateHandler interface {
	// SaveMagicBlock in store if it's about LFMB next in chain. It can return
	// nil if it don't have this ability.
	SaveMagicBlock() MagicBlockSaveFunc
	UpdatePendingBlock(ctx context.Context, b *block.Block, txns []datastore.Entity)
	UpdateFinalizedBlock(ctx context.Context, b *block.Block)
}

type updateLFMBWithReply struct {
	block *block.Block
	clone *block.Block
	reply chan struct{}
}

/*Chain - data structure that holds the chain data*/
type Chain struct {
	datastore.IDField
	datastore.VersionField
	datastore.CreationDateField

	mutexViewChangeMB sync.RWMutex //nolint: structcheck, unused

	//Chain config goes into this object
	config.ChainConfig
	BlocksToSharder int

	MagicBlockStorage round.RoundStorage `json:"-"`

	PreviousMagicBlock *block.MagicBlock `json:"-"`
	mbMutex            sync.RWMutex

	getLFMB                      chan *block.Block `json:"-"`
	getLFMBClone                 chan *block.Block
	updateLFMB                   chan *updateLFMBWithReply `json:"-"`
	lfmbMutex                    sync.RWMutex
	latestOwnFinalizedBlockRound int64 // finalized by this node

	/* This is a cache of blocks that may include speculative blocks */
	blocks      map[datastore.Key]*block.Block
	blocksMutex *sync.RWMutex

	rounds      map[int64]round.RoundI
	roundsMutex *sync.RWMutex

	currentRound int64 `json:"-"`

	FeeStats transaction.FeeStats `json:"fee_stats"`

	LatestFinalizedBlock *block.Block `json:"latest_finalized_block,omitempty"` // Latest block on the chain the program is aware of
	lfbMutex             sync.RWMutex
	lfbSummary           *block.BlockSummary

	LatestDeterministicBlock *block.Block `json:"latest_deterministic_block,omitempty"`

	stateDB    util.NodeDB
	stateMutex *sync.RWMutex

	finalizedRoundsChannel chan round.RoundI
	finalizedBlocksChannel chan *finalizeBlockWithReply

	*Stats `json:"-"`

	BlockChain *ring.Ring `json:"-"`

	minersStake map[datastore.Key]uint64
	stakeMutex  *sync.Mutex

	nodePoolScorer node.PoolScorer

	GenerateTimeout int `json:"-"`
	genTimeoutMutex *sync.Mutex

	// syncStateTimeout is the timeout for syncing a MPT state from network
	syncStateTimeout time.Duration
	// bcStuckCheckInterval represents the BC stuck checking period
	bcStuckCheckInterval time.Duration
	// bcStuckTimeThreshold is the threshold time for checking if a BC is stuck
	bcStuckTimeThreshold time.Duration

	retryWaitTime  int
	retryWaitMutex *sync.Mutex

	blockFetcher *BlockFetcher

	crtCount int64 // Continuous/Current Round Timeout Count

	fetchedNotarizedBlockHandler FetchedNotarizedBlockHandler
	viewChanger                  ViewChanger
	afterFetcher                 AfterFetcher
	magicBlockSaver              MagicBlockSaver

	pruneStats *util.PruneStats

	configInfoDB string

	configInfoStore datastore.Store
	RoundF          round.RoundFactory

	magicBlockStartingRounds map[int64]*block.Block // block MB by starting round VC

	EventDb    *event.EventDb
	eventMutex *sync.RWMutex
	// LFB tickets channels
	getLFBTicket          chan *LFBTicket          // check out (any time)
	updateLFBTicket       chan *LFBTicket          // receive
	broadcastLFBTicket    chan *block.Block        // broadcast (update by LFB)
	subLFBTicket          chan chan *LFBTicket     // } wait for a received LFBTicket
	unsubLFBTicket        chan chan *LFBTicket     // }
	lfbTickerWorkerIsDone chan struct{}            // get rid out of context misuse
	syncLFBStateC         chan *block.BlockSummary // sync MPT state for latest finalized round
	syncMissingNodesC     chan syncPathNodes
	// precise DKG phases tracking
	phaseEvents chan PhaseEvent

	vldTxnsMtx               *sync.Mutex
	validatedTxnsCache       map[string]string // validated transactions, key as hash, value as signature
	verifyTicketsWithContext *common.WithContextFunc

	notarizedBlockVerifyC map[string]chan struct{}
	nbvcMutex             *sync.Mutex
	blockSyncC            map[string]chan chan *block.Block
	bscMutex              *sync.Mutex

	MissingNodesStat *missingNodeStat `json:"-"`

	// compute state
	computeBlockStateC chan struct{}

	OnBlockAdded func(b *block.Block)
}

type missingNodeStat struct {
	Counter   metrics.Counter
	Timer     metrics.Timer
	SyncTimer metrics.Timer
}

type syncPathNodes struct {
	round  int64
	keys   []util.Key
	replyC []chan struct{}
}

// SyncBlockReq represents a request to sync blocks, it will be
// send to sync block worker.
type SyncBlockReq struct {
	Hash     string
	Round    int64
	Num      int64
	SaveToDB bool
}

func (c *Chain) SetupEventDatabase() error {
	c.eventMutex.Lock()
	defer c.eventMutex.Unlock()
	if c.EventDb != nil {
		c.EventDb.Close()
		c.EventDb = nil
	}
	if !c.ChainConfig.DbsEvents().Enabled {
		return nil
	}

	time.Sleep(time.Second * 2)

	var err error
	c.EventDb, err = event.NewEventDbWithWorker(c.ChainConfig.DbsEvents(), c.ChainConfig.DbSettings())
	if err != nil {
		return err
	}
	return nil
}

func (c *Chain) GetEventDb() *event.EventDb {
	c.eventMutex.RLock()
	defer c.eventMutex.RUnlock()
	return c.EventDb
}

// SetBCStuckTimeThreshold sets the BC stuck time threshold
func (c *Chain) SetBCStuckTimeThreshold(threshold time.Duration) {
	c.bcStuckTimeThreshold = threshold
}

// SetBCStuckCheckInterval sets the time interval for checking BC stuck
func (c *Chain) SetBCStuckCheckInterval(interval time.Duration) {
	c.bcStuckCheckInterval = interval
}

// SetSyncStateTimeout sets the state sync timeout
func (c *Chain) SetSyncStateTimeout(syncStateTimeout time.Duration) {
	c.syncStateTimeout = syncStateTimeout
}

var chainEntityMetadata *datastore.EntityMetadataImpl

func getNodePath(path string) util.Path {
	return util.Path(encryption.Hash(path))
}

func (c *Chain) GetBlockStateNode(block *block.Block, path string, v util.MPTSerializable) error {

	c.stateMutex.Lock()
	defer c.stateMutex.Unlock()

	if block.ClientState == nil {
		return common.NewErrorf("get_block_state_node",
			"client state is nil, round %d", block.Round)
	}

	s := CreateTxnMPT(block.ClientState)
	return s.GetNodeValue(getNodePath(path), v)
}

func mbRoundOffset(rn int64) int64 {
	if rn < ViewChangeOffset+1 {
		return rn // the same
	}
	return rn - ViewChangeOffset // MB offset
}

// GetCurrentMagicBlock returns MB for current round
func (c *Chain) GetCurrentMagicBlock() *block.MagicBlock {
	var rn = c.GetCurrentRound()
	if rn == 0 {
		return c.GetLatestMagicBlock()
	}

	return c.GetMagicBlock(rn)
}

func (c *Chain) GetLatestMagicBlock() *block.MagicBlock {
	c.mbMutex.RLock()
	defer c.mbMutex.RUnlock()
	entity := c.MagicBlockStorage.GetLatest()
	if entity == nil {
		logging.Logger.Panic("failed to get magic block from mb storage")
	}
	return entity.(*block.MagicBlock)
}

func (c *Chain) GetMagicBlock(round int64) *block.MagicBlock {

	round = mbRoundOffset(round)

	c.mbMutex.RLock()
	entity := c.MagicBlockStorage.Get(round)
	if entity == nil {
		entity = c.MagicBlockStorage.GetLatest()
	}
	if entity == nil {
		logging.Logger.Panic("failed to get magic block from mb storage")
	}
	c.mbMutex.RUnlock()
	return entity.(*block.MagicBlock)
}

// GetMagicBlockNoOffset returns magic block of a given round with out offset
func (c *Chain) GetMagicBlockNoOffset(round int64) *block.MagicBlock {
	c.mbMutex.RLock()
	defer c.mbMutex.RUnlock()
	entity := c.MagicBlockStorage.Get(round)
	if entity == nil {
		entity = c.MagicBlockStorage.GetLatest()
	}
	if entity == nil {
		logging.Logger.Panic("failed to get magic block from mb storage")
	}
	return entity.(*block.MagicBlock)
}

func (c *Chain) GetPrevMagicBlock(r int64) *block.MagicBlock {

	r = mbRoundOffset(r)

	c.mbMutex.RLock()
	defer c.mbMutex.RUnlock()
	indexMB := c.MagicBlockStorage.FindRoundIndex(r)
	if indexMB <= 0 {
		return c.PreviousMagicBlock
	}
	prevRoundVC := c.MagicBlockStorage.GetRound(indexMB - 1)
	entity := c.MagicBlockStorage.Get(prevRoundVC)
	if entity != nil {
		return entity.(*block.MagicBlock)
	}
	return c.PreviousMagicBlock
}

func (c *Chain) GetPrevMagicBlockFromMB(mb *block.MagicBlock) (
	pmb *block.MagicBlock) {

	r := mbRoundOffset(mb.StartingRound)

	return c.GetPrevMagicBlock(r)
}

func (c *Chain) SetMagicBlock(mb *block.MagicBlock) {
	c.mbMutex.Lock()
	defer c.mbMutex.Unlock()
	if err := c.MagicBlockStorage.Put(mb, mb.StartingRound); err != nil {
		logging.Logger.Error("failed to put magic block", zap.Error(err))
	}

}

/*GetEntityMetadata - implementing the interface */
func (c *Chain) GetEntityMetadata() datastore.EntityMetadata {
	return chainEntityMetadata
}

/*Validate - implementing the interface */
func (c *Chain) Validate(ctx context.Context) error {
	if datastore.IsEmpty(c.ID) {
		return common.InvalidRequest("chain id is required")
	}
	if datastore.IsEmpty(c.OwnerID()) {
		return common.InvalidRequest("owner id is required")
	}
	return nil
}

/*Read - store read */
func (c *Chain) Read(ctx context.Context, key datastore.Key) error {
	return c.GetEntityMetadata().GetStore().Read(ctx, key, c)
}

/*Write - store read */
func (c *Chain) Write(ctx context.Context) error {
	return c.GetEntityMetadata().GetStore().Write(ctx, c)
}

/*Delete - store read */
func (c *Chain) Delete(ctx context.Context) error {
	return c.GetEntityMetadata().GetStore().Delete(ctx, c)
}

// DefaultSmartContractTimeout represents the default smart contract execution timeout
const DefaultSmartContractTimeout = time.Second

// NewChainFromConfig - create a new chain from config
func NewChainFromConfig() *Chain {
	chain := Provider().(*Chain)
	chain.ID = datastore.ToKey(config.Configuration().ChainID)

	chain.NotarizedBlocksCounts = make([]int64, chain.MinGenerators()+1)
	client.SetClientSignatureScheme(chain.ClientSignatureScheme())

	return chain
}

/*Provider - entity provider for chain object */
func Provider() datastore.Entity {
	c := &Chain{}
	c.ChainConfig = NewConfigImpl(&ConfigData{})
	c.ChainConfig.FromViper() //nolint: errcheck

	config.Configuration().ChainConfig = c.ChainConfig

	c.Initialize()
	c.Version = "1.0"

	c.blocks = make(map[string]*block.Block)
	c.blocksMutex = &sync.RWMutex{}

	c.rounds = make(map[int64]round.RoundI)
	c.roundsMutex = &sync.RWMutex{}
	c.eventMutex = &sync.RWMutex{}

	c.retryWaitMutex = &sync.Mutex{}
	c.genTimeoutMutex = &sync.Mutex{}
	c.stateMutex = &sync.RWMutex{}
	c.stakeMutex = &sync.Mutex{}
	c.InitializeCreationDate()
	c.nodePoolScorer = node.NewHashPoolScorer(encryption.NewXORHashScorer())

	mb := block.NewMagicBlock()
	mb.Miners = node.NewPool(node.NodeTypeMiner)
	mb.Sharders = node.NewPool(node.NodeTypeSharder)
	c.SetMagicBlock(mb)
	c.Stats = &Stats{}
	c.blockFetcher = NewBlockFetcher()

	c.getLFBTicket = make(chan *LFBTicket) // should be unbuffered
	c.getLFMB = make(chan *block.Block)
	c.getLFMBClone = make(chan *block.Block)
	c.updateLFMB = make(chan *updateLFMBWithReply, 100)
	c.updateLFBTicket = make(chan *LFBTicket, 100)      //
	c.broadcastLFBTicket = make(chan *block.Block, 100) //
	c.subLFBTicket = make(chan chan *LFBTicket, 1)      //
	c.unsubLFBTicket = make(chan chan *LFBTicket, 1)    //
	c.lfbTickerWorkerIsDone = make(chan struct{})       //
	c.syncLFBStateC = make(chan *block.BlockSummary)
	c.syncMissingNodesC = make(chan syncPathNodes, 1)

	c.phaseEvents = make(chan PhaseEvent, 1) // at least 1 for buffer required

	c.vldTxnsMtx = &sync.Mutex{}
	c.validatedTxnsCache = make(map[string]string)
	c.verifyTicketsWithContext = common.NewWithContextFunc(4)
	c.notarizedBlockVerifyC = make(map[string]chan struct{})
	c.nbvcMutex = &sync.Mutex{}
	c.blockSyncC = make(map[string]chan chan *block.Block)
	c.bscMutex = &sync.Mutex{}

	c.computeBlockStateC = make(chan struct{}, 1)
	return c
}

/*Initialize - intializes internal datastructures to start again */
func (c *Chain) Initialize() {
	c.setCurrentRound(0)
	c.SetLatestFinalizedBlock(nil)
	c.BlocksToSharder = 1
	//c.VerificationTicketsTo = AllMiners
	//c.ValidationBatchSize = 2000
	c.finalizedRoundsChannel = make(chan round.RoundI, 1)
	c.finalizedBlocksChannel = make(chan *finalizeBlockWithReply, 1)
	// TODO: debug purpose, add the stateDB back
	c.stateDB = stateDB
	//c.stateDB = util.NewMemoryNodeDB()
	c.BlockChain = ring.New(10000)
	c.minersStake = make(map[datastore.Key]uint64)
	c.magicBlockStartingRounds = make(map[int64]*block.Block)
	c.MagicBlockStorage = round.NewRoundStartingStorage()
	c.OnBlockAdded = func(b *block.Block) {
	}
	c.MissingNodesStat = &missingNodeStat{
		Counter:   metrics.GetOrRegisterCounter("missing_nodes_count", nil),
		Timer:     metrics.GetOrRegisterTimer("time_to_get_missing_nodes", nil),
		SyncTimer: metrics.GetOrRegisterTimer("time_to_sync_missing_nodes", nil),
	}
}

/*SetupEntity - setup the entity */
func SetupEntity(store datastore.Store, workdir string) {
	chainEntityMetadata = datastore.MetadataProvider()
	chainEntityMetadata.Name = "chain"
	chainEntityMetadata.Provider = Provider
	chainEntityMetadata.Store = store
	datastore.RegisterEntityMetadata("chain", chainEntityMetadata)
	SetupStateDB(workdir)
}

var stateDB *util.PNodeDB

// SetupStateDB - setup the state db
func SetupStateDB(workdir string) {

	datadir := "data/rocksdb/state"
	logsdir := "/0chain/log/rocksdb/state"
	if len(workdir) > 0 {
		datadir = filepath.Join(workdir, datadir)
		logsdir = filepath.Join(workdir, "log/rocksdb/state")
	}

	db, err := util.NewPNodeDB(datadir, logsdir)
	if err != nil {
		panic(err)
	}
	stateDB = db
}

// CloseStateDB closes the state db (rocksdb)
func CloseStateDB() {
	logging.Logger.Info("Closing StateDB")
	stateDB.Close()
	logging.Logger.Info("StateDB closed")
}

func (c *Chain) GetStateDB() util.NodeDB { return c.stateDB }

func (c *Chain) SetupConfigInfoDB(workdir string) {
	c.configInfoDB = "configdb"
	c.configInfoStore = ememorystore.GetStorageProvider()
	db, err := ememorystore.CreateDB(filepath.Join(workdir, "data/rocksdb/config"))
	if err != nil {
		panic(err)
	}
	ememorystore.AddPool(c.configInfoDB, db)
}

func (c *Chain) GetConfigInfoDB() string {
	return c.configInfoDB
}

func (c *Chain) GetConfigInfoStore() datastore.Store {
	return c.configInfoStore
}

func mustInitialState(tokens currency.Coin) *state.State {
	balance := &state.State{
		Balance: tokens,
		Nonce:   1,
	}
	err := balance.SetTxnHash("0000000000000000000000000000000000000000000000000000000000000000")
	if err != nil {
		panic(err)
	}
	return balance
}

/*setupInitialState - set up the initial state based on configuration */
func (c *Chain) setupInitialState(initStates *state.InitStates, gb *block.Block) util.MerklePatriciaTrieI {
	memMPT := util.NewLevelNodeDB(util.NewMemoryNodeDB(), c.stateDB, false)
	pmt := util.NewMerklePatriciaTrie(memMPT, util.Sequence(0), nil)

	txn := transaction.Transaction{HashIDField: datastore.HashIDField{Hash: encryption.Hash(c.OwnerID())}, ClientID: c.OwnerID()}
	stateCtx := cstate.NewStateContext(gb, pmt, &txn, nil, nil, nil, nil, nil, c.GetEventDb())
	mustInitPartitions(stateCtx)

	for _, v := range initStates.States {
		s := mustInitialState(v.Tokens)
		if _, err := stateCtx.SetClientState(v.ID, s); err != nil {
			logging.Logger.Panic("chain.stateDB insert failed", zap.Error(err))
		}

		c.emitUserEvent(stateCtx, stateToUser(v.ID, s))
		logging.Logger.Debug("init state", zap.String("client ID", v.ID), zap.Any("tokens", v.Tokens))
	}

	if err := c.addInitialStakes(initStates.Stakes, stateCtx); err != nil {
		logging.Logger.Error("init stake failed", zap.Error(err))
		panic(err)
	}

	err := faucetsc.InitConfig(stateCtx)
	if err != nil {
		logging.Logger.Error("chain.stateDB faucetsc InitConfig failed", zap.Error(err))
		panic(err)
	}

	err = minersc.InitConfig(stateCtx)
	if err != nil {
		logging.Logger.Error("chain.stateDB minersc InitConfig failed", zap.Error(err))
		panic(err)
	}

	err = storagesc.InitConfig(stateCtx)
	if err != nil {
		logging.Logger.Error("chain.stateDB storagesc InitConfig failed", zap.Error(err))
		panic(err)
	}

	err = vestingsc.InitConfig(stateCtx)
	if err != nil {
		logging.Logger.Error("chain.stateDB vestingsc InitConfig failed", zap.Error(err))
		panic(err)
	}

	err = zcnsc.InitConfig(stateCtx)
	if err != nil {
		logging.Logger.Error("chain.stateDB zcnsc InitConfig failed", zap.Error(err))
		panic(err)
	}

	gbInitedKey := encryption.RawHash("genesis block state init")
	_, err = c.stateDB.GetNode(gbInitedKey)
	switch err {
	case nil:
	case util.ErrNodeNotFound:
		logging.Logger.Info("initialize genesis block state",
			zap.Int("changes", pmt.GetChangeCount()), zap.String("root", util.ToHex(pmt.GetRoot())))
		if err := pmt.SaveChanges(context.Background(), c.stateDB, false); err != nil {
			logging.Logger.Panic("chain.stateDB save changes failed", zap.Error(err))
		}

		if err := stateDB.PutNode(gbInitedKey, util.NewValueNode()); err != nil {
			logging.Logger.Panic("set gb initialized failed", zap.Error(err))
		}

		eventDB := c.GetEventDb()
		if eventDB != nil {
			ctx, cancel := context.WithTimeout(context.Background(), 5*time.Second)
			defer cancel()
			_, err := eventDB.ProcessEvents(ctx, stateCtx.GetEvents(), 0, gb.Hash, 1, event.CommitNow())
			if err != nil {
				panic(err)
			}
		}

	default:
		logging.Logger.Panic("initialize genesis block state failed", zap.Error(err))
	}

	logging.Logger.Info("initial state root", zap.String("hash", util.ToHex(pmt.GetRoot())))
	return pmt
}

func (c *Chain) addInitialStakes(stakes []state.InitStake, balances *cstate.StateContext) error {
	for _, v := range stakes {
		providerType := spenum.ToProviderType(v.ProviderType)
		sp := stakepool.StakePool{}
		sp.Pools = map[string]*stakepool.DelegatePool{}
		if err := sp.Get(providerType, v.ProviderID, balances); err != nil {
			if err != util.ErrValueNotPresent {
				logging.Logger.Debug("init stake - invalid state", zap.Error(err))
				return err
			}
		}

		_, ok := sp.Pools[v.ClientID]
		if ok {
			logging.Logger.Debug("init stake - duplicate item",
				zap.String("provider type", v.ProviderType),
				zap.String("provider ID", v.ProviderType),
				zap.String("client ID", v.ClientID))
			return fmt.Errorf("initial stake exists with provider type: %s, provider ID %s, client ID: %s",
				v.ProviderType, v.ProviderID, v.ClientID)
		}

		dp := &stakepool.DelegatePool{
			Balance:      v.Tokens,
			Status:       spenum.Active,
			DelegateID:   v.ClientID,
			RoundCreated: balances.GetBlock().Round,
			StakedAt:     balances.GetBlock().CreationDate,
		}

		sp.Pools[v.ClientID] = dp

		if err := sp.Save(providerType, v.ProviderID, balances); err != nil {
			logging.Logger.Debug("init stake - save staking pool failed", zap.Error(err))
			return err
		}

		if c.EventDb == nil {
			continue
		}

		amount, _ := v.Tokens.Int64()
		logging.Logger.Info("emmit TagLockStakePool", zap.String("client_id", v.ClientID), zap.String("provider_id", v.ProviderType))
		lock := event.DelegatePoolLock{
			Client:       v.ClientID,
			ProviderId:   v.ProviderID,
			ProviderType: providerType,
			Amount:       amount,
		}
		balances.EmitEvent(event.TypeStats, event.TagLockStakePool, v.ClientID, lock)

		dp.EmitNew(v.ClientID, v.ProviderID, providerType, balances)
		if err := sp.EmitStakeEvent(lock.ProviderType, lock.ProviderId, balances); err != nil {
			return common.NewErrorf("stake_pool_lock_failed",
				"init stake error: %v", err)
		}
		logging.Logger.Info("init stake",
			zap.String("provider ID", v.ProviderID),
			zap.String("stake client ID", v.ClientID),
			zap.Any("tokens", v.Tokens))
	}

	return nil
}

func mustInitPartitions(state cstate.StateContextI) {
	if err := storagesc.InitPartitions(state); err != nil {
		logging.Logger.Panic("storagesc init partitions failed", zap.Error(err))
	}
}

/*GenerateGenesisBlock - Create the genesis block for the chain */
func (c *Chain) GenerateGenesisBlock(hash string, genesisMagicBlock *block.MagicBlock, initStates *state.InitStates) (round.RoundI, *block.Block) {
	//c.GenesisBlockHash = hash
	gb := block.NewBlock(c.GetKey(), 0)
	gb.CreationDate = common.Timestamp(genesisBlockCreationDate)
	gb.Hash = hash
	gb.ClientState = c.setupInitialState(initStates, gb)
	gb.SetStateStatus(block.StateSuccessful)
	gb.SetBlockState(block.StateNotarized)
	gb.ClientStateHash = gb.ClientState.GetRoot()
	gb.MagicBlock = genesisMagicBlock
	if err := c.UpdateMagicBlock(gb.MagicBlock); err != nil {
		panic(err)
	}
	gr := round.NewRound(0)
	c.SetRandomSeed(gr, genesisRandomSeed)
	gb.SetRoundRandomSeed(genesisRandomSeed)
	gr.Block = gb
	gr.AddNotarizedBlock(gb)
	gr.BlockHash = gb.Hash
	return gr, gb
}

/*AddGenesisBlock - adds the genesis block to the chain */
func (c *Chain) AddGenesisBlock(b *block.Block) {
	if b.Round != 0 {
		return
	}
	if err := c.UpdateMagicBlock(b.MagicBlock); err != nil {
		panic(err)
	}
	c.SetLatestFinalizedMagicBlock(b)
	c.SetLatestFinalizedBlock(b)
	c.SetLatestDeterministicBlock(b)
	c.blocks[b.Hash] = b
}

// AddLoadedFinalizedBlocks - adds the genesis block to the chain.
func (c *Chain) AddLoadedFinalizedBlocks(lfb, lfmb *block.Block, r *round.Round) {
	err := c.UpdateMagicBlock(lfmb.MagicBlock)
	if err != nil {
		logging.Logger.Warn("update magic block failed", zap.Error(err))
	}
	c.SetLatestFinalizedMagicBlock(lfmb)
	c.SetLatestFinalizedBlock(lfb)
	c.blocks[lfb.Hash] = lfb
	c.rounds[lfb.Round] = r
}

/*AddBlock - adds a block to the cache */
func (c *Chain) AddBlock(b *block.Block) *block.Block {
	c.blocksMutex.Lock()
	defer c.blocksMutex.Unlock()
	return c.addBlock(b)
}

/*
AddNotarizedBlockToRound - adds notarized block to round, sets RRS with block's if needed.
Client should check if block is valid notarized block, round should be created
*/
func (c *Chain) AddNotarizedBlockToRound(r round.RoundI, b *block.Block) (*block.Block, round.RoundI) {
	c.blocksMutex.Lock()
	defer c.blocksMutex.Unlock()

	/*
		Since this nb mostly from a diff node, addBlock will return local block with the same hash if exists.
		Either way the block content is same, but we will get it from the local.
	*/
	b = c.addBlock(b)

	if b.Round == c.GetCurrentRound() {
		logging.Logger.Info("Adding a notarized block for current round", zap.Int64("Round", r.GetRoundNumber()))
	}

	// Notarized block can be obtained before timeout, but received after timeout when in theory new RRS is obtained,
	// we accept this notarization and set current round RRS and timeout count
	if r.GetRandomSeed() != b.GetRoundRandomSeed() {
		logging.Logger.Debug("RRS for notarized block is different", zap.Int64("Round_rrs", r.GetRandomSeed()),
			zap.Int64("Block_rrs", b.GetRoundRandomSeed()), zap.Int("notarized_blocks_count", len(r.GetNotarizedBlocks())))
		//reset round RRS only if it has no notarized rounds yet or received notarized block was obtained during next timeout (should not happen ever)
		if len(r.GetNotarizedBlocks()) == 0 || b.RoundTimeoutCount > r.GetTimeoutCount() {
			logging.Logger.Debug("AddNotarizedBlockToRound round and block random seed different",
				zap.Int64("Round", r.GetRoundNumber()),
				zap.Int64("Round_rrs", r.GetRandomSeed()),
				zap.Int64("Block_rrs", b.GetRoundRandomSeed()),
				zap.Int("Round_timeout", r.GetTimeoutCount()),
				zap.Int("Block_round_timeout", b.RoundTimeoutCount))
			r.SetRandomSeedForNotarizedBlock(b.GetRoundRandomSeed(), c.GetMiners(r.GetRoundNumber()).Size())
			r.SetTimeoutCount(b.RoundTimeoutCount)
		}
	}

	//TODO set only if this block rank is better
	c.SetRoundRank(r, b)
	r.AddNotarizedBlock(b)

	return b, r
}

/*AddRoundBlock - add a block for a given round to the cache */
func (c *Chain) AddRoundBlock(r round.RoundI, b *block.Block) *block.Block {
	c.blocksMutex.Lock()
	defer c.blocksMutex.Unlock()
	b2 := c.addBlock(b)
	if b2 != b {
		return b2
	}
	//TODO very dangerous code, we can break block hash with changing it!!! sort it out
	//b.SetRoundRandomSeed(r.GetRandomSeed())
	//b.RoundTimeoutCount = r.GetTimeoutCount()
	c.SetRoundRank(r, b)
	return b
}

func (c *Chain) addBlock(b *block.Block) *block.Block {
	if eb, ok := c.blocks[b.Hash]; ok {
		if eb != b {
			c.MergeVerificationTickets(eb, b.GetVerificationTickets())
		}
		return eb
	}
	c.blocks[b.Hash] = b

	if b.PrevBlock == nil {
		if pb, ok := c.blocks[b.PrevHash]; ok {
			b.SetPreviousBlock(pb)
		}
	}
	for pb := b.PrevBlock; pb != nil && pb != c.LatestDeterministicBlock; pb = pb.PrevBlock {
		pb.AddUniqueBlockExtension(b)
		if c.IsFinalizedDeterministically(pb) {
			c.SetLatestDeterministicBlock(pb)
			break
		}
	}

	c.OnBlockAdded(b)
	return b
}

/*GetBlock - returns a known block for a given hash from the cache */
func (c *Chain) GetBlock(ctx context.Context, hash string) (*block.Block, error) {
	c.blocksMutex.RLock()
	defer c.blocksMutex.RUnlock()
	return c.getBlock(ctx, hash)
}

func (c *Chain) SetBlock(b *block.Block) {
	c.blocksMutex.Lock()
	c.blocks[b.Hash] = b
	c.blocksMutex.Unlock()
}

func (c *Chain) GetBlockClone(ctx context.Context, hash string) (*block.Block, error) {
	c.blocksMutex.RLock()
	defer c.blocksMutex.RUnlock()
	b, err := c.getBlock(ctx, hash)
	if err != nil {
		return nil, err
	}

	return b.Clone(), nil
}

func (c *Chain) getBlock(_ context.Context, hash string) (*block.Block, error) {
	if b, ok := c.blocks[datastore.ToKey(hash)]; ok {
		return b, nil
	}
	return nil, common.NewError(datastore.EntityNotFound, fmt.Sprintf("Block with hash (%v) not found", hash))
}

/*DeleteBlock - delete a block from the cache */
func (c *Chain) DeleteBlock(_ context.Context, b *block.Block) {
	c.blocksMutex.Lock()
	defer c.blocksMutex.Unlock()
	// if _, ok := c.blocks[b.Hash]; !ok {
	// 	return
	// }
	delete(c.blocks, b.Hash)
}

/*GetRoundBlocks - get the blocks for a given round */
func (c *Chain) GetRoundBlocks(round int64) []*block.Block {
	blocks := make([]*block.Block, 0, 1)
	c.blocksMutex.RLock()
	defer c.blocksMutex.RUnlock()
	for _, b := range c.blocks {
		if b.Round == round {
			blocks = append(blocks, b)
		}
	}
	return blocks
}

/*DeleteBlocksBelowRound - delete all the blocks below this round */
func (c *Chain) DeleteBlocksBelowRound(round int64) {
	c.blocksMutex.Lock()
	defer c.blocksMutex.Unlock()
	ts := common.Now() - 60
	blocks := make([]*block.Block, 0, len(c.blocks))
	lfb := c.GetLatestFinalizedBlock()
	for _, b := range c.blocks {
		if b.Round < round && b.CreationDate < ts && b.Round < c.LatestDeterministicBlock.Round {
			logging.Logger.Debug("found block to delete", zap.Int64("round", round),
				zap.Int64("block_round", b.Round),
				zap.Int64("current_round", c.GetCurrentRound()),
				zap.Int64("lf_round", lfb.Round))
			blocks = append(blocks, b)
		}
	}
	logging.Logger.Info("delete blocks below round",
		zap.Int64("round", c.GetCurrentRound()),
		zap.Int64("below_round", round), zap.Any("before", ts),
		zap.Int("total", len(c.blocks)), zap.Int("count", len(blocks)))
	for _, b := range blocks {
		b.Clear()
		delete(c.blocks, b.Hash)
	}

}

/*DeleteBlocks - delete a list of blocks */
func (c *Chain) DeleteBlocks(blocks []*block.Block) {
	c.blocksMutex.Lock()
	defer c.blocksMutex.Unlock()
	for _, b := range blocks {
		b.Clear()
		delete(c.blocks, b.Hash)
	}
}

/*PruneChain - prunes the chain */
func (c *Chain) PruneChain(_ context.Context, b *block.Block) {
	c.DeleteBlocksBelowRound(b.Round - 50)
}

/*ValidateMagicBlock - validate the block for a given round has the right magic block */
func (c *Chain) ValidateMagicBlock(_ context.Context, mr *round.Round, b *block.Block) bool {
	mb := c.GetLatestFinalizedMagicBlockRound(mr.GetRoundNumber())
	if mb == nil {
		logging.Logger.Error("can't get lfmb`")
		return false
	}
	return b.LatestFinalizedMagicBlockHash == mb.Hash
}

// GetGenerators - get all the block generators for a given round.
func (c *Chain) GetGenerators(r round.RoundI) []*node.Node {
	miners := r.GetMinersByRank(c.GetMiners(r.GetRoundNumber()).CopyNodes())
	genNum := getGeneratorsNum(len(miners), c.MinGenerators(), c.GeneratorsPercent())
	if genNum > len(miners) {
		logging.Logger.Warn("get generators -- the number of generators is greater than the number of miners",
			zap.Int("num_generators", genNum), zap.Int("miner_by_rank", len(miners)),
			zap.Int64("round", r.GetRoundNumber()))
		return miners
	}
	return miners[:genNum]
}

// GetGeneratorsNumOfMagicBlock returns the number of generators of given magic block
func (c *Chain) GetGeneratorsNumOfMagicBlock(mb *block.MagicBlock) int {
	if mb == nil {
		return c.MinGenerators()
	}

	return getGeneratorsNum(mb.Miners.Size(), c.MinGenerators(), c.GeneratorsPercent())
}

// GetGeneratorsNumOfRound returns the number of generators of a given round
func (c *Chain) GetGeneratorsNumOfRound(r int64) int {
	if mb := c.GetMagicBlock(r); mb != nil {
		return getGeneratorsNum(mb.Miners.Size(), c.MinGenerators(), c.GeneratorsPercent())
	}

	return c.MinGenerators()
}

// GetGeneratorsNum returns the number of generators that calculated base on current magic block
func (c *Chain) GetGeneratorsNum() int {
	if mb := c.GetCurrentMagicBlock(); mb != nil {
		return getGeneratorsNum(mb.Miners.Size(), c.MinGenerators(), c.GeneratorsPercent())
	}

	return c.MinGenerators()
}

// getGeneratorsNum calculates the number of generators
func getGeneratorsNum(minersNum, minGenerators int, generatorsPercent float64) int {
	return int(math.Max(float64(minGenerators), math.Ceil(float64(minersNum)*generatorsPercent)))
}

/*GetMiners - get all the miners for a given round */
func (c *Chain) GetMiners(round int64) *node.Pool {
	return c.GetMagicBlock(round).Miners
}

/*IsBlockSharder - checks if the sharder can store the block in the given round */
func (c *Chain) IsBlockSharder(b *block.Block, sharder *node.Node) bool {
	if c.NumReplicators() <= 0 {
		return true
	}
	scores := c.nodePoolScorer.ScoreHashString(c.GetMagicBlock(b.Round).Sharders, b.Hash)
	return sharder.IsInTop(scores, c.NumReplicators())
}

func (c *Chain) IsBlockSharderFromHash(nRound int64, bHash string, sharder *node.Node) bool {
	if c.NumReplicators() <= 0 {
		return true
	}
	scores := c.nodePoolScorer.ScoreHashString(c.GetMagicBlock(nRound).Sharders, bHash)
	return sharder.IsInTop(scores, c.NumReplicators())
}

/*CanShardBlockWithReplicators - checks if the sharder can store the block with nodes that store this block*/
func (c *Chain) CanShardBlockWithReplicators(nRound int64, hash string, sharder *node.Node) (bool, []*node.Node) {
	if c.NumReplicators() <= 0 {
		return true, c.GetMagicBlock(nRound).Sharders.CopyNodes()
	}
	scores := c.nodePoolScorer.ScoreHashString(c.GetMagicBlock(nRound).Sharders, hash)
	return sharder.IsInTopWithNodes(scores, c.NumReplicators())
}

/*ValidGenerator - check whether this block is from a valid generator */
func (c *Chain) ValidGenerator(r round.RoundI, b *block.Block) bool {
	miner := c.GetMiners(r.GetRoundNumber()).GetNode(b.MinerID)
	if miner == nil {
		return false
	}

	isGen := c.IsRoundGenerator(r, miner)
	if !isGen {
		//This is a Byzantine condition?
		logging.Logger.Info("Received a block from non-generator", zap.Int("miner", miner.SetIndex), zap.Int64("RRS", r.GetRandomSeed()))
		gens := c.GetGenerators(r)

		logging.Logger.Info("Generators are: ", zap.Int64("round", r.GetRoundNumber()))
		for _, n := range gens {
			logging.Logger.Info("generator", zap.Int("Node", n.SetIndex))
		}
	}
	return isGen
}

/*GetNotarizationThresholdCount - gives the threshold count for block to be notarized*/
func (c *Chain) GetNotarizationThresholdCount(minersNumber int) int {
	notarizedPercent := float64(c.ThresholdByCount()) / 100
	thresholdCount := float64(minersNumber) * notarizedPercent
	return int(math.Ceil(thresholdCount))
}

/*ChainHasTransaction - indicates if this chain has the transaction */
func (c *Chain) chainHasTransaction(ctx context.Context, b *block.Block, txn *transaction.Transaction) (bool, error) {
	var pb = b
	visited := 0
	for cb := b; cb != nil; pb, cb = cb, c.GetLocalPreviousBlock(ctx, cb) {
		visited++
		if cb.Round == 0 {
			return false, nil
		}
		if cb.HasTransaction(txn.Hash) {
			return true, nil
		}
		if cb.CreationDate < txn.CreationDate-common.Timestamp(transaction.TXN_TIME_TOLERANCE) {
			return false, nil
		}
	}
	if true {
		logging.Logger.Debug("chain has txn", zap.Int64("round", b.Round), zap.Int64("upto_round", pb.Round),
			zap.Any("txn_ts", txn.CreationDate), zap.Any("upto_block_ts", pb.CreationDate), zap.Int("visited", visited))
	}
	return false, ErrInsufficientChain
}

func (c *Chain) getMiningStake(minerID datastore.Key) uint64 {
	return c.minersStake[minerID]
}

// InitializeMinerPool - initialize the miners after their configuration is read
func (c *Chain) InitializeMinerPool(mb *block.MagicBlock) {
	numGenerators := c.GetGeneratorsNumOfMagicBlock(mb)
	for _, nd := range mb.Miners.CopyNodes() {
		ms := &MinerStats{}
		ms.GenerationCountByRank = make([]int64, numGenerators)
		ms.FinalizationCountByRank = make([]int64, numGenerators)
		ms.VerificationTicketsByRank = make([]int64, numGenerators)
		nd.ProtocolStats = ms
	}
}

/*AddRound - Add Round to the block */
func (c *Chain) AddRound(r round.RoundI) round.RoundI {
	c.roundsMutex.Lock()
	defer c.roundsMutex.Unlock()
	roundNumber := r.GetRoundNumber()
	er, ok := c.rounds[roundNumber]
	if ok {
		return er
	}
	c.rounds[roundNumber] = r
	return r
}

/*GetRound - get a round */
func (c *Chain) GetRound(roundNumber int64) round.RoundI {
	c.roundsMutex.RLock()
	defer c.roundsMutex.RUnlock()
	r, ok := c.rounds[roundNumber]
	if !ok {
		return nil
	}
	return r
}

func (c *Chain) GetRoundClone(roundNumber int64) round.RoundI {
	c.roundsMutex.RLock()
	defer c.roundsMutex.RUnlock()
	r, ok := c.rounds[roundNumber]
	if !ok {
		return nil
	}
	return r.Clone()
}

/*DeleteRound - delete a round and associated block data */
func (c *Chain) deleteRound(_ context.Context, r round.RoundI) {
	c.roundsMutex.Lock()
	defer c.roundsMutex.Unlock()
	delete(c.rounds, r.GetRoundNumber())
}

/*DeleteRoundsBelow - delete rounds below */
func (c *Chain) deleteRoundsBelow(roundNumber int64) {
	c.roundsMutex.Lock()
	defer c.roundsMutex.Unlock()
	rounds := make([]round.RoundI, 0, 1)
	for _, r := range c.rounds {
		if r.GetRoundNumber() < roundNumber-10 && r.GetRoundNumber() != 0 {
			rounds = append(rounds, r)
		}
	}
	for _, r := range rounds {
		r.Clear()
		delete(c.rounds, r.GetRoundNumber())
	}
}

// SetRandomSeed - set the random seed for the round.
func (c *Chain) SetRandomSeed(r round.RoundI, randomSeed int64) bool {
	c.roundsMutex.Lock()
	defer c.roundsMutex.Unlock()
	if r.HasRandomSeed() && randomSeed == r.GetRandomSeed() {
		logging.Logger.Debug("SetRandomSeed round already has the seed")
		return false
	}
	//if round was notarized once it is guaranteed that RRS is set, and in this case we will not reset it,
	//this RRS is protected with consensus and can be reset only with consensus in SetRandomSeedForNotarizedBlock
	if len(r.GetNotarizedBlocks()) > 0 {
		logging.Logger.Error("Current round has notarized block")
		return false
	}
	if randomSeed == 0 {
		logging.Logger.Error("SetRandomSeed -- seed is 0")
		return false
	}
	r.SetRandomSeed(randomSeed, c.GetMiners(r.GetRoundNumber()).Size())
	return true
}

// GetCurrentRound async safe.
func (c *Chain) GetCurrentRound() int64 {
	c.roundsMutex.RLock()
	defer c.roundsMutex.RUnlock()

	return c.getCurrentRound()
}

func (c *Chain) SetCurrentRound(r int64) {
	c.roundsMutex.Lock()
	defer c.roundsMutex.Unlock()
	current := c.getCurrentRound()
	if current > r {
		logging.Logger.Error("set_current_round trying to set previous round as current, skipping",
			zap.Int64("current_round", current), zap.Int64("to_set_round", r))
		return
	}
	if current < r {
		logging.Logger.Info("Moving to the next round", zap.Int64("next_round", r))
		c.setCurrentRound(r)
		return
	}
}

func (c *Chain) setCurrentRound(r int64) {
	c.currentRound = r
}

func (c *Chain) getCurrentRound() int64 {
	return c.currentRound
}

func (c *Chain) getBlocks() []*block.Block {
	c.blocksMutex.RLock()
	defer c.blocksMutex.RUnlock()
	var bl []*block.Block
	for _, v := range c.blocks {
		bl = append(bl, v)
	}
	return bl
}

// SetRoundRank - set the round rank of the block.
func (c *Chain) SetRoundRank(r round.RoundI, b *block.Block) {
	miners := c.GetMiners(r.GetRoundNumber())
	if miners == nil || miners.Size() == 0 {
		logging.Logger.DPanic("set_round_rank  --  empty miners", zap.Int64("round", r.GetRoundNumber()), zap.String("block", b.Hash))
	}
	bNode := miners.GetNode(b.MinerID)
	if bNode == nil {
		logging.Logger.Warn("set_round_rank  --  get node by id", zap.Int64("round", r.GetRoundNumber()),
			zap.String("block", b.Hash), zap.String("miner_id", b.MinerID))
		return
	}
	b.RoundRank = r.GetMinerRank(bNode)
}

func (c *Chain) SetGenerationTimeout(newTimeout int) {
	c.genTimeoutMutex.Lock()
	defer c.genTimeoutMutex.Unlock()
	c.GenerateTimeout = newTimeout
}

func (c *Chain) GetGenerationTimeout() int {
	c.genTimeoutMutex.Lock()
	defer c.genTimeoutMutex.Unlock()
	return c.GenerateTimeout
}

func (c *Chain) GetRetryWaitTime() int {
	c.retryWaitMutex.Lock()
	defer c.retryWaitMutex.Unlock()
	return c.retryWaitTime
}

func (c *Chain) SetRetryWaitTime(newWaitTime int) {
	c.retryWaitMutex.Lock()
	defer c.retryWaitMutex.Unlock()
	c.retryWaitTime = newWaitTime
}

/*GetUnrelatedBlocks - get blocks that are not related to the chain of the given block */
func (c *Chain) GetUnrelatedBlocks(maxBlocks int, b *block.Block) []*block.Block {
	c.blocksMutex.RLock()
	defer c.blocksMutex.RUnlock()
	var blocks []*block.Block
	var chain = make(map[datastore.Key]*block.Block)
	var prevRound = b.Round
	for pb := b.PrevBlock; pb != nil; pb = pb.PrevBlock {
		prevRound = pb.Round
		chain[pb.Hash] = pb
	}
	for _, rb := range c.blocks {
		if rb.Round >= prevRound && rb.Round < b.Round && common.WithinTime(int64(b.CreationDate), int64(rb.CreationDate), transaction.TXN_TIME_TOLERANCE) {
			if _, ok := chain[rb.Hash]; !ok {
				blocks = append(blocks, rb)
			}
			if len(blocks) >= maxBlocks {
				break
			}
		}
	}
	sort.SliceStable(blocks, func(i, j int) bool { return blocks[i].Round > blocks[j].Round })
	return blocks
}

// ResetRoundTimeoutCount - reset the counter
func (c *Chain) ResetRoundTimeoutCount() {
	atomic.SwapInt64(&c.crtCount, 0)
}

// IncrementRoundTimeoutCount - increment the counter
func (c *Chain) IncrementRoundTimeoutCount() {
	atomic.AddInt64(&c.crtCount, 1)
}

// GetRoundTimeoutCount - get the counter
func (c *Chain) GetRoundTimeoutCount() int64 {
	return atomic.LoadInt64(&c.crtCount)
}

// GetSignatureScheme - get the signature scheme used by this chain
func (c *Chain) GetSignatureScheme() encryption.SignatureScheme {
	return encryption.GetSignatureScheme(c.ClientSignatureScheme())
}

// CanShardBlocks - is the network able to effectively shard the blocks?
func (c *Chain) CanShardBlocks(nRound int64) bool {
	mb := c.GetMagicBlock(nRound)
	activeShardersNum := mb.Sharders.GetActiveCount()
	mbShardersNum := mb.Sharders.Size()

	if activeShardersNum*100 < mbShardersNum*c.MinActiveSharders() {
		logging.Logger.Error("CanShardBlocks - can not shard blocks",
			zap.Int("active sharders", activeShardersNum),
			zap.Int("sharders size", mbShardersNum),
			zap.Int("min active sharders", c.MinActiveSharders()),
			zap.Int("left", activeShardersNum*100),
			zap.Int("right", mbShardersNum*c.MinActiveSharders()))
		return false
	}

	return true
}

// CanShardBlocksSharders - is the network able to effectively shard the blocks?
func (c *Chain) CanShardBlocksSharders(sharders *node.Pool) bool {
	return sharders.GetActiveCount()*100 >= sharders.Size()*c.MinActiveSharders()
}

// CanReplicateBlock - can the given block be effectively replicated?
func (c *Chain) CanReplicateBlock(b *block.Block) bool {

	if c.NumReplicators() <= 0 || c.MinActiveReplicators() == 0 {
		return c.CanShardBlocks(b.Round)
	}

	var (
		mb     = c.GetMagicBlock(b.Round)
		scores = c.nodePoolScorer.ScoreHashString(mb.Sharders, b.Hash)

		arCount  int
		minScore int32
	)

	if len(scores) == 0 {
		return c.CanShardBlocks(b.Round)
	}

	minScore = scores[len(scores)-1].Score

	for i := 0; i < len(scores); i++ {
		if scores[i].Score < minScore {
			break
		}
		if scores[i].Node.IsActive() {
			arCount++
			if arCount*100 >= c.NumReplicators()*c.MinActiveReplicators() {
				return true
			}
		}
	}

	return false
}

// SetFetchedNotarizedBlockHandler - setter for FetchedNotarizedBlockHandler
func (c *Chain) SetFetchedNotarizedBlockHandler(fnbh FetchedNotarizedBlockHandler) {
	c.fetchedNotarizedBlockHandler = fnbh
}

func (c *Chain) SetViewChanger(vcr ViewChanger) {
	c.viewChanger = vcr
}

func (c *Chain) SetAfterFetcher(afr AfterFetcher) {
	c.afterFetcher = afr
}

func (c *Chain) SetMagicBlockSaver(mbs MagicBlockSaver) {
	c.magicBlockSaver = mbs
}

// GetPruneStats - get the current prune stats
func (c *Chain) GetPruneStats() *util.PruneStats {
	return c.pruneStats
}

// HasClientStateStored returns true if given client state can be obtained
// from state db of the Chain.
func (c *Chain) HasClientStateStored(clientStateHash util.Key) bool {
	_, err := c.stateDB.GetNode(clientStateHash)
	return err == nil
}

// InitBlockState - initialize the block's state with the database state.
func (c *Chain) InitBlockState(b *block.Block) (err error) {
	if err = b.InitStateDB(c.stateDB); err != nil {
		logging.Logger.Error("init block state", zap.Int64("round", b.Round),
			zap.String("state", util.ToHex(b.ClientStateHash)),
			zap.Error(err))

		if err == util.ErrNodeNotFound {
			// get state from network
			logging.Logger.Info("init block state by syncing block state from network")
			ctx, cancel := context.WithTimeout(context.Background(), 10*time.Second)
			defer cancel()
			doneC := make(chan struct{})
			errC := make(chan error)
			go func() {
				defer close(doneC)
				if err := c.GetBlockStateChange(b); err != nil {
					errC <- err
				}
			}()

			select {
			case <-ctx.Done():
				logging.Logger.Error("init block state failed",
					zap.Int64("round", b.Round),
					zap.Error(err))
			case err := <-errC:
				logging.Logger.Error("init block state failed", zap.Error(err))
			case <-doneC:
				logging.Logger.Info("init block state by synching block state from network successfully",
					zap.Int64("round", b.Round))
			}
		}
		return
	}
	logging.Logger.Info("init block state successful", zap.Int64("round", b.Round),
		zap.String("state", util.ToHex(b.ClientStateHash)))
	return
}

// SetLatestFinalizedBlock - set the latest finalized block.
func (c *Chain) SetLatestFinalizedBlock(b *block.Block) {
	if b == nil {
		return
	}

	c.lfbMutex.Lock()
	c.LatestFinalizedBlock = b
<<<<<<< HEAD
	logging.Logger.Debug("set lfb",
		zap.Int64("round", b.Round),
		zap.String("block", b.Hash),
		zap.Bool("state_computed", b.IsStateComputed()))
	bs := b.GetSummary()
	c.lfbSummary = bs
	c.BroadcastLFBTicket(context.Background(), b)
	if !node.Self.IsSharder() {
=======
	if b != nil {
		logging.Logger.Debug("set lfb",
			zap.Int64("round", b.Round),
			zap.String("block", b.Hash),
			zap.Bool("state_computed", b.IsStateComputed()))
		bs := b.GetSummary()
		c.lfbSummary = bs
		c.BroadcastLFBTicket(context.Background(), b)
>>>>>>> 9c8550da
		go c.notifyToSyncFinalizedRoundState(bs)
	}
	c.lfbMutex.Unlock()

	if b.Round > 0 {
		// do not store genesis block, otherwise it would re-write the LFB to 0 round every time
		// on restarting
		if err := c.StoreLFBRound(b.Round, b.Hash); err != nil {
			logging.Logger.Warn("set lfb - store round to state DB failed",
				zap.Int64("round", b.Round),
				zap.String("block", b.Hash),
				zap.Error(err))
		}
	}

	// add LFB to blocks cache
	c.updateConfig(b)
	c.blocksMutex.Lock()
	defer c.blocksMutex.Unlock()
	cb, ok := c.blocks[b.Hash]
	if !ok {
		c.blocks[b.Hash] = b
	} else {
		if b.ClientState != nil && cb.ClientState != b.ClientState {
			cb.ClientState = b.ClientState
		}
	}
}

func (c *Chain) getClientState(pb *block.Block) (util.MerklePatriciaTrieI, error) {
	if pb == nil || pb.ClientState == nil {
		return nil, fmt.Errorf("cannot get MPT from latest finalized block %v", pb)
	}
	return pb.ClientState, nil
}

func getConfigMap(clientState util.MerklePatriciaTrieI) (*minersc.GlobalSettings, error) {
	if clientState == nil {
		return nil, errors.New("client state is nil")
	}

	gl := &minersc.GlobalSettings{
		Fields: make(map[string]string),
	}
	err := clientState.GetNodeValue(util.Path(encryption.Hash(minersc.GLOBALS_KEY)), gl)
	if err != nil {
		return nil, err
	}

	return gl, nil
}

func (c *Chain) updateConfig(pb *block.Block) {
	clientState, err := c.getClientState(pb)
	if err != nil {
		// This might happen after stopping and starting the miners
		// and the MPT has not been setup yet.
		logging.Logger.Error("cannot get the client state from last block",
			zap.Error(err),
		)
		return
	}

	configMap, err := getConfigMap(clientState)
	if err != nil {
		logging.Logger.Error("cannot get global settings",
			zap.Int64("start of round", pb.Round),
			zap.Error(err),
		)
		return
	}

	err = c.ChainConfig.Update(configMap.Fields, configMap.Version)
	if err != nil {
		logging.Logger.Error("cannot update global settings",
			zap.Int64("start of round", pb.Round),
			zap.Error(err),
		)
	}

	if c.EventDb != nil {
		err = c.EventDb.UpdateSettings(configMap.Fields)
		if err != nil {
			logging.Logger.Error("updating event database settings",
				zap.Int64("start of round", pb.Round),
				zap.Error(err),
			)
		}
	}

	logging.Logger.Info("config has been updated successfully",
		zap.Int64("start of round", pb.Round))

}

// GetLatestFinalizedBlock - get the latest finalized block.
func (c *Chain) GetLatestFinalizedBlock() *block.Block {
	c.lfbMutex.RLock()
	defer c.lfbMutex.RUnlock()
	return c.LatestFinalizedBlock
}

// GetLatestFinalizedBlockSummary - get the latest finalized block summary.
func (c *Chain) GetLatestFinalizedBlockSummary() *block.BlockSummary {
	c.lfbMutex.RLock()
	defer c.lfbMutex.RUnlock()
	return c.lfbSummary
}

func (c *Chain) IsActiveInChain() bool {
	var (
		mb          = c.GetCurrentMagicBlock()
		lfb         = c.GetLatestFinalizedBlock()
		olfbr       = c.LatestOwnFinalizedBlockRound()
		selfNodeKey = node.Self.Underlying().GetKey()
		crn         = c.GetCurrentRound()
	)
	return lfb.Round == olfbr && mb.IsActiveNode(selfNodeKey, crn)
}

func (c *Chain) UpdateMagicBlock(newMagicBlock *block.MagicBlock) error {
	if newMagicBlock.Miners == nil || newMagicBlock.Miners.Size() == 0 {
		return common.NewError("failed to update magic block",
			"there are no miners in the magic block")
	}

	var (
		self = node.Self.Underlying().GetKey()
	)
	lfmb := c.GetLatestFinalizedMagicBlock(common.GetRootContext())

	if lfmb != nil && newMagicBlock.IsActiveNode(self, c.GetCurrentRound()) &&
		lfmb.MagicBlockNumber == newMagicBlock.MagicBlockNumber-1 &&
		lfmb.MagicBlock.Hash != newMagicBlock.PreviousMagicBlockHash {

		logging.Logger.Error("failed to update magic block",
			zap.String("finalized_magic_block_hash", lfmb.MagicBlock.Hash),
			zap.String("new_magic_block_previous_hash", newMagicBlock.PreviousMagicBlockHash))
		return common.NewError("failed to update magic block",
			fmt.Sprintf("magic block's previous magic block hash (%v) doesn't equal latest finalized magic block id (%v)", newMagicBlock.PreviousMagicBlockHash, lfmb.MagicBlock.Hash))
	}

	// there's no new magic block
	if lfmb != nil && newMagicBlock.StartingRound <= lfmb.StartingRound {
		return nil
	}

	// initialize magicblock nodepools
	if err := c.UpdateNodesFromMagicBlock(newMagicBlock); err != nil {
		return common.NewErrorf("failed to update magic block", "%v", err)
	}

	if lfmb != nil {
		logging.Logger.Info("update magic block",
			zap.Int("old magic block miners num", lfmb.Miners.Size()),
			zap.Int("new magic block miners num", newMagicBlock.Miners.Size()),
			zap.Int64("old mb starting round", lfmb.StartingRound),
			zap.Int64("new mb starting round", newMagicBlock.StartingRound))

		if lfmb.Hash == newMagicBlock.PreviousMagicBlockHash {
			logging.Logger.Info("update magic block -- hashes match ",
				zap.String("LFMB previous MB hash", lfmb.PreviousMagicBlockHash),
				zap.String("new MB previous MB hash", newMagicBlock.PreviousMagicBlockHash))
			c.PreviousMagicBlock = lfmb.MagicBlock
		}
	}

	c.SetMagicBlock(newMagicBlock)
	return nil
}

func (c *Chain) UpdateNodesFromMagicBlock(newMagicBlock *block.MagicBlock) error {
	if err := c.SetupNodes(newMagicBlock); err != nil {
		return err
	}

	c.InitializeMinerPool(newMagicBlock)
	c.GetNodesPreviousInfo(newMagicBlock)

	// reset the monitor
	ResetStatusMonitor(newMagicBlock.StartingRound)
	return nil
}

func (c *Chain) SetupNodes(mb *block.MagicBlock) error {
	for _, mn := range mb.Miners.CopyNodesMap() {
		if err := node.Setup(mn); err != nil {
			return err
		}
	}
	for _, sh := range mb.Sharders.CopyNodesMap() {
		if err := node.Setup(sh); err != nil {
			return err
		}
	}

	return nil
}

func (c *Chain) SetLatestOwnFinalizedBlockRound(r int64) {
	c.lfbMutex.Lock()
	defer c.lfbMutex.Unlock()

	c.latestOwnFinalizedBlockRound = r
}

func (c *Chain) LatestOwnFinalizedBlockRound() int64 {
	c.lfbMutex.RLock()
	defer c.lfbMutex.RUnlock()

	return c.latestOwnFinalizedBlockRound
}

// SetLatestFinalizedMagicBlock - set the latest finalized block.
// TODO: this should be called when UpdateMagicBlock is called successfully
func (c *Chain) SetLatestFinalizedMagicBlock(b *block.Block) {

	if b == nil || b.MagicBlock == nil {
		return
	}

	latest := c.GetLatestFinalizedMagicBlock(common.GetRootContext())
	if latest != nil && latest.MagicBlock != nil &&
		latest.MagicBlock.MagicBlockNumber == b.MagicBlock.MagicBlockNumber-1 &&
		latest.MagicBlock.Hash != b.MagicBlock.PreviousMagicBlockHash {

		logging.Logger.DPanic(fmt.Sprintf("failed to set finalized magic block -- "+
			"hashes don't match up: chain's finalized block hash %v, block's"+
			" magic block previous hash %v",
			latest.MagicBlock.Hash,
			b.MagicBlock.PreviousMagicBlockHash))
	}

	if latest != nil && latest.MagicBlock.Hash == b.MagicBlock.Hash {
		return
	}

	logging.Logger.Warn("update lfmb",
		zap.Int64("mb_sr", b.MagicBlock.StartingRound),
		zap.String("mb_hash", b.MagicBlock.Hash))

	c.lfmbMutex.Lock()
	c.magicBlockStartingRounds[b.MagicBlock.StartingRound] = b
	c.lfmbMutex.Unlock()

	if latest == nil || b.StartingRound >= latest.StartingRound {
		c.updateLatestFinalizedMagicBlock(context.Background(), b)
	}
}

// GetLatestFinalizedMagicBlock returns a the latest finalized magic block
func (c *Chain) GetLatestFinalizedMagicBlock(ctx context.Context) (lfb *block.Block) {
	select {
	case lfb = <-c.getLFMB:
	case <-ctx.Done():
	}
	return
}

// GetLatestFinalizedMagicBlockClone returns a deep cloned latest finalized magic block
func (c *Chain) GetLatestFinalizedMagicBlockClone(ctx context.Context) (lfb *block.Block) {
	select {
	case lfb = <-c.getLFMBClone:
	case <-ctx.Done():
	}
	return
}

func (c *Chain) GetNodesPreviousInfo(mb *block.MagicBlock) {
	prevMB := c.GetPrevMagicBlockFromMB(mb)
	if prevMB != nil {
		numGenerators := c.GetGeneratorsNumOfMagicBlock(prevMB)
		for key, miner := range mb.Miners.CopyNodesMap() {
			if old := prevMB.Miners.GetNode(key); old != nil {
				miner.SetNode(old)
				if miner.ProtocolStats == nil {
					ms := &MinerStats{}
					ms.GenerationCountByRank = make([]int64, numGenerators)
					ms.FinalizationCountByRank = make([]int64, numGenerators)
					ms.VerificationTicketsByRank = make([]int64, numGenerators)
					miner.ProtocolStats = ms
				}
			}
		}
		for key, sharder := range mb.Sharders.CopyNodesMap() {
			if old := prevMB.Sharders.GetNode(key); old != nil {
				sharder.SetNode(old)
			}
		}
	}
}

func (c *Chain) Stop() {
	if stateDB != nil {
		stateDB.Flush()
	}
}

// PruneRoundStorage pruning storage
func (c *Chain) PruneRoundStorage(getTargetCount func(storage round.RoundStorage) int,
	storages ...round.RoundStorage) {

	for _, storage := range storages {
		targetCount := getTargetCount(storage)
		if targetCount == 0 {
			logging.Logger.Debug("prune storage -- skip. disabled")
			continue
		}
		rounds := storage.GetRounds()
		countRounds := len(rounds)
		if countRounds > targetCount {
			r := rounds[countRounds-targetCount-1]
			if err := storage.Prune(r); err != nil {
				logging.Logger.Error("failed to prune storage",
					zap.Int("count_rounds", countRounds),
					zap.Int("count_dest_prune", targetCount),
					zap.Int64("round", r),
					zap.Error(err))
			} else {
				logging.Logger.Debug("prune storage", zap.Int64("round", r))
			}
		}
	}
}

// ResetStatusMonitor resetting the node monitoring worker
func ResetStatusMonitor(round int64) {
	UpdateNodes <- round
}

func (c *Chain) SetLatestDeterministicBlock(b *block.Block) {
	lfb := c.LatestDeterministicBlock
	if lfb == nil || b.Round >= lfb.Round {
		c.LatestDeterministicBlock = b
	}
}

func (c *Chain) callViewChange(ctx context.Context, lfb *block.Block) ( //nolint: unused
	err error) {

	if c.viewChanger == nil {
		return // no ViewChanger no work here
	}

	// extract and send DKG phase first
	var pn minersc.PhaseNode
	if pn, err = c.GetPhaseOfBlock(lfb); err != nil {
		return common.NewErrorf("view_change", "getting phase node: %v", err)
	}

	// even if it executed on a shader we don't treat this phase as obtained
	// from sharders
	c.sendPhase(pn, false) // optimistic, never block here

	// this work is different for miners and sharders
	return c.viewChanger.ViewChange(ctx, lfb)
}

func (c *Chain) notifyToSyncFinalizedRoundState(bs *block.BlockSummary) {
	select {
	case c.syncLFBStateC <- bs:
	case <-time.NewTimer(notifySyncLFRStateTimeout).C:
		logging.Logger.Error("Send sync state for finalized round timeout")
	}
}

// UpdateBlocks updates block
func (c *Chain) UpdateBlocks(bs []*block.Block) {
	for i := range bs {
		r := c.GetRound(bs[i].Round)
		if r != nil {
			r.UpdateNotarizedBlock(bs[i])
		}
	}
	c.blocksMutex.Lock()
	defer c.blocksMutex.Unlock()
	for i := range bs {
		c.blocks[bs[i].Hash] = bs[i]
	}
}

// The ViewChanger represents node makes view change where a block with new
// magic block finalized. It called for every finalized block and used not
// only for a ViewChange.
type ViewChanger interface {
	// ViewChange is method called for every finalized block.
	ViewChange(ctx context.Context, lfb *block.Block) (err error)
}

// The AfterFetcher represents hooks performed during asynchronous finalized
// blocks fetching.
type AfterFetcher interface {
	// AfterFetch performed just after a block fetched verified and validated.
	// E.g. before the fetch function made some changes in the Chan. The
	// AfterFetch can be used to reject the block returning error. It never
	// receive an unverified and invalid block.
	AfterFetch(ctx context.Context, b *block.Block) (err error)
}

func (c *Chain) LoadMinersPublicKeys() error {
	mb := c.GetLatestFinalizedMagicBlock(common.GetRootContext())
	if mb == nil {
		return nil
	}

	for _, nd := range mb.Miners.Nodes {
		var pk bls.PublicKey
		if err := pk.DeserializeHexStr(nd.PublicKey); err != nil {
			return err
		}
	}

	return nil
}

func (c *Chain) AddValidatedTxns(hash, sig string) {
	c.vldTxnsMtx.Lock()
	c.validatedTxnsCache[hash] = sig
	c.vldTxnsMtx.Unlock()
}

func (c *Chain) DeleteValidatedTxns(hashes []string) {
	c.vldTxnsMtx.Lock()
	for _, hash := range hashes {
		delete(c.validatedTxnsCache, hash)
	}
	c.vldTxnsMtx.Unlock()
}

// FilterOutValidatedTxns filters out validated transactions
func (c *Chain) FilterOutValidatedTxns(txns []*transaction.Transaction) []*transaction.Transaction {
	needValidTxns := make([]*transaction.Transaction, 0, len(txns))
	c.vldTxnsMtx.Lock()
	for i, txn := range txns {
		sig, ok := c.validatedTxnsCache[txn.Hash]
		if ok && txn.Signature == sig {
			continue
		}

		needValidTxns = append(needValidTxns, txns[i])
	}
	c.vldTxnsMtx.Unlock()

	return needValidTxns
}

// BlockTicketsVerifyWithLock ensures that only one goroutine is allowed
// to verify the tickets for the same block.
func (c *Chain) BlockTicketsVerifyWithLock(ctx context.Context, blockHash string, f func() error) error {
	c.nbvcMutex.Lock()
	defer c.nbvcMutex.Unlock()
	ch, ok := c.notarizedBlockVerifyC[blockHash]
	if !ok {
		// only one gorountine is allowed for each block notarization tickets verification
		ch = make(chan struct{}, 1)
		c.notarizedBlockVerifyC[blockHash] = ch
	}

	select {
	case ch <- struct{}{}:
		defer func() {
			<-ch
		}()

		return f()
	case <-ctx.Done():
		return ctx.Err()
	}
}<|MERGE_RESOLUTION|>--- conflicted
+++ resolved
@@ -1476,7 +1476,6 @@
 
 	c.lfbMutex.Lock()
 	c.LatestFinalizedBlock = b
-<<<<<<< HEAD
 	logging.Logger.Debug("set lfb",
 		zap.Int64("round", b.Round),
 		zap.String("block", b.Hash),
@@ -1484,19 +1483,7 @@
 	bs := b.GetSummary()
 	c.lfbSummary = bs
 	c.BroadcastLFBTicket(context.Background(), b)
-	if !node.Self.IsSharder() {
-=======
-	if b != nil {
-		logging.Logger.Debug("set lfb",
-			zap.Int64("round", b.Round),
-			zap.String("block", b.Hash),
-			zap.Bool("state_computed", b.IsStateComputed()))
-		bs := b.GetSummary()
-		c.lfbSummary = bs
-		c.BroadcastLFBTicket(context.Background(), b)
->>>>>>> 9c8550da
-		go c.notifyToSyncFinalizedRoundState(bs)
-	}
+  go c.notifyToSyncFinalizedRoundState(bs)
 	c.lfbMutex.Unlock()
 
 	if b.Round > 0 {

--- conflicted
+++ resolved
@@ -39,14 +39,7 @@
 const genesisRandomSeed = 839695260482366273
 
 var (
-<<<<<<< HEAD
-	// ErrPreviousBlockUnavailable - error for previous block is not available.
-	ErrPreviousBlockUnavailable = errors.New(PreviousBlockUnavailable,
-		"Previous block is not available")
-	ErrInsufficientChain = errors.New("insufficient_chain",
-=======
 	ErrInsufficientChain = common.NewError("insufficient_chain",
->>>>>>> 927416de
 		"Chain length not sufficient to perform the logic")
 )
 

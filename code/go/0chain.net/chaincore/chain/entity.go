--- conflicted
+++ resolved
@@ -267,20 +267,6 @@
 	}
 	if entity == nil {
 		logging.Logger.Panic("failed to get magic block from mb storage")
-	}
-	return entity.(*block.MagicBlock)
-}
-
-// GetMagicBlockNoOffset returns magic block of a given round with out offset
-func (c *Chain) GetMagicBlockNoOffset(round int64) *block.MagicBlock {
-	c.mbMutex.RLock()
-	defer c.mbMutex.RUnlock()
-	entity := c.MagicBlockStorage.Get(round)
-	if entity == nil {
-		entity = c.MagicBlockStorage.GetLatest()
-	}
-	if entity == nil {
-		Logger.Panic("failed to get magic block from mb storage")
 	}
 	return entity.(*block.MagicBlock)
 }
@@ -1312,11 +1298,7 @@
 		lfmb.MagicBlockNumber == newMagicBlock.MagicBlockNumber-1 &&
 		lfmb.MagicBlockHash != newMagicBlock.PreviousMagicBlockHash {
 
-<<<<<<< HEAD
-		Logger.Error("failed to update magic block",
-=======
 		logging.Logger.Error("failed to update magic block",
->>>>>>> b8e50468
 			zap.Any("finalized_magic_block_hash", lfmb.MagicBlockHash),
 			zap.Any("new_magic_block_previous_hash", newMagicBlock.PreviousMagicBlockHash))
 		return common.NewError("failed to update magic block",

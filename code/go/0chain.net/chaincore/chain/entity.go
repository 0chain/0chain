--- conflicted
+++ resolved
@@ -1296,10 +1296,12 @@
 		cb, ok := c.blocks[b.Hash]
 		if !ok {
 			c.blocks[b.Hash] = b
-		} else {
-			if b.ClientState != nil && cb.ClientState != b.ClientState {
-				cb.ClientState = b.ClientState
-			}
+			return
+		}
+		if b.ClientState == nil {
+			b.ClientState = cb.ClientState
+		} else if cb.ClientState == nil {
+			cb.ClientState = b.ClientState
 		}
 	}
 
@@ -1365,12 +1367,9 @@
 			fmt.Sprintf("magic block's previous magic block hash (%v) doesn't equal latest finalized magic block id (%v)", newMagicBlock.PreviousMagicBlockHash, lfmb.MagicBlockHash))
 	}
 
-<<<<<<< HEAD
 	// initialize magicblock nodepools
 	c.UpdateNodesFromMagicBlock(newMagicBlock)
 
-=======
->>>>>>> e083d39c
 	mb := c.GetCurrentMagicBlock()
 
 	logging.Logger.Info("update magic block",

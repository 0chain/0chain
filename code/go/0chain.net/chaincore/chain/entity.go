--- conflicted
+++ resolved
@@ -590,7 +590,7 @@
 		logging.Logger.Debug("init state", zap.String("client ID", v.ID), zap.Any("tokens", v.Tokens))
 	}
 
-	if err := c.addInitialStakes(initStates.Stakes, stateCtx, gb.CreationDate); err != nil {
+	if err := c.addInitialStakes(initStates.Stakes, stateCtx); err != nil {
 		logging.Logger.Error("init stake failed", zap.Error(err))
 		panic(err)
 	}
@@ -656,12 +656,7 @@
 	return pmt
 }
 
-<<<<<<< HEAD
-func (c *Chain) addInitialStakes(stakes []state.InitStake, balances cstate.StateContextI, gbCreationDate common.Timestamp) error {
-	edbDelegatePools := make([]*event.DelegatePool, 0, len(stakes))
-=======
 func (c *Chain) addInitialStakes(stakes []state.InitStake, balances *cstate.StateContext) error {
->>>>>>> 53b0c40f
 	for _, v := range stakes {
 		providerType := spenum.ToProviderType(v.ProviderType)
 		sp := stakepool.StakePool{}
@@ -691,19 +686,7 @@
 			StakedAt:     balances.GetBlock().CreationDate,
 		}
 
-<<<<<<< HEAD
-		edbDelegatePools = append(edbDelegatePools, &event.DelegatePool{
-			PoolID:       v.ClientID,
-			ProviderType: providerType,
-			ProviderID:   v.ProviderID,
-			DelegateID:   v.ClientID,
-			Balance:      v.Tokens,
-			RoundCreated: 0, // genesis round
-			StakedAt:     gbCreationDate,
-		})
-=======
 		sp.Pools[v.ClientID] = dp
->>>>>>> 53b0c40f
 
 		if err := sp.Save(providerType, v.ProviderID, balances); err != nil {
 			logging.Logger.Debug("init stake - save staking pool failed", zap.Error(err))

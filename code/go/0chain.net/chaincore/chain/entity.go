--- conflicted
+++ resolved
@@ -659,18 +659,7 @@
 			StakedAt:     balances.GetBlock().CreationDate,
 		}
 
-<<<<<<< HEAD
 		sp.Pools[v.ClientID] = dp
-=======
-		edbDelegatePools = append(edbDelegatePools, &event.DelegatePool{
-			PoolID:       v.ClientID,
-			ProviderType: providerType,
-			ProviderID:   v.ProviderID,
-			DelegateID:   v.ClientID,
-			Balance:      v.Tokens,
-			RoundCreated: 0, // genesis round
-		})
->>>>>>> 890a6574
 
 		if err := sp.Save(providerType, v.ProviderID, balances); err != nil {
 			logging.Logger.Debug("init stake - save staking pool failed", zap.Error(err))

package chain

import (
	"container/ring"
	"context"
	"fmt"
	"math"
	"sort"
	"sync"
	"time"

	"0chain.net/chaincore/client"
	"0chain.net/core/ememorystore"
	"0chain.net/core/encryption"
	"0chain.net/core/logging"

	"0chain.net/chaincore/block"
	"0chain.net/chaincore/config"
	"0chain.net/chaincore/node"
	"0chain.net/chaincore/round"
	"0chain.net/chaincore/state"
	"0chain.net/chaincore/transaction"
	"0chain.net/core/common"
	"0chain.net/core/datastore"

	"0chain.net/core/util"
	"0chain.net/smartcontract/minersc"

	"github.com/spf13/viper"

	"go.uber.org/zap"
)

//PreviousBlockUnavailable - to indicate an error condition when the previous
// block of a given block is not available.
const PreviousBlockUnavailable = "previous_block_unavailable"

// notifySyncLFRStateTimeout is the maximum time allowed for sending a notification
// to a channel for syncing the latest finalized round state.
const notifySyncLFRStateTimeout = 3 * time.Second

var (
	// ErrPreviousBlockUnavailable - error for previous block is not available.
	ErrPreviousBlockUnavailable = common.NewError(PreviousBlockUnavailable,
		"Previous block is not available")
	ErrInsufficientChain = common.NewError("insufficient_chain",
		"Chain length not sufficient to perform the logic")
)

const (
	NOTARIZED = 1
	FINALIZED = 2

	AllMiners  = 11
	Generator  = 12
	Generators = 13

	// ViewChangeOffset is offset between block with new MB (501) and the block
	// where the new MB should be used (505).
	ViewChangeOffset = 4
)

/*ServerChain - the chain object of the chain  the server is responsible for */
var ServerChain *Chain

/*SetServerChain - set the server chain object */
func SetServerChain(c *Chain) {
	ServerChain = c
}

/*GetServerChain - returns the chain object for the server chain */
func GetServerChain() *Chain {
	return ServerChain
}

/*BlockStateHandler - handles the block state changes */
type BlockStateHandler interface {
	// SaveMagicBlock in store if it's about LFMB next in chain. It can return
	// nil if it don't have this ability.
	SaveMagicBlock() MagicBlockSaveFunc
	UpdatePendingBlock(ctx context.Context, b *block.Block, txns []datastore.Entity)
	UpdateFinalizedBlock(ctx context.Context, b *block.Block)
}

/*Chain - data structure that holds the chain data*/
type Chain struct {
	datastore.IDField
	datastore.VersionField
	datastore.CreationDateField

	mutexViewChangeMB sync.RWMutex

	//Chain config goes into this object
	*Config

	MagicBlockStorage round.RoundStorage `json:"-"`

	PreviousMagicBlock *block.MagicBlock `json:"-"`
	mbMutex            sync.RWMutex

	latestFinalizedMagicBlock    *block.Block `json:"-"`
	lfmbMutex                    sync.RWMutex
	latestOwnFinalizedBlockRound int64 // finalized by this node

	/* This is a cache of blocks that may include speculative blocks */
	blocks      map[datastore.Key]*block.Block
	blocksMutex *sync.RWMutex

	rounds      map[int64]round.RoundI
	roundsMutex *sync.RWMutex

	currentRound int64 `json:"-"`

	FeeStats transaction.TransactionFeeStats `json:"fee_stats"`

	LatestFinalizedBlock *block.Block `json:"latest_finalized_block,omitempty"` // Latest block on the chain the program is aware of
	lfbMutex             sync.RWMutex
	lfbSummary           *block.BlockSummary

	LatestDeterministicBlock *block.Block `json:"latest_deterministic_block,omitempty"`

	clientStateDeserializer state.DeserializerI
	stateDB                 util.NodeDB
	stateMutex              *sync.RWMutex

	finalizedRoundsChannel chan round.RoundI
	finalizedBlocksChannel chan *block.Block

	*Stats `json:"-"`

	BlockChain *ring.Ring `json:"-"`

	minersStake map[datastore.Key]int
	stakeMutex  *sync.Mutex

	nodePoolScorer node.PoolScorer

	GenerateTimeout int `json:"-"`
	genTimeoutMutex *sync.Mutex

	// syncStateTimeout is the timeout for syncing a MPT state from network
	syncStateTimeout time.Duration
	// bcStuckCheckInterval represents the BC stuck checking period
	bcStuckCheckInterval time.Duration
	// bcStuckTimeThreshold is the threshold time for checking if a BC is stuck
	bcStuckTimeThreshold time.Duration

	retry_wait_time  int
	retry_wait_mutex *sync.Mutex

	blockFetcher *BlockFetcher

	crtCount int64 // Continuous/Current Round Timeout Count

	fetchedNotarizedBlockHandler FetchedNotarizedBlockHandler
	viewChanger                  ViewChanger
	afterFetcher                 AfterFetcher
	magicBlockSaver              MagicBlockSaver

	pruneStats *util.PruneStats

	configInfoDB string

	configInfoStore datastore.Store
	RoundF          round.RoundFactory

	magicBlockStartingRounds map[int64]*block.Block // block MB by starting round VC

	// LFB tickets channels
	getLFBTicket          chan *LFBTicket          // check out (any time)
	updateLFBTicket       chan *LFBTicket          // receive
	broadcastLFBTicket    chan *block.Block        // broadcast (update by LFB)
	subLFBTicket          chan chan *LFBTicket     // } wait for a received LFBTicket
	unsubLFBTicket        chan chan *LFBTicket     // }
	lfbTickerWorkerIsDone chan struct{}            // get rid out of context misuse
	syncLFBStateC         chan *block.BlockSummary // sync MPT state for latest finalized round
	// precise DKG phases tracking
	phaseEvents chan PhaseEvent
}

// SetBCStuckTimeThreshold sets the BC stuck time threshold
func (c *Chain) SetBCStuckTimeThreshold(threshold time.Duration) {
	c.bcStuckTimeThreshold = threshold
}

// SetBCStuckCheckInterval sets the time interval for checking BC stuck
func (c *Chain) SetBCStuckCheckInterval(interval time.Duration) {
	c.bcStuckCheckInterval = interval
}

// SetSyncStateTimeout sets the state sync timeout
func (c *Chain) SetSyncStateTimeout(syncStateTimeout time.Duration) {
	c.syncStateTimeout = syncStateTimeout
}

var chainEntityMetadata *datastore.EntityMetadataImpl

func getNodePath(path string) util.Path {
	return util.Path(encryption.Hash(path))
}

func (mc *Chain) GetBlockStateNode(block *block.Block, path string) (
	seri util.Serializable, err error) {

	mc.stateMutex.Lock()
	defer mc.stateMutex.Unlock()

	if block.ClientState == nil {
		return nil, common.NewErrorf("get_block_state_node",
			"client state is nil, round %d", block.Round)
	}

	s := CreateTxnMPT(block.ClientState)
	return s.GetNodeValue(getNodePath(path))
}

func mbRoundOffset(rn int64) int64 {
	if rn < ViewChangeOffset+1 {
		return rn // the same
	}
	return rn - ViewChangeOffset // MB offset
}

// GetCurrentMagicBlock returns MB for current round
func (c *Chain) GetCurrentMagicBlock() *block.MagicBlock {
	var rn = c.GetCurrentRound()
	if rn == 0 {
		return c.GetLatestMagicBlock()
	}

	return c.GetMagicBlock(rn)
}

func (c *Chain) GetLatestMagicBlock() *block.MagicBlock {
	c.mbMutex.RLock()
	defer c.mbMutex.RUnlock()
	entity := c.MagicBlockStorage.GetLatest()
	if entity == nil {
		logging.Logger.Panic("failed to get magic block from mb storage")
	}
	return entity.(*block.MagicBlock)
}

func (c *Chain) GetMagicBlock(round int64) *block.MagicBlock {

	round = mbRoundOffset(round)

	c.mbMutex.RLock()
	defer c.mbMutex.RUnlock()
	entity := c.MagicBlockStorage.Get(round)
	if entity == nil {
		entity = c.MagicBlockStorage.GetLatest()
	}
	if entity == nil {
		logging.Logger.Panic("failed to get magic block from mb storage")
	}
	return entity.(*block.MagicBlock)
}

// GetMagicBlockNoOffset returns magic block of a given round with out offset
<<<<<<< HEAD
func (c *Chain) GetMagicBlockNoOffset(r int64) *block.MagicBlock {
	c.mbMutex.RLock()
	defer c.mbMutex.RUnlock()
	entity := c.MagicBlockStorage.Get(r)
=======
func (c *Chain) GetMagicBlockNoOffset(round int64) *block.MagicBlock {
	c.mbMutex.RLock()
	defer c.mbMutex.RUnlock()
	entity := c.MagicBlockStorage.Get(round)
>>>>>>> 077ec6db
	if entity == nil {
		entity = c.MagicBlockStorage.GetLatest()
	}
	if entity == nil {
		logging.Logger.Panic("failed to get magic block from mb storage")
	}
	return entity.(*block.MagicBlock)
}

func (c *Chain) GetPrevMagicBlock(r int64) *block.MagicBlock {

	r = mbRoundOffset(r)

	c.mbMutex.RLock()
	defer c.mbMutex.RUnlock()
	indexMB := c.MagicBlockStorage.FindRoundIndex(r)
	if indexMB <= 0 {
		return c.PreviousMagicBlock
	}
	prevRoundVC := c.MagicBlockStorage.GetRound(indexMB - 1)
	entity := c.MagicBlockStorage.Get(prevRoundVC)
	if entity != nil {
		return entity.(*block.MagicBlock)
	}
	return c.PreviousMagicBlock
}

func (c *Chain) GetPrevMagicBlockFromMB(mb *block.MagicBlock) (
	pmb *block.MagicBlock) {

	var round = mbRoundOffset(mb.StartingRound)

	return c.GetPrevMagicBlock(round)
}

func (c *Chain) SetMagicBlock(mb *block.MagicBlock) {
	c.mbMutex.Lock()
	defer c.mbMutex.Unlock()
	if err := c.MagicBlockStorage.Put(mb, mb.StartingRound); err != nil {
		logging.Logger.Error("failed to put magic block", zap.Error(err))
	}
}

/*GetEntityMetadata - implementing the interface */
func (c *Chain) GetEntityMetadata() datastore.EntityMetadata {
	return chainEntityMetadata
}

/*Validate - implementing the interface */
func (c *Chain) Validate(ctx context.Context) error {
	if datastore.IsEmpty(c.ID) {
		return common.InvalidRequest("chain id is required")
	}
	if datastore.IsEmpty(c.OwnerID) {
		return common.InvalidRequest("owner id is required")
	}
	return nil
}

/*Read - store read */
func (c *Chain) Read(ctx context.Context, key datastore.Key) error {
	return c.GetEntityMetadata().GetStore().Read(ctx, key, c)
}

/*Write - store read */
func (c *Chain) Write(ctx context.Context) error {
	return c.GetEntityMetadata().GetStore().Write(ctx, c)
}

/*Delete - store read */
func (c *Chain) Delete(ctx context.Context) error {
	return c.GetEntityMetadata().GetStore().Delete(ctx, c)
}

//NewChainFromConfig - create a new chain from config
func NewChainFromConfig() *Chain {
	chain := Provider().(*Chain)
	chain.ID = datastore.ToKey(config.Configuration.ChainID)
	chain.Decimals = int8(viper.GetInt("server_chain.decimals"))
	chain.BlockSize = viper.GetInt32("server_chain.block.max_block_size")
	chain.MinBlockSize = viper.GetInt32("server_chain.block.min_block_size")
	chain.MaxByteSize = viper.GetInt64("server_chain.block.max_byte_size")
	chain.MinGenerators = viper.GetInt("server_chain.block.min_generators")
	chain.GeneratorsPercent = viper.GetFloat64("server_chain.block.generators_percent")
	chain.NotarizedBlocksCounts = make([]int64, chain.MinGenerators+1)
	chain.NumReplicators = viper.GetInt("server_chain.block.replicators")
	chain.ThresholdByCount = viper.GetInt("server_chain.block.consensus.threshold_by_count")
	chain.ThresholdByStake = viper.GetInt("server_chain.block.consensus.threshold_by_stake")
	chain.OwnerID = viper.GetString("server_chain.owner")
	chain.ValidationBatchSize = viper.GetInt("server_chain.block.validation.batch_size")
	chain.RoundRange = viper.GetInt64("server_chain.round_range")
	chain.TxnMaxPayload = viper.GetInt("server_chain.transaction.payload.max_size")
	chain.PruneStateBelowCount = viper.GetInt("server_chain.state.prune_below_count")
	verificationTicketsTo := viper.GetString("server_chain.messages.verification_tickets_to")
	if verificationTicketsTo == "" || verificationTicketsTo == "all_miners" || verificationTicketsTo == "11" {
		chain.VerificationTicketsTo = AllMiners
	} else {
		chain.VerificationTicketsTo = Generator
	}

	// Health Check related counters
	// Work on deep scan
	conf := &chain.HCCycleScan[DeepScan]

	conf.Enabled = viper.GetBool("server_chain.health_check.deep_scan.enabled")
	conf.BatchSize = viper.GetInt64("server_chain.health_check.deep_scan.batch_size")
	conf.Window = viper.GetInt64("server_chain.health_check.deep_scan.window")

	conf.SettleSecs = viper.GetInt("server_chain.health_check.deep_scan.settle_secs")
	conf.Settle = time.Duration(conf.SettleSecs) * time.Second

	conf.RepeatIntervalMins = viper.GetInt("server_chain.health_check.deep_scan.repeat_interval_mins")
	conf.RepeatInterval = time.Duration(conf.RepeatIntervalMins) * time.Minute

	conf.ReportStatusMins = viper.GetInt("server_chain.health_check.deep_scan.report_status_mins")
	conf.ReportStatus = time.Duration(conf.ReportStatusMins) * time.Minute

	// Work on proximity scan
	conf = &chain.HCCycleScan[ProximityScan]

	conf.Enabled = viper.GetBool("server_chain.health_check.proximity_scan.enabled")
	conf.BatchSize = viper.GetInt64("server_chain.health_check.proximity_scan.batch_size")
	conf.Window = viper.GetInt64("server_chain.health_check.proximity_scan.window")

	conf.SettleSecs = viper.GetInt("server_chain.health_check.proximity_scan.settle_secs")
	conf.Settle = time.Duration(conf.SettleSecs) * time.Second

	conf.RepeatIntervalMins = viper.GetInt("server_chain.health_check.proximity_scan.repeat_interval_mins")
	conf.RepeatInterval = time.Duration(conf.RepeatIntervalMins) * time.Minute

	conf.ReportStatusMins = viper.GetInt("server_chain.health_check.proximity_scan.report_status_mins")
	conf.ReportStatus = time.Duration(conf.ReportStatusMins) * time.Minute

	chain.HealthShowCounters = viper.GetBool("server_chain.health_check.show_counters")

	chain.BlockProposalMaxWaitTime = viper.GetDuration("server_chain.block.proposal.max_wait_time") * time.Millisecond
	waitMode := viper.GetString("server_chain.block.proposal.wait_mode")
	if waitMode == "static" {
		chain.BlockProposalWaitMode = BlockProposalWaitStatic
	} else if waitMode == "dynamic" {
		chain.BlockProposalWaitMode = BlockProposalWaitDynamic
	}
	chain.ReuseTransactions = viper.GetBool("server_chain.block.reuse_txns")
	chain.SetSignatureScheme(viper.GetString("server_chain.client.signature_scheme"))

	chain.MinActiveSharders = viper.GetInt("server_chain.block.sharding.min_active_sharders")
	chain.MinActiveReplicators = viper.GetInt("server_chain.block.sharding.min_active_replicators")
	chain.SmartContractTimeout = viper.GetDuration("server_chain.smart_contract.timeout") * time.Millisecond
	chain.RoundTimeoutSofttoMin = viper.GetInt("server_chain.round_timeouts.softto_min")
	chain.RoundTimeoutSofttoMult = viper.GetInt("server_chain.round_timeouts.softto_mult")
	chain.RoundRestartMult = viper.GetInt("server_chain.round_timeouts.round_restart_mult")

	return chain
}

/*Provider - entity provider for chain object */
func Provider() datastore.Entity {
	c := &Chain{}
	c.Config = &Config{}
	c.Initialize()
	c.Version = "1.0"

	c.blocks = make(map[string]*block.Block)
	c.blocksMutex = &sync.RWMutex{}

	c.rounds = make(map[int64]round.RoundI)
	c.roundsMutex = &sync.RWMutex{}

	c.retry_wait_mutex = &sync.Mutex{}
	c.genTimeoutMutex = &sync.Mutex{}
	c.stateMutex = &sync.RWMutex{}
	c.stakeMutex = &sync.Mutex{}
	c.InitializeCreationDate()
	c.nodePoolScorer = node.NewHashPoolScorer(encryption.NewXORHashScorer())

	mb := block.NewMagicBlock()
	mb.Miners = node.NewPool(node.NodeTypeMiner)
	mb.Sharders = node.NewPool(node.NodeTypeSharder)
	c.SetMagicBlock(mb)
	c.Stats = &Stats{}
	c.blockFetcher = NewBlockFetcher()

	c.getLFBTicket = make(chan *LFBTicket)              // should be unbuffered
	c.updateLFBTicket = make(chan *LFBTicket, 100)      //
	c.broadcastLFBTicket = make(chan *block.Block, 100) //
	c.subLFBTicket = make(chan chan *LFBTicket, 1)      //
	c.unsubLFBTicket = make(chan chan *LFBTicket, 1)    //
	c.lfbTickerWorkerIsDone = make(chan struct{})       //
	c.syncLFBStateC = make(chan *block.BlockSummary)

	c.phaseEvents = make(chan PhaseEvent, 1) // at least 1 for buffer required

	return c
}

/*Initialize - intializes internal datastructures to start again */
func (c *Chain) Initialize() {
	c.setCurrentRound(0)
	c.SetLatestFinalizedBlock(nil)
	c.BlocksToSharder = 1
	c.VerificationTicketsTo = AllMiners
	c.ValidationBatchSize = 2000
	c.finalizedRoundsChannel = make(chan round.RoundI, 1)
	c.finalizedBlocksChannel = make(chan *block.Block, 1)
	c.clientStateDeserializer = &state.Deserializer{}
	c.stateDB = stateDB
	c.BlockChain = ring.New(10000)
	c.minersStake = make(map[datastore.Key]int)
	c.magicBlockStartingRounds = make(map[int64]*block.Block)
	c.MagicBlockStorage = round.NewRoundStartingStorage()
}

/*SetupEntity - setup the entity */
func SetupEntity(store datastore.Store) {
	chainEntityMetadata = datastore.MetadataProvider()
	chainEntityMetadata.Name = "chain"
	chainEntityMetadata.Provider = Provider
	chainEntityMetadata.Store = store
	datastore.RegisterEntityMetadata("chain", chainEntityMetadata)
	SetupStateDB()
}

var stateDB *util.PNodeDB

//SetupStateDB - setup the state db
func SetupStateDB() {
	db, err := util.NewPNodeDB("data/rocksdb/state", "/0chain/log/rocksdb/state")
	if err != nil {
		panic(err)
	}
	stateDB = db
}

// CloseStateDB closes the state db (rocksdb)
func CloseStateDB() {
	stateDB.Close()
}

func (c *Chain) SetupConfigInfoDB() {
	c.configInfoDB = "configdb"
	c.configInfoStore = ememorystore.GetStorageProvider()
	db, err := ememorystore.CreateDB("data/rocksdb/config")
	if err != nil {
		panic(err)
	}
	ememorystore.AddPool(c.configInfoDB, db)
}

func (c *Chain) GetConfigInfoDB() string {
	return c.configInfoDB
}

func (c *Chain) GetConfigInfoStore() datastore.Store {
	return c.configInfoStore
}

func (c *Chain) getInitialState(tokens state.Balance) util.Serializable {
	balance := &state.State{}
	balance.SetTxnHash("0000000000000000000000000000000000000000000000000000000000000000")
	balance.Balance = state.Balance(tokens)
	return balance
}

/*setupInitialState - setup the initial state based on configuration */
func (c *Chain) setupInitialState(initStates *state.InitStates) util.MerklePatriciaTrieI {
	pmt := util.NewMerklePatriciaTrie(c.stateDB, util.Sequence(0))
	for _, v := range initStates.States {
		pmt.Insert(util.Path(v.ID), c.getInitialState(v.Tokens))
	}
	if err := pmt.SaveChanges(context.Background(), stateDB, false); err != nil {
		logging.Logger.Error("chain.stateDB save changes failed", zap.Error(err))
	}
	logging.Logger.Info("initial state root", zap.Any("hash", util.ToHex(pmt.GetRoot())))
	return pmt
}

/*GenerateGenesisBlock - Create the genesis block for the chain */
func (c *Chain) GenerateGenesisBlock(hash string, genesisMagicBlock *block.MagicBlock, initStates *state.InitStates) (round.RoundI, *block.Block) {
	c.GenesisBlockHash = hash
	gb := block.NewBlock(c.GetKey(), 0)
	gb.Hash = hash
	gb.ClientState = c.setupInitialState(initStates)
	gb.SetStateStatus(block.StateSuccessful)
	gb.SetBlockState(block.StateNotarized)
	gb.ClientStateHash = gb.ClientState.GetRoot()
	gb.MagicBlock = genesisMagicBlock
	c.UpdateMagicBlock(gb.MagicBlock)
	c.UpdateNodesFromMagicBlock(gb.MagicBlock)
	gr := round.NewRound(0)
	c.SetRandomSeed(gr, 839695260482366273)
	gr.Block = gb
	gr.AddNotarizedBlock(gb)
	return gr, gb
}

/*AddGenesisBlock - adds the genesis block to the chain */
func (c *Chain) AddGenesisBlock(b *block.Block) {
	if b.Round != 0 {
		return
	}
	c.UpdateMagicBlock(b.MagicBlock)
	c.SetLatestFinalizedMagicBlock(b)
	c.SetLatestFinalizedBlock(b)
	c.SetLatestDeterministicBlock(b)
	c.blocks[b.Hash] = b
	return
}

// AddLoadedFinalizedBlock - adds the genesis block to the chain.
func (c *Chain) AddLoadedFinalizedBlocks(lfb, lfmb *block.Block) {
	c.UpdateMagicBlock(lfmb.MagicBlock)
	c.SetLatestFinalizedMagicBlock(lfmb)
	c.SetLatestFinalizedBlock(lfb)
	// c.LatestDeterministicBlock left as genesis
	c.blocks[lfb.Hash] = lfb
	return
}

// AddBlockNoPrevious adds block to cache and never calls
// async fetch previous block.
func (c *Chain) AddBlockNoPrevious(b *block.Block) *block.Block {
	c.blocksMutex.Lock()
	defer c.blocksMutex.Unlock()
	return c.addBlockNoPrevious(b)
}

/*AddBlock - adds a block to the cache */
func (c *Chain) AddBlock(b *block.Block) *block.Block {
	c.blocksMutex.Lock()
	defer c.blocksMutex.Unlock()
	return c.addBlock(b)
}

/*AddNotarizedBlockToRound - adds notarized block to cache and sync  info from notarized block to round  */
func (c *Chain) AddNotarizedBlockToRound(r round.RoundI, b *block.Block) (*block.Block, round.RoundI) {
	c.blocksMutex.Lock()
	defer c.blocksMutex.Unlock()

	/*
		Since this nb mostly from a diff node, addBlock will return local block with the same hash if exists.
		Either way the block content is same, but we will get it from the local.
	*/
	b = c.addBlock(b)

	if b.Round == c.GetCurrentRound() {
		logging.Logger.Info("Adding a notarized block for current round", zap.Int64("Round", r.GetRoundNumber()))
	}

	// Only for blocks with greater RTC (elder blocks)
	if r.GetRandomSeed() != b.GetRoundRandomSeed() ||
		r.GetTimeoutCount() <= b.RoundTimeoutCount {

		logging.Logger.Info("AddNotarizedBlockToRound round and block random seed different",
			zap.Int64("Round", r.GetRoundNumber()),
			zap.Int64("Round_rrs", r.GetRandomSeed()),
			zap.Int64("Block_rrs", b.GetRoundRandomSeed()))
		r.SetRandomSeedForNotarizedBlock(b.GetRoundRandomSeed(), c.GetMiners(r.GetRoundNumber()).Size())
		r.SetTimeoutCount(b.RoundTimeoutCount)
	}

	c.SetRoundRank(r, b)
	if b.PrevBlock != nil {
		b.ComputeChainWeight()
	}
	return b, r
}

/*AddRoundBlock - add a block for a given round to the cache */
func (c *Chain) AddRoundBlock(r round.RoundI, b *block.Block) *block.Block {
	c.blocksMutex.Lock()
	defer c.blocksMutex.Unlock()
	b2 := c.addBlock(b)
	if b2 != b {
		return b2
	}
	b.SetRoundRandomSeed(r.GetRandomSeed())
	b.RoundTimeoutCount = r.GetTimeoutCount()
	c.SetRoundRank(r, b)
	if b.PrevBlock != nil {
		b.ComputeChainWeight()
	}
	return b
}

func (c *Chain) addBlockNoPrevious(b *block.Block) *block.Block {
	if eb, ok := c.blocks[b.Hash]; ok {
		if eb != b {
			c.MergeVerificationTickets(common.GetRootContext(), eb, b.GetVerificationTickets())
		}
		return eb
	}
	c.blocks[b.Hash] = b
	if b.PrevBlock == nil {
		if pb, ok := c.blocks[b.PrevHash]; ok {
			b.SetPreviousBlock(pb)
		}
	}
	for pb := b.PrevBlock; pb != nil && pb != c.LatestDeterministicBlock; pb = pb.PrevBlock {
		pb.AddUniqueBlockExtension(b)
		if c.IsFinalizedDeterministically(pb) {
			c.SetLatestDeterministicBlock(pb)
			break
		}
	}
	return b
}

func (c *Chain) addBlock(b *block.Block) *block.Block {
	if eb, ok := c.blocks[b.Hash]; ok {
		if eb != b {
			c.MergeVerificationTickets(common.GetRootContext(), eb, b.GetVerificationTickets())
		}
		return eb
	}
	c.blocks[b.Hash] = b
	if b.PrevBlock == nil {
		if pb, ok := c.blocks[b.PrevHash]; ok {
			b.SetPreviousBlock(pb)
		}
	}
	for pb := b.PrevBlock; pb != nil && pb != c.LatestDeterministicBlock; pb = pb.PrevBlock {
		pb.AddUniqueBlockExtension(b)
		if c.IsFinalizedDeterministically(pb) {
			c.SetLatestDeterministicBlock(pb)
			break
		}
	}
	return b
}

/*GetBlock - returns a known block for a given hash from the cache */
func (c *Chain) GetBlock(ctx context.Context, hash string) (*block.Block, error) {
	c.blocksMutex.RLock()
	defer c.blocksMutex.RUnlock()
	return c.getBlock(ctx, hash)
}

func (c *Chain) getBlock(ctx context.Context, hash string) (*block.Block, error) {
	if b, ok := c.blocks[datastore.ToKey(hash)]; ok {
		return b, nil
	}
	return nil, common.NewError(datastore.EntityNotFound, fmt.Sprintf("Block with hash (%v) not found", hash))
}

/*DeleteBlock - delete a block from the cache */
func (c *Chain) DeleteBlock(ctx context.Context, b *block.Block) {
	c.blocksMutex.Lock()
	defer c.blocksMutex.Unlock()
	// if _, ok := c.blocks[b.Hash]; !ok {
	// 	return
	// }
	delete(c.blocks, b.Hash)
}

/*GetRoundBlocks - get the blocks for a given round */
func (c *Chain) GetRoundBlocks(round int64) []*block.Block {
	blocks := make([]*block.Block, 0, 1)
	c.blocksMutex.RLock()
	defer c.blocksMutex.RUnlock()
	for _, b := range c.blocks {
		if b.Round == round {
			blocks = append(blocks, b)
		}
	}
	return blocks
}

/*DeleteBlocksBelowRound - delete all the blocks below this round */
func (c *Chain) DeleteBlocksBelowRound(round int64) {
	c.blocksMutex.Lock()
	defer c.blocksMutex.Unlock()
	ts := common.Now() - 60
	blocks := make([]*block.Block, 0, len(c.blocks))
	lfb := c.GetLatestFinalizedBlock()
	for _, b := range c.blocks {
		if b.Round < round && b.CreationDate < ts && b.Round < c.LatestDeterministicBlock.Round {
			logging.Logger.Debug("found block to delete", zap.Int64("round", round),
				zap.Int64("block_round", b.Round),
				zap.Int64("current_round", c.GetCurrentRound()),
				zap.Int64("lf_round", lfb.Round))
			blocks = append(blocks, b)
		}
	}
	logging.Logger.Info("delete blocks below round",
		zap.Int64("round", c.GetCurrentRound()),
		zap.Int64("below_round", round), zap.Any("before", ts),
		zap.Int("total", len(c.blocks)), zap.Int("count", len(blocks)))
	for _, b := range blocks {
		b.Clear()
		delete(c.blocks, b.Hash)
	}

}

/*DeleteBlocks - delete a list of blocks */
func (c *Chain) DeleteBlocks(blocks []*block.Block) {
	c.blocksMutex.Lock()
	defer c.blocksMutex.Unlock()
	for _, b := range blocks {
		b.Clear()
		delete(c.blocks, b.Hash)
	}
}

/*PruneChain - prunes the chain */
func (c *Chain) PruneChain(_ context.Context, b *block.Block) {
	c.DeleteBlocksBelowRound(b.Round - 50)
}

/*ValidateMagicBlock - validate the block for a given round has the right magic block */
func (c *Chain) ValidateMagicBlock(ctx context.Context, mr *round.Round, b *block.Block) bool {
	var mb = c.GetLatestFinalizedMagicBlockRound(mr.GetRoundNumber())
	return b.LatestFinalizedMagicBlockHash == mb.Hash
}

// GetGenerators - get all the block generators for a given round.
func (c *Chain) GetGenerators(r round.RoundI) []*node.Node {
	var miners []*node.Node
	miners = r.GetMinersByRank(c.GetMiners(r.GetRoundNumber()))
	genNum := getGeneratorsNum(len(miners), c.MinGenerators, c.GeneratorsPercent)
	if genNum > len(miners) {
		logging.Logger.Warn("get generators -- the number of generators is greater than the number of miners",
			zap.Any("num_generators", genNum), zap.Int("miner_by_rank", len(miners)),
			zap.Any("round", r.GetRoundNumber()))
		return miners
	}
	return miners[:genNum]
}

// GetGeneratorsNumOfMagicBlock returns the number of generators of given magic block
func (c *Chain) GetGeneratorsNumOfMagicBlock(mb *block.MagicBlock) int {
	if mb == nil {
		return c.MinGenerators
	}

	return getGeneratorsNum(mb.Miners.Size(), c.MinGenerators, c.GeneratorsPercent)
}

// GetGeneratorsNumOfRound returns the number of generators of a given round
func (c *Chain) GetGeneratorsNumOfRound(r int64) int {
	if mb := c.GetMagicBlock(r); mb != nil {
		return getGeneratorsNum(mb.Miners.Size(), c.MinGenerators, c.GeneratorsPercent)
	}

	return c.MinGenerators
}

// GetGeneratorsNum returns the number of generators that calculated base on current magic block
func (c *Chain) GetGeneratorsNum() int {
	if mb := c.GetCurrentMagicBlock(); mb != nil {
		return getGeneratorsNum(mb.Miners.Size(), c.MinGenerators, c.GeneratorsPercent)
	}

	return c.MinGenerators
}

// getGeneratorsNum calculates the number of generators
func getGeneratorsNum(minersNum, minGenerators int, generatorsPercent float64) int {
	return int(math.Max(float64(minGenerators), math.Ceil(float64(minersNum)*generatorsPercent)))
}

/*GetMiners - get all the miners for a given round */
func (c *Chain) GetMiners(round int64) *node.Pool {
	return c.GetMagicBlock(round).Miners
}

/*IsBlockSharder - checks if the sharder can store the block in the given round */
func (c *Chain) IsBlockSharder(b *block.Block, sharder *node.Node) bool {
	if c.NumReplicators <= 0 {
		return true
	}
	scores := c.nodePoolScorer.ScoreHashString(c.GetMagicBlock(b.Round).Sharders, b.Hash)
	return sharder.IsInTop(scores, c.NumReplicators)
}

func (c *Chain) IsBlockSharderFromHash(nRound int64, bHash string, sharder *node.Node) bool {
	if c.NumReplicators <= 0 {
		return true
	}
	scores := c.nodePoolScorer.ScoreHashString(c.GetMagicBlock(nRound).Sharders, bHash)
	return sharder.IsInTop(scores, c.NumReplicators)
}

/*CanShardBlockWithReplicators - checks if the sharder can store the block with nodes that store this block*/
func (c *Chain) CanShardBlockWithReplicators(nRound int64, hash string, sharder *node.Node) (bool, []*node.Node) {
	if c.NumReplicators <= 0 {
		return true, c.GetMagicBlock(nRound).Sharders.CopyNodes()
	}
	scores := c.nodePoolScorer.ScoreHashString(c.GetMagicBlock(nRound).Sharders, hash)
	return sharder.IsInTopWithNodes(scores, c.NumReplicators)
}

// GetBlockSharders - get the list of sharders who would be replicating the block.
func (c *Chain) GetBlockSharders(b *block.Block) (sharders []string) {
	//TODO: sharders list needs to get resolved per the magic block of the block
	var (
		sharderPool  = c.GetMagicBlock(b.Round).Sharders
		sharderNodes = sharderPool.CopyNodes()
	)
	if c.NumReplicators > 0 {
		scores := c.nodePoolScorer.ScoreHashString(sharderPool, b.Hash)
		sharderNodes = node.GetTopNNodes(scores, c.NumReplicators)
	}
	for _, sharder := range sharderNodes {
		sharders = append(sharders, sharder.GetKey())
	}
	return sharders
}

/*ValidGenerator - check whether this block is from a valid generator */
func (c *Chain) ValidGenerator(r round.RoundI, b *block.Block) bool {
	miner := c.GetMiners(r.GetRoundNumber()).GetNode(b.MinerID)
	if miner == nil {
		return false
	}

	isGen := c.IsRoundGenerator(r, miner)
	if !isGen {
		//This is a Byzantine condition?
		logging.Logger.Info("Received a block from non-generator", zap.Int("miner", miner.SetIndex), zap.Int64("RRS", r.GetRandomSeed()))
		gens := c.GetGenerators(r)

		logging.Logger.Info("Generators are: ", zap.Int64("round", r.GetRoundNumber()))
		for _, n := range gens {
			logging.Logger.Info("generator", zap.Int("Node", n.SetIndex))
		}
	}
	return isGen
}

/*GetNotarizationThresholdCount - gives the threshold count for block to be notarized*/
func (c *Chain) GetNotarizationThresholdCount(minersNumber int) int {
	notarizedPercent := float64(c.ThresholdByCount) / 100
	thresholdCount := float64(minersNumber) * notarizedPercent
	return int(math.Ceil(thresholdCount))
}

// AreAllNodesActive - use this to check if all nodes needs to be active as in DKG
func (c *Chain) AreAllNodesActive() bool {
	mb := c.GetCurrentMagicBlock()
	active := mb.Miners.GetActiveCount()
	return active >= mb.Miners.Size()
}

/*ReadNodePools - read the node pools from configuration */
func (c *Chain) ReadNodePools(configFile string) {
	nodeConfig := config.ReadConfig(configFile)
	conf := nodeConfig.Get("miners")
	mb := c.GetCurrentMagicBlock()
	if miners, ok := conf.([]interface{}); ok {
		mb.Miners.AddNodes(miners)
		mb.Miners.ComputeProperties()
		c.InitializeMinerPool(mb)
	}
	conf = nodeConfig.Get("sharders")
	if sharders, ok := conf.([]interface{}); ok {
		mb.Sharders.AddNodes(sharders)
		mb.Sharders.ComputeProperties()
	}
}

/*ChainHasTransaction - indicates if this chain has the transaction */
func (c *Chain) ChainHasTransaction(ctx context.Context, b *block.Block, txn *transaction.Transaction) (bool, error) {
	var pb = b
	for cb := b; cb != nil; pb, cb = cb, c.GetPreviousBlock(ctx, cb) {
		if cb.Round == 0 {
			return false, nil
		}
		if cb.HasTransaction(txn.Hash) {
			return true, nil
		}
		if cb.CreationDate < txn.CreationDate-common.Timestamp(transaction.TXN_TIME_TOLERANCE) {
			return false, nil
		}
	}
	if false {
		logging.Logger.Debug("chain has txn", zap.Int64("round", b.Round), zap.Int64("upto_round", pb.Round), zap.Any("txn_ts", txn.CreationDate), zap.Any("upto_block_ts", pb.CreationDate))
	}
	return false, ErrInsufficientChain
}

func (c *Chain) updateMiningStake(minerID datastore.Key, stake int) {
	c.stakeMutex.Lock()
	defer c.stakeMutex.Unlock()
	c.minersStake[minerID] = stake
}

func (c *Chain) getMiningStake(minerID datastore.Key) int {
	return c.minersStake[minerID]
}

//InitializeMinerPool - initialize the miners after their configuration is read
func (c *Chain) InitializeMinerPool(mb *block.MagicBlock) {
	numGenerators := c.GetGeneratorsNumOfMagicBlock(mb)
	for _, nd := range mb.Miners.CopyNodes() {
		ms := &MinerStats{}
		ms.GenerationCountByRank = make([]int64, numGenerators)
		ms.FinalizationCountByRank = make([]int64, numGenerators)
		ms.VerificationTicketsByRank = make([]int64, numGenerators)
		nd.ProtocolStats = ms
	}
}

/*AddRound - Add Round to the block */
func (c *Chain) AddRound(r round.RoundI) round.RoundI {
	c.roundsMutex.Lock()
	defer c.roundsMutex.Unlock()
	roundNumber := r.GetRoundNumber()
	er, ok := c.rounds[roundNumber]
	if ok {
		return er
	}
	c.rounds[roundNumber] = r
	return r
}

/*GetRound - get a round */
func (c *Chain) GetRound(roundNumber int64) round.RoundI {
	c.roundsMutex.RLock()
	defer c.roundsMutex.RUnlock()
	r, ok := c.rounds[roundNumber]
	if !ok {
		return nil
	}
	return r
}

/*DeleteRound - delete a round and associated block data */
func (c *Chain) DeleteRound(ctx context.Context, r round.RoundI) {
	c.roundsMutex.Lock()
	defer c.roundsMutex.Unlock()
	delete(c.rounds, r.GetRoundNumber())
}

/*DeleteRoundsBelow - delete rounds below */
func (c *Chain) DeleteRoundsBelow(ctx context.Context, roundNumber int64) {
	c.roundsMutex.Lock()
	defer c.roundsMutex.Unlock()
	rounds := make([]round.RoundI, 0, 1)
	for _, r := range c.rounds {
		if r.GetRoundNumber() < roundNumber-10 && r.GetRoundNumber() != 0 {
			rounds = append(rounds, r)
		}
	}
	for _, r := range rounds {
		r.Clear()
		delete(c.rounds, r.GetRoundNumber())
	}
}

// SetRandomSeed - set the random seed for the round.
func (c *Chain) SetRandomSeed(r round.RoundI, randomSeed int64) bool {
	c.roundsMutex.Lock()
	defer c.roundsMutex.Unlock()
	if r.HasRandomSeed() && randomSeed == r.GetRandomSeed() {
		logging.Logger.Debug("SetRandomSeed round already has the seed")
		return false
	}
	if randomSeed == 0 {
		logging.Logger.Error("SetRandomSeed -- seed is 0")
	}
	r.SetRandomSeed(randomSeed, c.GetMiners(r.GetRoundNumber()).Size())
	roundNumber := r.GetRoundNumber()
	if roundNumber > c.getCurrentRound() {
		c.setCurrentRound(roundNumber)
	}
	return true
}

// GetCurrentRound async safe.
func (c *Chain) GetCurrentRound() int64 {
	c.roundsMutex.RLock()
	defer c.roundsMutex.RUnlock()

	return c.getCurrentRound()
}

func (c *Chain) SetCurrentRound(r int64) {
	c.roundsMutex.Lock()
	defer c.roundsMutex.Unlock()
	c.setCurrentRound(r)
}

func (c *Chain) setCurrentRound(r int64) {
	c.currentRound = r
}

func (c *Chain) getCurrentRound() int64 {
	return c.currentRound
}

func (c *Chain) getBlocks() []*block.Block {
	c.blocksMutex.RLock()
	defer c.blocksMutex.RUnlock()
	var bl []*block.Block
	for _, v := range c.blocks {
		bl = append(bl, v)
	}
	return bl
}

// SetRoundRank - set the round rank of the block.
func (c *Chain) SetRoundRank(r round.RoundI, b *block.Block) {
	miners := c.GetMiners(r.GetRoundNumber())
	if miners == nil || miners.MapSize() == 0 {
		logging.Logger.DPanic("set_round_rank  --  empty miners", zap.Any("round", r.GetRoundNumber()), zap.Any("block", b.Hash))
	}
	bNode := miners.GetNode(b.MinerID)
	if bNode == nil {
		logging.Logger.Warn("set_round_rank  --  get node by id", zap.Any("round", r.GetRoundNumber()),
			zap.Any("block", b.Hash), zap.Any("miner_id", b.MinerID), zap.Any("miners", miners))
		return
	}
	b.RoundRank = r.GetMinerRank(bNode)
	//TODO: Remove this log
	logging.Logger.Info(fmt.Sprintf("Round# %v generator miner ID %v State= %v, rank= %v", r.GetRoundNumber(), bNode.SetIndex, r.GetState(), b.RoundRank))
}

func (c *Chain) SetGenerationTimeout(newTimeout int) {
	c.genTimeoutMutex.Lock()
	defer c.genTimeoutMutex.Unlock()
	c.GenerateTimeout = newTimeout
}

func (c *Chain) GetGenerationTimeout() int {
	c.genTimeoutMutex.Lock()
	defer c.genTimeoutMutex.Unlock()
	return c.GenerateTimeout
}

func (c *Chain) GetRetryWaitTime() int {
	c.retry_wait_mutex.Lock()
	defer c.retry_wait_mutex.Unlock()
	return c.retry_wait_time
}

func (c *Chain) SetRetryWaitTime(newWaitTime int) {
	c.retry_wait_mutex.Lock()
	defer c.retry_wait_mutex.Unlock()
	c.retry_wait_time = newWaitTime
}

/*GetUnrelatedBlocks - get blocks that are not related to the chain of the given block */
func (c *Chain) GetUnrelatedBlocks(maxBlocks int, b *block.Block) []*block.Block {
	c.blocksMutex.RLock()
	defer c.blocksMutex.RUnlock()
	var blocks []*block.Block
	var chain = make(map[datastore.Key]*block.Block)
	var prevRound = b.Round
	for pb := b.PrevBlock; pb != nil; pb = pb.PrevBlock {
		prevRound = pb.Round
		chain[pb.Hash] = pb
	}
	for _, rb := range c.blocks {
		if rb.Round >= prevRound && rb.Round < b.Round && common.WithinTime(int64(b.CreationDate), int64(rb.CreationDate), transaction.TXN_TIME_TOLERANCE) {
			if _, ok := chain[rb.Hash]; !ok {
				blocks = append(blocks, rb)
			}
			if len(blocks) >= maxBlocks {
				break
			}
		}
	}
	sort.SliceStable(blocks, func(i, j int) bool { return blocks[i].Round > blocks[j].Round })
	return blocks
}

//ResetRoundTimeoutCount - reset the counter
func (c *Chain) ResetRoundTimeoutCount() {
	c.crtCount = 0
}

//IncrementRoundTimeoutCount - increment the counter
func (c *Chain) IncrementRoundTimeoutCount() {
	c.crtCount++
}

//GetRoundTimeoutCount - get the counter
func (c *Chain) GetRoundTimeoutCount() int64 {
	return c.crtCount
}

//SetSignatureScheme - set the client signature scheme to be used by this chain
func (c *Chain) SetSignatureScheme(sigScheme string) {
	c.ClientSignatureScheme = sigScheme
	client.SetClientSignatureScheme(c.ClientSignatureScheme)
}

//GetSignatureScheme - get the signature scheme used by this chain
func (c *Chain) GetSignatureScheme() encryption.SignatureScheme {
	return encryption.GetSignatureScheme(c.ClientSignatureScheme)
}

// CanShardBlocks - is the network able to effectively shard the blocks?
func (c *Chain) CanShardBlocks(nRound int64) bool {
	mb := c.GetMagicBlock(nRound)
	logging.Logger.Debug("CanShareBlocks",
		zap.Int("active sharders", mb.Sharders.GetActiveCount()),
		zap.Int("sharders size", mb.Sharders.Size()),
		zap.Int("min active sharders", c.MinActiveSharders),
		zap.Int("left", mb.Sharders.GetActiveCount()*100),
		zap.Int("right", mb.Sharders.Size()*c.MinActiveSharders))
	return mb.Sharders.GetActiveCount()*100 >= mb.Sharders.Size()*c.MinActiveSharders
}

// CanShardBlocksSharders - is the network able to effectively shard the blocks?
func (c *Chain) CanShardBlocksSharders(sharders *node.Pool) bool {
	return sharders.GetActiveCount()*100 >= sharders.Size()*c.MinActiveSharders
}

// CanReplicateBlock - can the given block be effectively replicated?
func (c *Chain) CanReplicateBlock(b *block.Block) bool {

	if c.NumReplicators <= 0 || c.MinActiveReplicators == 0 {
		return c.CanShardBlocks(b.Round)
	}

	var (
		mb     = c.GetMagicBlock(b.Round)
		scores = c.nodePoolScorer.ScoreHashString(mb.Sharders, b.Hash)

		arCount  int
		minScore int32
	)

	if len(scores) == 0 {
		return c.CanShardBlocks(b.Round)
	}

	minScore = scores[len(scores)-1].Score

	for i := 0; i < len(scores); i++ {
		if scores[i].Score < minScore {
			break
		}
		if scores[i].Node.IsActive() {
			arCount++
			if arCount*100 >= c.NumReplicators*c.MinActiveReplicators {
				return true
			}
		}
	}

	return false
}

//SetFetchedNotarizedBlockHandler - setter for FetchedNotarizedBlockHandler
func (c *Chain) SetFetchedNotarizedBlockHandler(fnbh FetchedNotarizedBlockHandler) {
	c.fetchedNotarizedBlockHandler = fnbh
}

func (c *Chain) SetViewChanger(vcr ViewChanger) {
	c.viewChanger = vcr
}

func (c *Chain) SetAfterFetcher(afr AfterFetcher) {
	c.afterFetcher = afr
}

func (c *Chain) SetMagicBlockSaver(mbs MagicBlockSaver) {
	c.magicBlockSaver = mbs
}

//GetPruneStats - get the current prune stats
func (c *Chain) GetPruneStats() *util.PruneStats {
	return c.pruneStats
}

// HasClientStateStored returns true if given client state can be obtained
// from state db of the Chain.
func (c *Chain) HasClientStateStored(clientStateHash util.Key) bool {
	_, err := c.stateDB.GetNode(clientStateHash)
	return err == nil
}

// InitBlockState - initialize the block's state with the database state.
func (c *Chain) InitBlockState(b *block.Block) (err error) {
	if err = b.InitStateDB(c.stateDB); err != nil {
		logging.Logger.Error("init block state", zap.Int64("round", b.Round),
			zap.String("state", util.ToHex(b.ClientStateHash)),
			zap.Error(err))

		if err == util.ErrNodeNotFound {
			// get state from network
			logging.Logger.Info("init block state by synching block state from network")
			ctx, cancel := context.WithTimeout(context.Background(), 10*time.Second)
			defer cancel()
			doneC := make(chan struct{})
			errC := make(chan error)
			go func() {
				defer close(doneC)
				if err := c.GetBlockStateChange(b); err != nil {
					errC <- err
				}
			}()

			select {
			case <-ctx.Done():
				logging.Logger.Error("init block state failed",
					zap.Int64("round", b.Round),
					zap.Error(err))
			case err := <-errC:
				logging.Logger.Error("init block state failed", zap.Error(err))
			case <-doneC:
				logging.Logger.Info("init block state by synching block state from network successfully",
					zap.Int64("round", b.Round))
			}
		}
		return
	}
	logging.Logger.Info("init block state successful", zap.Int64("round", b.Round),
		zap.String("state", util.ToHex(b.ClientStateHash)))
	return
}

// SetLatestFinalizedBlock - set the latest finalized block.
func (c *Chain) SetLatestFinalizedBlock(b *block.Block) {
	c.lfbMutex.Lock()
	defer c.lfbMutex.Unlock()

	c.LatestFinalizedBlock = b
	if b != nil {
		bs := b.GetSummary()
		c.lfbSummary = bs
		c.BroadcastLFBTicket(common.GetRootContext(), b)
		go c.notifyToSyncFinalizedRoundState(bs)
	}
}

// GetLatestFinalizedBlock - get the latest finalized block.
func (c *Chain) GetLatestFinalizedBlock() *block.Block {
	c.lfbMutex.RLock()
	defer c.lfbMutex.RUnlock()
	return c.LatestFinalizedBlock
}

// GetLatestFinalizedBlockSummary - get the latest finalized block summary.
func (c *Chain) GetLatestFinalizedBlockSummary() *block.BlockSummary {
	c.lfbMutex.RLock()
	defer c.lfbMutex.RUnlock()
	return c.lfbSummary
}

func (c *Chain) IsActiveInChain() bool {
	var (
		mb          = c.GetCurrentMagicBlock()
		lfb         = c.GetLatestFinalizedBlock()
		olfbr       = c.LatestOwnFinalizedBlockRound()
		selfNodeKey = node.Self.Underlying().GetKey()
		crn         = c.GetCurrentRound()
	)
	return lfb.Round == olfbr && mb.IsActiveNode(selfNodeKey, crn)
}

func (c *Chain) UpdateMagicBlock(newMagicBlock *block.MagicBlock) error {
	if newMagicBlock.Miners == nil || newMagicBlock.Miners.MapSize() == 0 {
		return common.NewError("failed to update magic block",
			"there are no miners in the magic block")
	}

	var (
		self = node.Self.Underlying().GetKey()
		lfmb = c.GetLatestFinalizedMagicBlockBrief()
	)

	if newMagicBlock.IsActiveNode(self, c.GetCurrentRound()) && lfmb != nil &&
		lfmb.MagicBlockNumber == newMagicBlock.MagicBlockNumber-1 &&
		lfmb.MagicBlockHash != newMagicBlock.PreviousMagicBlockHash {

		logging.Logger.Error("failed to update magic block",
			zap.Any("finalized_magic_block_hash", lfmb.MagicBlockHash),
			zap.Any("new_magic_block_previous_hash", newMagicBlock.PreviousMagicBlockHash))
		return common.NewError("failed to update magic block",
			fmt.Sprintf("magic block's previous magic block hash (%v) doesn't equal latest finalized magic block id (%v)", newMagicBlock.PreviousMagicBlockHash, lfmb.MagicBlockHash))
	}

	mb := c.GetCurrentMagicBlock()

	pmb := mb.Miners.Size()
	nmb := newMagicBlock.Miners.Size()
	logging.Logger.Info("update magic block",
		zap.Int("old magic block miners num", pmb),
		zap.Int("new magic block miners num", nmb),
		zap.Int64("old mb starting round", mb.StartingRound),
		zap.Int64("new mb starting round", newMagicBlock.StartingRound))

	if mb != nil && mb.Hash == newMagicBlock.PreviousMagicBlockHash {
		logging.Logger.Info("update magic block -- hashes match ",
			zap.Any("LFMB previous MB hash", mb.Hash),
			zap.Any("new MB previous MB hash", newMagicBlock.PreviousMagicBlockHash))
		c.PreviousMagicBlock = mb
	}

	c.SetMagicBlock(newMagicBlock)
	return nil
}

func (c *Chain) UpdateNodesFromMagicBlock(newMagicBlock *block.MagicBlock) {

	var (
		prev = c.GetMagicBlock(newMagicBlock.StartingRound - 1) //
		keep = collectNodes(prev, newMagicBlock)                // this and new
	)

	c.SetupNodes(newMagicBlock)

	newMagicBlock.Sharders.ComputeProperties()
	newMagicBlock.Miners.ComputeProperties()

	c.InitializeMinerPool(newMagicBlock)
	c.GetNodesPreviousInfo(newMagicBlock)

	node.DeregisterNodes(keep)

	// reset the monitor
	ResetStatusMonitor(newMagicBlock.StartingRound)
}

func (c *Chain) SetupNodes(mb *block.MagicBlock) {
	for _, miner := range mb.Miners.CopyNodesMap() {
		miner.ComputeProperties()
		node.Setup(miner)
	}
	for _, sharder := range mb.Sharders.CopyNodesMap() {
		sharder.ComputeProperties()
		node.Setup(sharder)
	}
}

// collect nodes from given MBs
func collectNodes(mbs ...*block.MagicBlock) (keep map[string]struct{}) {
	keep = make(map[string]struct{})
	for _, mb := range mbs {
		if mb == nil {
			continue
		}
		for _, pool := range []*node.Pool{mb.Miners, mb.Sharders} {
			for _, k := range pool.Keys() {
				keep[k] = struct{}{}
			}
		}
	}
	return
}

func (c *Chain) SetLatestOwnFinalizedBlockRound(r int64) {
	c.lfbMutex.Lock()
	defer c.lfbMutex.Unlock()

	c.latestOwnFinalizedBlockRound = r
}

func (c *Chain) LatestOwnFinalizedBlockRound() int64 {
	c.lfbMutex.RLock()
	defer c.lfbMutex.RUnlock()

	return c.latestOwnFinalizedBlockRound
}

// SetLatestFinalizedBlock - set the latest finalized block.
func (c *Chain) SetLatestFinalizedMagicBlock(b *block.Block) {

	if b == nil || b.MagicBlock == nil {
		return
	}

	c.lfmbMutex.Lock()
	defer c.lfmbMutex.Unlock()

	var latest = c.latestFinalizedMagicBlock

	if latest != nil && latest.MagicBlock != nil &&
		latest.MagicBlock.MagicBlockNumber == b.MagicBlock.MagicBlockNumber-1 &&
		latest.MagicBlock.Hash != b.MagicBlock.PreviousMagicBlockHash {

		logging.Logger.DPanic(fmt.Sprintf("failed to set finalized magic block -- "+
			"hashes don't match up: chain's finalized block hash %v, block's"+
			" magic block previous hash %v",
			c.latestFinalizedMagicBlock.Hash,
			b.MagicBlock.PreviousMagicBlockHash))
	}

	c.latestFinalizedMagicBlock = b
	c.magicBlockStartingRounds[b.MagicBlock.StartingRound] = b
}

// GetLatestFinalizedMagicBlock will returns a copy of the latest finalized magic block
// note: the block will be deep copied, used this carefully.
func (c *Chain) GetLatestFinalizedMagicBlock() *block.Block {
	c.lfmbMutex.RLock()
	defer c.lfmbMutex.RUnlock()
	if c.latestFinalizedMagicBlock == nil {
		return nil
	}
	return c.latestFinalizedMagicBlock.Clone()
}

// GetLatestFinalizedBlockSummary - get the latest finalized block summary.
func (c *Chain) GetLatestFinalizedMagicBlockSummary() *block.BlockSummary {
	c.lfmbMutex.RLock()
	defer c.lfmbMutex.RUnlock()
	return c.latestFinalizedMagicBlock.GetSummary()
}

func (c *Chain) GetNodesPreviousInfo(mb *block.MagicBlock) {
	prevMB := c.GetPrevMagicBlockFromMB(mb)
	if prevMB != nil {
		numGenerators := c.GetGeneratorsNumOfMagicBlock(prevMB)
		for key, miner := range mb.Miners.CopyNodesMap() {
			if old := prevMB.Miners.GetNode(key); old != nil {
				miner.SetNode(old)
				if miner.ProtocolStats == nil {
					ms := &MinerStats{}
					ms.GenerationCountByRank = make([]int64, numGenerators)
					ms.FinalizationCountByRank = make([]int64, numGenerators)
					ms.VerificationTicketsByRank = make([]int64, numGenerators)
					miner.ProtocolStats = ms
				}
			}
		}
		for key, sharder := range mb.Sharders.CopyNodesMap() {
			if old := prevMB.Sharders.GetNode(key); old != nil {
				sharder.SetNode(old)
			}
		}
	}
}

func (c *Chain) Stop() {
	if stateDB != nil {
		stateDB.Flush()
	}
}

// PruneRoundStorage pruning storage
func (c *Chain) PruneRoundStorage(_ context.Context, getTargetCount func(storage round.RoundStorage) int,
	storages ...round.RoundStorage) {

	for _, storage := range storages {
		targetCount := getTargetCount(storage)
		if targetCount == 0 {
			logging.Logger.Debug("prune storage -- skip. disabled")
			continue
		}
		countRounds := storage.Count()
		if countRounds > targetCount {
			r := storage.GetRounds()[countRounds-targetCount-1]
			if err := storage.Prune(r); err != nil {
				logging.Logger.Error("failed to prune storage",
					zap.Int("count_rounds", countRounds),
					zap.Int("count_dest_prune", targetCount),
					zap.Int64("round", r),
					zap.Error(err))
			} else {
				logging.Logger.Debug("prune storage", zap.Int64("round", r))
			}
		}
	}
}

// ResetStatusMonitor resetting the node monitoring worker
func ResetStatusMonitor(round int64) {
	UpdateNodes <- round
}

func (c *Chain) SetLatestDeterministicBlock(b *block.Block) {
	lfb := c.LatestDeterministicBlock
	if lfb == nil || b.Round >= lfb.Round {
		c.LatestDeterministicBlock = b
	}
}

func (c *Chain) callViewChange(ctx context.Context, lfb *block.Block) (
	err error) {

	if c.viewChanger == nil {
		return // no ViewChanger no work here
	}

	// extract and send DKG phase first
	var pn minersc.PhaseNode
	if pn, err = c.GetPhaseOfBlock(lfb); err != nil {
		return common.NewErrorf("view_change", "getting phase node: %v", err)
	}

	// even if it executed on a shader we don't treat this phase as obtained
	// from sharders
	c.sendPhase(pn, false) // optimistic, never block here

	// this work is different for miners and sharders
	return c.viewChanger.ViewChange(ctx, lfb)
}

func (c *Chain) notifyToSyncFinalizedRoundState(bs *block.BlockSummary) {
	select {
	case c.syncLFBStateC <- bs:
	case <-time.NewTimer(notifySyncLFRStateTimeout).C:
		logging.Logger.Error("Send sync state for finalized round timeout")
	}
}

// The ViewChanger represents node makes view change where a block with new
// magic block finalized. It called for every finalized block and used not
// only for a ViewChange.
type ViewChanger interface {
	// ViewCahgne is method called for every finalized block.
	ViewChange(ctx context.Context, lfb *block.Block) (err error)
}

// The AfterFetcher represents hooks performed during asynchronous finalized
// blocks fetching.
type AfterFetcher interface {
	// AfterFetch performed just after a block fetched verified and validated.
	// E.g. before the fetch function made some changes in the Chan. The
	// AfterFetch can be used to reject the block returning error. It never
	// receive an unverified and invalid block.
	AfterFetch(ctx context.Context, b *block.Block) (err error)
}<|MERGE_RESOLUTION|>--- conflicted
+++ resolved
@@ -258,17 +258,10 @@
 }
 
 // GetMagicBlockNoOffset returns magic block of a given round with out offset
-<<<<<<< HEAD
-func (c *Chain) GetMagicBlockNoOffset(r int64) *block.MagicBlock {
-	c.mbMutex.RLock()
-	defer c.mbMutex.RUnlock()
-	entity := c.MagicBlockStorage.Get(r)
-=======
 func (c *Chain) GetMagicBlockNoOffset(round int64) *block.MagicBlock {
 	c.mbMutex.RLock()
 	defer c.mbMutex.RUnlock()
 	entity := c.MagicBlockStorage.Get(round)
->>>>>>> 077ec6db
 	if entity == nil {
 		entity = c.MagicBlockStorage.GetLatest()
 	}

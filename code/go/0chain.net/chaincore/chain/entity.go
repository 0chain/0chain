--- conflicted
+++ resolved
@@ -270,11 +270,7 @@
 	}
 
 	s := CreateTxnMPT(block.ClientState)
-<<<<<<< HEAD
-	return s.GetNodeValue(getNodePath(path), nil)
-=======
 	return s.GetNodeValue(getNodePath(path), v)
->>>>>>> 7b3de616
 }
 
 func mbRoundOffset(rn int64) int64 {
@@ -1320,11 +1316,7 @@
 	gl := &minersc.GlobalSettings{
 		Fields: make(map[string]string),
 	}
-<<<<<<< HEAD
 	val, err := clientState.GetNodeValue(util.Path(encryption.Hash(minersc.GLOBALS_KEY)), gl)
-=======
-	err := clientState.GetNodeValue(util.Path(encryption.Hash(minersc.GLOBALS_KEY)), gl)
->>>>>>> 7b3de616
 	if err != nil {
 		return nil, err
 	}

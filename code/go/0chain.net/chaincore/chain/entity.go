--- conflicted
+++ resolved
@@ -224,12 +224,6 @@
 	if err != nil {
 		return err
 	}
-<<<<<<< HEAD
-	if err := c.EventDb.AutoMigrate(); err != nil {
-		return err
-	}
-=======
->>>>>>> a1582e58
 	return nil
 }
 

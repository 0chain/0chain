package chain

import (
	"container/ring"
	"context"
	"fmt"
	"math"
	"sort"
	"sync"
	"time"

	"0chain.net/chaincore/client"
	"0chain.net/core/ememorystore"
	"0chain.net/core/encryption"
	"0chain.net/core/logging"

	"0chain.net/chaincore/block"
	"0chain.net/chaincore/config"
	"0chain.net/chaincore/node"
	"0chain.net/chaincore/round"
	"0chain.net/chaincore/state"
	"0chain.net/chaincore/transaction"
	"0chain.net/core/common"
	"0chain.net/core/datastore"

	"0chain.net/core/util"
	"0chain.net/smartcontract/minersc"

	"github.com/spf13/viper"

	"go.uber.org/zap"
)

//PreviousBlockUnavailable - to indicate an error condition when the previous
// block of a given block is not available.
const PreviousBlockUnavailable = "previous_block_unavailable"

// notifySyncLFRStateTimeout is the maximum time allowed for sending a notification
// to a channel for syncing the latest finalized round state.
const notifySyncLFRStateTimeout = 3 * time.Second

var (
	// ErrPreviousBlockUnavailable - error for previous block is not available.
	ErrPreviousBlockUnavailable = common.NewError(PreviousBlockUnavailable,
		"Previous block is not available")
	ErrInsufficientChain = common.NewError("insufficient_chain",
		"Chain length not sufficient to perform the logic")
)

const (
	NOTARIZED = 1
	FINALIZED = 2

	AllMiners  = 11
	Generator  = 12
	Generators = 13

	// ViewChangeOffset is offset between block with new MB (501) and the block
	// where the new MB should be used (505).
	ViewChangeOffset = 4
)

/*ServerChain - the chain object of the chain  the server is responsible for */
var ServerChain *Chain

/*SetServerChain - set the server chain object */
func SetServerChain(c *Chain) {
	ServerChain = c
}

/*GetServerChain - returns the chain object for the server chain */
func GetServerChain() *Chain {
	return ServerChain
}

/*BlockStateHandler - handles the block state changes */
type BlockStateHandler interface {
	// SaveMagicBlock in store if it's about LFMB next in chain. It can return
	// nil if it don't have this ability.
	SaveMagicBlock() MagicBlockSaveFunc
	UpdatePendingBlock(ctx context.Context, b *block.Block, txns []datastore.Entity)
	UpdateFinalizedBlock(ctx context.Context, b *block.Block)
}

/*Chain - data structure that holds the chain data*/
type Chain struct {
	datastore.IDField
	datastore.VersionField
	datastore.CreationDateField

	mutexViewChangeMB sync.RWMutex

	//Chain config goes into this object
	*Config

	MagicBlockStorage round.RoundStorage `json:"-"`

	PreviousMagicBlock *block.MagicBlock `json:"-"`
	mbMutex            sync.RWMutex

	latestFinalizedMagicBlock    *block.Block `json:"-"`
	lfmbMutex                    sync.RWMutex
	latestOwnFinalizedBlockRound int64 // finalized by this node

	/* This is a cache of blocks that may include speculative blocks */
	blocks      map[datastore.Key]*block.Block
	blocksMutex *sync.RWMutex

	rounds      map[int64]round.RoundI
	roundsMutex *sync.RWMutex

	currentRound int64 `json:"-"`

	FeeStats transaction.TransactionFeeStats `json:"fee_stats"`

	LatestFinalizedBlock *block.Block `json:"latest_finalized_block,omitempty"` // Latest block on the chain the program is aware of
	lfbMutex             sync.RWMutex
	lfbSummary           *block.BlockSummary

	LatestDeterministicBlock *block.Block `json:"latest_deterministic_block,omitempty"`

	clientStateDeserializer state.DeserializerI
	stateDB                 util.NodeDB
	stateMutex              *sync.RWMutex

	finalizedRoundsChannel chan round.RoundI
	finalizedBlocksChannel chan *block.Block

	*Stats `json:"-"`

	BlockChain *ring.Ring `json:"-"`

	minersStake map[datastore.Key]int
	stakeMutex  *sync.Mutex

	nodePoolScorer node.PoolScorer

	GenerateTimeout int `json:"-"`
	genTimeoutMutex *sync.Mutex

	// syncStateTimeout is the timeout for syncing a MPT state from network
	syncStateTimeout time.Duration
	// bcStuckCheckInterval represents the BC stuck checking period
	bcStuckCheckInterval time.Duration
	// bcStuckTimeThreshold is the threshold time for checking if a BC is stuck
	bcStuckTimeThreshold time.Duration

	retry_wait_time  int
	retry_wait_mutex *sync.Mutex

	blockFetcher *BlockFetcher

	crtCount int64 // Continuous/Current Round Timeout Count

	fetchedNotarizedBlockHandler FetchedNotarizedBlockHandler
	viewChanger                  ViewChanger
	afterFetcher                 AfterFetcher
	magicBlockSaver              MagicBlockSaver

	pruneStats *util.PruneStats

	configInfoDB string

	configInfoStore datastore.Store
	RoundF          round.RoundFactory

	magicBlockStartingRounds map[int64]*block.Block // block MB by starting round VC

	// LFB tickets channels
	getLFBTicket          chan *LFBTicket          // check out (any time)
	updateLFBTicket       chan *LFBTicket          // receive
	broadcastLFBTicket    chan *block.Block        // broadcast (update by LFB)
	subLFBTicket          chan chan *LFBTicket     // } wait for a received LFBTicket
	unsubLFBTicket        chan chan *LFBTicket     // }
	lfbTickerWorkerIsDone chan struct{}            // get rid out of context misuse
	syncLFBStateC         chan *block.BlockSummary // sync MPT state for latest finalized round
	// precise DKG phases tracking
	phaseEvents chan PhaseEvent
}

// SetBCStuckTimeThreshold sets the BC stuck time threshold
func (c *Chain) SetBCStuckTimeThreshold(threshold time.Duration) {
	c.bcStuckTimeThreshold = threshold
}

// SetBCStuckCheckInterval sets the time interval for checking BC stuck
func (c *Chain) SetBCStuckCheckInterval(interval time.Duration) {
	c.bcStuckCheckInterval = interval
}

// SetSyncStateTimeout sets the state sync timeout
func (c *Chain) SetSyncStateTimeout(syncStateTimeout time.Duration) {
	c.syncStateTimeout = syncStateTimeout
}

var chainEntityMetadata *datastore.EntityMetadataImpl

func getNodePath(path string) util.Path {
	return util.Path(encryption.Hash(path))
}

func (mc *Chain) GetBlockStateNode(block *block.Block, path string) (
	seri util.Serializable, err error) {

	mc.stateMutex.Lock()
	defer mc.stateMutex.Unlock()

	if block.ClientState == nil {
		return nil, common.NewErrorf("get_block_state_node",
			"client state is nil, round %d", block.Round)
	}

	s := CreateTxnMPT(block.ClientState)
	return s.GetNodeValue(getNodePath(path))
}

func mbRoundOffset(rn int64) int64 {
	if rn < ViewChangeOffset+1 {
		return rn // the same
	}
	return rn - ViewChangeOffset // MB offset
}

// GetCurrentMagicBlock returns MB for current round
func (c *Chain) GetCurrentMagicBlock() *block.MagicBlock {
	var rn = c.GetCurrentRound()
	if rn == 0 {
		return c.GetLatestMagicBlock()
	}

	return c.GetMagicBlock(rn)
}

func (c *Chain) GetLatestMagicBlock() *block.MagicBlock {
	c.mbMutex.RLock()
	defer c.mbMutex.RUnlock()
	entity := c.MagicBlockStorage.GetLatest()
	if entity == nil {
		logging.Logger.Panic("failed to get magic block from mb storage")
	}
	return entity.(*block.MagicBlock)
}

func (c *Chain) GetMagicBlock(round int64) *block.MagicBlock {

	round = mbRoundOffset(round)

	c.mbMutex.RLock()
	defer c.mbMutex.RUnlock()
	entity := c.MagicBlockStorage.Get(round)
	if entity == nil {
		entity = c.MagicBlockStorage.GetLatest()
	}
	if entity == nil {
		logging.Logger.Panic("failed to get magic block from mb storage")
	}
	return entity.(*block.MagicBlock)
}

<<<<<<< HEAD
// GetMagicBlockNoOffset returns magic block of a given round with out offset
func (c *Chain) GetMagicBlockNoOffset(round int64) *block.MagicBlock {
	c.mbMutex.RLock()
	defer c.mbMutex.RUnlock()
	entity := c.MagicBlockStorage.Get(round)
	if entity == nil {
		entity = c.MagicBlockStorage.GetLatest()
	}
	if entity == nil {
		logging.Logger.Panic("failed to get magic block from mb storage")
	}
	return entity.(*block.MagicBlock)
}

func (c *Chain) GetPrevMagicBlock(round int64) *block.MagicBlock {
=======
func (c *Chain) GetPrevMagicBlock(r int64) *block.MagicBlock {
>>>>>>> a09e3821

	r = mbRoundOffset(r)

	c.mbMutex.RLock()
	defer c.mbMutex.RUnlock()
	indexMB := c.MagicBlockStorage.FindRoundIndex(r)
	if indexMB <= 0 {
		return c.PreviousMagicBlock
	}
	prevRoundVC := c.MagicBlockStorage.GetRound(indexMB - 1)
	entity := c.MagicBlockStorage.Get(prevRoundVC)
	if entity != nil {
		return entity.(*block.MagicBlock)
	}
	return c.PreviousMagicBlock
}

func (c *Chain) GetPrevMagicBlockFromMB(mb *block.MagicBlock) (
	pmb *block.MagicBlock) {

	var round = mbRoundOffset(mb.StartingRound)

	return c.GetPrevMagicBlock(round)
}

func (c *Chain) SetMagicBlock(mb *block.MagicBlock) {
	c.mbMutex.Lock()
	defer c.mbMutex.Unlock()
	if err := c.MagicBlockStorage.Put(mb, mb.StartingRound); err != nil {
		logging.Logger.Error("failed to put magic block", zap.Error(err))
	}
}

/*GetEntityMetadata - implementing the interface */
func (c *Chain) GetEntityMetadata() datastore.EntityMetadata {
	return chainEntityMetadata
}

/*Validate - implementing the interface */
func (c *Chain) Validate(ctx context.Context) error {
	if datastore.IsEmpty(c.ID) {
		return common.InvalidRequest("chain id is required")
	}
	if datastore.IsEmpty(c.OwnerID) {
		return common.InvalidRequest("owner id is required")
	}
	return nil
}

/*Read - store read */
func (c *Chain) Read(ctx context.Context, key datastore.Key) error {
	return c.GetEntityMetadata().GetStore().Read(ctx, key, c)
}

/*Write - store read */
func (c *Chain) Write(ctx context.Context) error {
	return c.GetEntityMetadata().GetStore().Write(ctx, c)
}

/*Delete - store read */
func (c *Chain) Delete(ctx context.Context) error {
	return c.GetEntityMetadata().GetStore().Delete(ctx, c)
}

//NewChainFromConfig - create a new chain from config
func NewChainFromConfig() *Chain {
	chain := Provider().(*Chain)
	chain.ID = datastore.ToKey(config.Configuration.ChainID)
	chain.Decimals = int8(viper.GetInt("server_chain.decimals"))
	chain.BlockSize = viper.GetInt32("server_chain.block.max_block_size")
	chain.MinBlockSize = viper.GetInt32("server_chain.block.min_block_size")
	chain.MaxByteSize = viper.GetInt64("server_chain.block.max_byte_size")
	chain.MinGenerators = viper.GetInt("server_chain.block.min_generators")
	chain.GeneratorsPercent = viper.GetFloat64("server_chain.block.generators_percent")
	chain.NotarizedBlocksCounts = make([]int64, chain.MinGenerators+1)
	chain.NumReplicators = viper.GetInt("server_chain.block.replicators")
	chain.ThresholdByCount = viper.GetInt("server_chain.block.consensus.threshold_by_count")
	chain.ThresholdByStake = viper.GetInt("server_chain.block.consensus.threshold_by_stake")
	chain.OwnerID = viper.GetString("server_chain.owner")
	chain.ValidationBatchSize = viper.GetInt("server_chain.block.validation.batch_size")
	chain.RoundRange = viper.GetInt64("server_chain.round_range")
	chain.TxnMaxPayload = viper.GetInt("server_chain.transaction.payload.max_size")
	chain.PruneStateBelowCount = viper.GetInt("server_chain.state.prune_below_count")
	verificationTicketsTo := viper.GetString("server_chain.messages.verification_tickets_to")
	if verificationTicketsTo == "" || verificationTicketsTo == "all_miners" || verificationTicketsTo == "11" {
		chain.VerificationTicketsTo = AllMiners
	} else {
		chain.VerificationTicketsTo = Generator
	}

	// Health Check related counters
	// Work on deep scan
	conf := &chain.HCCycleScan[DeepScan]

	conf.Enabled = viper.GetBool("server_chain.health_check.deep_scan.enabled")
	conf.BatchSize = viper.GetInt64("server_chain.health_check.deep_scan.batch_size")
	conf.Window = viper.GetInt64("server_chain.health_check.deep_scan.window")

	conf.SettleSecs = viper.GetInt("server_chain.health_check.deep_scan.settle_secs")
	conf.Settle = time.Duration(conf.SettleSecs) * time.Second

	conf.RepeatIntervalMins = viper.GetInt("server_chain.health_check.deep_scan.repeat_interval_mins")
	conf.RepeatInterval = time.Duration(conf.RepeatIntervalMins) * time.Minute

	conf.ReportStatusMins = viper.GetInt("server_chain.health_check.deep_scan.report_status_mins")
	conf.ReportStatus = time.Duration(conf.ReportStatusMins) * time.Minute

	// Work on proximity scan
	conf = &chain.HCCycleScan[ProximityScan]

	conf.Enabled = viper.GetBool("server_chain.health_check.proximity_scan.enabled")
	conf.BatchSize = viper.GetInt64("server_chain.health_check.proximity_scan.batch_size")
	conf.Window = viper.GetInt64("server_chain.health_check.proximity_scan.window")

	conf.SettleSecs = viper.GetInt("server_chain.health_check.proximity_scan.settle_secs")
	conf.Settle = time.Duration(conf.SettleSecs) * time.Second

	conf.RepeatIntervalMins = viper.GetInt("server_chain.health_check.proximity_scan.repeat_interval_mins")
	conf.RepeatInterval = time.Duration(conf.RepeatIntervalMins) * time.Minute

	conf.ReportStatusMins = viper.GetInt("server_chain.health_check.proximity_scan.report_status_mins")
	conf.ReportStatus = time.Duration(conf.ReportStatusMins) * time.Minute

	chain.HealthShowCounters = viper.GetBool("server_chain.health_check.show_counters")

	chain.BlockProposalMaxWaitTime = viper.GetDuration("server_chain.block.proposal.max_wait_time") * time.Millisecond
	waitMode := viper.GetString("server_chain.block.proposal.wait_mode")
	if waitMode == "static" {
		chain.BlockProposalWaitMode = BlockProposalWaitStatic
	} else if waitMode == "dynamic" {
		chain.BlockProposalWaitMode = BlockProposalWaitDynamic
	}
	chain.ReuseTransactions = viper.GetBool("server_chain.block.reuse_txns")
	chain.SetSignatureScheme(viper.GetString("server_chain.client.signature_scheme"))

	chain.MinActiveSharders = viper.GetInt("server_chain.block.sharding.min_active_sharders")
	chain.MinActiveReplicators = viper.GetInt("server_chain.block.sharding.min_active_replicators")
	chain.SmartContractTimeout = viper.GetDuration("server_chain.smart_contract.timeout") * time.Millisecond
	chain.RoundTimeoutSofttoMin = viper.GetInt("server_chain.round_timeouts.softto_min")
	chain.RoundTimeoutSofttoMult = viper.GetInt("server_chain.round_timeouts.softto_mult")
	chain.RoundRestartMult = viper.GetInt("server_chain.round_timeouts.round_restart_mult")

	return chain
}

/*Provider - entity provider for chain object */
func Provider() datastore.Entity {
	c := &Chain{}
	c.Config = &Config{}
	c.Initialize()
	c.Version = "1.0"

	c.blocks = make(map[string]*block.Block)
	c.blocksMutex = &sync.RWMutex{}

	c.rounds = make(map[int64]round.RoundI)
	c.roundsMutex = &sync.RWMutex{}

	c.retry_wait_mutex = &sync.Mutex{}
	c.genTimeoutMutex = &sync.Mutex{}
	c.stateMutex = &sync.RWMutex{}
	c.stakeMutex = &sync.Mutex{}
	c.InitializeCreationDate()
	c.nodePoolScorer = node.NewHashPoolScorer(encryption.NewXORHashScorer())

	mb := block.NewMagicBlock()
	mb.Miners = node.NewPool(node.NodeTypeMiner)
	mb.Sharders = node.NewPool(node.NodeTypeSharder)
	c.SetMagicBlock(mb)
	c.Stats = &Stats{}
	c.blockFetcher = NewBlockFetcher()

	c.getLFBTicket = make(chan *LFBTicket)              // should be unbuffered
	c.updateLFBTicket = make(chan *LFBTicket, 100)      //
	c.broadcastLFBTicket = make(chan *block.Block, 100) //
	c.subLFBTicket = make(chan chan *LFBTicket, 1)      //
	c.unsubLFBTicket = make(chan chan *LFBTicket, 1)    //
	c.lfbTickerWorkerIsDone = make(chan struct{})       //
	c.syncLFBStateC = make(chan *block.BlockSummary)

	c.phaseEvents = make(chan PhaseEvent, 1) // at least 1 for buffer required

	return c
}

/*Initialize - intializes internal datastructures to start again */
func (c *Chain) Initialize() {
	c.setCurrentRound(0)
	c.SetLatestFinalizedBlock(nil)
	c.BlocksToSharder = 1
	c.VerificationTicketsTo = AllMiners
	c.ValidationBatchSize = 2000
	c.finalizedRoundsChannel = make(chan round.RoundI, 1)
	c.finalizedBlocksChannel = make(chan *block.Block, 1)
	c.clientStateDeserializer = &state.Deserializer{}
	c.stateDB = stateDB
	c.BlockChain = ring.New(10000)
	c.minersStake = make(map[datastore.Key]int)
	c.magicBlockStartingRounds = make(map[int64]*block.Block)
	c.MagicBlockStorage = round.NewRoundStartingStorage()
}

/*SetupEntity - setup the entity */
func SetupEntity(store datastore.Store) {
	chainEntityMetadata = datastore.MetadataProvider()
	chainEntityMetadata.Name = "chain"
	chainEntityMetadata.Provider = Provider
	chainEntityMetadata.Store = store
	datastore.RegisterEntityMetadata("chain", chainEntityMetadata)
	SetupStateDB()
}

var stateDB *util.PNodeDB

//SetupStateDB - setup the state db
func SetupStateDB() {
	db, err := util.NewPNodeDB("data/rocksdb/state", "/0chain/log/rocksdb/state")
	if err != nil {
		panic(err)
	}
	stateDB = db
}

// CloseStateDB closes the state db (rocksdb)
func CloseStateDB() {
	stateDB.Close()
}

func (c *Chain) SetupConfigInfoDB() {
	c.configInfoDB = "configdb"
	c.configInfoStore = ememorystore.GetStorageProvider()
	db, err := ememorystore.CreateDB("data/rocksdb/config")
	if err != nil {
		panic(err)
	}
	ememorystore.AddPool(c.configInfoDB, db)
}

func (c *Chain) GetConfigInfoDB() string {
	return c.configInfoDB
}

func (c *Chain) GetConfigInfoStore() datastore.Store {
	return c.configInfoStore
}

func (c *Chain) getInitialState(tokens state.Balance) util.Serializable {
	balance := &state.State{}
	balance.SetTxnHash("0000000000000000000000000000000000000000000000000000000000000000")
	balance.Balance = state.Balance(tokens)
	return balance
}

/*setupInitialState - setup the initial state based on configuration */
func (c *Chain) setupInitialState(initStates *state.InitStates) util.MerklePatriciaTrieI {
	pmt := util.NewMerklePatriciaTrie(c.stateDB, util.Sequence(0))
	for _, v := range initStates.States {
		pmt.Insert(util.Path(v.ID), c.getInitialState(v.Tokens))
	}
	if err := pmt.SaveChanges(context.Background(), stateDB, false); err != nil {
		logging.Logger.Error("chain.stateDB save changes failed", zap.Error(err))
	}
	logging.Logger.Info("initial state root", zap.Any("hash", util.ToHex(pmt.GetRoot())))
	return pmt
}

/*GenerateGenesisBlock - Create the genesis block for the chain */
func (c *Chain) GenerateGenesisBlock(hash string, genesisMagicBlock *block.MagicBlock, initStates *state.InitStates) (round.RoundI, *block.Block) {
	c.GenesisBlockHash = hash
	gb := block.NewBlock(c.GetKey(), 0)
	gb.Hash = hash
	gb.ClientState = c.setupInitialState(initStates)
	gb.SetStateStatus(block.StateSuccessful)
	gb.SetBlockState(block.StateNotarized)
	gb.ClientStateHash = gb.ClientState.GetRoot()
	gb.MagicBlock = genesisMagicBlock
	c.UpdateMagicBlock(gb.MagicBlock)
	c.UpdateNodesFromMagicBlock(gb.MagicBlock)
	gr := round.NewRound(0)
	c.SetRandomSeed(gr, 839695260482366273)
	gr.Block = gb
	gr.AddNotarizedBlock(gb)
	return gr, gb
}

/*AddGenesisBlock - adds the genesis block to the chain */
func (c *Chain) AddGenesisBlock(b *block.Block) {
	if b.Round != 0 {
		return
	}
	c.UpdateMagicBlock(b.MagicBlock)
	c.SetLatestFinalizedMagicBlock(b)
	c.SetLatestFinalizedBlock(b)
	c.SetLatestDeterministicBlock(b)
	c.blocks[b.Hash] = b
	return
}

// AddLoadedFinalizedBlock - adds the genesis block to the chain.
func (c *Chain) AddLoadedFinalizedBlocks(lfb, lfmb *block.Block) {
	c.UpdateMagicBlock(lfmb.MagicBlock)
	c.SetLatestFinalizedMagicBlock(lfmb)
	c.SetLatestFinalizedBlock(lfb)
	// c.LatestDeterministicBlock left as genesis
	c.blocks[lfb.Hash] = lfb
	return
}

// AddBlockNoPrevious adds block to cache and never calls
// async fetch previous block.
func (c *Chain) AddBlockNoPrevious(b *block.Block) *block.Block {
	c.blocksMutex.Lock()
	defer c.blocksMutex.Unlock()
	return c.addBlockNoPrevious(b)
}

/*AddBlock - adds a block to the cache */
func (c *Chain) AddBlock(b *block.Block) *block.Block {
	c.blocksMutex.Lock()
	defer c.blocksMutex.Unlock()
	return c.addBlock(b)
}

/*AddNotarizedBlockToRound - adds notarized block to cache and sync  info from notarized block to round  */
func (c *Chain) AddNotarizedBlockToRound(r round.RoundI, b *block.Block) (*block.Block, round.RoundI) {
	c.blocksMutex.Lock()
	defer c.blocksMutex.Unlock()

	/*
		Since this nb mostly from a diff node, addBlock will return local block with the same hash if exists.
		Either way the block content is same, but we will get it from the local.
	*/
	b = c.addBlock(b)

	if b.Round == c.GetCurrentRound() {
		logging.Logger.Info("Adding a notarized block for current round", zap.Int64("Round", r.GetRoundNumber()))
	}

	// Only for blocks with greater RTC (elder blocks)
	if r.GetRandomSeed() != b.GetRoundRandomSeed() ||
		r.GetTimeoutCount() <= b.RoundTimeoutCount {

		logging.Logger.Info("AddNotarizedBlockToRound round and block random seed different",
			zap.Int64("Round", r.GetRoundNumber()),
			zap.Int64("Round_rrs", r.GetRandomSeed()),
			zap.Int64("Block_rrs", b.GetRoundRandomSeed()))
		r.SetRandomSeedForNotarizedBlock(b.GetRoundRandomSeed(), c.GetMiners(r.GetRoundNumber()).Size())
		r.SetTimeoutCount(b.RoundTimeoutCount)
	}

	c.SetRoundRank(r, b)
	if b.PrevBlock != nil {
		b.ComputeChainWeight()
	}
	return b, r
}

/*AddRoundBlock - add a block for a given round to the cache */
func (c *Chain) AddRoundBlock(r round.RoundI, b *block.Block) *block.Block {
	c.blocksMutex.Lock()
	defer c.blocksMutex.Unlock()
	b2 := c.addBlock(b)
	if b2 != b {
		return b2
	}
	b.SetRoundRandomSeed(r.GetRandomSeed())
	b.RoundTimeoutCount = r.GetTimeoutCount()
	c.SetRoundRank(r, b)
	if b.PrevBlock != nil {
		b.ComputeChainWeight()
	}
	return b
}

func (c *Chain) addBlockNoPrevious(b *block.Block) *block.Block {
	if eb, ok := c.blocks[b.Hash]; ok {
		if eb != b {
			c.MergeVerificationTickets(common.GetRootContext(), eb, b.GetVerificationTickets())
		}
		return eb
	}
	c.blocks[b.Hash] = b
	if b.PrevBlock == nil {
		if pb, ok := c.blocks[b.PrevHash]; ok {
			b.SetPreviousBlock(pb)
		}
	}
	for pb := b.PrevBlock; pb != nil && pb != c.LatestDeterministicBlock; pb = pb.PrevBlock {
		pb.AddUniqueBlockExtension(b)
		if c.IsFinalizedDeterministically(pb) {
			c.SetLatestDeterministicBlock(pb)
			break
		}
	}
	return b
}

func (c *Chain) addBlock(b *block.Block) *block.Block {
	if eb, ok := c.blocks[b.Hash]; ok {
		if eb != b {
			c.MergeVerificationTickets(common.GetRootContext(), eb, b.GetVerificationTickets())
		}
		return eb
	}
	c.blocks[b.Hash] = b
	if b.PrevBlock == nil {
		if pb, ok := c.blocks[b.PrevHash]; ok {
			b.SetPreviousBlock(pb)
		}
	}
	for pb := b.PrevBlock; pb != nil && pb != c.LatestDeterministicBlock; pb = pb.PrevBlock {
		pb.AddUniqueBlockExtension(b)
		if c.IsFinalizedDeterministically(pb) {
			c.SetLatestDeterministicBlock(pb)
			break
		}
	}
	return b
}

/*GetBlock - returns a known block for a given hash from the cache */
func (c *Chain) GetBlock(ctx context.Context, hash string) (*block.Block, error) {
	c.blocksMutex.RLock()
	defer c.blocksMutex.RUnlock()
	return c.getBlock(ctx, hash)
}

func (c *Chain) getBlock(ctx context.Context, hash string) (*block.Block, error) {
	if b, ok := c.blocks[datastore.ToKey(hash)]; ok {
		return b, nil
	}
	return nil, common.NewError(datastore.EntityNotFound, fmt.Sprintf("Block with hash (%v) not found", hash))
}

/*DeleteBlock - delete a block from the cache */
func (c *Chain) DeleteBlock(ctx context.Context, b *block.Block) {
	c.blocksMutex.Lock()
	defer c.blocksMutex.Unlock()
	// if _, ok := c.blocks[b.Hash]; !ok {
	// 	return
	// }
	delete(c.blocks, b.Hash)
}

/*GetRoundBlocks - get the blocks for a given round */
func (c *Chain) GetRoundBlocks(round int64) []*block.Block {
	blocks := make([]*block.Block, 0, 1)
	c.blocksMutex.RLock()
	defer c.blocksMutex.RUnlock()
	for _, b := range c.blocks {
		if b.Round == round {
			blocks = append(blocks, b)
		}
	}
	return blocks
}

/*DeleteBlocksBelowRound - delete all the blocks below this round */
func (c *Chain) DeleteBlocksBelowRound(round int64) {
	c.blocksMutex.Lock()
	defer c.blocksMutex.Unlock()
	ts := common.Now() - 60
	blocks := make([]*block.Block, 0, len(c.blocks))
	lfb := c.GetLatestFinalizedBlock()
	for _, b := range c.blocks {
		if b.Round < round && b.CreationDate < ts && b.Round < c.LatestDeterministicBlock.Round {
			logging.Logger.Debug("found block to delete", zap.Int64("round", round),
				zap.Int64("block_round", b.Round),
				zap.Int64("current_round", c.GetCurrentRound()),
				zap.Int64("lf_round", lfb.Round))
			blocks = append(blocks, b)
		}
	}
	logging.Logger.Info("delete blocks below round",
		zap.Int64("round", c.GetCurrentRound()),
		zap.Int64("below_round", round), zap.Any("before", ts),
		zap.Int("total", len(c.blocks)), zap.Int("count", len(blocks)))
	for _, b := range blocks {
		b.Clear()
		delete(c.blocks, b.Hash)
	}

}

/*DeleteBlocks - delete a list of blocks */
func (c *Chain) DeleteBlocks(blocks []*block.Block) {
	c.blocksMutex.Lock()
	defer c.blocksMutex.Unlock()
	for _, b := range blocks {
		b.Clear()
		delete(c.blocks, b.Hash)
	}
}

/*PruneChain - prunes the chain */
func (c *Chain) PruneChain(_ context.Context, b *block.Block) {
	c.DeleteBlocksBelowRound(b.Round - 50)
}

/*ValidateMagicBlock - validate the block for a given round has the right magic block */
func (c *Chain) ValidateMagicBlock(ctx context.Context, mr *round.Round, b *block.Block) bool {
	var mb = c.GetLatestFinalizedMagicBlockRound(mr.GetRoundNumber())
	return b.LatestFinalizedMagicBlockHash == mb.Hash
}

// GetGenerators - get all the block generators for a given round.
func (c *Chain) GetGenerators(r round.RoundI) []*node.Node {
	var miners []*node.Node
	miners = r.GetMinersByRank(c.GetMiners(r.GetRoundNumber()))
	genNum := getGeneratorsNum(len(miners), c.MinGenerators, c.GeneratorsPercent)
	if genNum > len(miners) {
		logging.Logger.Warn("get generators -- the number of generators is greater than the number of miners",
			zap.Any("num_generators", genNum), zap.Int("miner_by_rank", len(miners)),
			zap.Any("round", r.GetRoundNumber()))
		return miners
	}
	return miners[:genNum]
}

// GetGeneratorsNumOfMagicBlock returns the number of generators of given magic block
func (c *Chain) GetGeneratorsNumOfMagicBlock(mb *block.MagicBlock) int {
	if mb == nil {
		return c.MinGenerators
	}

	return getGeneratorsNum(mb.Miners.Size(), c.MinGenerators, c.GeneratorsPercent)
}

// GetGeneratorsNumOfRound returns the number of generators of a given round
func (c *Chain) GetGeneratorsNumOfRound(r int64) int {
	if mb := c.GetMagicBlock(r); mb != nil {
		return getGeneratorsNum(mb.Miners.Size(), c.MinGenerators, c.GeneratorsPercent)
	}

	return c.MinGenerators
}

// GetGeneratorsNum returns the number of generators that calculated base on current magic block
func (c *Chain) GetGeneratorsNum() int {
	if mb := c.GetCurrentMagicBlock(); mb != nil {
		return getGeneratorsNum(mb.Miners.Size(), c.MinGenerators, c.GeneratorsPercent)
	}

	return c.MinGenerators
}

// getGeneratorsNum calculates the number of generators
func getGeneratorsNum(minersNum, minGenerators int, generatorsPercent float64) int {
	return int(math.Max(float64(minGenerators), math.Ceil(float64(minersNum)*generatorsPercent)))
}

/*GetMiners - get all the miners for a given round */
func (c *Chain) GetMiners(round int64) *node.Pool {
	return c.GetMagicBlock(round).Miners
}

/*IsBlockSharder - checks if the sharder can store the block in the given round */
func (c *Chain) IsBlockSharder(b *block.Block, sharder *node.Node) bool {
	if c.NumReplicators <= 0 {
		return true
	}
	scores := c.nodePoolScorer.ScoreHashString(c.GetMagicBlock(b.Round).Sharders, b.Hash)
	return sharder.IsInTop(scores, c.NumReplicators)
}

func (c *Chain) IsBlockSharderFromHash(nRound int64, bHash string, sharder *node.Node) bool {
	if c.NumReplicators <= 0 {
		return true
	}
	scores := c.nodePoolScorer.ScoreHashString(c.GetMagicBlock(nRound).Sharders, bHash)
	return sharder.IsInTop(scores, c.NumReplicators)
}

/*CanShardBlockWithReplicators - checks if the sharder can store the block with nodes that store this block*/
func (c *Chain) CanShardBlockWithReplicators(nRound int64, hash string, sharder *node.Node) (bool, []*node.Node) {
	if c.NumReplicators <= 0 {
		return true, c.GetMagicBlock(nRound).Sharders.CopyNodes()
	}
	scores := c.nodePoolScorer.ScoreHashString(c.GetMagicBlock(nRound).Sharders, hash)
	return sharder.IsInTopWithNodes(scores, c.NumReplicators)
}

// GetBlockSharders - get the list of sharders who would be replicating the block.
func (c *Chain) GetBlockSharders(b *block.Block) (sharders []string) {
	//TODO: sharders list needs to get resolved per the magic block of the block
	var (
		sharderPool  = c.GetMagicBlock(b.Round).Sharders
		sharderNodes = sharderPool.CopyNodes()
	)
	if c.NumReplicators > 0 {
		scores := c.nodePoolScorer.ScoreHashString(sharderPool, b.Hash)
		sharderNodes = node.GetTopNNodes(scores, c.NumReplicators)
	}
	for _, sharder := range sharderNodes {
		sharders = append(sharders, sharder.GetKey())
	}
	return sharders
}

/*ValidGenerator - check whether this block is from a valid generator */
func (c *Chain) ValidGenerator(r round.RoundI, b *block.Block) bool {
	miner := c.GetMiners(r.GetRoundNumber()).GetNode(b.MinerID)
	if miner == nil {
		return false
	}

	isGen := c.IsRoundGenerator(r, miner)
	if !isGen {
		//This is a Byzantine condition?
		logging.Logger.Info("Received a block from non-generator", zap.Int("miner", miner.SetIndex), zap.Int64("RRS", r.GetRandomSeed()))
		gens := c.GetGenerators(r)

		logging.Logger.Info("Generators are: ", zap.Int64("round", r.GetRoundNumber()))
		for _, n := range gens {
			logging.Logger.Info("generator", zap.Int("Node", n.SetIndex))
		}
	}
	return isGen
}

/*GetNotarizationThresholdCount - gives the threshold count for block to be notarized*/
func (c *Chain) GetNotarizationThresholdCount(minersNumber int) int {
	notarizedPercent := float64(c.ThresholdByCount) / 100
	thresholdCount := float64(minersNumber) * notarizedPercent
	return int(math.Ceil(thresholdCount))
}

// AreAllNodesActive - use this to check if all nodes needs to be active as in DKG
func (c *Chain) AreAllNodesActive() bool {
	mb := c.GetCurrentMagicBlock()
	active := mb.Miners.GetActiveCount()
	return active >= mb.Miners.Size()
}

/*ReadNodePools - read the node pools from configuration */
func (c *Chain) ReadNodePools(configFile string) {
	nodeConfig := config.ReadConfig(configFile)
	conf := nodeConfig.Get("miners")
	mb := c.GetCurrentMagicBlock()
	if miners, ok := conf.([]interface{}); ok {
		mb.Miners.AddNodes(miners)
		mb.Miners.ComputeProperties()
		c.InitializeMinerPool(mb)
	}
	conf = nodeConfig.Get("sharders")
	if sharders, ok := conf.([]interface{}); ok {
		mb.Sharders.AddNodes(sharders)
		mb.Sharders.ComputeProperties()
	}
}

/*ChainHasTransaction - indicates if this chain has the transaction */
func (c *Chain) ChainHasTransaction(ctx context.Context, b *block.Block, txn *transaction.Transaction) (bool, error) {
	var pb = b
	for cb := b; cb != nil; pb, cb = cb, c.GetPreviousBlock(ctx, cb) {
		if cb.Round == 0 {
			return false, nil
		}
		if cb.HasTransaction(txn.Hash) {
			return true, nil
		}
		if cb.CreationDate < txn.CreationDate-common.Timestamp(transaction.TXN_TIME_TOLERANCE) {
			return false, nil
		}
	}
	if false {
		logging.Logger.Debug("chain has txn", zap.Int64("round", b.Round), zap.Int64("upto_round", pb.Round), zap.Any("txn_ts", txn.CreationDate), zap.Any("upto_block_ts", pb.CreationDate))
	}
	return false, ErrInsufficientChain
}

func (c *Chain) updateMiningStake(minerID datastore.Key, stake int) {
	c.stakeMutex.Lock()
	defer c.stakeMutex.Unlock()
	c.minersStake[minerID] = stake
}

func (c *Chain) getMiningStake(minerID datastore.Key) int {
	return c.minersStake[minerID]
}

//InitializeMinerPool - initialize the miners after their configuration is read
func (c *Chain) InitializeMinerPool(mb *block.MagicBlock) {
	numGenerators := c.GetGeneratorsNumOfMagicBlock(mb)
	for _, nd := range mb.Miners.CopyNodes() {
		ms := &MinerStats{}
		ms.GenerationCountByRank = make([]int64, numGenerators)
		ms.FinalizationCountByRank = make([]int64, numGenerators)
		ms.VerificationTicketsByRank = make([]int64, numGenerators)
		nd.ProtocolStats = ms
	}
}

/*AddRound - Add Round to the block */
func (c *Chain) AddRound(r round.RoundI) round.RoundI {
	c.roundsMutex.Lock()
	defer c.roundsMutex.Unlock()
	roundNumber := r.GetRoundNumber()
	er, ok := c.rounds[roundNumber]
	if ok {
		return er
	}
	c.rounds[roundNumber] = r
	return r
}

/*GetRound - get a round */
func (c *Chain) GetRound(roundNumber int64) round.RoundI {
	c.roundsMutex.RLock()
	defer c.roundsMutex.RUnlock()
	r, ok := c.rounds[roundNumber]
	if !ok {
		return nil
	}
	return r
}

/*DeleteRound - delete a round and associated block data */
func (c *Chain) DeleteRound(ctx context.Context, r round.RoundI) {
	c.roundsMutex.Lock()
	defer c.roundsMutex.Unlock()
	delete(c.rounds, r.GetRoundNumber())
}

/*DeleteRoundsBelow - delete rounds below */
func (c *Chain) DeleteRoundsBelow(ctx context.Context, roundNumber int64) {
	c.roundsMutex.Lock()
	defer c.roundsMutex.Unlock()
	rounds := make([]round.RoundI, 0, 1)
	for _, r := range c.rounds {
		if r.GetRoundNumber() < roundNumber-10 && r.GetRoundNumber() != 0 {
			rounds = append(rounds, r)
		}
	}
	for _, r := range rounds {
		r.Clear()
		delete(c.rounds, r.GetRoundNumber())
	}
}

// SetRandomSeed - set the random seed for the round.
func (c *Chain) SetRandomSeed(r round.RoundI, randomSeed int64) bool {
	c.roundsMutex.Lock()
	defer c.roundsMutex.Unlock()
	if r.HasRandomSeed() && randomSeed == r.GetRandomSeed() {
		logging.Logger.Debug("SetRandomSeed round already has the seed")
		return false
	}
	if randomSeed == 0 {
		logging.Logger.Error("SetRandomSeed -- seed is 0")
	}
	r.SetRandomSeed(randomSeed, c.GetMiners(r.GetRoundNumber()).Size())
	roundNumber := r.GetRoundNumber()
	if roundNumber > c.getCurrentRound() {
		c.setCurrentRound(roundNumber)
	}
	return true
}

// GetCurrentRound async safe.
func (c *Chain) GetCurrentRound() int64 {
	c.roundsMutex.RLock()
	defer c.roundsMutex.RUnlock()

	return c.getCurrentRound()
}

func (c *Chain) SetCurrentRound(r int64) {
	c.roundsMutex.Lock()
	defer c.roundsMutex.Unlock()
	c.setCurrentRound(r)
}

func (c *Chain) setCurrentRound(r int64) {
	c.currentRound = r
}

func (c *Chain) getCurrentRound() int64 {
	return c.currentRound
}

func (c *Chain) getBlocks() []*block.Block {
	c.blocksMutex.RLock()
	defer c.blocksMutex.RUnlock()
	var bl []*block.Block
	for _, v := range c.blocks {
		bl = append(bl, v)
	}
	return bl
}

// SetRoundRank - set the round rank of the block.
func (c *Chain) SetRoundRank(r round.RoundI, b *block.Block) {
	miners := c.GetMiners(r.GetRoundNumber())
	if miners == nil || miners.MapSize() == 0 {
		logging.Logger.DPanic("set_round_rank  --  empty miners", zap.Any("round", r.GetRoundNumber()), zap.Any("block", b.Hash))
	}
	bNode := miners.GetNode(b.MinerID)
	if bNode == nil {
		logging.Logger.Warn("set_round_rank  --  get node by id", zap.Any("round", r.GetRoundNumber()),
			zap.Any("block", b.Hash), zap.Any("miner_id", b.MinerID), zap.Any("miners", miners))
		return
	}
	b.RoundRank = r.GetMinerRank(bNode)
	//TODO: Remove this log
	logging.Logger.Info(fmt.Sprintf("Round# %v generator miner ID %v State= %v, rank= %v", r.GetRoundNumber(), bNode.SetIndex, r.GetState(), b.RoundRank))
}

func (c *Chain) SetGenerationTimeout(newTimeout int) {
	c.genTimeoutMutex.Lock()
	defer c.genTimeoutMutex.Unlock()
	c.GenerateTimeout = newTimeout
}

func (c *Chain) GetGenerationTimeout() int {
	c.genTimeoutMutex.Lock()
	defer c.genTimeoutMutex.Unlock()
	return c.GenerateTimeout
}

func (c *Chain) GetRetryWaitTime() int {
	c.retry_wait_mutex.Lock()
	defer c.retry_wait_mutex.Unlock()
	return c.retry_wait_time
}

func (c *Chain) SetRetryWaitTime(newWaitTime int) {
	c.retry_wait_mutex.Lock()
	defer c.retry_wait_mutex.Unlock()
	c.retry_wait_time = newWaitTime
}

/*GetUnrelatedBlocks - get blocks that are not related to the chain of the given block */
func (c *Chain) GetUnrelatedBlocks(maxBlocks int, b *block.Block) []*block.Block {
	c.blocksMutex.RLock()
	defer c.blocksMutex.RUnlock()
	var blocks []*block.Block
	var chain = make(map[datastore.Key]*block.Block)
	var prevRound = b.Round
	for pb := b.PrevBlock; pb != nil; pb = pb.PrevBlock {
		prevRound = pb.Round
		chain[pb.Hash] = pb
	}
	for _, rb := range c.blocks {
		if rb.Round >= prevRound && rb.Round < b.Round && common.WithinTime(int64(b.CreationDate), int64(rb.CreationDate), transaction.TXN_TIME_TOLERANCE) {
			if _, ok := chain[rb.Hash]; !ok {
				blocks = append(blocks, rb)
			}
			if len(blocks) >= maxBlocks {
				break
			}
		}
	}
	sort.SliceStable(blocks, func(i, j int) bool { return blocks[i].Round > blocks[j].Round })
	return blocks
}

//ResetRoundTimeoutCount - reset the counter
func (c *Chain) ResetRoundTimeoutCount() {
	c.crtCount = 0
}

//IncrementRoundTimeoutCount - increment the counter
func (c *Chain) IncrementRoundTimeoutCount() {
	c.crtCount++
}

//GetRoundTimeoutCount - get the counter
func (c *Chain) GetRoundTimeoutCount() int64 {
	return c.crtCount
}

//SetSignatureScheme - set the client signature scheme to be used by this chain
func (c *Chain) SetSignatureScheme(sigScheme string) {
	c.ClientSignatureScheme = sigScheme
	client.SetClientSignatureScheme(c.ClientSignatureScheme)
}

//GetSignatureScheme - get the signature scheme used by this chain
func (c *Chain) GetSignatureScheme() encryption.SignatureScheme {
	return encryption.GetSignatureScheme(c.ClientSignatureScheme)
}

// CanShardBlocks - is the network able to effectively shard the blocks?
func (c *Chain) CanShardBlocks(nRound int64) bool {
	mb := c.GetMagicBlock(nRound)
	logging.Logger.Debug("CanShareBlocks",
		zap.Int("active sharders", mb.Sharders.GetActiveCount()),
		zap.Int("sharders size", mb.Sharders.Size()),
		zap.Int("min active sharders", c.MinActiveSharders),
		zap.Int("left", mb.Sharders.GetActiveCount()*100),
		zap.Int("right", mb.Sharders.Size()*c.MinActiveSharders))
	return mb.Sharders.GetActiveCount()*100 >= mb.Sharders.Size()*c.MinActiveSharders
}

// CanShardBlocksSharders - is the network able to effectively shard the blocks?
func (c *Chain) CanShardBlocksSharders(sharders *node.Pool) bool {
	return sharders.GetActiveCount()*100 >= sharders.Size()*c.MinActiveSharders
}

// CanReplicateBlock - can the given block be effectively replicated?
func (c *Chain) CanReplicateBlock(b *block.Block) bool {

	if c.NumReplicators <= 0 || c.MinActiveReplicators == 0 {
		return c.CanShardBlocks(b.Round)
	}

	var (
		mb     = c.GetMagicBlock(b.Round)
		scores = c.nodePoolScorer.ScoreHashString(mb.Sharders, b.Hash)

		arCount  int
		minScore int32
	)

	if len(scores) == 0 {
		return c.CanShardBlocks(b.Round)
	}

	minScore = scores[len(scores)-1].Score

	for i := 0; i < len(scores); i++ {
		if scores[i].Score < minScore {
			break
		}
		if scores[i].Node.IsActive() {
			arCount++
			if arCount*100 >= c.NumReplicators*c.MinActiveReplicators {
				return true
			}
		}
	}

	return false
}

//SetFetchedNotarizedBlockHandler - setter for FetchedNotarizedBlockHandler
func (c *Chain) SetFetchedNotarizedBlockHandler(fnbh FetchedNotarizedBlockHandler) {
	c.fetchedNotarizedBlockHandler = fnbh
}

func (c *Chain) SetViewChanger(vcr ViewChanger) {
	c.viewChanger = vcr
}

func (c *Chain) SetAfterFetcher(afr AfterFetcher) {
	c.afterFetcher = afr
}

func (c *Chain) SetMagicBlockSaver(mbs MagicBlockSaver) {
	c.magicBlockSaver = mbs
}

//GetPruneStats - get the current prune stats
func (c *Chain) GetPruneStats() *util.PruneStats {
	return c.pruneStats
}

// HasClientStateStored returns true if given client state can be obtained
// from state db of the Chain.
func (c *Chain) HasClientStateStored(clientStateHash util.Key) bool {
	_, err := c.stateDB.GetNode(clientStateHash)
	return err == nil
}

// InitBlockState - initialize the block's state with the database state.
func (c *Chain) InitBlockState(b *block.Block) (err error) {
	if err = b.InitStateDB(c.stateDB); err != nil {
		logging.Logger.Error("init block state", zap.Int64("round", b.Round),
			zap.String("state", util.ToHex(b.ClientStateHash)),
			zap.Error(err))

		if err == util.ErrNodeNotFound {
			// get state from network
			logging.Logger.Info("init block state by synching block state from network")
			ctx, cancel := context.WithTimeout(context.Background(), 10*time.Second)
			defer cancel()
			doneC := make(chan struct{})
			errC := make(chan error)
			go func() {
				defer close(doneC)
				if err := c.GetBlockStateChange(b); err != nil {
					errC <- err
				}
			}()

			select {
			case <-ctx.Done():
				logging.Logger.Error("init block state failed",
					zap.Int64("round", b.Round),
					zap.Error(err))
			case err := <-errC:
				logging.Logger.Error("init block state failed", zap.Error(err))
			case <-doneC:
				logging.Logger.Info("init block state by synching block state from network successfully",
					zap.Int64("round", b.Round))
			}
		}
		return
	}
	logging.Logger.Info("init block state successful", zap.Int64("round", b.Round),
		zap.String("state", util.ToHex(b.ClientStateHash)))
	return
}

// SetLatestFinalizedBlock - set the latest finalized block.
func (c *Chain) SetLatestFinalizedBlock(b *block.Block) {
	c.lfbMutex.Lock()
	defer c.lfbMutex.Unlock()

	c.LatestFinalizedBlock = b
	if b != nil {
		bs := b.GetSummary()
		c.lfbSummary = bs
		c.BroadcastLFBTicket(common.GetRootContext(), b)
		go c.notifyToSyncFinalizedRoundState(bs)
	}
}

// GetLatestFinalizedBlock - get the latest finalized block.
func (c *Chain) GetLatestFinalizedBlock() *block.Block {
	c.lfbMutex.RLock()
	defer c.lfbMutex.RUnlock()
	return c.LatestFinalizedBlock
}

// GetLatestFinalizedBlockSummary - get the latest finalized block summary.
func (c *Chain) GetLatestFinalizedBlockSummary() *block.BlockSummary {
	c.lfbMutex.RLock()
	defer c.lfbMutex.RUnlock()
	return c.lfbSummary
}

func (c *Chain) IsActiveInChain() bool {
	var (
		mb          = c.GetCurrentMagicBlock()
		lfb         = c.GetLatestFinalizedBlock()
		olfbr       = c.LatestOwnFinalizedBlockRound()
		selfNodeKey = node.Self.Underlying().GetKey()
		crn         = c.GetCurrentRound()
	)
	return lfb.Round == olfbr && mb.IsActiveNode(selfNodeKey, crn)
}

func (c *Chain) UpdateMagicBlock(newMagicBlock *block.MagicBlock) error {
	if newMagicBlock.Miners == nil || newMagicBlock.Miners.MapSize() == 0 {
		return common.NewError("failed to update magic block",
			"there are no miners in the magic block")
	}

	var (
		self = node.Self.Underlying().GetKey()
		lfmb = c.GetLatestFinalizedMagicBlockBrief()
	)

	if newMagicBlock.IsActiveNode(self, c.GetCurrentRound()) && lfmb != nil &&
		lfmb.MagicBlockNumber == newMagicBlock.MagicBlockNumber-1 &&
		lfmb.MagicBlockHash != newMagicBlock.PreviousMagicBlockHash {

		logging.Logger.Error("failed to update magic block",
			zap.Any("finalized_magic_block_hash", lfmb.MagicBlockHash),
			zap.Any("new_magic_block_previous_hash", newMagicBlock.PreviousMagicBlockHash))
		return common.NewError("failed to update magic block",
			fmt.Sprintf("magic block's previous magic block hash (%v) doesn't equal latest finalized magic block id (%v)", newMagicBlock.PreviousMagicBlockHash, lfmb.MagicBlockHash))
	}

	mb := c.GetCurrentMagicBlock()

	pmb := mb.Miners.Size()
	nmb := newMagicBlock.Miners.Size()
	logging.Logger.Info("update magic block",
		zap.Int("old magic block miners num", pmb),
		zap.Int("new magic block miners num", nmb),
		zap.Int64("old mb starting round", mb.StartingRound),
		zap.Int64("new mb starting round", newMagicBlock.StartingRound))

	if mb != nil && mb.Hash == newMagicBlock.PreviousMagicBlockHash {
		logging.Logger.Info("update magic block -- hashes match ",
			zap.Any("LFMB previous MB hash", mb.Hash),
			zap.Any("new MB previous MB hash", newMagicBlock.PreviousMagicBlockHash))
		c.PreviousMagicBlock = mb
	}

	c.SetMagicBlock(newMagicBlock)
	return nil
}

func (c *Chain) UpdateNodesFromMagicBlock(newMagicBlock *block.MagicBlock) {

	var (
		prev = c.GetMagicBlock(newMagicBlock.StartingRound - 1) //
		keep = collectNodes(prev, newMagicBlock)                // this and new
	)

	c.SetupNodes(newMagicBlock)

	newMagicBlock.Sharders.ComputeProperties()
	newMagicBlock.Miners.ComputeProperties()

	c.InitializeMinerPool(newMagicBlock)
	c.GetNodesPreviousInfo(newMagicBlock)

	node.DeregisterNodes(keep)

	// reset the monitor
	ResetStatusMonitor(newMagicBlock.StartingRound)
}

func (c *Chain) SetupNodes(mb *block.MagicBlock) {
	for _, miner := range mb.Miners.CopyNodesMap() {
		miner.ComputeProperties()
		node.Setup(miner)
	}
	for _, sharder := range mb.Sharders.CopyNodesMap() {
		sharder.ComputeProperties()
		node.Setup(sharder)
	}
}

// collect nodes from given MBs
func collectNodes(mbs ...*block.MagicBlock) (keep map[string]struct{}) {
	keep = make(map[string]struct{})
	for _, mb := range mbs {
		if mb == nil {
			continue
		}
		for _, pool := range []*node.Pool{mb.Miners, mb.Sharders} {
			for _, k := range pool.Keys() {
				keep[k] = struct{}{}
			}
		}
	}
	return
}

func (c *Chain) SetLatestOwnFinalizedBlockRound(r int64) {
	c.lfbMutex.Lock()
	defer c.lfbMutex.Unlock()

	c.latestOwnFinalizedBlockRound = r
}

func (c *Chain) LatestOwnFinalizedBlockRound() int64 {
	c.lfbMutex.RLock()
	defer c.lfbMutex.RUnlock()

	return c.latestOwnFinalizedBlockRound
}

// SetLatestFinalizedBlock - set the latest finalized block.
func (c *Chain) SetLatestFinalizedMagicBlock(b *block.Block) {

	if b == nil || b.MagicBlock == nil {
		return
	}

	c.lfmbMutex.Lock()
	defer c.lfmbMutex.Unlock()

	var latest = c.latestFinalizedMagicBlock

	if latest != nil && latest.MagicBlock != nil &&
		latest.MagicBlock.MagicBlockNumber == b.MagicBlock.MagicBlockNumber-1 &&
		latest.MagicBlock.Hash != b.MagicBlock.PreviousMagicBlockHash {

		logging.Logger.DPanic(fmt.Sprintf("failed to set finalized magic block -- "+
			"hashes don't match up: chain's finalized block hash %v, block's"+
			" magic block previous hash %v",
			c.latestFinalizedMagicBlock.Hash,
			b.MagicBlock.PreviousMagicBlockHash))
	}

	c.latestFinalizedMagicBlock = b
	c.magicBlockStartingRounds[b.MagicBlock.StartingRound] = b
}

// GetLatestFinalizedMagicBlock will returns a copy of the latest finalized magic block
// note: the block will be deep copied, used this carefully.
func (c *Chain) GetLatestFinalizedMagicBlock() *block.Block {
	c.lfmbMutex.RLock()
	defer c.lfmbMutex.RUnlock()
	if c.latestFinalizedMagicBlock == nil {
		return nil
	}
	return c.latestFinalizedMagicBlock.Clone()
}

// GetLatestFinalizedBlockSummary - get the latest finalized block summary.
func (c *Chain) GetLatestFinalizedMagicBlockSummary() *block.BlockSummary {
	c.lfmbMutex.RLock()
	defer c.lfmbMutex.RUnlock()
	return c.latestFinalizedMagicBlock.GetSummary()
}

func (c *Chain) GetNodesPreviousInfo(mb *block.MagicBlock) {
	prevMB := c.GetPrevMagicBlockFromMB(mb)
	if prevMB != nil {
		numGenerators := c.GetGeneratorsNumOfMagicBlock(prevMB)
		for key, miner := range mb.Miners.CopyNodesMap() {
			if old := prevMB.Miners.GetNode(key); old != nil {
				miner.SetNode(old)
				if miner.ProtocolStats == nil {
					ms := &MinerStats{}
					ms.GenerationCountByRank = make([]int64, numGenerators)
					ms.FinalizationCountByRank = make([]int64, numGenerators)
					ms.VerificationTicketsByRank = make([]int64, numGenerators)
					miner.ProtocolStats = ms
				}
			}
		}
		for key, sharder := range mb.Sharders.CopyNodesMap() {
			if old := prevMB.Sharders.GetNode(key); old != nil {
				sharder.SetNode(old)
			}
		}
	}
}

func (c *Chain) Stop() {
	if stateDB != nil {
		stateDB.Flush()
	}
}

// PruneRoundStorage pruning storage
func (c *Chain) PruneRoundStorage(_ context.Context, getTargetCount func(storage round.RoundStorage) int,
	storages ...round.RoundStorage) {

	for _, storage := range storages {
		targetCount := getTargetCount(storage)
		if targetCount == 0 {
			logging.Logger.Debug("prune storage -- skip. disabled")
			continue
		}
		countRounds := storage.Count()
		if countRounds > targetCount {
			r := storage.GetRounds()[countRounds-targetCount-1]
			if err := storage.Prune(r); err != nil {
				logging.Logger.Error("failed to prune storage",
					zap.Int("count_rounds", countRounds),
					zap.Int("count_dest_prune", targetCount),
					zap.Int64("round", r),
					zap.Error(err))
			} else {
				logging.Logger.Debug("prune storage", zap.Int64("round", r))
			}
		}
	}
}

// ResetStatusMonitor resetting the node monitoring worker
func ResetStatusMonitor(round int64) {
	UpdateNodes <- round
}

func (c *Chain) SetLatestDeterministicBlock(b *block.Block) {
	lfb := c.LatestDeterministicBlock
	if lfb == nil || b.Round >= lfb.Round {
		c.LatestDeterministicBlock = b
	}
}

func (c *Chain) callViewChange(ctx context.Context, lfb *block.Block) (
	err error) {

	if c.viewChanger == nil {
		return // no ViewChanger no work here
	}

	// extract and send DKG phase first
	var pn minersc.PhaseNode
	if pn, err = c.GetPhaseOfBlock(lfb); err != nil {
		return common.NewErrorf("view_change", "getting phase node: %v", err)
	}

	// even if it executed on a shader we don't treat this phase as obtained
	// from sharders
	c.sendPhase(pn, false) // optimistic, never block here

	// this work is different for miners and sharders
	return c.viewChanger.ViewChange(ctx, lfb)
}

func (c *Chain) notifyToSyncFinalizedRoundState(bs *block.BlockSummary) {
	select {
	case c.syncLFBStateC <- bs:
	case <-time.NewTimer(notifySyncLFRStateTimeout).C:
		logging.Logger.Error("Send sync state for finalized round timeout")
	}
}

// The ViewChanger represents node makes view change where a block with new
// magic block finalized. It called for every finalized block and used not
// only for a ViewChange.
type ViewChanger interface {
	// ViewCahgne is method called for every finalized block.
	ViewChange(ctx context.Context, lfb *block.Block) (err error)
}

// The AfterFetcher represents hooks performed during asynchronous finalized
// blocks fetching.
type AfterFetcher interface {
	// AfterFetch performed just after a block fetched verified and validated.
	// E.g. before the fetch function made some changes in the Chan. The
	// AfterFetch can be used to reject the block returning error. It never
	// receive an unverified and invalid block.
	AfterFetch(ctx context.Context, b *block.Block) (err error)
}<|MERGE_RESOLUTION|>--- conflicted
+++ resolved
@@ -257,12 +257,11 @@
 	return entity.(*block.MagicBlock)
 }
 
-<<<<<<< HEAD
 // GetMagicBlockNoOffset returns magic block of a given round with out offset
-func (c *Chain) GetMagicBlockNoOffset(round int64) *block.MagicBlock {
+func (c *Chain) GetMagicBlockNoOffset(r int64) *block.MagicBlock {
 	c.mbMutex.RLock()
 	defer c.mbMutex.RUnlock()
-	entity := c.MagicBlockStorage.Get(round)
+	entity := c.MagicBlockStorage.Get(r)
 	if entity == nil {
 		entity = c.MagicBlockStorage.GetLatest()
 	}
@@ -272,10 +271,7 @@
 	return entity.(*block.MagicBlock)
 }
 
-func (c *Chain) GetPrevMagicBlock(round int64) *block.MagicBlock {
-=======
 func (c *Chain) GetPrevMagicBlock(r int64) *block.MagicBlock {
->>>>>>> a09e3821
 
 	r = mbRoundOffset(r)
 

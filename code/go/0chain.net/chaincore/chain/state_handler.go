package chain

import (
	"0chain.net/rest"
	"bytes"
	"context"
	"encoding/json"
	"fmt"
	"net/http"
	"reflect"
	"regexp"
	"sort"
	"strings"

<<<<<<< HEAD
	"0chain.net/chaincore/chain/state"
=======
	"0chain.net/core/logging"

	"go.uber.org/zap"

>>>>>>> e9df79fe
	"0chain.net/chaincore/smartcontract"
	"0chain.net/chaincore/transaction"
	"0chain.net/core/common"
	"0chain.net/core/encryption"
	"0chain.net/core/logging"
	"0chain.net/core/util"
	"github.com/go-openapi/runtime/middleware"
	"github.com/tinylib/msgp/msgp"
)

func SetupSwagger() {
	http.Handle("/swagger.yaml", http.FileServer(http.Dir("./")))

	// documentation for developers
	opts := middleware.SwaggerUIOpts{SpecURL: "swagger.yaml"}
	sh := middleware.SwaggerUI(opts, nil)
	http.Handle("/docs", sh)

	// documentation for share
	opts1 := middleware.RedocOpts{SpecURL: "swagger.yaml", Path: "docs1"}
	sh1 := middleware.Redoc(opts1, nil)
	http.Handle("/docs1", sh1)
}

func SetupScRestApiHandlers() {
	c := GetServerChain()
	restHandler := rest.NewRestHandler(c)
	SetupSwagger()
	if c.EventDb != nil {
		restHandler.SetupRestHandlers()
	} else {
		logging.Logger.Warn("cannot find event database, REST API will not be supported on this sharder")
	}
}

/*SetupStateHandlers - setup handlers to manage state */
func SetupStateHandlers() {
	c := GetServerChain()
	http.HandleFunc("/v1/client/get/balance", common.UserRateLimit(common.ToJSONResponse(c.GetBalanceHandler)))
	http.HandleFunc("/v1/scstate/get", common.UserRateLimit(common.ToJSONResponse(c.GetNodeFromSCState)))
	http.HandleFunc("/v1/scstats/", common.UserRateLimit(c.GetSCStats))
	http.HandleFunc("/v1/screst/", common.UserRateLimit(c.HandleSCRest))
	http.HandleFunc("/_smart_contract_stats", common.UserRateLimit(c.SCStats))
}

func (c *Chain) GetQueryStateContext() state.QueryStateContextI {
	return c.GetStateContextI()
}

func (c *Chain) GetStateContextI() state.StateContextI {
	lfb := c.GetLatestFinalizedBlock()
	if lfb == nil || lfb.ClientState == nil {
		logging.Logger.Error("empty latest finalized block or state")
		return nil
	}
	clientState := CreateTxnMPT(lfb.ClientState) // begin transaction
	return c.NewStateContext(lfb, clientState, &transaction.Transaction{}, c.GetEventDb())
}

func (c *Chain) HandleSCRest(w http.ResponseWriter, r *http.Request) {
	scRestRE := regexp.MustCompile(`/v1/screst/(.*)`)
	pathParams := scRestRE.FindStringSubmatch(r.URL.Path)
	if len(pathParams) < 2 {
		return
	}

	if len(pathParams) == 2 {
		scRestRE = regexp.MustCompile(`/v1/screst/(.*)?/(.*)`)
		pathParams = scRestRE.FindStringSubmatch(r.URL.Path)
		if len(pathParams) == 3 {
			return
		} else {
			c.GetSCRestPoints(w, r)
		}
	}
}

func (c *Chain) GetNodeFromSCState(ctx context.Context, r *http.Request) (interface{}, error) {
	scAddress := r.FormValue("sc_address")
	key := r.FormValue("key")
	lfb := c.GetLatestFinalizedBlock()
	if lfb == nil {
		return nil, common.NewError("failed to get sc state", "finalized block doesn't exist")
	}
	if lfb.ClientState == nil {
		return nil, common.NewError("failed to get sc state", "finalized block's state doesn't exist")
	}
	c.stateMutex.RLock()
	defer c.stateMutex.RUnlock()
	d, err := lfb.ClientState.GetNodeValueRaw(util.Path(encryption.Hash(scAddress + key)))
	if err != nil {
		return nil, err
	}
	if len(d) == 0 {
		return nil, common.NewError("key_not_found", "key was not found")
	}

	buf := &bytes.Buffer{}
	_, err = msgp.UnmarshalAsJSON(buf, d)
	if err != nil {
		return nil, common.NewErrorf("decode error", "unmarshal as json failed: %v", err)
	}

	var retObj interface{}
	err = json.NewDecoder(buf).Decode(&retObj)
	if err != nil {
		return nil, err
	}
	return retObj, nil
}

/*GetBalanceHandler - get the balance of a client */
func (c *Chain) GetBalanceHandler(ctx context.Context, r *http.Request) (interface{}, error) {
	clientID := r.FormValue("client_id")
	lfb := c.GetLatestFinalizedBlock()
	if lfb == nil {
		return nil, common.ErrTemporaryFailure
	}
	state, err := c.GetState(lfb, clientID)
	logging.Logger.Info("piers GetBalanceHandler",
		zap.String("client_id", clientID),
		zap.Any("state", state))
	if err != nil {
		return nil, err
	}
	if err := state.ComputeProperties(); err != nil {
		return nil, err
	}
	logging.Logger.Info("piers GetBalanceHandler end", zap.Any("state", state), zap.String("clientID", clientID))
	return state, nil
}

func (c *Chain) GetSCStats(w http.ResponseWriter, r *http.Request) {
	scRestRE := regexp.MustCompile(`/v1/scstats/(.*)`)
	pathParams := scRestRE.FindStringSubmatch(r.URL.Path)
	if len(pathParams) < 2 {
		fmt.Fprintf(w, "invalid_path: Invalid Rest API path")
		return
	}
	ctx := common.GetRootContext()
	scAddress := pathParams[1]

	w.Header().Set("Content-Type", "text/html")
	PrintCSS(w)
	smartcontract.ExecuteStats(ctx, scAddress, r.URL.Query(), w)
}

func (c *Chain) SCStats(w http.ResponseWriter, r *http.Request) {
	PrintCSS(w)
	fmt.Fprintf(w, "<table class='menu' style='border-collapse: collapse;'>")
	fmt.Fprintf(w, "<tr class='header'><td>Type</td><td>ID</td><td>Link</td><td>RestAPIs</td></tr>")
	re := regexp.MustCompile(`\*.*\.`)
	keys := make([]string, 0, len(smartcontract.ContractMap))
	for k := range smartcontract.ContractMap {
		keys = append(keys, k)
	}
	sort.SliceStable(keys, func(i, j int) bool { return keys[i] < keys[j] })
	for _, k := range keys {
		sc := smartcontract.ContractMap[k]
		scType := re.ReplaceAllString(reflect.TypeOf(sc).String(), "")
		fmt.Fprintf(w, `<tr><td>%v</td><td>%v</td><td><li><a href='%v'>%v</a></li></td><td><li><a href='%v'>%v</a></li></td></tr>`, scType, strings.ToLower(k), "v1/scstats/"+k, "/v1/scstats/"+scType, "v1/screst/"+k, "/v1/screst/*key*")
	}
	fmt.Fprintf(w, "</table>")
}

func (c *Chain) GetSCRestPoints(w http.ResponseWriter, r *http.Request) {
	scRestRE := regexp.MustCompile(`/v1/screst/(.*)`)
	pathParams := scRestRE.FindStringSubmatch(r.URL.Path)
	if len(pathParams) < 2 {
		return
	}

	PrintCSS(w)
	fmt.Fprintf(w, "<table class='menu' style='border-collapse: collapse;'>")
	fmt.Fprintf(w, "<tr class='header'><td>Function</td><td>Link</td></tr>")

	key := pathParams[1]
	names := rest.GetFunctionNames(pathParams[1])

	sort.Strings(names)
	for _, funcName := range names {
		friendlyName := strings.TrimLeft(funcName, "/")
		fmt.Fprintf(w, `<tr><td>%v</td><td><li><a href='%v'>%v</a></li></td></tr>`, friendlyName, key+funcName, "/v1/screst/*"+funcName+"*")
	}
	fmt.Fprintf(w, "</table>")
}<|MERGE_RESOLUTION|>--- conflicted
+++ resolved
@@ -12,14 +12,11 @@
 	"sort"
 	"strings"
 
-<<<<<<< HEAD
 	"0chain.net/chaincore/chain/state"
-=======
 	"0chain.net/core/logging"
 
 	"go.uber.org/zap"
 
->>>>>>> e9df79fe
 	"0chain.net/chaincore/smartcontract"
 	"0chain.net/chaincore/transaction"
 	"0chain.net/core/common"
@@ -139,16 +136,12 @@
 		return nil, common.ErrTemporaryFailure
 	}
 	state, err := c.GetState(lfb, clientID)
-	logging.Logger.Info("piers GetBalanceHandler",
-		zap.String("client_id", clientID),
-		zap.Any("state", state))
 	if err != nil {
 		return nil, err
 	}
 	if err := state.ComputeProperties(); err != nil {
 		return nil, err
 	}
-	logging.Logger.Info("piers GetBalanceHandler end", zap.Any("state", state), zap.String("clientID", clientID))
 	return state, nil
 }
 

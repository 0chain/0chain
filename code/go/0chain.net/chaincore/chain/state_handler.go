--- conflicted
+++ resolved
@@ -86,11 +86,7 @@
 	}
 	c.stateMutex.RLock()
 	defer c.stateMutex.RUnlock()
-<<<<<<< HEAD
-	node, err := lfb.ClientState.GetNodeValue(util.Path(encryption.Hash(scAddress+key)), nil)
-=======
 	d, err := lfb.ClientState.GetNodeValueRaw(util.Path(encryption.Hash(scAddress + key)))
->>>>>>> 7b3de616
 	if err != nil {
 		return nil, err
 	}

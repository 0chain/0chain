--- conflicted
+++ resolved
@@ -234,13 +234,7 @@
 	var cancel context.CancelFunc
 
 	// ticker to check if the BC is stuck
-<<<<<<< HEAD
-	tk := time.NewTicker(10 * time.Second)
-	// BC stuck timeout
-	bcStuckTimeout := 100 * time.Second
-=======
 	tk := time.NewTicker(c.bcStuckCheckInterval)
->>>>>>> e1c05898
 	var isSynching bool
 	synchingStopC := make(chan struct{})
 
@@ -276,11 +270,7 @@
 
 			// time since the last finalized round arrived
 			ts := time.Since(lastRound.tm)
-<<<<<<< HEAD
-			if ts <= bcStuckTimeout {
-=======
 			if ts <= c.bcStuckTimeThreshold {
->>>>>>> e1c05898
 				// reset synching state and continue as the BC is not stuck
 				isSynching = false
 				continue
@@ -320,11 +310,7 @@
 	mpt.SetRoot(stateRootHash)
 
 	Logger.Info("Finding missing nodes")
-<<<<<<< HEAD
-	cctx, cancel := context.WithTimeout(ctx, 1*time.Minute)
-=======
 	cctx, cancel := context.WithTimeout(ctx, c.syncStateTimeout)
->>>>>>> e1c05898
 	defer cancel()
 
 	_, keys, err := mpt.FindMissingNodes(cctx)

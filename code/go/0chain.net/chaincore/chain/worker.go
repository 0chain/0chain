--- conflicted
+++ resolved
@@ -152,22 +152,7 @@
 func (c *Chain) GetLatestFinalizedMagicBlockBrief() *MagicBlockBrief {
 	c.lfmbMutex.RLock()
 	defer c.lfmbMutex.RUnlock()
-<<<<<<< HEAD
 	return getMagicBlockBrief(c.latestFinalizedMagicBlock)
-=======
-	if c.latestFinalizedMagicBlock == nil {
-		return nil
-	}
-
-	return &MagicBlockBrief{
-		MagicBlockNumber: c.latestFinalizedMagicBlock.MagicBlockNumber,
-		MagicBlockHash:   c.latestFinalizedMagicBlock.MagicBlock.Hash,
-		Round:            c.latestFinalizedMagicBlock.Round,
-		StartingRound:    c.latestFinalizedMagicBlock.MagicBlock.StartingRound,
-		MinersN2NURLs:    c.latestFinalizedMagicBlock.Miners.N2NURLs(),
-		ShardersN2NURLs:  c.latestFinalizedMagicBlock.Sharders.N2NURLs(),
-	}
->>>>>>> e083d39c
 }
 
 func (c *Chain) repairChain(ctx context.Context, newMB *block.Block,
@@ -447,7 +432,7 @@
 
 func (c *Chain) syncRoundState(ctx context.Context, state util.MerklePatriciaTrieI, round int64) (util.MerklePatriciaTrieI, error) {
 	Logger.Info("Sync round state from network...", zap.Int64("round", round))
-	mpt := util.NewMerklePatriciaTrie(state.GetNodeDB(), util.Sequence(round))
+	mpt := util.NewMerklePatriciaTrie(c.stateDB, util.Sequence(round))
 	rootState := state.GetRoot()
 	mpt.SetRoot(rootState)
 

--- conflicted
+++ resolved
@@ -327,10 +327,9 @@
 
 // GetLatestFinalizedMagicBlockFromShardersOn - request for latest finalized
 // magic blocks from all the sharders. It uses provided MagicBlock to get list
-// of sharders to request data from, and returns the block with highest magic
-// block starting round.
+// of sharders to request data from.
 func (c *Chain) GetLatestFinalizedMagicBlockFromShardersOn(ctx context.Context,
-	mb *block.MagicBlock) *block.Block {
+	mb *block.MagicBlock) (list []*block.Block) {
 
 	var (
 		sharders = mb.Sharders
@@ -339,7 +338,7 @@
 		listMutex sync.Mutex
 	)
 
-	magicBlocks := make([]*block.Block, 0, 1)
+	list = make([]*block.Block, 0, 1)
 
 	var errs []error
 	var handler = func(ctx context.Context, entity datastore.Entity) (
@@ -353,12 +352,12 @@
 		listMutex.Lock()
 		defer listMutex.Unlock()
 
-		for _, b := range magicBlocks {
+		for _, b := range list {
 			if b.Hash == mb.Hash {
 				return mb, nil
 			}
 		}
-		magicBlocks = append(magicBlocks, mb)
+		list = append(list, mb)
 
 		return mb, nil
 	}
@@ -366,40 +365,24 @@
 	sharders.RequestEntityFromAll(ctx, LatestFinalizedMagicBlockRequestor, nil,
 		handler)
 
-<<<<<<< HEAD
-	if len(magicBlocks) == 0 && len(errs) > 0 {
-=======
 	if len(list) == 0 && len(errs) > 0 {
->>>>>>> 042b0011
 		Logger.Error("Get latest finalized magic block from sharders failed", zap.Errors("errors", errs))
 	}
 
 	// add own LFMB
 	if sharders.HasNode(snk) {
-		magicBlocks = append(magicBlocks, c.GetLatestFinalizedMagicBlock())
-	}
-
-	if len(magicBlocks) == 0 {
-		return nil
-	}
-
-	if len(magicBlocks) > 1 {
-		sort.Slice(magicBlocks, func(i, j int) bool {
-			if magicBlocks[i].StartingRound == magicBlocks[j].StartingRound {
-				return magicBlocks[i].Round > magicBlocks[j].Round
-			}
-
-			return magicBlocks[i].StartingRound > magicBlocks[j].StartingRound
-		})
-	}
-
-	return magicBlocks[0]
+		list = append(list, c.GetLatestFinalizedMagicBlock())
+	}
+
+	return // the list
 }
 
 // GetLatestFinalizedMagicBlockFromSharders - request for latest finalized magic
-// block from all the sharders. It uses GetLatestFinalizedMagicBlock to get latest
-// finalized magic block of sharders to request data from.
-func (c *Chain) GetLatestFinalizedMagicBlockFromSharders(ctx context.Context) *block.Block {
+// block from all the sharders. It uses GetLatestFinalizedMagicBlock to get list
+// of sharders to request data from.
+func (c *Chain) GetLatestFinalizedMagicBlockFromSharders(ctx context.Context) (
+	list []*block.Block) {
+
 	return c.GetLatestFinalizedMagicBlockFromShardersOn(ctx,
 		c.GetLatestFinalizedMagicBlock().MagicBlock)
 }

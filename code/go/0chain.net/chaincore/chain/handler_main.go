// +build !integration_tests

package chain

import (
	"context"
	"errors"
	"net/http"
)

/*LatestFinalizedBlockHandler - provide the latest finalized block by this miner */
func LatestFinalizedBlockHandler(ctx context.Context, r *http.Request) (interface{}, error) {
	return GetServerChain().GetLatestFinalizedBlockSummary(), nil
}

/*LatestFinalizedMagicBlockHandler - provide the latest finalized magic block by this miner */
func LatestFinalizedMagicBlockHandler(ctx context.Context, r *http.Request) (interface{}, error) {
	if lfmb := GetServerChain().GetLatestFinalizedMagicBlock(ctx); lfmb != nil {
		return lfmb, nil
	}

	return nil, errors.New("could not find latest finalized magic block")
}
<<<<<<< HEAD

// LatestFinalizedMagicBlockSummaryHandler - provide the latest finalized magic block summary by this miner */
func LatestFinalizedMagicBlockSummaryHandler(ctx context.Context, r *http.Request) (interface{}, error) {
	c := GetServerChain()
	if lfmb := c.GetLatestFinalizedMagicBlock(ctx); lfmb != nil {
		return lfmb.GetSummary(), nil
	}

	return nil, errors.New("could not find latest finalized magic block")
}
=======
>>>>>>> 556fedc2
<|MERGE_RESOLUTION|>--- conflicted
+++ resolved
@@ -20,17 +20,4 @@
 	}
 
 	return nil, errors.New("could not find latest finalized magic block")
-}
-<<<<<<< HEAD
-
-// LatestFinalizedMagicBlockSummaryHandler - provide the latest finalized magic block summary by this miner */
-func LatestFinalizedMagicBlockSummaryHandler(ctx context.Context, r *http.Request) (interface{}, error) {
-	c := GetServerChain()
-	if lfmb := c.GetLatestFinalizedMagicBlock(ctx); lfmb != nil {
-		return lfmb.GetSummary(), nil
-	}
-
-	return nil, errors.New("could not find latest finalized magic block")
-}
-=======
->>>>>>> 556fedc2
+}
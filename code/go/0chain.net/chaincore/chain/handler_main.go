--- conflicted
+++ resolved
@@ -31,14 +31,9 @@
 
 		return lfmb, nil
 	}
-<<<<<<< HEAD
-
-	return nil, errors.New("could not find latest finalized magic block")
 }
 
 // SetupHandlers sets up the necessary API end points.
 func SetupHandlers() {
 	setupHandlers(handlersMap())
-=======
->>>>>>> d449d248
 }
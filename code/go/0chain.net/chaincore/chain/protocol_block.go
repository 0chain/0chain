package chain

import (
	"context"
	"errors"
	"fmt"
	"sync"
	"time"

	"0chain.net/chaincore/block"
	"0chain.net/chaincore/config"
	"0chain.net/chaincore/node"
	"0chain.net/core/common"
	"0chain.net/core/datastore"
	"0chain.net/core/encryption"
	"0chain.net/core/maths"
	"github.com/0chain/common/core/currency"
	"github.com/0chain/common/core/logging"
	"github.com/0chain/common/core/util"
	"go.uber.org/zap"
)

// VerifyTickets verifies tickets aggregately
// Note: this only works for BLS scheme keys
func (c *Chain) VerifyTickets(ctx context.Context, blockHash string, bvts []*block.VerificationTicket, round int64) error {
	return c.verifyTicketsWithContext.Run(ctx, func() error {
		aggScheme := encryption.GetAggregateSignatureScheme(c.ClientSignatureScheme(),
			len(bvts), len(bvts))
		if aggScheme == nil {
			// TODO: do ticket verification one by one when aggregate signature
			// does not exist
			panic(fmt.Sprintf("signature scheme not implemented: %v", c.ClientSignatureScheme()))
		}

		doneC := make(chan struct{})
		errC := make(chan error)
		go func() {
			for i, bvt := range bvts {
				pl := c.GetMiners(round)
				verifier := pl.GetNode(bvt.VerifierID)
				if verifier == nil {
					errC <- common.InvalidRequest(fmt.Sprintf("Verifier unknown or not authorized at this time: %v, pool size: %d", bvt.VerifierID, pl.Size()))
					return
				}

				if verifier.SigScheme == nil {
					errC <- common.NewErrorf("verify_tickets", "node has no signature scheme")
					return
				}

				if err := aggScheme.Aggregate(verifier.SigScheme, i, bvt.Signature, blockHash); err != nil {
					errC <- common.NewError("verify_tickets", err.Error())
					return
				}
			}

			if _, err := aggScheme.Verify(); err != nil {
				errC <- common.NewErrorf("verify_tickets", "failed to verify aggregate signatures: %v", err)
				return
			}

			close(doneC)
		}()

		select {
		case <-doneC:
			return nil
		case err := <-errC:
			return err
		case <-ctx.Done():
			return ctx.Err()
		}
	})
}

func (c *Chain) VerifyBlockNotarization(ctx context.Context, b *block.Block) error {
	if err := c.VerifyNotarization(ctx, b.Hash, b.GetVerificationTickets(), b.Round); err != nil {
		return err
	}

	if err := c.VerifyRelatedMagicBlockPresence(b); err != nil {
		return err
	}

	return nil
}

// VerifyNotarization - verify that the notarization is correct.
func (c *Chain) VerifyNotarization(ctx context.Context, hash datastore.Key,
	bvt []*block.VerificationTicket, round int64) (err error) {

	if bvt == nil {
		return common.NewError("no_verification_tickets",
			"No verification tickets for this block")
	}

	var ticketsMap = make(map[string]bool, len(bvt))
	for _, vt := range bvt {
		if vt == nil {
			logging.Logger.Error("verify notarization - null ticket",
				zap.String("block", hash))
			return common.NewError("null_ticket", "Verification ticket is null")
		}
		if _, ok := ticketsMap[vt.VerifierID]; ok {
			return common.NewError("duplicate_ticket_signature",
				"Found duplicate signatures in the notarization of the block")
		}
		ticketsMap[vt.VerifierID] = true
	}

	if !c.reachedNotarization(round, hash, bvt) {
		return common.NewError("block_not_notarized",
			"Verification tickets not sufficient to reach notarization")
	}

	if err := c.VerifyTickets(ctx, hash, bvt, round); err != nil {
		return err
	}

	logging.Logger.Info("reached notarization - verify notarization",
		zap.Int64("round", round),
		zap.Int64("current_round", c.GetCurrentRound()),
		zap.String("block", hash),
		zap.Int("tickets_num", len(bvt)))

	return nil
}

// VerifyRelatedMagicBlockPresence check is there related magic block and
// returns detailed error or nil for successful case. Since GetMagicBlock
// is optimistic it can returns different magic block for requested round.
func (c *Chain) VerifyRelatedMagicBlockPresence(b *block.Block) (err error) {

	// return // force ok to check

	var (
		lfb        = c.GetLatestFinalizedBlock()
		relatedmbr = b.LatestFinalizedMagicBlockRound
		mb         = c.GetMagicBlock(b.Round)
	)

	if mb.StartingRound != relatedmbr {
		return common.NewErrorf("verify_related_mb_presence",
			"no corresponding MB, want_mb_sr: %d, got_mb_sr: %d",
			relatedmbr, mb.StartingRound)
	}

	if b.Round < lfb.Round {
		return // don't verify for blocks before LFB
	}

	// we can't check MB hash here, because we got magic block, but hash is
	// hash of block with the magic block

	return // ok, there is
}

// UpdateBlockNotarization updates the block notarization state,
// return true if the block reached notarization
func (c *Chain) UpdateBlockNotarization(b *block.Block) bool {
	if b.IsBlockNotarized() {
		return true
	}

	if err := c.VerifyRelatedMagicBlockPresence(b); err != nil {
		logging.Logger.Error("is_block_notarized", zap.Error(err))
		return false
	}

	if c.reachedNotarization(b.Round, b.Hash, b.GetVerificationTickets()) {
		b.SetBlockNotarized()
		return true
	}

	return false
}

func (c *Chain) reachedNotarization(round int64, hash string,
	bvt []*block.VerificationTicket) bool {

	var (
		mb        = c.GetMagicBlock(round)
		num       = mb.Miners.Size()
		threshold = c.GetNotarizationThresholdCount(num)
		err       error
	)

	if c.ThresholdByCount() > 0 {
		var numSignatures = len(bvt)
		if numSignatures < threshold {
			logging.Logger.Info("not reached notarization",
				zap.Int64("mb_sr", mb.StartingRound),
				zap.Int("active_miners", num),
				zap.Int("threshold", threshold),
				zap.Int("num_signatures", numSignatures),
				zap.Int64("current_round", c.GetCurrentRound()),
				zap.Int64("round", round))
			return false
		}
	}
	if c.ThresholdByStake() > 0 {
		verifiersStake := uint64(0)
		for _, ticket := range bvt {
			verifiersStake, err = maths.SafeAddUInt64(verifiersStake, c.getMiningStake(ticket.VerifierID))
			if err != nil {
				logging.Logger.Error("reached_notarization", zap.Error(err))
				return false
			}
		}

		if verifiersStake < uint64(c.ThresholdByStake()) {
			logging.Logger.Info("not reached notarization - stake < threshold stake",
				zap.Int64("mb_sr", mb.StartingRound),
				zap.Uint64("verify stake", verifiersStake),
				zap.Int("threshold", c.ThresholdByStake()),
				zap.Int("active_miners", num),
				zap.Int("num_signatures", len(bvt)),
				zap.Int("signature threshold", threshold),
				zap.Int64("current_round", c.GetCurrentRound()),
				zap.Int64("round", round))
			return false
		}
	}

	return true
}

/*
UpdateNodeState - based on the incoming valid blocks, update the nodes that notarized the block to be active

	Useful to increase the speed of node status discovery which increases the reliablity of the network

Simple 3 miner scenario :

 1. a discovered b & c.
 2. b discovered a.
 3. b and c are yet to discover each other
 4. a generated a block and sent it to b & c, got it notarized and next round started
 5. c is the generator who generated the block. He will only send it to a as b is not discovered to be active.
    But if the prior block has b's signature (may or may not, but if it did), c can discover b is active before generating the block and so will send it to b
*/
func (c *Chain) UpdateNodeState(b *block.Block) {
	r := c.GetRound(b.Round)
	if r == nil {
		logging.Logger.Error("UpdateNodeState: round unexpected nil")
		return
	}
	for _, vt := range b.GetVerificationTickets() {
		miners := c.GetMiners(r.GetRoundNumber())
		if miners == nil {
			logging.Logger.Error("UpdateNodeState: miners unexpected nil")
			continue
		}
		signer := miners.GetNode(vt.VerifierID)
		if signer == nil {
			logging.Logger.Error("this should not happen!")
			continue
		}
		if signer.GetStatus() != node.NodeStatusActive {
			signer.SetStatus(node.NodeStatusActive)
		}
	}
}

/*AddVerificationTicket - add a verified ticket to the list of verification tickets of the block */
func (c *Chain) AddVerificationTicket(b *block.Block, bvt *block.VerificationTicket) bool {
	if b.AddVerificationTicket(bvt) {
		if c.UpdateBlockNotarization(b) {
			logging.Logger.Info("reached notarization - add tickets",
				zap.Int64("round", b.Round),
				zap.Int64("current_round", c.GetCurrentRound()),
				zap.String("block", b.Hash),
				zap.Int("tickets_num", len(b.GetVerificationTickets())))
		}
		return true
	}

	return false
}

// MergeVerificationTickets - merge a set of verification tickets (already validated) for a given block */
func (c *Chain) MergeVerificationTickets(b *block.Block, vts []*block.VerificationTicket) {
	b.MergeVerificationTickets(vts)
	if c.UpdateBlockNotarization(b) {
		logging.Logger.Info("reached notarization - merging tickets",
			zap.Int64("round", b.Round),
			zap.Int64("current_round", c.GetCurrentRound()),
			zap.String("block", b.Hash),
			zap.Int("tickets_num", len(b.GetVerificationTickets())))
	}
}

func (c *Chain) finalizeBlock(ctx context.Context, fb *block.Block, bsh BlockStateHandler) error {
	logging.Logger.Info("finalize block", zap.Int64("round", fb.Round), zap.Int64("current_round", c.GetCurrentRound()),
		zap.Int64("lf_round", c.GetLatestFinalizedBlock().Round), zap.String("hash", fb.Hash),
		zap.Int("round_rank", fb.RoundRank), zap.Int8("state", fb.GetBlockState()))
	ts := time.Now()
	numGenerators := c.GetGeneratorsNum()
	if fb.RoundRank >= numGenerators || fb.RoundRank < 0 {
		logging.Logger.Warn("finalize block - round rank is invalid or greater than num_generators",
			zap.Int("round_rank", fb.RoundRank),
			zap.Int("num_generators", numGenerators))
		return errors.New("round rank is invalid or greater than num_generators")
	} else {
		bNode := c.GetMiners(fb.Round).GetNode(fb.MinerID)
		if bNode != nil {
			if bNode.ProtocolStats != nil {
				//FIXME: fix node stats
				ms := bNode.ProtocolStats.(*MinerStats)
				if numGenerators > len(ms.FinalizationCountByRank) {
					newRankStat := make([]int64, numGenerators)
					copy(newRankStat, ms.FinalizationCountByRank)
					ms.FinalizationCountByRank = newRankStat
				}
				ms.FinalizationCountByRank[fb.RoundRank]++ // stat
			}
		} else {
			logging.Logger.Error("generator is not registered",
				zap.Int64("round", fb.Round),
				zap.String("miner", fb.MinerID))
			return fmt.Errorf("generator: %s is not registered", fb.MinerID)
		}
	}
	fr := c.GetRound(fb.Round)
	if fr == nil {
		return fmt.Errorf("finalize round: %d does not exist", fb.Round)
	}

	logging.Logger.Info("finalize block -- round", zap.Any("round", fr), zap.String("block", fb.Hash))
	generators := c.GetGenerators(fr)
	for idx, g := range generators {
		ms := g.ProtocolStats.(*MinerStats)
		if len(generators) > len(ms.GenerationCountByRank) {
			newRankStat := make([]int64, len(generators))
			copy(newRankStat, ms.GenerationCountByRank)
			ms.GenerationCountByRank = newRankStat
		}
		ms.GenerationCountByRank[idx]++
	}

	if time.Since(ssFTs) < 20*time.Second {
		SteadyStateFinalizationTimer.UpdateSince(ssFTs)
	}
	if time.Since(fb.ToTime()) < 100*time.Second {
		StartToFinalizeTimer.UpdateSince(fb.ToTime())
	}

	if err := c.SaveChanges(ctx, fb); err != nil {
		logging.Logger.Error("finalize block save changes failed",
			zap.Error(err),
			zap.Int64("round", fb.Round),
			zap.String("hash", fb.Hash))
		return err
	}

	ssFTs = time.Now()

	var (
		wg          = newWaitGroupSync()
		deletedNode = fb.ClientState.GetDeletes()
	)

	wg.Run("finalize block - record dead nodes", fb.Round, func() {
		err := c.stateDB.(*util.PNodeDB).RecordDeadNodes(deletedNode, fb.Round)
		if err != nil {
			logging.Logger.Error("finalize block - record dead nodes failed",
				zap.Int64("round", fb.Round),
				zap.String("block", fb.Hash),
				zap.Error(err))
			return
		}
	})

<<<<<<< HEAD
=======
	if err := c.updateFeeStats(fb); err != nil {
		logging.Logger.Error("finalize block - update fee stats failed",
			zap.Int64("round", fb.Round),
			zap.Int64("mb_starting_round", fb.StartingRound),
			zap.Error(err))
	}

	fb.SetBlockFinalised()
	c.SetLatestOwnFinalizedBlockRound(fb.Round)
	c.SetLatestFinalizedBlock(fb)

>>>>>>> a071f37f
	if len(fb.Events) > 0 && c.GetEventDb() != nil {
		wg.Run("finalize block - add events", fb.Round, func() {
			err, ev := block.CreateFinalizeBlockEvent(fb)
			if err != nil {
				logging.Logger.Error("emit update block event error", zap.Error(err))
			}
			fb.Events = append(fb.Events, ev)

			if err := c.GetEventDb().ProcessEvents(ctx, fb.Events, fb.Round, fb.Hash, len(fb.Txns)); err != nil {
				logging.Logger.Error("finalize block - add events failed",
					zap.Error(err),
					zap.Int64("round", fb.Round),
					zap.String("hash", fb.Hash))
			}
			fb.Events = nil
		})
	}

	if fb.MagicBlock != nil {
		if err := c.UpdateMagicBlock(fb.MagicBlock); err != nil {
			logging.Logger.Error("finalize block - update magic block failed",
				zap.Int64("round", fb.Round),
				zap.Int64("mb_starting_round", fb.StartingRound),
				zap.Error(err))
			return err
		}
		c.SetLatestFinalizedMagicBlock(fb)
	}

	wg.Run("finalize block - update finalized block", fb.Round, func() {
		bsh.UpdateFinalizedBlock(ctx, fb) //
	})

	wg.Run("finalize block - delete dead blocks", fb.Round, func() {
		// Deleting dead blocks from a couple of rounds before (helpful for visualizer and potential rollback scenrio)
		pfb := fb
		for idx := 0; idx < 10 && pfb != nil; idx, pfb = idx+1, pfb.PrevBlock {

		}
		if pfb == nil {
			return
		}
		frb := c.GetRoundBlocks(pfb.Round)
		var deadBlocks []*block.Block
		for _, b := range frb {
			if b.Hash != pfb.Hash {
				deadBlocks = append(deadBlocks, b)
			}
		}
		// Prune all the dead blocks
		c.DeleteBlocks(deadBlocks)
	})

	wg.Wait()

	c.rebaseState(fb)
	fr.Finalize(fb)
	for pfb := fb; pfb != nil && pfb != c.LatestDeterministicBlock; pfb = pfb.PrevBlock {
		if c.IsFinalizedDeterministically(pfb) {
			c.SetLatestDeterministicBlock(pfb)
			break
		}
	}

	if err := c.updateFeeStats(fb); err != nil {
		logging.Logger.Error("finalize block - update fee stats failed",
			zap.Int64("round", fb.Round),
			zap.Int64("mb_starting_round", fb.StartingRound),
			zap.Error(err))
	}

	c.UpdateChainInfo(fb)
	c.BlockChain.Value = fb.GetSummary()
	c.BlockChain = c.BlockChain.Next()

	c.SetLatestOwnFinalizedBlockRound(fb.Round)
	c.SetLatestFinalizedBlock(fb)

	if config.Development() {
		ts := time.Now()
		for _, txn := range fb.Txns {
			StartToFinalizeTxnTimer.Update(ts.Sub(common.ToTime(txn.CreationDate)))
		}
	}

	logging.Logger.Debug("finalized block - done",
		zap.Int64("round", fb.Round), zap.String("block", fb.Hash),
		zap.Any("duration", time.Since(ts)))
	return nil
}

type waitGroupSync struct {
	wg *sync.WaitGroup
}

func newWaitGroupSync() *waitGroupSync {
	return &waitGroupSync{
		wg: &sync.WaitGroup{},
	}
}

func (wgs *waitGroupSync) Run(name string, round int64, f func()) {
	wgs.wg.Add(1)
	ts := time.Now()
	go func() {
		defer wgs.wg.Done()
		f()
		du := time.Since(ts)
		if du.Milliseconds() > 50 {
			logging.Logger.Debug("Run slow on", zap.String("name", name),
				zap.Int64("round", round),
				zap.Any("duration", du))
		}
	}()
}

func (wgs *waitGroupSync) Wait() {
	wgs.wg.Wait()
}

// IsFinalizedDeterministically - checks if a block is finalized deterministically
func (c *Chain) IsFinalizedDeterministically(b *block.Block) bool {
	//TODO: The threshold count should happen w.r.t the view of the block
	mb := c.GetMagicBlock(b.Round)
	if c.GetLatestFinalizedBlock().Round < b.Round {
		return false
	}
	if len(b.UniqueBlockExtensions)*100 >= mb.Miners.Size()*c.ThresholdByCount() {
		return true
	}
	return false
}

// GetLocalPreviousBlock returns previous block for the block. Without a network
// request. And without a storage lookup.
func (c *Chain) GetLocalPreviousBlock(ctx context.Context, b *block.Block) (
	pb *block.Block) {

	if b.PrevBlock != nil {
		return b.PrevBlock
	}
	pb, _ = c.GetBlock(ctx, b.PrevHash)
	return
}

// GetPreviousBlock gets or sync the previous block from the network and fetches partial state change from the network.
func (c *Chain) GetPreviousBlock(ctx context.Context, b *block.Block) *block.Block {
	// check if the previous block points to itself
	if b.PrevBlock == b || b.PrevHash == b.Hash {
		logging.Logger.DPanic("block->PrevBlock points to itself",
			zap.Int64("round", b.Round),
			zap.String("hash", b.Hash),
			zap.String("prev_hash", b.PrevHash))
	}

	if b.PrevBlock != nil && b.PrevBlock.Hash == b.PrevHash && b.PrevBlock.IsStateComputed() {
		return b.PrevBlock
	}

	pb, _ := c.GetBlock(ctx, b.PrevHash)
	if pb != nil && pb.IsStateComputed() {
		b.SetPreviousBlock(pb)
		return pb
	}

	lfb := c.GetLatestFinalizedBlock()
	if lfb != nil && lfb.Round == b.Round-1 && lfb.IsStateComputed() {
		// previous round is latest finalized round
		if b.PrevHash != lfb.Hash {
			logging.Logger.Error("get_previous_block - can't set lfb as previous block, hash mismatch")
			return nil
		}
		b.SetPreviousBlock(lfb)
		logging.Logger.Info("get_previous_block - previous block is lfb",
			zap.Int64("round", b.Round),
			zap.Int64("lfb_round", lfb.Round),
			zap.String("block", b.Hash))
		return lfb
	}

	maxSyncDepth := int64(config.GetLFBTicketAhead())
	syncNum := maxSyncDepth
	if lfb != nil {
		syncNum = b.Round - lfb.Round
		// sync lfb if its state is not computed
		if syncNum > 0 && syncNum < maxSyncDepth && !lfb.IsStateComputed() {
			syncNum++
		}

		if syncNum > maxSyncDepth {
			syncNum = maxSyncDepth
		}
	}

	// The round is equal or less than lfb, get state changes
	// of one block previous
	if syncNum <= 0 {
		//blocks := c.SyncPreviousBlocks(ctx, b, 1, false)
		//will load partial state here
		pb = c.SyncPreviousBlocks(ctx, b, 1)
		if pb == nil {
			logging.Logger.Error("get_previous_block - could not fetch block",
				zap.Int64("round", b.Round-1),
				zap.Int64("lfb_round", lfb.Round))
			return nil
		}

		b.SetPreviousBlock(pb)
		logging.Logger.Info("get_previous_block - sync successfully",
			zap.Int("sync num", 1),
			zap.Int64("round", b.Round),
			zap.String("block", b.Hash),
			zap.Int64("previous round", b.PrevBlock.Round),
			zap.String("previous block", b.PrevHash))
		return pb
	}

	pb = c.SyncPreviousBlocks(ctx, b, syncNum)
	if pb == nil {
		return nil
	}

	if !pb.IsStateComputed() {
		logging.Logger.Error("get_previous_block - could not get state computed previous block",
			zap.Int64("round", b.Round),
			zap.Int64("previous_round", pb.Round),
			zap.String("previous_block", pb.Hash))
		return nil
	}

	if pb.Hash != b.PrevHash {
		logging.Logger.Error("get_previous_block - got previous block with different hash",
			zap.Int64("round", b.Round),
			zap.String("block", b.Hash),
			zap.String("block.PrevHash", b.PrevHash),
			zap.String("prev hash", pb.Hash))
		return nil
	}

	b.SetPreviousBlock(pb)

	logging.Logger.Info("get_previous_block - sync successfully",
		zap.Int64("round", b.Round),
		zap.String("block", b.Hash),
		zap.Int64("previous round", b.PrevBlock.Round),
		zap.String("previous block", b.PrevHash))

	return pb
}

func (c *Chain) registerBlockSync(blockHash string, replyC chan *block.Block) (notifyAndClean func(*block.Block), ok bool) {
	var ch chan chan *block.Block
	c.bscMutex.Lock()
	ch, ok = c.blockSyncC[blockHash]
	if !ok {
		ch = make(chan chan *block.Block, 50)
		c.blockSyncC[blockHash] = ch
	}

	select {
	case ch <- replyC:
		c.bscMutex.Unlock()
	default:
		c.bscMutex.Unlock()
		logging.Logger.Debug("sync_block - block sync chan is full", zap.String("block", blockHash))
		return func(*block.Block) {}, false
	}

	notifyAndClean = func(b *block.Block) {
		c.bscMutex.Lock()
		close(ch)
		for sub := range ch {
			select {
			case sub <- b:
			default:
			}
			close(sub)
		}

		delete(c.blockSyncC, blockHash)
		c.bscMutex.Unlock()
	}
	return
}

type syncOption struct {
	Num      int64
	SaveToDB bool
}

// Option represents function signature for option that will be used by SynBlocks
type Option func(interface{})

// SaveToDB represents an option that will be used in SyncPreviousBlocks(opts ...Option)
// set ture if the block's state changes will be saved to persistent DB.
//
// Use only when the blocks need to be persisted to DB, usually when finalize blocks.
func SaveToDB(save bool) func(v interface{}) {
	return func(v interface{}) {
		opt, ok := v.(*syncOption)
		if ok {
			opt.SaveToDB = save
		}
	}
}

// SyncPreviousBlocks syncs N previous blocks that start from a block,
// returns the previous block if success
func (c *Chain) SyncPreviousBlocks(ctx context.Context, b *block.Block, num int64, opts ...Option) *block.Block {
	so := syncOption{
		Num: num,
	}

	for _, opt := range opts {
		opt(&so)
	}

	return c.syncBlocksWithCache(ctx, b, so)
}

// syncBlocksWithCache checks whether the requested block is already in syncing first,
// if yes, we will subscribe the reply channel, and wait for the responding to avoid duplicate
// requests being sent.
// if no, then we will send a request to get the block and state changes from remote.
func (c *Chain) syncBlocksWithCache(ctx context.Context, b *block.Block, opt syncOption) *block.Block {
	replyC := make(chan *block.Block, 1)
	notifyAndClean, ok := c.registerBlockSync(b.PrevHash, replyC)
	if ok {
		// block is already in syncing
		select {
		case pb, ok := <-replyC:
			if ok && pb != nil {
				logging.Logger.Info("sync_block - success, notified",
					zap.Int64("round", pb.Round),
					zap.String("block", pb.Hash),
					zap.Int64("num", opt.Num))
			}
			return pb
		case <-ctx.Done():
			return nil
		}
	}

	pb := c.syncPreviousBlock(ctx, b, opt)
	notifyAndClean(pb)
	return pb
}

func (c *Chain) syncPreviousBlock(ctx context.Context, b *block.Block, opt syncOption) *block.Block {
	pb, _ := c.GetBlock(ctx, b.PrevHash)
	if pb == nil {
		var err error
		pb, err = c.GetNotarizedBlock(ctx, b.PrevHash, b.Round-1)
		if err != nil {
			logging.Logger.Error("sync_block - could not fetch block",
				zap.Int64("round", b.Round-1),
				zap.String("block", b.PrevHash),
				zap.Error(err))
			return nil
		}
	}

	if pb.IsStateComputed() {
		return pb
	}

	logging.Logger.Debug("sync_block - previous block not computed",
		zap.Int64("round", pb.Round),
		zap.String("block", pb.Hash),
		zap.Int8("state_status", pb.GetStateStatus()))

	var ppb *block.Block
	if opt.Num-1 > 0 {
		logging.Logger.Debug("sync_block - get previous previous block",
			zap.Int64("round", pb.Round-1),
			zap.String("block", pb.PrevHash))
		ppb = c.syncBlocksWithCache(ctx, pb,
			syncOption{
				Num:      opt.Num - 1,
				SaveToDB: opt.SaveToDB,
			})
		if ppb == nil {
			return nil
		}
	}

	if ppb != nil {
		pb.SetPreviousBlock(ppb)
		//pb.SetStateDB(ppb, c.GetStateDB())
	}

	if err := c.GetBlockStateChange(pb); err != nil {
		if er := pb.InitStateDB(c.GetStateDB()); er == nil {
			logging.Logger.Debug("sync_block - client state root exist in db", zap.Int64("round", pb.Round))
			return pb
		}

		logging.Logger.Error("sync_block - sync state changes failed",
			zap.Int64("round", pb.Round),
			zap.Int64("num", opt.Num),
			zap.Error(err))
		return nil
	}

	if opt.SaveToDB {
		if err := pb.SaveChanges(ctx, c); err != nil {
			logging.Logger.Error("sync_block - save changes failed",
				zap.Error(err), zap.Int64("round", pb.Round))
		}
	}

	logging.Logger.Info("sync_block - success",
		zap.Int64("round", pb.Round),
		zap.String("block", pb.Hash),
		zap.Int64("num", opt.Num))

	return pb
}

// Note: this is expected to work only for small forks
func (c *Chain) commonAncestor(ctx context.Context, b1 *block.Block, b2 *block.Block) *block.Block {
	if b1 == nil || b2 == nil {
		return nil
	}
	if b1 == b2 || b1.Hash == b2.Hash {
		return b1
	}
	if b2.Round < b1.Round {
		b1, b2 = b2, b1
	}
	for b2.Round != b1.Round {
		b2 = c.GetPreviousBlock(ctx, b2)
		if b2 == nil {
			return nil
		}
	}
	for b1 != b2 {
		b1 = c.GetPreviousBlock(ctx, b1)
		if b1 == nil {
			return nil
		}
		b2 = c.GetPreviousBlock(ctx, b2)
		if b2 == nil {
			return nil
		}
	}
	return b1
}

func (c *Chain) updateFeeStats(fb *block.Block) error {
	var (
		totalFees currency.Coin
		err       error
	)
	if len(fb.Txns) == 0 {
		return nil
	}

	for _, txn := range fb.Txns {
		totalFees, err = currency.AddCoin(totalFees, txn.Fee)
		if err != nil {
			return err
		}
	}
	meanFees, _, err := currency.DistributeCoin(totalFees, int64(len(fb.Txns)))
	if err != nil {
		return err
	}
	c.FeeStats.MeanFees = meanFees
	if meanFees > c.FeeStats.MaxFees {
		c.FeeStats.MaxFees = meanFees
	}
	if meanFees < c.FeeStats.MinFees {
		c.FeeStats.MinFees = meanFees
	}
	return nil
}<|MERGE_RESOLUTION|>--- conflicted
+++ resolved
@@ -371,20 +371,6 @@
 		}
 	})
 
-<<<<<<< HEAD
-=======
-	if err := c.updateFeeStats(fb); err != nil {
-		logging.Logger.Error("finalize block - update fee stats failed",
-			zap.Int64("round", fb.Round),
-			zap.Int64("mb_starting_round", fb.StartingRound),
-			zap.Error(err))
-	}
-
-	fb.SetBlockFinalised()
-	c.SetLatestOwnFinalizedBlockRound(fb.Round)
-	c.SetLatestFinalizedBlock(fb)
-
->>>>>>> a071f37f
 	if len(fb.Events) > 0 && c.GetEventDb() != nil {
 		wg.Run("finalize block - add events", fb.Round, func() {
 			err, ev := block.CreateFinalizeBlockEvent(fb)
@@ -460,6 +446,7 @@
 	c.BlockChain.Value = fb.GetSummary()
 	c.BlockChain = c.BlockChain.Next()
 
+	fb.SetBlockFinalised()
 	c.SetLatestOwnFinalizedBlockRound(fb.Round)
 	c.SetLatestFinalizedBlock(fb)
 

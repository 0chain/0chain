--- conflicted
+++ resolved
@@ -405,14 +405,9 @@
 		zap.Int("delete num", len(deleteMap)))
 
 	wg.Run("finalize block - record dead nodes", fb.Round, func() error {
-<<<<<<< HEAD
 		// err = c.stateDB.(*util.PNodeDB).RecordDeadNodes(deletedNode, fb.Round)
 		err = c.stateDB.RecordDeadNodes(deletedNode, fb.Round)
 		if err != nil {
-=======
-		er := c.stateDB.(*util.PNodeDB).RecordDeadNodes(deletedNode, fb.Round)
-		if er != nil {
->>>>>>> 5c5020c9
 			logging.Logger.Error("finalize block - record dead nodes failed",
 				zap.Int64("round", fb.Round),
 				zap.String("block", fb.Hash),

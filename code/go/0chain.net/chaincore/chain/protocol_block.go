package chain

import (
	"context"
	"fmt"
	"net/url"
	"sync"
	"time"

	"0chain.net/chaincore/config"
	"0chain.net/chaincore/node"
	"0chain.net/chaincore/round"
	"0chain.net/core/datastore"

	"0chain.net/chaincore/block"
	"0chain.net/core/common"
	. "0chain.net/core/logging"
	"go.uber.org/zap"
)

/*VerifyTicket - verify the ticket */
func (c *Chain) VerifyTicket(ctx context.Context, blockHash string,
	bvt *block.VerificationTicket, round int64) error {

	var sender = c.GetMiners(round).GetNode(bvt.VerifierID)
	if sender == nil {
		return common.InvalidRequest(fmt.Sprintf("Verifier unknown or not authorized at this time: %v", bvt.VerifierID))
	}

	if ok, _ := sender.Verify(bvt.Signature, blockHash); !ok {
		return common.InvalidRequest("Couldn't verify the signature")
	}
	return nil
}

// VerifyNotarization - verify that the notarization is correct.
func (c *Chain) VerifyNotarization(ctx context.Context, b *block.Block,
	bvt []*block.VerificationTicket, round int64) (err error) {

	if bvt == nil {
		return common.NewError("no_verification_tickets",
			"No verification tickets for this block")
	}

	if err = c.VerifyRelatedMagicBlockPresence(b); err != nil {
		return
	}

	var ticketsMap = make(map[string]bool, len(bvt))
	for _, vt := range bvt {
		if vt == nil {
			Logger.Error("verify notarization - null ticket",
				zap.String("block", b.Hash))
			return common.NewError("null_ticket", "Verification ticket is null")
		}
		if _, ok := ticketsMap[vt.VerifierID]; ok {
			return common.NewError("duplicate_ticket_signature",
				"Found duplicate signatures in the notarization of the block")
		}
		ticketsMap[vt.VerifierID] = true
	}

	if !c.reachedNotarization(round, bvt) {
		return common.NewError("block_not_notarized",
			"Verification tickets not sufficient to reach notarization")
	}

	for _, vt := range bvt {
		if err := c.VerifyTicket(ctx, b.Hash, vt, round); err != nil {
			return err
		}
	}

	return nil
}

// VerifyRelatedMagicBlockPresence check is there related magic block and
// returns detailed error or nil for successful case. Since GetMagicBlock
// is optimistic it can returns different magic block for requested round.
func (c *Chain) VerifyRelatedMagicBlockPresence(b *block.Block) (err error) {

	// return // force ok to check

	var (
		lfb        = c.GetLatestFinalizedBlock()
		relatedmbr = b.LatestFinalizedMagicBlockRound
		mb         = c.GetMagicBlock(b.Round)
	)

	if mb.StartingRound != relatedmbr {
		return common.NewErrorf("verify_related_mb_presence",
			"no corresponding MB, want_mb_sr: %d, got_mb_sr: %d",
			relatedmbr, mb.StartingRound)
	}

	if b.Round < lfb.Round {
		return // don't verify for blocks before LFB
	}

	// we can't check MB hash here, because we got magic block, but hash is
	// hash of block with the magic block

	return // ok, there is
}

// IsBlockNotarized - check if the block is notarized.
func (c *Chain) IsBlockNotarized(ctx context.Context, b *block.Block) bool {
	if b.IsBlockNotarized() {
		return true
	}

	if err := c.VerifyRelatedMagicBlockPresence(b); err != nil {
		Logger.Error("is_block_notarized", zap.Error(err))
		return false // false
	}

	var notarized = c.reachedNotarization(b.Round, b.GetVerificationTickets())
	if notarized {
		b.SetBlockNotarized()
	}
	return notarized
}

func (c *Chain) reachedNotarization(round int64,
	bvt []*block.VerificationTicket) bool {

	var (
		mb  = c.GetMagicBlock(round)
		num = mb.Miners.Size()
	)

	if c.ThresholdByCount > 0 {
		var numSignatures = len(bvt)
		if numSignatures < c.GetNotarizationThresholdCount(num) {
			//ToDo: Remove this comment
			Logger.Info("not reached notarization",
				zap.Int64("mb_sr", mb.StartingRound),
				zap.Int("miners", num),
				zap.Int("threshold", c.GetNotarizationThresholdCount(num)),
				zap.Int("num_signatures", numSignatures),
				zap.Int64("current_round", c.GetCurrentRound()),
				zap.Int64("round", round))
			return false
		}
	}
	if c.ThresholdByStake > 0 {
		verifiersStake := 0
		for _, ticket := range bvt {
			verifiersStake += c.getMiningStake(ticket.VerifierID)
		}
		if verifiersStake < c.ThresholdByStake {
			return false
		}
	}

	Logger.Info("Reached notarization!!!",
		zap.Int64("mb_sr", mb.StartingRound),
		zap.Int("miners", num),
		zap.Int64("round", round),
		zap.Int64("current_cound", c.GetCurrentRound()),
		zap.Int("num_signatures", len(bvt)),
		zap.Int("threshold", c.GetNotarizationThresholdCount(num)))

	return true
}

/*UpdateNodeState - based on the incoming valid blocks, update the nodes that notarized the block to be active
 Useful to increase the speed of node status discovery which increases the reliablity of the network
Simple 3 miner scenario :

1) a discovered b & c.
2) b discovered a.
3) b and c are yet to discover each other
4) a generated a block and sent it to b & c, got it notarized and next round started
5) c is the generator who generated the block. He will only send it to a as b is not discovered to be active.
    But if the prior block has b's signature (may or may not, but if it did), c can discover b is active before generating the block and so will send it to b
*/
func (c *Chain) UpdateNodeState(b *block.Block) {
	r := c.GetRound(b.Round)
	if r == nil {
		Logger.Error("UpdateNodeState: round unexpected nil")
		return
	}
	for _, vt := range b.GetVerificationTickets() {
		miners := c.GetMiners(r.GetRoundNumber())
		if miners == nil {
			Logger.Error("UpdateNodeState: miners unexpected nil")
			continue
		}
		signer := miners.GetNode(vt.VerifierID)
		if signer == nil {
			Logger.Error("this should not happen!")
			continue
		}
		if signer.GetStatus() != node.NodeStatusActive {
			signer.SetStatus(node.NodeStatusActive)
		}
	}
}

/*AddVerificationTicket - add a verified ticket to the list of verification tickets of the block */
func (c *Chain) AddVerificationTicket(ctx context.Context, b *block.Block, bvt *block.VerificationTicket) bool {
	added := b.AddVerificationTicket(bvt)
	if added {
		c.IsBlockNotarized(ctx, b)
	}
	return added
}

/*MergeVerificationTickets - merge a set of verification tickets (already validated) for a given block */
func (c *Chain) MergeVerificationTickets(ctx context.Context, b *block.Block, vts []*block.VerificationTicket) {
	vtlen := b.VerificationTicketsSize()
	b.MergeVerificationTickets(vts)
	if b.VerificationTicketsSize() != vtlen {
		c.IsBlockNotarized(ctx, b)
	}
}

func (c *Chain) finalizeBlock(ctx context.Context, fb *block.Block, bsh BlockStateHandler) {
	Logger.Info("finalize block", zap.Int64("round", fb.Round), zap.Int64("current_round", c.GetCurrentRound()),
		zap.Int64("lf_round", c.GetLatestFinalizedBlock().Round), zap.String("hash", fb.Hash),
		zap.Int("round_rank", fb.RoundRank), zap.Int8("state", fb.GetBlockState()))
	if fb.RoundRank >= c.NumGenerators || fb.RoundRank < 0 {
		Logger.Warn("FB round rank is invalid or greater then num_generators",
			zap.Int("round_rank", fb.RoundRank),
			zap.Int("num_generators", c.NumGenerators))
	} else {
		var bNode = node.GetNode(fb.MinerID)
		if bNode != nil {
			if bNode.ProtocolStats != nil {
				//FIXME: fix node stats
				ms := bNode.ProtocolStats.(*MinerStats)
				ms.FinalizationCountByRank[fb.RoundRank]++ // stat
			}
		} else {
			Logger.Error("generator is not registered",
				zap.Int64("round", fb.Round),
				zap.String("miner", fb.MinerID))
		}
	}
	fr := c.GetRound(fb.Round)
	Logger.Info("finalize block -- round", zap.Any("round", fr))
	if fr != nil {
		generators := c.GetGenerators(fr)
		for idx, g := range generators {
			ms := g.ProtocolStats.(*MinerStats)
			ms.GenerationCountByRank[idx]++
		}
	}
	if time.Since(ssFTs) < 20*time.Second {
		SteadyStateFinalizationTimer.UpdateSince(ssFTs)
	}
	if time.Since(fb.ToTime()) < 100*time.Second {
		StartToFinalizeTimer.UpdateSince(fb.ToTime())
	}

	ssFTs = time.Now()
	c.UpdateChainInfo(fb)
	c.SaveChanges(ctx, fb)
	c.rebaseState(fb)

	if fb.MagicBlock != nil {
		c.SetLatestFinalizedMagicBlock(fb)
	}
	if config.Development() {
		ts := time.Now()
		for _, txn := range fb.Txns {
			StartToFinalizeTxnTimer.Update(ts.Sub(common.ToTime(txn.CreationDate)))
		}
	}
	go bsh.UpdateFinalizedBlock(ctx, fb)
	c.BlockChain.Value = fb.GetSummary()
	c.BlockChain = c.BlockChain.Next()

	for pfb := fb; pfb != nil && pfb != c.LatestDeterministicBlock; pfb = pfb.PrevBlock {
		if c.IsFinalizedDeterministically(pfb) {
			c.SetLatestDeterministicBlock(pfb)
			break
		}
	}

	// Deleting dead blocks from a couple of rounds before (helpful for visualizer and potential rollback scenrio)
	pfb := fb
	for idx := 0; idx < 10 && pfb != nil; idx, pfb = idx+1, pfb.PrevBlock {

	}
	if pfb == nil {
		return
	}
	frb := c.GetRoundBlocks(pfb.Round)
	var deadBlocks []*block.Block
	for _, b := range frb {
		if b.Hash != pfb.Hash {
			deadBlocks = append(deadBlocks, b)
		}
	}
	// Prune all the dead blocks
	c.DeleteBlocks(deadBlocks)
}

//IsFinalizedDeterministically - checks if a block is finalized deterministically
func (c *Chain) IsFinalizedDeterministically(b *block.Block) bool {
	//TODO: The threshold count should happen w.r.t the view of the block
	mb := c.GetMagicBlock(b.Round)
	if c.GetLatestFinalizedBlock().Round < b.Round {
		return false
	}
	if len(b.UniqueBlockExtensions)*100 >= mb.Miners.Size()*c.ThresholdByCount {
		return true
	}
	return false
}

// HandleNotarizedBlock used as handler requesting a notarized block from
// miners or finalized block from sharders.
func (c *Chain) HandleNotarizedBlock(ctx context.Context,
	entity datastore.Entity) (resp interface{}, err error) {

	Logger.Info("get notarized block", zap.String("block", hash),
		zap.Int64("cround", cround),
		zap.Int64("current_round", c.GetCurrentRound()))

	var nb, ok = entity.(*block.Block)
	if !ok {
		return nil, datastore.ErrInvalidEntity
	}

	var r = c.GetRound(nb.Round)
	if r == nil {
		Logger.Info("get notarized block - no round will create...",
			zap.Int64("round", nb.Round), zap.String("block", hash),
			zap.Int64("cround", cround),
			zap.Int64("current_round", c.GetCurrentRound()))

		r = c.RoundF.CreateRoundF(nb.Round).(*round.Round)
		c.AddRound(r)
	}

	err = c.VerifyNotarization(ctx, nb, nb.GetVerificationTickets(),
		r.GetRoundNumber())
	if err != nil {
		Logger.Error("get notarized block - validate notarization",
			zap.Int64("round", nb.Round), zap.String("block", hash),
			zap.Error(err))
		return nil, err
	}

	if err = nb.Validate(ctx); err != nil {
		Logger.Error("get notarized block - validate",
			zap.Int64("round", nb.Round), zap.String("block", hash),
			zap.Any("block_obj", nb), zap.Error(err))
		return nil, err
	}

	Logger.Info("got notarized block", zap.String("block", nb.Hash),
		zap.Int64("round", nb.Round),
		zap.Int("verifictation_tickers", nb.VerificationTicketsSize()))

	// using mutex for the b variable
	lock.Lock()
	defer lock.Unlock()

	b = c.AddBlock(nb)
	// This is a notarized block. So, use this method to sync round info
	// with the notarized block.
	b, r = c.AddNotarizedBlockToRound(r, nb)
	b, _ = r.AddNotarizedBlock(b)
	if b == nb {
		go c.fetchedNotarizedBlockHandler.NotarizedBlockFetched(ctx, nb)
	}

	return b, nil
}

// GetNotarizedBlock - get a notarized block for a round.
func (c *Chain) GetNotarizedBlock(ctx context.Context, hash string, rn int64) (
	b *block.Block) {

	var (
		cround = c.GetCurrentRound()
		params = &url.Values{}
		ticket = c.GetLatestLFBTicket(ctx)
	)

	params.Add("block", hash)

	// force a request to be limited (recreate the context for a the sharders
	// requesting fallback below)
	var (
		lctx, cancel = context.WithTimeout(ctx, node.TimeoutLargeMessage)
		mb           = c.GetCurrentMagicBlock()
		lock         sync.Mutex
	)
	defer cancel() // terminate the context after all anyway

	defer cancel()

	var handler = func(ctx context.Context, entity datastore.Entity) (
		resp interface{}, err error) {

		Logger.Info("get notarized block", zap.String("block", hash),
			zap.Int64("cround", cround),
			zap.Int64("current_round", c.GetCurrentRound()))

		var nb, ok = entity.(*block.Block)
		if !ok {
			return nil, datastore.ErrInvalidEntity
		}

		var r = c.GetRound(nb.Round)
		if r == nil {
			Logger.Info("get notarized block - no round will create...",
				zap.Int64("round", nb.Round), zap.String("block", hash),
				zap.Int64("cround", cround),
				zap.Int64("current_round", c.GetCurrentRound()))

			r = c.RoundF.CreateRoundF(nb.Round).(*round.Round)
			c.AddRound(r)
		}

		err = c.VerifyNotarization(ctx, nb, nb.GetVerificationTickets(),
			r.GetRoundNumber())
		if err != nil {
			Logger.Error("get notarized block - validate notarization",
				zap.Int64("round", nb.Round), zap.String("block", hash),
				zap.Error(err))
			return nil, err
		}

		if err = nb.Validate(ctx); err != nil {
			Logger.Error("get notarized block - validate",
				zap.Int64("round", nb.Round), zap.String("block", hash),
				zap.Any("block_obj", nb), zap.Error(err))
			return nil, err
		}

		Logger.Info("got notarized block", zap.String("block", nb.Hash),
			zap.Int64("round", nb.Round),
			zap.Int("verifictation_tickers", nb.VerificationTicketsSize()))

		// using mutex for the b variable
		lock.Lock()
		defer lock.Unlock()

		b = c.AddBlock(nb)
		// This is a notarized block. So, use this method to sync round info
		// with the notarized block.
		b, r = c.AddNotarizedBlockToRound(r, nb)
		b, _ = r.AddNotarizedBlock(b)
		if b == nb {
			go c.fetchedNotarizedBlockHandler.NotarizedBlockFetched(ctx, nb)
		}

		return b, nil
	}

	var n2n = mb.Miners
	n2n.RequestEntity(lctx, MinerNotarizedBlockRequestor, params, handler)

	// if nil, then request it from sharders
<<<<<<< HEAD
	if b == nil {
		// recreate context can be expired or can expire soon
=======
	if b == nil && ticket != nil && rn > 0 && rn <= ticket.Round {
>>>>>>> 65b36d08
		cancel()
		lctx, cancel = context.WithTimeout(ctx, node.TimeoutLargeMessage)

		Logger.Info("get notarized block -- no block from miners, try sharders",
			zap.String("hash", hash), zap.Int64("round", rn))
		var x, err = c.GetFinalizedBlockFromSharders(lctx, &LFBTicket{
			LFBHash: hash,
			Round:   rn,
		})
		if err != nil {
			Logger.Error("get notarized block from sharders",
				zap.String("hash", hash), zap.Int64("round", rn),
				zap.Error(err))
			return
		}
		handler(lctx, x) // initialize the block and set the 'b' variable
	}

	return
}

// GetPreviousBlock - get the previous block from the network.
func (c *Chain) GetPreviousBlock(ctx context.Context, b *block.Block) *block.Block {

	if b.PrevBlock != nil {
		return b.PrevBlock
	}

	pb, err := c.GetBlock(ctx, b.PrevHash)
	if err == nil {
		b.SetPreviousBlock(pb)
		return pb
	}

	blocks := make([]*block.Block, 0, 10)
	Logger.Info("fetch previous block", zap.Int64("round", b.Round),
		zap.String("block", b.Hash), zap.String("prev_block", b.PrevHash))

	cb := b
	for idx := 0; idx < 10; idx++ {
		Logger.Debug("fetching previous block", zap.Int("idx", idx),
			zap.Int64("cround", cb.Round), zap.String("cblock", cb.Hash),
			zap.String("cprev_block", cb.PrevHash))

		nb := c.GetNotarizedBlock(ctx, cb.PrevHash, cb.Round-1)
		if nb == nil {
			Logger.Error("get previous block (unable to get prior blocks)",
				zap.Int64("current_round", c.GetCurrentRound()),
				zap.Int("idx", idx), zap.Int64("round", b.Round),
				zap.String("block", b.Hash), zap.Int64("cround", cb.Round),
				zap.String("cblock", cb.Hash),
				zap.String("cprev_block", cb.PrevHash))
			return nil
		}

		cb = nb
		blocks = append(blocks, cb)
		pb, err = c.GetBlock(ctx, cb.PrevHash)
		if pb != nil {
			cb.SetPreviousBlock(pb)
			break
		}
	}

	// This happens after fetching as far as per the previous for loop and
	// still not having the prior block.
	if cb.PrevBlock == nil {
		Logger.Error("get previous block (missing continuity)",
			zap.Int64("round", b.Round), zap.String("block", b.Hash),
			zap.Int64("oldest_fetched_round", cb.Round),
			zap.String("oldest_fetched_block", cb.Hash),
			zap.String("missing_prior_block", cb.PrevHash))
		return nil
	}

	for idx := len(blocks) - 1; idx >= 0; idx-- {
		cb := blocks[idx]
		if cb.PrevBlock == nil {
			pb, err := c.GetBlock(ctx, cb.PrevHash)
			if err != nil {
				Logger.Error("get previous block (missing continuity)",
					zap.Int64("round", b.Round), zap.String("block", b.Hash),
					zap.Int64("cb_round", cb.Round),
					zap.String("cb_block", cb.Hash),
					zap.String("missing_prior_block", cb.PrevHash))
				return nil
			}
			cb.SetPreviousBlock(pb)
		}
		// TODO (sfxdx): complex deadlock is here
		c.ComputeState(ctx, cb)
	}

	pb, err = c.GetBlock(ctx, b.PrevHash)
	if err == nil {
		b.SetPreviousBlock(pb)
	}

	return pb
}

//Note: this is expected to work only for small forks
func (c *Chain) commonAncestor(ctx context.Context, b1 *block.Block, b2 *block.Block) *block.Block {
	if b1 == nil || b2 == nil {
		return nil
	}
	if b1 == b2 || b1.Hash == b2.Hash {
		return b1
	}
	if b2.Round < b1.Round {
		b1, b2 = b2, b1
	}
	for b2.Round != b1.Round {
		b2 = c.GetPreviousBlock(ctx, b2)
		if b2 == nil {
			return nil
		}
	}
	for b1 != b2 {
		b1 = c.GetPreviousBlock(ctx, b1)
		if b1 == nil {
			return nil
		}
		b2 = c.GetPreviousBlock(ctx, b2)
		if b2 == nil {
			return nil
		}
	}
	return b1
}<|MERGE_RESOLUTION|>--- conflicted
+++ resolved
@@ -393,8 +393,6 @@
 	)
 	defer cancel() // terminate the context after all anyway
 
-	defer cancel()
-
 	var handler = func(ctx context.Context, entity datastore.Entity) (
 		resp interface{}, err error) {
 
@@ -457,13 +455,8 @@
 	var n2n = mb.Miners
 	n2n.RequestEntity(lctx, MinerNotarizedBlockRequestor, params, handler)
 
-	// if nil, then request it from sharders
-<<<<<<< HEAD
-	if b == nil {
-		// recreate context can be expired or can expire soon
-=======
+	// recreate context can be expired or can expire soon
 	if b == nil && ticket != nil && rn > 0 && rn <= ticket.Round {
->>>>>>> 65b36d08
 		cancel()
 		lctx, cancel = context.WithTimeout(ctx, node.TimeoutLargeMessage)
 

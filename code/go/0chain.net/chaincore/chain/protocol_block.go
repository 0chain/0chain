--- conflicted
+++ resolved
@@ -510,19 +510,10 @@
 				zap.Int64("round", fb.Round),
 				zap.String("block", fb.Hash),
 				zap.Error(err))
-<<<<<<< HEAD
 			// return err // panic if event commit failed
 			panic(err)
-=======
-			return err // should return error if event commit failed
-		} else {
-			c.GetEventDb().AddToEventsCounter(uint64(eventsCount))
-			logging.Logger.Debug("finalize block - commit events",
-				zap.Int64("round", fb.Round),
-				zap.String("block", fb.Hash))
->>>>>>> 9b14d44b
-		}
-
+		}
+		c.GetEventDb().AddToEventsCounter(uint64(eventsCount))
 		logging.Logger.Debug("finalize block - commit events",
 			zap.Int64("round", fb.Round),
 			zap.String("block", fb.Hash))

package state

import (
<<<<<<< HEAD
	"0chain.net/core/common"
=======
	"fmt"
>>>>>>> 3fea102e
	"sync"

	"0chain.net/chaincore/block"
	"0chain.net/chaincore/config"
	"0chain.net/chaincore/state"
	"0chain.net/chaincore/transaction"
	"0chain.net/core/datastore"
	"0chain.net/core/encryption"
	"0chain.net/core/util"
	"0chain.net/smartcontract/dbs/event"
)

type ApprovedMinter int

const (
	MinterMiner ApprovedMinter = iota
	MinterInterestPool
	MinterStorage
	MinterZcn
)

var (
	approvedMinters = []string{
		"6dba10422e368813802877a85039d3985d96760ed844092319743fb3a76712d9", // miner SC
		"cf8d0df9bd8cc637a4ff4e792ffe3686da6220c45f0e1103baa609f3f1751ef4", // interest SC
		"6dba10422e368813802877a85039d3985d96760ed844092319743fb3a76712d7", // storage SC
		"6dba10422e368813802877a85039d3985d96760ed844092319743fb3a76712e0"} //zcn SC
)

func GetMinter(minter ApprovedMinter) (string, error) {
	if int(minter) >= len(approvedMinters) {
		return "", fmt.Errorf("invalid minter %v", minter)
	}
	return approvedMinters[minter], nil
}

/*
* The state context is available to the smart contract logic.
* The smart contract logic can use
*    GetClientBalance - to get the balance of a client at the beginning of executing the transaction.
*    AddTransfer - to add transfer of tokens from one client to another.
*  Restrictions:
*    1) The total transfer out from the txn.ClientID should be <= txn.Value
*    2) The only from clients valid are txn.ClientID and txn.ToClientID (which will be the smart contract's client id)
 */

//StateContextI - a state context interface. These interface are available for the smart contract
// todo this needs to be split up into different interfaces
type StateContextI interface {
	GetLastestFinalizedMagicBlock() *block.Block
	GetChainCurrentMagicBlock() *block.MagicBlock
	GetBlock() *block.Block                   // Can use in REST endpoints
	SetMagicBlock(block *block.MagicBlock)    // cannot use in smart contracts or REST endpoints
	GetState() util.MerklePatriciaTrieI       // cannot use in smart contracts or REST endpoints
	GetTransaction() *transaction.Transaction // cannot use in smart contracts or REST endpoints
	GetClientBalance(clientID datastore.Key) (state.Balance, error)
	SetStateContext(st *state.State) error                    // cannot use in smart contracts or REST endpoints
	GetTrieNode(key datastore.Key) (util.Serializable, error) // Can use in REST endpoints
	InsertTrieNode(key datastore.Key, node util.Serializable) (datastore.Key, error)
	DeleteTrieNode(key datastore.Key) (datastore.Key, error)
	AddTransfer(t *state.Transfer) error
	AddSignedTransfer(st *state.SignedTransfer)
	AddMint(m *state.Mint) error
	GetTransfers() []*state.Transfer // cannot use in smart contracts or REST endpoints
	GetSignedTransfers() []*state.SignedTransfer
	GetMints() []*state.Mint // cannot use in smart contracts or REST endpoints
	Validate() error
	GetBlockSharders(b *block.Block) []string
	GetSignatureScheme() encryption.SignatureScheme
	EmitEvent(event.EventType, event.EventTag, string, string)
	EmitError(error)
	GetEvents() []event.Event   // cannot use in smart contracts or REST endpoints
	GetEventDB() *event.EventDb // do not use in smart contracts can use in REST endpoints
}

//StateContext - a context object used to manipulate global state
type StateContext struct {
	block                         *block.Block
	state                         util.MerklePatriciaTrieI
	txn                           *transaction.Transaction
	transfers                     []*state.Transfer
	signedTransfers               []*state.SignedTransfer
	mints                         []*state.Mint
	events                        []event.Event
	clientStateDeserializer       state.DeserializerI
	getSharders                   func(*block.Block) []string
	getLastestFinalizedMagicBlock func() *block.Block
	getChainCurrentMagicBlock     func() *block.MagicBlock
	getSignature                  func() encryption.SignatureScheme
	eventDb                       *event.EventDb
	mutex                         *sync.Mutex
}

// NewStateContext - create a new state context
func NewStateContext(
	b *block.Block,
	s util.MerklePatriciaTrieI,
	csd state.DeserializerI,
	t *transaction.Transaction,
	getSharderFunc func(*block.Block) []string,
	getLastestFinalizedMagicBlock func() *block.Block,
	getChainCurrentMagicBlock func() *block.MagicBlock,
	getChainSignature func() encryption.SignatureScheme,
	eventDb *event.EventDb,
) (
	balances *StateContext,
) {
	return &StateContext{
		block:                         b,
		state:                         s,
		clientStateDeserializer:       csd,
		txn:                           t,
		getSharders:                   getSharderFunc,
		getLastestFinalizedMagicBlock: getLastestFinalizedMagicBlock,
		getChainCurrentMagicBlock:     getChainCurrentMagicBlock,
		getSignature:                  getChainSignature,
		eventDb:                       eventDb,
		mutex:                         new(sync.Mutex),
	}
}

//GetBlock - get the block associated with this state context
func (sc *StateContext) GetBlock() *block.Block {
	return sc.block
}

func (sc *StateContext) SetMagicBlock(block *block.MagicBlock) {
	sc.block.MagicBlock = block
}

//GetState - get the state MPT associated with this state context
func (sc *StateContext) GetState() util.MerklePatriciaTrieI {
	return sc.state
}

//GetTransaction - get the transaction associated with this context
func (sc *StateContext) GetTransaction() *transaction.Transaction {
	return sc.txn
}

//AddTransfer - add the transfer
func (sc *StateContext) AddTransfer(t *state.Transfer) error {
	sc.mutex.Lock()
	defer sc.mutex.Unlock()
	if t.ClientID != sc.txn.ClientID && t.ClientID != sc.txn.ToClientID {
		return state.ErrInvalidTransfer
	}
	sc.transfers = append(sc.transfers, t)

	if sc.GetEventDB() != nil {
		err := sc.addTransferToDb(t)
		if err != nil {
			return common.NewErrorf("add transfer", "error emitting event: %v", err)
		}
	}
	return nil
}

//AddSignedTransfer - add the signed transfer
func (sc *StateContext) AddSignedTransfer(st *state.SignedTransfer) {
	// Signature on the signed transfer will be checked on call to sc.Validate()
	sc.signedTransfers = append(sc.signedTransfers, st)
}

//AddMint - add the mint
func (sc *StateContext) AddMint(m *state.Mint) error {
	sc.mutex.Lock()
	defer sc.mutex.Unlock()
	if !sc.isApprovedMinter(m) {
		return state.ErrInvalidMint
	}
	sc.mints = append(sc.mints, m)

	if sc.GetEventDB() != nil {
		err := sc.addMintToDb(m)
		if err != nil {
			return common.NewErrorf("add mint", "error emitting event: %v", err)
		}
	}

	return nil
}

func (sc *StateContext) isApprovedMinter(m *state.Mint) bool {
	for _, minter := range approvedMinters {
		if m.Minter == minter && sc.txn.ToClientID == minter {
			return true
		}
	}
	return false
}

//GetTransfers - get all the transfers
func (sc *StateContext) GetTransfers() []*state.Transfer {
	return sc.transfers
}

//GetTransfers - get all the transfers
func (sc *StateContext) GetSignedTransfers() []*state.SignedTransfer {
	return sc.signedTransfers
}

//GetMints - get all the mints and fight bad breath
func (sc *StateContext) GetMints() []*state.Mint {
	return sc.mints
}

func (sc *StateContext) EmitEvent(eventType event.EventType, tag event.EventTag, index string, data string) {
	sc.mutex.Lock()
	defer sc.mutex.Unlock()
	sc.events = append(sc.events, event.Event{
		BlockNumber: sc.block.Round,
		TxHash:      sc.txn.Hash,
		Type:        int(eventType),
		Tag:         int(tag),
		Index:       index,
		Data:        data,
	})
}

func (sc *StateContext) EmitError(err error) {
	sc.events = []event.Event{
		{
			BlockNumber: sc.block.Round,
			TxHash:      sc.txn.Hash,
			Type:        int(event.TypeError),
			Data:        err.Error(),
		},
	}
}

func (sc *StateContext) GetEvents() []event.Event {
	return sc.events
}

func (sc *StateContext) GetEventDB() *event.EventDb {
	return sc.eventDb
}

//Validate - implement interface
func (sc *StateContext) Validate() error {
	var amount state.Balance
	for _, transfer := range sc.transfers {
		if transfer.ClientID == sc.txn.ClientID {
			amount += transfer.Amount
		} else {
			if transfer.ClientID != sc.txn.ToClientID {
				return state.ErrInvalidTransfer
			}
		}
		if transfer.Amount < 0 {
			return state.ErrInvalidTransfer
		}
	}
	totalValue := state.Balance(sc.txn.Value)
	if config.DevConfiguration.IsFeeEnabled {
		totalValue += state.Balance(sc.txn.Fee)
	}
	if amount > totalValue {
		return state.ErrInvalidTransfer
	}

	for _, signedTransfer := range sc.signedTransfers {
		err := signedTransfer.VerifySignature(true)
		if err != nil {
			return err
		}
		if signedTransfer.Amount <= 0 {
			return state.ErrInvalidTransfer
		}
	}

	return nil
}

func (sc *StateContext) getClientState(clientID string) (*state.State, error) {
	s := &state.State{}
	s.Balance = state.Balance(0)
	ss, err := sc.state.GetNodeValue(util.Path(clientID))
	if err != nil {
		if err != util.ErrValueNotPresent {
			return nil, err
		}
		return s, err
	}
	s = sc.clientStateDeserializer.Deserialize(ss).(*state.State)
	//TODO: should we apply the pending transfers?
	return s, nil
}

//GetClientBalance - get the balance of the client
func (sc *StateContext) GetClientBalance(clientID string) (state.Balance, error) {
	s, err := sc.getClientState(clientID)
	if err != nil {
		return 0, err
	}
	return s.Balance, nil
}

func (sc *StateContext) GetBlockSharders(b *block.Block) []string {
	return sc.getSharders(b)
}

func (sc *StateContext) GetLastestFinalizedMagicBlock() *block.Block {
	return sc.getLastestFinalizedMagicBlock()
}

func (sc *StateContext) GetChainCurrentMagicBlock() *block.MagicBlock {
	return sc.getChainCurrentMagicBlock()
}

func (sc *StateContext) GetSignatureScheme() encryption.SignatureScheme {
	return sc.getSignature()
}

func (sc *StateContext) GetTrieNode(key datastore.Key) (util.Serializable, error) {
	key_hash := encryption.Hash(key)
	return sc.state.GetNodeValue(util.Path(key_hash))
}

func (sc *StateContext) InsertTrieNode(key datastore.Key, node util.Serializable) (datastore.Key, error) {
	key_hash := encryption.Hash(key)
	byteKey, err := sc.state.Insert(util.Path(key_hash), node)
	return datastore.Key(byteKey), err
}

func (sc *StateContext) DeleteTrieNode(key datastore.Key) (datastore.Key, error) {
	key_hash := encryption.Hash(key)
	byteKey, err := sc.state.Delete(util.Path(key_hash))
	return datastore.Key(byteKey), err
}

//SetStateContext - set the state context
func (sc *StateContext) SetStateContext(s *state.State) error {
	s.SetRound(sc.block.Round)
	return s.SetTxnHash(sc.txn.Hash)
}<|MERGE_RESOLUTION|>--- conflicted
+++ resolved
@@ -1,11 +1,8 @@
 package state
 
 import (
-<<<<<<< HEAD
 	"0chain.net/core/common"
-=======
 	"fmt"
->>>>>>> 3fea102e
 	"sync"
 
 	"0chain.net/chaincore/block"

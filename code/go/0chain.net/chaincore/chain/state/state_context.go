package state

import (
	"sync"

	"0chain.net/chaincore/block"
	"0chain.net/chaincore/config"
	"0chain.net/chaincore/state"
	"0chain.net/chaincore/transaction"
	"0chain.net/core/datastore"
	"0chain.net/core/encryption"
	"0chain.net/core/logging"
	"0chain.net/core/util"
	"0chain.net/smartcontract/dbs/event"
<<<<<<< HEAD
	"go.uber.org/zap"
=======
>>>>>>> a1582e58
)

var (
	approvedMinters = []string{
		"6dba10422e368813802877a85039d3985d96760ed844092319743fb3a76712d9", // miner SC
		"cf8d0df9bd8cc637a4ff4e792ffe3686da6220c45f0e1103baa609f3f1751ef4", // interest SC
		"6dba10422e368813802877a85039d3985d96760ed844092319743fb3a76712d7", // storage SC
		"6dba10422e368813802877a85039d3985d96760ed844092319743fb3a76712e0"} //zcn SC
)

/*
* The state context is available to the smart contract logic.
* The smart contract logic can use
*    GetClientBalance - to get the balance of a client at the beginning of executing the transaction.
*    AddTransfer - to add transfer of tokens from one client to another.
*  Restrictions:
*    1) The total transfer out from the txn.ClientID should be <= txn.Value
*    2) The only from clients valid are txn.ClientID and txn.ToClientID (which will be the smart contract's client id)
 */

//StateContextI - a state context interface. These interface are available for the smart contract
// todo this needs to be split up into different interfaces
type StateContextI interface {
	GetLastestFinalizedMagicBlock() *block.Block
	GetChainCurrentMagicBlock() *block.MagicBlock
	GetBlock() *block.Block                   // Can use in REST endpoints
	SetMagicBlock(block *block.MagicBlock)    // cannot use in smart contracts or REST endpoints
	GetState() util.MerklePatriciaTrieI       // cannot use in smart contracts or REST endpoints
	GetTransaction() *transaction.Transaction // cannot use in smart contracts or REST endpoints
	GetClientBalance(clientID datastore.Key) (state.Balance, error)
	SetStateContext(st *state.State) error                    // cannot use in smart contracts or REST endpoints
	GetTrieNode(key datastore.Key) (util.Serializable, error) // Can use in REST endpoints
	InsertTrieNode(key datastore.Key, node util.Serializable) (datastore.Key, error)
	DeleteTrieNode(key datastore.Key) (datastore.Key, error)
	AddTransfer(t *state.Transfer) error
	AddSignedTransfer(st *state.SignedTransfer)
	AddMint(m *state.Mint) error
	GetTransfers() []*state.Transfer // cannot use in smart contracts or REST endpoints
	GetSignedTransfers() []*state.SignedTransfer
	GetMints() []*state.Mint // cannot use in smart contracts or REST endpoints
	Validate() error
	GetBlockSharders(b *block.Block) []string
	GetSignatureScheme() encryption.SignatureScheme
<<<<<<< HEAD
	EmitEvent(string, string, string)
=======
	EmitEvent(event.EventType, event.EventTag, string, string)
>>>>>>> a1582e58
	EmitError(error)
	GetEvents() []event.Event   // cannot use in smart contracts or REST endpoints
	GetEventDB() *event.EventDb // do not use in smart contracts can use in REST endpoints
}

//StateContext - a context object used to manipulate global state
type StateContext struct {
	block                         *block.Block
	state                         util.MerklePatriciaTrieI
	txn                           *transaction.Transaction
	transfers                     []*state.Transfer
	signedTransfers               []*state.SignedTransfer
	mints                         []*state.Mint
	events                        []event.Event
	clientStateDeserializer       state.DeserializerI
	getSharders                   func(*block.Block) []string
	getLastestFinalizedMagicBlock func() *block.Block
	getChainCurrentMagicBlock     func() *block.MagicBlock
	getSignature                  func() encryption.SignatureScheme
	eventDb                       *event.EventDb
<<<<<<< HEAD
	eventIndex                    int
=======
	mutex                         *sync.Mutex
>>>>>>> a1582e58
}

// NewStateContext - create a new state context
func NewStateContext(
	b *block.Block,
	s util.MerklePatriciaTrieI,
	csd state.DeserializerI,
	t *transaction.Transaction,
	getSharderFunc func(*block.Block) []string,
	getLastestFinalizedMagicBlock func() *block.Block,
	getChainCurrentMagicBlock func() *block.MagicBlock,
	getChainSignature func() encryption.SignatureScheme,
	eventDb *event.EventDb,
) (
	balances *StateContext,
) {
	return &StateContext{
		block:                         b,
		state:                         s,
		clientStateDeserializer:       csd,
		txn:                           t,
		getSharders:                   getSharderFunc,
		getLastestFinalizedMagicBlock: getLastestFinalizedMagicBlock,
		getChainCurrentMagicBlock:     getChainCurrentMagicBlock,
		getSignature:                  getChainSignature,
		eventDb:                       eventDb,
<<<<<<< HEAD
=======
		mutex:                         new(sync.Mutex),
>>>>>>> a1582e58
	}
}

//GetBlock - get the block associated with this state context
func (sc *StateContext) GetBlock() *block.Block {
	return sc.block
}

func (sc *StateContext) SetMagicBlock(block *block.MagicBlock) {
	sc.block.MagicBlock = block
}

//GetState - get the state MPT associated with this state context
func (sc *StateContext) GetState() util.MerklePatriciaTrieI {
	return sc.state
}

//GetTransaction - get the transaction associated with this context
func (sc *StateContext) GetTransaction() *transaction.Transaction {
	return sc.txn
}

//AddTransfer - add the transfer
func (sc *StateContext) AddTransfer(t *state.Transfer) error {
	sc.mutex.Lock()
	defer sc.mutex.Unlock()
	if t.ClientID != sc.txn.ClientID && t.ClientID != sc.txn.ToClientID {
		return state.ErrInvalidTransfer
	}
	sc.transfers = append(sc.transfers, t)
	return nil
}

//AddSignedTransfer - add the signed transfer
func (sc *StateContext) AddSignedTransfer(st *state.SignedTransfer) {
	// Signature on the signed transfer will be checked on call to sc.Validate()
	sc.signedTransfers = append(sc.signedTransfers, st)
}

//AddMint - add the mint
func (sc *StateContext) AddMint(m *state.Mint) error {
	sc.mutex.Lock()
	defer sc.mutex.Unlock()
	if !sc.isApprovedMinter(m) {
		return state.ErrInvalidMint
	}
	sc.mints = append(sc.mints, m)
	return nil
}

func (sc *StateContext) isApprovedMinter(m *state.Mint) bool {
	for _, minter := range approvedMinters {
		if m.Minter == minter && sc.txn.ToClientID == minter {
			return true
		}
	}
	return false
}

//GetTransfers - get all the transfers
func (sc *StateContext) GetTransfers() []*state.Transfer {
	return sc.transfers
}

//GetTransfers - get all the transfers
func (sc *StateContext) GetSignedTransfers() []*state.SignedTransfer {
	return sc.signedTransfers
}

//GetMints - get all the mints and fight bad breath
func (sc *StateContext) GetMints() []*state.Mint {
	return sc.mints
}

<<<<<<< HEAD
func (sc *StateContext) EmitEvent(eventType, tag string, data string) {
	logging.Logger.Info("piers emitting event,",
		zap.Any("event", event.Event{
			BlockNumber: sc.block.Round,
			TxHash:      sc.txn.Hash,
			Type:        eventType,
			Tag:         tag,
			Index:       sc.eventIndex,
			Data:        data,
		}))
	sc.events = append(sc.events, event.Event{
		BlockNumber: sc.block.Round,
		TxHash:      sc.txn.Hash,
		Type:        eventType,
		Tag:         tag,
		Index:       sc.eventIndex,
		Data:        data,
	})
	sc.eventIndex++
=======
func (sc *StateContext) EmitEvent(eventType event.EventType, tag event.EventTag, index string, data string) {
	sc.mutex.Lock()
	defer sc.mutex.Unlock()
	sc.events = append(sc.events, event.Event{
		BlockNumber: sc.block.Round,
		TxHash:      sc.txn.Hash,
		Type:        int(eventType),
		Tag:         int(tag),
		Index:       index,
		Data:        data,
	})
>>>>>>> a1582e58
}

func (sc *StateContext) EmitError(err error) {
	sc.events = []event.Event{
		{
			BlockNumber: sc.block.Round,
			TxHash:      sc.txn.Hash,
<<<<<<< HEAD
			Type:        "Error",
			Index:       0,
			Data:        err.Error(),
		},
	}
	sc.eventIndex = 1
=======
			Type:        int(event.TypeError),
			Data:        err.Error(),
		},
	}
>>>>>>> a1582e58
}

func (sc *StateContext) GetEvents() []event.Event {
	return sc.events
}

func (sc *StateContext) GetEventDB() *event.EventDb {
	return sc.eventDb
}

//Validate - implement interface
func (sc *StateContext) Validate() error {
	var amount state.Balance
	for _, transfer := range sc.transfers {
		if transfer.ClientID == sc.txn.ClientID {
			amount += transfer.Amount
		} else {
			if transfer.ClientID != sc.txn.ToClientID {
				return state.ErrInvalidTransfer
			}
		}
		if transfer.Amount < 0 {
			return state.ErrInvalidTransfer
		}
	}
	totalValue := state.Balance(sc.txn.Value)
	if config.DevConfiguration.IsFeeEnabled {
		totalValue += state.Balance(sc.txn.Fee)
	}
	if amount > totalValue {
		return state.ErrInvalidTransfer
	}

	for _, signedTransfer := range sc.signedTransfers {
		err := signedTransfer.VerifySignature(true)
		if err != nil {
			return err
		}
		if signedTransfer.Amount <= 0 {
			return state.ErrInvalidTransfer
		}
	}

	return nil
}

func (sc *StateContext) getClientState(clientID string) (*state.State, error) {
	s := &state.State{}
	s.Balance = state.Balance(0)
	ss, err := sc.state.GetNodeValue(util.Path(clientID))
	if err != nil {
		if err != util.ErrValueNotPresent {
			return nil, err
		}
		return s, err
	}
	s = sc.clientStateDeserializer.Deserialize(ss).(*state.State)
	//TODO: should we apply the pending transfers?
	return s, nil
}

//GetClientBalance - get the balance of the client
func (sc *StateContext) GetClientBalance(clientID string) (state.Balance, error) {
	s, err := sc.getClientState(clientID)
	if err != nil {
		return 0, err
	}
	return s.Balance, nil
}

func (sc *StateContext) GetBlockSharders(b *block.Block) []string {
	return sc.getSharders(b)
}

func (sc *StateContext) GetLastestFinalizedMagicBlock() *block.Block {
	return sc.getLastestFinalizedMagicBlock()
}

func (sc *StateContext) GetChainCurrentMagicBlock() *block.MagicBlock {
	return sc.getChainCurrentMagicBlock()
}

func (sc *StateContext) GetSignatureScheme() encryption.SignatureScheme {
	return sc.getSignature()
}

func (sc *StateContext) GetTrieNode(key datastore.Key) (util.Serializable, error) {
	key_hash := encryption.Hash(key)
	return sc.state.GetNodeValue(util.Path(key_hash))
}

func (sc *StateContext) InsertTrieNode(key datastore.Key, node util.Serializable) (datastore.Key, error) {
	key_hash := encryption.Hash(key)
	byteKey, err := sc.state.Insert(util.Path(key_hash), node)
	return datastore.Key(byteKey), err
}

func (sc *StateContext) DeleteTrieNode(key datastore.Key) (datastore.Key, error) {
	key_hash := encryption.Hash(key)
	byteKey, err := sc.state.Delete(util.Path(key_hash))
	return datastore.Key(byteKey), err
}

//SetStateContext - set the state context
func (sc *StateContext) SetStateContext(s *state.State) error {
	s.SetRound(sc.block.Round)
	return s.SetTxnHash(sc.txn.Hash)
}<|MERGE_RESOLUTION|>--- conflicted
+++ resolved
@@ -9,13 +9,8 @@
 	"0chain.net/chaincore/transaction"
 	"0chain.net/core/datastore"
 	"0chain.net/core/encryption"
-	"0chain.net/core/logging"
 	"0chain.net/core/util"
 	"0chain.net/smartcontract/dbs/event"
-<<<<<<< HEAD
-	"go.uber.org/zap"
-=======
->>>>>>> a1582e58
 )
 
 var (
@@ -59,11 +54,7 @@
 	Validate() error
 	GetBlockSharders(b *block.Block) []string
 	GetSignatureScheme() encryption.SignatureScheme
-<<<<<<< HEAD
-	EmitEvent(string, string, string)
-=======
 	EmitEvent(event.EventType, event.EventTag, string, string)
->>>>>>> a1582e58
 	EmitError(error)
 	GetEvents() []event.Event   // cannot use in smart contracts or REST endpoints
 	GetEventDB() *event.EventDb // do not use in smart contracts can use in REST endpoints
@@ -84,11 +75,7 @@
 	getChainCurrentMagicBlock     func() *block.MagicBlock
 	getSignature                  func() encryption.SignatureScheme
 	eventDb                       *event.EventDb
-<<<<<<< HEAD
-	eventIndex                    int
-=======
 	mutex                         *sync.Mutex
->>>>>>> a1582e58
 }
 
 // NewStateContext - create a new state context
@@ -115,10 +102,7 @@
 		getChainCurrentMagicBlock:     getChainCurrentMagicBlock,
 		getSignature:                  getChainSignature,
 		eventDb:                       eventDb,
-<<<<<<< HEAD
-=======
 		mutex:                         new(sync.Mutex),
->>>>>>> a1582e58
 	}
 }
 
@@ -193,27 +177,6 @@
 	return sc.mints
 }
 
-<<<<<<< HEAD
-func (sc *StateContext) EmitEvent(eventType, tag string, data string) {
-	logging.Logger.Info("piers emitting event,",
-		zap.Any("event", event.Event{
-			BlockNumber: sc.block.Round,
-			TxHash:      sc.txn.Hash,
-			Type:        eventType,
-			Tag:         tag,
-			Index:       sc.eventIndex,
-			Data:        data,
-		}))
-	sc.events = append(sc.events, event.Event{
-		BlockNumber: sc.block.Round,
-		TxHash:      sc.txn.Hash,
-		Type:        eventType,
-		Tag:         tag,
-		Index:       sc.eventIndex,
-		Data:        data,
-	})
-	sc.eventIndex++
-=======
 func (sc *StateContext) EmitEvent(eventType event.EventType, tag event.EventTag, index string, data string) {
 	sc.mutex.Lock()
 	defer sc.mutex.Unlock()
@@ -225,7 +188,6 @@
 		Index:       index,
 		Data:        data,
 	})
->>>>>>> a1582e58
 }
 
 func (sc *StateContext) EmitError(err error) {
@@ -233,19 +195,10 @@
 		{
 			BlockNumber: sc.block.Round,
 			TxHash:      sc.txn.Hash,
-<<<<<<< HEAD
-			Type:        "Error",
-			Index:       0,
-			Data:        err.Error(),
-		},
-	}
-	sc.eventIndex = 1
-=======
 			Type:        int(event.TypeError),
 			Data:        err.Error(),
 		},
 	}
->>>>>>> a1582e58
 }
 
 func (sc *StateContext) GetEvents() []event.Event {

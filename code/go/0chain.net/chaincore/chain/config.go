--- conflicted
+++ resolved
@@ -43,13 +43,16 @@
 	guard sync.RWMutex
 }
 
-// FOR TEST PURPOSE ONLY
+//FOR TEST PURPOSE ONLY
 func (c *ConfigImpl) ConfDataForTest() *ConfigData {
 	return c.conf
 }
 
-// TODO: for test usage only, extend with more fields
+//TODO: for test usage only, extend with more fields
 func UpdateConfigImpl(conf *ConfigImpl, data *ConfigData) {
+	if data.BlockSize != 0 {
+		conf.conf.BlockSize = data.BlockSize
+	}
 }
 
 func NewConfigImpl(conf *ConfigData) *ConfigImpl {
@@ -129,6 +132,13 @@
 	return c.conf.OwnerID
 }
 
+func (c *ConfigImpl) BlockSize() int32 {
+	c.guard.RLock()
+	defer c.guard.RUnlock()
+
+	return c.conf.BlockSize
+}
+
 func (c *ConfigImpl) MinBlockSize() int32 {
 	c.guard.RLock()
 	defer c.guard.RUnlock()
@@ -339,9 +349,6 @@
 	return c.conf.MinTxnFee
 }
 
-<<<<<<< HEAD
-// ConfigData - chain Configuration
-=======
 func (c *ConfigImpl) TxnTransferCost() int {
 	c.guard.RLock()
 	defer c.guard.RUnlock()
@@ -350,7 +357,6 @@
 }
 
 //ConfigData - chain Configuration
->>>>>>> b84556fd
 type ConfigData struct {
 	version               int64         `json:"-"` //version of config to track updates
 	IsStateEnabled        bool          `json:"state"`
@@ -364,22 +370,6 @@
 	IsMultisigEnabled     bool          `json:"multisig"`
 	IsVestingEnabled      bool          `json:"vesting"`
 	IsZcnEnabled          bool          `json:"zcn"`
-<<<<<<< HEAD
-	OwnerID               datastore.Key `json:"owner_id"`                // Client who created this chain
-	MinBlockSize          int32         `json:"min_block_size"`          // Number of transactions a block needs to have
-	MaxBlockCost          int           `json:"max_block_cost"`          // multiplier of soft timeouts to restart a round
-	MaxByteSize           int64         `json:"max_byte_size"`           // Max number of bytes a block can have
-	MinGenerators         int           `json:"min_generators"`          // Min number of block generators.
-	GeneratorsPercent     float64       `json:"generators_percent"`      // Percentage of all miners
-	NumReplicators        int           `json:"num_replicators"`         // Number of sharders that can store the block
-	ThresholdByCount      int           `json:"threshold_by_count"`      // Threshold count for a block to be notarized
-	ThresholdByStake      int           `json:"threshold_by_stake"`      // Stake threshold for a block to be notarized
-	ValidationBatchSize   int           `json:"validation_size"`         // Batch size of txns for crypto verification
-	TxnMaxPayload         int           `json:"transaction_max_payload"` // Max payload allowed in the transaction
-	MinTxnFee             currency.Coin `json:"min_txn_fee"`             // Minimum txn fee allowed
-	PruneStateBelowCount  int           `json:"prune_state_below_count"` // Prune state below these many rounds
-	RoundRange            int64         `json:"round_range"`             // blocks are stored in separate directory for each range of rounds
-=======
 	OwnerID               datastore.Key `json:"owner_id"`                  // Client who created this chain
 	BlockSize             int32         `json:"block_size"`                // Number of transactions in a block
 	MinBlockSize          int32         `json:"min_block_size"`            // Number of transactions a block needs to have
@@ -396,7 +386,6 @@
 	MinTxnFee             currency.Coin `json:"min_txn_fee"`               // Minimum txn fee allowed
 	PruneStateBelowCount  int           `json:"prune_state_below_count"`   // Prune state below these many rounds
 	RoundRange            int64         `json:"round_range"`               // blocks are stored in separate directory for each range of rounds
->>>>>>> b84556fd
 
 	// todo move BlocksToSharder out of ConfigData
 	BlocksToSharder       int `json:"blocks_to_sharder"`       // send finalized or notarized blocks to sharder
@@ -450,6 +439,7 @@
 	conf.IsMultisigEnabled = viper.GetBool("server_chain.smart_contract.multisig")
 	conf.IsVestingEnabled = viper.GetBool("server_chain.smart_contract.vesting")
 	conf.IsZcnEnabled = viper.GetBool("server_chain.smart_contract.zcn")
+	conf.BlockSize = viper.GetInt32("server_chain.block.max_block_size")
 	conf.MinBlockSize = viper.GetInt32("server_chain.block.min_block_size")
 	conf.MaxBlockCost = viper.GetInt("server_chain.block.max_block_cost")
 	conf.MaxByteSize = viper.GetInt64("server_chain.block.max_byte_size")
@@ -544,7 +534,7 @@
 	return nil
 }
 
-// Updates the config fields from GlobalSettings fields
+//Updates the config fields from GlobalSettings fields
 func (c *ConfigImpl) Update(fields map[string]string, version int64) error {
 	c.guard.Lock()
 	defer c.guard.Unlock()
@@ -602,6 +592,10 @@
 		return err
 	}
 	conf.MinBlockSize, err = cf.GetInt32(minersc.BlockMinSize)
+	if err != nil {
+		return err
+	}
+	conf.BlockSize, err = cf.GetInt32(minersc.BlockMaxSize)
 	if err != nil {
 		return err
 	}

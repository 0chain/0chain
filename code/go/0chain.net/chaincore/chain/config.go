--- conflicted
+++ resolved
@@ -387,8 +387,6 @@
 	c.guard.Lock()
 	defer c.guard.Unlock()
 
-<<<<<<< HEAD
-=======
 	if err := viper.BindEnv("server_chain.dbs.events.host", "POSTGRES_HOST"); err != nil {
 		logging.Logger.Error("error during BindEnv", zap.Error(err))
 	}
@@ -396,7 +394,6 @@
 		logging.Logger.Error("error during BindEnv", zap.Error(err))
 	}
 
->>>>>>> ba8b1a57
 	conf := c.conf
 	conf.BlockSize = viper.GetInt32("server_chain.block.max_block_size")
 	conf.MinBlockSize = viper.GetInt32("server_chain.block.min_block_size")

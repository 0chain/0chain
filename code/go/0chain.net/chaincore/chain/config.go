package chain

import (
	"sync"
	"time"

	"0chain.net/core/logging"
	"0chain.net/core/viper"
	"go.uber.org/zap"

	"0chain.net/smartcontract/dbs"

	"0chain.net/smartcontract/minersc"

	"0chain.net/core/datastore"
)

const (
	//BlockProposalWaitStatic Static wait time for block proposals
	BlockProposalWaitStatic = 0
	//BlockProposalWaitDynamic Dyanamic wait time for block proposals
	BlockProposalWaitDynamic = iota
)

// HealthCheckScan - Set in 0chain.yaml
type HealthCheckScan int

// DeepScan -
const (
	DeepScan HealthCheckScan = iota
	ProximityScan
)

// Defaults
const (
	DefaultRetrySendNotarizedBlockNewMiner = 5
	DefaultCountPruneRoundStorage          = 5
)

type Config interface {
	OwnerID() datastore.Key
	BlockSize() int32
	MinBlockSize() int32
	MaxBlockCost() int
	MaxByteSize() int64
	MinGenerators() int
	GeneratorsPercent() float64
	NumReplicators() int
	ThresholdByCount() int
	ThresholdByStake() int
	ValidationBatchSize() int
	TxnMaxPayload() int
	PruneStateBelowCount() int
	RoundRange() int64
	BlocksToSharder() int
	VerificationTicketsTo() int
	HealthShowCounters() bool
	HCCycleScan() [2]HealthCheckCycleScan
	BlockProposalMaxWaitTime() time.Duration
	BlockProposalWaitMode() int8
	ReuseTransactions() bool
	ClientSignatureScheme() string
	MinActiveSharders() int
	MinActiveReplicators() int
	SmartContractTimeout() time.Duration
	SmartContractSettingUpdatePeriod() int64
	RoundTimeoutSofttoMin() int
	RoundTimeoutSofttoMult() int
	RoundRestartMult() int
	DbsEvents() dbs.DbAccess
	FromViper()
	Update(configMap *minersc.GlobalSettings) error
	TxnExempt() map[string]bool
	MinTxnFee() int64
}

type ConfigImpl struct {
	conf  *ConfigData
	guard sync.RWMutex
}

//FOR TEST PURPOSE ONLY
func (c *ConfigImpl) ConfDataForTest() *ConfigData {
	return c.conf
}

//TODO: for test usage only, extend with more fields
func UpdateConfigImpl(conf *ConfigImpl, data *ConfigData) {
	if data.BlockSize != 0 {
		conf.conf.BlockSize = data.BlockSize
	}
}

func NewConfigImpl(conf *ConfigData) *ConfigImpl {
	return &ConfigImpl{conf: conf}
}

func (c *ConfigImpl) OwnerID() datastore.Key {
	c.guard.RLock()
	defer c.guard.RUnlock()

	return c.conf.OwnerID
}

func (c *ConfigImpl) BlockSize() int32 {
	c.guard.RLock()
	defer c.guard.RUnlock()

	return c.conf.BlockSize
}

func (c *ConfigImpl) MinBlockSize() int32 {
	c.guard.RLock()
	defer c.guard.RUnlock()

	return c.conf.MinBlockSize
}

func (c *ConfigImpl) MaxByteSize() int64 {
	c.guard.RLock()
	defer c.guard.RUnlock()

	return c.conf.MaxByteSize
}

func (c *ConfigImpl) MinGenerators() int {
	c.guard.RLock()
	defer c.guard.RUnlock()

	return c.conf.MinGenerators
}

func (c *ConfigImpl) GeneratorsPercent() float64 {
	c.guard.RLock()
	defer c.guard.RUnlock()

	return c.conf.GeneratorsPercent
}

func (c *ConfigImpl) NumReplicators() int {
	c.guard.RLock()
	defer c.guard.RUnlock()

	return c.conf.NumReplicators
}

func (c *ConfigImpl) ThresholdByCount() int {
	c.guard.RLock()
	defer c.guard.RUnlock()

	return c.conf.ThresholdByCount
}

func (c *ConfigImpl) ThresholdByStake() int {
	c.guard.RLock()
	defer c.guard.RUnlock()

	return c.conf.ThresholdByStake
}

func (c *ConfigImpl) ValidationBatchSize() int {
	c.guard.RLock()
	defer c.guard.RUnlock()

	return c.conf.ValidationBatchSize
}

func (c *ConfigImpl) TxnMaxPayload() int {
	c.guard.RLock()
	defer c.guard.RUnlock()

	return c.conf.TxnMaxPayload
}

func (c *ConfigImpl) PruneStateBelowCount() int {
	c.guard.RLock()
	defer c.guard.RUnlock()

	return c.conf.PruneStateBelowCount
}

func (c *ConfigImpl) RoundRange() int64 {
	c.guard.RLock()
	defer c.guard.RUnlock()

	return c.conf.RoundRange
}

func (c *ConfigImpl) BlocksToSharder() int {
	c.guard.RLock()
	defer c.guard.RUnlock()

	return c.conf.BlocksToSharder
}

func (c *ConfigImpl) VerificationTicketsTo() int {
	c.guard.RLock()
	defer c.guard.RUnlock()

	return c.conf.VerificationTicketsTo
}

func (c *ConfigImpl) HealthShowCounters() bool {
	c.guard.RLock()
	defer c.guard.RUnlock()

	return c.conf.HealthShowCounters
}

func (c *ConfigImpl) HCCycleScan() [2]HealthCheckCycleScan {
	c.guard.RLock()
	defer c.guard.RUnlock()

	return c.conf.HCCycleScan
}

func (c *ConfigImpl) BlockProposalMaxWaitTime() time.Duration {
	c.guard.RLock()
	defer c.guard.RUnlock()

	return c.conf.BlockProposalMaxWaitTime
}

func (c *ConfigImpl) BlockProposalWaitMode() int8 {
	c.guard.RLock()
	defer c.guard.RUnlock()

	return c.conf.BlockProposalWaitMode
}

func (c *ConfigImpl) ReuseTransactions() bool {
	c.guard.RLock()
	defer c.guard.RUnlock()

	return c.conf.ReuseTransactions
}

func (c *ConfigImpl) ClientSignatureScheme() string {
	c.guard.RLock()
	defer c.guard.RUnlock()

	return c.conf.ClientSignatureScheme
}

func (c *ConfigImpl) MinActiveSharders() int {
	c.guard.RLock()
	defer c.guard.RUnlock()

	return c.conf.MinActiveSharders
}

func (c *ConfigImpl) MinActiveReplicators() int {
	c.guard.RLock()
	defer c.guard.RUnlock()

	return c.conf.MinActiveReplicators
}

func (c *ConfigImpl) SmartContractTimeout() time.Duration {
	c.guard.RLock()
	defer c.guard.RUnlock()

	return c.conf.SmartContractTimeout
}

func (c *ConfigImpl) SmartContractSettingUpdatePeriod() int64 {
	c.guard.RLock()
	defer c.guard.RUnlock()

	return c.conf.SmartContractSettingUpdatePeriod
}

func (c *ConfigImpl) RoundTimeoutSofttoMin() int {
	c.guard.RLock()
	defer c.guard.RUnlock()

	return c.conf.RoundTimeoutSofttoMin
}

func (c *ConfigImpl) RoundTimeoutSofttoMult() int {
	c.guard.RLock()
	defer c.guard.RUnlock()

	return c.conf.RoundTimeoutSofttoMult
}

func (c *ConfigImpl) RoundRestartMult() int {
	c.guard.RLock()
	defer c.guard.RUnlock()

	return c.conf.RoundRestartMult
}

func (c *ConfigImpl) DbsEvents() dbs.DbAccess {
	c.guard.RLock()
	defer c.guard.RUnlock()

	return c.conf.DbsEvents
}

<<<<<<< HEAD
func (c *ConfigImpl) MaxBlockCost() int {
	c.guard.RLock()
	defer c.guard.RUnlock()

	return c.conf.MaxBlockCost
=======
func (c *ConfigImpl) TxnExempt() map[string]bool {
	c.guard.RLock()
	defer c.guard.RUnlock()

	return c.conf.TxnExempt
}

func (c *ConfigImpl) MinTxnFee() int64 {
	c.guard.RLock()
	defer c.guard.RUnlock()

	return c.conf.MinTxnFee
>>>>>>> e732c5d0
}

// HealthCheckCycleScan -
type HealthCheckCycleScan struct {
	Settle time.Duration `json:"settle"`
	//SettleSecs int           `json:"settle_period_secs"`

	Enabled   bool  `json:"scan_enable"`
	BatchSize int64 `json:"batch_size"`

	Window int64 `json:"scan_window"`

	RepeatInterval time.Duration `json:"repeat_interval"`
	//RepeatIntervalMins int           `json:"repeat_interval_mins"`

	//ReportStatusMins int `json:"report_status_mins"`
	ReportStatus time.Duration `json:"report_status"`
}

//ConfigData - chain Configuration
type ConfigData struct {
	version              int64         `json:"-"`                       //version of config to track updates
	OwnerID              datastore.Key `json:"owner_id"`                // Client who created this chain
	BlockSize            int32         `json:"block_size"`              // Number of transactions in a block
	MinBlockSize         int32         `json:"min_block_size"`          // Number of transactions a block needs to have
	MaxBlockCost         int           `json:"max_block_cost"`          // multiplier of soft timeouts to restart a round
	MaxByteSize          int64         `json:"max_byte_size"`           // Max number of bytes a block can have
	MinGenerators        int           `json:"min_generators"`          // Min number of block generators.
	GeneratorsPercent    float64       `json:"generators_percent"`      // Percentage of all miners
	NumReplicators       int           `json:"num_replicators"`         // Number of sharders that can store the block
	ThresholdByCount     int           `json:"threshold_by_count"`      // Threshold count for a block to be notarized
	ThresholdByStake     int           `json:"threshold_by_stake"`      // Stake threshold for a block to be notarized
	ValidationBatchSize  int           `json:"validation_size"`         // Batch size of txns for crypto verification
	TxnMaxPayload        int           `json:"transaction_max_payload"` // Max payload allowed in the transaction
	MinTxnFee            int64         `json:"min_txn_fee"`             // Minimum txn fee allowed
	PruneStateBelowCount int           `json:"prune_state_below_count"` // Prune state below these many rounds
	RoundRange           int64         `json:"round_range"`             // blocks are stored in separate directory for each range of rounds
	// todo move BlocksToSharder out of ConfigData
	BlocksToSharder       int `json:"blocks_to_sharder"`       // send finalized or notarized blocks to sharder
	VerificationTicketsTo int `json:"verification_tickets_to"` // send verification tickets to generator or all miners

	HealthShowCounters bool `json:"health_show_counters"` // display detail counters
	// Health Check switches
	HCCycleScan [2]HealthCheckCycleScan

	BlockProposalMaxWaitTime time.Duration `json:"block_proposal_max_wait_time"` // max time to wait to receive a block proposal
	BlockProposalWaitMode    int8          `json:"block_proposal_wait_mode"`     // wait time for the block proposal is static (0) or dynamic (1)

	ReuseTransactions bool `json:"reuse_txns"` // indicates if transactions from unrelated blocks can be reused

	ClientSignatureScheme string `json:"client_signature_scheme"` // indicates which signature scheme is being used

	MinActiveSharders    int `json:"min_active_sharders"`    // Minimum active sharders required to validate blocks
	MinActiveReplicators int `json:"min_active_replicators"` // Minimum active replicators of a block that should be active to verify the block

	SmartContractTimeout             time.Duration `json:"smart_contract_timeout"`               // time after which the smart contract execution will timeout
	SmartContractSettingUpdatePeriod int64         `json:"smart_contract_setting_update_period"` // rounds settings are updated

	RoundTimeoutSofttoMin  int `json:"softto_min"`         // minimum time for softtimeout to kick in milliseconds
	RoundTimeoutSofttoMult int `json:"softto_mult"`        // multiplier of mean network time for soft timeout
	RoundRestartMult       int `json:"round_restart_mult"` // multiplier of soft timeouts to restart a round

	DbsEvents dbs.DbAccess    `json:"dbs_event"`
	TxnExempt map[string]bool `json:"txn_exempt"`
}

func (c *ConfigImpl) FromViper() {
	c.guard.Lock()
	defer c.guard.Unlock()

	conf := c.conf
	conf.BlockSize = viper.GetInt32("server_chain.block.max_block_size")
	conf.MinBlockSize = viper.GetInt32("server_chain.block.min_block_size")
	conf.MaxBlockCost = viper.GetInt("server_chain.block.max_block_cost")
	conf.MaxByteSize = viper.GetInt64("server_chain.block.max_byte_size")
	conf.MinGenerators = viper.GetInt("server_chain.block.min_generators")
	conf.GeneratorsPercent = viper.GetFloat64("server_chain.block.generators_percent")
	conf.NumReplicators = viper.GetInt("server_chain.block.replicators")
	conf.ThresholdByCount = viper.GetInt("server_chain.block.consensus.threshold_by_count")
	conf.ThresholdByStake = viper.GetInt("server_chain.block.consensus.threshold_by_stake")
	conf.OwnerID = viper.GetString("server_chain.owner")
	conf.ValidationBatchSize = viper.GetInt("server_chain.block.validation.batch_size")
	conf.RoundRange = viper.GetInt64("server_chain.round_range")
	conf.TxnMaxPayload = viper.GetInt("server_chain.transaction.payload.max_size")
	conf.MinTxnFee = viper.GetInt64("server_chain.transaction.min_fee")
	txnExp := viper.GetStringSlice("server_chain.transaction.exempt")
	conf.TxnExempt = make(map[string]bool)
	for i := range txnExp {
		conf.TxnExempt[txnExp[i]] = true
	}
	conf.PruneStateBelowCount = viper.GetInt("server_chain.state.prune_below_count")

	verificationTicketsTo := viper.GetString("server_chain.messages.verification_tickets_to")
	if verificationTicketsTo == "" || verificationTicketsTo == "all_miners" || verificationTicketsTo == "11" {
		conf.VerificationTicketsTo = AllMiners
	} else {
		conf.VerificationTicketsTo = Generator
	}

	// Health Check related counters
	// Work on deep scan
	hc := &conf.HCCycleScan[DeepScan]

	hc.Enabled = viper.GetBool("server_chain.health_check.deep_scan.enabled")
	hc.BatchSize = viper.GetInt64("server_chain.health_check.deep_scan.batch_size")
	hc.Window = viper.GetInt64("server_chain.health_check.deep_scan.window")

	hc.Settle = viper.GetDuration("server_chain.health_check.deep_scan.settle_secs")
	hc.RepeatInterval = viper.GetDuration("server_chain.health_check.deep_scan.repeat_interval_mins")
	hc.ReportStatus = viper.GetDuration("server_chain.health_check.deep_scan.report_status_mins")

	// Work on proximity scan
	hc = &conf.HCCycleScan[ProximityScan]

	hc.Enabled = viper.GetBool("server_chain.health_check.proximity_scan.enabled")
	hc.BatchSize = viper.GetInt64("server_chain.health_check.proximity_scan.batch_size")
	hc.Window = viper.GetInt64("server_chain.health_check.proximity_scan.window")

	hc.Settle = viper.GetDuration("server_chain.health_check.proximity_scan.settle_secs")
	hc.RepeatInterval = viper.GetDuration("server_chain.health_check.proximity_scan.repeat_interval_mins")
	hc.ReportStatus = viper.GetDuration("server_chain.health_check.proximity_scan.report_status_mins")

	conf.HealthShowCounters = viper.GetBool("server_chain.health_check.show_counters")

	conf.BlockProposalMaxWaitTime = viper.GetDuration("server_chain.block.proposal.max_wait_time")
	waitMode := viper.GetString("server_chain.block.proposal.wait_mode")
	if waitMode == "static" {
		conf.BlockProposalWaitMode = BlockProposalWaitStatic
	} else if waitMode == "dynamic" {
		conf.BlockProposalWaitMode = BlockProposalWaitDynamic
	}
	conf.ReuseTransactions = viper.GetBool("server_chain.block.reuse_txns")

	conf.MinActiveSharders = viper.GetInt("server_chain.block.sharding.min_active_sharders")
	conf.MinActiveReplicators = viper.GetInt("server_chain.block.sharding.min_active_replicators")
	conf.SmartContractTimeout = viper.GetDuration("server_chain.smart_contract.timeout")
	if conf.SmartContractTimeout == 0 {
		conf.SmartContractTimeout = DefaultSmartContractTimeout
	}
	conf.SmartContractSettingUpdatePeriod = viper.GetInt64("server_chain.smart_contract.setting_update_period")
	conf.RoundTimeoutSofttoMin = viper.GetInt("server_chain.round_timeouts.softto_min")
	conf.RoundTimeoutSofttoMult = viper.GetInt("server_chain.round_timeouts.softto_mult")
	conf.RoundRestartMult = viper.GetInt("server_chain.round_timeouts.round_restart_mult")
	conf.ClientSignatureScheme = viper.GetString("server_chain.client.signature_scheme")

	conf.DbsEvents.Enabled = viper.GetBool("server_chain.dbs.events.enabled")
	conf.DbsEvents.Name = viper.GetString("server_chain.dbs.events.name")
	conf.DbsEvents.User = viper.GetString("server_chain.dbs.events.user")
	conf.DbsEvents.Password = viper.GetString("server_chain.dbs.events.password")
	conf.DbsEvents.Host = viper.GetString("server_chain.dbs.events.host")
	conf.DbsEvents.Port = viper.GetString("server_chain.dbs.events.port")
	conf.DbsEvents.MaxIdleConns = viper.GetInt("server_chain.dbs.events.max_idle_conns")
	conf.DbsEvents.MaxOpenConns = viper.GetInt("server_chain.dbs.events.max_open_conns")
	conf.DbsEvents.ConnMaxLifetime = viper.GetDuration("server_chain.dbs.events.conn_max_lifetime")
}

//This update is
func (c *ConfigImpl) Update(cf *minersc.GlobalSettings) error {
	c.guard.Lock()
	defer c.guard.Unlock()

	conf := c.conf
	old := conf.version
	if old == cf.Version {
		return nil
	}

	conf.version = cf.Version
	logging.Logger.Debug("Updating config", zap.Int64("old version", old), zap.Int64("new version", conf.version))

	var err error
	conf.MinBlockSize, err = cf.GetInt32(minersc.BlockMinSize)
	if err != nil {
		return err
	}
	conf.BlockSize, err = cf.GetInt32(minersc.BlockMaxSize)
	if err != nil {
		return err
	}
	conf.MaxBlockCost, err = cf.GetInt(minersc.BlockMaxCost)
	if err != nil {
		return err
	}
	conf.MaxByteSize, err = cf.GetInt64(minersc.BlockMaxByteSize)
	if err != nil {
		return err
	}
	conf.NumReplicators, err = cf.GetInt(minersc.BlockReplicators)
	if err != nil {
		return err
	}
	conf.BlockProposalMaxWaitTime, err = cf.GetDuration(minersc.BlockProposalMaxWaitTime)
	if err != nil {
		return err
	}
	waitMode, err := cf.GetString(minersc.BlockProposalWaitMode)
	if err != nil {
		return err
	}
	if waitMode == "static" {
		conf.BlockProposalWaitMode = BlockProposalWaitStatic
	} else if waitMode == "dynamic" {
		conf.BlockProposalWaitMode = BlockProposalWaitDynamic
	}
	conf.ThresholdByCount, err = cf.GetInt(minersc.BlockConsensusThresholdByCount)
	if err != nil {
		return err
	}
	conf.ThresholdByStake, err = cf.GetInt(minersc.BlockConsensusThresholdByStake)
	if err != nil {
		return err
	}
	conf.MinActiveSharders, err = cf.GetInt(minersc.BlockShardingMinActiveSharders)
	if err != nil {
		return err
	}
	conf.MinActiveReplicators, err = cf.GetInt(minersc.BlockShardingMinActiveReplicators)
	if err != nil {
		return err
	}
	conf.ValidationBatchSize, err = cf.GetInt(minersc.BlockValidationBatchSize)
	if err != nil {
		return err
	}
	conf.ReuseTransactions, err = cf.GetBool(minersc.BlockReuseTransactions)
	if err != nil {
		return err
	}
	conf.MinGenerators, err = cf.GetInt(minersc.BlockMinGenerators)
	if err != nil {
		return err
	}
	conf.GeneratorsPercent, err = cf.GetFloat64(minersc.BlockGeneratorsPercent)
	if err != nil {
		return err
	}
	conf.RoundRange, err = cf.GetInt64(minersc.RoundRange)
	if err != nil {
		return err
	}
	conf.RoundTimeoutSofttoMin, err = cf.GetInt(minersc.RoundTimeoutsSofttoMin)
	if err != nil {
		return err
	}
	conf.RoundTimeoutSofttoMult, err = cf.GetInt(minersc.RoundTimeoutsSofttoMult)
	if err != nil {
		return err
	}
	conf.RoundRestartMult, err = cf.GetInt(minersc.RoundTimeoutsRoundRestartMult)
	if err != nil {
		return err
	}
	conf.TxnMaxPayload, err = cf.GetInt(minersc.TransactionPayloadMaxSize)
	if err != nil {
		return err
	}
	conf.MinTxnFee, err = cf.GetInt64(minersc.TransactionMinFee)
	if err != nil {
		return err
	}
	conf.ClientSignatureScheme, err = cf.GetString(minersc.ClientSignatureScheme)
	if err != nil {
		return err
	}
	verificationTicketsTo, err := cf.GetString(minersc.MessagesVerificationTicketsTo)
	if err != nil {
		return err
	}
	if verificationTicketsTo == "" || verificationTicketsTo == "all_miners" || verificationTicketsTo == "11" {
		conf.VerificationTicketsTo = AllMiners
	} else {
		conf.VerificationTicketsTo = Generator
	}
	conf.PruneStateBelowCount, err = cf.GetInt(minersc.StatePruneBelowCount)
	if err != nil {
		return err
	}
	conf.SmartContractTimeout, err = cf.GetDuration(minersc.SmartContractTimeout)
	if err != nil {
		return err
	}
	if conf.SmartContractTimeout == 0 {
		conf.SmartContractTimeout = DefaultSmartContractTimeout
	}
	conf.SmartContractSettingUpdatePeriod, err = cf.GetInt64(minersc.SmartContractSettingUpdatePeriod)
	if err != nil {
		return err
	}
	if txnsExempted, err := cf.GetStrings(minersc.TransactionExempt); err != nil {
		return err
	} else {
		conf.TxnExempt = make(map[string]bool)
		for i := range txnsExempted {
			conf.TxnExempt[txnsExempted[i]] = true
		}
	}
	return nil
}

// We don't need this yet, as the health check settings are used to set up a worker thread.
func (conf *ConfigData) UpdateHealthCheckSettings(cf *minersc.GlobalSettings) error {
	var err error
	conf.HealthShowCounters, err = cf.GetBool(minersc.HealthCheckShowCounters)
	if err != nil {
		return err
	}
	ds := &conf.HCCycleScan[DeepScan]
	ds.Enabled, err = cf.GetBool(minersc.HealthCheckDeepScanEnabled)
	if err != nil {
		return err
	}
	ds.BatchSize, err = cf.GetInt64(minersc.HealthCheckDeepScanBatchSize)
	if err != nil {
		return err
	}
	ds.Window, err = cf.GetInt64(minersc.HealthCheckDeepScanWindow)
	if err != nil {
		return err
	}
	ds.Settle, err = cf.GetDuration(minersc.HealthCheckDeepScanSettleSecs)
	if err != nil {
		return err
	}
	ds.RepeatInterval, err = cf.GetDuration(minersc.HealthCheckDeepScanIntervalMins)
	if err != nil {
		return err
	}
	ds.ReportStatus, err = cf.GetDuration(minersc.HealthCheckDeepScanReportStatusMins)
	if err != nil {
		return err
	}

	ps := &conf.HCCycleScan[ProximityScan]
	ps.Enabled, err = cf.GetBool(minersc.HealthCheckProximityScanEnabled)
	if err != nil {
		return err
	}
	ps.BatchSize, err = cf.GetInt64(minersc.HealthCheckProximityScanBatchSize)
	if err != nil {
		return err
	}
	ps.Window, err = cf.GetInt64(minersc.HealthCheckProximityScanWindow)
	if err != nil {
		return err
	}
	ps.Settle, err = cf.GetDuration(minersc.HealthCheckProximityScanSettleSecs)
	if err != nil {
		return err
	}
	ps.RepeatInterval, err = cf.GetDuration(minersc.HealthCheckProximityScanRepeatIntervalMins)
	if err != nil {
		return err
	}
	ps.ReportStatus, err = cf.GetDuration(minersc.HealthCheckProximityScanRejportStatusMins)
	if err != nil {
		return err
	}
	return nil
}<|MERGE_RESOLUTION|>--- conflicted
+++ resolved
@@ -298,13 +298,13 @@
 	return c.conf.DbsEvents
 }
 
-<<<<<<< HEAD
 func (c *ConfigImpl) MaxBlockCost() int {
 	c.guard.RLock()
 	defer c.guard.RUnlock()
 
 	return c.conf.MaxBlockCost
-=======
+}
+
 func (c *ConfigImpl) TxnExempt() map[string]bool {
 	c.guard.RLock()
 	defer c.guard.RUnlock()
@@ -317,7 +317,6 @@
 	defer c.guard.RUnlock()
 
 	return c.conf.MinTxnFee
->>>>>>> e732c5d0
 }
 
 // HealthCheckCycleScan -

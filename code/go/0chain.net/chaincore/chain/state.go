--- conflicted
+++ resolved
@@ -315,20 +315,6 @@
 
 	switch txn.TransactionType {
 	case transaction.TxnTypeSmartContract:
-<<<<<<< HEAD
-=======
-		var (
-			scData    sci.SmartContractTransactionData
-			dataBytes = []byte(txn.TransactionData)
-		)
-
-		if err = json.Unmarshal(dataBytes, &scData); err != nil {
-			logging.Logger.Error("Error while decoding the JSON from transaction",
-				zap.String("input", txn.TransactionData), zap.Error(err))
-			return nil, err
-		}
-
->>>>>>> 5c27a918
 		t := time.Now()
 		output, err := c.ExecuteSmartContract(ctx, txn, sctx)
 		switch err {

--- conflicted
+++ resolved
@@ -237,12 +237,7 @@
 	)
 }
 
-<<<<<<< HEAD
-func (c *Chain) updateState(ctx context.Context, b *block.Block, bState util.MerklePatriciaTrieI,
-	txn *transaction.Transaction) (events []event.Event, err error) {
-=======
 func (c *Chain) updateState(ctx context.Context, b *block.Block, bState util.MerklePatriciaTrieI, txn *transaction.Transaction) ([]event.Event, error) {
->>>>>>> 30d319b6
 	// check if the block's ClientState has root value
 	_, err := bState.GetNodeDB().GetNode(bState.GetRoot())
 	if err != nil {

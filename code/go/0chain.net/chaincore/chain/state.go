--- conflicted
+++ resolved
@@ -118,13 +118,8 @@
 		done <- true
 	}()
 	select {
-<<<<<<< HEAD
-	case <-time.After(c.SmartContractTimeout):
-		return "", errors.New("smart_contract_execution_timeout", "smart contract execution timed out")
-=======
 	case <-cctx.Done():
-		return "", common.NewError("smart_contract_execution_ctx_err", cctx.Err().Error())
->>>>>>> c8565952
+    return "", errors.Wrap(cctx.Err(), "smart_contract_execution_ctx_err")
 	case <-done:
 		SmartContractExecutionTimer.Update(time.Since(ts))
 		return output, err

--- conflicted
+++ resolved
@@ -29,21 +29,7 @@
 	SmartContractExecutionTimer = metrics.GetOrRegisterTimer("sc_execute_timer", nil)
 }
 
-<<<<<<< HEAD
-var (
-	ErrPreviousStateUnavailable = errors.New("prev_state_unavailable", "Previous state not available")
-	ErrPreviousStateNotComputed = errors.New("prev_state_not_computed", "Previous state not computed")
-)
-
-//StateMismatch - indicate if there is a mismatch between computed state and received state of a block
-const StateMismatch = "state_mismatch"
-
-var ErrStateMismatch = errors.New(StateMismatch, "Computed state hash doesn't match with the state hash of the block")
-
-var ErrInsufficientBalance = errors.New("insufficient_balance", "Balance not sufficient for transfer")
-=======
 var ErrInsufficientBalance = common.NewError("insufficient_balance", "Balance not sufficient for transfer")
->>>>>>> 927416de
 
 /*ComputeState - compute the state for the block */
 func (c *Chain) ComputeState(ctx context.Context, b *block.Block) error {
@@ -77,142 +63,7 @@
 }
 
 func (c *Chain) computeState(ctx context.Context, b *block.Block) error {
-<<<<<<< HEAD
-	select {
-	case <-ctx.Done():
-		logging.Logger.Warn("computeState context done", zap.Error(ctx.Err()))
-		return ctx.Err()
-	default:
-	}
-
-	if b.IsStateComputed() {
-		return nil
-	}
-	pb := b.PrevBlock
-	if pb == b {
-		b.PrevBlock = nil // reset (a real case, may be unexpected)
-	}
-	if pb == nil {
-		pb = c.GetPreviousBlock(ctx, b)
-		if pb == nil {
-			b.SetStateStatus(block.StateFailed)
-			logging.Logger.Error("compute state - previous block not available",
-				zap.Int64("round", b.Round), zap.String("block", b.Hash),
-				zap.String("prev_block", b.PrevHash))
-			return ErrPreviousBlockUnavailable
-		}
-	}
-	if pb == b || pb.StateMutex == b.StateMutex {
-		b.PrevBlock = nil // reset (a real case, may be unexpected)
-		logging.Logger.Error("computing block state", zap.String("error",
-			"block_prev points to itself, or its state mutex does it"))
-		return errors.New("computing block state",
-			"prev_block points to itself, or its state mutex does it")
-	}
-	if !pb.IsStateComputed() {
-		if pb.GetStateStatus() == block.StateFailed {
-			if err := c.updateStateFromNetwork(ctx, pb); err != nil {
-				logging.Logger.Error("fetchMissingStates failed", zap.Error(err))
-				return err
-			}
-			if !pb.IsStateComputed() {
-				return ErrPreviousStateUnavailable
-			}
-			logging.Logger.Debug("fetch previous block state from network successfully",
-				zap.Int64("prev_round", pb.Round),
-				zap.Any("hash", pb.Hash),
-				zap.Any("prev_state", util.ToHex(pb.ClientStateHash)))
-		} else {
-			logging.Logger.Info("compute state - previous block state not ready",
-				zap.Int64("round", b.Round), zap.String("block", b.Hash),
-				zap.String("prev_block", b.PrevHash),
-				zap.Int8("prev_block_state", pb.GetBlockState()),
-				zap.Int8("prev_block_state_status", pb.GetStateStatus()))
-			err := c.ComputeState(ctx, pb)
-			if err != nil {
-				pb.SetStateStatus(block.StateFailed)
-				if state.DebugBlock() {
-					logging.Logger.Error("compute state - error computing previous state",
-						zap.Int64("round", b.Round),
-						zap.String("block", b.Hash),
-						zap.String("prev_block", b.PrevHash), zap.Error(err))
-				} else {
-					logging.Logger.Error("compute state - error computing previous state",
-						zap.Int64("round", b.Round),
-						zap.String("block", b.Hash),
-						zap.String("prev_block", b.PrevHash), zap.Error(err))
-				}
-				return err
-			}
-		}
-	}
-	if pb.ClientState == nil {
-		logging.Logger.Error("compute state - previous state nil",
-			zap.Int64("round", b.Round), zap.String("block", b.Hash),
-			zap.String("prev_block", b.PrevHash),
-			zap.Int8("prev_block_status", b.PrevBlock.GetStateStatus()))
-		return ErrPreviousStateUnavailable
-	}
-
-	// Before continue the the following state update for transactions, the previous
-	// block's state must be computed successfully.
-	if !pb.IsStateComputed() {
-		logging.Logger.Error("previous state not compute successfully",
-			zap.Int64("round", b.Round),
-			zap.String("block", b.Hash),
-			zap.Any("state status", pb.GetStateStatus()))
-		return ErrPreviousStateNotComputed
-	}
-	b.SetStateDB(pb)
-
-	beginState := b.ClientState.GetRoot()
-
-	for _, txn := range b.Txns {
-		if datastore.IsEmpty(txn.ClientID) {
-			txn.ComputeClientID()
-		}
-		if err := c.UpdateState(b, txn); err != nil {
-			b.SetStateStatus(block.StateFailed)
-			logging.Logger.Error("compute state - update state failed",
-				zap.Int64("round", b.Round),
-				zap.String("block", b.Hash),
-				zap.String("client_state", util.ToHex(b.ClientStateHash)),
-				zap.String("prev_block", b.PrevHash),
-				zap.String("prev_client_state", util.ToHex(pb.ClientStateHash)),
-				zap.Error(err))
-			return errors.New("state_update_error", "error updating state")
-		}
-	}
-
-	logging.Logger.Info("compute state", zap.Int64("round", b.Round),
-		zap.String("block", b.Hash),
-		zap.String("client_state", util.ToHex(b.ClientStateHash)),
-		zap.String("begin_client_state", util.ToHex(beginState)),
-		zap.String("after_client_state", util.ToHex(b.ClientState.GetRoot())),
-		zap.String("prev_block", b.PrevHash),
-		zap.String("prev_client_state", util.ToHex(pb.ClientStateHash)))
-
-	if bytes.Compare(b.ClientStateHash, b.ClientState.GetRoot()) != 0 {
-		b.SetStateStatus(block.StateFailed)
-		logging.Logger.Error("compute state - state hash mismatch",
-			zap.Int64("round", b.Round), zap.String("block", b.Hash),
-			zap.Int("block_size", len(b.Txns)),
-			zap.Int("changes", len(b.ClientState.GetChangeCollector().GetChanges())),
-			zap.String("block_state_hash", util.ToHex(b.ClientStateHash)),
-			zap.String("computed_state_hash", util.ToHex(b.ClientState.GetRoot())))
-		return ErrStateMismatch
-	}
-	c.StateSanityCheck(ctx, b)
-	b.SetStateStatus(block.StateSuccessful)
-	logging.Logger.Info("compute state successful", zap.Int64("round", b.Round),
-		zap.String("block", b.Hash), zap.Int("block_size", len(b.Txns)),
-		zap.Int("changes", len(b.ClientState.GetChangeCollector().GetChanges())),
-		zap.String("block_state_hash", util.ToHex(b.ClientStateHash)),
-		zap.String("computed_state_hash", util.ToHex(b.ClientState.GetRoot())))
-	return nil
-=======
 	return b.ComputeState(ctx, c)
->>>>>>> 927416de
 }
 
 //SaveChanges - persist the state changes
@@ -224,50 +75,7 @@
 			zap.String("hash", b.Hash))
 		return err
 	}
-<<<<<<< HEAD
-
-	if b.ClientState == nil {
-		logging.Logger.Error("save changes - client state is nil",
-			zap.Int64("round", b.Round),
-			zap.String("hash", b.Hash))
-		return errors.New("save changes - client state is nil")
-	}
-
-	lock := b.StateMutex
-	lock.Lock()
-	defer lock.Unlock()
-	var err error
-	ts := time.Now()
-	switch b.GetStateStatus() {
-	case block.StateSynched, block.StateSuccessful:
-		err = b.ClientState.SaveChanges(ctx, c.stateDB, false)
-		lndb, ok := b.ClientState.GetNodeDB().(*util.LevelNodeDB)
-		if ok {
-			c.stateDB.(*util.PNodeDB).TrackDBVersion(lndb.GetDBVersion())
-		}
-	default:
-		return errors.New("state_save_without_success", "State can't be saved without successful computation")
-	}
-	duration := time.Since(ts)
-	StateSaveTimer.UpdateSince(ts)
-	p95 := StateSaveTimer.Percentile(.95)
-	changes := b.ClientState.GetChangeCollector().GetChanges()
-	if len(changes) > 0 {
-		StateChangeSizeMetric.Update(int64(len(changes)))
-	}
-	if StateSaveTimer.Count() > 100 && 2*p95 < float64(duration) {
-		logging.Logger.Info("save state - slow", zap.Int64("round", b.Round), zap.String("block", b.Hash), zap.Int("block_size", len(b.Txns)), zap.Int("changes", len(changes)), zap.String("client_state", util.ToHex(b.ClientStateHash)), zap.Duration("duration", duration), zap.Duration("p95", time.Duration(math.Round(p95/1000000))*time.Millisecond))
-	} else {
-		logging.Logger.Debug("save state", zap.Int64("round", b.Round), zap.String("block", b.Hash), zap.Int("block_size", len(b.Txns)), zap.Int("changes", len(changes)), zap.String("client_state", util.ToHex(b.ClientStateHash)), zap.Duration("duration", duration))
-	}
-	if err != nil {
-		logging.Logger.Info("save state", zap.Int64("round", b.Round), zap.String("block", b.Hash), zap.Int("block_size", len(b.Txns)), zap.Int("changes", len(changes)), zap.String("client_state", util.ToHex(b.ClientStateHash)), zap.Duration("duration", duration), zap.Error(err))
-	}
-
-	return err
-=======
 	return b.SaveChanges(ctx, c)
->>>>>>> 927416de
 }
 
 func (c *Chain) rebaseState(lfb *block.Block) {

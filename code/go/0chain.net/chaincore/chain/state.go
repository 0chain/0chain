--- conflicted
+++ resolved
@@ -375,11 +375,7 @@
 		if state.Debug() {
 			logging.Logger.Error("transfer amount - error", zap.Int64("round", b.Round), zap.String("block", b.Hash), zap.Any("txn", txn), zap.Error(err))
 		}
-<<<<<<< HEAD
-		return errors.Wrap(err, "mint_amount - get state")
-=======
-		return err
->>>>>>> f345663b
+		return err
 	}
 	sctx.SetStateContext(ts)
 	ts.Balance += amount
@@ -402,11 +398,7 @@
 		if state.Debug() {
 			logging.Logger.Error("transfer amount - error", zap.Int64("round", b.Round), zap.String("block", b.Hash), zap.Any("txn", txn), zap.Error(err))
 		}
-<<<<<<< HEAD
-		return errors.Wrap(err, "mint_amount - insert")
-=======
-		return err
->>>>>>> f345663b
+		return err
 	}
 	return nil
 }

--- conflicted
+++ resolved
@@ -104,11 +104,7 @@
 			dbv = dbvs[len(dbvs)-1]
 		}
 
-<<<<<<< HEAD
-		Logger.Error("state nodes handler",
-=======
 		logging.Logger.Error("state nodes handler",
->>>>>>> b8e50468
 			zap.Int("keys", len(nodes)),
 			zap.Int64("current round", c.GetCurrentRound()),
 			zap.Int64("state DB version", dbv),

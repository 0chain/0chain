package chain

import (
	"bufio"
	"context"
	"encoding/json"
	"fmt"
	"html/template"
	"io/ioutil"
	"math"
	"net/http"
	"runtime"
	"runtime/debug"
	"sort"
	"strconv"
	"strings"
	"time"

	"0chain.net/chaincore/block"
	"0chain.net/chaincore/config"
	"0chain.net/chaincore/node"
	"0chain.net/chaincore/round"
	"0chain.net/chaincore/transaction"
	"0chain.net/core/metric"
	"go.uber.org/zap"

	"0chain.net/core/build"
	"0chain.net/core/common"
	"0chain.net/core/datastore"
	"0chain.net/core/memorystore"
	"0chain.net/core/util"

	"0chain.net/core/logging"

	"0chain.net/smartcontract/minersc"
)

const (
	getBlockV1Pattern = "/v1/block/get"
)

func handlersMap(c Chainer) map[string]func(http.ResponseWriter, *http.Request) {
	transactionEntityMetadata := datastore.GetEntityMetadata("txn")
	m := map[string]func(http.ResponseWriter, *http.Request){
		"/v1/chain/get": common.Recover(
			common.ToJSONResponse(
				memorystore.WithConnectionHandler(
					GetChainHandler,
				),
			),
		),
		"/v1/chain/put": common.Recover(
			datastore.ToJSONEntityReqResponse(
				memorystore.WithConnectionEntityJSONHandler(PutChainHandler, chainEntityMetadata),
				chainEntityMetadata,
			),
		),
		"/v1/block/get/latest_finalized": common.UserRateLimit(
			common.ToJSONResponse(
				LatestFinalizedBlockHandler,
			),
		),
		"/v1/block/get/latest_finalized_magic_block_summary": common.UserRateLimit(
			common.ToJSONResponse(
				LatestFinalizedMagicBlockSummaryHandler,
			),
		),
		"/v1/block/get/latest_finalized_magic_block": common.UserRateLimit(
			common.ToJSONResponse(
				LatestFinalizedMagicBlockHandler(c),
			),
		),
		"/v1/block/get/recent_finalized": common.UserRateLimit(
			common.ToJSONResponse(
				RecentFinalizedBlockHandler,
			),
		),
		"/v1/block/get/fee_stats": common.UserRateLimit(
			common.ToJSONResponse(
				LatestBlockFeeStatsHandler,
			),
		),
		"/": common.UserRateLimit(
			HomePageAndNotFoundHandler,
		),
		"/_diagnostics": common.UserRateLimit(
			DiagnosticsHomepageHandler,
		),
		"/_diagnostics/current_mb_nodes": common.UserRateLimit(
			DiagnosticsNodesHandler,
		),
		"/_diagnostics/dkg_process": common.UserRateLimit(
			DiagnosticsDKGHandler,
		),
		"/_diagnostics/round_info": common.UserRateLimit(
			RoundInfoHandler(c),
		),
		"/v1/transaction/put": common.UserRateLimit(
			datastore.ToJSONEntityReqResponse(
				datastore.DoAsyncEntityJSONHandler(
					memorystore.WithConnectionEntityJSONHandler(PutTransaction(c), transactionEntityMetadata),
					transaction.TransactionEntityChannel,
				),
				transactionEntityMetadata,
			),
		),
		"/_diagnostics/state_dump": common.UserRateLimit(
			StateDumpHandler,
		),
		"/v1/block/get/latest_finalized_ticket": common.N2NRateLimit(
			common.ToJSONResponse(
				LFBTicketHandler,
			),
		),
	}
	if node.Self.Underlying().Type == node.NodeTypeMiner {
		m[getBlockV1Pattern] = common.UserRateLimit(
			common.ToJSONResponse(
				GetBlockHandler,
			),
		)
	}

	return m
}

/*setupHandlers sets up the necessary API end points */
func setupHandlers(handlersMap map[string]func(http.ResponseWriter, *http.Request)) {
	for pattern, handler := range handlersMap {
		http.HandleFunc(pattern, common.WithCORS(handler))
	}
}

func DiagnosticsNodesHandler(w http.ResponseWriter, r *http.Request) {
	sc := GetServerChain()
	mb := sc.GetCurrentMagicBlock()
	d, err := json.MarshalIndent(append(mb.Sharders.CopyNodes(), mb.Miners.CopyNodes()...), "", "\t")
	if err != nil {
		fmt.Fprint(w, err.Error())
		return
	}

	fmt.Fprint(w, string(d))
}

/*GetChainHandler - given an id returns the chain information */
func GetChainHandler(ctx context.Context, r *http.Request) (interface{}, error) {
	return datastore.GetEntityHandler(ctx, r, chainEntityMetadata, "id")
}

func LatestBlockFeeStatsHandler(ctx context.Context, r *http.Request) (interface{}, error) {
	return GetServerChain().FeeStats, nil
}

/*PutChainHandler - Given a chain data, it stores it */
func PutChainHandler(ctx context.Context, entity datastore.Entity) (interface{}, error) {
	return datastore.PutEntityHandler(ctx, entity)
}

/*GetMinersHandler - get the list of known miners */
func (c *Chain) GetMinersHandler(w http.ResponseWriter, r *http.Request) {
	w.Header().Set("Content-Type", "text/plain;charset=UTF-8")
	mb := c.GetCurrentMagicBlock()
	mb.Miners.Print(w)
}

/*GetShardersHandler - get the list of known sharders */
func (c *Chain) GetShardersHandler(w http.ResponseWriter, r *http.Request) {
	w.Header().Set("Content-Type", "text/plain;charset=UTF-8")
	mb := c.GetCurrentMagicBlock()
	mb.Sharders.Print(w)
}

/*GetBlockHandler - get the block from local cache */
func GetBlockHandler(ctx context.Context, r *http.Request) (interface{}, error) {
	hash := r.FormValue("block")
	content := r.FormValue("content")
	if content == "" {
		content = "header"
	}
	parts := strings.Split(content, ",")
	b, err := GetServerChain().GetBlock(ctx, hash)
	if err != nil {
		return nil, err
	}
	return GetBlockResponse(b, parts)
}

/*GetBlockResponse - a handler to get the block */
func GetBlockResponse(b *block.Block, contentParts []string) (interface{}, error) {
	data := make(map[string]interface{}, len(contentParts))
	for _, part := range contentParts {
		switch part {
		case "full":
			data["block"] = b
		case "header":
			data["header"] = b.GetSummary()
		case "merkle_tree":
			data["merkle_tree"] = b.GetMerkleTree().GetTree()
		}
	}
	return data, nil
}

/*RecentFinalizedBlockHandler - provide the latest finalized block by this miner */
func RecentFinalizedBlockHandler(ctx context.Context, r *http.Request) (interface{}, error) {
	fbs := make([]*block.BlockSummary, 0, 10)
	for i, b := 0, GetServerChain().GetLatestFinalizedBlock(); i < 10 && b != nil; i, b = i+1, b.PrevBlock {
		fbs = append(fbs, b.GetSummary())
	}
	return fbs, nil
}

// StartTime - time when the server has started.
var StartTime time.Time

/*HomePageAndNotFoundHandler - catch all handler that returns home page for root path and 404 for other paths */
func HomePageAndNotFoundHandler(w http.ResponseWriter, r *http.Request) {
	if r.URL.Path != "/" {
		NotFoundPageHandler(w, r)
		return
	}

	HomePageHandler(w, r)
}

/*HomePageHandler - provides basic info when accessing the home page of the server */
func HomePageHandler(w http.ResponseWriter, r *http.Request) {
	sc := GetServerChain()
	w.Header().Set("Content-Type", "text/html;charset=UTF-8")
	PrintCSS(w)
	selfNode := node.Self.Underlying()
	fmt.Fprintf(w, "<div>I am %v working on the chain %v <ul><li>id:%v</li><li>public_key:%v</li><li>build_tag:%v</li></ul></div>\n",
		selfNode.GetPseudoName(), sc.GetKey(), selfNode.GetKey(), selfNode.PublicKey, build.BuildTag)
}

/*NotFoundPageHandler - provides the 404 page */
func NotFoundPageHandler(w http.ResponseWriter, r *http.Request) {
	common.Respond(w, r, nil, common.ErrNoResource)
}

func (c *Chain) healthSummary(w http.ResponseWriter, r *http.Request) {
	fmt.Fprintf(w, "<div>Health Summary</div>")
	c.healthSummaryInTables(w, r)
	fmt.Fprintf(w, "<div>&nbsp;</div>")
}

func (c *Chain) roundHealthInATable(w http.ResponseWriter, r *http.Request) {
	var rn = c.GetCurrentRound()
	cr := c.GetRound(rn)

	vrfMsg := "N/A"
	notarizations := 0
	proposals := 0
	rrs := int64(0)
	phase := "N/A"
	var mb = c.GetMagicBlock(rn)

	if node.Self.Underlying().Type == node.NodeTypeMiner {
		var shares int
		check := "✗"
		if cr != nil {

			shares = len(cr.GetVRFShares())
			notarizations = len(cr.GetNotarizedBlocks())
			proposals = len(cr.GetProposedBlocks())
			rrs = cr.GetRandomSeed()
			phase = round.GetPhaseName(cr.GetPhase())
		}

		vrfThreshold := mb.T
		if shares >= vrfThreshold {
			check = "&#x2714;"
		}
		vrfMsg = fmt.Sprintf("(%v/%v)%s", shares, vrfThreshold, check)
	}
	fmt.Fprintf(w, "<table class='menu' style='border-collapse: collapse;'>")

	fmt.Fprintf(w, "<tr class='active'>")
	fmt.Fprintf(w, "<td>")
	fmt.Fprintf(w, "Round")
	fmt.Fprintf(w, "</td>")
	fmt.Fprintf(w, "<td class='number'>")
	fmt.Fprintf(w, "<a style='display:flex;' href='_diagnostics/round_info'><span style='flex:1;'></span>%d</a>", rn)
	fmt.Fprintf(w, "</td>")
	fmt.Fprintf(w, "</tr>")

	fmt.Fprintf(w, "<tr class='active'>")
	fmt.Fprintf(w, "<td>")
	fmt.Fprintf(w, "VRFs")
	fmt.Fprintf(w, "</td>")
	fmt.Fprintf(w, "<td class='number'>")
	fmt.Fprintf(w, "%v", vrfMsg)
	fmt.Fprintf(w, "</td>")
	fmt.Fprintf(w, "</tr>")

	fmt.Fprintf(w, "<tr class='active'>")
	fmt.Fprintf(w, "<td>")
	fmt.Fprintf(w, "RRS")
	fmt.Fprintf(w, "</td>")
	fmt.Fprintf(w, "<td class='number'>")
	fmt.Fprintf(w, "%v", rrs)
	fmt.Fprintf(w, "</td>")
	fmt.Fprintf(w, "</tr>")

	fmt.Fprintf(w, "<tr class='active'>")
	fmt.Fprintf(w, "<td>")
	fmt.Fprintf(w, "Proposals")
	fmt.Fprintf(w, "</td>")
	fmt.Fprintf(w, "<td class='number'>")
	fmt.Fprintf(w, "%v", proposals)
	fmt.Fprintf(w, "</td>")
	fmt.Fprintf(w, "</tr>")

	fmt.Fprintf(w, "<tr class='active'>")
	fmt.Fprintf(w, "<td>")
	fmt.Fprintf(w, "Notarizations")
	fmt.Fprintf(w, "</td>")
	fmt.Fprintf(w, "<td class='number'>")
	fmt.Fprintf(w, "%v", notarizations)
	fmt.Fprintf(w, "</td>")
	fmt.Fprintf(w, "</tr>")

	fmt.Fprintf(w, "<tr class='active'>")
	fmt.Fprintf(w, "<td>")
	fmt.Fprintf(w, "Phase")
	fmt.Fprintf(w, "</td>")
	fmt.Fprintf(w, "<td class='number'>")
	fmt.Fprintf(w, "%v", phase)
	fmt.Fprintf(w, "</td>")
	fmt.Fprintf(w, "</tr>")

	var (
		crn     = c.GetCurrentRound()
		ahead   = int64(config.GetLFBTicketAhead())
		tk      = c.GetLatestLFBTicket(r.Context())
		tkRound int64
		class   = "active"
	)

	if tk != nil {
		tkRound = tk.Round

		if tkRound+ahead <= crn {
			class = "inactive"
		}
	}

	fmt.Fprintf(w, "<tr class='"+class+"'>")
	fmt.Fprintf(w, "<td>")
	fmt.Fprintf(w, "LFB Ticket")
	fmt.Fprintf(w, "</td>")
	fmt.Fprintf(w, "<td class='number'>")
	fmt.Fprintf(w, "%v", tkRound)
	fmt.Fprintf(w, "</td>")
	fmt.Fprintf(w, "</tr>")

	fmt.Fprintf(w, "</table>")
}

func (c *Chain) chainHealthInATable(w http.ResponseWriter, r *http.Request) {

	fmt.Fprintf(w, "<table class='menu' style='border-collapse: collapse;'>")
	fmt.Fprintf(w, "<tr class='active'>")
	fmt.Fprintf(w, "<td>")
	fmt.Fprintf(w, "Latest Finalized Round")
	fmt.Fprintf(w, "</td>")
	fmt.Fprintf(w, "<td class='number'>")
	fmt.Fprintf(w, "%v", c.GetLatestFinalizedBlock().Round)
	fmt.Fprintf(w, "</td>")

	fmt.Fprintf(w, "</tr>")
	fmt.Fprintf(w, "<tr class='active'>")
	fmt.Fprintf(w, "<td>")
	fmt.Fprintf(w, "Deterministic Finalized Round")
	fmt.Fprintf(w, "</td>")
	fmt.Fprintf(w, "<td class='number'>")
	fmt.Fprintf(w, "%v", c.LatestDeterministicBlock.Round)
	fmt.Fprintf(w, "</td>")
	fmt.Fprintf(w, "</tr>")

	fmt.Fprintf(w, "<tr class='active'>")
	fmt.Fprintf(w, "<td>")
	fmt.Fprintf(w, "Rollbacks")
	fmt.Fprintf(w, "</td>")
	fmt.Fprintf(w, "<td class='number'>")
	fmt.Fprintf(w, "%v", c.RollbackCount)
	fmt.Fprintf(w, "</td>")
	fmt.Fprintf(w, "</tr>")

	var rn = c.GetCurrentRound()
	cr := c.GetRound(rn)
	rtoc := c.GetRoundTimeoutCount()
	if cr != nil {
		rtoc = int64(cr.GetTimeoutCount())
	}
	fmt.Fprintf(w, "<tr class='active'>")
	fmt.Fprintf(w, "<td>")
	fmt.Fprintf(w, "Timeouts")
	fmt.Fprintf(w, "</td>")
	fmt.Fprintf(w, "<td class='number'>")
	fmt.Fprintf(w, "%v", c.RoundTimeoutsCount)
	fmt.Fprintf(w, "</td>")
	fmt.Fprintf(w, "</tr>")

	fmt.Fprintf(w, "<tr class='active'>")
	fmt.Fprintf(w, "<td>")
	fmt.Fprintf(w, "Round Timeout Count")
	fmt.Fprintf(w, "</td>")
	fmt.Fprintf(w, "<td class='number'>")
	fmt.Fprintf(w, "%v", rtoc)
	fmt.Fprintf(w, "</td>")
	fmt.Fprintf(w, "</tr>")

	var (
		mb            = c.GetMagicBlock(rn)
		fmb           = c.GetLatestFinalizedMagicBlockRound(rn)
		startingRound int64
	)
	if fmb != nil {
		startingRound = fmb.StartingRound
	}

	fmt.Fprintf(w, "<tr class='active'>")
	fmt.Fprintf(w, "<td>")
	fmt.Fprintf(w, "Related MB / finalized MB")
	fmt.Fprintf(w, "</td>")
	fmt.Fprintf(w, "<td class='number'>")
	fmt.Fprintf(w, "%v / %v", mb.StartingRound, startingRound)
	fmt.Fprintf(w, "</td>")
	fmt.Fprintf(w, "</tr>")

	fmt.Fprintf(w, "</table>")
}

func yn(t bool) string {
	if t {
		return "Y"
	}
	return "N"
}

func (c *Chain) infraHealthInATable(w http.ResponseWriter, r *http.Request) {
	fmt.Fprintf(w, "<table class='menu' style='border-collapse: collapse;'>")
	fmt.Fprintf(w, "<tr class='active'>")
	fmt.Fprintf(w, "<td>")
	fmt.Fprintf(w, "Go Routines")
	fmt.Fprintf(w, "</td>")
	fmt.Fprintf(w, "<td class='number'>")
	fmt.Fprintf(w, "%v", runtime.NumGoroutine())
	fmt.Fprintf(w, "</td>")
	fmt.Fprintf(w, "</tr>")
	var mstats runtime.MemStats
	runtime.ReadMemStats(&mstats)
	fmt.Fprintf(w, "<tr class='active'>")
	fmt.Fprintf(w, "<td>")
	fmt.Fprintf(w, "Heap Alloc")
	fmt.Fprintf(w, "</td>")
	fmt.Fprintf(w, "<td class='number'>")
	fmt.Fprintf(w, "%v", mstats.HeapAlloc)
	fmt.Fprintf(w, "</td>")
	fmt.Fprintf(w, "</tr>")
	fmt.Fprintf(w, "<tr class='active'>")
	fmt.Fprintf(w, "<td>")
	fmt.Fprintf(w, "State missing nodes")
	fmt.Fprintf(w, "</td>")
	fmt.Fprintf(w, "<td class='number'>")
	ps := c.GetPruneStats()
	if ps != nil {
		fmt.Fprintf(w, "%v", ps.MissingNodes)
	} else {
		fmt.Fprintf(w, "pending")
	}
	fmt.Fprintf(w, "</td>")
	fmt.Fprintf(w, "</tr>")
	if snt := node.Self.Underlying().Type; snt == node.NodeTypeMiner {
		txn, ok := transaction.Provider().(*transaction.Transaction)
		if ok {
			transactionEntityMetadata := txn.GetEntityMetadata()
			collectionName := txn.GetCollectionName()
			ctx := common.GetRootContext()
			cctx := memorystore.WithEntityConnection(ctx, transactionEntityMetadata)
			defer memorystore.Close(cctx)
			mstore, ok := transactionEntityMetadata.GetStore().(*memorystore.Store)
			if ok {
				fmt.Fprintf(w, "<tr class='active'>")
				fmt.Fprintf(w, "<td>")
				fmt.Fprintf(w, "Redis Collection")
				fmt.Fprintf(w, "</td>")
				fmt.Fprintf(w, "<td class='number'>")
				fmt.Fprintf(w, "%v", mstore.GetCollectionSize(cctx, transactionEntityMetadata, collectionName))
				fmt.Fprintf(w, "</td>")
				fmt.Fprintf(w, "</tr>")
			}
		}

		var lfb = c.GetLatestFinalizedBlock()

		fmt.Fprintf(w, "<tr class='active'>")
		fmt.Fprintf(w, "<td>")
		fmt.Fprintf(w, "LFB state (computed / initialized)")
		fmt.Fprintf(w, "</td>")
		fmt.Fprintf(w, "<td class='number'>")
		fmt.Fprintf(w, "%s / %s", yn(lfb.IsStateComputed()), yn(lfb.ClientState != nil))
		fmt.Fprintf(w, "</td>")
		fmt.Fprintf(w, "</tr>")

	} else if snt == node.NodeTypeSharder {
		var (
			lfb = c.GetLatestFinalizedBlock()
			pn  minersc.PhaseNode
			err = c.GetBlockStateNode(lfb, minersc.PhaseKey, &pn)

			phase    minersc.Phase = minersc.Unknown
			restarts int64         = -1
		)

		if err == nil {
			phase = pn.Phase
			restarts = pn.Restarts
		}

		fmt.Fprintf(w, "<tr class='active'>")
		fmt.Fprintf(w, "<td>")
		fmt.Fprintf(w, "DKG phase / restarts")
		fmt.Fprintf(w, "</td>")
		fmt.Fprintf(w, "<td class='number'>")
		if !c.ChainConfig.IsViewChangeEnabled() {
			fmt.Fprint(w, "DKG process disabled")
		} else {
			fmt.Fprintf(w, "%s / %d", phase.String(), restarts)
		}
		fmt.Fprintf(w, "</td>")
		fmt.Fprintf(w, "</tr>")
	}

	// add fetching statistics
	var (
		fqs = c.FetchStat(r.Context())
		fm  = config.AsyncBlocksFetchingMaxSimultaneousFromMiners()
		fs  = config.AsyncBlocksFetchingMaxSimultaneousFromSharders()
	)
	fmt.Fprintf(w, "<tr class='active'>")
	fmt.Fprintf(w, "<td>")
	fmt.Fprintf(w, "Fetching blocks from miners, sharders")
	fmt.Fprintf(w, "</td>")
	fmt.Fprintf(w, "<td class='number'>")
	fmt.Fprintf(w, "%d / %d, %d / %d", fqs.Miners, fm, fqs.Sharders, fs)
	fmt.Fprintf(w, "</td>")
	fmt.Fprintf(w, "</tr>")

	// is active in chain pin
	fmt.Fprintf(w, "<tr class='active'>")
	fmt.Fprintf(w, "<td>")
	fmt.Fprintf(w, "Is active in chain")
	fmt.Fprintf(w, "</td>")
	fmt.Fprintf(w, "<td class='number'>")
	fmt.Fprint(w, boolString(c.IsActiveInChain()))
	fmt.Fprintf(w, "</td>")
	fmt.Fprintf(w, "</tr>")

	fmt.Fprintf(w, "</table>")
}

func trim(s string) string {
	if len(s) > 10 {
		return fmt.Sprintf("%.10s...", s)
	}
	return s
}

func itoa(i int64) string {
	return strconv.FormatInt(i, 10)
}

func (c *Chain) blocksHealthInATable(w http.ResponseWriter, r *http.Request) {

	// formats
	const (
		row  = "<tr%s><td>%s</td><td class='number'>%s</td></tr>"
		info = "<span style='display:flex;'>%.10s -> %.5s<span style='flex:1;'></span>%s</span>"
		lkmb = "<tr class='grey'><td>LFMB</td><td class='number'>%d %.10s</td></tr>"
	)

	var (
		ctx  = r.Context()
		rn   = c.GetCurrentRound()
		cr   = c.GetRound(rn)
		lfb  = c.GetLatestFinalizedBlock()
		plfb = c.GetLocalPreviousBlock(ctx, lfb)
		lfmb = c.GetLatestMagicBlock()

		next [4]*block.Block // blocks after LFB
	)

	for i := range next {
		var r = c.GetRound(lfb.Round + 1 + int64(i))
		if r == nil {
			continue // no round, no block
		}
		var hnb = r.GetHeaviestNotarizedBlock()
		if hnb != nil {
			next[i] = hnb // keep the block
			continue
		}
		var pbs = r.GetProposedBlocks()
		if len(pbs) == 0 {
			continue
		}
		next[i] = pbs[0] // use first one
	}

	type blockName struct {
		name  string
		style string
		block *block.Block
	}

	fmt.Fprintf(w, "<table class='menu' style='border-collapse: collapse;'>")
	for i, bn := range []blockName{
		{itoa(lfb.Round - 1), " class='green'", plfb},
		{"LFB", " class='green'", lfb},
		{itoa(lfb.Round + 1), "", next[0]},
		{itoa(lfb.Round + 2), "", next[1]},
		{itoa(lfb.Round + 3), "", next[2]},
		{itoa(lfb.Round + 4), "", next[3]},
	} {
		if i == 5 && node.Self.Underlying().Type == node.NodeTypeMiner {
			continue
		}
		var hash = "-"
		if bn.block != nil {
			hash = fmt.Sprintf(info, bn.block.Hash,
				bn.block.PrevHash,
				boolString(bn.block.IsBlockNotarized()))
		}
		fmt.Fprintf(w, row, bn.style, bn.name, hash)
	}

	if node.Self.Underlying().Type == node.NodeTypeMiner {
		var blockHash string
		var numVerificationTickets int
		if cr != nil {
			b := cr.GetBestRankedProposedBlock()
			if b != nil {
				blockHash = b.Hash
				numVerificationTickets = len(b.GetVerificationTickets())
			}
		}
		consensus := int(math.Ceil((float64(config.GetThresholdCount()) / 100) * float64(lfmb.Miners.Size())))

		bvts := fmt.Sprintf("<span style='display:flex;'>%.10s<span style='flex:1;'></span>(%v/%v)%s</span>",
			blockHash, numVerificationTickets, consensus, boolString(numVerificationTickets > consensus))
		fmt.Fprintf(w, "<tr class='green'><td>CRB</td><td>%v</td></tr>", bvts)

	}

	// latest known magic block (finalized)
	fmt.Fprintf(w, lkmb, lfmb.StartingRound, lfmb.Hash)
	fmt.Fprintf(w, "</table>")
}

func (c *Chain) healthSummaryInTables(w http.ResponseWriter, r *http.Request) {
	fmt.Fprintf(w, "<table class='menu' cellspacing='10' style='border-collapse: collapse;'>")
	fmt.Fprintf(w, "<tr class='header'><td>Round Health</td><td>Chain Health</td><td>Infra Health</td><td>Blocks</td></tr>")
	fmt.Fprintf(w, "<tr>")

	fmt.Fprintf(w, "<td valign='top'>")
	c.roundHealthInATable(w, r)
	fmt.Fprintf(w, "</td>")
	fmt.Fprintf(w, "<td valign='top'>")
	c.chainHealthInATable(w, r)
	fmt.Fprintf(w, "</td>")

	fmt.Fprintf(w, "<td valign='top'>")
	c.infraHealthInATable(w, r)
	fmt.Fprintf(w, "</td>")

	fmt.Fprintf(w, "<td valign='top'>")
	c.blocksHealthInATable(w, r)
	fmt.Fprintf(w, "</td>")

	fmt.Fprintf(w, "</tr>")
	fmt.Fprintf(w, "</table>")

}

/*DiagnosticsHomepageHandler - handler to display the /_diagnostics page */
func DiagnosticsHomepageHandler(w http.ResponseWriter, r *http.Request) {
	sc := GetServerChain()
	isJSON := r.Header.Get("Accept") == "application/json"
	if isJSON {
		JSONHandler(w, r)
		return
	}
	HomePageHandler(w, r)
	fmt.Fprintf(w, "<div>Running since %v (%v) ...\n", StartTime.Format(common.DateTimeFormat), time.Since(StartTime))
	sc.healthSummary(w, r)
	fmt.Fprintf(w, "<table class='menu' style='border-collapse: collapse;'>")
	fmt.Fprintf(w, "<tr class='header'><td>Config</td><td>Stats</td><td>Info</td><td>Debug</td></tr>")
	fmt.Fprintf(w, "<tr>")
	fmt.Fprintf(w, "<td valign='top'>")
	fmt.Fprintf(w, "<li><a href='v1/config/get'>/v1/config/get</a></li>")
	selfNodeType := node.Self.Underlying().Type
	if node.NodeType(selfNodeType) == node.NodeTypeMiner && config.Development() {
		fmt.Fprintf(w, "<li><a href='v1/config/update'>/v1/config/update</a></li>")
		fmt.Fprintf(w, "<li><a href='v1/config/update_all'>/v1/config/update_all</a></li>")
	}
	fmt.Fprintf(w, "</td>")
	fmt.Fprintf(w, "<td valign='top'>")
	fmt.Fprintf(w, "<li><a href='_chain_stats'>/_chain_stats</a></li>")
	if node.NodeType(selfNodeType) == node.NodeTypeSharder {
		fmt.Fprintf(w, "<li><a href='_healthcheck'>/_healthcheck</a></li>")
	}

	fmt.Fprintf(w, "<li><a href='_diagnostics/miner_stats'>/_diagnostics/miner_stats</a>")
	if node.NodeType(selfNodeType) == node.NodeTypeMiner && config.Development() {
		fmt.Fprintf(w, "<li><a href='_diagnostics/wallet_stats'>/_diagnostics/wallet_stats</a>")
	}
	fmt.Fprintf(w, "<li><a href='_smart_contract_stats'>/_smart_contract_stats</a></li>")
	fmt.Fprintf(w, "</td>")

	fmt.Fprintf(w, "<td valign='top'>")
	fmt.Fprintf(w, "<li><a href='_diagnostics/info'>/_diagnostics/info</a> (with <a href='_diagnostics/info?ts=1'>ts</a>)</li>")
	fmt.Fprintf(w, "<li><a href='_diagnostics/n2n/info'>/_diagnostics/n2n/info</a></li>")
	if node.NodeType(selfNodeType) == node.NodeTypeMiner {
		//ToDo: For sharders show who all can store the blocks
		fmt.Fprintf(w, "<li><a href='_diagnostics/round_info'>/_diagnostics/round_info</a>")
	}
	fmt.Fprintf(w, "<li><a href='_diagnostics/dkg_process'>/_diagnostics/dkg_process</a></li>")
	fmt.Fprintf(w, "</td>")

	fmt.Fprintf(w, "<td valign='top'>")
	fmt.Fprintf(w, "<li>/_diagnostics/logs [Level <a href='_diagnostics/logs?detail=1'>1</a>, <a href='_diagnostics/logs?detail=2'>2</a>, <a href='_diagnostics/logs?detail=3'>3</a>]</li>")
	fmt.Fprintf(w, "<li>/_diagnostics/n2n_logs [Level <a href='_diagnostics/n2n_logs?detail=1'>1</a>, <a href='_diagnostics/n2n_logs?detail=2'>2</a>, <a href='_diagnostics/n2n_logs?detail=3'>3</a>]</li>")
	fmt.Fprintf(w, "<li>/_diagnostics/mem_logs [Level <a href='_diagnostics/mem_logs?detail=1'>1</a>, <a href='_diagnostics/mem_logs?detail=2'>2</a>, <a href='_diagnostics/mem_logs?detail=3'>3</a>]</li>")
	fmt.Fprintf(w, "<li><a href='debug/pprof/'>/debug/pprof/</a></li>")
	fmt.Fprintf(w, "</td>")
	fmt.Fprintf(w, "</tr>")
	fmt.Fprintf(w, "</table>")

	mb := sc.GetCurrentMagicBlock()
	if selfNodeType == node.NodeTypeMiner {
		fmt.Fprintf(w, "<div><div>Miners (%v) - median network time %.2f - current MB start round: (%v)</div>", mb.Miners.Size(), mb.Miners.GetMedianNetworkTime()/1000000., mb.StartingRound)
	} else {
		fmt.Fprintf(w, "<div><div>Miners (%v)</div> - current MB starting round: (%v)", mb.Miners.Size(), mb.StartingRound)
	}
	sc.printNodePool(w, mb.Miners)
	fmt.Fprintf(w, "</div>")
	fmt.Fprintf(w, "<div><div>Sharders (%v)</div>", mb.Sharders.Size())
	sc.printNodePool(w, mb.Sharders)
	fmt.Fprintf(w, "</div>")
}

func (c *Chain) printNodePool(w http.ResponseWriter, np *node.Pool) {
	r := c.GetRound(c.GetCurrentRound())
	hasRanks := r != nil && r.HasRandomSeed()
	lfb := c.GetLatestFinalizedBlock()
	fmt.Fprintf(w, "<table style='border-collapse: collapse;'>")
	fmt.Fprintf(w, "<tr class='header'><td rowspan='2'>Set Index</td><td rowspan='2'>Node</td><td rowspan='2'>Sent</td><td rowspan='2'>Send Errors</td><td rowspan='2'>Received</td><td rowspan='2'>Last Active</td><td colspan='3' style='text-align:center'>Message Time</td><td rowspan='2'>Description</td><td colspan='4' style='text-align:center'>Remote Data</td></tr>")
	fmt.Fprintf(w, "<tr class='header'><td>Small</td><td>Large</td><td>Large Optimal</td><td>Build Tag</td><td>State Health</td><td title='median network time'>Miners MNT</td><td>Avg Block Size</td></tr>")
	nodes := np.CopyNodes()
	sort.SliceStable(nodes, func(i, j int) bool {
		return nodes[i].SetIndex < nodes[j].SetIndex
	})
	for _, nd := range nodes {
		if nd.GetStatus() == node.NodeStatusInactive {
			fmt.Fprintf(w, "<tr class='inactive'>")
		} else {
			if node.Self.IsEqual(nd) && c.GetCurrentRound() > lfb.Round+10 {
				fmt.Fprintf(w, "<tr class='warning'>")
			} else {
				fmt.Fprintf(w, "<tr>")
			}
		}
		fmt.Fprintf(w, "<td>%d", nd.SetIndex)
		if nd.Type == node.NodeTypeMiner {
			if hasRanks && c.IsRoundGenerator(r, nd) {
				fmt.Fprintf(w, "<sup>%v</sup>", r.GetMinerRank(nd))
			}
		} else if nd.Type == node.NodeTypeSharder {
			if c.IsBlockSharder(lfb, nd) {
				fmt.Fprintf(w, "*")
			}
		}
		fmt.Fprintf(w, "</td>")
		if node.Self.IsEqual(nd) {
			fmt.Fprintf(w, "<td>%v</td>", nd.GetPseudoName())
		} else {
			if len(nd.Path) > 0 {
				fmt.Fprintf(w, "<td><a href='https://%v/%v/_diagnostics'>%v</a></td>", nd.Host, nd.Path, nd.GetPseudoName())
			} else {
				fmt.Fprintf(w, "<td><a href='http://%v:%v/_diagnostics'>%v</a></td>", nd.Host, nd.Port, nd.GetPseudoName())
			}
		}
		fmt.Fprintf(w, "<td class='number'>%d</td>", nd.GetSent())
		fmt.Fprintf(w, "<td class='number'>%d</td>", nd.GetSendErrors())
		fmt.Fprintf(w, "<td class='number'>%d</td>", nd.GetReceived())
		fmt.Fprintf(w, "<td>%v</td>", nd.GetLastActiveTime().Format(common.DateTimeFormat))
		fmt.Fprintf(w, "<td class='number'>%.2f</td>", nd.GetSmallMessageSendTimeSec())
		lmt := nd.GetLargeMessageSendTimeSec()
		fmt.Fprintf(w, "<td class='number'>%.2f</td>", lmt)
		olmt := nd.GetOptimalLargeMessageSendTime()
		if olmt < lmt {
			fmt.Fprintf(w, "<td class='number optimal'>%.2f</td>", olmt)

		} else {
			fmt.Fprintf(w, "<td class='number'>%.2f</td>", olmt)
		}
		fmt.Fprintf(w, "<td><div class='fixed-text' style='width:100px;' title='%s'>%s</div></td>", nd.Description, nd.Description)
		fmt.Fprintf(w, "<td><div class='fixed-text' style='width:100px;' title='%s'>%s</div></td>", nd.Info.BuildTag, nd.Info.BuildTag)
		if nd.Info.StateMissingNodes < 0 {
			fmt.Fprintf(w, "<td>pending</td>")
		} else {
			fmt.Fprintf(w, "<td class='number'>%v</td>", nd.Info.StateMissingNodes)
		}
		fmt.Fprintf(w, "<td class='number'>%v</td>", nd.Info.MinersMedianNetworkTime)
		fmt.Fprintf(w, "<td class='number'>%v</td>", nd.Info.AvgBlockTxns)
		fmt.Fprintf(w, "</tr>")
	}
	fmt.Fprintf(w, "</table>")
}

type dkgInfo struct {
	Phase        *minersc.PhaseNode
	AllMiners    *minersc.MinerNodes
	AllSharders  *minersc.MinerNodes
	DKGMiners    *minersc.DKGMinerNodes
	ShardersKeep *minersc.MinerNodes
	MPKs         *block.Mpks
	GSoS         *block.GroupSharesOrSigns //
	MB           *block.MagicBlock         // prepared magic block (miner SC MB)
	CMB          *block.MagicBlock         // current magic block
}

func boolString(t bool) string {
	if t {
		return "✔"
	}
	return "✗"
}

func (dkgi *dkgInfo) HasMPKs(id string) string {
	if dkgi.DKGMiners == nil || dkgi.DKGMiners.SimpleNodes == nil ||
		dkgi.MPKs == nil || dkgi.MPKs.Mpks == nil {
		return boolString(false)
	}
	if _, ok := dkgi.DKGMiners.SimpleNodes[id]; !ok {
		return boolString(false)
	}
	if _, ok := dkgi.MPKs.Mpks[id]; !ok {
		return boolString(false)
	}
	return boolString(true)
}

func (dkgi *dkgInfo) HasGSoS(id string) string {
	if dkgi.DKGMiners == nil || dkgi.DKGMiners.SimpleNodes == nil ||
		dkgi.GSoS == nil || dkgi.GSoS.Shares == nil {
		return boolString(false)
	}
	if _, ok := dkgi.DKGMiners.SimpleNodes[id]; !ok {
		return boolString(false)
	}
	if _, ok := dkgi.GSoS.Shares[id]; !ok {
		return boolString(false)
	}
	return boolString(true)
}

func (dkgi *dkgInfo) HasWait(id string) string {
	if dkgi.DKGMiners == nil || dkgi.DKGMiners.SimpleNodes == nil ||
		dkgi.DKGMiners.Waited == nil {
		return boolString(false)
	}
	if _, ok := dkgi.DKGMiners.SimpleNodes[id]; !ok {
		return boolString(false)
	}
	return boolString(dkgi.DKGMiners.Waited[id])
}

func (dkgi *dkgInfo) IsFromPrevSet(typ, id string) string {
	if dkgi.CMB == nil {
		return "unknown"
	}
	if typ == "miner" {
		return boolString(dkgi.CMB.Miners.HasNode(id))
	}
	return boolString(dkgi.CMB.Sharders.HasNode(id))
}

func (c *Chain) dkgInfo(cmb *block.MagicBlock) (dkgi *dkgInfo, err error) {

	dkgi = new(dkgInfo)

	dkgi.Phase = new(minersc.PhaseNode)
	dkgi.AllMiners = new(minersc.MinerNodes)
	dkgi.AllSharders = new(minersc.MinerNodes)
	dkgi.DKGMiners = new(minersc.DKGMinerNodes)
	dkgi.ShardersKeep = new(minersc.MinerNodes)
	dkgi.MPKs = new(block.Mpks)
	dkgi.GSoS = new(block.GroupSharesOrSigns)
	dkgi.MB = new(block.MagicBlock)
	dkgi.CMB = cmb

	var (
		lfb = c.GetLatestFinalizedBlock()
	)

	type keySeri struct {
		name string               // for errors
		key  string               // key
		inst util.MPTSerializable // instance
	}

	for _, ks := range []keySeri{
		{"phase", minersc.PhaseKey, dkgi.Phase},
		{"all_miners", minersc.AllMinersKey, dkgi.AllMiners},
		{"all_shardres", minersc.AllShardersKey, dkgi.AllSharders},
		{"dkg_miners", minersc.DKGMinersKey, dkgi.DKGMiners},
		{"sharder_keep", minersc.ShardersKeepKey, dkgi.ShardersKeep},
		{"mpks", minersc.MinersMPKKey, dkgi.MPKs},
		{"gsos", minersc.GroupShareOrSignsKey, dkgi.GSoS},
		{"MB", minersc.MagicBlockKey, dkgi.MB},
	} {
		err = c.GetBlockStateNode(lfb, ks.key, ks.inst)
		if err != nil {
			if err != util.ErrValueNotPresent {
				return nil, fmt.Errorf("can't get %s node: %v", ks.name, err)
			}

			err = nil // reset the error and leave the value blank
			continue
		}
	}

	return
}

func DiagnosticsDKGHandler(w http.ResponseWriter, r *http.Request) {
	c := GetServerChain()
	if !c.ChainConfig.IsViewChangeEnabled() {
		w.Header().Set("Content-Type", "text/html;charset=UTF-8")
		ss := []byte(`<doctype html><html><head>
<title>DKG process informations</title></head><body>
<h1>DKG process disabled</h1></body></html>`)

		if _, err := w.Write(ss); err != nil {
			logging.Logger.Error("diagnostics DKG handler - http write failed", zap.Error(err))
			return
		}
	}

	var (
		cmb       = c.GetCurrentMagicBlock()
		dkgi, err = c.dkgInfo(cmb)
	)

	if err != nil {
		http.Error(w, "error getting DKG info: "+err.Error(), 500)
		return
	}

	const templ = `
<doctype html>
<html>
<head>
  <title>DKG process informations</title>
    <style>
      .number {
      	text-align: right; }
      .fixed-text {
      	overflow: hidden;
      	white-space: nowrap;
      	word-break: break-all;
      	word-wrap: break-word;
      	text-overflow: ellipsis; }
      .menu li {
      	list-style-type: none; }
      table, td, th {
      	border: 1px solid black;
      	border-collapse: collapse;
        padding: .2em; }
      tr.header {
      	background-color: #E0E0E0; }
      .inactive {
      	background-color: #F44336; }
      .warning {
      	background-color: #FFEB3B; }
      .optimal {
      	color: #1B5E20; }
      .slow {
      	font-style: italic; }
      .bold {
      	font-weight:bold; }
    </style>
</head>
<body>
  <h1>DKG process information</h1>

  <p>
    <h3>Phase</h3>
    <table>
    <tr>
      <th>phase</th>
      <th>start round</th>
      <th>current round</th>
      <th>restarts</th>
    </tr>
    <tr>
      <td>{{ .Phase.Phase }}</td>
      <td>{{ .Phase.StartRound }}</td>
      <td>{{ .Phase.CurrentRound }}</td>
      <td>{{ .Phase.Restarts }}</td>
    </tr>
    </table>
  </p>

  <p>
    <h3>All registered miners</h3>
    {{ if .AllMiners.Nodes }}
      <table>
      <tr>
        <th>ID</th>
        <th>Host</th>
        <th>Total stake</th>
      </tr>
      {{ range $n := .AllMiners.Nodes }}
        <tr>
          <td>{{ trim $n.ID }}</td>
          <td>{{ $n.N2NHost }}</td>
          <td>{{ $n.TotalStaked }}</td>
        </tr>
      {{ end }}
      </table>
    {{ else }}
      no miners registered yet
    {{ end }}
  </p>

  <p>
    <h3>All registered sharders</h3>
    {{ if .AllSharders.Nodes }}
      <table>
      <tr>
        <th>ID</th>
        <th>Host</th>
        <th>Total stake</th>
      </tr>
      {{ range $n := .AllSharders.Nodes }}
        <tr>
          <td>{{ trim $n.ID }}</td>
          <td>{{ $n.N2NHost }}</td>
          <td>{{ $n.TotalStaked }}</td>
        </tr>
      {{ end }}
      </table>
    {{ else }}
      no sharders registered yet
    {{ end }}
  </p>

  <p>
    <h3>Sharders keep list</h3>
    {{ if .ShardersKeep.Nodes }}
      {{ $dot := . }}
      <table>
      <tr>
        <th>ID</th>
        <th>Host</th>
        <th>Total stake</th>
        <th>Is from previous set</th>
      </tr>
      {{ range $n := .ShardersKeep.Nodes }}
        <tr>
          <td>{{ trim $n.ID }}</td>
          <td>{{ $n.N2NHost }}</td>
          <td>{{ $n.TotalStaked }}</td>
          <td>{{ $dot.IsFromPrevSet "sharder" $n.ID }}</td>
        </tr>
      {{ end }}
      </table>
    {{ else }}
      empty list for now
    {{ end }}
  </p>

  <p>
    <h3>DKG miners</h3>
    <table>
    <tr>
      <th>T</th>
      <th>K</th>
      <th>N</th>
      <th>start round</th>
    </tr>
    <tr>
      <td>{{ .DKGMiners.T }}</td>
      <td>{{ .DKGMiners.K }}</td>
      <td>{{ .DKGMiners.N }}</td>
      <td>{{ .DKGMiners.StartRound }}</td>
     </tr>
    </table>
    {{ if .DKGMiners.SimpleNodes }}
      {{ $dot := . }}
      <table>
      <tr>
        <th>ID</th>
        <th>Host</th>
        <th>Total Staked</th>
        <th>MPKs</th>
        <th>GSoS</th>
        <th>Wait</th>
        <th>Is from previous set</th>
      </tr>
      {{ range $id, $val := .DKGMiners.SimpleNodes }}
        <tr>
          <td>{{ trim $id }}</td>
          <td>{{ $val.N2NHost }}</td>
          <td>{{ $val.TotalStaked }}</td>
          <td>{{ $dot.HasMPKs $id }}</td>
          <td>{{ $dot.HasGSoS $id }}</td>
          <td>{{ $dot.HasWait $id }}</td>
          <td>{{ $dot.IsFromPrevSet "miner" $id }}</td>
        </tr>
      {{ end }}
      </table>
    {{ else }}
      empty DKG miners list
    {{ end }}
  </p>

</body>
</html>
`

	var pt = template.New("root").Funcs(map[string]interface{}{
		"trim": trim,
		"typ": func(val interface{}) string {
			return fmt.Sprintf("%T", val)
		},
	})

	if pt, err = pt.Parse(templ); err != nil {
		http.Error(w, "parsing template error: "+err.Error(), 500)
		return
	}

	w.Header().Set("Content-Type", "text/html;charset=UTF-8")
	if err = pt.Execute(w, dkgi); err != nil {
		http.Error(w, "executing template error: "+err.Error(), 500)
		return
	}
}

/*InfoHandler - handler to get the information of the chain */
func InfoHandler(ctx context.Context, r *http.Request) (interface{}, error) {
	idx := 0
	chainInfo := chainMetrics.GetAll()
	for ; idx < len(chainInfo); idx++ {
		if chainInfo[idx].GetKey() == 0 {
			break
		}
	}
	info := make(map[string]interface{})
	info["chain_info"] = chainInfo[:idx]

	roundInfo := roundMetrics.GetAll()
	for idx = 0; idx < len(roundInfo); idx++ {
		if roundInfo[idx].GetKey() == 0 {
			break
		}
	}
	info["round_info"] = roundInfo[:idx]
	return info, nil
}

/*InfoWriter - a handler to get the information of the chain */
func InfoWriter(w http.ResponseWriter, r *http.Request) {
	PrintCSS(w)
	showTs := r.FormValue("ts") != ""
	fmt.Fprintf(w, "<style>\n")
	fmt.Fprintf(w, "tr:nth-child(10n + 3) { background-color: #abb2b9; }\n")
	fmt.Fprintf(w, "</style>")
	fmt.Fprintf(w, "<div>%v - %v</div>", node.Self.Underlying().GetPseudoName(),
		node.Self.Underlying().Description)
	fmt.Fprintf(w, "<table style='border-collapse: collapse;'>")
	fmt.Fprintf(w, "<tr>")
	if showTs {
		fmt.Fprintf(w, "<td>Time</td>")
	}
	fmt.Fprintf(w, "<th>Round</th>")
	fmt.Fprintf(w, "<th>Chain Weight</th><th>Block Hash</th><th>Client State Hash</th><th>Blocks Count</th></tr>")
	chainInfo := chainMetrics.GetAll()
	for idx := 0; idx < len(chainInfo); idx++ {
		cf := chainInfo[idx].(*Info)
		if cf.FinalizedRound == 0 {
			break
		}
		fmt.Fprintf(w, "<tr>")
		if showTs {
			fmt.Fprintf(w, "<td class='number'>%v</td>", metric.FormattedTime(cf))
		}
		fmt.Fprintf(w, "<td class='number'>%11d</td>", cf.GetKey())
		fmt.Fprintf(w, "<td>%s</td>", cf.BlockHash)
		fmt.Fprintf(w, "<td>%v</td>", util.ToHex(cf.ClientStateHash))
		fmt.Fprintf(w, "<td class='number'>%11d</td>", cf.FinalizedCount)
		fmt.Fprintf(w, "</tr>")
	}
	fmt.Fprintf(w, "</table>")
	fmt.Fprintf(w, "<br/>")
	fmt.Fprintf(w, "<table style='border-collapse: collapse;'>")
	fmt.Fprintf(w, "<tr>")
	if showTs {
		fmt.Fprintf(w, "<th>Time</th>")
	}
	fmt.Fprintf(w, "<th>Round</th>")
	fmt.Fprintf(w, "<th>Notarized Blocks</th><th>Multi Block Rounds</th><th>Zero Block Rounds</th><th>Missed Blocks</th><th>Rollbacks</th><th>Max Rollback Length</th></tr>")
	roundInfo := roundMetrics.GetAll()
	for idx := 0; idx < len(roundInfo); idx++ {
		rf := roundInfo[idx].(*round.Info)
		if rf.Number == 0 {
			break
		}
		fmt.Fprintf(w, "<tr>")
		if showTs {
			fmt.Fprintf(w, "<td class='number'>%v</td>", metric.FormattedTime(rf))
		}
		fmt.Fprintf(w, "<td class='number'>%d</td>", rf.GetKey())
		fmt.Fprintf(w, "<td class='number'>%d</td>", rf.NotarizedBlocksCount)
		fmt.Fprintf(w, "<td class='number'>%d</td>", rf.MultiNotarizedBlocksCount)
		fmt.Fprintf(w, "<td class='number'>%6d</td>", rf.ZeroNotarizedBlocksCount)
		fmt.Fprintf(w, "<td class='number'>%6d</td>", rf.MissedBlocks)
		fmt.Fprintf(w, "<td class='number'>%6d</td>", rf.RollbackCount)
		fmt.Fprintf(w, "<td class='number'>%6d</td>", rf.LongestRollbackLength)
		fmt.Fprintf(w, "</tr>")
	}
	fmt.Fprintf(w, "</table>")
}

//N2NStatsWriter - writes the n2n stats of all the nodes
func (c *Chain) N2NStatsWriter(w http.ResponseWriter, r *http.Request) {
	PrintCSS(w)
	fmt.Fprintf(w, "<div>%v - %v</div>", node.Self.Underlying().GetPseudoName(),
		node.Self.Underlying().Description)
	c.healthSummary(w, r)
	mb := c.GetCurrentMagicBlock()
	fmt.Fprintf(w, "<table style='border-collapse: collapse;'>")
	fmt.Fprintf(w, "<tr><td rowspan='2'>URI</td><td rowspan='2'>Count</td><td colspan='3'>Time</td><td colspan='3'>Size</td></tr>")
	fmt.Fprintf(w, "<tr><td>Min</td><td>Average</td><td>Max</td><td>Min</td><td>Average</td><td>Max</td></tr>")
	fmt.Fprintf(w, "<tr><td colspan='8'>Miners (%v/%v) - median network time = %.2f", mb.Miners.GetActiveCount(), mb.Miners.Size(), mb.Miners.GetMedianNetworkTime()/1000000)
	for _, nd := range mb.Miners.CopyNodes() {
		if node.Self.IsEqual(nd) {
			continue
		}
		lmt := nd.GetLargeMessageSendTimeSec()
		olmt := nd.GetOptimalLargeMessageSendTime()
		cls := ""
		if !nd.IsActive() {
			cls = "inactive"
		}
		if olmt < lmt {
			cls = cls + " optimal"
		}
		if olmt >= mb.Miners.GetMedianNetworkTime() {
			cls = cls + " slow"
		}
		fmt.Fprintf(w, "<tr class='%s'><td colspan='8'><b>%s</b> (%.2f/%.2f) - %s</td></tr>", cls, nd.GetPseudoName(), olmt, lmt, nd.Description)
		nd.PrintSendStats(w)
	}

	fmt.Fprintf(w, "<tr><td colspan='8'>Sharders (%v/%v) - median network time = %.2f", mb.Sharders.GetActiveCount(), mb.Sharders.Size(), mb.Sharders.GetMedianNetworkTime()/1000000)
	for _, nd := range mb.Sharders.CopyNodes() {
		if node.Self.IsEqual(nd) {
			continue
		}
		lmt := nd.GetLargeMessageSendTimeSec()
		olmt := nd.GetOptimalLargeMessageSendTime()
		cls := ""
		if !nd.IsActive() {
			cls = "inactive"

		}
		if olmt < lmt {
			cls = cls + " optimal"
		}
		if olmt >= mb.Sharders.GetMedianNetworkTime() {
			cls = cls + " slow"
		}
		fmt.Fprintf(w, "<tr class='%s'><td colspan='8'><b>%s</b> (%.2f/%.2f) - %s </td></tr>", cls, nd.GetPseudoName(), olmt, lmt, nd.Description)
		nd.PrintSendStats(w)
	}
	fmt.Fprintf(w, "</table>")
}

/*PutTransaction - for validation of transactions using chain level parameters */
func PutTransaction(c Chainer) datastore.JSONEntityReqResponderF {
	return func(ctx context.Context, entity datastore.Entity) (interface{}, error) {
		txn, ok := entity.(*transaction.Transaction)
		if !ok {
			return nil, fmt.Errorf("put_transaction: invalid request %T", entity)
		}

		if c.GetChainConfig().TxnMaxPayload() > 0 {
			if len(txn.TransactionData) > c.GetChainConfig().TxnMaxPayload() {
				s := fmt.Sprintf("transaction payload exceeds the max payload (%d)", c.GetChainConfig().TxnMaxPayload())
				return nil, common.NewError("txn_exceed_max_payload", s)
			}
		}

		// Calculate and update fee
		if err := txn.ValidateFee(c.GetChainConfig().TxnExempt(), c.GetChainConfig().MinTxnFee()); err != nil {
			return nil, err
		}
		if err := txn.ValidateNonce(); err != nil {
			return nil, err
		}

		// save validated transactions to cache for miners only
		if node.Self.Underlying().Type == node.NodeTypeMiner {
			return transaction.PutTransaction(ctx, txn)
		}

<<<<<<< HEAD
		return transaction.PutTransaction(ctx, txn)
	}
=======
	return transaction.PutTransaction(ctx, txn)
>>>>>>> ce69b9be
}

//RoundInfoHandler collects and writes information about current round
func RoundInfoHandler(c Chainer) common.ReqRespHandlerf {
	return func(w http.ResponseWriter, r *http.Request) {
		defer func() {
			if recover() != nil {
				http.Error(w, fmt.Sprintf("<pre>%s</pre>", string(debug.Stack())), http.StatusInternalServerError)
			}
		}()

		roundParamQuery := ""

		rn := c.GetCurrentRound()
		roundParam := r.URL.Query().Get("round")
		if roundParam != "" {
			roundParamQuery = "?" + r.URL.RawQuery
			_rn, err := strconv.ParseInt(roundParam, 10, 64)
			if err != nil {
				http.Redirect(w, r, r.URL.Path, http.StatusTemporaryRedirect)
				return
			}
			rn = _rn
		}

		rnd := c.GetRound(rn)
		if rn == 0 || rnd == nil {
			http.Error(w, fmt.Sprintf("Round not found: round=%d", rn), http.StatusNotFound)
			return
		}

		PrintCSS(w)
		fmt.Fprintf(w, "<h3>Round: %v</h3>", rn)
		fmt.Fprintf(w, "<div>&nbsp;</div>")
		if node.Self.Underlying().Type != node.NodeTypeMiner {
			//ToDo: Add Sharder related round info
			return
		}

		mb := c.GetMagicBlock(rn)
		if mb == nil {
			lfmb := c.GetLatestFinalizedMagicBlockRound(rn)
			if lfmb != nil {
				mb = lfmb.MagicBlock
			}
		}
		if mb == nil {
			fmt.Fprintf(w, "<h3>MagicBlock not found for round %d</h3>", rn)
			return
		}

		rrs := int64(0)
		if rnd.HasRandomSeed() {
			rrs = rnd.GetRandomSeed()
		}
		thresholdByCount := config.GetThresholdCount()
		consensus := int(math.Ceil((float64(thresholdByCount) / 100) * float64(mb.Miners.Size())))

		fmt.Fprintf(w, "<table>")
		fmt.Fprintf(w, "<tr><td class='active'>Consensus</td><td class='number'>%d</td>", consensus)
		fmt.Fprintf(w, "<tr><td class='active'>Random Seed</td><td class='number'>%d</td>", rrs)
		fmt.Fprintf(w, "</table>")

		roundHasRanks := rnd != nil && rnd.HasRandomSeed()

		getNodeLink := func(n *node.Node) string {
			if node.Self.IsEqual(n) {
				return fmt.Sprintf("%v", n.GetPseudoName())
			}
			if len(n.Path) > 0 {
				return fmt.Sprintf("<a href='https://%v/%v/_diagnostics/round_info%s'>%v</a>", n.Host, n.Path, roundParamQuery, n.GetPseudoName())
			}
			return fmt.Sprintf("<a href='http://%v:%v/_diagnostics/round_info%s'>%v</a>", n.Host, n.Port, roundParamQuery, n.GetPseudoName())
		}

		// Verification and Notarization
		blocksMap := make(map[string]*block.Block)
		for _, b := range rnd.GetProposedBlocks() {
			blocksMap[b.Hash] = b
		}
		for _, b := range rnd.GetNotarizedBlocks() {
			blocksMap[b.Hash] = b
		}

		blocks := make([]*block.Block, 0, len(blocksMap))
		for _, b := range blocksMap {
			blocks = append(blocks, b)
		}

		if roundHasRanks {
			sort.SliceStable(blocks, func(i, j int) bool {
				b1, b2 := blocks[i], blocks[j]
				rank1, rank2 := math.MaxInt64, math.MaxInt64
				if m1 := mb.Miners.GetNode(b1.MinerID); m1 != nil {
					rank1 = rnd.GetMinerRank(m1)
				}
				if m2 := mb.Miners.GetNode(b2.MinerID); m2 != nil {
					rank2 = rnd.GetMinerRank(m2)
				}
				if rank1 == rank2 {
					return b1.RoundTimeoutCount > b2.RoundTimeoutCount ||
						b1.CreationDate > b2.CreationDate
				}
				return rank1 < rank2
			})
		}

		fmt.Fprintf(w, "<h3>Block Verification and Notarization</h3>")

		fmt.Fprintf(w, "<table style='border-collapse: collapse;'>")

		fmt.Fprintf(w, "<tr class='header'>")
		fmt.Fprintf(w, "<th>SetIndex</th> <th>Generator</th> <th>RRS</th> <th>RTC</th> <th>Block</th> <th>Generated At (UTC)</th> <th>Verification</th> <th>Notarization</th>")
		fmt.Fprintf(w, "</tr>")

		for _, b := range blocks {
			fmt.Fprintf(w, "<tr><td>")

			n := mb.Miners.GetNode(b.MinerID)
			if n != nil {
				fmt.Fprintf(w, "%d", n.SetIndex)                   // SetIndex
				fmt.Fprintf(w, "</td><td>%s</td>", getNodeLink(n)) // Generator
			} else {
				fmt.Fprintf(w, "-")               // SetIndex
				fmt.Fprintf(w, "</td><td>-</td>") // Generator
			}

			fmt.Fprintf(w, "<td>%d (%s)</td>", b.RoundRandomSeed, boolString(b.RoundRandomSeed == rnd.GetRandomSeed())) // RRS
			fmt.Fprintf(w, "<td>%d</td>", b.RoundTimeoutCount)                                                          // RTC
			fmt.Fprintf(w, "<td title='%s'>%.8s</td>", b.Hash, b.Hash)                                                  // Block ID
			fmt.Fprintf(w, "<td>%s</td>", common.ToTime(b.CreationDate).UTC().Format("2006-01-02T15:04:05"))            // Block Creation Date

			tickets := b.GetVerificationTickets()

			fmt.Fprintf(w, "<td style='padding: 0px;'>")
			fmt.Fprintf(w, "<div style='display:flex;flex-direction:row;'>")
			fmt.Fprintf(w, "  <div style='flex:1;display:flex;flex-direction:column;padding:5px;min-width:60px;'>")
			fmt.Fprintf(w, "    <div style='flex:1;'></div><div>%d (%s)</div><div style='flex:1;'></div>", len(tickets), boolString(len(tickets) >= consensus))
			fmt.Fprintf(w, "  </div>")
			if len(tickets) > 0 {
				verifiers := make([]*node.Node, 0, len(tickets))
				for _, ticket := range tickets {
					verifiers = append(verifiers, mb.Miners.GetNode(ticket.VerifierID))
				}
				sortByVerifierSetIndex := func(i, j int) bool {
					v1, v2 := verifiers[i], verifiers[j]
					if v1 != nil && v2 != nil {
						return v1.SetIndex < v2.SetIndex
					}
					return v1 != nil || v2 == nil
				}
				sort.SliceStable(tickets, sortByVerifierSetIndex)
				sort.SliceStable(verifiers, sortByVerifierSetIndex)

				fmt.Fprintf(w, "<div style='display:flex;flex-direction:column;padding:5px;border-left:1px solid black;'>")
				for i, ticket := range tickets {
					if i%4 == 0 {
						if i > 0 {
							fmt.Fprintf(w, "</div>")
						}
						fmt.Fprintf(w, "<div style='display:flex;flex-direction:row;'>")
					}
					if n := verifiers[i]; n != nil {
						fmt.Fprintf(w, "<div title='%s'>%s</div>,", ticket.VerifierID, getNodeLink(n))
						continue
					}
					fmt.Fprintf(w, "<div title='%s'>%.8s</div>,", ticket.VerifierID, ticket.VerifierID)
					if i == len(tickets)-1 {
						fmt.Fprintf(w, "</div>")
					}
				}
				fmt.Fprintf(w, "</div>")
			}
			fmt.Fprintf(w, "</div></td>")

			fmt.Fprintf(w, "<td>")
			fmt.Fprintf(w, "-")
			fmt.Fprintf(w, "</td></tr>")
		}
		fmt.Fprintf(w, "</table>")

		if !roundHasRanks {
			return
		}
		// VRFS
		vrfSharesMap := rnd.GetVRFShares()
		vrfShares := make([]*round.VRFShare, 0, len(vrfSharesMap))
		for _, share := range vrfSharesMap {
			vrfShares = append(vrfShares, share)
		}
		sort.SliceStable(vrfShares, func(i, j int) bool {
			return vrfShares[i].GetParty().SetIndex < vrfShares[j].GetParty().SetIndex
		})
		fmt.Fprintf(w, "<h3>VRF Shares</h3>")
		fmt.Fprintf(w, "<table>")
		fmt.Fprintf(w, "<tr class='header'><th>Set Index</th><th>Node</th><th>VRFS (%d/%d)</th></tr>", len(vrfShares), mb.Miners.Size())
		for _, share := range vrfShares {
			fmt.Fprintf(w, "<tr><td>")
			n := share.GetParty()
			if n != nil {
				fmt.Fprintf(w, "%d", n.SetIndex)
				if c.IsRoundGenerator(rnd, n) {
					fmt.Fprintf(w, "<sup>%d</sup>", rnd.GetMinerRank(n))
				}
				fmt.Fprintf(w, "</td><td>%s</td>", getNodeLink(n))

			} else {
				fmt.Fprintf(w, "-</td><td>-</td>")
			}
			fmt.Fprintf(w, "<td>%v</td></tr>", share.Share)
		}
		fmt.Fprintf(w, "</table>")
	}
}

/*MinerStatsHandler - handler for the miner stats */
func (c *Chain) MinerStatsHandler(w http.ResponseWriter, r *http.Request) {
	defer func() {
		if recover() != nil {
			http.Error(w, fmt.Sprintf("<pre>%s</pre>", string(debug.Stack())), http.StatusInternalServerError)
		}
	}()
	mb := c.GetCurrentMagicBlock()
	numGenerators := c.GetGeneratorsNumOfMagicBlock(mb)
	PrintCSS(w)
	fmt.Fprintf(w, "<div>%v - %v</div>", node.Self.Underlying().GetPseudoName(),
		node.Self.Underlying().Description)
	c.healthSummary(w, r)
	fmt.Fprintf(w, "<table>")
	fmt.Fprintf(w, "<tr><td colspan='3' style='text-align:center'>")
	c.notarizedBlockCountsStats(w, numGenerators)
	fmt.Fprintf(w, "</td></tr>")
	fmt.Fprintf(w, "<tr><th>Generation Counts</th><th>Verification Counts</th><th>Finalization Counts</th></tr>")
	fmt.Fprintf(w, "<tr><td>")
	c.generationCountStats(w)
	fmt.Fprintf(w, "</td><td>")
	c.verificationCountStats(w, numGenerators)
	fmt.Fprintf(w, "</td><td>")
	c.finalizationCountStats(w)
	fmt.Fprintf(w, "</td></tr>")
	fmt.Fprintf(w, "</table>")
	if node.Self.Underlying().Type == node.NodeTypeMiner {
		fmt.Fprintf(w, "<br>")
		fmt.Fprintf(w, "<table>")
		fmt.Fprintf(w, "<tr><td>Miner</td><td>Verification Failures</td></tr>")
		for _, nd := range mb.Miners.CopyNodes() {
			ms := nd.ProtocolStats.(*MinerStats)
			fmt.Fprintf(w, "<tr><td>%v</td><td class='number'>%v</td></tr>", nd.GetPseudoName(), ms.VerificationFailures)
		}
		fmt.Fprintf(w, "</table>")
	}
}

func (c *Chain) generationCountStats(w http.ResponseWriter) {
	mb := c.GetCurrentMagicBlock()
	generatorsNum := c.GetGeneratorsNumOfMagicBlock(mb)
	fmt.Fprintf(w, "<table>")
	fmt.Fprintf(w, "<tr><td>Miner</td>")
	for i := 0; i < generatorsNum; i++ {
		fmt.Fprintf(w, "<td>Rank %d</td>", i)
	}
	fmt.Fprintf(w, "<td>Total</td></tr>")
	totals := make([]int64, generatorsNum)
	for _, nd := range mb.Miners.CopyNodes() {
		fmt.Fprintf(w, "<tr><td>%v</td>", nd.GetPseudoName())
		ms := nd.ProtocolStats.(*MinerStats)
		var total int64
		for i := 0; i < generatorsNum; i++ {
			fmt.Fprintf(w, "<td class='number'>%v</td>", ms.GenerationCountByRank[i])
			totals[i] += ms.GenerationCountByRank[i]
			total += ms.GenerationCountByRank[i]
		}
		fmt.Fprintf(w, "<td class='number'>%v</td></tr>", total)
	}
	fmt.Fprintf(w, "<tr><td>Totals</td>")
	var total int64
	for i := 0; i < generatorsNum; i++ {
		fmt.Fprintf(w, "<td class='number'>%v</td>", totals[i])
		total += totals[i]
	}
	fmt.Fprintf(w, "<td class='number'>%v</td></tr>", total)
	fmt.Fprintf(w, "</table>")
}

func (c *Chain) verificationCountStats(w http.ResponseWriter, numGenerators int) {
	mb := c.GetCurrentMagicBlock()
	fmt.Fprintf(w, "<table>")
	fmt.Fprintf(w, "<tr><td>Miner</td>")
	for i := 0; i < numGenerators; i++ {
		fmt.Fprintf(w, "<td>Rank %d</td>", i)
	}
	fmt.Fprintf(w, "<td>Total</td></tr>")
	totals := make([]int64, numGenerators)
	for _, nd := range mb.Miners.CopyNodes() {
		fmt.Fprintf(w, "<tr><td>%v</td>", nd.GetPseudoName())
		ms := nd.ProtocolStats.(*MinerStats)
		var total int64
		for i := 0; i < numGenerators; i++ {
			fmt.Fprintf(w, "<td class='number'>%v</td>", ms.VerificationTicketsByRank[i])
			totals[i] += ms.VerificationTicketsByRank[i]
			total += ms.VerificationTicketsByRank[i]
		}
		fmt.Fprintf(w, "<td class='number'>%v</td></tr>", total)
	}
	fmt.Fprintf(w, "<tr><td>Totals</td>")
	var total int64
	for i := 0; i < numGenerators; i++ {
		fmt.Fprintf(w, "<td class='number'>%v</td>", totals[i])
		total += totals[i]
	}
	fmt.Fprintf(w, "<td class='number'>%v</td></tr>", total)
	fmt.Fprintf(w, "</table>")
}

func (c *Chain) finalizationCountStats(w http.ResponseWriter) {
	mb := c.GetCurrentMagicBlock()
	numGenerators := c.GetGeneratorsNumOfMagicBlock(mb)
	fmt.Fprintf(w, "<table>")
	fmt.Fprintf(w, "<tr><td>Miner</td>")
	for i := 0; i < numGenerators; i++ {
		fmt.Fprintf(w, "<td>Rank %d</td>", i)
	}
	fmt.Fprintf(w, "<td>Total</td></tr>")
	totals := make([]int64, numGenerators)
	for _, nd := range mb.Miners.CopyNodes() {
		fmt.Fprintf(w, "<tr><td>%v</td>", nd.GetPseudoName())
		ms := nd.ProtocolStats.(*MinerStats)
		var total int64
		for i := 0; i < numGenerators; i++ {
			fmt.Fprintf(w, "<td class='number'>%v</td>", ms.FinalizationCountByRank[i])
			totals[i] += ms.FinalizationCountByRank[i]
			total += ms.FinalizationCountByRank[i]
		}
		fmt.Fprintf(w, "<td class='number'>%v</td></tr>", total)
	}
	fmt.Fprintf(w, "<tr><td>Totals</td>")
	var total int64
	for i := 0; i < numGenerators; i++ {
		fmt.Fprintf(w, "<td class='number'>%v</td>", totals[i])
		total += totals[i]
	}
	fmt.Fprintf(w, "<td class='number'>%v</td></tr>", total)
	fmt.Fprintf(w, "</table>")
}

func (c *Chain) notarizedBlockCountsStats(w http.ResponseWriter, numGenerators int) {
	fmt.Fprintf(w, "<table style='width:100%%;'>")
	fmt.Fprintf(w, "<tr><td colspan='%v'>Rounds with notarized blocks (0 to %v)</td></tr>", numGenerators+2, numGenerators)
	fmt.Fprintf(w, "<tr><td>Notarized Blocks</td>")
	for i := 0; i <= numGenerators; i++ {
		fmt.Fprintf(w, "<td class='number'>%v</td>", i)
	}
	fmt.Fprintf(w, "</tr><tr><td>Rounds</td>")
	for _, v := range c.NotarizedBlocksCounts {
		fmt.Fprintf(w, "<td class='number'>%v</td>", v)
	}
	fmt.Fprintf(w, "</tr>")
	fmt.Fprintf(w, "</table>")
}

//PrintCSS - print the common css elements
func PrintCSS(w http.ResponseWriter) {
	fmt.Fprintf(w, "<style>\n")
	fmt.Fprintf(w, ".number { text-align: right; }\n")
	fmt.Fprintf(w, ".fixed-text { overflow:hidden;white-space: nowrap;word-break: break-all;word-wrap: break-word; text-overflow: ellipsis; }\n")
	fmt.Fprintf(w, ".menu li { list-style-type: none; }\n")
	fmt.Fprintf(w, "table, td, th { border: 1px solid black;  border-collapse: collapse;}\n")
	fmt.Fprintf(w, ".tname { width: 70%%}\n")
	fmt.Fprintf(w, "tr.header { background-color: #E0E0E0;  }\n")
	fmt.Fprintf(w, ".inactive { background-color: #F44336; }\n")
	fmt.Fprintf(w, ".warning { background-color: #FFEB3B; }\n")
	fmt.Fprintf(w, ".optimal { color: #1B5E20; }\n")
	fmt.Fprintf(w, ".slow { font-style: italic; }\n")
	fmt.Fprintf(w, ".bold {font-weight:bold;}")
	fmt.Fprintf(w, "tr.green td {background-color:light-green;}")
	fmt.Fprintf(w, "tr.grey td {background-color:light-grey;}")
	fmt.Fprintf(w, "</style>")
}

//StateDumpHandler - a handler to dump the state
func StateDumpHandler(w http.ResponseWriter, r *http.Request) {
	c := GetServerChain()
	lfb := c.GetLatestFinalizedBlock()
	contract := r.FormValue("smart_contract")
	mpt := lfb.ClientState
	if mpt == nil {
		errMsg := struct {
			Err string `json:"error"`
		}{
			Err: fmt.Sprintf("last finalized block with nil state, round: %d", lfb.Round),
		}

		out, err := json.MarshalIndent(errMsg, "", "    ")
		if err != nil {
			logging.Logger.Error("Dump state failed", zap.Error(err))
			return
		}
		fmt.Fprint(w, string(out))
		return
	}

	if contract == "" {
		contract = "global"
	}

	mptRootHash := util.ToHex(mpt.GetRoot())
	fileName := fmt.Sprintf("mpt_%v_%v_%v.txt", contract, lfb.Round, mptRootHash)
	file, err := ioutil.TempFile("", fileName)
	if err != nil {
		return
	}
	go func() {
		writer := bufio.NewWriter(file)
		defer func() {
			writer.Flush()
			file.Close()
		}()
		fmt.Fprintf(writer, "round: %v\n", lfb.Round)
		fmt.Fprintf(writer, "global state hash: %v\n", util.ToHex(lfb.ClientStateHash))
		fmt.Fprintf(writer, "mpt state hash: %v\n", mptRootHash)
		writer.Flush()
		fmt.Fprintf(writer, "BEGIN {\n")
		mpt.PrettyPrint(writer)
		fmt.Fprintf(writer, "END }\n")
	}()
	fmt.Fprintf(w, "Writing to file : %v\n", file.Name())
}<|MERGE_RESOLUTION|>--- conflicted
+++ resolved
@@ -1316,17 +1316,8 @@
 			return nil, err
 		}
 
-		// save validated transactions to cache for miners only
-		if node.Self.Underlying().Type == node.NodeTypeMiner {
-			return transaction.PutTransaction(ctx, txn)
-		}
-
-<<<<<<< HEAD
 		return transaction.PutTransaction(ctx, txn)
 	}
-=======
-	return transaction.PutTransaction(ctx, txn)
->>>>>>> ce69b9be
 }
 
 //RoundInfoHandler collects and writes information about current round

package chain

import (
	"bufio"
	"context"
	"encoding/json"
	"fmt"
	"html/template"
	"io/ioutil"
	"math"
	"net/http"
	"runtime"
	"runtime/debug"
	"sort"
	"strconv"
	"strings"
	"time"

	"0chain.net/chaincore/block"
	"0chain.net/chaincore/config"
	"0chain.net/chaincore/node"
	"0chain.net/chaincore/round"
	"0chain.net/chaincore/transaction"
	"0chain.net/core/metric"
	"go.uber.org/zap"

	"0chain.net/core/build"
	"0chain.net/core/common"
	"0chain.net/core/datastore"
	"0chain.net/core/memorystore"
	"0chain.net/core/util"

	"0chain.net/core/logging"

	"0chain.net/smartcontract/minersc"
)

const (
	getBlockV1Pattern = "/v1/block/get"
)

func handlersMap(c Chainer) map[string]func(http.ResponseWriter, *http.Request) {
	transactionEntityMetadata := datastore.GetEntityMetadata("txn")
	m := map[string]func(http.ResponseWriter, *http.Request){
		"/v1/chain/get": common.Recover(
			common.ToJSONResponse(
				memorystore.WithConnectionHandler(
					GetChainHandler,
				),
			),
		),
		"/v1/chain/put": common.Recover(
			datastore.ToJSONEntityReqResponse(
				memorystore.WithConnectionEntityJSONHandler(PutChainHandler, chainEntityMetadata),
				chainEntityMetadata,
			),
		),
		"/v1/block/get/latest_finalized": common.UserRateLimit(
			common.ToJSONResponse(
				LatestFinalizedBlockHandler,
			),
		),
		"/v1/block/get/latest_finalized_magic_block_summary": common.UserRateLimit(
			common.ToJSONResponse(
				LatestFinalizedMagicBlockSummaryHandler,
			),
		),
		"/v1/block/get/latest_finalized_magic_block": common.UserRateLimit(
			common.ToJSONResponse(
				LatestFinalizedMagicBlockHandler(c),
			),
		),
		"/v1/block/get/recent_finalized": common.UserRateLimit(
			common.ToJSONResponse(
				RecentFinalizedBlockHandler,
			),
		),
		"/v1/block/get/fee_stats": common.UserRateLimit(
			common.ToJSONResponse(
				LatestBlockFeeStatsHandler,
			),
		),
		"/": common.UserRateLimit(
			HomePageAndNotFoundHandler,
		),
		"/_diagnostics": common.UserRateLimit(
			DiagnosticsHomepageHandler,
		),
		"/_diagnostics/current_mb_nodes": common.UserRateLimit(
			DiagnosticsNodesHandler,
		),
		"/_diagnostics/dkg_process": common.UserRateLimit(
			DiagnosticsDKGHandler,
		),
		"/_diagnostics/round_info": common.UserRateLimit(
			RoundInfoHandler(c),
		),
		"/v1/transaction/put": common.UserRateLimit(
			datastore.ToJSONEntityReqResponse(
				datastore.DoAsyncEntityJSONHandler(
					memorystore.WithConnectionEntityJSONHandler(PutTransaction(c), transactionEntityMetadata),
					transaction.TransactionEntityChannel,
				),
				transactionEntityMetadata,
			),
		),
		"/_diagnostics/state_dump": common.UserRateLimit(
			StateDumpHandler,
		),
		"/v1/block/get/latest_finalized_ticket": common.N2NRateLimit(
			common.ToJSONResponse(
				LFBTicketHandler,
			),
		),
	}
	if node.Self.Underlying().Type == node.NodeTypeMiner {
		m[getBlockV1Pattern] = common.UserRateLimit(
			common.ToJSONResponse(
				GetBlockHandler,
			),
		)
	}

	return m
}

/*setupHandlers sets up the necessary API end points */
func setupHandlers(handlersMap map[string]func(http.ResponseWriter, *http.Request)) {
	for pattern, handler := range handlersMap {
		http.HandleFunc(pattern, common.WithCORS(handler))
	}
}

func DiagnosticsNodesHandler(w http.ResponseWriter, r *http.Request) {
	sc := GetServerChain()
	mb := sc.GetCurrentMagicBlock()
	d, err := json.MarshalIndent(append(mb.Sharders.CopyNodes(), mb.Miners.CopyNodes()...), "", "\t")
	if err != nil {
		fmt.Fprint(w, err.Error())
		return
	}

	fmt.Fprint(w, string(d))
}

/*GetChainHandler - given an id returns the chain information */
func GetChainHandler(ctx context.Context, r *http.Request) (interface{}, error) {
	return datastore.GetEntityHandler(ctx, r, chainEntityMetadata, "id")
}

func LatestBlockFeeStatsHandler(ctx context.Context, r *http.Request) (interface{}, error) {
	return GetServerChain().FeeStats, nil
}

/*PutChainHandler - Given a chain data, it stores it */
func PutChainHandler(ctx context.Context, entity datastore.Entity) (interface{}, error) {
	return datastore.PutEntityHandler(ctx, entity)
}

/*GetMinersHandler - get the list of known miners */
func (c *Chain) GetMinersHandler(w http.ResponseWriter, r *http.Request) {
	w.Header().Set("Content-Type", "text/plain;charset=UTF-8")
	mb := c.GetCurrentMagicBlock()
	mb.Miners.Print(w)
}

/*GetShardersHandler - get the list of known sharders */
func (c *Chain) GetShardersHandler(w http.ResponseWriter, r *http.Request) {
	w.Header().Set("Content-Type", "text/plain;charset=UTF-8")
	mb := c.GetCurrentMagicBlock()
	mb.Sharders.Print(w)
}

/*GetBlockHandler - get the block from local cache */
func GetBlockHandler(ctx context.Context, r *http.Request) (interface{}, error) {
	hash := r.FormValue("block")
	content := r.FormValue("content")
	if content == "" {
		content = "header"
	}
	parts := strings.Split(content, ",")
	b, err := GetServerChain().GetBlock(ctx, hash)
	if err != nil {
		return nil, err
	}
	return GetBlockResponse(b, parts)
}

/*GetBlockResponse - a handler to get the block */
func GetBlockResponse(b *block.Block, contentParts []string) (interface{}, error) {
	data := make(map[string]interface{}, len(contentParts))
	for _, part := range contentParts {
		switch part {
		case "full":
			data["block"] = b
		case "header":
			data["header"] = b.GetSummary()
		case "merkle_tree":
			data["merkle_tree"] = b.GetMerkleTree().GetTree()
		}
	}
	return data, nil
}

/*RecentFinalizedBlockHandler - provide the latest finalized block by this miner */
func RecentFinalizedBlockHandler(ctx context.Context, r *http.Request) (interface{}, error) {
	fbs := make([]*block.BlockSummary, 0, 10)
	for i, b := 0, GetServerChain().GetLatestFinalizedBlock(); i < 10 && b != nil; i, b = i+1, b.PrevBlock {
		fbs = append(fbs, b.GetSummary())
	}
	return fbs, nil
}

// StartTime - time when the server has started.
var StartTime time.Time

/*HomePageAndNotFoundHandler - catch all handler that returns home page for root path and 404 for other paths */
func HomePageAndNotFoundHandler(w http.ResponseWriter, r *http.Request) {
	if r.URL.Path != "/" {
		NotFoundPageHandler(w, r)
		return
	}

	HomePageHandler(w, r)
}

/*HomePageHandler - provides basic info when accessing the home page of the server */
func HomePageHandler(w http.ResponseWriter, r *http.Request) {
	sc := GetServerChain()
	w.Header().Set("Content-Type", "text/html;charset=UTF-8")
	PrintCSS(w)
	selfNode := node.Self.Underlying()
	fmt.Fprintf(w, "<div>I am %v working on the chain %v <ul><li>id:%v</li><li>public_key:%v</li><li>build_tag:%v</li></ul></div>\n",
		selfNode.GetPseudoName(), sc.GetKey(), selfNode.GetKey(), selfNode.PublicKey, build.BuildTag)
}

/*NotFoundPageHandler - provides the 404 page */
func NotFoundPageHandler(w http.ResponseWriter, r *http.Request) {
	common.Respond(w, r, nil, common.ErrNoResource)
}

func (c *Chain) healthSummary(w http.ResponseWriter, r *http.Request) {
	fmt.Fprintf(w, "<div>Health Summary</div>")
	c.healthSummaryInTables(w, r)
	fmt.Fprintf(w, "<div>&nbsp;</div>")
}

func (c *Chain) roundHealthInATable(w http.ResponseWriter, r *http.Request) {
	var rn = c.GetCurrentRound()
	cr := c.GetRound(rn)

	vrfMsg := "N/A"
	notarizations := 0
	proposals := 0
	rrs := int64(0)
	phase := "N/A"
	var mb = c.GetMagicBlock(rn)

	if node.Self.Underlying().Type == node.NodeTypeMiner {
		var shares int
		check := "✗"
		if cr != nil {

			shares = len(cr.GetVRFShares())
			notarizations = len(cr.GetNotarizedBlocks())
			proposals = len(cr.GetProposedBlocks())
			rrs = cr.GetRandomSeed()
			phase = round.GetPhaseName(cr.GetPhase())
		}

		vrfThreshold := mb.T
		if shares >= vrfThreshold {
			check = "&#x2714;"
		}
		vrfMsg = fmt.Sprintf("(%v/%v)%s", shares, vrfThreshold, check)
	}
	fmt.Fprintf(w, "<table class='menu' style='border-collapse: collapse;'>")

	fmt.Fprintf(w, "<tr class='active'>")
	fmt.Fprintf(w, "<td>")
	fmt.Fprintf(w, "Round")
	fmt.Fprintf(w, "</td>")
	fmt.Fprintf(w, "<td class='number'>")
	fmt.Fprintf(w, "<a style='display:flex;' href='_diagnostics/round_info'><span style='flex:1;'></span>%d</a>", rn)
	fmt.Fprintf(w, "</td>")
	fmt.Fprintf(w, "</tr>")

	fmt.Fprintf(w, "<tr class='active'>")
	fmt.Fprintf(w, "<td>")
	fmt.Fprintf(w, "VRFs")
	fmt.Fprintf(w, "</td>")
	fmt.Fprintf(w, "<td class='number'>")
	fmt.Fprintf(w, "%v", vrfMsg)
	fmt.Fprintf(w, "</td>")
	fmt.Fprintf(w, "</tr>")

	fmt.Fprintf(w, "<tr class='active'>")
	fmt.Fprintf(w, "<td>")
	fmt.Fprintf(w, "RRS")
	fmt.Fprintf(w, "</td>")
	fmt.Fprintf(w, "<td class='number'>")
	fmt.Fprintf(w, "%v", rrs)
	fmt.Fprintf(w, "</td>")
	fmt.Fprintf(w, "</tr>")

	fmt.Fprintf(w, "<tr class='active'>")
	fmt.Fprintf(w, "<td>")
	fmt.Fprintf(w, "Proposals")
	fmt.Fprintf(w, "</td>")
	fmt.Fprintf(w, "<td class='number'>")
	fmt.Fprintf(w, "%v", proposals)
	fmt.Fprintf(w, "</td>")
	fmt.Fprintf(w, "</tr>")

	fmt.Fprintf(w, "<tr class='active'>")
	fmt.Fprintf(w, "<td>")
	fmt.Fprintf(w, "Notarizations")
	fmt.Fprintf(w, "</td>")
	fmt.Fprintf(w, "<td class='number'>")
	fmt.Fprintf(w, "%v", notarizations)
	fmt.Fprintf(w, "</td>")
	fmt.Fprintf(w, "</tr>")

	fmt.Fprintf(w, "<tr class='active'>")
	fmt.Fprintf(w, "<td>")
	fmt.Fprintf(w, "Phase")
	fmt.Fprintf(w, "</td>")
	fmt.Fprintf(w, "<td class='number'>")
	fmt.Fprintf(w, "%v", phase)
	fmt.Fprintf(w, "</td>")
	fmt.Fprintf(w, "</tr>")

	var (
		crn     = c.GetCurrentRound()
		ahead   = int64(config.GetLFBTicketAhead())
		tk      = c.GetLatestLFBTicket(r.Context())
		tkRound int64
		class   = "active"
	)

	if tk != nil {
		tkRound = tk.Round

		if tkRound+ahead <= crn {
			class = "inactive"
		}
	}

	fmt.Fprintf(w, "<tr class='"+class+"'>")
	fmt.Fprintf(w, "<td>")
	fmt.Fprintf(w, "LFB Ticket")
	fmt.Fprintf(w, "</td>")
	fmt.Fprintf(w, "<td class='number'>")
	fmt.Fprintf(w, "%v", tkRound)
	fmt.Fprintf(w, "</td>")
	fmt.Fprintf(w, "</tr>")

	fmt.Fprintf(w, "</table>")
}

func (c *Chain) chainHealthInATable(w http.ResponseWriter, r *http.Request) {

	fmt.Fprintf(w, "<table class='menu' style='border-collapse: collapse;'>")
	fmt.Fprintf(w, "<tr class='active'>")
	fmt.Fprintf(w, "<td>")
	fmt.Fprintf(w, "Latest Finalized Round")
	fmt.Fprintf(w, "</td>")
	fmt.Fprintf(w, "<td class='number'>")
	fmt.Fprintf(w, "%v", c.GetLatestFinalizedBlock().Round)
	fmt.Fprintf(w, "</td>")

	fmt.Fprintf(w, "</tr>")
	fmt.Fprintf(w, "<tr class='active'>")
	fmt.Fprintf(w, "<td>")
	fmt.Fprintf(w, "Deterministic Finalized Round")
	fmt.Fprintf(w, "</td>")
	fmt.Fprintf(w, "<td class='number'>")
	fmt.Fprintf(w, "%v", c.LatestDeterministicBlock.Round)
	fmt.Fprintf(w, "</td>")
	fmt.Fprintf(w, "</tr>")

	fmt.Fprintf(w, "<tr class='active'>")
	fmt.Fprintf(w, "<td>")
	fmt.Fprintf(w, "Rollbacks")
	fmt.Fprintf(w, "</td>")
	fmt.Fprintf(w, "<td class='number'>")
	fmt.Fprintf(w, "%v", c.RollbackCount)
	fmt.Fprintf(w, "</td>")
	fmt.Fprintf(w, "</tr>")

	var rn = c.GetCurrentRound()
	cr := c.GetRound(rn)
	rtoc := c.GetRoundTimeoutCount()
	if cr != nil {
		rtoc = int64(cr.GetTimeoutCount())
	}
	fmt.Fprintf(w, "<tr class='active'>")
	fmt.Fprintf(w, "<td>")
	fmt.Fprintf(w, "Timeouts")
	fmt.Fprintf(w, "</td>")
	fmt.Fprintf(w, "<td class='number'>")
	fmt.Fprintf(w, "%v", c.RoundTimeoutsCount)
	fmt.Fprintf(w, "</td>")
	fmt.Fprintf(w, "</tr>")

	fmt.Fprintf(w, "<tr class='active'>")
	fmt.Fprintf(w, "<td>")
	fmt.Fprintf(w, "Round Timeout Count")
	fmt.Fprintf(w, "</td>")
	fmt.Fprintf(w, "<td class='number'>")
	fmt.Fprintf(w, "%v", rtoc)
	fmt.Fprintf(w, "</td>")
	fmt.Fprintf(w, "</tr>")

	var (
		mb            = c.GetMagicBlock(rn)
		fmb           = c.GetLatestFinalizedMagicBlockRound(rn)
		startingRound int64
	)
	if fmb != nil {
		startingRound = fmb.StartingRound
	}

	fmt.Fprintf(w, "<tr class='active'>")
	fmt.Fprintf(w, "<td>")
	fmt.Fprintf(w, "Related MB / finalized MB")
	fmt.Fprintf(w, "</td>")
	fmt.Fprintf(w, "<td class='number'>")
	fmt.Fprintf(w, "%v / %v", mb.StartingRound, startingRound)
	fmt.Fprintf(w, "</td>")
	fmt.Fprintf(w, "</tr>")

	fmt.Fprintf(w, "</table>")
}

func yn(t bool) string {
	if t {
		return "Y"
	}
	return "N"
}

func (c *Chain) infraHealthInATable(w http.ResponseWriter, r *http.Request) {
	fmt.Fprintf(w, "<table class='menu' style='border-collapse: collapse;'>")
	fmt.Fprintf(w, "<tr class='active'>")
	fmt.Fprintf(w, "<td>")
	fmt.Fprintf(w, "Go Routines")
	fmt.Fprintf(w, "</td>")
	fmt.Fprintf(w, "<td class='number'>")
	fmt.Fprintf(w, "%v", runtime.NumGoroutine())
	fmt.Fprintf(w, "</td>")
	fmt.Fprintf(w, "</tr>")
	var mstats runtime.MemStats
	runtime.ReadMemStats(&mstats)
	fmt.Fprintf(w, "<tr class='active'>")
	fmt.Fprintf(w, "<td>")
	fmt.Fprintf(w, "Heap Alloc")
	fmt.Fprintf(w, "</td>")
	fmt.Fprintf(w, "<td class='number'>")
	fmt.Fprintf(w, "%v", mstats.HeapAlloc)
	fmt.Fprintf(w, "</td>")
	fmt.Fprintf(w, "</tr>")
	fmt.Fprintf(w, "<tr class='active'>")
	fmt.Fprintf(w, "<td>")
	fmt.Fprintf(w, "State missing nodes")
	fmt.Fprintf(w, "</td>")
	fmt.Fprintf(w, "<td class='number'>")
	ps := c.GetPruneStats()
	if ps != nil {
		fmt.Fprintf(w, "%v", ps.MissingNodes)
	} else {
		fmt.Fprintf(w, "pending")
	}
	fmt.Fprintf(w, "</td>")
	fmt.Fprintf(w, "</tr>")
	if snt := node.Self.Underlying().Type; snt == node.NodeTypeMiner {
		txn, ok := transaction.Provider().(*transaction.Transaction)
		if ok {
			transactionEntityMetadata := txn.GetEntityMetadata()
			collectionName := txn.GetCollectionName()
			ctx := common.GetRootContext()
			cctx := memorystore.WithEntityConnection(ctx, transactionEntityMetadata)
			defer memorystore.Close(cctx)
			mstore, ok := transactionEntityMetadata.GetStore().(*memorystore.Store)
			if ok {
				fmt.Fprintf(w, "<tr class='active'>")
				fmt.Fprintf(w, "<td>")
				fmt.Fprintf(w, "Redis Collection")
				fmt.Fprintf(w, "</td>")
				fmt.Fprintf(w, "<td class='number'>")
				fmt.Fprintf(w, "%v", mstore.GetCollectionSize(cctx, transactionEntityMetadata, collectionName))
				fmt.Fprintf(w, "</td>")
				fmt.Fprintf(w, "</tr>")
			}
		}

		var lfb = c.GetLatestFinalizedBlock()

		fmt.Fprintf(w, "<tr class='active'>")
		fmt.Fprintf(w, "<td>")
		fmt.Fprintf(w, "LFB state (computed / initialized)")
		fmt.Fprintf(w, "</td>")
		fmt.Fprintf(w, "<td class='number'>")
		fmt.Fprintf(w, "%s / %s", yn(lfb.IsStateComputed()), yn(lfb.ClientState != nil))
		fmt.Fprintf(w, "</td>")
		fmt.Fprintf(w, "</tr>")

	} else if snt == node.NodeTypeSharder {
		var (
			lfb = c.GetLatestFinalizedBlock()
			pn  minersc.PhaseNode
			err = c.GetBlockStateNode(lfb, minersc.PhaseKey, &pn)

			phase    minersc.Phase = minersc.Unknown
			restarts int64         = -1
		)

		if err == nil {
			phase = pn.Phase
			restarts = pn.Restarts
		}

		fmt.Fprintf(w, "<tr class='active'>")
		fmt.Fprintf(w, "<td>")
		fmt.Fprintf(w, "DKG phase / restarts")
		fmt.Fprintf(w, "</td>")
		fmt.Fprintf(w, "<td class='number'>")
		if !c.ChainConfig.IsViewChangeEnabled() {
			fmt.Fprint(w, "DKG process disabled")
		} else {
			fmt.Fprintf(w, "%s / %d", phase.String(), restarts)
		}
		fmt.Fprintf(w, "</td>")
		fmt.Fprintf(w, "</tr>")
	}

	// add fetching statistics
	var (
		fqs = c.FetchStat(r.Context())
		fm  = config.AsyncBlocksFetchingMaxSimultaneousFromMiners()
		fs  = config.AsyncBlocksFetchingMaxSimultaneousFromSharders()
	)
	fmt.Fprintf(w, "<tr class='active'>")
	fmt.Fprintf(w, "<td>")
	fmt.Fprintf(w, "Fetching blocks from miners, sharders")
	fmt.Fprintf(w, "</td>")
	fmt.Fprintf(w, "<td class='number'>")
	fmt.Fprintf(w, "%d / %d, %d / %d", fqs.Miners, fm, fqs.Sharders, fs)
	fmt.Fprintf(w, "</td>")
	fmt.Fprintf(w, "</tr>")

	// is active in chain pin
	fmt.Fprintf(w, "<tr class='active'>")
	fmt.Fprintf(w, "<td>")
	fmt.Fprintf(w, "Is active in chain")
	fmt.Fprintf(w, "</td>")
	fmt.Fprintf(w, "<td class='number'>")
	fmt.Fprint(w, boolString(c.IsActiveInChain()))
	fmt.Fprintf(w, "</td>")
	fmt.Fprintf(w, "</tr>")

	fmt.Fprintf(w, "</table>")
}

func trim(s string) string {
	if len(s) > 10 {
		return fmt.Sprintf("%.10s...", s)
	}
	return s
}

func itoa(i int64) string {
	return strconv.FormatInt(i, 10)
}

func (c *Chain) blocksHealthInATable(w http.ResponseWriter, r *http.Request) {

	// formats
	const (
		row  = "<tr%s><td>%s</td><td class='number'>%s</td></tr>"
		info = "<span style='display:flex;'>%.10s -> %.5s<span style='flex:1;'></span>%s</span>"
		lkmb = "<tr class='grey'><td>LFMB</td><td class='number'>%d %.10s</td></tr>"
	)

	var (
		ctx  = r.Context()
		rn   = c.GetCurrentRound()
		cr   = c.GetRound(rn)
		lfb  = c.GetLatestFinalizedBlock()
		plfb = c.GetLocalPreviousBlock(ctx, lfb)
		lfmb = c.GetLatestMagicBlock()

		next [4]*block.Block // blocks after LFB
	)

	for i := range next {
		var r = c.GetRound(lfb.Round + 1 + int64(i))
		if r == nil {
			continue // no round, no block
		}
		var hnb = r.GetHeaviestNotarizedBlock()
		if hnb != nil {
			next[i] = hnb // keep the block
			continue
		}
		var pbs = r.GetProposedBlocks()
		if len(pbs) == 0 {
			continue
		}
		next[i] = pbs[0] // use first one
	}

	type blockName struct {
		name  string
		style string
		block *block.Block
	}

	fmt.Fprintf(w, "<table class='menu' style='border-collapse: collapse;'>")
	for i, bn := range []blockName{
		{itoa(lfb.Round - 1), " class='green'", plfb},
		{"LFB", " class='green'", lfb},
		{itoa(lfb.Round + 1), "", next[0]},
		{itoa(lfb.Round + 2), "", next[1]},
		{itoa(lfb.Round + 3), "", next[2]},
		{itoa(lfb.Round + 4), "", next[3]},
	} {
		if i == 5 && node.Self.Underlying().Type == node.NodeTypeMiner {
			continue
		}
		var hash = "-"
		if bn.block != nil {
			hash = fmt.Sprintf(info, bn.block.Hash,
				bn.block.PrevHash,
				boolString(bn.block.IsBlockNotarized()))
		}
		fmt.Fprintf(w, row, bn.style, bn.name, hash)
	}

	if node.Self.Underlying().Type == node.NodeTypeMiner {
		var blockHash string
		var numVerificationTickets int
		if cr != nil {
			b := cr.GetBestRankedProposedBlock()
			if b != nil {
				blockHash = b.Hash
				numVerificationTickets = len(b.GetVerificationTickets())
			}
		}
		consensus := int(math.Ceil((float64(config.GetThresholdCount()) / 100) * float64(lfmb.Miners.Size())))

		bvts := fmt.Sprintf("<span style='display:flex;'>%.10s<span style='flex:1;'></span>(%v/%v)%s</span>",
			blockHash, numVerificationTickets, consensus, boolString(numVerificationTickets > consensus))
		fmt.Fprintf(w, "<tr class='green'><td>CRB</td><td>%v</td></tr>", bvts)

	}

	// latest known magic block (finalized)
	fmt.Fprintf(w, lkmb, lfmb.StartingRound, lfmb.Hash)
	fmt.Fprintf(w, "</table>")
}

func (c *Chain) healthSummaryInTables(w http.ResponseWriter, r *http.Request) {
	fmt.Fprintf(w, "<table class='menu' cellspacing='10' style='border-collapse: collapse;'>")
	fmt.Fprintf(w, "<tr class='header'><td>Round Health</td><td>Chain Health</td><td>Infra Health</td><td>Blocks</td></tr>")
	fmt.Fprintf(w, "<tr>")

	fmt.Fprintf(w, "<td valign='top'>")
	c.roundHealthInATable(w, r)
	fmt.Fprintf(w, "</td>")
	fmt.Fprintf(w, "<td valign='top'>")
	c.chainHealthInATable(w, r)
	fmt.Fprintf(w, "</td>")

	fmt.Fprintf(w, "<td valign='top'>")
	c.infraHealthInATable(w, r)
	fmt.Fprintf(w, "</td>")

	fmt.Fprintf(w, "<td valign='top'>")
	c.blocksHealthInATable(w, r)
	fmt.Fprintf(w, "</td>")

	fmt.Fprintf(w, "</tr>")
	fmt.Fprintf(w, "</table>")

}

/*DiagnosticsHomepageHandler - handler to display the /_diagnostics page */
func DiagnosticsHomepageHandler(w http.ResponseWriter, r *http.Request) {
	sc := GetServerChain()
	isJSON := r.Header.Get("Accept") == "application/json"
	if isJSON {
		JSONHandler(w, r)
		return
	}
	HomePageHandler(w, r)
	fmt.Fprintf(w, "<div>Running since %v (%v) ...\n", StartTime.Format(common.DateTimeFormat), time.Since(StartTime))
	sc.healthSummary(w, r)
	fmt.Fprintf(w, "<table class='menu' style='border-collapse: collapse;'>")
	fmt.Fprintf(w, "<tr class='header'><td>Config</td><td>Stats</td><td>Info</td><td>Debug</td></tr>")
	fmt.Fprintf(w, "<tr>")
	fmt.Fprintf(w, "<td valign='top'>")
	fmt.Fprintf(w, "<li><a href='v1/config/get'>/v1/config/get</a></li>")
	selfNodeType := node.Self.Underlying().Type
	if node.NodeType(selfNodeType) == node.NodeTypeMiner && config.Development() {
		fmt.Fprintf(w, "<li><a href='v1/config/update'>/v1/config/update</a></li>")
		fmt.Fprintf(w, "<li><a href='v1/config/update_all'>/v1/config/update_all</a></li>")
	}
	fmt.Fprintf(w, "</td>")
	fmt.Fprintf(w, "<td valign='top'>")
	fmt.Fprintf(w, "<li><a href='_chain_stats'>/_chain_stats</a></li>")
	if node.NodeType(selfNodeType) == node.NodeTypeSharder {
		fmt.Fprintf(w, "<li><a href='_healthcheck'>/_healthcheck</a></li>")
	}

	fmt.Fprintf(w, "<li><a href='_diagnostics/miner_stats'>/_diagnostics/miner_stats</a>")
	if node.NodeType(selfNodeType) == node.NodeTypeMiner && config.Development() {
		fmt.Fprintf(w, "<li><a href='_diagnostics/wallet_stats'>/_diagnostics/wallet_stats</a>")
	}
	fmt.Fprintf(w, "<li><a href='_smart_contract_stats'>/_smart_contract_stats</a></li>")
	fmt.Fprintf(w, "</td>")

	fmt.Fprintf(w, "<td valign='top'>")
	fmt.Fprintf(w, "<li><a href='_diagnostics/info'>/_diagnostics/info</a> (with <a href='_diagnostics/info?ts=1'>ts</a>)</li>")
	fmt.Fprintf(w, "<li><a href='_diagnostics/n2n/info'>/_diagnostics/n2n/info</a></li>")
	if node.NodeType(selfNodeType) == node.NodeTypeMiner {
		//ToDo: For sharders show who all can store the blocks
		fmt.Fprintf(w, "<li><a href='_diagnostics/round_info'>/_diagnostics/round_info</a>")
	}
	fmt.Fprintf(w, "<li><a href='_diagnostics/dkg_process'>/_diagnostics/dkg_process</a></li>")
	fmt.Fprintf(w, "</td>")

	fmt.Fprintf(w, "<td valign='top'>")
	fmt.Fprintf(w, "<li>/_diagnostics/logs [Level <a href='_diagnostics/logs?detail=1'>1</a>, <a href='_diagnostics/logs?detail=2'>2</a>, <a href='_diagnostics/logs?detail=3'>3</a>]</li>")
	fmt.Fprintf(w, "<li>/_diagnostics/n2n_logs [Level <a href='_diagnostics/n2n_logs?detail=1'>1</a>, <a href='_diagnostics/n2n_logs?detail=2'>2</a>, <a href='_diagnostics/n2n_logs?detail=3'>3</a>]</li>")
	fmt.Fprintf(w, "<li>/_diagnostics/mem_logs [Level <a href='_diagnostics/mem_logs?detail=1'>1</a>, <a href='_diagnostics/mem_logs?detail=2'>2</a>, <a href='_diagnostics/mem_logs?detail=3'>3</a>]</li>")
	fmt.Fprintf(w, "<li><a href='debug/pprof/'>/debug/pprof/</a></li>")
	fmt.Fprintf(w, "</td>")
	fmt.Fprintf(w, "</tr>")
	fmt.Fprintf(w, "</table>")

	mb := sc.GetCurrentMagicBlock()
	if selfNodeType == node.NodeTypeMiner {
		fmt.Fprintf(w, "<div><div>Miners (%v) - median network time %.2f - current MB start round: (%v)</div>", mb.Miners.Size(), mb.Miners.GetMedianNetworkTime()/1000000., mb.StartingRound)
	} else {
		fmt.Fprintf(w, "<div><div>Miners (%v)</div> - current MB starting round: (%v)", mb.Miners.Size(), mb.StartingRound)
	}
	sc.printNodePool(w, mb.Miners)
	fmt.Fprintf(w, "</div>")
	fmt.Fprintf(w, "<div><div>Sharders (%v)</div>", mb.Sharders.Size())
	sc.printNodePool(w, mb.Sharders)
	fmt.Fprintf(w, "</div>")
}

func (c *Chain) printNodePool(w http.ResponseWriter, np *node.Pool) {
	r := c.GetRound(c.GetCurrentRound())
	hasRanks := r != nil && r.HasRandomSeed()
	lfb := c.GetLatestFinalizedBlock()
	fmt.Fprintf(w, "<table style='border-collapse: collapse;'>")
	fmt.Fprintf(w, "<tr class='header'><td rowspan='2'>Set Index</td><td rowspan='2'>Node</td><td rowspan='2'>Sent</td><td rowspan='2'>Send Errors</td><td rowspan='2'>Received</td><td rowspan='2'>Last Active</td><td colspan='3' style='text-align:center'>Message Time</td><td rowspan='2'>Description</td><td colspan='4' style='text-align:center'>Remote Data</td></tr>")
	fmt.Fprintf(w, "<tr class='header'><td>Small</td><td>Large</td><td>Large Optimal</td><td>Build Tag</td><td>State Health</td><td title='median network time'>Miners MNT</td><td>Avg Block Size</td></tr>")
	nodes := np.CopyNodes()
	sort.SliceStable(nodes, func(i, j int) bool {
		return nodes[i].SetIndex < nodes[j].SetIndex
	})
	for _, nd := range nodes {
		if nd.GetStatus() == node.NodeStatusInactive {
			fmt.Fprintf(w, "<tr class='inactive'>")
		} else {
			if node.Self.IsEqual(nd) && c.GetCurrentRound() > lfb.Round+10 {
				fmt.Fprintf(w, "<tr class='warning'>")
			} else {
				fmt.Fprintf(w, "<tr>")
			}
		}
		fmt.Fprintf(w, "<td>%d", nd.SetIndex)
		if nd.Type == node.NodeTypeMiner {
			if hasRanks && c.IsRoundGenerator(r, nd) {
				fmt.Fprintf(w, "<sup>%v</sup>", r.GetMinerRank(nd))
			}
		} else if nd.Type == node.NodeTypeSharder {
			if c.IsBlockSharder(lfb, nd) {
				fmt.Fprintf(w, "*")
			}
		}
		fmt.Fprintf(w, "</td>")
		if node.Self.IsEqual(nd) {
			fmt.Fprintf(w, "<td>%v</td>", nd.GetPseudoName())
		} else {
			if len(nd.Path) > 0 {
				fmt.Fprintf(w, "<td><a href='https://%v/%v/_diagnostics'>%v</a></td>", nd.Host, nd.Path, nd.GetPseudoName())
			} else {
				fmt.Fprintf(w, "<td><a href='http://%v:%v/_diagnostics'>%v</a></td>", nd.Host, nd.Port, nd.GetPseudoName())
			}
		}
		fmt.Fprintf(w, "<td class='number'>%d</td>", nd.GetSent())
		fmt.Fprintf(w, "<td class='number'>%d</td>", nd.GetSendErrors())
		fmt.Fprintf(w, "<td class='number'>%d</td>", nd.GetReceived())
		fmt.Fprintf(w, "<td>%v</td>", nd.GetLastActiveTime().Format(common.DateTimeFormat))
		fmt.Fprintf(w, "<td class='number'>%.2f</td>", nd.GetSmallMessageSendTimeSec())
		lmt := nd.GetLargeMessageSendTimeSec()
		fmt.Fprintf(w, "<td class='number'>%.2f</td>", lmt)
		olmt := nd.GetOptimalLargeMessageSendTime()
		if olmt < lmt {
			fmt.Fprintf(w, "<td class='number optimal'>%.2f</td>", olmt)

		} else {
			fmt.Fprintf(w, "<td class='number'>%.2f</td>", olmt)
		}
		fmt.Fprintf(w, "<td><div class='fixed-text' style='width:100px;' title='%s'>%s</div></td>", nd.Description, nd.Description)
		fmt.Fprintf(w, "<td><div class='fixed-text' style='width:100px;' title='%s'>%s</div></td>", nd.Info.BuildTag, nd.Info.BuildTag)
		if nd.Info.StateMissingNodes < 0 {
			fmt.Fprintf(w, "<td>pending</td>")
		} else {
			fmt.Fprintf(w, "<td class='number'>%v</td>", nd.Info.StateMissingNodes)
		}
		fmt.Fprintf(w, "<td class='number'>%v</td>", nd.Info.MinersMedianNetworkTime)
		fmt.Fprintf(w, "<td class='number'>%v</td>", nd.Info.AvgBlockTxns)
		fmt.Fprintf(w, "</tr>")
	}
	fmt.Fprintf(w, "</table>")
}

type dkgInfo struct {
	Phase        *minersc.PhaseNode
	AllMiners    *minersc.MinerNodes
	AllSharders  *minersc.MinerNodes
	DKGMiners    *minersc.DKGMinerNodes
	ShardersKeep *minersc.MinerNodes
	MPKs         *block.Mpks
	GSoS         *block.GroupSharesOrSigns //
	MB           *block.MagicBlock         // prepared magic block (miner SC MB)
	CMB          *block.MagicBlock         // current magic block
}

func boolString(t bool) string {
	if t {
		return "✔"
	}
	return "✗"
}

func (dkgi *dkgInfo) HasMPKs(id string) string {
	if dkgi.DKGMiners == nil || dkgi.DKGMiners.SimpleNodes == nil ||
		dkgi.MPKs == nil || dkgi.MPKs.Mpks == nil {
		return boolString(false)
	}
	if _, ok := dkgi.DKGMiners.SimpleNodes[id]; !ok {
		return boolString(false)
	}
	if _, ok := dkgi.MPKs.Mpks[id]; !ok {
		return boolString(false)
	}
	return boolString(true)
}

func (dkgi *dkgInfo) HasGSoS(id string) string {
	if dkgi.DKGMiners == nil || dkgi.DKGMiners.SimpleNodes == nil ||
		dkgi.GSoS == nil || dkgi.GSoS.Shares == nil {
		return boolString(false)
	}
	if _, ok := dkgi.DKGMiners.SimpleNodes[id]; !ok {
		return boolString(false)
	}
	if _, ok := dkgi.GSoS.Shares[id]; !ok {
		return boolString(false)
	}
	return boolString(true)
}

func (dkgi *dkgInfo) HasWait(id string) string {
	if dkgi.DKGMiners == nil || dkgi.DKGMiners.SimpleNodes == nil ||
		dkgi.DKGMiners.Waited == nil {
		return boolString(false)
	}
	if _, ok := dkgi.DKGMiners.SimpleNodes[id]; !ok {
		return boolString(false)
	}
	return boolString(dkgi.DKGMiners.Waited[id])
}

func (dkgi *dkgInfo) IsFromPrevSet(typ, id string) string {
	if dkgi.CMB == nil {
		return "unknown"
	}
	if typ == "miner" {
		return boolString(dkgi.CMB.Miners.HasNode(id))
	}
	return boolString(dkgi.CMB.Sharders.HasNode(id))
}

func (c *Chain) dkgInfo(cmb *block.MagicBlock) (dkgi *dkgInfo, err error) {

	dkgi = new(dkgInfo)

	dkgi.Phase = new(minersc.PhaseNode)
	dkgi.AllMiners = new(minersc.MinerNodes)
	dkgi.AllSharders = new(minersc.MinerNodes)
	dkgi.DKGMiners = new(minersc.DKGMinerNodes)
	dkgi.ShardersKeep = new(minersc.MinerNodes)
	dkgi.MPKs = new(block.Mpks)
	dkgi.GSoS = new(block.GroupSharesOrSigns)
	dkgi.MB = new(block.MagicBlock)
	dkgi.CMB = cmb

	var (
		lfb = c.GetLatestFinalizedBlock()
	)

	type keySeri struct {
		name string               // for errors
		key  string               // key
		inst util.MPTSerializable // instance
	}

	for _, ks := range []keySeri{
		{"phase", minersc.PhaseKey, dkgi.Phase},
		{"all_miners", minersc.AllMinersKey, dkgi.AllMiners},
		{"all_shardres", minersc.AllShardersKey, dkgi.AllSharders},
		{"dkg_miners", minersc.DKGMinersKey, dkgi.DKGMiners},
		{"sharder_keep", minersc.ShardersKeepKey, dkgi.ShardersKeep},
		{"mpks", minersc.MinersMPKKey, dkgi.MPKs},
		{"gsos", minersc.GroupShareOrSignsKey, dkgi.GSoS},
		{"MB", minersc.MagicBlockKey, dkgi.MB},
	} {
		err = c.GetBlockStateNode(lfb, ks.key, ks.inst)
		if err != nil {
			if err != util.ErrValueNotPresent {
				return nil, fmt.Errorf("can't get %s node: %v", ks.name, err)
			}

			err = nil // reset the error and leave the value blank
			continue
		}
	}

	return
}

func DiagnosticsDKGHandler(w http.ResponseWriter, r *http.Request) {
	c := GetServerChain()
	if !c.ChainConfig.IsViewChangeEnabled() {
		w.Header().Set("Content-Type", "text/html;charset=UTF-8")
		ss := []byte(`<doctype html><html><head>
<title>DKG process informations</title></head><body>
<h1>DKG process disabled</h1></body></html>`)

		if _, err := w.Write(ss); err != nil {
			logging.Logger.Error("diagnostics DKG handler - http write failed", zap.Error(err))
			return
		}
	}

	var (
		cmb       = c.GetCurrentMagicBlock()
		dkgi, err = c.dkgInfo(cmb)
	)

	if err != nil {
		http.Error(w, "error getting DKG info: "+err.Error(), 500)
		return
	}

	const templ = `
<doctype html>
<html>
<head>
  <title>DKG process informations</title>
    <style>
      .number {
      	text-align: right; }
      .fixed-text {
      	overflow: hidden;
      	white-space: nowrap;
      	word-break: break-all;
      	word-wrap: break-word;
      	text-overflow: ellipsis; }
      .menu li {
      	list-style-type: none; }
      table, td, th {
      	border: 1px solid black;
      	border-collapse: collapse;
        padding: .2em; }
      tr.header {
      	background-color: #E0E0E0; }
      .inactive {
      	background-color: #F44336; }
      .warning {
      	background-color: #FFEB3B; }
      .optimal {
      	color: #1B5E20; }
      .slow {
      	font-style: italic; }
      .bold {
      	font-weight:bold; }
    </style>
</head>
<body>
  <h1>DKG process information</h1>

  <p>
    <h3>Phase</h3>
    <table>
    <tr>
      <th>phase</th>
      <th>start round</th>
      <th>current round</th>
      <th>restarts</th>
    </tr>
    <tr>
      <td>{{ .Phase.Phase }}</td>
      <td>{{ .Phase.StartRound }}</td>
      <td>{{ .Phase.CurrentRound }}</td>
      <td>{{ .Phase.Restarts }}</td>
    </tr>
    </table>
  </p>

  <p>
    <h3>All registered miners</h3>
    {{ if .AllMiners.Nodes }}
      <table>
      <tr>
        <th>ID</th>
        <th>Host</th>
        <th>Total stake</th>
      </tr>
      {{ range $n := .AllMiners.Nodes }}
        <tr>
          <td>{{ trim $n.ID }}</td>
          <td>{{ $n.N2NHost }}</td>
          <td>{{ $n.TotalStaked }}</td>
        </tr>
      {{ end }}
      </table>
    {{ else }}
      no miners registered yet
    {{ end }}
  </p>

  <p>
    <h3>All registered sharders</h3>
    {{ if .AllSharders.Nodes }}
      <table>
      <tr>
        <th>ID</th>
        <th>Host</th>
        <th>Total stake</th>
      </tr>
      {{ range $n := .AllSharders.Nodes }}
        <tr>
          <td>{{ trim $n.ID }}</td>
          <td>{{ $n.N2NHost }}</td>
          <td>{{ $n.TotalStaked }}</td>
        </tr>
      {{ end }}
      </table>
    {{ else }}
      no sharders registered yet
    {{ end }}
  </p>

  <p>
    <h3>Sharders keep list</h3>
    {{ if .ShardersKeep.Nodes }}
      {{ $dot := . }}
      <table>
      <tr>
        <th>ID</th>
        <th>Host</th>
        <th>Total stake</th>
        <th>Is from previous set</th>
      </tr>
      {{ range $n := .ShardersKeep.Nodes }}
        <tr>
          <td>{{ trim $n.ID }}</td>
          <td>{{ $n.N2NHost }}</td>
          <td>{{ $n.TotalStaked }}</td>
          <td>{{ $dot.IsFromPrevSet "sharder" $n.ID }}</td>
        </tr>
      {{ end }}
      </table>
    {{ else }}
      empty list for now
    {{ end }}
  </p>

  <p>
    <h3>DKG miners</h3>
    <table>
    <tr>
      <th>T</th>
      <th>K</th>
      <th>N</th>
      <th>start round</th>
    </tr>
    <tr>
      <td>{{ .DKGMiners.T }}</td>
      <td>{{ .DKGMiners.K }}</td>
      <td>{{ .DKGMiners.N }}</td>
      <td>{{ .DKGMiners.StartRound }}</td>
     </tr>
    </table>
    {{ if .DKGMiners.SimpleNodes }}
      {{ $dot := . }}
      <table>
      <tr>
        <th>ID</th>
        <th>Host</th>
        <th>Total Staked</th>
        <th>MPKs</th>
        <th>GSoS</th>
        <th>Wait</th>
        <th>Is from previous set</th>
      </tr>
      {{ range $id, $val := .DKGMiners.SimpleNodes }}
        <tr>
          <td>{{ trim $id }}</td>
          <td>{{ $val.N2NHost }}</td>
          <td>{{ $val.TotalStaked }}</td>
          <td>{{ $dot.HasMPKs $id }}</td>
          <td>{{ $dot.HasGSoS $id }}</td>
          <td>{{ $dot.HasWait $id }}</td>
          <td>{{ $dot.IsFromPrevSet "miner" $id }}</td>
        </tr>
      {{ end }}
      </table>
    {{ else }}
      empty DKG miners list
    {{ end }}
  </p>

</body>
</html>
`

	var pt = template.New("root").Funcs(map[string]interface{}{
		"trim": trim,
		"typ": func(val interface{}) string {
			return fmt.Sprintf("%T", val)
		},
	})

	if pt, err = pt.Parse(templ); err != nil {
		http.Error(w, "parsing template error: "+err.Error(), 500)
		return
	}

	w.Header().Set("Content-Type", "text/html;charset=UTF-8")
	if err = pt.Execute(w, dkgi); err != nil {
		http.Error(w, "executing template error: "+err.Error(), 500)
		return
	}
}

/*InfoHandler - handler to get the information of the chain */
func InfoHandler(ctx context.Context, r *http.Request) (interface{}, error) {
	idx := 0
	chainInfo := chainMetrics.GetAll()
	for ; idx < len(chainInfo); idx++ {
		if chainInfo[idx].GetKey() == 0 {
			break
		}
	}
	info := make(map[string]interface{})
	info["chain_info"] = chainInfo[:idx]

	roundInfo := roundMetrics.GetAll()
	for idx = 0; idx < len(roundInfo); idx++ {
		if roundInfo[idx].GetKey() == 0 {
			break
		}
	}
	info["round_info"] = roundInfo[:idx]
	return info, nil
}

/*InfoWriter - a handler to get the information of the chain */
func InfoWriter(w http.ResponseWriter, r *http.Request) {
	PrintCSS(w)
	showTs := r.FormValue("ts") != ""
	fmt.Fprintf(w, "<style>\n")
	fmt.Fprintf(w, "tr:nth-child(10n + 3) { background-color: #abb2b9; }\n")
	fmt.Fprintf(w, "</style>")
	fmt.Fprintf(w, "<div>%v - %v</div>", node.Self.Underlying().GetPseudoName(),
		node.Self.Underlying().Description)
	fmt.Fprintf(w, "<table style='border-collapse: collapse;'>")
	fmt.Fprintf(w, "<tr>")
	if showTs {
		fmt.Fprintf(w, "<td>Time</td>")
	}
	fmt.Fprintf(w, "<th>Round</th>")
	fmt.Fprintf(w, "<th>Chain Weight</th><th>Block Hash</th><th>Client State Hash</th><th>Blocks Count</th></tr>")
	chainInfo := chainMetrics.GetAll()
	for idx := 0; idx < len(chainInfo); idx++ {
		cf := chainInfo[idx].(*Info)
		if cf.FinalizedRound == 0 {
			break
		}
		fmt.Fprintf(w, "<tr>")
		if showTs {
			fmt.Fprintf(w, "<td class='number'>%v</td>", metric.FormattedTime(cf))
		}
		fmt.Fprintf(w, "<td class='number'>%11d</td>", cf.GetKey())
		fmt.Fprintf(w, "<td>%s</td>", cf.BlockHash)
		fmt.Fprintf(w, "<td>%v</td>", util.ToHex(cf.ClientStateHash))
		fmt.Fprintf(w, "<td class='number'>%11d</td>", cf.FinalizedCount)
		fmt.Fprintf(w, "</tr>")
	}
	fmt.Fprintf(w, "</table>")
	fmt.Fprintf(w, "<br/>")
	fmt.Fprintf(w, "<table style='border-collapse: collapse;'>")
	fmt.Fprintf(w, "<tr>")
	if showTs {
		fmt.Fprintf(w, "<th>Time</th>")
	}
	fmt.Fprintf(w, "<th>Round</th>")
	fmt.Fprintf(w, "<th>Notarized Blocks</th><th>Multi Block Rounds</th><th>Zero Block Rounds</th><th>Missed Blocks</th><th>Rollbacks</th><th>Max Rollback Length</th></tr>")
	roundInfo := roundMetrics.GetAll()
	for idx := 0; idx < len(roundInfo); idx++ {
		rf := roundInfo[idx].(*round.Info)
		if rf.Number == 0 {
			break
		}
		fmt.Fprintf(w, "<tr>")
		if showTs {
			fmt.Fprintf(w, "<td class='number'>%v</td>", metric.FormattedTime(rf))
		}
		fmt.Fprintf(w, "<td class='number'>%d</td>", rf.GetKey())
		fmt.Fprintf(w, "<td class='number'>%d</td>", rf.NotarizedBlocksCount)
		fmt.Fprintf(w, "<td class='number'>%d</td>", rf.MultiNotarizedBlocksCount)
		fmt.Fprintf(w, "<td class='number'>%6d</td>", rf.ZeroNotarizedBlocksCount)
		fmt.Fprintf(w, "<td class='number'>%6d</td>", rf.MissedBlocks)
		fmt.Fprintf(w, "<td class='number'>%6d</td>", rf.RollbackCount)
		fmt.Fprintf(w, "<td class='number'>%6d</td>", rf.LongestRollbackLength)
		fmt.Fprintf(w, "</tr>")
	}
	fmt.Fprintf(w, "</table>")
}

//N2NStatsWriter - writes the n2n stats of all the nodes
func (c *Chain) N2NStatsWriter(w http.ResponseWriter, r *http.Request) {
	PrintCSS(w)
	fmt.Fprintf(w, "<div>%v - %v</div>", node.Self.Underlying().GetPseudoName(),
		node.Self.Underlying().Description)
	c.healthSummary(w, r)
	mb := c.GetCurrentMagicBlock()
	fmt.Fprintf(w, "<table style='border-collapse: collapse;'>")
	fmt.Fprintf(w, "<tr><td rowspan='2'>URI</td><td rowspan='2'>Count</td><td colspan='3'>Time</td><td colspan='3'>Size</td></tr>")
	fmt.Fprintf(w, "<tr><td>Min</td><td>Average</td><td>Max</td><td>Min</td><td>Average</td><td>Max</td></tr>")
	fmt.Fprintf(w, "<tr><td colspan='8'>Miners (%v/%v) - median network time = %.2f", mb.Miners.GetActiveCount(), mb.Miners.Size(), mb.Miners.GetMedianNetworkTime()/1000000)
	for _, nd := range mb.Miners.CopyNodes() {
		if node.Self.IsEqual(nd) {
			continue
		}
		lmt := nd.GetLargeMessageSendTimeSec()
		olmt := nd.GetOptimalLargeMessageSendTime()
		cls := ""
		if !nd.IsActive() {
			cls = "inactive"
		}
		if olmt < lmt {
			cls = cls + " optimal"
		}
		if olmt >= mb.Miners.GetMedianNetworkTime() {
			cls = cls + " slow"
		}
		fmt.Fprintf(w, "<tr class='%s'><td colspan='8'><b>%s</b> (%.2f/%.2f) - %s</td></tr>", cls, nd.GetPseudoName(), olmt, lmt, nd.Description)
		nd.PrintSendStats(w)
	}

	fmt.Fprintf(w, "<tr><td colspan='8'>Sharders (%v/%v) - median network time = %.2f", mb.Sharders.GetActiveCount(), mb.Sharders.Size(), mb.Sharders.GetMedianNetworkTime()/1000000)
	for _, nd := range mb.Sharders.CopyNodes() {
		if node.Self.IsEqual(nd) {
			continue
		}
		lmt := nd.GetLargeMessageSendTimeSec()
		olmt := nd.GetOptimalLargeMessageSendTime()
		cls := ""
		if !nd.IsActive() {
			cls = "inactive"

		}
		if olmt < lmt {
			cls = cls + " optimal"
		}
		if olmt >= mb.Sharders.GetMedianNetworkTime() {
			cls = cls + " slow"
		}
		fmt.Fprintf(w, "<tr class='%s'><td colspan='8'><b>%s</b> (%.2f/%.2f) - %s </td></tr>", cls, nd.GetPseudoName(), olmt, lmt, nd.Description)
		nd.PrintSendStats(w)
	}
	fmt.Fprintf(w, "</table>")
}

/*PutTransaction - for validation of transactions using chain level parameters */
<<<<<<< HEAD
func PutTransaction(c Chainer) datastore.JSONEntityReqResponderF {
	return func(ctx context.Context, entity datastore.Entity) (interface{}, error) {
		txn, ok := entity.(*transaction.Transaction)
		if !ok {
			return nil, fmt.Errorf("invalid request %T", entity)
		}
=======
func PutTransaction(ctx context.Context, entity datastore.Entity) (interface{}, error) {
	txn, ok := entity.(*transaction.Transaction)
	if !ok {
		return nil, fmt.Errorf("put_transaction: invalid request %T", entity)
	}
>>>>>>> 7e471370

		if c.GetChainConfig().TxnMaxPayload() > 0 {
			if len(txn.TransactionData) > c.GetChainConfig().TxnMaxPayload() {
				s := fmt.Sprintf("transaction payload exceeds the max payload (%d)", c.GetChainConfig().TxnMaxPayload())
				return nil, common.NewError("txn_exceed_max_payload", s)
			}
		}

		// Calculate and update fee
		if err := txn.ValidateFee(c.GetChainConfig().TxnExempt(), c.GetChainConfig().MinTxnFee()); err != nil {
			return nil, err
		}
		if err := txn.ValidateNonce(); err != nil {
			return nil, err
		}

		// save validated transactions to cache for miners only
		if node.Self.Underlying().Type == node.NodeTypeMiner {
			return transaction.PutTransaction(ctx, txn)
		}

		return transaction.PutTransaction(ctx, txn)
	}
}

//RoundInfoHandler collects and writes information about current round
func RoundInfoHandler(c Chainer) common.ReqRespHandlerf {
	return func(w http.ResponseWriter, r *http.Request) {
		defer func() {
			if recover() != nil {
				http.Error(w, fmt.Sprintf("<pre>%s</pre>", string(debug.Stack())), http.StatusInternalServerError)
			}
		}()

		roundParamQuery := ""

		rn := c.GetCurrentRound()
		roundParam := r.URL.Query().Get("round")
		if roundParam != "" {
			roundParamQuery = "?" + r.URL.RawQuery
			_rn, err := strconv.ParseInt(roundParam, 10, 64)
			if err != nil {
				http.Redirect(w, r, r.URL.Path, http.StatusTemporaryRedirect)
				return
			}
			rn = _rn
		}

		rnd := c.GetRound(rn)
		if rn == 0 || rnd == nil {
			http.Error(w, fmt.Sprintf("Round not found: round=%d", rn), http.StatusNotFound)
			return
		}

		PrintCSS(w)
		fmt.Fprintf(w, "<h3>Round: %v</h3>", rn)
		fmt.Fprintf(w, "<div>&nbsp;</div>")
		if node.Self.Underlying().Type != node.NodeTypeMiner {
			//ToDo: Add Sharder related round info
			return
		}

		mb := c.GetMagicBlock(rn)
		if mb == nil {
			lfmb := c.GetLatestFinalizedMagicBlockRound(rn)
			if lfmb != nil {
				mb = lfmb.MagicBlock
			}
		}
		if mb == nil {
			fmt.Fprintf(w, "<h3>MagicBlock not found for round %d</h3>", rn)
			return
		}

		rrs := int64(0)
		if rnd.HasRandomSeed() {
			rrs = rnd.GetRandomSeed()
		}
		thresholdByCount := config.GetThresholdCount()
		consensus := int(math.Ceil((float64(thresholdByCount) / 100) * float64(mb.Miners.Size())))

		fmt.Fprintf(w, "<table>")
		fmt.Fprintf(w, "<tr><td class='active'>Consensus</td><td class='number'>%d</td>", consensus)
		fmt.Fprintf(w, "<tr><td class='active'>Random Seed</td><td class='number'>%d</td>", rrs)
		fmt.Fprintf(w, "</table>")

		roundHasRanks := rnd != nil && rnd.HasRandomSeed()

		getNodeLink := func(n *node.Node) string {
			if node.Self.IsEqual(n) {
				return fmt.Sprintf("%v", n.GetPseudoName())
			}
			if len(n.Path) > 0 {
				return fmt.Sprintf("<a href='https://%v/%v/_diagnostics/round_info%s'>%v</a>", n.Host, n.Path, roundParamQuery, n.GetPseudoName())
			}
			return fmt.Sprintf("<a href='http://%v:%v/_diagnostics/round_info%s'>%v</a>", n.Host, n.Port, roundParamQuery, n.GetPseudoName())
		}

		// Verification and Notarization
		blocksMap := make(map[string]*block.Block)
		for _, b := range rnd.GetProposedBlocks() {
			blocksMap[b.Hash] = b
		}
		for _, b := range rnd.GetNotarizedBlocks() {
			blocksMap[b.Hash] = b
		}

		blocks := make([]*block.Block, 0, len(blocksMap))
		for _, b := range blocksMap {
			blocks = append(blocks, b)
		}

		if roundHasRanks {
			sort.SliceStable(blocks, func(i, j int) bool {
				b1, b2 := blocks[i], blocks[j]
				rank1, rank2 := math.MaxInt64, math.MaxInt64
				if m1 := mb.Miners.GetNode(b1.MinerID); m1 != nil {
					rank1 = rnd.GetMinerRank(m1)
				}
				if m2 := mb.Miners.GetNode(b2.MinerID); m2 != nil {
					rank2 = rnd.GetMinerRank(m2)
				}
				if rank1 == rank2 {
					return b1.RoundTimeoutCount > b2.RoundTimeoutCount ||
						b1.CreationDate > b2.CreationDate
				}
				return rank1 < rank2
			})
		}

		fmt.Fprintf(w, "<h3>Block Verification and Notarization</h3>")

		fmt.Fprintf(w, "<table style='border-collapse: collapse;'>")

		fmt.Fprintf(w, "<tr class='header'>")
		fmt.Fprintf(w, "<th>SetIndex</th> <th>Generator</th> <th>RRS</th> <th>RTC</th> <th>Block</th> <th>Generated At (UTC)</th> <th>Verification</th> <th>Notarization</th>")
		fmt.Fprintf(w, "</tr>")

		for _, b := range blocks {
			fmt.Fprintf(w, "<tr><td>")

			n := mb.Miners.GetNode(b.MinerID)
			if n != nil {
				fmt.Fprintf(w, "%d", n.SetIndex)                   // SetIndex
				fmt.Fprintf(w, "</td><td>%s</td>", getNodeLink(n)) // Generator
			} else {
				fmt.Fprintf(w, "-")               // SetIndex
				fmt.Fprintf(w, "</td><td>-</td>") // Generator
			}

			fmt.Fprintf(w, "<td>%d (%s)</td>", b.RoundRandomSeed, boolString(b.RoundRandomSeed == rnd.GetRandomSeed())) // RRS
			fmt.Fprintf(w, "<td>%d</td>", b.RoundTimeoutCount)                                                          // RTC
			fmt.Fprintf(w, "<td title='%s'>%.8s</td>", b.Hash, b.Hash)                                                  // Block ID
			fmt.Fprintf(w, "<td>%s</td>", common.ToTime(b.CreationDate).UTC().Format("2006-01-02T15:04:05"))            // Block Creation Date

			tickets := b.GetVerificationTickets()

			fmt.Fprintf(w, "<td style='padding: 0px;'>")
			fmt.Fprintf(w, "<div style='display:flex;flex-direction:row;'>")
			fmt.Fprintf(w, "  <div style='flex:1;display:flex;flex-direction:column;padding:5px;min-width:60px;'>")
			fmt.Fprintf(w, "    <div style='flex:1;'></div><div>%d (%s)</div><div style='flex:1;'></div>", len(tickets), boolString(len(tickets) >= consensus))
			fmt.Fprintf(w, "  </div>")
			if len(tickets) > 0 {
				verifiers := make([]*node.Node, 0, len(tickets))
				for _, ticket := range tickets {
					verifiers = append(verifiers, mb.Miners.GetNode(ticket.VerifierID))
				}
				sortByVerifierSetIndex := func(i, j int) bool {
					v1, v2 := verifiers[i], verifiers[j]
					if v1 != nil && v2 != nil {
						return v1.SetIndex < v2.SetIndex
					}
					return v1 != nil || v2 == nil
				}
				sort.SliceStable(tickets, sortByVerifierSetIndex)
				sort.SliceStable(verifiers, sortByVerifierSetIndex)

				fmt.Fprintf(w, "<div style='display:flex;flex-direction:column;padding:5px;border-left:1px solid black;'>")
				for i, ticket := range tickets {
					if i%4 == 0 {
						if i > 0 {
							fmt.Fprintf(w, "</div>")
						}
						fmt.Fprintf(w, "<div style='display:flex;flex-direction:row;'>")
					}
					if n := verifiers[i]; n != nil {
						fmt.Fprintf(w, "<div title='%s'>%s</div>,", ticket.VerifierID, getNodeLink(n))
						continue
					}
					fmt.Fprintf(w, "<div title='%s'>%.8s</div>,", ticket.VerifierID, ticket.VerifierID)
					if i == len(tickets)-1 {
						fmt.Fprintf(w, "</div>")
					}
				}
				fmt.Fprintf(w, "</div>")
			}
			fmt.Fprintf(w, "</div></td>")

			fmt.Fprintf(w, "<td>")
			fmt.Fprintf(w, "-")
			fmt.Fprintf(w, "</td></tr>")
		}
		fmt.Fprintf(w, "</table>")

		if !roundHasRanks {
			return
		}
		// VRFS
		vrfSharesMap := rnd.GetVRFShares()
		vrfShares := make([]*round.VRFShare, 0, len(vrfSharesMap))
		for _, share := range vrfSharesMap {
			vrfShares = append(vrfShares, share)
		}
		sort.SliceStable(vrfShares, func(i, j int) bool {
			return vrfShares[i].GetParty().SetIndex < vrfShares[j].GetParty().SetIndex
		})
		fmt.Fprintf(w, "<h3>VRF Shares</h3>")
		fmt.Fprintf(w, "<table>")
		fmt.Fprintf(w, "<tr class='header'><th>Set Index</th><th>Node</th><th>VRFS (%d/%d)</th></tr>", len(vrfShares), mb.Miners.Size())
		for _, share := range vrfShares {
			fmt.Fprintf(w, "<tr><td>")
			n := share.GetParty()
			if n != nil {
				fmt.Fprintf(w, "%d", n.SetIndex)
				if c.IsRoundGenerator(rnd, n) {
					fmt.Fprintf(w, "<sup>%d</sup>", rnd.GetMinerRank(n))
				}
				fmt.Fprintf(w, "</td><td>%s</td>", getNodeLink(n))

			} else {
				fmt.Fprintf(w, "-</td><td>-</td>")
			}
			fmt.Fprintf(w, "<td>%v</td></tr>", share.Share)
		}
		fmt.Fprintf(w, "</table>")
	}
}

/*MinerStatsHandler - handler for the miner stats */
func (c *Chain) MinerStatsHandler(w http.ResponseWriter, r *http.Request) {
	defer func() {
		if recover() != nil {
			http.Error(w, fmt.Sprintf("<pre>%s</pre>", string(debug.Stack())), http.StatusInternalServerError)
		}
	}()
	mb := c.GetCurrentMagicBlock()
	numGenerators := c.GetGeneratorsNumOfMagicBlock(mb)
	PrintCSS(w)
	fmt.Fprintf(w, "<div>%v - %v</div>", node.Self.Underlying().GetPseudoName(),
		node.Self.Underlying().Description)
	c.healthSummary(w, r)
	fmt.Fprintf(w, "<table>")
	fmt.Fprintf(w, "<tr><td colspan='3' style='text-align:center'>")
	c.notarizedBlockCountsStats(w, numGenerators)
	fmt.Fprintf(w, "</td></tr>")
	fmt.Fprintf(w, "<tr><th>Generation Counts</th><th>Verification Counts</th><th>Finalization Counts</th></tr>")
	fmt.Fprintf(w, "<tr><td>")
	c.generationCountStats(w)
	fmt.Fprintf(w, "</td><td>")
	c.verificationCountStats(w, numGenerators)
	fmt.Fprintf(w, "</td><td>")
	c.finalizationCountStats(w)
	fmt.Fprintf(w, "</td></tr>")
	fmt.Fprintf(w, "</table>")
	if node.Self.Underlying().Type == node.NodeTypeMiner {
		fmt.Fprintf(w, "<br>")
		fmt.Fprintf(w, "<table>")
		fmt.Fprintf(w, "<tr><td>Miner</td><td>Verification Failures</td></tr>")
		for _, nd := range mb.Miners.CopyNodes() {
			ms := nd.ProtocolStats.(*MinerStats)
			fmt.Fprintf(w, "<tr><td>%v</td><td class='number'>%v</td></tr>", nd.GetPseudoName(), ms.VerificationFailures)
		}
		fmt.Fprintf(w, "</table>")
	}
}

func (c *Chain) generationCountStats(w http.ResponseWriter) {
	mb := c.GetCurrentMagicBlock()
	generatorsNum := c.GetGeneratorsNumOfMagicBlock(mb)
	fmt.Fprintf(w, "<table>")
	fmt.Fprintf(w, "<tr><td>Miner</td>")
	for i := 0; i < generatorsNum; i++ {
		fmt.Fprintf(w, "<td>Rank %d</td>", i)
	}
	fmt.Fprintf(w, "<td>Total</td></tr>")
	totals := make([]int64, generatorsNum)
	for _, nd := range mb.Miners.CopyNodes() {
		fmt.Fprintf(w, "<tr><td>%v</td>", nd.GetPseudoName())
		ms := nd.ProtocolStats.(*MinerStats)
		var total int64
		for i := 0; i < generatorsNum; i++ {
			fmt.Fprintf(w, "<td class='number'>%v</td>", ms.GenerationCountByRank[i])
			totals[i] += ms.GenerationCountByRank[i]
			total += ms.GenerationCountByRank[i]
		}
		fmt.Fprintf(w, "<td class='number'>%v</td></tr>", total)
	}
	fmt.Fprintf(w, "<tr><td>Totals</td>")
	var total int64
	for i := 0; i < generatorsNum; i++ {
		fmt.Fprintf(w, "<td class='number'>%v</td>", totals[i])
		total += totals[i]
	}
	fmt.Fprintf(w, "<td class='number'>%v</td></tr>", total)
	fmt.Fprintf(w, "</table>")
}

func (c *Chain) verificationCountStats(w http.ResponseWriter, numGenerators int) {
	mb := c.GetCurrentMagicBlock()
	fmt.Fprintf(w, "<table>")
	fmt.Fprintf(w, "<tr><td>Miner</td>")
	for i := 0; i < numGenerators; i++ {
		fmt.Fprintf(w, "<td>Rank %d</td>", i)
	}
	fmt.Fprintf(w, "<td>Total</td></tr>")
	totals := make([]int64, numGenerators)
	for _, nd := range mb.Miners.CopyNodes() {
		fmt.Fprintf(w, "<tr><td>%v</td>", nd.GetPseudoName())
		ms := nd.ProtocolStats.(*MinerStats)
		var total int64
		for i := 0; i < numGenerators; i++ {
			fmt.Fprintf(w, "<td class='number'>%v</td>", ms.VerificationTicketsByRank[i])
			totals[i] += ms.VerificationTicketsByRank[i]
			total += ms.VerificationTicketsByRank[i]
		}
		fmt.Fprintf(w, "<td class='number'>%v</td></tr>", total)
	}
	fmt.Fprintf(w, "<tr><td>Totals</td>")
	var total int64
	for i := 0; i < numGenerators; i++ {
		fmt.Fprintf(w, "<td class='number'>%v</td>", totals[i])
		total += totals[i]
	}
	fmt.Fprintf(w, "<td class='number'>%v</td></tr>", total)
	fmt.Fprintf(w, "</table>")
}

func (c *Chain) finalizationCountStats(w http.ResponseWriter) {
	mb := c.GetCurrentMagicBlock()
	numGenerators := c.GetGeneratorsNumOfMagicBlock(mb)
	fmt.Fprintf(w, "<table>")
	fmt.Fprintf(w, "<tr><td>Miner</td>")
	for i := 0; i < numGenerators; i++ {
		fmt.Fprintf(w, "<td>Rank %d</td>", i)
	}
	fmt.Fprintf(w, "<td>Total</td></tr>")
	totals := make([]int64, numGenerators)
	for _, nd := range mb.Miners.CopyNodes() {
		fmt.Fprintf(w, "<tr><td>%v</td>", nd.GetPseudoName())
		ms := nd.ProtocolStats.(*MinerStats)
		var total int64
		for i := 0; i < numGenerators; i++ {
			fmt.Fprintf(w, "<td class='number'>%v</td>", ms.FinalizationCountByRank[i])
			totals[i] += ms.FinalizationCountByRank[i]
			total += ms.FinalizationCountByRank[i]
		}
		fmt.Fprintf(w, "<td class='number'>%v</td></tr>", total)
	}
	fmt.Fprintf(w, "<tr><td>Totals</td>")
	var total int64
	for i := 0; i < numGenerators; i++ {
		fmt.Fprintf(w, "<td class='number'>%v</td>", totals[i])
		total += totals[i]
	}
	fmt.Fprintf(w, "<td class='number'>%v</td></tr>", total)
	fmt.Fprintf(w, "</table>")
}

func (c *Chain) notarizedBlockCountsStats(w http.ResponseWriter, numGenerators int) {
	fmt.Fprintf(w, "<table style='width:100%%;'>")
	fmt.Fprintf(w, "<tr><td colspan='%v'>Rounds with notarized blocks (0 to %v)</td></tr>", numGenerators+2, numGenerators)
	fmt.Fprintf(w, "<tr><td>Notarized Blocks</td>")
	for i := 0; i <= numGenerators; i++ {
		fmt.Fprintf(w, "<td class='number'>%v</td>", i)
	}
	fmt.Fprintf(w, "</tr><tr><td>Rounds</td>")
	for _, v := range c.NotarizedBlocksCounts {
		fmt.Fprintf(w, "<td class='number'>%v</td>", v)
	}
	fmt.Fprintf(w, "</tr>")
	fmt.Fprintf(w, "</table>")
}

//PrintCSS - print the common css elements
func PrintCSS(w http.ResponseWriter) {
	fmt.Fprintf(w, "<style>\n")
	fmt.Fprintf(w, ".number { text-align: right; }\n")
	fmt.Fprintf(w, ".fixed-text { overflow:hidden;white-space: nowrap;word-break: break-all;word-wrap: break-word; text-overflow: ellipsis; }\n")
	fmt.Fprintf(w, ".menu li { list-style-type: none; }\n")
	fmt.Fprintf(w, "table, td, th { border: 1px solid black;  border-collapse: collapse;}\n")
	fmt.Fprintf(w, ".tname { width: 70%%}\n")
	fmt.Fprintf(w, "tr.header { background-color: #E0E0E0;  }\n")
	fmt.Fprintf(w, ".inactive { background-color: #F44336; }\n")
	fmt.Fprintf(w, ".warning { background-color: #FFEB3B; }\n")
	fmt.Fprintf(w, ".optimal { color: #1B5E20; }\n")
	fmt.Fprintf(w, ".slow { font-style: italic; }\n")
	fmt.Fprintf(w, ".bold {font-weight:bold;}")
	fmt.Fprintf(w, "tr.green td {background-color:light-green;}")
	fmt.Fprintf(w, "tr.grey td {background-color:light-grey;}")
	fmt.Fprintf(w, "</style>")
}

//StateDumpHandler - a handler to dump the state
func StateDumpHandler(w http.ResponseWriter, r *http.Request) {
	c := GetServerChain()
	lfb := c.GetLatestFinalizedBlock()
	contract := r.FormValue("smart_contract")
	mpt := lfb.ClientState
	if mpt == nil {
		errMsg := struct {
			Err string `json:"error"`
		}{
			Err: fmt.Sprintf("last finalized block with nil state, round: %d", lfb.Round),
		}

		out, err := json.MarshalIndent(errMsg, "", "    ")
		if err != nil {
			logging.Logger.Error("Dump state failed", zap.Error(err))
			return
		}
		fmt.Fprint(w, string(out))
		return
	}

	if contract == "" {
		contract = "global"
	}

	mptRootHash := util.ToHex(mpt.GetRoot())
	fileName := fmt.Sprintf("mpt_%v_%v_%v.txt", contract, lfb.Round, mptRootHash)
	file, err := ioutil.TempFile("", fileName)
	if err != nil {
		return
	}
	go func() {
		writer := bufio.NewWriter(file)
		defer func() {
			writer.Flush()
			file.Close()
		}()
		fmt.Fprintf(writer, "round: %v\n", lfb.Round)
		fmt.Fprintf(writer, "global state hash: %v\n", util.ToHex(lfb.ClientStateHash))
		fmt.Fprintf(writer, "mpt state hash: %v\n", mptRootHash)
		writer.Flush()
		fmt.Fprintf(writer, "BEGIN {\n")
		mpt.PrettyPrint(writer)
		fmt.Fprintf(writer, "END }\n")
	}()
	fmt.Fprintf(w, "Writing to file : %v\n", file.Name())
}<|MERGE_RESOLUTION|>--- conflicted
+++ resolved
@@ -1294,20 +1294,12 @@
 }
 
 /*PutTransaction - for validation of transactions using chain level parameters */
-<<<<<<< HEAD
 func PutTransaction(c Chainer) datastore.JSONEntityReqResponderF {
 	return func(ctx context.Context, entity datastore.Entity) (interface{}, error) {
 		txn, ok := entity.(*transaction.Transaction)
 		if !ok {
-			return nil, fmt.Errorf("invalid request %T", entity)
-		}
-=======
-func PutTransaction(ctx context.Context, entity datastore.Entity) (interface{}, error) {
-	txn, ok := entity.(*transaction.Transaction)
-	if !ok {
-		return nil, fmt.Errorf("put_transaction: invalid request %T", entity)
-	}
->>>>>>> 7e471370
+			return nil, fmt.Errorf("put_transaction: invalid request %T", entity)
+		}
 
 		if c.GetChainConfig().TxnMaxPayload() > 0 {
 			if len(txn.TransactionData) > c.GetChainConfig().TxnMaxPayload() {

package chain

import (
	"bufio"
	"context"
	"encoding/json"
	"fmt"
	"html/template"
	"io/ioutil"
	"math"
	"net/http"
	"runtime"
	"runtime/debug"
	"sort"
	"strconv"
	"strings"
	"time"

	"0chain.net/chaincore/block"
	"0chain.net/chaincore/config"
	"0chain.net/chaincore/node"
	"0chain.net/chaincore/round"
	"0chain.net/chaincore/transaction"
	"0chain.net/core/metric"
	"go.uber.org/zap"

	"0chain.net/core/build"
	"0chain.net/core/common"
	"0chain.net/core/datastore"
	"0chain.net/core/memorystore"
	"0chain.net/core/util"

	"0chain.net/core/logging"

	"0chain.net/smartcontract/minersc"
)

const (
	getBlockV1Pattern = "/v1/block/get"
)

func handlersMap(c Chainer) map[string]func(http.ResponseWriter, *http.Request) {
	transactionEntityMetadata := datastore.GetEntityMetadata("txn")
	m := map[string]func(http.ResponseWriter, *http.Request){
		"/v1/chain/get": common.Recover(
			common.ToJSONResponse(
				memorystore.WithConnectionHandler(
					GetChainHandler,
				),
			),
		),
		"/v1/chain/put": common.Recover(
			datastore.ToJSONEntityReqResponse(
				memorystore.WithConnectionEntityJSONHandler(PutChainHandler, chainEntityMetadata),
				chainEntityMetadata,
			),
		),
		"/v1/block/get/latest_finalized": common.UserRateLimit(
			common.ToJSONResponse(
				LatestFinalizedBlockHandler,
			),
		),
		"/v1/block/get/latest_finalized_magic_block_summary": common.UserRateLimit(
			common.ToJSONResponse(
				LatestFinalizedMagicBlockSummaryHandler,
			),
		),
		"/v1/block/get/latest_finalized_magic_block": common.UserRateLimit(
			common.ToJSONResponse(
				LatestFinalizedMagicBlockHandler(c),
			),
		),
		"/v1/block/get/recent_finalized": common.UserRateLimit(
			common.ToJSONResponse(
				RecentFinalizedBlockHandler,
			),
		),
		"/v1/block/get/fee_stats": common.UserRateLimit(
			common.ToJSONResponse(
				LatestBlockFeeStatsHandler,
			),
		),
		"/": common.UserRateLimit(
			HomePageAndNotFoundHandler,
		),
		"/_diagnostics": common.UserRateLimit(
			DiagnosticsHomepageHandler,
		),
		"/_diagnostics/current_mb_nodes": common.UserRateLimit(
			DiagnosticsNodesHandler,
		),
		"/_diagnostics/dkg_process": common.UserRateLimit(
			DiagnosticsDKGHandler,
		),
		"/_diagnostics/round_info": common.UserRateLimit(
			RoundInfoHandler(c),
		),
		"/v1/transaction/put": common.UserRateLimit(
			datastore.ToJSONEntityReqResponse(
				datastore.DoAsyncEntityJSONHandler(
					memorystore.WithConnectionEntityJSONHandler(PutTransaction, transactionEntityMetadata),
					transaction.TransactionEntityChannel,
				),
				transactionEntityMetadata,
			),
		),
		"/_diagnostics/state_dump": common.UserRateLimit(
			StateDumpHandler,
		),
		"/v1/block/get/latest_finalized_ticket": common.N2NRateLimit(
			common.ToJSONResponse(
				LFBTicketHandler,
			),
		),
	}
	if node.Self.Underlying().Type == node.NodeTypeMiner {
		m[getBlockV1Pattern] = common.UserRateLimit(
			common.ToJSONResponse(
				GetBlockHandler,
			),
		)
	}

	return m
}

/*setupHandlers sets up the necessary API end points */
func setupHandlers(handlersMap map[string]func(http.ResponseWriter, *http.Request)) {
	for pattern, handler := range handlersMap {
		http.HandleFunc(pattern, handler)
	}
}

func DiagnosticsNodesHandler(w http.ResponseWriter, r *http.Request) {
	sc := GetServerChain()
	mb := sc.GetCurrentMagicBlock()
	d, err := json.MarshalIndent(append(mb.Sharders.CopyNodes(), mb.Miners.CopyNodes()...), "", "\t")
	if err != nil {
		fmt.Fprint(w, err.Error())
		return
	}

	fmt.Fprint(w, string(d))
}

/*GetChainHandler - given an id returns the chain information */
func GetChainHandler(ctx context.Context, r *http.Request) (interface{}, error) {
	return datastore.GetEntityHandler(ctx, r, chainEntityMetadata, "id")
}

func LatestBlockFeeStatsHandler(ctx context.Context, r *http.Request) (interface{}, error) {
	return GetServerChain().FeeStats, nil
}

/*PutChainHandler - Given a chain data, it stores it */
func PutChainHandler(ctx context.Context, entity datastore.Entity) (interface{}, error) {
	return datastore.PutEntityHandler(ctx, entity)
}

/*GetMinersHandler - get the list of known miners */
func (c *Chain) GetMinersHandler(w http.ResponseWriter, r *http.Request) {
	w.Header().Set("Content-Type", "text/plain;charset=UTF-8")
	mb := c.GetCurrentMagicBlock()
	mb.Miners.Print(w)
}

/*GetShardersHandler - get the list of known sharders */
func (c *Chain) GetShardersHandler(w http.ResponseWriter, r *http.Request) {
	w.Header().Set("Content-Type", "text/plain;charset=UTF-8")
	mb := c.GetCurrentMagicBlock()
	mb.Sharders.Print(w)
}

/*GetBlockHandler - get the block from local cache */
func GetBlockHandler(ctx context.Context, r *http.Request) (interface{}, error) {
	hash := r.FormValue("block")
	content := r.FormValue("content")
	if content == "" {
		content = "header"
	}
	parts := strings.Split(content, ",")
	b, err := GetServerChain().GetBlock(ctx, hash)
	if err != nil {
		return nil, err
	}
	return GetBlockResponse(b, parts)
}

/*GetBlockResponse - a handler to get the block */
func GetBlockResponse(b *block.Block, contentParts []string) (interface{}, error) {
	data := make(map[string]interface{}, len(contentParts))
	for _, part := range contentParts {
		switch part {
		case "full":
			data["block"] = b
		case "header":
			data["header"] = b.GetSummary()
		case "merkle_tree":
			data["merkle_tree"] = b.GetMerkleTree().GetTree()
		}
	}
	return data, nil
}

/*RecentFinalizedBlockHandler - provide the latest finalized block by this miner */
func RecentFinalizedBlockHandler(ctx context.Context, r *http.Request) (interface{}, error) {
	fbs := make([]*block.BlockSummary, 0, 10)
	for i, b := 0, GetServerChain().GetLatestFinalizedBlock(); i < 10 && b != nil; i, b = i+1, b.PrevBlock {
		fbs = append(fbs, b.GetSummary())
	}
	return fbs, nil
}

// StartTime - time when the server has started.
var StartTime time.Time

/*HomePageAndNotFoundHandler - catch all handler that returns home page for root path and 404 for other paths */
func HomePageAndNotFoundHandler(w http.ResponseWriter, r *http.Request) {
	if r.URL.Path != "/" {
		NotFoundPageHandler(w, r)
		return
	}

	HomePageHandler(w, r)
}

/*HomePageHandler - provides basic info when accessing the home page of the server */
func HomePageHandler(w http.ResponseWriter, r *http.Request) {
	sc := GetServerChain()
	w.Header().Set("Content-Type", "text/html;charset=UTF-8")
	PrintCSS(w)
	selfNode := node.Self.Underlying()
	fmt.Fprintf(w, "<div>I am %v working on the chain %v <ul><li>id:%v</li><li>public_key:%v</li><li>build_tag:%v</li></ul></div>\n",
		selfNode.GetPseudoName(), sc.GetKey(), selfNode.GetKey(), selfNode.PublicKey, build.BuildTag)
}

/*NotFoundPageHandler - provides the 404 page */
func NotFoundPageHandler(w http.ResponseWriter, r *http.Request) {
	common.Respond(w, r, nil, common.ErrNoResource)
}

func (c *Chain) healthSummary(w http.ResponseWriter, r *http.Request) {
	fmt.Fprintf(w, "<div>Health Summary</div>")
	c.healthSummaryInTables(w, r)
	fmt.Fprintf(w, "<div>&nbsp;</div>")
}

func (c *Chain) roundHealthInATable(w http.ResponseWriter, r *http.Request) {
	var rn = c.GetCurrentRound()
	cr := c.GetRound(rn)

	vrfMsg := "N/A"
	notarizations := 0
	proposals := 0
	rrs := int64(0)
	phase := "N/A"
	var mb = c.GetMagicBlock(rn)

	if node.Self.Underlying().Type == node.NodeTypeMiner {
		var shares int
		check := "✗"
		if cr != nil {

			shares = len(cr.GetVRFShares())
			notarizations = len(cr.GetNotarizedBlocks())
			proposals = len(cr.GetProposedBlocks())
			rrs = cr.GetRandomSeed()
			phase = round.GetPhaseName(cr.GetPhase())
		}

		vrfThreshold := mb.T
		if shares >= vrfThreshold {
			check = "&#x2714;"
		}
		vrfMsg = fmt.Sprintf("(%v/%v)%s", shares, vrfThreshold, check)
	}
	fmt.Fprintf(w, "<table class='menu' style='border-collapse: collapse;'>")

	fmt.Fprintf(w, "<tr class='active'>")
	fmt.Fprintf(w, "<td>")
	fmt.Fprintf(w, "Round")
	fmt.Fprintf(w, "</td>")
	fmt.Fprintf(w, "<td class='number'>")
	fmt.Fprintf(w, "<a style='display:flex;' href='_diagnostics/round_info'><span style='flex:1;'></span>%d</a>", rn)
	fmt.Fprintf(w, "</td>")
	fmt.Fprintf(w, "</tr>")

	fmt.Fprintf(w, "<tr class='active'>")
	fmt.Fprintf(w, "<td>")
	fmt.Fprintf(w, "VRFs")
	fmt.Fprintf(w, "</td>")
	fmt.Fprintf(w, "<td class='number'>")
	fmt.Fprintf(w, "%v", vrfMsg)
	fmt.Fprintf(w, "</td>")
	fmt.Fprintf(w, "</tr>")

	fmt.Fprintf(w, "<tr class='active'>")
	fmt.Fprintf(w, "<td>")
	fmt.Fprintf(w, "RRS")
	fmt.Fprintf(w, "</td>")
	fmt.Fprintf(w, "<td class='number'>")
	fmt.Fprintf(w, "%v", rrs)
	fmt.Fprintf(w, "</td>")
	fmt.Fprintf(w, "</tr>")

	fmt.Fprintf(w, "<tr class='active'>")
	fmt.Fprintf(w, "<td>")
	fmt.Fprintf(w, "Proposals")
	fmt.Fprintf(w, "</td>")
	fmt.Fprintf(w, "<td class='number'>")
	fmt.Fprintf(w, "%v", proposals)
	fmt.Fprintf(w, "</td>")
	fmt.Fprintf(w, "</tr>")

	fmt.Fprintf(w, "<tr class='active'>")
	fmt.Fprintf(w, "<td>")
	fmt.Fprintf(w, "Notarizations")
	fmt.Fprintf(w, "</td>")
	fmt.Fprintf(w, "<td class='number'>")
	fmt.Fprintf(w, "%v", notarizations)
	fmt.Fprintf(w, "</td>")
	fmt.Fprintf(w, "</tr>")

	fmt.Fprintf(w, "<tr class='active'>")
	fmt.Fprintf(w, "<td>")
	fmt.Fprintf(w, "Phase")
	fmt.Fprintf(w, "</td>")
	fmt.Fprintf(w, "<td class='number'>")
	fmt.Fprintf(w, "%v", phase)
	fmt.Fprintf(w, "</td>")
	fmt.Fprintf(w, "</tr>")

	var (
		crn     = c.GetCurrentRound()
		ahead   = int64(config.GetLFBTicketAhead())
		tk      = c.GetLatestLFBTicket(r.Context())
		tkRound int64
		class   = "active"
	)

	if tk != nil {
		tkRound = tk.Round

		if tkRound+ahead <= crn {
			class = "inactive"
		}
	}

	fmt.Fprintf(w, "<tr class='"+class+"'>")
	fmt.Fprintf(w, "<td>")
	fmt.Fprintf(w, "LFB Ticket")
	fmt.Fprintf(w, "</td>")
	fmt.Fprintf(w, "<td class='number'>")
	fmt.Fprintf(w, "%v", tkRound)
	fmt.Fprintf(w, "</td>")
	fmt.Fprintf(w, "</tr>")

	fmt.Fprintf(w, "</table>")
}

func (c *Chain) chainHealthInATable(w http.ResponseWriter, r *http.Request) {

	fmt.Fprintf(w, "<table class='menu' style='border-collapse: collapse;'>")
	fmt.Fprintf(w, "<tr class='active'>")
	fmt.Fprintf(w, "<td>")
	fmt.Fprintf(w, "Latest Finalized Round")
	fmt.Fprintf(w, "</td>")
	fmt.Fprintf(w, "<td class='number'>")
	fmt.Fprintf(w, "%v", c.GetLatestFinalizedBlock().Round)
	fmt.Fprintf(w, "</td>")

	fmt.Fprintf(w, "</tr>")
	fmt.Fprintf(w, "<tr class='active'>")
	fmt.Fprintf(w, "<td>")
	fmt.Fprintf(w, "Deterministic Finalized Round")
	fmt.Fprintf(w, "</td>")
	fmt.Fprintf(w, "<td class='number'>")
	fmt.Fprintf(w, "%v", c.LatestDeterministicBlock.Round)
	fmt.Fprintf(w, "</td>")
	fmt.Fprintf(w, "</tr>")

	fmt.Fprintf(w, "<tr class='active'>")
	fmt.Fprintf(w, "<td>")
	fmt.Fprintf(w, "Rollbacks")
	fmt.Fprintf(w, "</td>")
	fmt.Fprintf(w, "<td class='number'>")
	fmt.Fprintf(w, "%v", c.RollbackCount)
	fmt.Fprintf(w, "</td>")
	fmt.Fprintf(w, "</tr>")

	var rn = c.GetCurrentRound()
	cr := c.GetRound(rn)
	rtoc := c.GetRoundTimeoutCount()
	if cr != nil {
		rtoc = int64(cr.GetTimeoutCount())
	}
	fmt.Fprintf(w, "<tr class='active'>")
	fmt.Fprintf(w, "<td>")
	fmt.Fprintf(w, "Timeouts")
	fmt.Fprintf(w, "</td>")
	fmt.Fprintf(w, "<td class='number'>")
	fmt.Fprintf(w, "%v", c.RoundTimeoutsCount)
	fmt.Fprintf(w, "</td>")
	fmt.Fprintf(w, "</tr>")

	fmt.Fprintf(w, "<tr class='active'>")
	fmt.Fprintf(w, "<td>")
	fmt.Fprintf(w, "Round Timeout Count")
	fmt.Fprintf(w, "</td>")
	fmt.Fprintf(w, "<td class='number'>")
	fmt.Fprintf(w, "%v", rtoc)
	fmt.Fprintf(w, "</td>")
	fmt.Fprintf(w, "</tr>")

	var (
		mb            = c.GetMagicBlock(rn)
		fmb           = c.GetLatestFinalizedMagicBlockRound(rn)
		startingRound int64
	)
	if fmb != nil {
		startingRound = fmb.StartingRound
	}

	fmt.Fprintf(w, "<tr class='active'>")
	fmt.Fprintf(w, "<td>")
	fmt.Fprintf(w, "Related MB / finalized MB")
	fmt.Fprintf(w, "</td>")
	fmt.Fprintf(w, "<td class='number'>")
	fmt.Fprintf(w, "%v / %v", mb.StartingRound, startingRound)
	fmt.Fprintf(w, "</td>")
	fmt.Fprintf(w, "</tr>")

	fmt.Fprintf(w, "</table>")
}

func yn(t bool) string {
	if t {
		return "Y"
	}
	return "N"
}

func (c *Chain) infraHealthInATable(w http.ResponseWriter, r *http.Request) {
	fmt.Fprintf(w, "<table class='menu' style='border-collapse: collapse;'>")
	fmt.Fprintf(w, "<tr class='active'>")
	fmt.Fprintf(w, "<td>")
	fmt.Fprintf(w, "Go Routines")
	fmt.Fprintf(w, "</td>")
	fmt.Fprintf(w, "<td class='number'>")
	fmt.Fprintf(w, "%v", runtime.NumGoroutine())
	fmt.Fprintf(w, "</td>")
	fmt.Fprintf(w, "</tr>")
	var mstats runtime.MemStats
	runtime.ReadMemStats(&mstats)
	fmt.Fprintf(w, "<tr class='active'>")
	fmt.Fprintf(w, "<td>")
	fmt.Fprintf(w, "Heap Alloc")
	fmt.Fprintf(w, "</td>")
	fmt.Fprintf(w, "<td class='number'>")
	fmt.Fprintf(w, "%v", mstats.HeapAlloc)
	fmt.Fprintf(w, "</td>")
	fmt.Fprintf(w, "</tr>")
	fmt.Fprintf(w, "<tr class='active'>")
	fmt.Fprintf(w, "<td>")
	fmt.Fprintf(w, "State missing nodes")
	fmt.Fprintf(w, "</td>")
	fmt.Fprintf(w, "<td class='number'>")
	ps := c.GetPruneStats()
	if ps != nil {
		fmt.Fprintf(w, "%v", ps.MissingNodes)
	} else {
		fmt.Fprintf(w, "pending")
	}
	fmt.Fprintf(w, "</td>")
	fmt.Fprintf(w, "</tr>")
	if snt := node.Self.Underlying().Type; snt == node.NodeTypeMiner {
		txn, ok := transaction.Provider().(*transaction.Transaction)
		if ok {
			transactionEntityMetadata := txn.GetEntityMetadata()
			collectionName := txn.GetCollectionName()
			ctx := common.GetRootContext()
			cctx := memorystore.WithEntityConnection(ctx, transactionEntityMetadata)
			defer memorystore.Close(cctx)
			mstore, ok := transactionEntityMetadata.GetStore().(*memorystore.Store)
			if ok {
				fmt.Fprintf(w, "<tr class='active'>")
				fmt.Fprintf(w, "<td>")
				fmt.Fprintf(w, "Redis Collection")
				fmt.Fprintf(w, "</td>")
				fmt.Fprintf(w, "<td class='number'>")
				fmt.Fprintf(w, "%v", mstore.GetCollectionSize(cctx, transactionEntityMetadata, collectionName))
				fmt.Fprintf(w, "</td>")
				fmt.Fprintf(w, "</tr>")
			}
		}

		var lfb = c.GetLatestFinalizedBlock()

		fmt.Fprintf(w, "<tr class='active'>")
		fmt.Fprintf(w, "<td>")
		fmt.Fprintf(w, "LFB state (computed / initialized)")
		fmt.Fprintf(w, "</td>")
		fmt.Fprintf(w, "<td class='number'>")
		fmt.Fprintf(w, "%s / %s", yn(lfb.IsStateComputed()), yn(lfb.ClientState != nil))
		fmt.Fprintf(w, "</td>")
		fmt.Fprintf(w, "</tr>")

	} else if snt == node.NodeTypeSharder {
		var (
			lfb = c.GetLatestFinalizedBlock()
			pn  minersc.PhaseNode
			err = c.GetBlockStateNode(lfb, minersc.PhaseKey, &pn)

			phase    minersc.Phase = minersc.Unknown
			restarts int64         = -1
		)

		if err == nil {
			phase = pn.Phase
			restarts = pn.Restarts
		}

		fmt.Fprintf(w, "<tr class='active'>")
		fmt.Fprintf(w, "<td>")
		fmt.Fprintf(w, "DKG phase / restarts")
		fmt.Fprintf(w, "</td>")
		fmt.Fprintf(w, "<td class='number'>")
		if !config.DevConfiguration.ViewChange {
			fmt.Fprint(w, "DKG process disabled")
		} else {
			fmt.Fprintf(w, "%s / %d", phase.String(), restarts)
		}
		fmt.Fprintf(w, "</td>")
		fmt.Fprintf(w, "</tr>")
	}

	// add fetching statistics
	var (
		fqs = c.FetchStat(r.Context())
		fm  = config.AsyncBlocksFetchingMaxSimultaneousFromMiners()
		fs  = config.AsyncBlocksFetchingMaxSimultaneousFromSharders()
	)
	fmt.Fprintf(w, "<tr class='active'>")
	fmt.Fprintf(w, "<td>")
	fmt.Fprintf(w, "Fetching blocks from miners, sharders")
	fmt.Fprintf(w, "</td>")
	fmt.Fprintf(w, "<td class='number'>")
	fmt.Fprintf(w, "%d / %d, %d / %d", fqs.Miners, fm, fqs.Sharders, fs)
	fmt.Fprintf(w, "</td>")
	fmt.Fprintf(w, "</tr>")

	// is active in chain pin
	fmt.Fprintf(w, "<tr class='active'>")
	fmt.Fprintf(w, "<td>")
	fmt.Fprintf(w, "Is active in chain")
	fmt.Fprintf(w, "</td>")
	fmt.Fprintf(w, "<td class='number'>")
	fmt.Fprint(w, boolString(c.IsActiveInChain()))
	fmt.Fprintf(w, "</td>")
	fmt.Fprintf(w, "</tr>")

	fmt.Fprintf(w, "</table>")
}

func trim(s string) string {
	if len(s) > 10 {
		return fmt.Sprintf("%.10s...", s)
	}
	return s
}

func itoa(i int64) string {
	return strconv.FormatInt(i, 10)
}

func (c *Chain) blocksHealthInATable(w http.ResponseWriter, r *http.Request) {

	// formats
	const (
		row  = "<tr%s><td>%s</td><td class='number'>%s</td></tr>"
		info = "<span style='display:flex;'>%.10s -> %.5s<span style='flex:1;'></span>%s</span>"
		lkmb = "<tr class='grey'><td>LFMB</td><td class='number'>%d %.10s</td></tr>"
	)

	var (
		ctx  = r.Context()
		rn   = c.GetCurrentRound()
		cr   = c.GetRound(rn)
		lfb  = c.GetLatestFinalizedBlock()
		plfb = c.GetLocalPreviousBlock(ctx, lfb)
		lfmb = c.GetLatestMagicBlock()

		next [4]*block.Block // blocks after LFB
	)

	for i := range next {
		var r = c.GetRound(lfb.Round + 1 + int64(i))
		if r == nil {
			continue // no round, no block
		}
		var hnb = r.GetHeaviestNotarizedBlock()
		if hnb != nil {
			next[i] = hnb // keep the block
			continue
		}
		var pbs = r.GetProposedBlocks()
		if len(pbs) == 0 {
			continue
		}
		next[i] = pbs[0] // use first one
	}

	type blockName struct {
		name  string
		style string
		block *block.Block
	}

	fmt.Fprintf(w, "<table class='menu' style='border-collapse: collapse;'>")
	for i, bn := range []blockName{
		{itoa(lfb.Round - 1), " class='green'", plfb},
		{"LFB", " class='green'", lfb},
		{itoa(lfb.Round + 1), "", next[0]},
		{itoa(lfb.Round + 2), "", next[1]},
		{itoa(lfb.Round + 3), "", next[2]},
		{itoa(lfb.Round + 4), "", next[3]},
	} {
		if i == 5 && node.Self.Underlying().Type == node.NodeTypeMiner {
			continue
		}
		var hash = "-"
		if bn.block != nil {
			hash = fmt.Sprintf(info, bn.block.Hash,
				bn.block.PrevHash,
				boolString(bn.block.IsBlockNotarized()))
		}
		fmt.Fprintf(w, row, bn.style, bn.name, hash)
	}

	if node.Self.Underlying().Type == node.NodeTypeMiner {
		var blockHash string
		var numVerificationTickets int
		if cr != nil {
			b := cr.GetBestRankedProposedBlock()
			if b != nil {
				blockHash = b.Hash
				numVerificationTickets = len(b.GetVerificationTickets())
			}
		}
		consensus := int(math.Ceil((float64(config.GetThresholdCount()) / 100) * float64(lfmb.Miners.Size())))

		bvts := fmt.Sprintf("<span style='display:flex;'>%.10s<span style='flex:1;'></span>(%v/%v)%s</span>",
			blockHash, numVerificationTickets, consensus, boolString(numVerificationTickets > consensus))
		fmt.Fprintf(w, "<tr class='green'><td>CRB</td><td>%v</td></tr>", bvts)

	}

	// latest known magic block (finalized)
	fmt.Fprintf(w, lkmb, lfmb.StartingRound, lfmb.Hash)
	fmt.Fprintf(w, "</table>")
}

func (c *Chain) healthSummaryInTables(w http.ResponseWriter, r *http.Request) {
	fmt.Fprintf(w, "<table class='menu' cellspacing='10' style='border-collapse: collapse;'>")
	fmt.Fprintf(w, "<tr class='header'><td>Round Health</td><td>Chain Health</td><td>Infra Health</td><td>Blocks</td></tr>")
	fmt.Fprintf(w, "<tr>")

	fmt.Fprintf(w, "<td valign='top'>")
	c.roundHealthInATable(w, r)
	fmt.Fprintf(w, "</td>")
	fmt.Fprintf(w, "<td valign='top'>")
	c.chainHealthInATable(w, r)
	fmt.Fprintf(w, "</td>")

	fmt.Fprintf(w, "<td valign='top'>")
	c.infraHealthInATable(w, r)
	fmt.Fprintf(w, "</td>")

	fmt.Fprintf(w, "<td valign='top'>")
	c.blocksHealthInATable(w, r)
	fmt.Fprintf(w, "</td>")

	fmt.Fprintf(w, "</tr>")
	fmt.Fprintf(w, "</table>")

}

/*DiagnosticsHomepageHandler - handler to display the /_diagnostics page */
func DiagnosticsHomepageHandler(w http.ResponseWriter, r *http.Request) {
	sc := GetServerChain()
	isJSON := r.Header.Get("Accept") == "application/json"
	if isJSON {
		JSONHandler(w, r)
		return
	}
	HomePageHandler(w, r)
	fmt.Fprintf(w, "<div>Running since %v (%v) ...\n", StartTime.Format(common.DateTimeFormat), time.Since(StartTime))
	sc.healthSummary(w, r)
	fmt.Fprintf(w, "<table class='menu' style='border-collapse: collapse;'>")
	fmt.Fprintf(w, "<tr class='header'><td>Config</td><td>Stats</td><td>Info</td><td>Debug</td></tr>")
	fmt.Fprintf(w, "<tr>")
	fmt.Fprintf(w, "<td valign='top'>")
	fmt.Fprintf(w, "<li><a href='v1/config/get'>/v1/config/get</a></li>")
	selfNodeType := node.Self.Underlying().Type
	if node.NodeType(selfNodeType) == node.NodeTypeMiner && config.Development() {
		fmt.Fprintf(w, "<li><a href='v1/config/update'>/v1/config/update</a></li>")
		fmt.Fprintf(w, "<li><a href='v1/config/update_all'>/v1/config/update_all</a></li>")
	}
	fmt.Fprintf(w, "</td>")
	fmt.Fprintf(w, "<td valign='top'>")
	fmt.Fprintf(w, "<li><a href='_chain_stats'>/_chain_stats</a></li>")
	if node.NodeType(selfNodeType) == node.NodeTypeSharder {
		fmt.Fprintf(w, "<li><a href='_health_check'>/_health_check</a></li>")
	}

	fmt.Fprintf(w, "<li><a href='_diagnostics/miner_stats'>/_diagnostics/miner_stats</a>")
	if node.NodeType(selfNodeType) == node.NodeTypeMiner && config.Development() {
		fmt.Fprintf(w, "<li><a href='_diagnostics/wallet_stats'>/_diagnostics/wallet_stats</a>")
	}
	fmt.Fprintf(w, "<li><a href='_smart_contract_stats'>/_smart_contract_stats</a></li>")
	fmt.Fprintf(w, "</td>")

	fmt.Fprintf(w, "<td valign='top'>")
	fmt.Fprintf(w, "<li><a href='_diagnostics/info'>/_diagnostics/info</a> (with <a href='_diagnostics/info?ts=1'>ts</a>)</li>")
	fmt.Fprintf(w, "<li><a href='_diagnostics/n2n/info'>/_diagnostics/n2n/info</a></li>")
	if node.NodeType(selfNodeType) == node.NodeTypeMiner {
		//ToDo: For sharders show who all can store the blocks
		fmt.Fprintf(w, "<li><a href='_diagnostics/round_info'>/_diagnostics/round_info</a>")
	}
	fmt.Fprintf(w, "<li><a href='_diagnostics/dkg_process'>/_diagnostics/dkg_process</a></li>")
	fmt.Fprintf(w, "</td>")

	fmt.Fprintf(w, "<td valign='top'>")
	fmt.Fprintf(w, "<li>/_diagnostics/logs [Level <a href='_diagnostics/logs?detail=1'>1</a>, <a href='_diagnostics/logs?detail=2'>2</a>, <a href='_diagnostics/logs?detail=3'>3</a>]</li>")
	fmt.Fprintf(w, "<li>/_diagnostics/n2n_logs [Level <a href='_diagnostics/n2n_logs?detail=1'>1</a>, <a href='_diagnostics/n2n_logs?detail=2'>2</a>, <a href='_diagnostics/n2n_logs?detail=3'>3</a>]</li>")
	fmt.Fprintf(w, "<li>/_diagnostics/mem_logs [Level <a href='_diagnostics/mem_logs?detail=1'>1</a>, <a href='_diagnostics/mem_logs?detail=2'>2</a>, <a href='_diagnostics/mem_logs?detail=3'>3</a>]</li>")
	fmt.Fprintf(w, "<li><a href='debug/pprof/'>/debug/pprof/</a></li>")
	fmt.Fprintf(w, "</td>")
	fmt.Fprintf(w, "</tr>")
	fmt.Fprintf(w, "</table>")

	mb := sc.GetCurrentMagicBlock()
	if selfNodeType == node.NodeTypeMiner {
		fmt.Fprintf(w, "<div><div>Miners (%v) - median network time %.2f - current MB start round: (%v)</div>", mb.Miners.Size(), mb.Miners.GetMedianNetworkTime()/1000000., mb.StartingRound)
	} else {
		fmt.Fprintf(w, "<div><div>Miners (%v)</div> - current MB starting round: (%v)", mb.Miners.Size(), mb.StartingRound)
	}
	sc.printNodePool(w, mb.Miners)
	fmt.Fprintf(w, "</div>")
	fmt.Fprintf(w, "<div><div>Sharders (%v)</div>", mb.Sharders.Size())
	sc.printNodePool(w, mb.Sharders)
	fmt.Fprintf(w, "</div>")
}

func (c *Chain) printNodePool(w http.ResponseWriter, np *node.Pool) {
	r := c.GetRound(c.GetCurrentRound())
	hasRanks := r != nil && r.HasRandomSeed()
	lfb := c.GetLatestFinalizedBlock()
	fmt.Fprintf(w, "<table style='border-collapse: collapse;'>")
	fmt.Fprintf(w, "<tr class='header'><td rowspan='2'>Set Index</td><td rowspan='2'>Node</td><td rowspan='2'>Sent</td><td rowspan='2'>Send Errors</td><td rowspan='2'>Received</td><td rowspan='2'>Last Active</td><td colspan='3' style='text-align:center'>Message Time</td><td rowspan='2'>Description</td><td colspan='4' style='text-align:center'>Remote Data</td></tr>")
	fmt.Fprintf(w, "<tr class='header'><td>Small</td><td>Large</td><td>Large Optimal</td><td>Build Tag</td><td>State Health</td><td title='median network time'>Miners MNT</td><td>Avg Block Size</td></tr>")
	nodes := np.CopyNodes()
	sort.SliceStable(nodes, func(i, j int) bool {
		return nodes[i].SetIndex < nodes[j].SetIndex
	})
	for _, nd := range nodes {
		if nd.GetStatus() == node.NodeStatusInactive {
			fmt.Fprintf(w, "<tr class='inactive'>")
		} else {
			if node.Self.IsEqual(nd) && c.GetCurrentRound() > lfb.Round+10 {
				fmt.Fprintf(w, "<tr class='warning'>")
			} else {
				fmt.Fprintf(w, "<tr>")
			}
		}
		fmt.Fprintf(w, "<td>%d", nd.SetIndex)
		if nd.Type == node.NodeTypeMiner {
			if hasRanks && c.IsRoundGenerator(r, nd) {
				fmt.Fprintf(w, "<sup>%v</sup>", r.GetMinerRank(nd))
			}
		} else if nd.Type == node.NodeTypeSharder {
			if c.IsBlockSharder(lfb, nd) {
				fmt.Fprintf(w, "*")
			}
		}
		fmt.Fprintf(w, "</td>")
		if node.Self.IsEqual(nd) {
			fmt.Fprintf(w, "<td>%v</td>", nd.GetPseudoName())
		} else {
			if len(nd.Path) > 0 {
				fmt.Fprintf(w, "<td><a href='https://%v/%v/_diagnostics'>%v</a></td>", nd.Host, nd.Path, nd.GetPseudoName())
			} else {
				fmt.Fprintf(w, "<td><a href='http://%v:%v/_diagnostics'>%v</a></td>", nd.Host, nd.Port, nd.GetPseudoName())
			}
		}
		fmt.Fprintf(w, "<td class='number'>%d</td>", nd.GetSent())
		fmt.Fprintf(w, "<td class='number'>%d</td>", nd.GetSendErrors())
		fmt.Fprintf(w, "<td class='number'>%d</td>", nd.GetReceived())
		fmt.Fprintf(w, "<td>%v</td>", nd.GetLastActiveTime().Format(common.DateTimeFormat))
		fmt.Fprintf(w, "<td class='number'>%.2f</td>", nd.GetSmallMessageSendTimeSec())
		lmt := nd.GetLargeMessageSendTimeSec()
		fmt.Fprintf(w, "<td class='number'>%.2f</td>", lmt)
		olmt := nd.GetOptimalLargeMessageSendTime()
		if olmt < lmt {
			fmt.Fprintf(w, "<td class='number optimal'>%.2f</td>", olmt)

		} else {
			fmt.Fprintf(w, "<td class='number'>%.2f</td>", olmt)
		}
		fmt.Fprintf(w, "<td><div class='fixed-text' style='width:100px;' title='%s'>%s</div></td>", nd.Description, nd.Description)
		fmt.Fprintf(w, "<td><div class='fixed-text' style='width:100px;' title='%s'>%s</div></td>", nd.Info.BuildTag, nd.Info.BuildTag)
		if nd.Info.StateMissingNodes < 0 {
			fmt.Fprintf(w, "<td>pending</td>")
		} else {
			fmt.Fprintf(w, "<td class='number'>%v</td>", nd.Info.StateMissingNodes)
		}
		fmt.Fprintf(w, "<td class='number'>%v</td>", nd.Info.MinersMedianNetworkTime)
		fmt.Fprintf(w, "<td class='number'>%v</td>", nd.Info.AvgBlockTxns)
		fmt.Fprintf(w, "</tr>")
	}
	fmt.Fprintf(w, "</table>")
}

type dkgInfo struct {
	Phase        *minersc.PhaseNode
	AllMiners    *minersc.MinerNodes
	AllSharders  *minersc.MinerNodes
	DKGMiners    *minersc.DKGMinerNodes
	ShardersKeep *minersc.MinerNodes
	MPKs         *block.Mpks
	GSoS         *block.GroupSharesOrSigns //
	MB           *block.MagicBlock         // prepared magic block (miner SC MB)
	CMB          *block.MagicBlock         // current magic block
}

func boolString(t bool) string {
	if t {
		return "✔"
	}
	return "✗"
}

func (dkgi *dkgInfo) HasMPKs(id string) string {
	if dkgi.DKGMiners == nil || dkgi.DKGMiners.SimpleNodes == nil ||
		dkgi.MPKs == nil || dkgi.MPKs.Mpks == nil {
		return boolString(false)
	}
	if _, ok := dkgi.DKGMiners.SimpleNodes[id]; !ok {
		return boolString(false)
	}
	if _, ok := dkgi.MPKs.Mpks[id]; !ok {
		return boolString(false)
	}
	return boolString(true)
}

func (dkgi *dkgInfo) HasGSoS(id string) string {
	if dkgi.DKGMiners == nil || dkgi.DKGMiners.SimpleNodes == nil ||
		dkgi.GSoS == nil || dkgi.GSoS.Shares == nil {
		return boolString(false)
	}
	if _, ok := dkgi.DKGMiners.SimpleNodes[id]; !ok {
		return boolString(false)
	}
	if _, ok := dkgi.GSoS.Shares[id]; !ok {
		return boolString(false)
	}
	return boolString(true)
}

func (dkgi *dkgInfo) HasWait(id string) string {
	if dkgi.DKGMiners == nil || dkgi.DKGMiners.SimpleNodes == nil ||
		dkgi.DKGMiners.Waited == nil {
		return boolString(false)
	}
	if _, ok := dkgi.DKGMiners.SimpleNodes[id]; !ok {
		return boolString(false)
	}
	return boolString(dkgi.DKGMiners.Waited[id])
}

func (dkgi *dkgInfo) IsFromPrevSet(typ, id string) string {
	if dkgi.CMB == nil {
		return "unknown"
	}
	if typ == "miner" {
		return boolString(dkgi.CMB.Miners.HasNode(id))
	}
	return boolString(dkgi.CMB.Sharders.HasNode(id))
}

func (c *Chain) dkgInfo(cmb *block.MagicBlock) (dkgi *dkgInfo, err error) {

	dkgi = new(dkgInfo)

	dkgi.Phase = new(minersc.PhaseNode)
	dkgi.AllMiners = new(minersc.MinerNodes)
	dkgi.AllSharders = new(minersc.MinerNodes)
	dkgi.DKGMiners = new(minersc.DKGMinerNodes)
	dkgi.ShardersKeep = new(minersc.MinerNodes)
	dkgi.MPKs = new(block.Mpks)
	dkgi.GSoS = new(block.GroupSharesOrSigns)
	dkgi.MB = new(block.MagicBlock)
	dkgi.CMB = cmb

	var (
		lfb = c.GetLatestFinalizedBlock()
	)

	type keySeri struct {
		name string               // for errors
		key  string               // key
		inst util.MPTSerializable // instance
	}

	for _, ks := range []keySeri{
		{"phase", minersc.PhaseKey, dkgi.Phase},
		{"all_miners", minersc.AllMinersKey, dkgi.AllMiners},
		{"all_shardres", minersc.AllShardersKey, dkgi.AllSharders},
		{"dkg_miners", minersc.DKGMinersKey, dkgi.DKGMiners},
		{"sharder_keep", minersc.ShardersKeepKey, dkgi.ShardersKeep},
		{"mpks", minersc.MinersMPKKey, dkgi.MPKs},
		{"gsos", minersc.GroupShareOrSignsKey, dkgi.GSoS},
		{"MB", minersc.MagicBlockKey, dkgi.MB},
	} {
		err = c.GetBlockStateNode(lfb, ks.key, ks.inst)
		if err != nil {
			if err != util.ErrValueNotPresent {
				return nil, fmt.Errorf("can't get %s node: %v", ks.name, err)
			}

			err = nil // reset the error and leave the value blank
			continue
		}
	}

	return
}

func DiagnosticsDKGHandler(w http.ResponseWriter, r *http.Request) {

	if !config.DevConfiguration.ViewChange {
		w.Header().Set("Content-Type", "text/html;charset=UTF-8")
		ss := []byte(`<doctype html><html><head>
<title>DKG process informations</title></head><body>
<h1>DKG process disabled</h1></body></html>`)

		if _, err := w.Write(ss); err != nil {
			logging.Logger.Error("diagnostics DKG handler - http write failed", zap.Error(err))
			return
		}
	}

	var (
		c         = GetServerChain()
		cmb       = c.GetCurrentMagicBlock()
		dkgi, err = c.dkgInfo(cmb)
	)

	if err != nil {
		http.Error(w, "error getting DKG info: "+err.Error(), 500)
		return
	}

	const templ = `
<doctype html>
<html>
<head>
  <title>DKG process informations</title>
    <style>
      .number {
      	text-align: right; }
      .fixed-text {
      	overflow: hidden;
      	white-space: nowrap;
      	word-break: break-all;
      	word-wrap: break-word;
      	text-overflow: ellipsis; }
      .menu li {
      	list-style-type: none; }
      table, td, th {
      	border: 1px solid black;
      	border-collapse: collapse;
        padding: .2em; }
      tr.header {
      	background-color: #E0E0E0; }
      .inactive {
      	background-color: #F44336; }
      .warning {
      	background-color: #FFEB3B; }
      .optimal {
      	color: #1B5E20; }
      .slow {
      	font-style: italic; }
      .bold {
      	font-weight:bold; }
    </style>
</head>
<body>
  <h1>DKG process information</h1>

  <p>
    <h3>Phase</h3>
    <table>
    <tr>
      <th>phase</th>
      <th>start round</th>
      <th>current round</th>
      <th>restarts</th>
    </tr>
    <tr>
      <td>{{ .Phase.Phase }}</td>
      <td>{{ .Phase.StartRound }}</td>
      <td>{{ .Phase.CurrentRound }}</td>
      <td>{{ .Phase.Restarts }}</td>
    </tr>
    </table>
  </p>

  <p>
    <h3>All registered miners</h3>
    {{ if .AllMiners.Nodes }}
      <table>
      <tr>
        <th>ID</th>
        <th>Host</th>
        <th>Total stake</th>
      </tr>
      {{ range $n := .AllMiners.Nodes }}
        <tr>
          <td>{{ trim $n.ID }}</td>
          <td>{{ $n.N2NHost }}</td>
          <td>{{ $n.TotalStaked }}</td>
        </tr>
      {{ end }}
      </table>
    {{ else }}
      no miners registered yet
    {{ end }}
  </p>

  <p>
    <h3>All registered sharders</h3>
    {{ if .AllSharders.Nodes }}
      <table>
      <tr>
        <th>ID</th>
        <th>Host</th>
        <th>Total stake</th>
      </tr>
      {{ range $n := .AllSharders.Nodes }}
        <tr>
          <td>{{ trim $n.ID }}</td>
          <td>{{ $n.N2NHost }}</td>
          <td>{{ $n.TotalStaked }}</td>
        </tr>
      {{ end }}
      </table>
    {{ else }}
      no sharders registered yet
    {{ end }}
  </p>

  <p>
    <h3>Sharders keep list</h3>
    {{ if .ShardersKeep.Nodes }}
      {{ $dot := . }}
      <table>
      <tr>
        <th>ID</th>
        <th>Host</th>
        <th>Total stake</th>
        <th>Is from previous set</th>
      </tr>
      {{ range $n := .ShardersKeep.Nodes }}
        <tr>
          <td>{{ trim $n.ID }}</td>
          <td>{{ $n.N2NHost }}</td>
          <td>{{ $n.TotalStaked }}</td>
          <td>{{ $dot.IsFromPrevSet "sharder" $n.ID }}</td>
        </tr>
      {{ end }}
      </table>
    {{ else }}
      empty list for now
    {{ end }}
  </p>

  <p>
    <h3>DKG miners</h3>
    <table>
    <tr>
      <th>T</th>
      <th>K</th>
      <th>N</th>
      <th>start round</th>
    </tr>
    <tr>
      <td>{{ .DKGMiners.T }}</td>
      <td>{{ .DKGMiners.K }}</td>
      <td>{{ .DKGMiners.N }}</td>
      <td>{{ .DKGMiners.StartRound }}</td>
     </tr>
    </table>
    {{ if .DKGMiners.SimpleNodes }}
      {{ $dot := . }}
      <table>
      <tr>
        <th>ID</th>
        <th>Host</th>
        <th>Total Staked</th>
        <th>MPKs</th>
        <th>GSoS</th>
        <th>Wait</th>
        <th>Is from previous set</th>
      </tr>
      {{ range $id, $val := .DKGMiners.SimpleNodes }}
        <tr>
          <td>{{ trim $id }}</td>
          <td>{{ $val.N2NHost }}</td>
          <td>{{ $val.TotalStaked }}</td>
          <td>{{ $dot.HasMPKs $id }}</td>
          <td>{{ $dot.HasGSoS $id }}</td>
          <td>{{ $dot.HasWait $id }}</td>
          <td>{{ $dot.IsFromPrevSet "miner" $id }}</td>
        </tr>
      {{ end }}
      </table>
    {{ else }}
      empty DKG miners list
    {{ end }}
  </p>

</body>
</html>
`

	var pt = template.New("root").Funcs(map[string]interface{}{
		"trim": trim,
		"typ": func(val interface{}) string {
			return fmt.Sprintf("%T", val)
		},
	})

	if pt, err = pt.Parse(templ); err != nil {
		http.Error(w, "parsing template error: "+err.Error(), 500)
		return
	}

	w.Header().Set("Content-Type", "text/html;charset=UTF-8")
	if err = pt.Execute(w, dkgi); err != nil {
		http.Error(w, "executing template error: "+err.Error(), 500)
		return
	}
}

/*InfoHandler - handler to get the information of the chain */
func InfoHandler(ctx context.Context, r *http.Request) (interface{}, error) {
	idx := 0
	chainInfo := chainMetrics.GetAll()
	for ; idx < len(chainInfo); idx++ {
		if chainInfo[idx].GetKey() == 0 {
			break
		}
	}
	info := make(map[string]interface{})
	info["chain_info"] = chainInfo[:idx]

	roundInfo := roundMetrics.GetAll()
	for idx = 0; idx < len(roundInfo); idx++ {
		if roundInfo[idx].GetKey() == 0 {
			break
		}
	}
	info["round_info"] = roundInfo[:idx]
	return info, nil
}

/*InfoWriter - a handler to get the information of the chain */
func InfoWriter(w http.ResponseWriter, r *http.Request) {
	PrintCSS(w)
	showTs := r.FormValue("ts") != ""
	fmt.Fprintf(w, "<style>\n")
	fmt.Fprintf(w, "tr:nth-child(10n + 3) { background-color: #abb2b9; }\n")
	fmt.Fprintf(w, "</style>")
	fmt.Fprintf(w, "<div>%v - %v</div>", node.Self.Underlying().GetPseudoName(),
		node.Self.Underlying().Description)
	fmt.Fprintf(w, "<table style='border-collapse: collapse;'>")
	fmt.Fprintf(w, "<tr>")
	if showTs {
		fmt.Fprintf(w, "<td>Time</td>")
	}
	fmt.Fprintf(w, "<th>Round</th>")
	fmt.Fprintf(w, "<th>Chain Weight</th><th>Block Hash</th><th>Client State Hash</th><th>Blocks Count</th></tr>")
	chainInfo := chainMetrics.GetAll()
	for idx := 0; idx < len(chainInfo); idx++ {
		cf := chainInfo[idx].(*Info)
		if cf.FinalizedRound == 0 {
			break
		}
		fmt.Fprintf(w, "<tr>")
		if showTs {
			fmt.Fprintf(w, "<td class='number'>%v</td>", metric.FormattedTime(cf))
		}
		fmt.Fprintf(w, "<td class='number'>%11d</td>", cf.GetKey())
		fmt.Fprintf(w, "<td>%s</td>", cf.BlockHash)
		fmt.Fprintf(w, "<td>%v</td>", util.ToHex(cf.ClientStateHash))
		fmt.Fprintf(w, "<td class='number'>%11d</td>", cf.FinalizedCount)
		fmt.Fprintf(w, "</tr>")
	}
	fmt.Fprintf(w, "</table>")
	fmt.Fprintf(w, "<br/>")
	fmt.Fprintf(w, "<table style='border-collapse: collapse;'>")
	fmt.Fprintf(w, "<tr>")
	if showTs {
		fmt.Fprintf(w, "<th>Time</th>")
	}
	fmt.Fprintf(w, "<th>Round</th>")
	fmt.Fprintf(w, "<th>Notarized Blocks</th><th>Multi Block Rounds</th><th>Zero Block Rounds</th><th>Missed Blocks</th><th>Rollbacks</th><th>Max Rollback Length</th></tr>")
	roundInfo := roundMetrics.GetAll()
	for idx := 0; idx < len(roundInfo); idx++ {
		rf := roundInfo[idx].(*round.Info)
		if rf.Number == 0 {
			break
		}
		fmt.Fprintf(w, "<tr>")
		if showTs {
			fmt.Fprintf(w, "<td class='number'>%v</td>", metric.FormattedTime(rf))
		}
		fmt.Fprintf(w, "<td class='number'>%d</td>", rf.GetKey())
		fmt.Fprintf(w, "<td class='number'>%d</td>", rf.NotarizedBlocksCount)
		fmt.Fprintf(w, "<td class='number'>%d</td>", rf.MultiNotarizedBlocksCount)
		fmt.Fprintf(w, "<td class='number'>%6d</td>", rf.ZeroNotarizedBlocksCount)
		fmt.Fprintf(w, "<td class='number'>%6d</td>", rf.MissedBlocks)
		fmt.Fprintf(w, "<td class='number'>%6d</td>", rf.RollbackCount)
		fmt.Fprintf(w, "<td class='number'>%6d</td>", rf.LongestRollbackLength)
		fmt.Fprintf(w, "</tr>")
	}
	fmt.Fprintf(w, "</table>")
}

//N2NStatsWriter - writes the n2n stats of all the nodes
func (c *Chain) N2NStatsWriter(w http.ResponseWriter, r *http.Request) {
	PrintCSS(w)
	fmt.Fprintf(w, "<div>%v - %v</div>", node.Self.Underlying().GetPseudoName(),
		node.Self.Underlying().Description)
	c.healthSummary(w, r)
	mb := c.GetCurrentMagicBlock()
	fmt.Fprintf(w, "<table style='border-collapse: collapse;'>")
	fmt.Fprintf(w, "<tr><td rowspan='2'>URI</td><td rowspan='2'>Count</td><td colspan='3'>Time</td><td colspan='3'>Size</td></tr>")
	fmt.Fprintf(w, "<tr><td>Min</td><td>Average</td><td>Max</td><td>Min</td><td>Average</td><td>Max</td></tr>")
	fmt.Fprintf(w, "<tr><td colspan='8'>Miners (%v/%v) - median network time = %.2f", mb.Miners.GetActiveCount(), mb.Miners.Size(), mb.Miners.GetMedianNetworkTime()/1000000)
	for _, nd := range mb.Miners.CopyNodes() {
		if node.Self.IsEqual(nd) {
			continue
		}
		lmt := nd.GetLargeMessageSendTimeSec()
		olmt := nd.GetOptimalLargeMessageSendTime()
		cls := ""
		if !nd.IsActive() {
			cls = "inactive"
		}
		if olmt < lmt {
			cls = cls + " optimal"
		}
		if olmt >= mb.Miners.GetMedianNetworkTime() {
			cls = cls + " slow"
		}
		fmt.Fprintf(w, "<tr class='%s'><td colspan='8'><b>%s</b> (%.2f/%.2f) - %s</td></tr>", cls, nd.GetPseudoName(), olmt, lmt, nd.Description)
		nd.PrintSendStats(w)
	}

	fmt.Fprintf(w, "<tr><td colspan='8'>Sharders (%v/%v) - median network time = %.2f", mb.Sharders.GetActiveCount(), mb.Sharders.Size(), mb.Sharders.GetMedianNetworkTime()/1000000)
	for _, nd := range mb.Sharders.CopyNodes() {
		if node.Self.IsEqual(nd) {
			continue
		}
		lmt := nd.GetLargeMessageSendTimeSec()
		olmt := nd.GetOptimalLargeMessageSendTime()
		cls := ""
		if !nd.IsActive() {
			cls = "inactive"

		}
		if olmt < lmt {
			cls = cls + " optimal"
		}
		if olmt >= mb.Sharders.GetMedianNetworkTime() {
			cls = cls + " slow"
		}
		fmt.Fprintf(w, "<tr class='%s'><td colspan='8'><b>%s</b> (%.2f/%.2f) - %s </td></tr>", cls, nd.GetPseudoName(), olmt, lmt, nd.Description)
		nd.PrintSendStats(w)
	}
	fmt.Fprintf(w, "</table>")
}

/*PutTransaction - for validation of transactions using chain level parameters */
func PutTransaction(ctx context.Context, entity datastore.Entity) (interface{}, error) {
	txn, ok := entity.(*transaction.Transaction)
	if !ok {
		return nil, fmt.Errorf("invalid request %T", entity)
	}

	sc := GetServerChain()
	if sc.TxnMaxPayload() > 0 {
		if len(txn.TransactionData) > sc.TxnMaxPayload() {
			s := fmt.Sprintf("transaction payload exceeds the max payload (%d)", GetServerChain().TxnMaxPayload())
			return nil, common.NewError("txn_exceed_max_payload", s)
		}
	}

	// Calculate and update fee
	if err := txn.ValidateFee(sc.Config.TxnExempt(), sc.Config.MinTxnFee()); err != nil {
		return nil, err
	}

	// save validated transactions to cache for miners only
	if node.Self.Underlying().Type == node.NodeTypeMiner {
		return transaction.PutTransaction(ctx, txn)
	}

	return transaction.PutTransaction(ctx, txn)
}

//RoundInfoHandler collects and writes information about current round
func RoundInfoHandler(c Chainer) common.ReqRespHandlerf {
	return func(w http.ResponseWriter, r *http.Request) {
		defer func() {
			if recover() != nil {
				http.Error(w, fmt.Sprintf("<pre>%s</pre>", string(debug.Stack())), http.StatusInternalServerError)
			}
		}()

		roundParamQuery := ""

		rn := c.GetCurrentRound()
		roundParam := r.URL.Query().Get("round")
		if roundParam != "" {
			roundParamQuery = "?" + r.URL.RawQuery
			_rn, err := strconv.ParseInt(roundParam, 10, 64)
			if err != nil {
				http.Redirect(w, r, r.URL.Path, http.StatusTemporaryRedirect)
				return
			}
			rn = _rn
		}

		rnd := c.GetRound(rn)
		if rn == 0 || rnd == nil {
			http.Error(w, fmt.Sprintf("Round not found: round=%d", rn), http.StatusNotFound)
			return
		}

		PrintCSS(w)
		fmt.Fprintf(w, "<h3>Round: %v</h3>", rn)
		fmt.Fprintf(w, "<div>&nbsp;</div>")
		if node.Self.Underlying().Type != node.NodeTypeMiner {
			//ToDo: Add Sharder related round info
			return
		}

		mb := c.GetMagicBlock(rn)
		if mb == nil {
			lfmb := c.GetLatestFinalizedMagicBlockRound(rn)
			if lfmb != nil {
				mb = lfmb.MagicBlock
			}
		}
		if mb == nil {
			fmt.Fprintf(w, "<h3>MagicBlock not found for round %d</h3>", rn)
			return
		}

		rrs := int64(0)
		if rnd.HasRandomSeed() {
			rrs = rnd.GetRandomSeed()
		}
		thresholdByCount := config.GetThresholdCount()
		consensus := int(math.Ceil((float64(thresholdByCount) / 100) * float64(mb.Miners.Size())))

		fmt.Fprintf(w, "<table>")
		fmt.Fprintf(w, "<tr><td class='active'>Consensus</td><td class='number'>%d</td>", consensus)
		fmt.Fprintf(w, "<tr><td class='active'>Random Seed</td><td class='number'>%d</td>", rrs)
		fmt.Fprintf(w, "</table>")

		roundHasRanks := rnd != nil && rnd.HasRandomSeed()

		getNodeLink := func(n *node.Node) string {
			if node.Self.IsEqual(n) {
				return fmt.Sprintf("%v", n.GetPseudoName())
			}
			if len(n.Path) > 0 {
				return fmt.Sprintf("<a href='https://%v/%v/_diagnostics/round_info%s'>%v</a>", n.Host, n.Path, roundParamQuery, n.GetPseudoName())
			}
			return fmt.Sprintf("<a href='http://%v:%v/_diagnostics/round_info%s'>%v</a>", n.Host, n.Port, roundParamQuery, n.GetPseudoName())
		}

		// Verification and Notarization
		blocksMap := make(map[string]*block.Block)
		for _, b := range rnd.GetProposedBlocks() {
			blocksMap[b.Hash] = b
		}
		for _, b := range rnd.GetNotarizedBlocks() {
			blocksMap[b.Hash] = b
		}

		blocks := make([]*block.Block, 0, len(blocksMap))
		for _, b := range blocksMap {
			blocks = append(blocks, b)
		}

		if roundHasRanks {
			sort.SliceStable(blocks, func(i, j int) bool {
				b1, b2 := blocks[i], blocks[j]
				rank1, rank2 := math.MaxInt64, math.MaxInt64
				if m1 := mb.Miners.GetNode(b1.MinerID); m1 != nil {
					rank1 = rnd.GetMinerRank(m1)
				}
				if m2 := mb.Miners.GetNode(b2.MinerID); m2 != nil {
					rank2 = rnd.GetMinerRank(m2)
				}
				if rank1 == rank2 {
					return b1.RoundTimeoutCount > b2.RoundTimeoutCount ||
						b1.CreationDate > b2.CreationDate
				}
				return rank1 < rank2
			})
		}

		fmt.Fprintf(w, "<h3>Block Verification and Notarization</h3>")

		fmt.Fprintf(w, "<table style='border-collapse: collapse;'>")

		fmt.Fprintf(w, "<tr class='header'>")
		fmt.Fprintf(w, "<th>SetIndex</th> <th>Generator</th> <th>RRS</th> <th>RTC</th> <th>Block</th> <th>Generated At (UTC)</th> <th>Verification</th> <th>Notarization</th>")
		fmt.Fprintf(w, "</tr>")

		for _, b := range blocks {
			fmt.Fprintf(w, "<tr><td>")

			n := mb.Miners.GetNode(b.MinerID)
			if n != nil {
				fmt.Fprintf(w, "%d", n.SetIndex)                   // SetIndex
				fmt.Fprintf(w, "</td><td>%s</td>", getNodeLink(n)) // Generator
			} else {
				fmt.Fprintf(w, "-")               // SetIndex
				fmt.Fprintf(w, "</td><td>-</td>") // Generator
			}

			fmt.Fprintf(w, "<td>%d (%s)</td>", b.RoundRandomSeed, boolString(b.RoundRandomSeed == rnd.GetRandomSeed())) // RRS
			fmt.Fprintf(w, "<td>%d</td>", b.RoundTimeoutCount)                                                          // RTC
			fmt.Fprintf(w, "<td title='%s'>%.8s</td>", b.Hash, b.Hash)                                                  // Block ID
			fmt.Fprintf(w, "<td>%s</td>", common.ToTime(b.CreationDate).UTC().Format("2006-01-02T15:04:05"))            // Block Creation Date

			tickets := b.GetVerificationTickets()

			fmt.Fprintf(w, "<td style='padding: 0px;'>")
			fmt.Fprintf(w, "<div style='display:flex;flex-direction:row;'>")
			fmt.Fprintf(w, "  <div style='flex:1;display:flex;flex-direction:column;padding:5px;min-width:60px;'>")
			fmt.Fprintf(w, "    <div style='flex:1;'></div><div>%d (%s)</div><div style='flex:1;'></div>", len(tickets), boolString(len(tickets) >= consensus))
			fmt.Fprintf(w, "  </div>")
			if len(tickets) > 0 {
				verifiers := make([]*node.Node, 0, len(tickets))
				for _, ticket := range tickets {
					verifiers = append(verifiers, mb.Miners.GetNode(ticket.VerifierID))
				}
				sortByVerifierSetIndex := func(i, j int) bool {
					v1, v2 := verifiers[i], verifiers[j]
					if v1 != nil && v2 != nil {
						return v1.SetIndex < v2.SetIndex
					}
					return v1 != nil || v2 == nil
				}
				sort.SliceStable(tickets, sortByVerifierSetIndex)
				sort.SliceStable(verifiers, sortByVerifierSetIndex)

				fmt.Fprintf(w, "<div style='display:flex;flex-direction:column;padding:5px;border-left:1px solid black;'>")
				for i, ticket := range tickets {
					if i%4 == 0 {
						if i > 0 {
							fmt.Fprintf(w, "</div>")
						}
						fmt.Fprintf(w, "<div style='display:flex;flex-direction:row;'>")
					}
					if n := verifiers[i]; n != nil {
						fmt.Fprintf(w, "<div title='%s'>%s</div>,", ticket.VerifierID, getNodeLink(n))
						continue
					}
					fmt.Fprintf(w, "<div title='%s'>%.8s</div>,", ticket.VerifierID, ticket.VerifierID)
					if i == len(tickets)-1 {
						fmt.Fprintf(w, "</div>")
					}
				}
				fmt.Fprintf(w, "</div>")
			}
			fmt.Fprintf(w, "</div></td>")

			fmt.Fprintf(w, "<td>")
			fmt.Fprintf(w, "-")
			fmt.Fprintf(w, "</td></tr>")
		}
		fmt.Fprintf(w, "</table>")

		if !roundHasRanks {
			return
		}
		// VRFS
		vrfSharesMap := rnd.GetVRFShares()
		vrfShares := make([]*round.VRFShare, 0, len(vrfSharesMap))
		for _, share := range vrfSharesMap {
			vrfShares = append(vrfShares, share)
		}
		sort.SliceStable(vrfShares, func(i, j int) bool {
			return vrfShares[i].GetParty().SetIndex < vrfShares[j].GetParty().SetIndex
		})
		fmt.Fprintf(w, "<h3>VRF Shares</h3>")
		fmt.Fprintf(w, "<table>")
		fmt.Fprintf(w, "<tr class='header'><th>Set Index</th><th>Node</th><th>VRFS (%d/%d)</th></tr>", len(vrfShares), mb.Miners.Size())
		for _, share := range vrfShares {
			fmt.Fprintf(w, "<tr><td>")
			n := share.GetParty()
			if n != nil {
				fmt.Fprintf(w, "%d", n.SetIndex)
				if c.IsRoundGenerator(rnd, n) {
					fmt.Fprintf(w, "<sup>%d</sup>", rnd.GetMinerRank(n))
				}
				fmt.Fprintf(w, "</td><td>%s</td>", getNodeLink(n))

			} else {
				fmt.Fprintf(w, "-</td><td>-</td>")
			}
			fmt.Fprintf(w, "<td>%v</td></tr>", share.Share)
		}
		fmt.Fprintf(w, "</table>")
	}
}

/*MinerStatsHandler - handler for the miner stats */
func (c *Chain) MinerStatsHandler(w http.ResponseWriter, r *http.Request) {
	defer func() {
		if recover() != nil {
			http.Error(w, fmt.Sprintf("<pre>%s</pre>", string(debug.Stack())), http.StatusInternalServerError)
		}
	}()
	mb := c.GetCurrentMagicBlock()
	numGenerators := c.GetGeneratorsNumOfMagicBlock(mb)
	PrintCSS(w)
	fmt.Fprintf(w, "<div>%v - %v</div>", node.Self.Underlying().GetPseudoName(),
		node.Self.Underlying().Description)
	c.healthSummary(w, r)
	fmt.Fprintf(w, "<table>")
	fmt.Fprintf(w, "<tr><td colspan='3' style='text-align:center'>")
	c.notarizedBlockCountsStats(w, numGenerators)
	fmt.Fprintf(w, "</td></tr>")
	fmt.Fprintf(w, "<tr><th>Generation Counts</th><th>Verification Counts</th><th>Finalization Counts</th></tr>")
	fmt.Fprintf(w, "<tr><td>")
	c.generationCountStats(w)
	fmt.Fprintf(w, "</td><td>")
	c.verificationCountStats(w, numGenerators)
	fmt.Fprintf(w, "</td><td>")
	c.finalizationCountStats(w)
	fmt.Fprintf(w, "</td></tr>")
	fmt.Fprintf(w, "</table>")
	if node.Self.Underlying().Type == node.NodeTypeMiner {
		fmt.Fprintf(w, "<br>")
		fmt.Fprintf(w, "<table>")
		fmt.Fprintf(w, "<tr><td>Miner</td><td>Verification Failures</td></tr>")
		for _, nd := range mb.Miners.CopyNodes() {
			ms := nd.ProtocolStats.(*MinerStats)
			fmt.Fprintf(w, "<tr><td>%v</td><td class='number'>%v</td></tr>", nd.GetPseudoName(), ms.VerificationFailures)
		}
		fmt.Fprintf(w, "</table>")
	}
}

func (c *Chain) generationCountStats(w http.ResponseWriter) {
	mb := c.GetCurrentMagicBlock()
	generatorsNum := c.GetGeneratorsNumOfMagicBlock(mb)
	fmt.Fprintf(w, "<table>")
	fmt.Fprintf(w, "<tr><td>Miner</td>")
	for i := 0; i < generatorsNum; i++ {
		fmt.Fprintf(w, "<td>Rank %d</td>", i)
	}
	fmt.Fprintf(w, "<td>Total</td></tr>")
	totals := make([]int64, generatorsNum)
	for _, nd := range mb.Miners.CopyNodes() {
		fmt.Fprintf(w, "<tr><td>%v</td>", nd.GetPseudoName())
		ms := nd.ProtocolStats.(*MinerStats)
		var total int64
		for i := 0; i < generatorsNum; i++ {
			fmt.Fprintf(w, "<td class='number'>%v</td>", ms.GenerationCountByRank[i])
			totals[i] += ms.GenerationCountByRank[i]
			total += ms.GenerationCountByRank[i]
		}
		fmt.Fprintf(w, "<td class='number'>%v</td></tr>", total)
	}
	fmt.Fprintf(w, "<tr><td>Totals</td>")
	var total int64
	for i := 0; i < generatorsNum; i++ {
		fmt.Fprintf(w, "<td class='number'>%v</td>", totals[i])
		total += totals[i]
	}
	fmt.Fprintf(w, "<td class='number'>%v</td></tr>", total)
	fmt.Fprintf(w, "</table>")
}

func (c *Chain) verificationCountStats(w http.ResponseWriter, numGenerators int) {
	mb := c.GetCurrentMagicBlock()
	fmt.Fprintf(w, "<table>")
	fmt.Fprintf(w, "<tr><td>Miner</td>")
	for i := 0; i < numGenerators; i++ {
		fmt.Fprintf(w, "<td>Rank %d</td>", i)
	}
	fmt.Fprintf(w, "<td>Total</td></tr>")
	totals := make([]int64, numGenerators)
	for _, nd := range mb.Miners.CopyNodes() {
		fmt.Fprintf(w, "<tr><td>%v</td>", nd.GetPseudoName())
		ms := nd.ProtocolStats.(*MinerStats)
		var total int64
		for i := 0; i < numGenerators; i++ {
			fmt.Fprintf(w, "<td class='number'>%v</td>", ms.VerificationTicketsByRank[i])
			totals[i] += ms.VerificationTicketsByRank[i]
			total += ms.VerificationTicketsByRank[i]
		}
		fmt.Fprintf(w, "<td class='number'>%v</td></tr>", total)
	}
	fmt.Fprintf(w, "<tr><td>Totals</td>")
	var total int64
	for i := 0; i < numGenerators; i++ {
		fmt.Fprintf(w, "<td class='number'>%v</td>", totals[i])
		total += totals[i]
	}
	fmt.Fprintf(w, "<td class='number'>%v</td></tr>", total)
	fmt.Fprintf(w, "</table>")
}

func (c *Chain) finalizationCountStats(w http.ResponseWriter) {
	mb := c.GetCurrentMagicBlock()
	numGenerators := c.GetGeneratorsNumOfMagicBlock(mb)
	fmt.Fprintf(w, "<table>")
	fmt.Fprintf(w, "<tr><td>Miner</td>")
	for i := 0; i < numGenerators; i++ {
		fmt.Fprintf(w, "<td>Rank %d</td>", i)
	}
	fmt.Fprintf(w, "<td>Total</td></tr>")
	totals := make([]int64, numGenerators)
	for _, nd := range mb.Miners.CopyNodes() {
		fmt.Fprintf(w, "<tr><td>%v</td>", nd.GetPseudoName())
		ms := nd.ProtocolStats.(*MinerStats)
		var total int64
		for i := 0; i < numGenerators; i++ {
			fmt.Fprintf(w, "<td class='number'>%v</td>", ms.FinalizationCountByRank[i])
			totals[i] += ms.FinalizationCountByRank[i]
			total += ms.FinalizationCountByRank[i]
		}
		fmt.Fprintf(w, "<td class='number'>%v</td></tr>", total)
	}
	fmt.Fprintf(w, "<tr><td>Totals</td>")
	var total int64
	for i := 0; i < numGenerators; i++ {
		fmt.Fprintf(w, "<td class='number'>%v</td>", totals[i])
		total += totals[i]
	}
	fmt.Fprintf(w, "<td class='number'>%v</td></tr>", total)
	fmt.Fprintf(w, "</table>")
}

func (c *Chain) notarizedBlockCountsStats(w http.ResponseWriter, numGenerators int) {
	fmt.Fprintf(w, "<table style='width:100%%;'>")
	fmt.Fprintf(w, "<tr><td colspan='%v'>Rounds with notarized blocks (0 to %v)</td></tr>", numGenerators+2, numGenerators)
	fmt.Fprintf(w, "<tr><td>Notarized Blocks</td>")
	for i := 0; i <= numGenerators; i++ {
		fmt.Fprintf(w, "<td class='number'>%v</td>", i)
	}
	fmt.Fprintf(w, "</tr><tr><td>Rounds</td>")
	for _, v := range c.NotarizedBlocksCounts {
		fmt.Fprintf(w, "<td class='number'>%v</td>", v)
	}
	fmt.Fprintf(w, "</tr>")
	fmt.Fprintf(w, "</table>")
}

//PrintCSS - print the common css elements
func PrintCSS(w http.ResponseWriter) {
	fmt.Fprintf(w, "<style>\n")
	fmt.Fprintf(w, ".number { text-align: right; }\n")
	fmt.Fprintf(w, ".fixed-text { overflow:hidden;white-space: nowrap;word-break: break-all;word-wrap: break-word; text-overflow: ellipsis; }\n")
	fmt.Fprintf(w, ".menu li { list-style-type: none; }\n")
	fmt.Fprintf(w, "table, td, th { border: 1px solid black;  border-collapse: collapse;}\n")
	fmt.Fprintf(w, ".tname { width: 70%%}\n")
	fmt.Fprintf(w, "tr.header { background-color: #E0E0E0;  }\n")
	fmt.Fprintf(w, ".inactive { background-color: #F44336; }\n")
	fmt.Fprintf(w, ".warning { background-color: #FFEB3B; }\n")
	fmt.Fprintf(w, ".optimal { color: #1B5E20; }\n")
	fmt.Fprintf(w, ".slow { font-style: italic; }\n")
	fmt.Fprintf(w, ".bold {font-weight:bold;}")
	fmt.Fprintf(w, "tr.green td {background-color:light-green;}")
	fmt.Fprintf(w, "tr.grey td {background-color:light-grey;}")
	fmt.Fprintf(w, "</style>")
}

//StateDumpHandler - a handler to dump the state
func StateDumpHandler(w http.ResponseWriter, r *http.Request) {
	c := GetServerChain()
	lfb := c.GetLatestFinalizedBlock()
	contract := r.FormValue("smart_contract")
	mpt := lfb.ClientState
	if mpt == nil {
		errMsg := struct {
			Err string `json:"error"`
		}{
			Err: fmt.Sprintf("last finalized block with nil state, round: %d", lfb.Round),
		}

		out, err := json.MarshalIndent(errMsg, "", "    ")
		if err != nil {
			logging.Logger.Error("Dump state failed", zap.Error(err))
			return
		}
		fmt.Fprint(w, string(out))
		return
	}

	if contract == "" {
		contract = "global"
	}

	mptRootHash := util.ToHex(mpt.GetRoot())
	fileName := fmt.Sprintf("mpt_%v_%v_%v.txt", contract, lfb.Round, mptRootHash)
	file, err := ioutil.TempFile("", fileName)
	if err != nil {
		return
	}
	go func() {
		writer := bufio.NewWriter(file)
		defer func() {
			writer.Flush()
			file.Close()
		}()
		fmt.Fprintf(writer, "round: %v\n", lfb.Round)
		fmt.Fprintf(writer, "global state hash: %v\n", util.ToHex(lfb.ClientStateHash))
		fmt.Fprintf(writer, "mpt state hash: %v\n", mptRootHash)
		writer.Flush()
		fmt.Fprintf(writer, "BEGIN {\n")
		mpt.PrettyPrint(writer)
		fmt.Fprintf(writer, "END }\n")
	}()
	fmt.Fprintf(w, "Writing to file : %v\n", file.Name())
<<<<<<< HEAD
=======
}

// LatestFinalizedMagicBlockSummaryHandler - provide the latest finalized magic block summary by this miner */
func LatestFinalizedMagicBlockSummaryHandler(ctx context.Context, r *http.Request) (interface{}, error) {
	c := GetServerChain()
	if lfmb := c.GetLatestFinalizedMagicBlockClone(ctx); lfmb != nil {
		return lfmb.GetSummary(), nil
	}

	return nil, errors.New("could not find latest finalized magic block")
>>>>>>> 408286ac
}<|MERGE_RESOLUTION|>--- conflicted
+++ resolved
@@ -1746,17 +1746,4 @@
 		fmt.Fprintf(writer, "END }\n")
 	}()
 	fmt.Fprintf(w, "Writing to file : %v\n", file.Name())
-<<<<<<< HEAD
-=======
-}
-
-// LatestFinalizedMagicBlockSummaryHandler - provide the latest finalized magic block summary by this miner */
-func LatestFinalizedMagicBlockSummaryHandler(ctx context.Context, r *http.Request) (interface{}, error) {
-	c := GetServerChain()
-	if lfmb := c.GetLatestFinalizedMagicBlockClone(ctx); lfmb != nil {
-		return lfmb.GetSummary(), nil
-	}
-
-	return nil, errors.New("could not find latest finalized magic block")
->>>>>>> 408286ac
 }
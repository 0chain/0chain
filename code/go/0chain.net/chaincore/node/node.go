package node

import (
	"encoding/hex"
	"fmt"
	"io"
	"math"
	"strconv"
	"strings"
	"sync"
	"time"

	"0chain.net/chaincore/client"
	"0chain.net/chaincore/config"
	"0chain.net/core/build"
	"0chain.net/core/common"
	"0chain.net/core/datastore"
	"0chain.net/core/encryption"
	metrics "github.com/rcrowley/go-metrics"
	"github.com/spf13/viper"
)

var nodes = make(map[string]*Node)

/*RegisterNode - register a node to a global registery
* We need to keep track of a global register of nodes. This is required to ensure we can verify a signed request
* coming from a node
 */
func RegisterNode(node *Node) {
	nodes[node.GetKey()] = node
}

/*DeregisterNode - deregisters a node */
func DeregisterNode(nodeID string) {
	delete(nodes, nodeID)
}

func GetNodes() map[string]*Node {
	return nodes
}

/*GetNode - get the node from the registery */
func GetNode(nodeID string) *Node {
	return nodes[nodeID]
}

var (
	NodeStatusInactive = 0
	NodeStatusActive   = 1
)

var (
	NodeTypeMiner   int8 = 0
	NodeTypeSharder int8 = 1
	NodeTypeBlobber int8 = 2
)

var NodeTypeNames = common.CreateLookups("m", "Miner", "s", "Sharder", "b", "Blobber")

/*Node - a struct holding the node information */
type Node struct {
	client.Client
	N2NHost           string
	Host              string
	Port              int
	Type              int8
	Description       string
	SetIndex          int
	status            int
	lastActiveTime    time.Time
	ErrorCount        int
	CommChannel       chan bool
	NodeStatusChannel chan *Node
	//These are approximiate as we are not going to lock to update
	Sent       int64 // messages sent to this node
	SendErrors int64 // failed message sent to this node
	Received   int64 // messages received from this node

	TimersByURI map[string]metrics.Timer
	SizeByURI   map[string]metrics.Histogram

	LargeMessageSendTime float64
	SmallMessageSendTime float64

	LargeMessagePullServeTime float64
	SmallMessagePullServeTime float64

	mutex *sync.Mutex

	ProtocolStats interface{}

	idBytes []byte

	Info Info `json:"info"`
}

/*Provider - create a node object */
func Provider() *Node {
	node := &Node{}
	// queue up at most these many messages to a node
	// because of this, we don't want the status monitoring to use this communication layer
	node.CommChannel = make(chan bool, 5)
	node.NodeStatusChannel = make(chan *Node, 100)
	for i := 0; i < cap(node.CommChannel); i++ {
		node.CommChannel <- true
	}
	node.mutex = &sync.Mutex{}
	node.TimersByURI = make(map[string]metrics.Timer, 10)
	node.SizeByURI = make(map[string]metrics.Histogram, 10)
	return node
}

/*Equals - if two nodes are equal. Only check by id, we don't accept configuration from anyone */
func (n *Node) Equals(n2 *Node) bool {
	if datastore.IsEqual(n.GetKey(), n2.GetKey()) {
		return true
	}
	if n.Port == n2.Port && n.Host == n2.Host {
		return true
	}
	return false
}

/*Print - print node's info that is consumable by Read */
func (n *Node) Print(w io.Writer) {
	fmt.Fprintf(w, "%v,%v,%v,%v,%v\n", n.GetNodeType(), n.Host, n.Port, n.GetKey(), n.PublicKey)
}

/*Read - read a node config line and create the node */
func Read(line string) (*Node, error) {
	node := Provider()
	fields := strings.Split(line, ",")
	if len(fields) != 5 {
		return nil, common.NewError("invalid_num_fields", fmt.Sprintf("invalid number of fields [%v]", line))
	}
	switch fields[0] {
	case "m":
		node.Type = NodeTypeMiner
	case "s":
		node.Type = NodeTypeSharder
	case "b":
		node.Type = NodeTypeBlobber
	default:
		return nil, common.NewError("unknown_node_type", fmt.Sprintf("Unkown node type %v", fields[0]))
	}
	node.Host = fields[1]
	if node.Host == "" {
		if node.Port != config.Configuration.Port {
			node.Host = config.Configuration.Host
		} else {
			panic(fmt.Sprintf("invalid node setup for %v\n", node.GetKey()))
		}
	}

	port, err := strconv.ParseInt(fields[2], 10, 32)
	if err != nil {
		return nil, err
	}
	node.Port = int(port)
	node.SetID(fields[3])
	node.PublicKey = fields[4]
	node.Client.SetPublicKey(node.PublicKey)
	hash := encryption.Hash(node.PublicKeyBytes)
	if node.ID != hash {
		return nil, common.NewError("invalid_client_id", fmt.Sprintf("public key: %v, client_id: %v, hash: %v\n", node.PublicKey, node.ID, hash))
	}
	node.ComputeProperties()
	if Self.PublicKey == node.PublicKey {
		setSelfNode(node)
	}
	return node, nil
}

/*NewNode - read a node config line and create the node */
func NewNode(nc map[interface{}]interface{}) (*Node, error) {
	node := Provider()
	node.Type = nc["type"].(int8)
	node.Host = nc["public_ip"].(string)
	node.N2NHost = nc["n2n_ip"].(string)
	node.Port = nc["port"].(int)
	node.SetID(nc["id"].(string))
	node.PublicKey = nc["public_key"].(string)
	if description, ok := nc["description"]; ok {
		node.Description = description.(string)
	} else {
		node.Description = node.GetNodeType() + node.GetKey()[:6]
	}

	node.Client.SetPublicKey(node.PublicKey)
	hash := encryption.Hash(node.PublicKeyBytes)
	if node.ID != hash {
		return nil, common.NewError("invalid_client_id", fmt.Sprintf("public key: %v, client_id: %v, hash: %v\n", node.PublicKey, node.ID, hash))
	}
	node.ComputeProperties()
	if Self.PublicKey == node.PublicKey {
		setSelfNode(node)
	}
	return node, nil
}

func setSelfNode(n *Node) {
	Self.Node = n
<<<<<<< HEAD
	Self.Node.status = NodeStatusActive
=======
	Self.Node.Info.StateMissingNodes = -1
	Self.Node.Info.BuildTag = build.BuildTag
	Self.Node.Status = NodeStatusActive
>>>>>>> 7c5672b5
}

/*ComputeProperties - implement entity interface */
func (n *Node) ComputeProperties() {
	n.Client.ComputeProperties()
	if n.Host == "" {
		n.Host = "localhost"
	}
	if n.N2NHost == "" {
		n.N2NHost = n.Host
	}
}

/*GetURLBase - get the end point base */
func (n *Node) GetURLBase() string {
	return fmt.Sprintf("http://%v:%v", n.Host, n.Port)
}

/*GetN2NURLBase - get the end point base for n2n communication */
func (n *Node) GetN2NURLBase() string {
	return fmt.Sprintf("http://%v:%v", n.N2NHost, n.Port)
}

/*GetStatusURL - get the end point where to ping for the status */
func (n *Node) GetStatusURL() string {
	return fmt.Sprintf("%v/_nh/status", n.GetN2NURLBase())
}

/*GetNodeType - as a string */
func (n *Node) GetNodeType() string {
	return NodeTypeNames[n.Type].Code
}

/*GetNodeTypeName - get the name of this node type */
func (n *Node) GetNodeTypeName() string {
	return NodeTypeNames[n.Type].Value
}

//Grab - grab a slot to send message
func (n *Node) Grab() {
	<-n.CommChannel
	n.Sent++
}

//Release - release a slot after sending the message
func (n *Node) Release() {
	n.CommChannel <- true
}

//GetTimer - get the timer
func (n *Node) GetTimer(uri string) metrics.Timer {
	n.mutex.Lock()
	defer n.mutex.Unlock()
	timer, ok := n.TimersByURI[uri]
	if !ok {
		timerID := fmt.Sprintf("%v.%v.time", n.ID, uri)
		timer = metrics.GetOrRegisterTimer(timerID, nil)
		n.TimersByURI[uri] = timer
	}
	return timer
}

//GetSizeMetric - get the size metric
func (n *Node) GetSizeMetric(uri string) metrics.Histogram {
	n.mutex.Lock()
	defer n.mutex.Unlock()
	metric, ok := n.SizeByURI[uri]
	if !ok {
		metricID := fmt.Sprintf("%v.%v.size", n.ID, uri)
		metric = metrics.NewHistogram(metrics.NewUniformSample(256))
		n.SizeByURI[uri] = metric
		metrics.Register(metricID, metric)
	}
	return metric
}

//GetLargeMessageSendTime - get the time it takes to send a large message to this node
func (n *Node) GetLargeMessageSendTime() float64 {
	return n.LargeMessageSendTime / 1000000
}

//GetSmallMessageSendTime - get the time it takes to send a small message to this node
func (n *Node) GetSmallMessageSendTime() float64 {
	return n.SmallMessageSendTime / 1000000
}

func (n *Node) updateMessageTimings() {
	n.updateSendMessageTimings()
	n.updateRequestMessageTimings()
}

func (n *Node) updateSendMessageTimings() {
	n.mutex.Lock()
	defer n.mutex.Unlock()
	var minval = math.MaxFloat64
	var maxval float64
	var minSize = math.MaxFloat64
	var maxSize float64
	for uri, timer := range n.TimersByURI {
		if timer.Count() == 0 {
			continue
		}
		if isPullRequestURI(uri) {
			continue
		}
		if sizer, ok := n.SizeByURI[uri]; ok {
			if sizer.Mean() == 0 {
				continue
			}
			v := timer.Mean()
			if sizer.Mean() > maxSize {
				maxSize = sizer.Mean()
				if v > maxval {
					maxval = v
				}
			}
			if sizer.Mean() < minSize {
				minSize = sizer.Mean()
				if v < minval {
					minval = v
				}
			}
		}
	}
	if minval > maxval {
		minval = maxval
	}
	n.LargeMessageSendTime = maxval
	n.SmallMessageSendTime = minval
}

func (n *Node) updateRequestMessageTimings() {
	n.mutex.Lock()
	defer n.mutex.Unlock()
	var minval = math.MaxFloat64
	var maxval float64
	var minSize = math.MaxFloat64
	var maxSize float64
	for uri, timer := range n.TimersByURI {
		if timer.Count() == 0 {
			continue
		}
		if !isPullRequestURI(uri) {
			continue
		}
		v := timer.Mean()
		if sizer, ok := n.SizeByURI[uri]; ok {
			if sizer.Mean() == 0 {
				continue
			}
			if sizer.Mean() > maxSize {
				maxSize = sizer.Mean()
				if v > maxval {
					maxval = v
				}
			}
			if sizer.Mean() < minSize {
				minSize = sizer.Mean()
				if v < minval {
					minval = v
				}
			}
		}
	}
	if minval > maxval {
		minval = maxval
	}
	n.LargeMessagePullServeTime = maxval
	n.SmallMessagePullServeTime = minval
}

//ReadConfig - read configuration from the default config
func ReadConfig() {
	SetTimeoutSmallMessage(viper.GetDuration("network.timeout.small_message") * time.Millisecond)
	SetTimeoutLargeMessage(viper.GetDuration("network.timeout.large_message") * time.Millisecond)
	SetMaxConcurrentRequests(viper.GetInt("network.max_concurrent_requests"))
	SetLargeMessageThresholdSize(viper.GetInt("network.large_message_th_size"))
}

//SetID - set the id of the node
func (n *Node) SetID(id string) error {
	n.ID = id
	bytes, err := hex.DecodeString(id)
	if err != nil {
		return err
	}
	n.idBytes = bytes
	return nil
}

//SetStatus - sets the status of the node
func (n *Node) SetStatus(nodeStatus int) {
	if (n.status == NodeStatusInactive) && (nodeStatus == NodeStatusActive) {
		Self.NodeStatusChannel <- n
	}
	n.status = nodeStatus
}

//SetStatusWithTime - sets the status and active time of the node
func (n *Node) SetStatusWithTime(nodeStatus int, activeTime time.Time) {
	n.SetStatus(nodeStatus)
	n.lastActiveTime = activeTime
}

//setLastActiveTime - sets the last active time of the node
func (n *Node) SetLastActiveTime(activeTime time.Time) {
	n.lastActiveTime = activeTime
}

//GetStatus - returns the current status of the node
func (n *Node) GetStatus() int {
	return n.status
}

//GetLastActiveTime - returns the last active time of the node
func (n *Node) GetLastActiveTime() time.Time {
	return n.lastActiveTime
}

//IsActive - returns if this node is active or not
func (n *Node) IsActive() bool {
	return n.status == NodeStatusActive
}

func serveMetricKey(uri string) string {
	return "p?" + uri
}

func isPullRequestURI(uri string) bool {
	return strings.HasPrefix(uri, "p?")
}

//GetPseudoName - create a pseudo name that is unique in the current active set
func (n *Node) GetPseudoName() string {
	return fmt.Sprintf("%v%.3d", n.GetNodeTypeName(), n.SetIndex)
}

//GetOptimalLargeMessageSendTime - get the push or pull based optimal large message send time
func (n *Node) GetOptimalLargeMessageSendTime() float64 {
	return n.getOptimalLargeMessageSendTime() / 1000000
}

func (n *Node) getOptimalLargeMessageSendTime() float64 {
	p2ptime := getPushToPullTime(n)
	if p2ptime < n.LargeMessageSendTime {
		return p2ptime
	}
	return n.LargeMessageSendTime
}

func (n *Node) getTime(uri string) float64 {
	pullTimer := n.GetTimer(uri)
	return pullTimer.Mean()
}<|MERGE_RESOLUTION|>--- conflicted
+++ resolved
@@ -60,17 +60,16 @@
 /*Node - a struct holding the node information */
 type Node struct {
 	client.Client
-	N2NHost           string
-	Host              string
-	Port              int
-	Type              int8
-	Description       string
-	SetIndex          int
-	status            int
-	lastActiveTime    time.Time
-	ErrorCount        int
-	CommChannel       chan bool
-	NodeStatusChannel chan *Node
+	N2NHost        string
+	Host           string
+	Port           int
+	Type           int8
+	Description    string
+	SetIndex       int
+	Status         int
+	LastActiveTime time.Time
+	ErrorCount     int
+	CommChannel    chan bool
 	//These are approximiate as we are not going to lock to update
 	Sent       int64 // messages sent to this node
 	SendErrors int64 // failed message sent to this node
@@ -100,7 +99,6 @@
 	// queue up at most these many messages to a node
 	// because of this, we don't want the status monitoring to use this communication layer
 	node.CommChannel = make(chan bool, 5)
-	node.NodeStatusChannel = make(chan *Node, 100)
 	for i := 0; i < cap(node.CommChannel); i++ {
 		node.CommChannel <- true
 	}
@@ -200,13 +198,9 @@
 
 func setSelfNode(n *Node) {
 	Self.Node = n
-<<<<<<< HEAD
-	Self.Node.status = NodeStatusActive
-=======
 	Self.Node.Info.StateMissingNodes = -1
 	Self.Node.Info.BuildTag = build.BuildTag
 	Self.Node.Status = NodeStatusActive
->>>>>>> 7c5672b5
 }
 
 /*ComputeProperties - implement entity interface */
@@ -397,38 +391,9 @@
 	return nil
 }
 
-//SetStatus - sets the status of the node
-func (n *Node) SetStatus(nodeStatus int) {
-	if (n.status == NodeStatusInactive) && (nodeStatus == NodeStatusActive) {
-		Self.NodeStatusChannel <- n
-	}
-	n.status = nodeStatus
-}
-
-//SetStatusWithTime - sets the status and active time of the node
-func (n *Node) SetStatusWithTime(nodeStatus int, activeTime time.Time) {
-	n.SetStatus(nodeStatus)
-	n.lastActiveTime = activeTime
-}
-
-//setLastActiveTime - sets the last active time of the node
-func (n *Node) SetLastActiveTime(activeTime time.Time) {
-	n.lastActiveTime = activeTime
-}
-
-//GetStatus - returns the current status of the node
-func (n *Node) GetStatus() int {
-	return n.status
-}
-
-//GetLastActiveTime - returns the last active time of the node
-func (n *Node) GetLastActiveTime() time.Time {
-	return n.lastActiveTime
-}
-
 //IsActive - returns if this node is active or not
 func (n *Node) IsActive() bool {
-	return n.status == NodeStatusActive
+	return n.Status == NodeStatusActive
 }
 
 func serveMetricKey(uri string) string {

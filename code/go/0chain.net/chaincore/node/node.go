package node

import (
	"encoding/hex"
	"fmt"
	"io"
	"math"
	"strconv"
	"strings"
	"sync"
	"sync/atomic"
	"time"

	"github.com/rcrowley/go-metrics"

	"0chain.net/chaincore/client"
	"0chain.net/chaincore/config"
	"0chain.net/core/common"
	"0chain.net/core/datastore"
	"0chain.net/core/encryption"
	"0chain.net/core/viper"
)

var nodes = make(map[string]*Node)
var nodesMutex = &sync.RWMutex{}

/*RegisterNode - register a node to a global registry
* We need to keep track of a global register of nodes. This is required to ensure we can verify a signed request
* coming from a node
 */
func RegisterNode(node *Node) {
	nodesMutex.Lock()
	defer nodesMutex.Unlock()
	nodes[node.GetKey()] = node
}

/*DeregisterNode - deregister a node */
func DeregisterNode(nodeID string) {

	return // TODO (sfxdx): temporary disable nodes deregistering

	nodesMutex.Lock()
	defer nodesMutex.Unlock()
	delete(nodes, nodeID)
}

// DeregisterNodes unregisters all nodes not from given list.
func DeregisterNodes(keep map[string]struct{}) {
	return // never deregister nodes for now

	nodesMutex.Lock()
	defer nodesMutex.Unlock()

	var newNodes = make(map[string]*Node)
	for k := range keep {
		if n, ok := nodes[k]; ok {
			newNodes[k] = n
		}
	}

	nodes = newNodes // replace with new list
}

// CopyNodes returns copy of all registered nodes.
func CopyNodes() (cp map[string]*Node) {
	nodesMutex.RLock()
	defer nodesMutex.RUnlock()

	cp = make(map[string]*Node, len(nodes))
	for k, v := range nodes {
		cp[k] = v
	}

	return
}

func GetMinerNodesKeys() []string {
	nodesMutex.RLock()
	defer nodesMutex.RUnlock()
	var keys []string
	for k, n := range nodes {
		if n.Type == NodeTypeMiner {
			keys = append(keys, k)
		}
	}
	return keys
}

/*GetNode - get the node from the registery */
func GetNode(nodeID string) *Node {
	nodesMutex.RLock()
	defer nodesMutex.RUnlock()
	return nodes[nodeID]
}

var (
	NodeStatusActive   = 0
	NodeStatusInactive = 1
)

var (
	NodeTypeMiner   int8 = 0
	NodeTypeSharder int8 = 1
	NodeTypeBlobber int8 = 2
)

var NodeTypeNames = common.CreateLookups("m", "Miner", "s", "Sharder", "b", "Blobber")

/*Node - a struct holding the node information */
type Node struct {
	client.Client  `yaml:",inline"`
	N2NHost        string        `json:"n2n_host" yaml:"n2n_ip"`
	Host           string        `json:"host" yaml:"public_ip"`
	Port           int           `json:"port" yaml:"port"`
	Path           string        `json:"path" yaml:"path"`
	Type           int8          `json:"type"`
	Description    string        `json:"description" yaml:"description"`
	SetIndex       int           `json:"set_index" yaml:"set_index"`
	Status         int           `json:"status"`
	InPrevMB       bool          `json:"in_prev_mb"`
	LastActiveTime time.Time     `json:"-"`
	ErrorCount     int64         `json:"-"`
	CommChannel    chan struct{} `json:"-"`
	//These are approximiate as we are not going to lock to update
	sent       int64 `json:"-"` // messages sent to this node
	sendErrors int64 `json:"-"` // failed message sent to this node
	received   int64 `json:"-"` // messages received from this node

	TimersByURI map[string]metrics.Timer     `json:"-"`
	SizeByURI   map[string]metrics.Histogram `json:"-"`

	largeMessageSendTime uint64
	smallMessageSendTime uint64

	LargeMessagePullServeTime float64 `json:"-"`
	SmallMessagePullServeTime float64 `json:"-"`

	mutex sync.RWMutex

	ProtocolStats interface{} `json:"-"`

	idBytes []byte

	Info Info `json:"info"`
}

/*Provider - create a node object */
func Provider() *Node {
	node := &Node{}
	node.TimersByURI = make(map[string]metrics.Timer, 10)
	node.SizeByURI = make(map[string]metrics.Histogram, 10)
	node.setupCommChannel()
	return node
}

func Setup(node *Node) {
	// queue up at most these many messages to a node
	// because of this, we don't want the status monitoring to use this communication layer
	node.mutex.Lock()
	node.setupCommChannel()
	node.TimersByURI = make(map[string]metrics.Timer, 10)
	node.SizeByURI = make(map[string]metrics.Histogram, 10)
	node.mutex.Unlock()
	node.ComputeProperties()
	Self.SetNodeIfPublicKeyIsEqual(node)
}

func (n *Node) setupCommChannel() {
	// queue up at most these many messages to a node
	// because of this, we don't want the status monitoring to use this
	// communication layer
	if n.CommChannel == nil {
		n.CommChannel = make(chan struct{}, 5)
	}
}

// GetErrorCount asynchronously.
func (n *Node) GetErrorCount() int64 {
	n.mutex.RLock()
	defer n.mutex.RUnlock()
	return n.ErrorCount
}

// AddSendErrors add sent errors
func (n *Node) AddSendErrors(num int64) {
	n.mutex.Lock()
	defer n.mutex.Unlock()
	n.sendErrors += num
	//n.recordChangesFunc(func(tn *Node) {
	//	tn.sendErrors += num
	//	fmt.Println("add send errors")
	//})
}

// GetSendErrors returns the send errors num
func (n *Node) GetSendErrors() int64 {
	n.mutex.Lock()
	defer n.mutex.Unlock()
	return n.sendErrors
}

// SetErrorCount asynchronously.
func (n *Node) SetErrorCount(ec int64) {
	n.mutex.Lock()
	defer n.mutex.Unlock()

	n.ErrorCount = ec
}

// AddErrorCount add given value to errors count asynchronously.
func (n *Node) AddErrorCount(ecd int64) {
	n.mutex.Lock()
	defer n.mutex.Unlock()
	n.ErrorCount += ecd
}

// GetNodeInfo returns the node info
func (n *Node) GetNodeInfo() Info {
	n.mutex.RLock()
	defer n.mutex.RUnlock()
	return n.Info
}

// SetNodeInfo updates the node info
func (n *Node) SetNodeInfo(info *Info) {
	n.mutex.Lock()
	defer n.mutex.Unlock()
	n.Info = *info
}

// GetStatus asynchronously.
func (n *Node) GetStatus() int {
	n.mutex.RLock()
	defer n.mutex.RUnlock()

	return n.Status
}

// SetStatus asynchronously.
func (n *Node) SetStatus(st int) {
	n.mutex.Lock()
	defer n.mutex.Unlock()

	n.Status = st
}

// GetLastActiveTime asynchronously.
func (n *Node) GetLastActiveTime() time.Time {
	n.mutex.RLock()
	defer n.mutex.RUnlock()

	return n.LastActiveTime
}

// SetLastActiveTime asynchronously.
func (n *Node) SetLastActiveTime(lat time.Time) {
	n.mutex.Lock()
	defer n.mutex.Unlock()

	n.LastActiveTime = lat
}

/*Equals - if two nodes are equal. Only check by id, we don't accept configuration from anyone */
func (n *Node) Equals(n2 *Node) bool {
	if datastore.IsEqual(n.GetKey(), n2.GetKey()) {
		return true
	}
	if n.Port == n2.Port && n.Host == n2.Host {
		return true
	}
	return false
}

/*Print - print node's info that is consumable by Read */
func (n *Node) Print(w io.Writer) {
	fmt.Fprintf(w, "%v,%v,%v,%v,%v\n", n.GetNodeType(), n.Host, n.Port, n.GetKey(), n.PublicKey)
}

/*Read - read a node config line and create the node */
func Read(line string) (*Node, error) {
	node := Provider()
	fields := strings.Split(line, ",")
	if len(fields) != 5 {
		return nil, common.NewError("invalid_num_fields", fmt.Sprintf("invalid number of fields [%v]", line))
	}
	switch fields[0] {
	case "m":
		node.Type = NodeTypeMiner
	case "s":
		node.Type = NodeTypeSharder
	case "b":
		node.Type = NodeTypeBlobber
	default:
		return nil, common.NewError("unknown_node_type", fmt.Sprintf("Unkown node type %v", fields[0]))
	}
	node.Host = fields[1]
	if node.Host == "" {
		if node.Port != config.Configuration.Port {
			node.Host = config.Configuration.Host
		} else {
			panic(fmt.Sprintf("invalid node setup for %v\n", node.GetKey()))
		}
	}

	port, err := strconv.ParseInt(fields[2], 10, 32)
	if err != nil {
		return nil, err
	}
	node.Port = int(port)
	node.SetID(fields[3])
	node.PublicKey = fields[4]
	node.Client.SetPublicKey(node.PublicKey)
	hash := encryption.Hash(node.PublicKeyBytes)
	if node.ID != hash {
		return nil, common.NewError("invalid_client_id", fmt.Sprintf("public key: %v, client_id: %v, hash: %v\n", node.PublicKey, node.ID, hash))
	}
	node.ComputeProperties()
	Self.SetNodeIfPublicKeyIsEqual(node)
	return node, nil
}

/*NewNode - read a node config line and create the node */
func NewNode(nc map[interface{}]interface{}) (*Node, error) {
	node := Provider()
	node.Type = nc["type"].(int8)
	node.Host = nc["public_ip"].(string)
	node.N2NHost = nc["n2n_ip"].(string)
	node.Port = nc["port"].(int)
	node.SetID(nc["id"].(string))
	node.PublicKey = nc["public_key"].(string)
	if description, ok := nc["description"]; ok {
		node.Description = description.(string)
	} else {
		node.Description = node.GetNodeType() + node.GetKey()[:6]
	}

	node.Client.SetPublicKey(node.PublicKey)
	hash := encryption.Hash(node.PublicKeyBytes)
	if node.ID != hash {
		return nil, common.NewErrorf("invalid_client_id",
			"public key: %v, client_id: %v, hash: %v\n", node.PublicKey,
			node.ID, hash)
	}
	node.ComputeProperties()
	Self.SetNodeIfPublicKeyIsEqual(node)
	return node, nil
}

/*ComputeProperties - implement entity interface */
func (n *Node) ComputeProperties() {
	n.Client.ComputeProperties()
	if n.Host == "" {
		n.Host = "localhost"
	}
	if n.N2NHost == "" {
		n.N2NHost = n.Host
	}
}

/*GetURLBase - get the end point base */
func (n *Node) GetURLBase() string {
	return fmt.Sprintf("http://%v:%v", n.Host, n.Port)
}

/*GetN2NURLBase - get the end point base for n2n communication */
func (n *Node) GetN2NURLBase() string {
	return fmt.Sprintf("http://%v:%v", n.N2NHost, n.Port)
}

/*GetStatusURL - get the end point where to ping for the status */
func (n *Node) GetStatusURL() string {
	return fmt.Sprintf("%v/_nh/status", n.GetN2NURLBase())
}

/*GetNodeType - as a string */
func (n *Node) GetNodeType() string {
	return NodeTypeNames[n.Type].Code
}

/*GetNodeTypeName - get the name of this node type */
func (n *Node) GetNodeTypeName() string {
	return NodeTypeNames[n.Type].Value
}

//Grab - grab a slot to send message
func (n *Node) Grab() {
	n.CommChannel <- struct{}{}

	n.mutex.Lock()
	defer n.mutex.Unlock()

	n.sent++
}

//Release - release a slot after sending the message
func (n *Node) Release() {
	<-n.CommChannel
}

// GetSent returns the sent num
func (n *Node) GetSent() int64 {
	n.mutex.RLock()
	defer n.mutex.RUnlock()
	return n.sent
}

// GetReceived returns the received num
func (n *Node) GetReceived() int64 {
	n.mutex.RLock()
	defer n.mutex.RUnlock()
	return n.received
}

// AddReceived increases received num
func (n *Node) AddReceived(num int64) {
	n.mutex.Lock()
	defer n.mutex.Unlock()
	n.received += num
}

//GetTimer - get the timer
func (n *Node) GetTimer(uri string) metrics.Timer {
	n.mutex.Lock()
	defer n.mutex.Unlock()
	return n.getTimer(uri)
}

func (n *Node) getTimer(uri string) metrics.Timer {
	timer, ok := n.TimersByURI[uri]
	if !ok {
		timerID := fmt.Sprintf("%v.%v.time", n.ID, uri)
		timer = metrics.GetOrRegisterTimer(timerID, nil)
		n.TimersByURI[uri] = timer
	}
	return timer
}

//GetSizeMetric - get the size metric
func (n *Node) GetSizeMetric(uri string) metrics.Histogram {
	n.mutex.Lock()
	defer n.mutex.Unlock()
	return n.getSizeMetric(uri)
}

//getSizeMetric - get the size metric
func (n *Node) getSizeMetric(uri string) metrics.Histogram {
	metric, ok := n.SizeByURI[uri]
	if !ok {
		metricID := fmt.Sprintf("%v.%v.size", n.ID, uri)
		metric = metrics.NewHistogram(metrics.NewUniformSample(256))
		n.SizeByURI[uri] = metric
		metrics.Register(metricID, metric)
	}
	return metric
}

//GetLargeMessageSendTime - get the time it takes to send a large message to this node
func (n *Node) GetLargeMessageSendTime() float64 {
	return math.Float64frombits(atomic.LoadUint64(&n.largeMessageSendTime))
}

func (n *Node) GetLargeMessageSendTimeSec() float64 {
	return math.Float64frombits(atomic.LoadUint64(&n.largeMessageSendTime)) / 1000000
}

func (n *Node) setLargeMessageSendTime(value float64) {
	atomic.StoreUint64(&n.largeMessageSendTime, math.Float64bits(value))
}

// GetSmallMessageSendTimeSec gets the time it takes to send a small message to this node
func (n *Node) GetSmallMessageSendTimeSec() float64 {
	return math.Float64frombits(atomic.LoadUint64(&n.smallMessageSendTime)) / 1000000
}

func (n *Node) GetSmallMessageSendTime() float64 {
	return math.Float64frombits(atomic.LoadUint64(&n.smallMessageSendTime))
}

func (n *Node) setSmallMessageSendTime(value float64) {
	atomic.StoreUint64(&n.smallMessageSendTime, math.Float64bits(value))
}

func (n *Node) updateMessageTimings() {
	n.updateSendMessageTimings()
	n.updateRequestMessageTimings()
}

func (n *Node) updateSendMessageTimings() {
	n.mutex.Lock()
	defer n.mutex.Unlock()

	var minval = math.MaxFloat64
	var maxval float64
	var maxCount int64
	for uri, timer := range n.TimersByURI {
		if timer.Count() == 0 {
			continue
		}
		if isGetRequest(uri) {
			continue
		}
		if sizer, ok := n.SizeByURI[uri]; ok {
			tv := timer.Mean()
			sv := sizer.Mean()
			sc := sizer.Count()
			if int(sv) < LargeMessageThreshold {
				if tv < minval {
					minval = tv
				}
			} else {
				if sc > maxCount {
					maxval = tv
					maxCount = sc
				}
			}
		}
	}
	if minval > maxval {
		if minval != math.MaxFloat64 {
			maxval = minval
		} else {
			minval = maxval
		}
	}
	n.setLargeMessageSendTime(maxval)
	n.setSmallMessageSendTime(minval)
}

func (n *Node) updateRequestMessageTimings() {
	n.mutex.Lock()
	defer n.mutex.Unlock()

	var minval = math.MaxFloat64
	var maxval float64
	var minSize = math.MaxFloat64
	var maxSize float64
	for uri, timer := range n.TimersByURI {
		if timer.Count() == 0 {
			continue
		}
		if !isGetRequest(uri) {
			continue
		}
		v := timer.Mean()
		if sizer, ok := n.SizeByURI[uri]; ok {
			if sizer.Mean() == 0 {
				continue
			}
			if sizer.Mean() > maxSize {
				maxSize = sizer.Mean()
				if v > maxval {
					maxval = v
				}
			}
			if sizer.Mean() < minSize {
				minSize = sizer.Mean()
				if v < minval {
					minval = v
				}
			}
		}
	}
	if minval > maxval {
		if minval != math.MaxFloat64 {
			maxval = minval
		} else {
			minval = maxval
		}
	}
	n.LargeMessagePullServeTime = maxval
	n.SmallMessagePullServeTime = minval
}

//ReadConfig - read configuration from the default config
func ReadConfig() {
	SetTimeoutSmallMessage(viper.GetDuration("network.timeout.small_message") * time.Millisecond)
	SetTimeoutLargeMessage(viper.GetDuration("network.timeout.large_message") * time.Millisecond)
	SetMaxConcurrentRequests(viper.GetInt("network.max_concurrent_requests"))
	SetLargeMessageThresholdSize(viper.GetInt("network.large_message_th_size"))
}

//SetID - set the id of the node
func (n *Node) SetID(id string) error {
	n.ID = id
	bytes, err := hex.DecodeString(id)
	if err != nil {
		return err
	}
	n.idBytes = bytes
	return nil
}

//IsActive - returns if this node is active or not
func (n *Node) IsActive() bool {
	n.mutex.RLock()
	defer n.mutex.RUnlock()

	return n.Status == NodeStatusActive
}

func serveMetricKey(uri string) string {
	return "p?" + uri
}

func isPullRequestURI(uri string) bool {
	return strings.HasPrefix(uri, "p?")
}

func isGetRequest(uri string) bool {
	if strings.HasPrefix(uri, "p?") {
		return true
	}
	return strings.HasSuffix(uri, "/get")
}

//GetPseudoName - create a pseudo name that is unique in the current active set
func (n *Node) GetPseudoName() string {
	return fmt.Sprintf("%v%.3d", n.GetNodeTypeName(), n.SetIndex)
}

//GetOptimalLargeMessageSendTime - get the push or pull based optimal large message send time
func (n *Node) GetOptimalLargeMessageSendTime() float64 {
	return n.getOptimalLargeMessageSendTime() / 1000000
}

func (n *Node) getOptimalLargeMessageSendTime() float64 {
	p2ptime := getPushToPullTime(n)
	sendTime := n.GetLargeMessageSendTime()
	if p2ptime < sendTime {
		return p2ptime
	}
	if sendTime == 0 {
		return p2ptime
	}
	return sendTime
}

func (n *Node) getTime(uri string) float64 {
	pullTimer := n.GetTimer(uri)
	return pullTimer.Mean()
}

func (n *Node) SetNode(old *Node) {
	// Copy timers and size to new map from clone
	if n == old {
		return
	}

	clone := old.Clone()
	n.mutex.Lock()
	defer n.mutex.Unlock()

	// NOTE:
	// We can avoid copying and simply assign the new maps if
	// n.TimersByURI and n.SizeByURI are expected to be empty while
	// calling this method
	n.TimersByURI = make(map[string]metrics.Timer, len(clone.TimersByURI))
	n.SizeByURI = make(map[string]metrics.Histogram, len(clone.SizeByURI))
	for k, v := range clone.TimersByURI {
		n.TimersByURI[k] = v
	}
	for k, v := range clone.SizeByURI {
		n.SizeByURI[k] = v
	}

	n.sent = clone.sent
	n.sendErrors = clone.sendErrors
	n.received = clone.received
	n.largeMessageSendTime = clone.largeMessageSendTime
	n.setLargeMessageSendTime(clone.GetLargeMessageSendTime())
	n.setSmallMessageSendTime(clone.GetSmallMessageSendTime())
	n.LargeMessagePullServeTime = clone.LargeMessagePullServeTime
	n.SmallMessagePullServeTime = clone.SmallMessagePullServeTime
	if clone.ProtocolStats != nil {
		n.ProtocolStats = clone.ProtocolStats.(interface{ Clone() interface{} }).Clone()
	}
	n.Info = clone.Info
	n.Status = clone.Status
}

func (n *Node) SetInfo(info Info) {
	n.mutex.Lock()
	defer n.mutex.Unlock()
	n.Info = info
}

// GetInfo returns copy Info.
func (n *Node) GetInfo() Info {
	n.mutex.RLock()
	defer n.mutex.RUnlock()
	return n.Info
}

// Clone returns a clone of Node instance.
func (n *Node) Clone() *Node {
	n.mutex.RLock()
	defer n.mutex.RUnlock()

	clone := &Node{
		N2NHost:                   n.N2NHost,
		Host:                      n.Host,
		Port:                      n.Port,
		Path:                      n.Path,
		Type:                      n.Type,
		Description:               n.Description,
		SetIndex:                  n.SetIndex,
		Status:                    n.Status,
<<<<<<< HEAD
		InPrevMB:                  n.InPrevMB,
=======
>>>>>>> e083d39c
		LastActiveTime:            n.LastActiveTime,
		ErrorCount:                n.ErrorCount,
		sent:                      n.sent,
		sendErrors:                n.sendErrors,
		received:                  n.received,
		largeMessageSendTime:      n.largeMessageSendTime,
		smallMessageSendTime:      n.smallMessageSendTime,
		LargeMessagePullServeTime: n.LargeMessagePullServeTime,
		SmallMessagePullServeTime: n.SmallMessagePullServeTime,
		CommChannel:               make(chan struct{}, 5),
	}

	cc := n.Client.Clone()
	if cc != nil {
		clone.Client = *cc
	}

	clone.TimersByURI = make(map[string]metrics.Timer, len(n.TimersByURI))
	for k, v := range n.TimersByURI {
		clone.TimersByURI[k] = v
	}

	clone.SizeByURI = make(map[string]metrics.Histogram, len(n.SizeByURI))
	for k, v := range n.SizeByURI {
		clone.SizeByURI[k] = v
	}

	clone.idBytes = make([]byte, len(n.idBytes))
	copy(clone.idBytes, n.idBytes)

	ps, ok := n.ProtocolStats.(interface{ Clone() interface{} })
	if ok {
		clone.ProtocolStats = ps.Clone()
	}

	return clone
}<|MERGE_RESOLUTION|>--- conflicted
+++ resolved
@@ -705,10 +705,7 @@
 		Description:               n.Description,
 		SetIndex:                  n.SetIndex,
 		Status:                    n.Status,
-<<<<<<< HEAD
 		InPrevMB:                  n.InPrevMB,
-=======
->>>>>>> e083d39c
 		LastActiveTime:            n.LastActiveTime,
 		ErrorCount:                n.ErrorCount,
 		sent:                      n.sent,

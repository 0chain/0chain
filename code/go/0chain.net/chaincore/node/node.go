package node

import (
	"encoding/hex"
	"fmt"
	"io"
	"math"
	"strconv"
	"strings"
	"sync"
	"sync/atomic"
	"time"

	"0chain.net/chaincore/client"
	"0chain.net/chaincore/config"
	"0chain.net/core/common"
	"0chain.net/core/datastore"
	"0chain.net/core/encryption"
	metrics "github.com/rcrowley/go-metrics"
	"github.com/spf13/viper"
)

var nodes = make(map[string]*Node)
var nodesMutex = &sync.RWMutex{}

/*RegisterNode - register a node to a global registry
* We need to keep track of a global register of nodes. This is required to ensure we can verify a signed request
* coming from a node
 */
func RegisterNode(node *Node) {
	nodesMutex.Lock()
	defer nodesMutex.Unlock()
	nodes[node.GetKey()] = node
}

/*DeregisterNode - deregister a node */
func DeregisterNode(nodeID string) {

	return // TODO (sfxdx): temporary disable nodes deregistering

	nodesMutex.Lock()
	defer nodesMutex.Unlock()
	delete(nodes, nodeID)
}

// DeregisterNodes unregisters all nodes not from given list.
func DeregisterNodes(keep map[string]struct{}) {
	return // never deregister nodes for now

	nodesMutex.Lock()
	defer nodesMutex.Unlock()

	var newNodes = make(map[string]*Node)
	for k := range keep {
		if n, ok := nodes[k]; ok {
			newNodes[k] = n
		}
	}

	nodes = newNodes // replace with new list
}

// CopyNodes returns copy of all registered nodes.
func CopyNodes() (cp map[string]*Node) {
	nodesMutex.RLock()
	defer nodesMutex.RUnlock()

	cp = make(map[string]*Node, len(nodes))
	for k, v := range nodes {
		cp[k] = v
	}

	return
}

func GetMinerNodesKeys() []string {
	nodesMutex.RLock()
	defer nodesMutex.RUnlock()
	var keys []string
	for k, n := range nodes {
		if n.Type == NodeTypeMiner {
			keys = append(keys, k)
		}
	}
	return keys
}

/*GetNode - get the node from the registery */
func GetNode(nodeID string) *Node {
	nodesMutex.RLock()
	defer nodesMutex.RUnlock()
	return nodes[nodeID]
}

var (
	NodeStatusActive   = 0
	NodeStatusInactive = 1
)

var (
	NodeTypeMiner   int8 = 0
	NodeTypeSharder int8 = 1
	NodeTypeBlobber int8 = 2
)

var NodeTypeNames = common.CreateLookups("m", "Miner", "s", "Sharder", "b", "Blobber")

/*Node - a struct holding the node information */
type Node struct {
	client.Client  `yaml:",inline"`
	N2NHost        string        `json:"n2n_host" yaml:"n2n_ip"`
	Host           string        `json:"host" yaml:"public_ip"`
	Port           int           `json:"port" yaml:"port"`
	Path           string        `json:"path" yaml:"path"`
	Type           int8          `json:"type"`
	Description    string        `json:"description" yaml:"description"`
	SetIndex       int           `json:"set_index" yaml:"set_index"`
	Status         int           `json:"status"`
	InPrevMB       bool          `json:"in_prev_mb"`
	LastActiveTime time.Time     `json:"-"`
	ErrorCount     int64         `json:"-"`
	CommChannel    chan struct{} `json:"-"`
	//These are approximiate as we are not going to lock to update
	sent       int64 `json:"-"` // messages sent to this node
	sendErrors int64 `json:"-"` // failed message sent to this node
	received   int64 `json:"-"` // messages received from this node

	TimersByURI map[string]metrics.Timer     `json:"-"`
	SizeByURI   map[string]metrics.Histogram `json:"-"`

	largeMessageSendTime uint64
	smallMessageSendTime uint64

	LargeMessagePullServeTime float64 `json:"-"`
	SmallMessagePullServeTime float64 `json:"-"`

	mutex sync.RWMutex

	ProtocolStats interface{} `json:"-"`

	idBytes []byte

	Info Info `json:"info"`
}

/*Provider - create a node object */
func Provider() *Node {
	node := &Node{}
	node.TimersByURI = make(map[string]metrics.Timer, 10)
	node.SizeByURI = make(map[string]metrics.Histogram, 10)
	node.setupCommChannel()
	return node
}

func Setup(node *Node) {
	// queue up at most these many messages to a node
	// because of this, we don't want the status monitoring to use this communication layer
	node.mutex.Lock()
	node.setupCommChannel()
	node.TimersByURI = make(map[string]metrics.Timer, 10)
	node.SizeByURI = make(map[string]metrics.Histogram, 10)
	node.mutex.Unlock()
	node.ComputeProperties()
	Self.SetNodeIfPublicKeyIsEqual(node)
}

func (n *Node) setupCommChannel() {
	// queue up at most these many messages to a node
	// because of this, we don't want the status monitoring to use this
	// communication layer
	if n.CommChannel == nil {
		n.CommChannel = make(chan struct{}, 5)
	}
}

// GetErrorCount asynchronously.
func (n *Node) GetErrorCount() int64 {
	n.mutex.RLock()
	defer n.mutex.RUnlock()
	return n.ErrorCount
}

// AddSendErrors add sent errors
func (n *Node) AddSendErrors(num int64) {
	n.mutex.Lock()
	defer n.mutex.Unlock()
	n.sendErrors += num
	//n.recordChangesFunc(func(tn *Node) {
	//	tn.sendErrors += num
	//	fmt.Println("add send errors")
	//})
}

// GetSendErrors returns the send errors num
func (n *Node) GetSendErrors() int64 {
	n.mutex.Lock()
	defer n.mutex.Unlock()
	return n.sendErrors
}

// SetErrorCount asynchronously.
func (n *Node) SetErrorCount(ec int64) {
	n.mutex.Lock()
	defer n.mutex.Unlock()

	n.ErrorCount = ec
}

// AddErrorCount add given value to errors count asynchronously.
func (n *Node) AddErrorCount(ecd int64) {
	n.mutex.Lock()
	defer n.mutex.Unlock()
	n.ErrorCount += ecd
}

// GetNodeInfo returns the node info
func (n *Node) GetNodeInfo() Info {
	n.mutex.RLock()
	defer n.mutex.RUnlock()
	return n.Info
}

// SetNodeInfo updates the node info
func (n *Node) SetNodeInfo(info *Info) {
	n.mutex.Lock()
	defer n.mutex.Unlock()
	n.Info = *info
}

// GetStatus asynchronously.
func (n *Node) GetStatus() int {
	n.mutex.RLock()
	defer n.mutex.RUnlock()

	return n.Status
}

// SetStatus asynchronously.
func (n *Node) SetStatus(st int) {
	n.mutex.Lock()
	defer n.mutex.Unlock()

	n.Status = st
}

// GetLastActiveTime asynchronously.
func (n *Node) GetLastActiveTime() time.Time {
	n.mutex.RLock()
	defer n.mutex.RUnlock()

	return n.LastActiveTime
}

// SetLastActiveTime asynchronously.
func (n *Node) SetLastActiveTime(lat time.Time) {
	n.mutex.Lock()
	defer n.mutex.Unlock()

	n.LastActiveTime = lat
}

/*Equals - if two nodes are equal. Only check by id, we don't accept configuration from anyone */
func (n *Node) Equals(n2 *Node) bool {
	if datastore.IsEqual(n.GetKey(), n2.GetKey()) {
		return true
	}
	if n.Port == n2.Port && n.Host == n2.Host {
		return true
	}
	return false
}

/*Print - print node's info that is consumable by Read */
func (n *Node) Print(w io.Writer) {
	fmt.Fprintf(w, "%v,%v,%v,%v,%v\n", n.GetNodeType(), n.Host, n.Port, n.GetKey(), n.PublicKey)
}

/*Read - read a node config line and create the node */
func Read(line string) (*Node, error) {
	node := Provider()
	fields := strings.Split(line, ",")
	if len(fields) != 5 {
		return nil, common.NewError("invalid_num_fields", fmt.Sprintf("invalid number of fields [%v]", line))
	}
	switch fields[0] {
	case "m":
		node.Type = NodeTypeMiner
	case "s":
		node.Type = NodeTypeSharder
	case "b":
		node.Type = NodeTypeBlobber
	default:
		return nil, common.NewError("unknown_node_type", fmt.Sprintf("Unkown node type %v", fields[0]))
	}
	node.Host = fields[1]
	if node.Host == "" {
		if node.Port != config.Configuration.Port {
			node.Host = config.Configuration.Host
		} else {
			panic(fmt.Sprintf("invalid node setup for %v\n", node.GetKey()))
		}
	}

	port, err := strconv.ParseInt(fields[2], 10, 32)
	if err != nil {
		return nil, err
	}
	node.Port = int(port)
	node.SetID(fields[3])
	node.PublicKey = fields[4]
	node.Client.SetPublicKey(node.PublicKey)
	hash := encryption.Hash(node.PublicKeyBytes)
	if node.ID != hash {
		return nil, common.NewError("invalid_client_id", fmt.Sprintf("public key: %v, client_id: %v, hash: %v\n", node.PublicKey, node.ID, hash))
	}
	node.ComputeProperties()
	Self.SetNodeIfPublicKeyIsEqual(node)
	return node, nil
}

/*NewNode - read a node config line and create the node */
func NewNode(nc map[interface{}]interface{}) (*Node, error) {
	node := Provider()
	node.Type = nc["type"].(int8)
	node.Host = nc["public_ip"].(string)
	node.N2NHost = nc["n2n_ip"].(string)
	node.Port = nc["port"].(int)
	node.SetID(nc["id"].(string))
	node.PublicKey = nc["public_key"].(string)
	if description, ok := nc["description"]; ok {
		node.Description = description.(string)
	} else {
		node.Description = node.GetNodeType() + node.GetKey()[:6]
	}

	node.Client.SetPublicKey(node.PublicKey)
	hash := encryption.Hash(node.PublicKeyBytes)
	if node.ID != hash {
		return nil, common.NewErrorf("invalid_client_id",
			"public key: %v, client_id: %v, hash: %v\n", node.PublicKey,
			node.ID, hash)
	}
	node.ComputeProperties()
	Self.SetNodeIfPublicKeyIsEqual(node)
	return node, nil
}

/*ComputeProperties - implement entity interface */
func (n *Node) ComputeProperties() {
	n.Client.ComputeProperties()
	if n.Host == "" {
		n.Host = "localhost"
	}
	if n.N2NHost == "" {
		n.N2NHost = n.Host
	}
}

/*GetURLBase - get the end point base */
func (n *Node) GetURLBase() string {
	return fmt.Sprintf("http://%v:%v", n.Host, n.Port)
}

/*GetN2NURLBase - get the end point base for n2n communication */
func (n *Node) GetN2NURLBase() string {
	return fmt.Sprintf("http://%v:%v", n.N2NHost, n.Port)
}

/*GetStatusURL - get the end point where to ping for the status */
func (n *Node) GetStatusURL() string {
	return fmt.Sprintf("%v/_nh/status", n.GetN2NURLBase())
}

/*GetNodeType - as a string */
func (n *Node) GetNodeType() string {
	return NodeTypeNames[n.Type].Code
}

/*GetNodeTypeName - get the name of this node type */
func (n *Node) GetNodeTypeName() string {
	return NodeTypeNames[n.Type].Value
}

//Grab - grab a slot to send message
func (n *Node) Grab() {
	n.CommChannel <- struct{}{}

	n.mutex.Lock()
	defer n.mutex.Unlock()

	n.sent++
}

//Release - release a slot after sending the message
func (n *Node) Release() {
	<-n.CommChannel
}

// GetSent returns the sent num
func (n *Node) GetSent() int64 {
	n.mutex.RLock()
	defer n.mutex.RUnlock()
	return n.sent
}

// GetReceived returns the received num
func (n *Node) GetReceived() int64 {
	n.mutex.RLock()
	defer n.mutex.RUnlock()
	return n.received
}

// AddReceived increases received num
func (n *Node) AddReceived(num int64) {
	n.mutex.Lock()
	defer n.mutex.Unlock()
	n.received += num
}

//GetTimer - get the timer
func (n *Node) GetTimer(uri string) metrics.Timer {
	n.mutex.Lock()
	defer n.mutex.Unlock()
	return n.getTimer(uri)
}

func (n *Node) getTimer(uri string) metrics.Timer {
	timer, ok := n.TimersByURI[uri]
	if !ok {
		timerID := fmt.Sprintf("%v.%v.time", n.ID, uri)
		timer = metrics.GetOrRegisterTimer(timerID, nil)
		n.TimersByURI[uri] = timer
	}
	return timer
}

//GetSizeMetric - get the size metric
func (n *Node) GetSizeMetric(uri string) metrics.Histogram {
	n.mutex.Lock()
	defer n.mutex.Unlock()
	return n.getSizeMetric(uri)
}

//getSizeMetric - get the size metric
func (n *Node) getSizeMetric(uri string) metrics.Histogram {
	metric, ok := n.SizeByURI[uri]
	if !ok {
		metricID := fmt.Sprintf("%v.%v.size", n.ID, uri)
		metric = metrics.NewHistogram(metrics.NewUniformSample(256))
		n.SizeByURI[uri] = metric
		metrics.Register(metricID, metric)
	}
	return metric
}

//GetLargeMessageSendTime - get the time it takes to send a large message to this node
func (n *Node) GetLargeMessageSendTime() float64 {
	return math.Float64frombits(atomic.LoadUint64(&n.largeMessageSendTime))
}

func (n *Node) GetLargeMessageSendTimeSec() float64 {
	return math.Float64frombits(atomic.LoadUint64(&n.largeMessageSendTime)) / 1000000
}

func (n *Node) setLargeMessageSendTime(value float64) {
	atomic.StoreUint64(&n.largeMessageSendTime, math.Float64bits(value))
}

// GetSmallMessageSendTimeSec gets the time it takes to send a small message to this node
func (n *Node) GetSmallMessageSendTimeSec() float64 {
	return math.Float64frombits(atomic.LoadUint64(&n.smallMessageSendTime)) / 1000000
}

func (n *Node) GetSmallMessageSendTime() float64 {
	return math.Float64frombits(atomic.LoadUint64(&n.smallMessageSendTime))
}

func (n *Node) setSmallMessageSendTime(value float64) {
	atomic.StoreUint64(&n.smallMessageSendTime, math.Float64bits(value))
}

func (n *Node) updateMessageTimings() {
	n.updateSendMessageTimings()
	n.updateRequestMessageTimings()
}

func (n *Node) updateSendMessageTimings() {
	n.mutex.Lock()
	defer n.mutex.Unlock()

	var minval = math.MaxFloat64
	var maxval float64
	var maxCount int64
	for uri, timer := range n.TimersByURI {
		if timer.Count() == 0 {
			continue
		}
		if isGetRequest(uri) {
			continue
		}
		if sizer, ok := n.SizeByURI[uri]; ok {
			tv := timer.Mean()
			sv := sizer.Mean()
			sc := sizer.Count()
			if int(sv) < LargeMessageThreshold {
				if tv < minval {
					minval = tv
				}
			} else {
				if sc > maxCount {
					maxval = tv
					maxCount = sc
				}
			}
		}
	}
	if minval > maxval {
		if minval != math.MaxFloat64 {
			maxval = minval
		} else {
			minval = maxval
		}
	}
	n.setLargeMessageSendTime(maxval)
	n.setSmallMessageSendTime(minval)
}

func (n *Node) updateRequestMessageTimings() {
	n.mutex.Lock()
	defer n.mutex.Unlock()

	var minval = math.MaxFloat64
	var maxval float64
	var minSize = math.MaxFloat64
	var maxSize float64
	for uri, timer := range n.TimersByURI {
		if timer.Count() == 0 {
			continue
		}
		if !isGetRequest(uri) {
			continue
		}
		v := timer.Mean()
		if sizer, ok := n.SizeByURI[uri]; ok {
			if sizer.Mean() == 0 {
				continue
			}
			if sizer.Mean() > maxSize {
				maxSize = sizer.Mean()
				if v > maxval {
					maxval = v
				}
			}
			if sizer.Mean() < minSize {
				minSize = sizer.Mean()
				if v < minval {
					minval = v
				}
			}
		}
	}
	if minval > maxval {
		if minval != math.MaxFloat64 {
			maxval = minval
		} else {
			minval = maxval
		}
	}
	n.LargeMessagePullServeTime = maxval
	n.SmallMessagePullServeTime = minval
}

//ReadConfig - read configuration from the default config
func ReadConfig() {
	SetTimeoutSmallMessage(viper.GetDuration("network.timeout.small_message") * time.Millisecond)
	SetTimeoutLargeMessage(viper.GetDuration("network.timeout.large_message") * time.Millisecond)
	SetMaxConcurrentRequests(viper.GetInt("network.max_concurrent_requests"))
	SetLargeMessageThresholdSize(viper.GetInt("network.large_message_th_size"))
}

//SetID - set the id of the node
func (n *Node) SetID(id string) error {
	n.ID = id
	bytes, err := hex.DecodeString(id)
	if err != nil {
		return err
	}
	n.idBytes = bytes
	return nil
}

//IsActive - returns if this node is active or not
func (n *Node) IsActive() bool {
	n.mutex.RLock()
	defer n.mutex.RUnlock()

	return n.Status == NodeStatusActive
}

func serveMetricKey(uri string) string {
	return "p?" + uri
}

func isPullRequestURI(uri string) bool {
	return strings.HasPrefix(uri, "p?")
}

func isGetRequest(uri string) bool {
	if strings.HasPrefix(uri, "p?") {
		return true
	}
	return strings.HasSuffix(uri, "/get")
}

//GetPseudoName - create a pseudo name that is unique in the current active set
func (n *Node) GetPseudoName() string {
	return fmt.Sprintf("%v%.3d", n.GetNodeTypeName(), n.SetIndex)
}

//GetOptimalLargeMessageSendTime - get the push or pull based optimal large message send time
func (n *Node) GetOptimalLargeMessageSendTime() float64 {
	return n.getOptimalLargeMessageSendTime() / 1000000
}

func (n *Node) getOptimalLargeMessageSendTime() float64 {
	p2ptime := getPushToPullTime(n)
	sendTime := n.GetLargeMessageSendTime()
	if p2ptime < sendTime {
		return p2ptime
	}
	if sendTime == 0 {
		return p2ptime
	}
	return sendTime
}

func (n *Node) getTime(uri string) float64 {
	pullTimer := n.GetTimer(uri)
	return pullTimer.Mean()
}

func (n *Node) SetNode(old *Node) {
	// Copy timers and size to new map from clone
	if n == old {
		return
	}

	clone := old.Clone()
	n.mutex.Lock()
	defer n.mutex.Unlock()

	// NOTE:
	// We can avoid copying and simply assign the new maps if
	// n.TimersByURI and n.SizeByURI are expected to be empty while
	// calling this method
	n.TimersByURI = make(map[string]metrics.Timer, len(clone.TimersByURI))
	n.SizeByURI = make(map[string]metrics.Histogram, len(clone.SizeByURI))
	for k, v := range clone.TimersByURI {
		n.TimersByURI[k] = v
	}
	for k, v := range clone.SizeByURI {
		n.SizeByURI[k] = v
	}

<<<<<<< HEAD
	n.Sent = clone.Sent
	n.SendErrors = clone.SendErrors
	n.Received = clone.Received
	n.largeMessageSendTime = clone.largeMessageSendTime
	n.SetLargeMessageSendTime(clone.GetLargeMessageSendTime())
	n.SetSmallMessageSendTime(clone.GetSmallMessageSendTime())
=======
	n.sent = clone.sent
	n.sendErrors = clone.sendErrors
	n.received = clone.received
	n.largeMessageSendTime = clone.largeMessageSendTime
	n.setLargeMessageSendTime(clone.GetLargeMessageSendTime())
	n.setSmallMessageSendTime(clone.GetSmallMessageSendTime())
>>>>>>> b8e50468
	n.LargeMessagePullServeTime = clone.LargeMessagePullServeTime
	n.SmallMessagePullServeTime = clone.SmallMessagePullServeTime
	if clone.ProtocolStats != nil {
		n.ProtocolStats = clone.ProtocolStats.(interface{ Clone() interface{} }).Clone()
	}
	n.Info = clone.Info
	n.Status = clone.Status
}

func (n *Node) SetInfo(info Info) {
	n.mutex.Lock()
	defer n.mutex.Unlock()
	n.Info = info
}

// GetInfo returns copy Info.
func (n *Node) GetInfo() Info {
	n.mutex.RLock()
	defer n.mutex.RUnlock()
	return n.Info
}

// Clone returns a clone of Node instance.
func (n *Node) Clone() *Node {
	n.mutex.RLock()
	defer n.mutex.RUnlock()

	clone := &Node{
		N2NHost:                   n.N2NHost,
		Host:                      n.Host,
		Port:                      n.Port,
		Path:                      n.Path,
		Type:                      n.Type,
		Description:               n.Description,
		SetIndex:                  n.SetIndex,
		Status:                    n.Status,
<<<<<<< HEAD
		InPrevMB:                  n.InPrevMB,
		LastActiveTime:            n.LastActiveTime,
		ErrorCount:                n.ErrorCount,
		Sent:                      n.Sent,
		SendErrors:                n.SendErrors,
		Received:                  n.Received,
=======
		LastActiveTime:            n.LastActiveTime,
		ErrorCount:                n.ErrorCount,
		sent:                      n.sent,
		sendErrors:                n.sendErrors,
		received:                  n.received,
>>>>>>> b8e50468
		largeMessageSendTime:      n.largeMessageSendTime,
		smallMessageSendTime:      n.smallMessageSendTime,
		LargeMessagePullServeTime: n.LargeMessagePullServeTime,
		SmallMessagePullServeTime: n.SmallMessagePullServeTime,
<<<<<<< HEAD
		Client:                    *(n.Client.Clone()),
		CommChannel:               make(chan struct{}, 5),
	}

=======
		CommChannel:               make(chan struct{}, 5),
	}

	cc := n.Client.Clone()
	if cc != nil {
		clone.Client = *cc
	}

>>>>>>> b8e50468
	clone.TimersByURI = make(map[string]metrics.Timer, len(n.TimersByURI))
	for k, v := range n.TimersByURI {
		clone.TimersByURI[k] = v
	}

	clone.SizeByURI = make(map[string]metrics.Histogram, len(n.SizeByURI))
	for k, v := range n.SizeByURI {
		clone.SizeByURI[k] = v
	}

	clone.idBytes = make([]byte, len(n.idBytes))
	copy(clone.idBytes, n.idBytes)

	ps, ok := n.ProtocolStats.(interface{ Clone() interface{} })
	if ok {
		clone.ProtocolStats = ps.Clone()
	}

	return clone
}<|MERGE_RESOLUTION|>--- conflicted
+++ resolved
@@ -662,21 +662,12 @@
 		n.SizeByURI[k] = v
 	}
 
-<<<<<<< HEAD
-	n.Sent = clone.Sent
-	n.SendErrors = clone.SendErrors
-	n.Received = clone.Received
-	n.largeMessageSendTime = clone.largeMessageSendTime
-	n.SetLargeMessageSendTime(clone.GetLargeMessageSendTime())
-	n.SetSmallMessageSendTime(clone.GetSmallMessageSendTime())
-=======
 	n.sent = clone.sent
 	n.sendErrors = clone.sendErrors
 	n.received = clone.received
 	n.largeMessageSendTime = clone.largeMessageSendTime
 	n.setLargeMessageSendTime(clone.GetLargeMessageSendTime())
 	n.setSmallMessageSendTime(clone.GetSmallMessageSendTime())
->>>>>>> b8e50468
 	n.LargeMessagePullServeTime = clone.LargeMessagePullServeTime
 	n.SmallMessagePullServeTime = clone.SmallMessagePullServeTime
 	if clone.ProtocolStats != nil {
@@ -713,30 +704,16 @@
 		Description:               n.Description,
 		SetIndex:                  n.SetIndex,
 		Status:                    n.Status,
-<<<<<<< HEAD
 		InPrevMB:                  n.InPrevMB,
-		LastActiveTime:            n.LastActiveTime,
-		ErrorCount:                n.ErrorCount,
-		Sent:                      n.Sent,
-		SendErrors:                n.SendErrors,
-		Received:                  n.Received,
-=======
 		LastActiveTime:            n.LastActiveTime,
 		ErrorCount:                n.ErrorCount,
 		sent:                      n.sent,
 		sendErrors:                n.sendErrors,
 		received:                  n.received,
->>>>>>> b8e50468
 		largeMessageSendTime:      n.largeMessageSendTime,
 		smallMessageSendTime:      n.smallMessageSendTime,
 		LargeMessagePullServeTime: n.LargeMessagePullServeTime,
 		SmallMessagePullServeTime: n.SmallMessagePullServeTime,
-<<<<<<< HEAD
-		Client:                    *(n.Client.Clone()),
-		CommChannel:               make(chan struct{}, 5),
-	}
-
-=======
 		CommChannel:               make(chan struct{}, 5),
 	}
 
@@ -745,7 +722,6 @@
 		clone.Client = *cc
 	}
 
->>>>>>> b8e50468
 	clone.TimersByURI = make(map[string]metrics.Timer, len(n.TimersByURI))
 	for k, v := range n.TimersByURI {
 		clone.TimersByURI[k] = v

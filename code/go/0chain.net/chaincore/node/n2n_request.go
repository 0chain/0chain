--- conflicted
+++ resolved
@@ -140,12 +140,8 @@
 			provider.Grab()
 			time.AfterFunc(timeout, cancel)
 			ts := time.Now()
-<<<<<<< HEAD
 			Self.Node.SetLastActiveTime(ts)
-=======
-			Self.Node.LastActiveTime = ts
 			Self.Node.InduceDelay(provider)
->>>>>>> 6dbfb1ab
 			resp, err := httpClient.Do(req)
 			provider.Release()
 			duration := time.Since(ts)

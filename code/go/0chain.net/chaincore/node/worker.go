package node

import (
	"bytes"
	"context"
	"fmt"
	"net/http"
	"runtime/pprof"
	"time"

	"0chain.net/core/common"
	"0chain.net/core/logging"
	"github.com/spf13/viper"
	"go.uber.org/zap"
)

const (
	CountErrorThresholdNodeInactive = 5
)

/*StatusMonitor - a background job that keeps checking the status of the nodes */
func (np *Pool) StatusMonitor(ctx context.Context, startRound int64, waitC chan struct{}) {
	logging.N2n.Debug("[monitor] start status monitor",
		zap.Int64("starting round", startRound),
		zap.Any("node type", NodeTypeNames[np.Type].Code))
	np.statusMonitor(ctx, startRound)
	updateTimer := time.NewTimer(time.Second)
	monitorTimer := time.NewTimer(time.Second)
	for {
		select {
		case <-ctx.Done():
			logging.N2n.Debug("[monitor] status monitor canceled, StatusMonitor",
				zap.Any("node type", NodeTypeNames[np.Type].Code),
				zap.Int64("start round", startRound))
			close(waitC)
			return
		case <-monitorTimer.C:
			np.statusMonitor(ctx, startRound)
			if np.GetActiveCount()*10 < len(np.Nodes)*8 {
				monitorTimer = time.NewTimer(5 * time.Second)
			} else {
				monitorTimer = time.NewTimer(10 * time.Second)
			}
		case <-updateTimer.C:
			np.statusUpdate(ctx)
			updateTimer = time.NewTimer(time.Second * 2)
		}
	}
}

/*OneTimeStatusMonitor - checks the status of nodes only once*/
func (np *Pool) OneTimeStatusMonitor(ctx context.Context, startRound int64) {
	np.statusMonitor(ctx, startRound)
}

func (np *Pool) statusUpdate(ctx context.Context) {
	np.mmx.Lock()
	select {
	case <-ctx.Done():
		np.mmx.Unlock()
		return
	default:
		for _, node := range np.Nodes {
			if Self.IsEqual(node) {
				continue
			}
			if common.Within(node.GetLastActiveTime().Unix(), 10) {
				node.updateMessageTimings()
				if time.Since(node.Info.AsOf) < 60*time.Second {
					continue
				}
			}
			if node.GetErrorCount() >= CountErrorThresholdNodeInactive {
				node.SetStatus(NodeStatusInactive)
			}
		}
	}
	np.mmx.Unlock()
	np.ComputeNetworkStats()
}

func (np *Pool) statusMonitor(ctx context.Context, startRound int64) {
<<<<<<< HEAD
	N2n.Debug("[monitor] status monitor for", zap.Int64("starting round", startRound))
	nodes := np.shuffleNodesLock(true)
=======
	logging.N2n.Debug("[monitor] status monitor for", zap.Int64("starting round", startRound))
	nodes := np.shuffleNodesLock()
>>>>>>> b8e50468
	for i, node := range nodes {
		select {
		case <-ctx.Done():
			logging.N2n.Debug("[monitor] status monitor canceled - statusMonitor",
				zap.Any("node type", NodeTypeNames[np.Type].Code),
				zap.Int64("starting round", startRound))
			return
		default:
		}

		if Self.IsEqual(node) {
			continue
		}
		if common.Within(node.GetLastActiveTime().Unix(), 10) {
			nodes[i].updateMessageTimings()
			if time.Since(node.Info.AsOf) < 60*time.Second {
				logging.N2n.Debug("node active check - active",
					zap.Int64("start round", startRound),
					zap.String("node host", node.Host),
					zap.Int("node port", node.Port),
					zap.String("node n2n host", node.N2NHost))
				continue
			}
		}
		statusURL := node.GetStatusURL()
		ts := time.Now().UTC()
		data, hash, signature, err := Self.TimeStampSignature()
		if err != nil {
			panic(err)
		}
		statusURL = fmt.Sprintf("%v?id=%v&data=%v&hash=%v&signature=%v", statusURL, Self.Underlying().GetKey(), data, hash, signature)
		req, err := http.NewRequest(http.MethodGet, statusURL, nil)
		if err != nil {
			logging.N2n.Error("node active check - failed to create request",
				zap.Int64("start round", startRound),
				zap.String("node host", node.Host),
				zap.Int("node port", node.Port),
				zap.String("node n2n host", node.N2NHost))
			continue
		}

		func(nd *Node) {
			reqCtx, cancel := context.WithTimeout(ctx, 5*time.Second)
			defer cancel()
			req = req.WithContext(reqCtx)
			resp, err := httpClient.Do(req)
			if err != nil {
				nd.AddErrorCount(1) // ++
				var nodeInActive bool
				if nd.GetErrorCount() >= CountErrorThresholdNodeInactive {
					nd.SetStatus(NodeStatusInactive)
					nodeInActive = true
				}

				logging.N2n.Debug("node active check - ping failed",
					zap.Error(err),
					zap.Bool("node is inactive", nodeInActive),
					zap.Int64("start round", startRound),
					zap.String("node_type", nd.GetNodeTypeName()),
					zap.String("node host", nd.Host),
					zap.Int("node port", nd.Port),
					zap.String("node n2n host", nd.N2NHost),
					zap.Int64("ErrCount", nd.GetErrorCount()),
					zap.Int64("ErrThresholdCount", CountErrorThresholdNodeInactive),
					zap.String("pool miners pointer", fmt.Sprintf("%p", np)))
				return
			}

			logging.N2n.Debug("node active check - ping success",
				zap.Int64("start round", startRound),
				zap.String("node host", nd.Host),
				zap.Int("node port", nd.Port),
				zap.String("node n2n host", nd.N2NHost),
				zap.String("miners  pointer", fmt.Sprintf("%p", np)))
			info := Info{}
			if err := common.FromJSON(resp.Body, &info); err == nil {
				info.AsOf = time.Now()
				nd.SetInfo(info)
			}
			resp.Body.Close()
			if !nd.IsActive() {
				logging.N2n.Info("Node active",
					zap.String("node_type", nd.GetNodeTypeName()),
					zap.Int("set_index", nd.SetIndex),
					zap.Any("key", nd.GetKey()))
			}
			nd.SetErrorCount(0)
			nd.SetStatus(NodeStatusActive)
			nd.SetLastActiveTime(ts)
		}(nodes[i])
	}
	np.ComputeNetworkStats()
}

/*DownloadNodeData - downloads the node definition data for the given pool type from the given node */
func (np *Pool) DownloadNodeData(node *Node) bool {
	url := fmt.Sprintf("%v/_nh/list/%v", node.GetN2NURLBase(), node.GetNodeType())
	client := &http.Client{Timeout: TimeoutLargeMessage}
	resp, err := client.Get(url)
	if err != nil {
		return false
	}
	defer resp.Body.Close()
	dnp := NewPool(NodeTypeMiner)
	ReadNodes(resp.Body, dnp, dnp)
	var changed = false
	for _, node := range dnp.Nodes {
		if _, ok := np.NodesMap[node.GetKey()]; !ok {
			node.SetStatus(NodeStatusActive)
			np.AddNode(node)
			changed = true
		}
	}
	if changed {
		np.ComputeProperties()
	}
	return true
}

func (n *Node) MemoryUsage() {
	ticker := time.NewTicker(5 * time.Minute)
	for true {
		select {
		case <-ticker.C:
			common.LogRuntime(logging.MemUsage, zap.Any(n.Description, n.SetIndex))

			// Average time duration to add go routine logs to 0chain.log file => 618.184µs
			// Average increase in file size for each update => 10 kB
			if viper.GetBool("logging.memlog") {
				buf := new(bytes.Buffer)
				pprof.Lookup("goroutine").WriteTo(buf, 1)
				logging.Logger.Info("runtime", zap.String("Go routine output", buf.String()))
			}
		}
	}
}<|MERGE_RESOLUTION|>--- conflicted
+++ resolved
@@ -80,13 +80,8 @@
 }
 
 func (np *Pool) statusMonitor(ctx context.Context, startRound int64) {
-<<<<<<< HEAD
-	N2n.Debug("[monitor] status monitor for", zap.Int64("starting round", startRound))
+	logging.N2n.Debug("[monitor] status monitor for", zap.Int64("starting round", startRound))
 	nodes := np.shuffleNodesLock(true)
-=======
-	logging.N2n.Debug("[monitor] status monitor for", zap.Int64("starting round", startRound))
-	nodes := np.shuffleNodesLock()
->>>>>>> b8e50468
 	for i, node := range nodes {
 		select {
 		case <-ctx.Done():

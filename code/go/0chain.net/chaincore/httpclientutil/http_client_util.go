package httpclientutil

import (
	"bytes"
	"context"
	"encoding/json"
	"fmt"
	"io/ioutil"
	"math"
	"net"
	"net/http"
	"net/url"
	"reflect"
	"strconv"
	"strings"
	"sync"
	"sync/atomic"
	"time"

	"0chain.net/chaincore/block"
	"0chain.net/chaincore/node"
	"0chain.net/chaincore/state"
	"0chain.net/core/common"
	"0chain.net/core/datastore"
	"0chain.net/core/encryption"
	"0chain.net/core/logging"
	"0chain.net/core/util"
	"go.uber.org/zap"
)

/*
  ToDo: This is adapted from blobber code. Need to find a way to reuse this
*/

const maxRetries = 5

//SleepBetweenRetries suggested time to sleep between retries
const SleepBetweenRetries = 500

//TxnConfirmationTime time to wait before checking the status
const TxnConfirmationTime = 15

const clientBalanceURL = "v1/client/get/balance?client_id="
const txnSubmitURL = "v1/transaction/put"
const txnVerifyURL = "v1/transaction/get/confirmation?hash="
const specificMagicBlockURL = "v1/block/magic/get?magic_block_number="
const scRestAPIURL = "v1/screst/"
const magicBlockURL = "v1/block/get/latest_finalized_magic_block"
const finalizeBlockURL = "v1/block/get/latest_finalized"

//RegisterClient path to RegisterClient
const RegisterClient = "/v1/client/put"

var httpClient *http.Client

func init() {
	var transport *http.Transport
	transport = &http.Transport{
		Proxy: http.ProxyFromEnvironment,
		DialContext: (&net.Dialer{
			Timeout:   1 * time.Second,
			KeepAlive: 1 * time.Second,
			DualStack: true,
		}).DialContext,
		MaxIdleConns:        100,
		IdleConnTimeout:     1 * time.Second,
		MaxIdleConnsPerHost: 5,
	}
	httpClient = &http.Client{Transport: transport}
}

//Signer for the transaction hash
type Signer func(h string) (string, error)

//ComputeHashAndSign compute Hash and sign the transaction
func (t *Transaction) ComputeHashAndSign(handler Signer) error {
	hashdata := fmt.Sprintf("%v:%v:%v:%v:%v", t.CreationDate, t.ClientID,
		t.ToClientID, t.Value, encryption.Hash(t.TransactionData))
	t.Hash = encryption.Hash(hashdata)
	var err error
	t.Signature, err = handler(t.Hash)
	if err != nil {
		return err
	}
	return nil
}

/////////////// Plain Transaction ///////////

//NewHTTPRequest to use in sending http requests
func NewHTTPRequest(method string, url string, data []byte, ID string, pkey string) (*http.Request, error) {
	req, err := http.NewRequest(http.MethodPost, url, bytes.NewBuffer(data))
	if err != nil {
		return nil, err
	}
	req.Header.Set("Content-Type", "application/json; charset=utf-8")
	req.Header.Set("Access-Control-Allow-Origin", "*")
	if ID != "" {
		req.Header.Set("X-App-Client-ID", ID)
	}
	if pkey != "" {
		req.Header.Set("X-App-Client-Key", pkey)
	}
	return req, err
}

//SendMultiPostRequest send same request to multiple URLs
func SendMultiPostRequest(urls []string, data []byte, ID string, pkey string) {
	wg := sync.WaitGroup{}
	wg.Add(len(urls))

	for _, u := range urls {
		go SendPostRequest(u, data, ID, pkey, &wg)
	}
	wg.Wait()
}

//SendPostRequest function to send post requests
func SendPostRequest(url string, data []byte, ID string, pkey string, wg *sync.WaitGroup) ([]byte, error) {
	//ToDo: Add more error handling
	if wg != nil {
		defer wg.Done()
	}
	req, err := NewHTTPRequest(http.MethodPost, url, data, ID, pkey)
	if err != nil {
		logging.N2n.Info("SendPostRequest failure", zap.String("url", url))
		return nil, err
	}
	resp, err := httpClient.Do(req)
	if resp == nil || err != nil {
		logging.N2n.Error("Failed after multiple retries", zap.Int("retried", maxRetries))
		return nil, err
	}
	defer resp.Body.Close()
	body, err := ioutil.ReadAll(resp.Body)
	return body, err
}

//SendTransaction send a transaction
func SendTransaction(txn *Transaction, urls []string, ID string, pkey string) {
	for _, u := range urls {
		txnURL := fmt.Sprintf("%v/%v", u, txnSubmitURL)
		go sendTransactionToURL(txnURL, txn, ID, pkey, nil)
	}
}

//GetTransactionStatus check the status of the transaction.
func GetTransactionStatus(txnHash string, urls []string, sf int) (*Transaction, error) {
	//ToDo: Add more error handling
	numSuccess := 0
	numErrs := 0
	var errString string
	var retTxn *Transaction

	// currently transaction information an be obtained only from sharders
	for _, sharder := range urls {
		urlString := fmt.Sprintf("%v/%v%v", sharder, txnVerifyURL, txnHash)
		response, err := httpClient.Get(urlString)
		if err != nil {
			logging.N2n.Error("get transaction status -- failed", zap.Any("error", err))
			numErrs++
		} else {
			contents, err := ioutil.ReadAll(response.Body)
			if response.StatusCode != 200 {
				// logging.Logger.Error("transaction confirmation response code",
				// 	zap.Any("code", response.StatusCode))
				response.Body.Close()
				continue
			}
			if err != nil {
				logging.Logger.Error("Error reading response from transaction confirmation", zap.Any("error", err))
				response.Body.Close()
				continue
			}
			var objmap map[string]*json.RawMessage
			err = json.Unmarshal(contents, &objmap)
			if err != nil {
				logging.Logger.Error("Error unmarshalling response", zap.Any("error", err))
				errString = errString + urlString + ":" + err.Error()
				response.Body.Close()
				continue
			}
			if *objmap["txn"] == nil {
				e := "No transaction information. Only block summary."
				logging.Logger.Error(e)
				errString = errString + urlString + ":" + e
			}
			txn := &Transaction{}
			err = json.Unmarshal(*objmap["txn"], &txn)
			if err != nil {
				logging.Logger.Error("Error unmarshalling to get transaction response", zap.Any("error", err))
				errString = errString + urlString + ":" + err.Error()
			}
			if len(txn.Signature) > 0 {
				retTxn = txn
			}
			response.Body.Close()
			numSuccess++
		}
	}

	sr := int(math.Ceil((float64(numSuccess) * 100) / float64(numSuccess+numErrs)))
	// We've at least one success and success rate sr is at least same as success factor sf
	if numSuccess > 0 && sr >= sf {
		if retTxn != nil {
			return retTxn, nil
		}
		return nil, common.NewError("err_finding_txn_status", errString)
	}
	return nil, common.NewError("transaction_not_found", "Transaction was not found on any of the urls provided")
}

func sendTransactionToURL(url string, txn *Transaction, ID string, pkey string, wg *sync.WaitGroup) ([]byte, error) {
	if wg != nil {
		defer wg.Done()
	}
	jsObj, err := json.Marshal(txn)
	if err != nil {
		logging.Logger.Error("Error in serializing the transaction", zap.String("error", err.Error()), zap.Any("transaction", txn))
		return nil, err
	}

	return SendPostRequest(url, jsObj, ID, pkey, nil)
}

// MakeGetRequest make a generic get request. URL should have complete path.
// It allows 200 responses only, returning error for all other, even successful.
func MakeGetRequest(remoteUrl string, result interface{}) (err error) {
	logging.N2n.Info("make GET request", zap.String("url", remoteUrl))

	var (
		client http.Client
		rq     *http.Request
	)

	rq, err = http.NewRequest(http.MethodGet, remoteUrl, nil)
	if err != nil {
		return fmt.Errorf("make GET: can't create HTTP request "+
			"on given URL %q: %v", remoteUrl, err)
	}

	var resp *http.Response
	if resp, err = client.Do(rq); err != nil {
		return fmt.Errorf("make GET: requesting %q: %v", remoteUrl, err)
	}
	defer resp.Body.Close()

	if resp.StatusCode != http.StatusOK {
		return fmt.Errorf("make GET: non-200 response code %d: %s",
			resp.StatusCode, resp.Status)
	}

	if err = json.NewDecoder(resp.Body).Decode(result); err != nil {
		return fmt.Errorf("make GET: decoding response: %v", err)
	}

	return // ok
}

//MakeClientBalanceRequest to get a client's balance
func MakeClientBalanceRequest(clientID string, urls []string, consensus int) (state.Balance, error) {
	//ToDo: This looks a lot like GetTransactionConfirmation. Need code reuse?

	//maxCount := 0
	numSuccess := 0
	numErrs := 0

	var clientState state.State
	var errString string

	for _, sharder := range urls {
		u := fmt.Sprintf("%v/%v%v", sharder, clientBalanceURL, clientID)

		logging.N2n.Info("Running GetClientBalance on", zap.String("url", u))

		response, err := http.Get(u)
		if err != nil {
			logging.N2n.Error("Error getting response for sc rest api", zap.Any("error", err))
			numErrs++
			errString = errString + sharder + ":" + err.Error()
			continue
		}

		if response.StatusCode != 200 {
			logging.N2n.Error("Error getting response from", zap.String("URL", sharder), zap.Any("response Status", response.StatusCode))
			numErrs++
			errString = errString + sharder + ": response_code: " + strconv.Itoa(response.StatusCode)
			continue
		}

		d := json.NewDecoder(response.Body)
		d.UseNumber()
		err = d.Decode(&clientState)
		response.Body.Close()
		if err != nil {
			logging.Logger.Error("Error unmarshalling response", zap.Any("error", err))
			numErrs++
			errString = errString + sharder + ":" + err.Error()
			continue
		}

		numSuccess++
	}

	if numSuccess+numErrs == 0 {
		return 0, common.NewError("req_not_run", "Could not run the request") //why???
	}

	sr := int(math.Ceil((float64(numSuccess) * 100) / float64(numSuccess+numErrs)))

	// We've at least one success and success rate sr is at least same as consensus
	if numSuccess > 0 && sr >= consensus {
		return clientState.Balance, nil
	} else if numSuccess > 0 {
		//we had some successes, but not sufficient to reach consensus
		logging.Logger.Error("Error Getting consensus", zap.Int("Success", numSuccess), zap.Int("Errs", numErrs), zap.Int("consensus", consensus))
		return 0, common.NewError("err_getting_consensus", errString)
	} else if numErrs > 0 {
		//We have received only errors
		logging.Logger.Error("Error running the request", zap.Int("Success", numSuccess), zap.Int("Errs", numErrs), zap.Int("consensus", consensus))
		return 0, common.NewError("err_running_req", errString)
	}

	//this should never happen
	return 0, common.NewError("unknown_err", "Not able to run the request. unknown reason")
}

//MakeSCRestAPICall for smart contract REST API Call
func MakeSCRestAPICall(ctx context.Context, scAddress string, relativePath string, params map[string]string, urls []string, entity util.Serializable, consensus int) error {

	//ToDo: This looks a lot like GetTransactionConfirmation. Need code reuse?
	var (
		numSuccess int32
		numErrs    int32
		errStringC = make(chan string, len(urls))
<<<<<<< HEAD
	)
=======
		respDataC  = make(chan []byte, len(urls))
	)

	// get the entity type
	entityType := reflect.TypeOf(entity).Elem()
>>>>>>> 077ec6db

	//normally this goes to sharders
	wg := &sync.WaitGroup{}
	for _, sharder := range urls {
		wg.Add(1)
		go func(sharderURL string) {
			defer wg.Done()
			urlString := fmt.Sprintf("%v/%v%v%v", sharderURL, scRestAPIURL, scAddress, relativePath)
			logging.N2n.Info("Running SCRestAPI on", zap.String("urlString", urlString))
			urlObj, _ := url.Parse(urlString)
			q := urlObj.Query()
			for k, v := range params {
				q.Add(k, v)
			}
			urlObj.RawQuery = q.Encode()
			req, err := http.NewRequestWithContext(ctx, http.MethodGet, urlObj.String(), nil)
			if err != nil {
<<<<<<< HEAD
				logging.N2n.Error("Create http request with context failed", zap.Error(err))
			}

			rsp, err := httpClient.Do(req)
			if err != nil {
				logging.N2n.Error("Error getting response for sc rest api", zap.Any("error", err))
				atomic.AddInt32(&numErrs, 1)
				errStringC <- sharderURL + ":" + err.Error()
				return
			}
			defer rsp.Body.Close()
			if rsp.StatusCode != 200 {
				logging.N2n.Error("Error getting response from", zap.String("URL", sharderURL), zap.Any("response Status", rsp.StatusCode))
				atomic.AddInt32(&numErrs, 1)
				errStringC <- sharderURL + ": response_code: " + strconv.Itoa(rsp.StatusCode)
				return
			}

			bodyBytes, err := ioutil.ReadAll(rsp.Body)
			logging.Logger.Info("sc rest", zap.Any("body", string(bodyBytes)), zap.Any("err", err), zap.Any("code", rsp.StatusCode))
			if err != nil {
				logging.Logger.Error("Failed to read body response", zap.String("URL", sharderURL), zap.Any("error", err))
			}
			if err := entity.Decode(bodyBytes); err != nil {
				logging.Logger.Error("Error unmarshalling response", zap.Any("error", err))
=======
				logging.N2n.Error("SCRestAPI - create http request with context failed", zap.Error(err))
			}

			rsp, err := httpClient.Do(req)
			if err != nil {
				logging.N2n.Error("SCRestAPI - error getting response for sc rest api", zap.Any("error", err))
>>>>>>> 077ec6db
				atomic.AddInt32(&numErrs, 1)
				errStringC <- sharderURL + ":" + err.Error()
				return
			}
<<<<<<< HEAD
=======
			defer rsp.Body.Close()
			if rsp.StatusCode != 200 {
				logging.N2n.Error("SCRestAPI Error getting response from", zap.String("URL", sharderURL), zap.Any("response Status", rsp.StatusCode))
				atomic.AddInt32(&numErrs, 1)
				errStringC <- sharderURL + ": response_code: " + strconv.Itoa(rsp.StatusCode)
				return
			}

			bodyBytes, err := ioutil.ReadAll(rsp.Body)
			if err != nil {
				logging.Logger.Error("SCRestAPI - failed to read body response", zap.String("URL", sharderURL), zap.Any("error", err))
			}
			newEntity := reflect.New(entityType).Interface().(util.Serializable)
			if err := newEntity.Decode(bodyBytes); err != nil {
				logging.Logger.Error("SCRestAPI - error unmarshalling response", zap.Any("error", err))
				atomic.AddInt32(&numErrs, 1)
				errStringC <- sharderURL + ":" + err.Error()
				return
			}
			respDataC <- bodyBytes
>>>>>>> 077ec6db
			atomic.AddInt32(&numSuccess, 1)

			/*
				Todo: Incorporate hash verification
				hashBytes := h.Sum(nil)
				hash := hex.EncodeToString(hashBytes)
				responses[hash]++
				if responses[hash] > maxCount {
					maxCount = responses[hash]
					retObj = entity
				}
			*/
		}(sharder)
	}
<<<<<<< HEAD

	wg.Wait()
	close(errStringC)
	errStrs := make([]string, 0, len(urls))
	for s := range errStringC {
		errStrs = append(errStrs, s)
	}

	errStr := strings.Join(errStrs, " ")

	nSuccess := atomic.LoadInt32(&numSuccess)
	nErrs := atomic.LoadInt32(&numErrs)
	logging.Logger.Info("sc rest consensus", zap.Any("success", nSuccess))
	if nSuccess+nErrs == 0 {
		return common.NewError("req_not_run", "Could not run the request") //why???
=======
>>>>>>> 077ec6db

	wg.Wait()
	close(errStringC)
	close(respDataC)
	errStrs := make([]string, 0, len(urls))
	for s := range errStringC {
		errStrs = append(errStrs, s)
	}
<<<<<<< HEAD
	sr := int(math.Ceil((float64(nSuccess) * 100) / float64(nSuccess+nErrs)))
	// We've at least one success and success rate sr is at least same as consensus
	if nSuccess > 0 && sr >= consensus {
		return nil
	} else if nSuccess > 0 {
		//we had some successes, but not sufficient to reach consensus
		logging.Logger.Error("Error Getting consensus",
=======

	errStr := strings.Join(errStrs, " ")

	nSuccess := atomic.LoadInt32(&numSuccess)
	nErrs := atomic.LoadInt32(&numErrs)
	logging.Logger.Info("SCRestAPI - sc rest consensus", zap.Any("success", nSuccess))
	if nSuccess+nErrs == 0 {
		return common.NewError("req_not_run", "Could not run the request") //why???
	}
	sr := int(math.Ceil((float64(nSuccess) * 100) / float64(nSuccess+nErrs)))
	// We've at least one success and success rate sr is at least same as consensus
	if nSuccess > 0 && sr >= consensus {
		// choose the first returned entity
		select {
		case data := <-respDataC:
			if err := entity.Decode(data); err != nil {
				logging.Logger.Error("SCRestAPI - decode failed", zap.Error(err))
				return nil
			}
		default:
		}
		return nil
	} else if nSuccess > 0 {
		//we had some successes, but not sufficient to reach consensus
		logging.Logger.Error("SCRestAPI - error Getting consensus",
>>>>>>> 077ec6db
			zap.Int32("Success", nSuccess),
			zap.Int32("Errs", nErrs),
			zap.Int("consensus", consensus))
		return common.NewError("err_getting_consensus", errStr)
	} else if nErrs > 0 {
		//We have received only errors
<<<<<<< HEAD
		logging.Logger.Error("Error running the request",
=======
		logging.Logger.Error("SCRestAPI - error running the request",
>>>>>>> 077ec6db
			zap.Int32("Success", nSuccess),
			zap.Int32("Errs", nErrs),
			zap.Int("consensus", consensus))
		return common.NewError("err_running_req", errStr)
	}
	//this should never happen
	return common.NewError("unknown_err", "Not able to run the request. unknown reason")
}

// MakeSCRestAPICall for smart contract REST API Call
func GetBlockSummaryCall(urls []string, consensus int, magicBlock bool) (*block.BlockSummary, error) {

	//ToDo: This looks a lot like GetTransactionConfirmation. Need code reuse?
	//responses := make(map[string]int)
	var retObj interface{}
	//maxCount := 0
	numSuccess := 0
	numErrs := 0
	var errString string
	summary := &block.BlockSummary{}
	// magicBlock := block.NewMagicBlock()

	//normally this goes to sharders
	for _, sharder := range urls {
		var blockUrl string
		if magicBlock {
			blockUrl = magicBlockURL
		} else {
			blockUrl = finalizeBlockURL
		}
		response, err := httpClient.Get(fmt.Sprintf("%v/%v", sharder, blockUrl))
		if err != nil {
			logging.N2n.Error("Error getting response for sc rest api", zap.Any("error", err))
			numErrs++
			errString = errString + sharder + ":" + err.Error()
		} else {
			if response.StatusCode != 200 {
				logging.N2n.Error("Error getting response from", zap.String("URL", sharder), zap.Any("response Status", response.StatusCode))
				numErrs++
				errString = errString + sharder + ": response_code: " + strconv.Itoa(response.StatusCode)
				response.Body.Close()
				continue
			}
			bodyBytes, err := ioutil.ReadAll(response.Body)
			response.Body.Close()
			if err != nil {
				logging.Logger.Error("Failed to read body response", zap.String("URL", sharder), zap.Any("error", err))
			}
			summary.Decode(bodyBytes)
			logging.Logger.Info("get magic block -- entity", zap.Any("summary", summary))
			// logging.Logger.Info("get magic block -- entity", zap.Any("magic_block", entity), zap.Any("string of magic block", string(bodyBytes)))
			if err != nil {
				logging.Logger.Error("Error unmarshalling response", zap.Any("error", err))
				numErrs++
				errString = errString + sharder + ":" + err.Error()
				continue
			}
			retObj = summary
			numSuccess++
		}
	}

	if numSuccess+numErrs == 0 {
		return nil, common.NewError("req_not_run", "Could not run the request") //why???

	}
	sr := int(math.Ceil((float64(numSuccess) * 100) / float64(numSuccess+numErrs)))
	// We've at least one success and success rate sr is at least same as consensus
	if numSuccess > 0 && sr >= consensus {
		if retObj != nil {
			return summary, nil
		}
		return nil, common.NewError("err_getting_resp", errString)
	} else if numSuccess > 0 {
		//we had some successes, but not sufficient to reach consensus
		logging.Logger.Error("Error Getting consensus", zap.Int("Success", numSuccess), zap.Int("Errs", numErrs), zap.Int("consensus", consensus))
		return nil, common.NewError("err_getting_consensus", errString)
	} else if numErrs > 0 {
		//We have received only errors
		logging.Logger.Error("Error running the request", zap.Int("Success", numSuccess), zap.Int("Errs", numErrs), zap.Int("consensus", consensus))
		return nil, common.NewError("err_running_req", errString)
	}
	//this should never happen
	return nil, common.NewError("unknown_err", "Not able to run the request. unknown reason")

}

//GetMagicBlockCall for smart contract to get magic block
func GetMagicBlockCall(urls []string, magicBlockNumber int64, consensus int) (*block.Block, error) {
	var retObj interface{}
	numSuccess := 0
	numErrs := 0
	var errString string
	timeoutRetry := time.Millisecond * 500
	receivedBlock := datastore.GetEntityMetadata("block").Instance().(*block.Block)
	receivedBlock.MagicBlock = block.NewMagicBlock()

	for _, sharder := range urls {
		u := fmt.Sprintf("%v/%v%v", sharder, specificMagicBlockURL, strconv.FormatInt(magicBlockNumber, 10))

		retried := 0
		var response *http.Response
		var err error
		for {
			response, err = httpClient.Get(u)
			if err != nil || retried >= 4 || response.StatusCode != http.StatusTooManyRequests {
				break
			}
			response.Body.Close()
			logging.N2n.Warn("attempt to retry the request",
				zap.Any("response Status", response.StatusCode),
				zap.Any("response Status text", response.Status), zap.String("URL", u),
				zap.Any("retried", retried+1))
			time.Sleep(timeoutRetry)
			retried++
		}

		if err != nil {
			logging.N2n.Error("Error getting response for sc rest api", zap.Any("error", err))
			numErrs++
			errString = errString + sharder + ":" + err.Error()
		} else {
			if response.StatusCode != 200 {
				logging.N2n.Error("Error getting response from", zap.String("URL", u),
					zap.Any("response Status", response.StatusCode),
					zap.Any("response Status text", response.Status))
				numErrs++
				errString = errString + sharder + ": response_code: " + strconv.Itoa(response.StatusCode)
				response.Body.Close()
				continue
			}
			bodyBytes, err := ioutil.ReadAll(response.Body)
			response.Body.Close()
			if err != nil {
				logging.Logger.Error("Failed to read body response", zap.String("URL", sharder), zap.Any("error", err))
			}
			err = receivedBlock.Decode(bodyBytes)
			if err != nil {
				logging.Logger.Error("failed to decode block", zap.Any("error", err))
			}

			if err != nil {
				logging.Logger.Error("Error unmarshalling response", zap.Any("error", err))
				numErrs++
				errString = errString + sharder + ":" + err.Error()
				continue
			}
			retObj = receivedBlock
			numSuccess++
		}
	}

	if numSuccess+numErrs == 0 {
		return nil, common.NewError("req_not_run", "Could not run the request")
	}
	sr := int(math.Ceil((float64(numSuccess) * 100) / float64(numSuccess+numErrs)))
	if numSuccess > 0 && sr >= consensus {
		if retObj != nil {
			return receivedBlock, nil
		}
		return nil, common.NewError("err_getting_resp", errString)
	} else if numSuccess > 0 {
		logging.Logger.Error("Error Getting consensus", zap.Int("Success", numSuccess), zap.Int("Errs", numErrs), zap.Int("consensus", consensus))
		return nil, common.NewError("err_getting_consensus", errString)
	} else if numErrs > 0 {
		logging.Logger.Error("Error running the request", zap.Int("Success", numSuccess), zap.Int("Errs", numErrs), zap.Int("consensus", consensus))
		return nil, common.NewError("err_running_req", errString)
	}
	return nil, common.NewError("unknown_err", "Not able to run the request. unknown reason")

}

func SendSmartContractTxn(txn *Transaction, address string, value, fee int64, scData *SmartContractTxnData, minerUrls []string) error {
	txn.ToClientID = address
	txn.Value = value
	txn.Fee = fee
	txn.TransactionType = TxnTypeSmartContract
	txnBytes, err := json.Marshal(scData)
	if err != nil {
		logging.Logger.Error("Returning error", zap.Error(err))
		return err
	}
	txn.TransactionData = string(txnBytes)

	signer := func(hash string) (string, error) {
		return node.Self.Sign(hash)
	}

	err = txn.ComputeHashAndSign(signer)
	if err != nil {
		logging.Logger.Info("Signing Failed during registering miner to the mining network", zap.Error(err))
		return err
	}
	SendTransaction(txn, minerUrls, node.Self.Underlying().GetKey(),
		node.Self.Underlying().PublicKey)
	return nil
}<|MERGE_RESOLUTION|>--- conflicted
+++ resolved
@@ -333,15 +333,11 @@
 		numSuccess int32
 		numErrs    int32
 		errStringC = make(chan string, len(urls))
-<<<<<<< HEAD
-	)
-=======
 		respDataC  = make(chan []byte, len(urls))
 	)
 
 	// get the entity type
 	entityType := reflect.TypeOf(entity).Elem()
->>>>>>> 077ec6db
 
 	//normally this goes to sharders
 	wg := &sync.WaitGroup{}
@@ -359,46 +355,16 @@
 			urlObj.RawQuery = q.Encode()
 			req, err := http.NewRequestWithContext(ctx, http.MethodGet, urlObj.String(), nil)
 			if err != nil {
-<<<<<<< HEAD
-				logging.N2n.Error("Create http request with context failed", zap.Error(err))
+				logging.N2n.Error("SCRestAPI - create http request with context failed", zap.Error(err))
 			}
 
 			rsp, err := httpClient.Do(req)
 			if err != nil {
-				logging.N2n.Error("Error getting response for sc rest api", zap.Any("error", err))
+				logging.N2n.Error("SCRestAPI - error getting response for sc rest api", zap.Any("error", err))
 				atomic.AddInt32(&numErrs, 1)
 				errStringC <- sharderURL + ":" + err.Error()
 				return
 			}
-			defer rsp.Body.Close()
-			if rsp.StatusCode != 200 {
-				logging.N2n.Error("Error getting response from", zap.String("URL", sharderURL), zap.Any("response Status", rsp.StatusCode))
-				atomic.AddInt32(&numErrs, 1)
-				errStringC <- sharderURL + ": response_code: " + strconv.Itoa(rsp.StatusCode)
-				return
-			}
-
-			bodyBytes, err := ioutil.ReadAll(rsp.Body)
-			logging.Logger.Info("sc rest", zap.Any("body", string(bodyBytes)), zap.Any("err", err), zap.Any("code", rsp.StatusCode))
-			if err != nil {
-				logging.Logger.Error("Failed to read body response", zap.String("URL", sharderURL), zap.Any("error", err))
-			}
-			if err := entity.Decode(bodyBytes); err != nil {
-				logging.Logger.Error("Error unmarshalling response", zap.Any("error", err))
-=======
-				logging.N2n.Error("SCRestAPI - create http request with context failed", zap.Error(err))
-			}
-
-			rsp, err := httpClient.Do(req)
-			if err != nil {
-				logging.N2n.Error("SCRestAPI - error getting response for sc rest api", zap.Any("error", err))
->>>>>>> 077ec6db
-				atomic.AddInt32(&numErrs, 1)
-				errStringC <- sharderURL + ":" + err.Error()
-				return
-			}
-<<<<<<< HEAD
-=======
 			defer rsp.Body.Close()
 			if rsp.StatusCode != 200 {
 				logging.N2n.Error("SCRestAPI Error getting response from", zap.String("URL", sharderURL), zap.Any("response Status", rsp.StatusCode))
@@ -419,7 +385,6 @@
 				return
 			}
 			respDataC <- bodyBytes
->>>>>>> 077ec6db
 			atomic.AddInt32(&numSuccess, 1)
 
 			/*
@@ -434,24 +399,6 @@
 			*/
 		}(sharder)
 	}
-<<<<<<< HEAD
-
-	wg.Wait()
-	close(errStringC)
-	errStrs := make([]string, 0, len(urls))
-	for s := range errStringC {
-		errStrs = append(errStrs, s)
-	}
-
-	errStr := strings.Join(errStrs, " ")
-
-	nSuccess := atomic.LoadInt32(&numSuccess)
-	nErrs := atomic.LoadInt32(&numErrs)
-	logging.Logger.Info("sc rest consensus", zap.Any("success", nSuccess))
-	if nSuccess+nErrs == 0 {
-		return common.NewError("req_not_run", "Could not run the request") //why???
-=======
->>>>>>> 077ec6db
 
 	wg.Wait()
 	close(errStringC)
@@ -460,15 +407,6 @@
 	for s := range errStringC {
 		errStrs = append(errStrs, s)
 	}
-<<<<<<< HEAD
-	sr := int(math.Ceil((float64(nSuccess) * 100) / float64(nSuccess+nErrs)))
-	// We've at least one success and success rate sr is at least same as consensus
-	if nSuccess > 0 && sr >= consensus {
-		return nil
-	} else if nSuccess > 0 {
-		//we had some successes, but not sufficient to reach consensus
-		logging.Logger.Error("Error Getting consensus",
-=======
 
 	errStr := strings.Join(errStrs, " ")
 
@@ -494,18 +432,13 @@
 	} else if nSuccess > 0 {
 		//we had some successes, but not sufficient to reach consensus
 		logging.Logger.Error("SCRestAPI - error Getting consensus",
->>>>>>> 077ec6db
 			zap.Int32("Success", nSuccess),
 			zap.Int32("Errs", nErrs),
 			zap.Int("consensus", consensus))
 		return common.NewError("err_getting_consensus", errStr)
 	} else if nErrs > 0 {
 		//We have received only errors
-<<<<<<< HEAD
-		logging.Logger.Error("Error running the request",
-=======
 		logging.Logger.Error("SCRestAPI - error running the request",
->>>>>>> 077ec6db
 			zap.Int32("Success", nSuccess),
 			zap.Int32("Errs", nErrs),
 			zap.Int("consensus", consensus))

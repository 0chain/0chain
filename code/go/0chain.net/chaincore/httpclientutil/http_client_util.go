--- conflicted
+++ resolved
@@ -337,13 +337,10 @@
 	)
 
 	// get the entity type
-<<<<<<< HEAD
-=======
 	if entity == nil {
 		return common.NewError("SCRestAPI - decode failed", "empty entity")
 	}
 
->>>>>>> e083d39c
 	entityType := reflect.TypeOf(entity).Elem()
 
 	//normally this goes to sharders

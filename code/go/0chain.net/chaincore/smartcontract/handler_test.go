package smartcontract_test

import (
	"context"
	"encoding/json"
	"fmt"
	"net/http"
	"net/http/httptest"
	"net/url"
	"reflect"
	"testing"

	"0chain.net/smartcontract/interestpoolsc"
	"0chain.net/smartcontract/multisigsc"
	"0chain.net/smartcontract/vestingsc"
	"0chain.net/smartcontract/zcnsc"
	"github.com/stretchr/testify/require"

	"0chain.net/core/viper"
	"github.com/rcrowley/go-metrics"
	"github.com/stretchr/testify/mock"

	chstate "0chain.net/chaincore/chain/state"
	"0chain.net/chaincore/chain/state/mocks"
	"0chain.net/chaincore/config"
	. "0chain.net/chaincore/smartcontract"
	sci "0chain.net/chaincore/smartcontractinterface"
	"0chain.net/chaincore/state"
	"0chain.net/chaincore/transaction"
	"0chain.net/core/datastore"
	"0chain.net/core/logging"
	"0chain.net/core/util"
	"0chain.net/smartcontract/faucetsc"
	"0chain.net/smartcontract/minersc"
	"0chain.net/smartcontract/setupsc"
	"0chain.net/smartcontract/storagesc"
)

func init() {
	metrics.DefaultRegistry = metrics.NewRegistry()
	viper.Set("development.smart_contract.faucet", true)
	viper.Set("development.smart_contract.storage", true)
	viper.Set("development.smart_contract.zcn", true)
	viper.Set("development.smart_contract.interest", true)
	viper.Set("development.smart_contract.multisig", true)
	viper.Set("development.smart_contract.miner", true)
	viper.Set("development.smart_contract.vesting", true)

	config.SmartContractConfig = viper.New()
	config.SmartContractConfig.Set("smart_contracts.faucetsc.ownerId", "1746b06bb09f55ee01b33b5e2e055d6cc7a900cb57c0a3a5eaabb8a0e7745802")
	config.SmartContractConfig.Set("smart_contracts.minersc.ownerId", "1746b06bb09f55ee01b33b5e2e055d6cc7a900cb57c0a3a5eaabb8a0e7745802")
	config.SmartContractConfig.Set("smart_contracts.interestpoolsc.ownerId", "1746b06bb09f55ee01b33b5e2e055d6cc7a900cb57c0a3a5eaabb8a0e7745802")
	config.SmartContractConfig.Set("smart_contracts.vestingsc.ownerId", "1746b06bb09f55ee01b33b5e2e055d6cc7a900cb57c0a3a5eaabb8a0e7745802")
	config.SmartContractConfig.Set("smart_contracts.storagesc.ownerId", "1746b06bb09f55ee01b33b5e2e055d6cc7a900cb57c0a3a5eaabb8a0e7745802")

	setupsc.SetupSmartContracts()
	logging.InitLogging("testing", "")
}

func TestExecuteRestAPI(t *testing.T) {
	t.Parallel()

	gn := &faucetsc.GlobalNode{}
	blob, err := gn.MarshalMsg(nil)
	require.NoError(t, err)

	sc := mocks.StateContextI{}
	sc.On("GetTrieNode", mock.AnythingOfType("string"), mock.Anything).Return(nil).Run(
		func(args mock.Arguments) {
			v := args.Get(1).(*faucetsc.GlobalNode)
			_, err := v.UnmarshalMsg(blob)
			require.NoError(t, err)
		})

	type args struct {
		ctx      context.Context
		scAdress string
		restpath string
		params   url.Values
		balances chstate.StateContextI
	}
	tests := []struct {
		name    string
		args    args
		want    interface{}
		wantErr bool
	}{
		{
			name: "Unregistered_SC_ERR",
			args: args{
				scAdress: storagesc.ADDRESS,
			},
			wantErr: true,
		},
		{
			name: "Unknown_REST_Path_ERR",
			args: args{
				restpath: "unknown path",
				scAdress: faucetsc.ADDRESS,
			},
			wantErr: true,
		},
		{
			name: "OK",
			args: args{
				restpath: "/pourAmount",
				scAdress: faucetsc.ADDRESS,
				balances: &sc,
			},
			want:    "Pour amount per request: 0",
			wantErr: false,
		},
	}
	for _, tt := range tests {
		tt := tt
		t.Run(tt.name, func(t *testing.T) {
			t.Parallel()

			got, err := ExecuteRestAPI(tt.args.ctx, tt.args.scAdress, tt.args.restpath, tt.args.params, tt.args.balances)
			if (err != nil) != tt.wantErr {
				t.Errorf("ExecuteRestAPI() error = %v, wantErr %v", err, tt.wantErr)
				return
			}
			if !reflect.DeepEqual(got, tt.want) {
				t.Errorf("ExecuteRestAPI() got = %v, want %v", got, tt.want)
			}
		})
	}
}

func TestExecuteStats(t *testing.T) {
	t.Parallel()
	i := `<!DOCTYPE html><html><body><style>
.number { text-align: right; }
.menu li { list-style-type: none; }
table, td, th { border: 1px solid black;  border-collapse: collapse;}
tr.header { background-color: #E0E0E0;  }
.inactive { background-color: #F44336; }
.warning { background-color: #FFEB3B; }
.optimal { color: #1B5E20; }
.slow { font-style: italic; }
.bold {font-weight:bold;}</style><table width='100%'><tr><td><h2>pour</h2><table width='100%'><tr><td class='sheader' colspan=2'>Metrics</td></tr><tr><td>Count</td><td>0</td></tr><tr><td class='sheader' colspan='2'>Time taken</td></tr><tr><td>Min</td><td>0.00 ms</td></tr><tr><td>Mean</td><td>0.00 &plusmn;0.00 ms</td></tr><tr><td>Max</td><td>0.00 ms</td></tr><tr><td>50.00%</td><td>0.00 ms</td></tr><tr><td>90.00%</td><td>0.00 ms</td></tr><tr><td>95.00%</td><td>0.00 ms</td></tr><tr><td>99.00%</td><td>0.00 ms</td></tr><tr><td>99.90%</td><td>0.00 ms</td></tr><tr><td class='sheader' colspan='2'>Rate per second</td></tr><tr><td>Last 1-min rate</td><td>0.00</td></tr><tr><td>Last 5-min rate</td><td>0.00</td></tr><tr><td>Last 15-min rate</td><td>0.00</td></tr><tr><td>Overall mean rate</td><td>0.00</td></tr></table></td><td><h2>refill</h2><table width='100%'><tr><td class='sheader' colspan=2'>Metrics</td></tr><tr><td>Count</td><td>0</td></tr><tr><td class='sheader' colspan='2'>Time taken</td></tr><tr><td>Min</td><td>0.00 ms</td></tr><tr><td>Mean</td><td>0.00 &plusmn;0.00 ms</td></tr><tr><td>Max</td><td>0.00 ms</td></tr><tr><td>50.00%</td><td>0.00 ms</td></tr><tr><td>90.00%</td><td>0.00 ms</td></tr><tr><td>95.00%</td><td>0.00 ms</td></tr><tr><td>99.00%</td><td>0.00 ms</td></tr><tr><td>99.90%</td><td>0.00 ms</td></tr><tr><td class='sheader' colspan='2'>Rate per second</td></tr><tr><td>Last 1-min rate</td><td>0.00</td></tr><tr><td>Last 5-min rate</td><td>0.00</td></tr><tr><td>Last 15-min rate</td><td>0.00</td></tr><tr><td>Overall mean rate</td><td>0.00</td></tr></table></td></tr><tr><td><h2>token refills</h2><table width='100%'><tr><td class='sheader' colspan=2'>Metrics</td></tr><tr><td>Count</td><td>0</td></tr><tr><td class='sheader' colspan='2'>Metric Value</td></tr><tr><td>Min</td><td>0.00</td></tr><tr><td>Mean</td><td>0.00 &plusmn;0.00</td></tr><tr><td>Max</td><td>0.00</td></tr><tr><td>50.00%</td><td>0.00</td></tr><tr><td>90.00%</td><td>0.00</td></tr><tr><td>95.00%</td><td>0.00</td></tr><tr><td>99.00%</td><td>0.00</td></tr><tr><td>99.90%</td><td>0.00</td></tr></table></td><td><h2>tokens Poured</h2><table width='100%'><tr><td class='sheader' colspan=2'>Metrics</td></tr><tr><td>Count</td><td>0</td></tr><tr><td class='sheader' colspan='2'>Metric Value</td></tr><tr><td>Min</td><td>0.00</td></tr><tr><td>Mean</td><td>0.00 &plusmn;0.00</td></tr><tr><td>Max</td><td>0.00</td></tr><tr><td>50.00%</td><td>0.00</td></tr><tr><td>90.00%</td><td>0.00</td></tr><tr><td>95.00%</td><td>0.00</td></tr><tr><td>99.00%</td><td>0.00</td></tr><tr><td>99.90%</td><td>0.00</td></tr></table></td></tr><tr><td><h2>update-settings</h2><table width='100%'><tr><td class='sheader' colspan=2'>Metrics</td></tr><tr><td>Count</td><td>0</td></tr><tr><td class='sheader' colspan='2'>Time taken</td></tr><tr><td>Min</td><td>0.00 ms</td></tr><tr><td>Mean</td><td>0.00 &plusmn;0.00 ms</td></tr><tr><td>Max</td><td>0.00 ms</td></tr><tr><td>50.00%</td><td>0.00 ms</td></tr><tr><td>90.00%</td><td>0.00 ms</td></tr><tr><td>95.00%</td><td>0.00 ms</td></tr><tr><td>99.00%</td><td>0.00 ms</td></tr><tr><td>99.90%</td><td>0.00 ms</td></tr><tr><td class='sheader' colspan='2'>Rate per second</td></tr><tr><td>Last 1-min rate</td><td>0.00</td></tr><tr><td>Last 5-min rate</td><td>0.00</td></tr><tr><td>Last 15-min rate</td><td>0.00</td></tr><tr><td>Overall mean rate</td><td>0.00</td></tr></table></body></html>`
	type args struct {
		ctx      context.Context
		scAdress string
		params   url.Values
		w        http.ResponseWriter
	}
	tests := []struct {
		name  string
		args  args
		wantW http.ResponseWriter
	}{
		{
			name: "OK",
			args: args{
				ctx:      context.TODO(),
				w:        httptest.NewRecorder(),
				scAdress: faucetsc.ADDRESS,
			},
			wantW: func() http.ResponseWriter {
				w := httptest.NewRecorder()
				if _, err := fmt.Fprintf(w, "%v", i); err != nil {
					t.Fatal(err)
				}

				return w
			}(),
		},
		{
			name: "Nil_OK",
			args: args{
				w:        httptest.NewRecorder(),
				scAdress: "",
			},
			wantW: func() http.ResponseWriter {
				w := httptest.NewRecorder()
				if _, err := fmt.Fprintf(w, "invalid_sc: Invalid Smart contract address"); err != nil {
					t.Fatal(err)
				}

				return w
			}(),
		},
	}
	for _, tt := range tests {
		tt := tt
		t.Run(tt.name, func(t *testing.T) {
			t.Parallel()

			ExecuteStats(tt.args.ctx, tt.args.scAdress, tt.args.params, tt.args.w)
			require.Equal(t, tt.wantW, tt.args.w)
		})
	}
}

func TestGetSmartContract(t *testing.T) {
	t.Parallel()

	tests := []struct {
		name       string
		address    string
		restpoints int
		null       bool
	}{
		{
			name:       "faucet",
			address:    faucetsc.ADDRESS,
			restpoints: 4,
		},
		{
			name:       "storage",
			address:    storagesc.ADDRESS,
<<<<<<< HEAD
			restpoints: 31,
=======
			restpoints: 33,
>>>>>>> 199d8335
		},
		{
			name:       "interest",
			address:    interestpoolsc.ADDRESS,
			restpoints: 3,
		},
		{
			name:       "multisig",
			address:    multisigsc.Address,
			restpoints: 0,
		},
		{
			name:       "miner",
			address:    minersc.ADDRESS,
			restpoints: 21,
		},
		{
			name:       "vesting",
			address:    vestingsc.ADDRESS,
			restpoints: 3,
		},
		{
			name:       "zcnsc",
			address:    zcnsc.ADDRESS,
			restpoints: 3,
		},
		{
			name:    "Nil_OK",
			address: "not an address",
			null:    true,
		},
	}
	for _, tt := range tests {
		tt := tt
		t.Run(tt.name, func(t *testing.T) {
			t.Parallel()
			got := GetSmartContract(tt.address)
			require.True(t, tt.null == (got == nil))
			if got == nil {
				return
			}
			require.EqualValues(t, tt.name, got.GetName())
			require.EqualValues(t, tt.address, got.GetAddress())
			require.EqualValues(t, tt.restpoints, len(got.GetRestPoints()))
		})
	}
}

func makeTestStateContextIMock() *mocks.StateContextI {
	stateContextI := mocks.StateContextI{}
	stateContextI.On("GetClientBalance", mock.AnythingOfType("string")).Return(
		func(_ datastore.Key) state.Balance {
			return 5
		},
		func(_ datastore.Key) error {
			return nil
		},
	)
	stateContextI.On("AddTransfer", mock.AnythingOfType("*state.Transfer")).Return(
		func(_ *state.Transfer) error {
			return nil
		},
	)
	stateContextI.On("InsertTrieNode", mock.AnythingOfType("string"), mock.AnythingOfType("*faucetsc.GlobalNode")).Return(
		func(_ datastore.Key, _ util.MPTSerializable) datastore.Key {
			return ""
		},
		func(_ datastore.Key, _ util.MPTSerializable) error {
			return nil
		},
	)
	stateContextI.On("InsertTrieNode", mock.AnythingOfType("string"), mock.AnythingOfType("*minersc.MinerNodes")).Return(
		func(_ datastore.Key, _ util.MPTSerializable) datastore.Key {
			return ""
		},
		func(_ datastore.Key, _ util.MPTSerializable) error {
			return nil
		},
	)
	stateContextI.On("InsertTrieNode", mock.AnythingOfType("string"), mock.AnythingOfType("*minersc.MinerNode")).Return(
		func(_ datastore.Key, _ util.MPTSerializable) datastore.Key {
			return ""
		},
		func(_ datastore.Key, _ util.MPTSerializable) error {
			return nil
		},
	)

	return &stateContextI
}

func TestExecuteWithStats(t *testing.T) {
	t.Parallel()

	smcoi := faucetsc.FaucetSmartContract{
		SmartContract: sci.NewSC(faucetsc.ADDRESS),
	}
	smcoi.SmartContract.SmartContractExecutionStats["token refills"] = metrics.NewHistogram(metrics.NilSample{})
	smcoi.SmartContract.SmartContractExecutionStats["refill"] = metrics.NewTimer()

	gn := &faucetsc.GlobalNode{}
	blob, err := gn.MarshalMsg(nil)
	require.NoError(t, err)

	stateContextIMock := makeTestStateContextIMock()
	stateContextIMock.On("GetTrieNode", mock.AnythingOfType("string"), mock.Anything).Return(nil).Run(
		func(args mock.Arguments) {
			v := args.Get(1).(*faucetsc.GlobalNode)
			_, err := v.UnmarshalMsg(blob)
			require.NoError(t, err)
		})

	type args struct {
		smcoi    sci.SmartContractInterface
		sc       *sci.SmartContract
		t        *transaction.Transaction
		funcName string
		input    []byte
		balances chstate.StateContextI
	}
	tests := []struct {
		name    string
		args    args
		want    string
		wantErr bool
	}{
		{
			name: "ERR",
			args: args{
				smcoi:    &smcoi,
				sc:       smcoi.SmartContract,
				funcName: "unknown func",
				balances: stateContextIMock,
				t:        &transaction.Transaction{},
			},
			wantErr: true,
		},
		{
			name: "OK",
			args: args{
				smcoi:    &smcoi,
				sc:       smcoi.SmartContract,
				funcName: "refill",
				balances: stateContextIMock,
				t:        &transaction.Transaction{},
			},
			want:    "{\"from\":\"\",\"to\":\"\",\"amount\":0}",
			wantErr: false,
		},
	}
	for _, tt := range tests {
		tt := tt
		t.Run(tt.name, func(t *testing.T) {
			t.Parallel()

			got, err := ExecuteWithStats(tt.args.smcoi, tt.args.t, tt.args.funcName, tt.args.input, tt.args.balances)
			if (err != nil) != tt.wantErr {
				t.Errorf("ExecuteWithStats() error = %v, wantErr %v", err, tt.wantErr)
				return
			}
			if got != tt.want {
				t.Errorf("ExecuteWithStats() got = %v, want %v", got, tt.want)
			}
		})
	}
}

func TestExecuteSmartContract(t *testing.T) {
	t.Parallel()

	stateContextIMock := makeTestStateContextIMock()
	stateContextIMock.On("GetTrieNode",
		mock.AnythingOfType("string"),
		mock.MatchedBy(func(v *minersc.MinerNodes) bool {
			minerNodes := &minersc.MinerNodes{}
			blob, err := minerNodes.MarshalMsg(nil)
			require.NoError(t, err)

			_, err = v.UnmarshalMsg(blob)
			require.NoError(t, err)
			return true
		})).Return(nil)
	stateContextIMock.On("GetTrieNode",
		mock.AnythingOfType("string"),
		mock.MatchedBy(func(v *minersc.GlobalNode) bool {
			gn := &minersc.GlobalNode{}
			blob, err := gn.MarshalMsg(nil)
			require.NoError(t, err)

			_, err = v.UnmarshalMsg(blob)
			require.NoError(t, err)
			return true
		})).Return(nil)
	stateContextIMock.On("GetTrieNode",
		mock.AnythingOfType("string"),
		mock.MatchedBy(func(v *minersc.SimpleNode) bool {
			sn := &minersc.SimpleNode{}
			blob, err := sn.MarshalMsg(nil)
			require.NoError(t, err)

			_, err = v.UnmarshalMsg(blob)
			require.NoError(t, err)
			return true
		})).Return(nil)
	stateContextIMock.On("GetTrieNode",
		mock.AnythingOfType("string"),
		mock.MatchedBy(func(v *minersc.MinerNode) bool {
			mn := &minersc.MinerNode{SimpleNode: &minersc.SimpleNode{}}
			blob, err := mn.MarshalMsg(nil)
			require.NoError(t, err)

			_, err = v.UnmarshalMsg(blob)
			require.NoError(t, err)
			return true
		})).Return(nil)
	stateContextIMock.On("GetTrieNode",
		mock.AnythingOfType("string"),
		mock.MatchedBy(func(v *faucetsc.GlobalNode) bool {
			gn := &faucetsc.GlobalNode{}
			blob, err := gn.MarshalMsg(nil)
			require.NoError(t, err)

			_, err = v.UnmarshalMsg(blob)
			require.NoError(t, err)
			return true
		})).Return(nil)

	type args struct {
		ctx      context.Context
		t        *transaction.Transaction
		td       *sci.SmartContractTransactionData
		balances chstate.StateContextI
	}

	smartContractData := sci.SmartContractTransactionData{
		FunctionName: "miner_health_check",
	}

	scData, err := json.Marshal(smartContractData)
	if err != nil {
		t.Fatal(err)
	}

	tests := []struct {
		name    string
		args    args
		want    string
		wantErr bool
	}{
		{
			name: "Invalid_Address_ERR",
			args: args{
				t: &transaction.Transaction{
					ToClientID: "unknown",
				},
				td: &sci.SmartContractTransactionData{
					FunctionName: "miner_health_check",
					InputData:    json.RawMessage{},
				},
			},
			wantErr: true,
		},
		{
			name: "Invalid_JSON_Data_ERR",
			args: args{
				balances: stateContextIMock,
				t: &transaction.Transaction{
					ToClientID: faucetsc.ADDRESS,
				},
				td: &sci.SmartContractTransactionData{
					FunctionName: "update-settings",
					InputData:    json.RawMessage("}{"),
				},
			},
			wantErr: true,
		},
		{
			name: "OK",
			args: args{
				balances: stateContextIMock,
				t: &transaction.Transaction{
					ToClientID: minersc.ADDRESS,
				},
				td: &sci.SmartContractTransactionData{
					FunctionName: "miner_health_check",
					InputData:    scData,
				},
			},
			want:    "{\"simple_miner\":{\"id\":\"\",\"n2n_host\":\"\",\"host\":\"\",\"port\":0,\"geolocation\":{\"latitude\":0,\"longitude\":0},\"path\":\"\",\"public_key\":\"\",\"short_name\":\"\",\"build_tag\":\"\",\"total_stake\":0,\"delete\":false,\"delegate_wallet\":\"\",\"service_charge\":0,\"number_of_delegates\":0,\"min_stake\":0,\"max_stake\":0,\"stat\":{},\"last_health_check\":0,\"last_setting_update_round\":0}}",
			wantErr: false,
		},
	}
	for _, tt := range tests {
		tt := tt
		t.Run(tt.name, func(t *testing.T) {
			t.Parallel()

			got, err := ExecuteSmartContract(tt.args.t, tt.args.td, tt.args.balances)
			if (err != nil) != tt.wantErr {
				t.Errorf("ExecuteSmartContract() error = %v, wantErr %v", err, tt.wantErr)
				return
			}
			if got != tt.want {
				t.Errorf("ExecuteSmartContract() got = %v, want %v", got, tt.want)
			}
		})
	}
}<|MERGE_RESOLUTION|>--- conflicted
+++ resolved
@@ -211,11 +211,7 @@
 		{
 			name:       "storage",
 			address:    storagesc.ADDRESS,
-<<<<<<< HEAD
-			restpoints: 31,
-=======
-			restpoints: 33,
->>>>>>> 199d8335
+			restpoints: 34,
 		},
 		{
 			name:       "interest",

package smartcontract_test

import (
	"context"
	"encoding/json"
	"fmt"
	"net/http"
	"net/http/httptest"
	"net/url"
	"testing"

	"0chain.net/chaincore/chain"

	"0chain.net/chaincore/currency"

	"0chain.net/smartcontract/multisigsc"
	"0chain.net/smartcontract/setupsc"
	"0chain.net/smartcontract/vestingsc"
	"0chain.net/smartcontract/zcnsc"
	"github.com/stretchr/testify/require"

	"0chain.net/core/viper"
	"github.com/rcrowley/go-metrics"
	"github.com/stretchr/testify/mock"

	chstate "0chain.net/chaincore/chain/state"
	"0chain.net/chaincore/chain/state/mocks"
	. "0chain.net/chaincore/smartcontract"
	sci "0chain.net/chaincore/smartcontractinterface"
	"0chain.net/chaincore/state"
	"0chain.net/chaincore/transaction"
	"0chain.net/core/datastore"
	"0chain.net/core/util"
	"0chain.net/smartcontract/faucetsc"
	"0chain.net/smartcontract/minersc"
	"0chain.net/smartcontract/storagesc"
)

func init() {
	metrics.DefaultRegistry = metrics.NewRegistry()
	viper.Set("server_chain.smart_contract.faucet", true)
	viper.Set("server_chain.smart_contract.storage", true)
	viper.Set("server_chain.smart_contract.zcn", true)
	viper.Set("server_chain.smart_contract.multisig", true)
	viper.Set("server_chain.smart_contract.miner", true)
	viper.Set("server_chain.smart_contract.vesting", true)
	setupsc.SetupSmartContracts()
}

func TestExecuteStats(t *testing.T) {
	t.Parallel()
	i := `<!DOCTYPE html><html><body><style>
.number { text-align: right; }
.menu li { list-style-type: none; }
table, td, th { border: 1px solid black;  border-collapse: collapse;}
tr.header { background-color: #E0E0E0;  }
.inactive { background-color: #F44336; }
.warning { background-color: #FFEB3B; }
.optimal { color: #1B5E20; }
.slow { font-style: italic; }
.bold {font-weight:bold;}</style><table width='100%'><tr><td><h2>pour</h2><table width='100%'><tr><td class='sheader' colspan=2'>Metrics</td></tr><tr><td>Count</td><td>0</td></tr><tr><td class='sheader' colspan='2'>Time taken</td></tr><tr><td>Min</td><td>0.00 ms</td></tr><tr><td>Mean</td><td>0.00 &plusmn;0.00 ms</td></tr><tr><td>Max</td><td>0.00 ms</td></tr><tr><td>50.00%</td><td>0.00 ms</td></tr><tr><td>90.00%</td><td>0.00 ms</td></tr><tr><td>95.00%</td><td>0.00 ms</td></tr><tr><td>99.00%</td><td>0.00 ms</td></tr><tr><td>99.90%</td><td>0.00 ms</td></tr><tr><td class='sheader' colspan='2'>Rate per second</td></tr><tr><td>Last 1-min rate</td><td>0.00</td></tr><tr><td>Last 5-min rate</td><td>0.00</td></tr><tr><td>Last 15-min rate</td><td>0.00</td></tr><tr><td>Overall mean rate</td><td>0.00</td></tr></table></td><td><h2>refill</h2><table width='100%'><tr><td class='sheader' colspan=2'>Metrics</td></tr><tr><td>Count</td><td>0</td></tr><tr><td class='sheader' colspan='2'>Time taken</td></tr><tr><td>Min</td><td>0.00 ms</td></tr><tr><td>Mean</td><td>0.00 &plusmn;0.00 ms</td></tr><tr><td>Max</td><td>0.00 ms</td></tr><tr><td>50.00%</td><td>0.00 ms</td></tr><tr><td>90.00%</td><td>0.00 ms</td></tr><tr><td>95.00%</td><td>0.00 ms</td></tr><tr><td>99.00%</td><td>0.00 ms</td></tr><tr><td>99.90%</td><td>0.00 ms</td></tr><tr><td class='sheader' colspan='2'>Rate per second</td></tr><tr><td>Last 1-min rate</td><td>0.00</td></tr><tr><td>Last 5-min rate</td><td>0.00</td></tr><tr><td>Last 15-min rate</td><td>0.00</td></tr><tr><td>Overall mean rate</td><td>0.00</td></tr></table></td></tr><tr><td><h2>token refills</h2><table width='100%'><tr><td class='sheader' colspan=2'>Metrics</td></tr><tr><td>Count</td><td>0</td></tr><tr><td class='sheader' colspan='2'>Metric Value</td></tr><tr><td>Min</td><td>0.00</td></tr><tr><td>Mean</td><td>0.00 &plusmn;0.00</td></tr><tr><td>Max</td><td>0.00</td></tr><tr><td>50.00%</td><td>0.00</td></tr><tr><td>90.00%</td><td>0.00</td></tr><tr><td>95.00%</td><td>0.00</td></tr><tr><td>99.00%</td><td>0.00</td></tr><tr><td>99.90%</td><td>0.00</td></tr></table></td><td><h2>tokens Poured</h2><table width='100%'><tr><td class='sheader' colspan=2'>Metrics</td></tr><tr><td>Count</td><td>0</td></tr><tr><td class='sheader' colspan='2'>Metric Value</td></tr><tr><td>Min</td><td>0.00</td></tr><tr><td>Mean</td><td>0.00 &plusmn;0.00</td></tr><tr><td>Max</td><td>0.00</td></tr><tr><td>50.00%</td><td>0.00</td></tr><tr><td>90.00%</td><td>0.00</td></tr><tr><td>95.00%</td><td>0.00</td></tr><tr><td>99.00%</td><td>0.00</td></tr><tr><td>99.90%</td><td>0.00</td></tr></table></td></tr><tr><td><h2>update-settings</h2><table width='100%'><tr><td class='sheader' colspan=2'>Metrics</td></tr><tr><td>Count</td><td>0</td></tr><tr><td class='sheader' colspan='2'>Time taken</td></tr><tr><td>Min</td><td>0.00 ms</td></tr><tr><td>Mean</td><td>0.00 &plusmn;0.00 ms</td></tr><tr><td>Max</td><td>0.00 ms</td></tr><tr><td>50.00%</td><td>0.00 ms</td></tr><tr><td>90.00%</td><td>0.00 ms</td></tr><tr><td>95.00%</td><td>0.00 ms</td></tr><tr><td>99.00%</td><td>0.00 ms</td></tr><tr><td>99.90%</td><td>0.00 ms</td></tr><tr><td class='sheader' colspan='2'>Rate per second</td></tr><tr><td>Last 1-min rate</td><td>0.00</td></tr><tr><td>Last 5-min rate</td><td>0.00</td></tr><tr><td>Last 15-min rate</td><td>0.00</td></tr><tr><td>Overall mean rate</td><td>0.00</td></tr></table></body></html>`
	type args struct {
		ctx      context.Context
		scAdress string
		params   url.Values
		w        http.ResponseWriter
	}
	tests := []struct {
		name  string
		args  args
		wantW http.ResponseWriter
	}{
		{
			name: "OK",
			args: args{
				ctx:      context.TODO(),
				w:        httptest.NewRecorder(),
				scAdress: faucetsc.ADDRESS,
			},
			wantW: func() http.ResponseWriter {
				w := httptest.NewRecorder()
				if _, err := fmt.Fprintf(w, "%v", i); err != nil {
					t.Fatal(err)
				}

				return w
			}(),
		},
		{
			name: "Nil_OK",
			args: args{
				w:        httptest.NewRecorder(),
				scAdress: "",
			},
			wantW: func() http.ResponseWriter {
				w := httptest.NewRecorder()
				if _, err := fmt.Fprintf(w, "invalid_sc: Invalid Smart contract address"); err != nil {
					t.Fatal(err)
				}

				return w
			}(),
		},
	}
	for _, tt := range tests {
		tt := tt
		t.Run(tt.name, func(t *testing.T) {
			t.Parallel()

			ExecuteStats(tt.args.ctx, tt.args.scAdress, tt.args.params, tt.args.w)
			require.Equal(t, tt.wantW, tt.args.w)
		})
	}
}

func TestGetSmartContract(t *testing.T) {
	t.Parallel()

	tests := []struct {
		name       string
		address    string
		restpoints int
		null       bool
	}{
		{
			name:       "faucet",
			address:    faucetsc.ADDRESS,
			restpoints: 4,
		},
		{
			name:       "storage",
			address:    storagesc.ADDRESS,
<<<<<<< HEAD
			restpoints: 40,
=======
			restpoints: 43,
>>>>>>> 9937272f
		},
		{
			name:       "multisig",
			address:    multisigsc.Address,
			restpoints: 0,
		},
		{
			name:       "miner",
			address:    minersc.ADDRESS,
			restpoints: 21,
		},
		{
			name:       "vesting",
			address:    vestingsc.ADDRESS,
			restpoints: 3,
		},
		{
			name:       "zcnsc",
			address:    zcnsc.ADDRESS,
			restpoints: 3,
		},
		{
			name:    "Nil_OK",
			address: "not an address",
			null:    true,
		},
	}
	for _, tt := range tests {
		tt := tt
		t.Run(tt.name, func(t *testing.T) {
			t.Parallel()
			got := GetSmartContract(tt.address)
			require.True(t, tt.null == (got == nil))
			if got == nil {
				return
			}
			require.EqualValues(t, tt.name, got.GetName())
			require.EqualValues(t, tt.address, got.GetAddress())
			require.EqualValues(t, tt.restpoints, len(chain.GetFunctionNames(tt.address)))
		})
	}
}

func makeTestStateContextIMock() *mocks.StateContextI {
	stateContextI := mocks.StateContextI{}
	stateContextI.On("GetClientBalance", mock.AnythingOfType("string")).Return(
		func(_ datastore.Key) currency.Coin {
			return 5
		},
		func(_ datastore.Key) error {
			return nil
		},
	)
	stateContextI.On("AddTransfer", mock.AnythingOfType("*state.Transfer")).Return(
		func(_ *state.Transfer) error {
			return nil
		},
	)
	stateContextI.On("InsertTrieNode", mock.AnythingOfType("string"), mock.AnythingOfType("*faucetsc.GlobalNode")).Return(
		func(_ datastore.Key, _ util.MPTSerializable) datastore.Key {
			return ""
		},
		func(_ datastore.Key, _ util.MPTSerializable) error {
			return nil
		},
	)
	stateContextI.On("InsertTrieNode", mock.AnythingOfType("string"), mock.AnythingOfType("*minersc.MinerNodes")).Return(
		func(_ datastore.Key, _ util.MPTSerializable) datastore.Key {
			return ""
		},
		func(_ datastore.Key, _ util.MPTSerializable) error {
			return nil
		},
	)
	stateContextI.On("InsertTrieNode", mock.AnythingOfType("string"), mock.AnythingOfType("*minersc.MinerNode")).Return(
		func(_ datastore.Key, _ util.MPTSerializable) datastore.Key {
			return ""
		},
		func(_ datastore.Key, _ util.MPTSerializable) error {
			return nil
		},
	)

	return &stateContextI
}

func TestExecuteWithStats(t *testing.T) {
	t.Parallel()

	smcoi := faucetsc.FaucetSmartContract{
		SmartContract: sci.NewSC(faucetsc.ADDRESS),
	}
	smcoi.SmartContract.SmartContractExecutionStats["token refills"] = metrics.NewHistogram(metrics.NilSample{})
	smcoi.SmartContract.SmartContractExecutionStats["refill"] = metrics.NewTimer()

	gn := &faucetsc.GlobalNode{}
	blob, err := gn.MarshalMsg(nil)
	require.NoError(t, err)

	stateContextIMock := makeTestStateContextIMock()
	stateContextIMock.On("GetTrieNode", mock.AnythingOfType("string"), mock.Anything).Return(nil).Run(
		func(args mock.Arguments) {
			v := args.Get(1).(*faucetsc.GlobalNode)
			_, err := v.UnmarshalMsg(blob)
			require.NoError(t, err)
		})

	type args struct {
		smcoi    sci.SmartContractInterface
		sc       *sci.SmartContract
		t        *transaction.Transaction
		funcName string
		input    []byte
		balances chstate.StateContextI
	}
	tests := []struct {
		name    string
		args    args
		want    string
		wantErr bool
	}{
		{
			name: "ERR",
			args: args{
				smcoi:    &smcoi,
				sc:       smcoi.SmartContract,
				funcName: "unknown func",
				balances: stateContextIMock,
				t:        &transaction.Transaction{},
			},
			wantErr: true,
		},
		{
			name: "OK",
			args: args{
				smcoi:    &smcoi,
				sc:       smcoi.SmartContract,
				funcName: "refill",
				balances: stateContextIMock,
				t:        &transaction.Transaction{},
			},
			want:    "{\"from\":\"\",\"to\":\"\",\"amount\":0,\"type\":0}",
			wantErr: false,
		},
	}
	for _, tt := range tests {
		tt := tt
		t.Run(tt.name, func(t *testing.T) {
			t.Parallel()

			got, err := ExecuteWithStats(tt.args.smcoi, tt.args.t, tt.args.funcName, tt.args.input, tt.args.balances)
			if (err != nil) != tt.wantErr {
				t.Errorf("ExecuteWithStats() error = %v, wantErr %v", err, tt.wantErr)
				return
			}
			if got != tt.want {
				t.Errorf("ExecuteWithStats() got = %v, want %v", got, tt.want)
			}
		})
	}
}

func TestExecuteSmartContract(t *testing.T) {
	t.Parallel()

	stateContextIMock := makeTestStateContextIMock()
	stateContextIMock.On("GetTrieNode",
		mock.AnythingOfType("string"),
		mock.MatchedBy(func(v *minersc.MinerNodes) bool {
			return true
		})).Return(nil)
	stateContextIMock.On("GetTrieNode",
		mock.AnythingOfType("string"),
		mock.MatchedBy(func(v *minersc.GlobalNode) bool {
			gn := &minersc.GlobalNode{}
			blob, err := gn.MarshalMsg(nil)
			require.NoError(t, err)

			_, err = v.UnmarshalMsg(blob)
			require.NoError(t, err)
			return true
		})).Return(nil)
	stateContextIMock.On("GetTrieNode",
		mock.AnythingOfType("string"),
		mock.MatchedBy(func(v *minersc.SimpleNode) bool {
			sn := &minersc.SimpleNode{}
			blob, err := sn.MarshalMsg(nil)
			require.NoError(t, err)

			_, err = v.UnmarshalMsg(blob)
			require.NoError(t, err)
			return true
		})).Return(nil)
	stateContextIMock.On("GetTrieNode",
		mock.AnythingOfType("string"),
		mock.MatchedBy(func(v *minersc.MinerNode) bool {
			mn := &minersc.MinerNode{SimpleNode: &minersc.SimpleNode{}}
			blob, err := mn.MarshalMsg(nil)
			require.NoError(t, err)

			_, err = v.UnmarshalMsg(blob)
			require.NoError(t, err)
			return true
		})).Return(nil)
	stateContextIMock.On("GetTrieNode",
		mock.AnythingOfType("string"),
		mock.MatchedBy(func(v *faucetsc.GlobalNode) bool {
			gn := &faucetsc.GlobalNode{}
			blob, err := gn.MarshalMsg(nil)
			require.NoError(t, err)

			_, err = v.UnmarshalMsg(blob)
			require.NoError(t, err)
			return true
		})).Return(nil)

	type args struct {
		ctx      context.Context
		t        *transaction.Transaction
		td       *sci.SmartContractTransactionData
		balances chstate.StateContextI
	}

	smartContractData := sci.SmartContractTransactionData{
		FunctionName: "miner_health_check",
	}

	scData, err := json.Marshal(smartContractData)
	if err != nil {
		t.Fatal(err)
	}

	tests := []struct {
		name    string
		args    args
		want    string
		wantErr bool
	}{
		{
			name: "Invalid_Address_ERR",
			args: args{
				t: &transaction.Transaction{
					ToClientID: "unknown",
				},
				td: &sci.SmartContractTransactionData{
					FunctionName: "miner_health_check",
					InputData:    json.RawMessage{},
				},
			},
			wantErr: true,
		},
		{
			name: "Invalid_JSON_Data_ERR",
			args: args{
				balances: stateContextIMock,
				t: &transaction.Transaction{
					ToClientID: faucetsc.ADDRESS,
				},
				td: &sci.SmartContractTransactionData{
					FunctionName: "update-settings",
					InputData:    json.RawMessage("}{"),
				},
			},
			wantErr: true,
		},
		{
			name: "OK",
			args: args{
				balances: stateContextIMock,
				t: &transaction.Transaction{
					ToClientID: minersc.ADDRESS,
				},
				td: &sci.SmartContractTransactionData{
					FunctionName: "miner_health_check",
					InputData:    scData,
				},
			},
			want:    "{\"simple_miner\":{\"id\":\"\",\"n2n_host\":\"\",\"host\":\"\",\"port\":0,\"geolocation\":{\"latitude\":0,\"longitude\":0},\"path\":\"\",\"public_key\":\"\",\"short_name\":\"\",\"build_tag\":\"\",\"total_stake\":0,\"delete\":false,\"last_health_check\":0,\"last_setting_update_round\":0},\"stake_pool\":null}",
			wantErr: false,
		},
	}
	for _, tt := range tests {
		tt := tt
		t.Run(tt.name, func(t *testing.T) {
			t.Parallel()

			got, err := ExecuteSmartContract(tt.args.t, tt.args.td, tt.args.balances)
			if (err != nil) != tt.wantErr {
				t.Errorf("ExecuteSmartContract() error = %v, wantErr %v", err, tt.wantErr)
				return
			}
			if got != tt.want {
				t.Errorf("ExecuteSmartContract() got = %v, want %v", got, tt.want)
			}
		})
	}
}<|MERGE_RESOLUTION|>--- conflicted
+++ resolved
@@ -130,11 +130,7 @@
 		{
 			name:       "storage",
 			address:    storagesc.ADDRESS,
-<<<<<<< HEAD
-			restpoints: 40,
-=======
 			restpoints: 43,
->>>>>>> 9937272f
 		},
 		{
 			name:       "multisig",

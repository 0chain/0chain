package smartcontract_test

import (
	"context"
	"encoding/json"
	"fmt"
	"net/http"
	"net/http/httptest"
	"net/url"
	"testing"

	"0chain.net/chaincore/chain"

	"0chain.net/chaincore/currency"

	"0chain.net/smartcontract/multisigsc"
	"0chain.net/smartcontract/setupsc"
	"0chain.net/smartcontract/vestingsc"
	"0chain.net/smartcontract/zcnsc"
	"github.com/stretchr/testify/require"

	"0chain.net/core/viper"
	"github.com/rcrowley/go-metrics"
	"github.com/stretchr/testify/mock"

	chstate "0chain.net/chaincore/chain/state"
	"0chain.net/chaincore/chain/state/mocks"
	. "0chain.net/chaincore/smartcontract"
	sci "0chain.net/chaincore/smartcontractinterface"
	"0chain.net/chaincore/state"
	"0chain.net/chaincore/transaction"
	"0chain.net/core/datastore"
	"0chain.net/core/util"
	"0chain.net/smartcontract/faucetsc"
	"0chain.net/smartcontract/minersc"
	"0chain.net/smartcontract/storagesc"
)

func init() {
	metrics.DefaultRegistry = metrics.NewRegistry()
	viper.Set("server_chain.smart_contract.faucet", true)
	viper.Set("server_chain.smart_contract.storage", true)
	viper.Set("server_chain.smart_contract.zcn", true)
	viper.Set("server_chain.smart_contract.multisig", true)
	viper.Set("server_chain.smart_contract.miner", true)
	viper.Set("server_chain.smart_contract.vesting", true)
	setupsc.SetupSmartContracts()
}

func TestExecuteStats(t *testing.T) {
	t.Parallel()
	i := `<!DOCTYPE html><html><body><style>
.number { text-align: right; }
.menu li { list-style-type: none; }
table, td, th { border: 1px solid black;  border-collapse: collapse;}
tr.header { background-color: #E0E0E0;  }
.inactive { background-color: #F44336; }
.warning { background-color: #FFEB3B; }
.optimal { color: #1B5E20; }
.slow { font-style: italic; }
.bold {font-weight:bold;}</style><table width='100%'><tr><td><h2>pour</h2><table width='100%'><tr><td class='sheader' colspan=2'>Metrics</td></tr><tr><td>Count</td><td>0</td></tr><tr><td class='sheader' colspan='2'>Time taken</td></tr><tr><td>Min</td><td>0.00 ms</td></tr><tr><td>Mean</td><td>0.00 &plusmn;0.00 ms</td></tr><tr><td>Max</td><td>0.00 ms</td></tr><tr><td>50.00%</td><td>0.00 ms</td></tr><tr><td>90.00%</td><td>0.00 ms</td></tr><tr><td>95.00%</td><td>0.00 ms</td></tr><tr><td>99.00%</td><td>0.00 ms</td></tr><tr><td>99.90%</td><td>0.00 ms</td></tr><tr><td class='sheader' colspan='2'>Rate per second</td></tr><tr><td>Last 1-min rate</td><td>0.00</td></tr><tr><td>Last 5-min rate</td><td>0.00</td></tr><tr><td>Last 15-min rate</td><td>0.00</td></tr><tr><td>Overall mean rate</td><td>0.00</td></tr></table></td><td><h2>refill</h2><table width='100%'><tr><td class='sheader' colspan=2'>Metrics</td></tr><tr><td>Count</td><td>0</td></tr><tr><td class='sheader' colspan='2'>Time taken</td></tr><tr><td>Min</td><td>0.00 ms</td></tr><tr><td>Mean</td><td>0.00 &plusmn;0.00 ms</td></tr><tr><td>Max</td><td>0.00 ms</td></tr><tr><td>50.00%</td><td>0.00 ms</td></tr><tr><td>90.00%</td><td>0.00 ms</td></tr><tr><td>95.00%</td><td>0.00 ms</td></tr><tr><td>99.00%</td><td>0.00 ms</td></tr><tr><td>99.90%</td><td>0.00 ms</td></tr><tr><td class='sheader' colspan='2'>Rate per second</td></tr><tr><td>Last 1-min rate</td><td>0.00</td></tr><tr><td>Last 5-min rate</td><td>0.00</td></tr><tr><td>Last 15-min rate</td><td>0.00</td></tr><tr><td>Overall mean rate</td><td>0.00</td></tr></table></td></tr><tr><td><h2>token refills</h2><table width='100%'><tr><td class='sheader' colspan=2'>Metrics</td></tr><tr><td>Count</td><td>0</td></tr><tr><td class='sheader' colspan='2'>Metric Value</td></tr><tr><td>Min</td><td>0.00</td></tr><tr><td>Mean</td><td>0.00 &plusmn;0.00</td></tr><tr><td>Max</td><td>0.00</td></tr><tr><td>50.00%</td><td>0.00</td></tr><tr><td>90.00%</td><td>0.00</td></tr><tr><td>95.00%</td><td>0.00</td></tr><tr><td>99.00%</td><td>0.00</td></tr><tr><td>99.90%</td><td>0.00</td></tr></table></td><td><h2>tokens Poured</h2><table width='100%'><tr><td class='sheader' colspan=2'>Metrics</td></tr><tr><td>Count</td><td>0</td></tr><tr><td class='sheader' colspan='2'>Metric Value</td></tr><tr><td>Min</td><td>0.00</td></tr><tr><td>Mean</td><td>0.00 &plusmn;0.00</td></tr><tr><td>Max</td><td>0.00</td></tr><tr><td>50.00%</td><td>0.00</td></tr><tr><td>90.00%</td><td>0.00</td></tr><tr><td>95.00%</td><td>0.00</td></tr><tr><td>99.00%</td><td>0.00</td></tr><tr><td>99.90%</td><td>0.00</td></tr></table></td></tr><tr><td><h2>update-settings</h2><table width='100%'><tr><td class='sheader' colspan=2'>Metrics</td></tr><tr><td>Count</td><td>0</td></tr><tr><td class='sheader' colspan='2'>Time taken</td></tr><tr><td>Min</td><td>0.00 ms</td></tr><tr><td>Mean</td><td>0.00 &plusmn;0.00 ms</td></tr><tr><td>Max</td><td>0.00 ms</td></tr><tr><td>50.00%</td><td>0.00 ms</td></tr><tr><td>90.00%</td><td>0.00 ms</td></tr><tr><td>95.00%</td><td>0.00 ms</td></tr><tr><td>99.00%</td><td>0.00 ms</td></tr><tr><td>99.90%</td><td>0.00 ms</td></tr><tr><td class='sheader' colspan='2'>Rate per second</td></tr><tr><td>Last 1-min rate</td><td>0.00</td></tr><tr><td>Last 5-min rate</td><td>0.00</td></tr><tr><td>Last 15-min rate</td><td>0.00</td></tr><tr><td>Overall mean rate</td><td>0.00</td></tr></table></body></html>`
	type args struct {
		ctx      context.Context
		scAdress string
		params   url.Values
		w        http.ResponseWriter
	}
	tests := []struct {
		name  string
		args  args
		wantW http.ResponseWriter
	}{
		{
			name: "OK",
			args: args{
				ctx:      context.TODO(),
				w:        httptest.NewRecorder(),
				scAdress: faucetsc.ADDRESS,
			},
			wantW: func() http.ResponseWriter {
				w := httptest.NewRecorder()
				if _, err := fmt.Fprintf(w, "%v", i); err != nil {
					t.Fatal(err)
				}

				return w
			}(),
		},
		{
			name: "Nil_OK",
			args: args{
				w:        httptest.NewRecorder(),
				scAdress: "",
			},
			wantW: func() http.ResponseWriter {
				w := httptest.NewRecorder()
				if _, err := fmt.Fprintf(w, "invalid_sc: Invalid Smart contract address"); err != nil {
					t.Fatal(err)
				}

				return w
			}(),
		},
	}
	for _, tt := range tests {
		tt := tt
		t.Run(tt.name, func(t *testing.T) {
			t.Parallel()

			ExecuteStats(tt.args.ctx, tt.args.scAdress, tt.args.params, tt.args.w)
			require.Equal(t, tt.wantW, tt.args.w)
		})
	}
}

func TestGetSmartContract(t *testing.T) {
	t.Parallel()

	tests := []struct {
		name       string
		address    string
		restpoints int
		null       bool
	}{
		{
			name:       "faucet",
			address:    faucetsc.ADDRESS,
			restpoints: 4,
		},
		{
			name:       "storage",
			address:    storagesc.ADDRESS,
<<<<<<< HEAD
			restpoints: 36,
=======
			restpoints: 41,
>>>>>>> ea012b78
		},
		{
			name:       "multisig",
			address:    multisigsc.Address,
			restpoints: 0,
		},
		{
			name:       "miner",
			address:    minersc.ADDRESS,
			restpoints: 21,
		},
		{
			name:       "vesting",
			address:    vestingsc.ADDRESS,
			restpoints: 3,
		},
		{
			name:       "zcnsc",
			address:    zcnsc.ADDRESS,
			restpoints: 3,
		},
		{
			name:    "Nil_OK",
			address: "not an address",
			null:    true,
		},
	}
	for _, tt := range tests {
		tt := tt
		t.Run(tt.name, func(t *testing.T) {
			t.Parallel()
			got := GetSmartContract(tt.address)
			require.True(t, tt.null == (got == nil))
			if got == nil {
				return
			}
			require.EqualValues(t, tt.name, got.GetName())
			require.EqualValues(t, tt.address, got.GetAddress())
			require.EqualValues(t, tt.restpoints, len(chain.GetFunctionNames(tt.address)))
		})
	}
}

func makeTestStateContextIMock() *mocks.StateContextI {
	stateContextI := mocks.StateContextI{}
	stateContextI.On("GetClientBalance", mock.AnythingOfType("string")).Return(
		func(_ datastore.Key) currency.Coin {
			return 5
		},
		func(_ datastore.Key) error {
			return nil
		},
	)
	stateContextI.On("AddTransfer", mock.AnythingOfType("*state.Transfer")).Return(
		func(_ *state.Transfer) error {
			return nil
		},
	)
	stateContextI.On("InsertTrieNode", mock.AnythingOfType("string"), mock.AnythingOfType("*faucetsc.GlobalNode")).Return(
		func(_ datastore.Key, _ util.MPTSerializable) datastore.Key {
			return ""
		},
		func(_ datastore.Key, _ util.MPTSerializable) error {
			return nil
		},
	)
	stateContextI.On("InsertTrieNode", mock.AnythingOfType("string"), mock.AnythingOfType("*minersc.MinerNodes")).Return(
		func(_ datastore.Key, _ util.MPTSerializable) datastore.Key {
			return ""
		},
		func(_ datastore.Key, _ util.MPTSerializable) error {
			return nil
		},
	)
	stateContextI.On("InsertTrieNode", mock.AnythingOfType("string"), mock.AnythingOfType("*minersc.MinerNode")).Return(
		func(_ datastore.Key, _ util.MPTSerializable) datastore.Key {
			return ""
		},
		func(_ datastore.Key, _ util.MPTSerializable) error {
			return nil
		},
	)

	return &stateContextI
}

func TestExecuteWithStats(t *testing.T) {
	t.Parallel()

	smcoi := faucetsc.FaucetSmartContract{
		SmartContract: sci.NewSC(faucetsc.ADDRESS),
	}
	smcoi.SmartContract.SmartContractExecutionStats["token refills"] = metrics.NewHistogram(metrics.NilSample{})
	smcoi.SmartContract.SmartContractExecutionStats["refill"] = metrics.NewTimer()

	gn := &faucetsc.GlobalNode{}
	blob, err := gn.MarshalMsg(nil)
	require.NoError(t, err)

	stateContextIMock := makeTestStateContextIMock()
	stateContextIMock.On("GetTrieNode", mock.AnythingOfType("string"), mock.Anything).Return(nil).Run(
		func(args mock.Arguments) {
			v := args.Get(1).(*faucetsc.GlobalNode)
			_, err := v.UnmarshalMsg(blob)
			require.NoError(t, err)
		})

	type args struct {
		smcoi    sci.SmartContractInterface
		sc       *sci.SmartContract
		t        *transaction.Transaction
		funcName string
		input    []byte
		balances chstate.StateContextI
	}
	tests := []struct {
		name    string
		args    args
		want    string
		wantErr bool
	}{
		{
			name: "ERR",
			args: args{
				smcoi:    &smcoi,
				sc:       smcoi.SmartContract,
				funcName: "unknown func",
				balances: stateContextIMock,
				t:        &transaction.Transaction{},
			},
			wantErr: true,
		},
		{
			name: "OK",
			args: args{
				smcoi:    &smcoi,
				sc:       smcoi.SmartContract,
				funcName: "refill",
				balances: stateContextIMock,
				t:        &transaction.Transaction{},
			},
			want:    "{\"from\":\"\",\"to\":\"\",\"amount\":0}",
			wantErr: false,
		},
	}
	for _, tt := range tests {
		tt := tt
		t.Run(tt.name, func(t *testing.T) {
			t.Parallel()

			got, err := ExecuteWithStats(tt.args.smcoi, tt.args.t, tt.args.funcName, tt.args.input, tt.args.balances)
			if (err != nil) != tt.wantErr {
				t.Errorf("ExecuteWithStats() error = %v, wantErr %v", err, tt.wantErr)
				return
			}
			if got != tt.want {
				t.Errorf("ExecuteWithStats() got = %v, want %v", got, tt.want)
			}
		})
	}
}

func TestExecuteSmartContract(t *testing.T) {
	t.Parallel()

	stateContextIMock := makeTestStateContextIMock()
	stateContextIMock.On("GetTrieNode",
		mock.AnythingOfType("string"),
		mock.MatchedBy(func(v *minersc.MinerNodes) bool {
			return true
		})).Return(nil)
	stateContextIMock.On("GetTrieNode",
		mock.AnythingOfType("string"),
		mock.MatchedBy(func(v *minersc.GlobalNode) bool {
			gn := &minersc.GlobalNode{}
			blob, err := gn.MarshalMsg(nil)
			require.NoError(t, err)

			_, err = v.UnmarshalMsg(blob)
			require.NoError(t, err)
			return true
		})).Return(nil)
	stateContextIMock.On("GetTrieNode",
		mock.AnythingOfType("string"),
		mock.MatchedBy(func(v *minersc.SimpleNode) bool {
			sn := &minersc.SimpleNode{}
			blob, err := sn.MarshalMsg(nil)
			require.NoError(t, err)

			_, err = v.UnmarshalMsg(blob)
			require.NoError(t, err)
			return true
		})).Return(nil)
	stateContextIMock.On("GetTrieNode",
		mock.AnythingOfType("string"),
		mock.MatchedBy(func(v *minersc.MinerNode) bool {
			mn := &minersc.MinerNode{SimpleNode: &minersc.SimpleNode{}}
			blob, err := mn.MarshalMsg(nil)
			require.NoError(t, err)

			_, err = v.UnmarshalMsg(blob)
			require.NoError(t, err)
			return true
		})).Return(nil)
	stateContextIMock.On("GetTrieNode",
		mock.AnythingOfType("string"),
		mock.MatchedBy(func(v *faucetsc.GlobalNode) bool {
			gn := &faucetsc.GlobalNode{}
			blob, err := gn.MarshalMsg(nil)
			require.NoError(t, err)

			_, err = v.UnmarshalMsg(blob)
			require.NoError(t, err)
			return true
		})).Return(nil)

	type args struct {
		ctx      context.Context
		t        *transaction.Transaction
		td       *sci.SmartContractTransactionData
		balances chstate.StateContextI
	}

	smartContractData := sci.SmartContractTransactionData{
		FunctionName: "miner_health_check",
	}

	scData, err := json.Marshal(smartContractData)
	if err != nil {
		t.Fatal(err)
	}

	tests := []struct {
		name    string
		args    args
		want    string
		wantErr bool
	}{
		{
			name: "Invalid_Address_ERR",
			args: args{
				t: &transaction.Transaction{
					ToClientID: "unknown",
				},
				td: &sci.SmartContractTransactionData{
					FunctionName: "miner_health_check",
					InputData:    json.RawMessage{},
				},
			},
			wantErr: true,
		},
		{
			name: "Invalid_JSON_Data_ERR",
			args: args{
				balances: stateContextIMock,
				t: &transaction.Transaction{
					ToClientID: faucetsc.ADDRESS,
				},
				td: &sci.SmartContractTransactionData{
					FunctionName: "update-settings",
					InputData:    json.RawMessage("}{"),
				},
			},
			wantErr: true,
		},
		{
			name: "OK",
			args: args{
				balances: stateContextIMock,
				t: &transaction.Transaction{
					ToClientID: minersc.ADDRESS,
				},
				td: &sci.SmartContractTransactionData{
					FunctionName: "miner_health_check",
					InputData:    scData,
				},
			},
			want:    "{\"simple_miner\":{\"id\":\"\",\"n2n_host\":\"\",\"host\":\"\",\"port\":0,\"geolocation\":{\"latitude\":0,\"longitude\":0},\"path\":\"\",\"public_key\":\"\",\"short_name\":\"\",\"build_tag\":\"\",\"total_stake\":0,\"delete\":false,\"last_health_check\":0,\"last_setting_update_round\":0},\"stake_pool\":null}",
			wantErr: false,
		},
	}
	for _, tt := range tests {
		tt := tt
		t.Run(tt.name, func(t *testing.T) {
			t.Parallel()

			got, err := ExecuteSmartContract(tt.args.t, tt.args.td, tt.args.balances)
			if (err != nil) != tt.wantErr {
				t.Errorf("ExecuteSmartContract() error = %v, wantErr %v", err, tt.wantErr)
				return
			}
			if got != tt.want {
				t.Errorf("ExecuteSmartContract() got = %v, want %v", got, tt.want)
			}
		})
	}
}<|MERGE_RESOLUTION|>--- conflicted
+++ resolved
@@ -130,11 +130,7 @@
 		{
 			name:       "storage",
 			address:    storagesc.ADDRESS,
-<<<<<<< HEAD
-			restpoints: 36,
-=======
 			restpoints: 41,
->>>>>>> ea012b78
 		},
 		{
 			name:       "multisig",

--- conflicted
+++ resolved
@@ -211,11 +211,7 @@
 		{
 			name:       "storage",
 			address:    storagesc.ADDRESS,
-<<<<<<< HEAD
-			restpoints: 35,
-=======
 			restpoints: 37,
->>>>>>> e563606b
 		},
 		{
 			name:       "interest",

--- conflicted
+++ resolved
@@ -135,11 +135,7 @@
 		{
 			name:       "storage",
 			address:    storagesc.ADDRESS,
-<<<<<<< HEAD
-			restpoints: 45,
-=======
 			restpoints: 43,
->>>>>>> b7f886a6
 		},
 		{
 			name:       "multisig",

--- conflicted
+++ resolved
@@ -211,11 +211,7 @@
 		{
 			name:       "storage",
 			address:    storagesc.ADDRESS,
-<<<<<<< HEAD
-			restpoints: 32,
-=======
-			restpoints: 33,
->>>>>>> ebd0c8aa
+			restpoints: 34,
 		},
 		{
 			name:       "interest",

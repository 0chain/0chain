package smartcontract_test

import (
	"context"
	"encoding/json"
	"fmt"
	"net/http"
	"net/http/httptest"
	"net/url"
	"testing"

	"0chain.net/chaincore/chain"

	"0chain.net/chaincore/currency"

	"0chain.net/smartcontract/multisigsc"
	"0chain.net/smartcontract/setupsc"
	"0chain.net/smartcontract/vestingsc"
	"0chain.net/smartcontract/zcnsc"
	"github.com/stretchr/testify/require"

	"0chain.net/core/viper"
	"github.com/rcrowley/go-metrics"
	"github.com/stretchr/testify/mock"

	chstate "0chain.net/chaincore/chain/state"
	"0chain.net/chaincore/chain/state/mocks"
	. "0chain.net/chaincore/smartcontract"
	sci "0chain.net/chaincore/smartcontractinterface"
	"0chain.net/chaincore/state"
	"0chain.net/chaincore/transaction"
	"0chain.net/core/datastore"
	"0chain.net/core/util"
	"0chain.net/smartcontract/faucetsc"
	"0chain.net/smartcontract/minersc"
	"0chain.net/smartcontract/storagesc"
)

func init() {
	metrics.DefaultRegistry = metrics.NewRegistry()
	viper.Set("server_chain.smart_contract.faucet", true)
	viper.Set("server_chain.smart_contract.storage", true)
	viper.Set("server_chain.smart_contract.zcn", true)
	viper.Set("server_chain.smart_contract.multisig", true)
	viper.Set("server_chain.smart_contract.miner", true)
	viper.Set("server_chain.smart_contract.vesting", true)
	setupsc.SetupSmartContracts()
}

func TestExecuteStats(t *testing.T) {
	t.Parallel()
	i := `<!DOCTYPE html><html><body><style>
.number { text-align: right; }
.menu li { list-style-type: none; }
table, td, th { border: 1px solid black;  border-collapse: collapse;}
tr.header { background-color: #E0E0E0;  }
.inactive { background-color: #F44336; }
.warning { background-color: #FFEB3B; }
.optimal { color: #1B5E20; }
.slow { font-style: italic; }
.bold {font-weight:bold;}</style><table width='100%'><tr><td><h2>pour</h2><table width='100%'><tr><td class='sheader' colspan=2'>Metrics</td></tr><tr><td>Count</td><td>0</td></tr><tr><td class='sheader' colspan='2'>Time taken</td></tr><tr><td>Min</td><td>0.00 ms</td></tr><tr><td>Mean</td><td>0.00 &plusmn;0.00 ms</td></tr><tr><td>Max</td><td>0.00 ms</td></tr><tr><td>50.00%</td><td>0.00 ms</td></tr><tr><td>90.00%</td><td>0.00 ms</td></tr><tr><td>95.00%</td><td>0.00 ms</td></tr><tr><td>99.00%</td><td>0.00 ms</td></tr><tr><td>99.90%</td><td>0.00 ms</td></tr><tr><td class='sheader' colspan='2'>Rate per second</td></tr><tr><td>Last 1-min rate</td><td>0.00</td></tr><tr><td>Last 5-min rate</td><td>0.00</td></tr><tr><td>Last 15-min rate</td><td>0.00</td></tr><tr><td>Overall mean rate</td><td>0.00</td></tr></table></td><td><h2>refill</h2><table width='100%'><tr><td class='sheader' colspan=2'>Metrics</td></tr><tr><td>Count</td><td>0</td></tr><tr><td class='sheader' colspan='2'>Time taken</td></tr><tr><td>Min</td><td>0.00 ms</td></tr><tr><td>Mean</td><td>0.00 &plusmn;0.00 ms</td></tr><tr><td>Max</td><td>0.00 ms</td></tr><tr><td>50.00%</td><td>0.00 ms</td></tr><tr><td>90.00%</td><td>0.00 ms</td></tr><tr><td>95.00%</td><td>0.00 ms</td></tr><tr><td>99.00%</td><td>0.00 ms</td></tr><tr><td>99.90%</td><td>0.00 ms</td></tr><tr><td class='sheader' colspan='2'>Rate per second</td></tr><tr><td>Last 1-min rate</td><td>0.00</td></tr><tr><td>Last 5-min rate</td><td>0.00</td></tr><tr><td>Last 15-min rate</td><td>0.00</td></tr><tr><td>Overall mean rate</td><td>0.00</td></tr></table></td></tr><tr><td><h2>token refills</h2><table width='100%'><tr><td class='sheader' colspan=2'>Metrics</td></tr><tr><td>Count</td><td>0</td></tr><tr><td class='sheader' colspan='2'>Metric Value</td></tr><tr><td>Min</td><td>0.00</td></tr><tr><td>Mean</td><td>0.00 &plusmn;0.00</td></tr><tr><td>Max</td><td>0.00</td></tr><tr><td>50.00%</td><td>0.00</td></tr><tr><td>90.00%</td><td>0.00</td></tr><tr><td>95.00%</td><td>0.00</td></tr><tr><td>99.00%</td><td>0.00</td></tr><tr><td>99.90%</td><td>0.00</td></tr></table></td><td><h2>tokens Poured</h2><table width='100%'><tr><td class='sheader' colspan=2'>Metrics</td></tr><tr><td>Count</td><td>0</td></tr><tr><td class='sheader' colspan='2'>Metric Value</td></tr><tr><td>Min</td><td>0.00</td></tr><tr><td>Mean</td><td>0.00 &plusmn;0.00</td></tr><tr><td>Max</td><td>0.00</td></tr><tr><td>50.00%</td><td>0.00</td></tr><tr><td>90.00%</td><td>0.00</td></tr><tr><td>95.00%</td><td>0.00</td></tr><tr><td>99.00%</td><td>0.00</td></tr><tr><td>99.90%</td><td>0.00</td></tr></table></td></tr><tr><td><h2>update-settings</h2><table width='100%'><tr><td class='sheader' colspan=2'>Metrics</td></tr><tr><td>Count</td><td>0</td></tr><tr><td class='sheader' colspan='2'>Time taken</td></tr><tr><td>Min</td><td>0.00 ms</td></tr><tr><td>Mean</td><td>0.00 &plusmn;0.00 ms</td></tr><tr><td>Max</td><td>0.00 ms</td></tr><tr><td>50.00%</td><td>0.00 ms</td></tr><tr><td>90.00%</td><td>0.00 ms</td></tr><tr><td>95.00%</td><td>0.00 ms</td></tr><tr><td>99.00%</td><td>0.00 ms</td></tr><tr><td>99.90%</td><td>0.00 ms</td></tr><tr><td class='sheader' colspan='2'>Rate per second</td></tr><tr><td>Last 1-min rate</td><td>0.00</td></tr><tr><td>Last 5-min rate</td><td>0.00</td></tr><tr><td>Last 15-min rate</td><td>0.00</td></tr><tr><td>Overall mean rate</td><td>0.00</td></tr></table></body></html>`
	type args struct {
		ctx      context.Context
		scAdress string
		params   url.Values
		w        http.ResponseWriter
	}
	tests := []struct {
		name  string
		args  args
		wantW http.ResponseWriter
	}{
		{
			name: "OK",
			args: args{
				ctx:      context.TODO(),
				w:        httptest.NewRecorder(),
				scAdress: faucetsc.ADDRESS,
			},
			wantW: func() http.ResponseWriter {
				w := httptest.NewRecorder()
				if _, err := fmt.Fprintf(w, "%v", i); err != nil {
					t.Fatal(err)
				}

				return w
			}(),
		},
		{
			name: "Nil_OK",
			args: args{
				w:        httptest.NewRecorder(),
				scAdress: "",
			},
			wantW: func() http.ResponseWriter {
				w := httptest.NewRecorder()
				if _, err := fmt.Fprintf(w, "invalid_sc: Invalid Smart contract address"); err != nil {
					t.Fatal(err)
				}

				return w
			}(),
		},
	}
	for _, tt := range tests {
		tt := tt
		t.Run(tt.name, func(t *testing.T) {
			t.Parallel()

			ExecuteStats(tt.args.ctx, tt.args.scAdress, tt.args.params, tt.args.w)
			require.Equal(t, tt.wantW, tt.args.w)
		})
	}
}

func TestGetSmartContract(t *testing.T) {
	t.Parallel()

	tests := []struct {
		name       string
		address    string
		restpoints int
		null       bool
	}{
		{
			name:       "faucet",
			address:    faucetsc.ADDRESS,
			restpoints: 4,
		},
		{
			name:       "storage",
			address:    storagesc.ADDRESS,
<<<<<<< HEAD
			restpoints: 44,
=======
			restpoints: 40,
>>>>>>> 97705b1f
		},
		{
			name:       "multisig",
			address:    multisigsc.Address,
			restpoints: 0,
		},
		{
			name:       "miner",
			address:    minersc.ADDRESS,
			restpoints: 21,
		},
		{
			name:       "vesting",
			address:    vestingsc.ADDRESS,
			restpoints: 3,
		},
		{
			name:       "zcnsc",
			address:    zcnsc.ADDRESS,
			restpoints: 3,
		},
		{
			name:    "Nil_OK",
			address: "not an address",
			null:    true,
		},
	}
	for _, tt := range tests {
		tt := tt
		t.Run(tt.name, func(t *testing.T) {
			t.Parallel()
			got := GetSmartContract(tt.address)
			require.True(t, tt.null == (got == nil))
			if got == nil {
				return
			}
			require.EqualValues(t, tt.name, got.GetName())
			require.EqualValues(t, tt.address, got.GetAddress())
			require.EqualValues(t, tt.restpoints, len(chain.GetFunctionNames(tt.address)))
		})
	}
}

func makeTestStateContextIMock() *mocks.StateContextI {
	stateContextI := mocks.StateContextI{}
	stateContextI.On("GetClientBalance", mock.AnythingOfType("string")).Return(
		func(_ datastore.Key) currency.Coin {
			return 5
		},
		func(_ datastore.Key) error {
			return nil
		},
	)
	stateContextI.On("AddTransfer", mock.AnythingOfType("*state.Transfer")).Return(
		func(_ *state.Transfer) error {
			return nil
		},
	)
	stateContextI.On("InsertTrieNode", mock.AnythingOfType("string"), mock.AnythingOfType("*faucetsc.GlobalNode")).Return(
		func(_ datastore.Key, _ util.MPTSerializable) datastore.Key {
			return ""
		},
		func(_ datastore.Key, _ util.MPTSerializable) error {
			return nil
		},
	)
	stateContextI.On("InsertTrieNode", mock.AnythingOfType("string"), mock.AnythingOfType("*minersc.MinerNodes")).Return(
		func(_ datastore.Key, _ util.MPTSerializable) datastore.Key {
			return ""
		},
		func(_ datastore.Key, _ util.MPTSerializable) error {
			return nil
		},
	)
	stateContextI.On("InsertTrieNode", mock.AnythingOfType("string"), mock.AnythingOfType("*minersc.MinerNode")).Return(
		func(_ datastore.Key, _ util.MPTSerializable) datastore.Key {
			return ""
		},
		func(_ datastore.Key, _ util.MPTSerializable) error {
			return nil
		},
	)

	return &stateContextI
}

func TestExecuteWithStats(t *testing.T) {
	t.Parallel()

	smcoi := faucetsc.FaucetSmartContract{
		SmartContract: sci.NewSC(faucetsc.ADDRESS),
	}
	smcoi.SmartContract.SmartContractExecutionStats["token refills"] = metrics.NewHistogram(metrics.NilSample{})
	smcoi.SmartContract.SmartContractExecutionStats["refill"] = metrics.NewTimer()

	gn := &faucetsc.GlobalNode{}
	blob, err := gn.MarshalMsg(nil)
	require.NoError(t, err)

	stateContextIMock := makeTestStateContextIMock()
	stateContextIMock.On("GetTrieNode", mock.AnythingOfType("string"), mock.Anything).Return(nil).Run(
		func(args mock.Arguments) {
			v := args.Get(1).(*faucetsc.GlobalNode)
			_, err := v.UnmarshalMsg(blob)
			require.NoError(t, err)
		})

	type args struct {
		smcoi    sci.SmartContractInterface
		sc       *sci.SmartContract
		t        *transaction.Transaction
		funcName string
		input    []byte
		balances chstate.StateContextI
	}
	tests := []struct {
		name    string
		args    args
		want    string
		wantErr bool
	}{
		{
			name: "ERR",
			args: args{
				smcoi:    &smcoi,
				sc:       smcoi.SmartContract,
				funcName: "unknown func",
				balances: stateContextIMock,
				t:        &transaction.Transaction{},
			},
			wantErr: true,
		},
		{
			name: "OK",
			args: args{
				smcoi:    &smcoi,
				sc:       smcoi.SmartContract,
				funcName: "refill",
				balances: stateContextIMock,
				t:        &transaction.Transaction{},
			},
			want:    "{\"from\":\"\",\"to\":\"\",\"amount\":0}",
			wantErr: false,
		},
	}
	for _, tt := range tests {
		tt := tt
		t.Run(tt.name, func(t *testing.T) {
			t.Parallel()

			got, err := ExecuteWithStats(tt.args.smcoi, tt.args.t, tt.args.funcName, tt.args.input, tt.args.balances)
			if (err != nil) != tt.wantErr {
				t.Errorf("ExecuteWithStats() error = %v, wantErr %v", err, tt.wantErr)
				return
			}
			if got != tt.want {
				t.Errorf("ExecuteWithStats() got = %v, want %v", got, tt.want)
			}
		})
	}
}

func TestExecuteSmartContract(t *testing.T) {
	t.Parallel()

	stateContextIMock := makeTestStateContextIMock()
	stateContextIMock.On("GetTrieNode",
		mock.AnythingOfType("string"),
		mock.MatchedBy(func(v *minersc.MinerNodes) bool {
			return true
		})).Return(nil)
	stateContextIMock.On("GetTrieNode",
		mock.AnythingOfType("string"),
		mock.MatchedBy(func(v *minersc.GlobalNode) bool {
			gn := &minersc.GlobalNode{}
			blob, err := gn.MarshalMsg(nil)
			require.NoError(t, err)

			_, err = v.UnmarshalMsg(blob)
			require.NoError(t, err)
			return true
		})).Return(nil)
	stateContextIMock.On("GetTrieNode",
		mock.AnythingOfType("string"),
		mock.MatchedBy(func(v *minersc.SimpleNode) bool {
			sn := &minersc.SimpleNode{}
			blob, err := sn.MarshalMsg(nil)
			require.NoError(t, err)

			_, err = v.UnmarshalMsg(blob)
			require.NoError(t, err)
			return true
		})).Return(nil)
	stateContextIMock.On("GetTrieNode",
		mock.AnythingOfType("string"),
		mock.MatchedBy(func(v *minersc.MinerNode) bool {
			mn := &minersc.MinerNode{SimpleNode: &minersc.SimpleNode{}}
			blob, err := mn.MarshalMsg(nil)
			require.NoError(t, err)

			_, err = v.UnmarshalMsg(blob)
			require.NoError(t, err)
			return true
		})).Return(nil)
	stateContextIMock.On("GetTrieNode",
		mock.AnythingOfType("string"),
		mock.MatchedBy(func(v *faucetsc.GlobalNode) bool {
			gn := &faucetsc.GlobalNode{}
			blob, err := gn.MarshalMsg(nil)
			require.NoError(t, err)

			_, err = v.UnmarshalMsg(blob)
			require.NoError(t, err)
			return true
		})).Return(nil)

	type args struct {
		ctx      context.Context
		t        *transaction.Transaction
		td       *sci.SmartContractTransactionData
		balances chstate.StateContextI
	}

	smartContractData := sci.SmartContractTransactionData{
		FunctionName: "miner_health_check",
	}

	scData, err := json.Marshal(smartContractData)
	if err != nil {
		t.Fatal(err)
	}

	tests := []struct {
		name    string
		args    args
		want    string
		wantErr bool
	}{
		{
			name: "Invalid_Address_ERR",
			args: args{
				t: &transaction.Transaction{
					ToClientID: "unknown",
				},
				td: &sci.SmartContractTransactionData{
					FunctionName: "miner_health_check",
					InputData:    json.RawMessage{},
				},
			},
			wantErr: true,
		},
		{
			name: "Invalid_JSON_Data_ERR",
			args: args{
				balances: stateContextIMock,
				t: &transaction.Transaction{
					ToClientID: faucetsc.ADDRESS,
				},
				td: &sci.SmartContractTransactionData{
					FunctionName: "update-settings",
					InputData:    json.RawMessage("}{"),
				},
			},
			wantErr: true,
		},
		{
			name: "OK",
			args: args{
				balances: stateContextIMock,
				t: &transaction.Transaction{
					ToClientID: minersc.ADDRESS,
				},
				td: &sci.SmartContractTransactionData{
					FunctionName: "miner_health_check",
					InputData:    scData,
				},
			},
			want:    "{\"simple_miner\":{\"id\":\"\",\"n2n_host\":\"\",\"host\":\"\",\"port\":0,\"geolocation\":{\"latitude\":0,\"longitude\":0},\"path\":\"\",\"public_key\":\"\",\"short_name\":\"\",\"build_tag\":\"\",\"total_stake\":0,\"delete\":false,\"last_health_check\":0,\"last_setting_update_round\":0},\"stake_pool\":null}",
			wantErr: false,
		},
	}
	for _, tt := range tests {
		tt := tt
		t.Run(tt.name, func(t *testing.T) {
			t.Parallel()

			got, err := ExecuteSmartContract(tt.args.t, tt.args.td, tt.args.balances)
			if (err != nil) != tt.wantErr {
				t.Errorf("ExecuteSmartContract() error = %v, wantErr %v", err, tt.wantErr)
				return
			}
			if got != tt.want {
				t.Errorf("ExecuteSmartContract() got = %v, want %v", got, tt.want)
			}
		})
	}
}<|MERGE_RESOLUTION|>--- conflicted
+++ resolved
@@ -130,11 +130,7 @@
 		{
 			name:       "storage",
 			address:    storagesc.ADDRESS,
-<<<<<<< HEAD
-			restpoints: 44,
-=======
-			restpoints: 40,
->>>>>>> 97705b1f
+			restpoints: 42,
 		},
 		{
 			name:       "multisig",

--- conflicted
+++ resolved
@@ -212,11 +212,7 @@
 		{
 			name:       "storage",
 			address:    storagesc.ADDRESS,
-<<<<<<< HEAD
-			restpoints: 25,
-=======
-			restpoints: 26,
->>>>>>> 9badde24
+			restpoints: 27,
 		},
 		{
 			name:       "interest",

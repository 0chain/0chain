package smartcontract_test

import (
	"context"
	"encoding/json"
	"fmt"
	"net/http"
	"net/http/httptest"
	"net/url"
	"reflect"
	"testing"

	"0chain.net/smartcontract/interestpoolsc"
	"0chain.net/smartcontract/multisigsc"
	"0chain.net/smartcontract/vestingsc"
	"0chain.net/smartcontract/zcnsc"
	"github.com/stretchr/testify/require"

	"0chain.net/core/viper"
	"github.com/rcrowley/go-metrics"
	"github.com/stretchr/testify/mock"

	chstate "0chain.net/chaincore/chain/state"
	"0chain.net/chaincore/config"
	"0chain.net/chaincore/mocks"
	. "0chain.net/chaincore/smartcontract"
	sci "0chain.net/chaincore/smartcontractinterface"
	"0chain.net/chaincore/state"
	"0chain.net/chaincore/transaction"
	"0chain.net/core/datastore"
	"0chain.net/core/logging"
	"0chain.net/core/util"
	"0chain.net/smartcontract/faucetsc"
	"0chain.net/smartcontract/minersc"
	"0chain.net/smartcontract/setupsc"
	"0chain.net/smartcontract/storagesc"
)

func init() {
	metrics.DefaultRegistry = metrics.NewRegistry()
	viper.Set("development.smart_contract.faucet", true)
	viper.Set("development.smart_contract.storage", true)
	viper.Set("development.smart_contract.zcn", true)
	viper.Set("development.smart_contract.interest", true)
	viper.Set("development.smart_contract.multisig", true)
	viper.Set("development.smart_contract.miner", true)
	viper.Set("development.smart_contract.vesting", true)

	config.SmartContractConfig = viper.New()
	config.SmartContractConfig.Set("smart_contracts.faucetsc.ownerId", "1746b06bb09f55ee01b33b5e2e055d6cc7a900cb57c0a3a5eaabb8a0e7745802")
	config.SmartContractConfig.Set("smart_contracts.minersc.ownerId", "1746b06bb09f55ee01b33b5e2e055d6cc7a900cb57c0a3a5eaabb8a0e7745802")
	config.SmartContractConfig.Set("smart_contracts.interestpoolsc.ownerId", "1746b06bb09f55ee01b33b5e2e055d6cc7a900cb57c0a3a5eaabb8a0e7745802")
	config.SmartContractConfig.Set("smart_contracts.vestingsc.ownerId", "1746b06bb09f55ee01b33b5e2e055d6cc7a900cb57c0a3a5eaabb8a0e7745802")
	config.SmartContractConfig.Set("smart_contracts.storagesc.ownerId", "1746b06bb09f55ee01b33b5e2e055d6cc7a900cb57c0a3a5eaabb8a0e7745802")

	setupsc.SetupSmartContracts()
	logging.InitLogging("testing", "")
}

func TestExecuteRestAPI(t *testing.T) {
	t.Parallel()

	gn := &faucetsc.GlobalNode{}
	blob, err := gn.MarshalMsg(nil)
	require.NoError(t, err)

	sc := mocks.StateContextI{}
	sc.On("GetTrieNode", mock.AnythingOfType("string"), mock.Anything).Return(nil).Run(
		func(args mock.Arguments) {
			v := args.Get(1).(*faucetsc.GlobalNode)
			_, err := v.UnmarshalMsg(blob)
			require.NoError(t, err)
		})

	type args struct {
		ctx      context.Context
		scAdress string
		restpath string
		params   url.Values
		balances chstate.StateContextI
	}
	tests := []struct {
		name    string
		args    args
		want    interface{}
		wantErr bool
	}{
		{
			name: "Unregistered_SC_ERR",
			args: args{
				scAdress: storagesc.ADDRESS,
			},
			wantErr: true,
		},
		{
			name: "Unknown_REST_Path_ERR",
			args: args{
				restpath: "unknown path",
				scAdress: faucetsc.ADDRESS,
			},
			wantErr: true,
		},
		{
			name: "OK",
			args: args{
				restpath: "/pourAmount",
				scAdress: faucetsc.ADDRESS,
				balances: &sc,
			},
			want:    "Pour amount per request: 0",
			wantErr: false,
		},
	}
	for _, tt := range tests {
		tt := tt
		t.Run(tt.name, func(t *testing.T) {
			t.Parallel()

			got, err := ExecuteRestAPI(tt.args.ctx, tt.args.scAdress, tt.args.restpath, tt.args.params, tt.args.balances)
			if (err != nil) != tt.wantErr {
				t.Errorf("ExecuteRestAPI() error = %v, wantErr %v", err, tt.wantErr)
				return
			}
			if !reflect.DeepEqual(got, tt.want) {
				t.Errorf("ExecuteRestAPI() got = %v, want %v", got, tt.want)
			}
		})
	}
}

func TestExecuteStats(t *testing.T) {
	t.Parallel()
	i := `<!DOCTYPE html><html><body><style>
.number { text-align: right; }
.menu li { list-style-type: none; }
table, td, th { border: 1px solid black;  border-collapse: collapse;}
tr.header { background-color: #E0E0E0;  }
.inactive { background-color: #F44336; }
.warning { background-color: #FFEB3B; }
.optimal { color: #1B5E20; }
.slow { font-style: italic; }
.bold {font-weight:bold;}</style><table width='100%'><tr><td><h2>pour</h2><table width='100%'><tr><td class='sheader' colspan=2'>Metrics</td></tr><tr><td>Count</td><td>0</td></tr><tr><td class='sheader' colspan='2'>Time taken</td></tr><tr><td>Min</td><td>0.00 ms</td></tr><tr><td>Mean</td><td>0.00 &plusmn;0.00 ms</td></tr><tr><td>Max</td><td>0.00 ms</td></tr><tr><td>50.00%</td><td>0.00 ms</td></tr><tr><td>90.00%</td><td>0.00 ms</td></tr><tr><td>95.00%</td><td>0.00 ms</td></tr><tr><td>99.00%</td><td>0.00 ms</td></tr><tr><td>99.90%</td><td>0.00 ms</td></tr><tr><td class='sheader' colspan='2'>Rate per second</td></tr><tr><td>Last 1-min rate</td><td>0.00</td></tr><tr><td>Last 5-min rate</td><td>0.00</td></tr><tr><td>Last 15-min rate</td><td>0.00</td></tr><tr><td>Overall mean rate</td><td>0.00</td></tr></table></td><td><h2>refill</h2><table width='100%'><tr><td class='sheader' colspan=2'>Metrics</td></tr><tr><td>Count</td><td>0</td></tr><tr><td class='sheader' colspan='2'>Time taken</td></tr><tr><td>Min</td><td>0.00 ms</td></tr><tr><td>Mean</td><td>0.00 &plusmn;0.00 ms</td></tr><tr><td>Max</td><td>0.00 ms</td></tr><tr><td>50.00%</td><td>0.00 ms</td></tr><tr><td>90.00%</td><td>0.00 ms</td></tr><tr><td>95.00%</td><td>0.00 ms</td></tr><tr><td>99.00%</td><td>0.00 ms</td></tr><tr><td>99.90%</td><td>0.00 ms</td></tr><tr><td class='sheader' colspan='2'>Rate per second</td></tr><tr><td>Last 1-min rate</td><td>0.00</td></tr><tr><td>Last 5-min rate</td><td>0.00</td></tr><tr><td>Last 15-min rate</td><td>0.00</td></tr><tr><td>Overall mean rate</td><td>0.00</td></tr></table></td></tr><tr><td><h2>token refills</h2><table width='100%'><tr><td class='sheader' colspan=2'>Metrics</td></tr><tr><td>Count</td><td>0</td></tr><tr><td class='sheader' colspan='2'>Metric Value</td></tr><tr><td>Min</td><td>0.00</td></tr><tr><td>Mean</td><td>0.00 &plusmn;0.00</td></tr><tr><td>Max</td><td>0.00</td></tr><tr><td>50.00%</td><td>0.00</td></tr><tr><td>90.00%</td><td>0.00</td></tr><tr><td>95.00%</td><td>0.00</td></tr><tr><td>99.00%</td><td>0.00</td></tr><tr><td>99.90%</td><td>0.00</td></tr></table></td><td><h2>tokens Poured</h2><table width='100%'><tr><td class='sheader' colspan=2'>Metrics</td></tr><tr><td>Count</td><td>0</td></tr><tr><td class='sheader' colspan='2'>Metric Value</td></tr><tr><td>Min</td><td>0.00</td></tr><tr><td>Mean</td><td>0.00 &plusmn;0.00</td></tr><tr><td>Max</td><td>0.00</td></tr><tr><td>50.00%</td><td>0.00</td></tr><tr><td>90.00%</td><td>0.00</td></tr><tr><td>95.00%</td><td>0.00</td></tr><tr><td>99.00%</td><td>0.00</td></tr><tr><td>99.90%</td><td>0.00</td></tr></table></td></tr><tr><td><h2>update-settings</h2><table width='100%'><tr><td class='sheader' colspan=2'>Metrics</td></tr><tr><td>Count</td><td>0</td></tr><tr><td class='sheader' colspan='2'>Time taken</td></tr><tr><td>Min</td><td>0.00 ms</td></tr><tr><td>Mean</td><td>0.00 &plusmn;0.00 ms</td></tr><tr><td>Max</td><td>0.00 ms</td></tr><tr><td>50.00%</td><td>0.00 ms</td></tr><tr><td>90.00%</td><td>0.00 ms</td></tr><tr><td>95.00%</td><td>0.00 ms</td></tr><tr><td>99.00%</td><td>0.00 ms</td></tr><tr><td>99.90%</td><td>0.00 ms</td></tr><tr><td class='sheader' colspan='2'>Rate per second</td></tr><tr><td>Last 1-min rate</td><td>0.00</td></tr><tr><td>Last 5-min rate</td><td>0.00</td></tr><tr><td>Last 15-min rate</td><td>0.00</td></tr><tr><td>Overall mean rate</td><td>0.00</td></tr></table></body></html>`
	type args struct {
		ctx      context.Context
		scAdress string
		params   url.Values
		w        http.ResponseWriter
	}
	tests := []struct {
		name  string
		args  args
		wantW http.ResponseWriter
	}{
		{
			name: "OK",
			args: args{
				ctx:      context.TODO(),
				w:        httptest.NewRecorder(),
				scAdress: faucetsc.ADDRESS,
			},
			wantW: func() http.ResponseWriter {
				w := httptest.NewRecorder()
				if _, err := fmt.Fprintf(w, "%v", i); err != nil {
					t.Fatal(err)
				}

				return w
			}(),
		},
		{
			name: "Nil_OK",
			args: args{
				w:        httptest.NewRecorder(),
				scAdress: "",
			},
			wantW: func() http.ResponseWriter {
				w := httptest.NewRecorder()
				if _, err := fmt.Fprintf(w, "invalid_sc: Invalid Smart contract address"); err != nil {
					t.Fatal(err)
				}

				return w
			}(),
		},
	}
	for _, tt := range tests {
		tt := tt
		t.Run(tt.name, func(t *testing.T) {
			t.Parallel()

			ExecuteStats(tt.args.ctx, tt.args.scAdress, tt.args.params, tt.args.w)
			require.Equal(t, tt.wantW, tt.args.w)
		})
	}
}

func TestGetSmartContract(t *testing.T) {
	t.Parallel()

	tests := []struct {
		name       string
		address    string
		restpoints int
		null       bool
	}{
		{
			name:       "faucet",
			address:    faucetsc.ADDRESS,
			restpoints: 4,
		},
		{
			name:       "storage",
			address:    storagesc.ADDRESS,
<<<<<<< HEAD
			restpoints: 29,
=======
			restpoints: 30,
>>>>>>> 65f647a6
		},
		{
			name:       "interest",
			address:    interestpoolsc.ADDRESS,
			restpoints: 3,
		},
		{
			name:       "multisig",
			address:    multisigsc.Address,
			restpoints: 0,
		},
		{
			name:       "miner",
			address:    minersc.ADDRESS,
			restpoints: 19,
		},
		{
			name:       "vesting",
			address:    vestingsc.ADDRESS,
			restpoints: 3,
		},
		{
			name:       "zcnsc",
			address:    zcnsc.ADDRESS,
			restpoints: 3,
		},
		{
			name:    "Nil_OK",
			address: "not an address",
			null:    true,
		},
	}
	for _, tt := range tests {
		tt := tt
		t.Run(tt.name, func(t *testing.T) {
			t.Parallel()
			got := GetSmartContract(tt.address)
			require.True(t, tt.null == (got == nil))
			if got == nil {
				return
			}
			require.EqualValues(t, tt.name, got.GetName())
			require.EqualValues(t, tt.address, got.GetAddress())
			require.EqualValues(t, tt.restpoints, len(got.GetRestPoints()))
		})
	}
}

func makeTestStateContextIMock() *mocks.StateContextI {
	stateContextI := mocks.StateContextI{}
	stateContextI.On("GetClientBalance", mock.AnythingOfType("string")).Return(
		func(_ datastore.Key) state.Balance {
			return 5
		},
		func(_ datastore.Key) error {
			return nil
		},
	)
	stateContextI.On("AddTransfer", mock.AnythingOfType("*state.Transfer")).Return(
		func(_ *state.Transfer) error {
			return nil
		},
	)
	stateContextI.On("InsertTrieNode", mock.AnythingOfType("string"), mock.AnythingOfType("*faucetsc.GlobalNode")).Return(
		func(_ datastore.Key, _ util.MPTSerializable) datastore.Key {
			return ""
		},
		func(_ datastore.Key, _ util.MPTSerializable) error {
			return nil
		},
	)
	stateContextI.On("InsertTrieNode", mock.AnythingOfType("string"), mock.AnythingOfType("*minersc.MinerNodes")).Return(
		func(_ datastore.Key, _ util.MPTSerializable) datastore.Key {
			return ""
		},
		func(_ datastore.Key, _ util.MPTSerializable) error {
			return nil
		},
	)
	stateContextI.On("InsertTrieNode", mock.AnythingOfType("string"), mock.AnythingOfType("*minersc.MinerNode")).Return(
		func(_ datastore.Key, _ util.MPTSerializable) datastore.Key {
			return ""
		},
		func(_ datastore.Key, _ util.MPTSerializable) error {
			return nil
		},
	)

	return &stateContextI
}

func TestExecuteWithStats(t *testing.T) {
	t.Parallel()

	smcoi := faucetsc.FaucetSmartContract{
		SmartContract: sci.NewSC(faucetsc.ADDRESS),
	}
	smcoi.SmartContract.SmartContractExecutionStats["token refills"] = metrics.NewHistogram(metrics.NilSample{})
	smcoi.SmartContract.SmartContractExecutionStats["refill"] = metrics.NewTimer()

	gn := &faucetsc.GlobalNode{}
	blob, err := gn.MarshalMsg(nil)
	require.NoError(t, err)

	stateContextIMock := makeTestStateContextIMock()
	stateContextIMock.On("GetTrieNode", mock.AnythingOfType("string"), mock.Anything).Return(nil).Run(
		func(args mock.Arguments) {
			v := args.Get(1).(*faucetsc.GlobalNode)
			_, err := v.UnmarshalMsg(blob)
			require.NoError(t, err)
		})

	type args struct {
		smcoi    sci.SmartContractInterface
		sc       *sci.SmartContract
		t        *transaction.Transaction
		funcName string
		input    []byte
		balances chstate.StateContextI
	}
	tests := []struct {
		name    string
		args    args
		want    string
		wantErr bool
	}{
		{
			name: "ERR",
			args: args{
				smcoi:    &smcoi,
				sc:       smcoi.SmartContract,
				funcName: "unknown func",
				balances: stateContextIMock,
				t:        &transaction.Transaction{},
			},
			wantErr: true,
		},
		{
			name: "OK",
			args: args{
				smcoi:    &smcoi,
				sc:       smcoi.SmartContract,
				funcName: "refill",
				balances: stateContextIMock,
				t:        &transaction.Transaction{},
			},
			want:    "{\"from\":\"\",\"to\":\"\",\"amount\":0}",
			wantErr: false,
		},
	}
	for _, tt := range tests {
		tt := tt
		t.Run(tt.name, func(t *testing.T) {
			t.Parallel()

			got, err := ExecuteWithStats(tt.args.smcoi, tt.args.t, tt.args.funcName, tt.args.input, tt.args.balances)
			if (err != nil) != tt.wantErr {
				t.Errorf("ExecuteWithStats() error = %v, wantErr %v", err, tt.wantErr)
				return
			}
			if got != tt.want {
				t.Errorf("ExecuteWithStats() got = %v, want %v", got, tt.want)
			}
		})
	}
}

func TestExecuteSmartContract(t *testing.T) {
	t.Parallel()

	stateContextIMock := makeTestStateContextIMock()
	stateContextIMock.On("GetTrieNode",
		mock.AnythingOfType("string"),
		mock.MatchedBy(func(v *minersc.MinerNodes) bool {
			minerNodes := &minersc.MinerNodes{}
			blob, err := minerNodes.MarshalMsg(nil)
			require.NoError(t, err)

			_, err = v.UnmarshalMsg(blob)
			require.NoError(t, err)
			return true
		})).Return(nil)
	stateContextIMock.On("GetTrieNode",
		mock.AnythingOfType("string"),
		mock.MatchedBy(func(v *minersc.GlobalNode) bool {
			gn := &minersc.GlobalNode{}
			blob, err := gn.MarshalMsg(nil)
			require.NoError(t, err)

			_, err = v.UnmarshalMsg(blob)
			require.NoError(t, err)
			return true
		})).Return(nil)
	stateContextIMock.On("GetTrieNode",
		mock.AnythingOfType("string"),
		mock.MatchedBy(func(v *minersc.SimpleNode) bool {
			sn := &minersc.SimpleNode{}
			blob, err := sn.MarshalMsg(nil)
			require.NoError(t, err)

			_, err = v.UnmarshalMsg(blob)
			require.NoError(t, err)
			return true
		})).Return(nil)
	stateContextIMock.On("GetTrieNode",
		mock.AnythingOfType("string"),
		mock.MatchedBy(func(v *minersc.MinerNode) bool {
			mn := &minersc.MinerNode{SimpleNode: &minersc.SimpleNode{}}
			blob, err := mn.MarshalMsg(nil)
			require.NoError(t, err)

			_, err = v.UnmarshalMsg(blob)
			require.NoError(t, err)
			return true
		})).Return(nil)
	stateContextIMock.On("GetTrieNode",
		mock.AnythingOfType("string"),
		mock.MatchedBy(func(v *faucetsc.GlobalNode) bool {
			gn := &faucetsc.GlobalNode{}
			blob, err := gn.MarshalMsg(nil)
			require.NoError(t, err)

			_, err = v.UnmarshalMsg(blob)
			require.NoError(t, err)
			return true
		})).Return(nil)

	type args struct {
		ctx      context.Context
		t        *transaction.Transaction
		td       *sci.SmartContractTransactionData
		balances chstate.StateContextI
	}

	smartContractData := sci.SmartContractTransactionData{
		FunctionName: "miner_health_check",
	}

	scData, err := json.Marshal(smartContractData)
	if err != nil {
		t.Fatal(err)
	}

	tests := []struct {
		name    string
		args    args
		want    string
		wantErr bool
	}{
		{
			name: "Invalid_Address_ERR",
			args: args{
				t: &transaction.Transaction{
					ToClientID: "unknown",
				},
				td: &sci.SmartContractTransactionData{
					FunctionName: "miner_health_check",
					InputData:    json.RawMessage{},
				},
			},
			wantErr: true,
		},
		{
			name: "Invalid_JSON_Data_ERR",
			args: args{
				balances: stateContextIMock,
				t: &transaction.Transaction{
					ToClientID: faucetsc.ADDRESS,
				},
				td: &sci.SmartContractTransactionData{
					FunctionName: "update-settings",
					InputData:    json.RawMessage("}{"),
				},
			},
			wantErr: true,
		},
		{
			name: "OK",
			args: args{
				balances: stateContextIMock,
				t: &transaction.Transaction{
					ToClientID: minersc.ADDRESS,
				},
				td: &sci.SmartContractTransactionData{
					FunctionName: "miner_health_check",
					InputData:    scData,
				},
			},
			want:    "{\"simple_miner\":{\"id\":\"\",\"n2n_host\":\"\",\"host\":\"\",\"port\":0,\"geolocation\":{\"latitude\":0,\"longitude\":0},\"path\":\"\",\"public_key\":\"\",\"short_name\":\"\",\"build_tag\":\"\",\"total_stake\":0,\"delete\":false,\"delegate_wallet\":\"\",\"service_charge\":0,\"number_of_delegates\":0,\"min_stake\":0,\"max_stake\":0,\"stat\":{},\"last_health_check\":0,\"last_setting_update_round\":0}}",
			wantErr: false,
		},
	}
	for _, tt := range tests {
		tt := tt
		t.Run(tt.name, func(t *testing.T) {
			t.Parallel()

			got, err := ExecuteSmartContract(tt.args.t, tt.args.td, tt.args.balances)
			if (err != nil) != tt.wantErr {
				t.Errorf("ExecuteSmartContract() error = %v, wantErr %v", err, tt.wantErr)
				return
			}
			if got != tt.want {
				t.Errorf("ExecuteSmartContract() got = %v, want %v", got, tt.want)
			}
		})
	}
}<|MERGE_RESOLUTION|>--- conflicted
+++ resolved
@@ -211,11 +211,7 @@
 		{
 			name:       "storage",
 			address:    storagesc.ADDRESS,
-<<<<<<< HEAD
-			restpoints: 29,
-=======
-			restpoints: 30,
->>>>>>> 65f647a6
+			restpoints: 31,
 		},
 		{
 			name:       "interest",

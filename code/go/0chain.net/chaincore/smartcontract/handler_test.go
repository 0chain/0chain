--- conflicted
+++ resolved
@@ -212,11 +212,7 @@
 		{
 			name:       "storage",
 			address:    storagesc.ADDRESS,
-<<<<<<< HEAD
-			restpoints: 22,
-=======
-			restpoints: 24,
->>>>>>> a6cd757f
+			restpoints: 25,
 		},
 		{
 			name:       "interest",

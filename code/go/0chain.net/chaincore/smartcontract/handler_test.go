package smartcontract_test

import (
	"context"
	"encoding/json"
	"fmt"
	"net/http"
	"net/http/httptest"
	"net/url"
	"testing"

	"0chain.net/chaincore/chain"

	"0chain.net/chaincore/currency"

	"0chain.net/smartcontract/multisigsc"
	"0chain.net/smartcontract/setupsc"
	"0chain.net/smartcontract/vestingsc"
	"0chain.net/smartcontract/zcnsc"
	"github.com/stretchr/testify/require"

	"0chain.net/core/viper"
	"github.com/rcrowley/go-metrics"
	"github.com/stretchr/testify/mock"

	chstate "0chain.net/chaincore/chain/state"
	"0chain.net/chaincore/chain/state/mocks"
	. "0chain.net/chaincore/smartcontract"
	sci "0chain.net/chaincore/smartcontractinterface"
	"0chain.net/chaincore/state"
	"0chain.net/chaincore/transaction"
	"0chain.net/core/datastore"
	"0chain.net/core/util"
	"0chain.net/smartcontract/faucetsc"
	"0chain.net/smartcontract/minersc"
	"0chain.net/smartcontract/storagesc"
)

func init() {
	metrics.DefaultRegistry = metrics.NewRegistry()
	viper.Set("server_chain.smart_contract.faucet", true)
	viper.Set("server_chain.smart_contract.storage", true)
	viper.Set("server_chain.smart_contract.zcn", true)
	viper.Set("server_chain.smart_contract.multisig", true)
	viper.Set("server_chain.smart_contract.miner", true)
	viper.Set("server_chain.smart_contract.vesting", true)
	setupsc.SetupSmartContracts()
}

func TestExecuteStats(t *testing.T) {
	t.Parallel()
	i := `<!DOCTYPE html><html><body><style>
.number { text-align: right; }
.menu li { list-style-type: none; }
table, td, th { border: 1px solid black;  border-collapse: collapse;}
tr.header { background-color: #E0E0E0;  }
.inactive { background-color: #F44336; }
.warning { background-color: #FFEB3B; }
.optimal { color: #1B5E20; }
.slow { font-style: italic; }
.bold {font-weight:bold;}</style><table width='100%'><tr><td><h2>pour</h2><table width='100%'><tr><td class='sheader' colspan=2'>Metrics</td></tr><tr><td>Count</td><td>0</td></tr><tr><td class='sheader' colspan='2'>Time taken</td></tr><tr><td>Min</td><td>0.00 ms</td></tr><tr><td>Mean</td><td>0.00 &plusmn;0.00 ms</td></tr><tr><td>Max</td><td>0.00 ms</td></tr><tr><td>50.00%</td><td>0.00 ms</td></tr><tr><td>90.00%</td><td>0.00 ms</td></tr><tr><td>95.00%</td><td>0.00 ms</td></tr><tr><td>99.00%</td><td>0.00 ms</td></tr><tr><td>99.90%</td><td>0.00 ms</td></tr><tr><td class='sheader' colspan='2'>Rate per second</td></tr><tr><td>Last 1-min rate</td><td>0.00</td></tr><tr><td>Last 5-min rate</td><td>0.00</td></tr><tr><td>Last 15-min rate</td><td>0.00</td></tr><tr><td>Overall mean rate</td><td>0.00</td></tr></table></td><td><h2>refill</h2><table width='100%'><tr><td class='sheader' colspan=2'>Metrics</td></tr><tr><td>Count</td><td>0</td></tr><tr><td class='sheader' colspan='2'>Time taken</td></tr><tr><td>Min</td><td>0.00 ms</td></tr><tr><td>Mean</td><td>0.00 &plusmn;0.00 ms</td></tr><tr><td>Max</td><td>0.00 ms</td></tr><tr><td>50.00%</td><td>0.00 ms</td></tr><tr><td>90.00%</td><td>0.00 ms</td></tr><tr><td>95.00%</td><td>0.00 ms</td></tr><tr><td>99.00%</td><td>0.00 ms</td></tr><tr><td>99.90%</td><td>0.00 ms</td></tr><tr><td class='sheader' colspan='2'>Rate per second</td></tr><tr><td>Last 1-min rate</td><td>0.00</td></tr><tr><td>Last 5-min rate</td><td>0.00</td></tr><tr><td>Last 15-min rate</td><td>0.00</td></tr><tr><td>Overall mean rate</td><td>0.00</td></tr></table></td></tr><tr><td><h2>token refills</h2><table width='100%'><tr><td class='sheader' colspan=2'>Metrics</td></tr><tr><td>Count</td><td>0</td></tr><tr><td class='sheader' colspan='2'>Metric Value</td></tr><tr><td>Min</td><td>0.00</td></tr><tr><td>Mean</td><td>0.00 &plusmn;0.00</td></tr><tr><td>Max</td><td>0.00</td></tr><tr><td>50.00%</td><td>0.00</td></tr><tr><td>90.00%</td><td>0.00</td></tr><tr><td>95.00%</td><td>0.00</td></tr><tr><td>99.00%</td><td>0.00</td></tr><tr><td>99.90%</td><td>0.00</td></tr></table></td><td><h2>tokens Poured</h2><table width='100%'><tr><td class='sheader' colspan=2'>Metrics</td></tr><tr><td>Count</td><td>0</td></tr><tr><td class='sheader' colspan='2'>Metric Value</td></tr><tr><td>Min</td><td>0.00</td></tr><tr><td>Mean</td><td>0.00 &plusmn;0.00</td></tr><tr><td>Max</td><td>0.00</td></tr><tr><td>50.00%</td><td>0.00</td></tr><tr><td>90.00%</td><td>0.00</td></tr><tr><td>95.00%</td><td>0.00</td></tr><tr><td>99.00%</td><td>0.00</td></tr><tr><td>99.90%</td><td>0.00</td></tr></table></td></tr><tr><td><h2>update-settings</h2><table width='100%'><tr><td class='sheader' colspan=2'>Metrics</td></tr><tr><td>Count</td><td>0</td></tr><tr><td class='sheader' colspan='2'>Time taken</td></tr><tr><td>Min</td><td>0.00 ms</td></tr><tr><td>Mean</td><td>0.00 &plusmn;0.00 ms</td></tr><tr><td>Max</td><td>0.00 ms</td></tr><tr><td>50.00%</td><td>0.00 ms</td></tr><tr><td>90.00%</td><td>0.00 ms</td></tr><tr><td>95.00%</td><td>0.00 ms</td></tr><tr><td>99.00%</td><td>0.00 ms</td></tr><tr><td>99.90%</td><td>0.00 ms</td></tr><tr><td class='sheader' colspan='2'>Rate per second</td></tr><tr><td>Last 1-min rate</td><td>0.00</td></tr><tr><td>Last 5-min rate</td><td>0.00</td></tr><tr><td>Last 15-min rate</td><td>0.00</td></tr><tr><td>Overall mean rate</td><td>0.00</td></tr></table></body></html>`
	type args struct {
		ctx      context.Context
		scAdress string
		params   url.Values
		w        http.ResponseWriter
	}
	tests := []struct {
		name  string
		args  args
		wantW http.ResponseWriter
	}{
		{
			name: "OK",
			args: args{
				ctx:      context.TODO(),
				w:        httptest.NewRecorder(),
				scAdress: faucetsc.ADDRESS,
			},
			wantW: func() http.ResponseWriter {
				w := httptest.NewRecorder()
				if _, err := fmt.Fprintf(w, "%v", i); err != nil {
					t.Fatal(err)
				}

				return w
			}(),
		},
		{
			name: "Nil_OK",
			args: args{
				w:        httptest.NewRecorder(),
				scAdress: "",
			},
			wantW: func() http.ResponseWriter {
				w := httptest.NewRecorder()
				if _, err := fmt.Fprintf(w, "invalid_sc: Invalid Smart contract address"); err != nil {
					t.Fatal(err)
				}

				return w
			}(),
		},
	}
	for _, tt := range tests {
		tt := tt
		t.Run(tt.name, func(t *testing.T) {
			t.Parallel()

			ExecuteStats(tt.args.ctx, tt.args.scAdress, tt.args.params, tt.args.w)
			require.Equal(t, tt.wantW, tt.args.w)
		})
	}
}

func TestGetSmartContract(t *testing.T) {
	t.Parallel()

	tests := []struct {
		name       string
		address    string
		restpoints int
		null       bool
	}{
		{
			name:       "faucet",
			address:    faucetsc.ADDRESS,
			restpoints: 4,
		},
		{
			name:       "storage",
			address:    storagesc.ADDRESS,
<<<<<<< HEAD
			restpoints: 44,
=======
			restpoints: 42,
>>>>>>> c8746a3f
		},
		{
			name:       "multisig",
			address:    multisigsc.Address,
			restpoints: 0,
		},
		{
			name:       "miner",
			address:    minersc.ADDRESS,
			restpoints: 21,
		},
		{
			name:       "vesting",
			address:    vestingsc.ADDRESS,
			restpoints: 3,
		},
		{
			name:       "zcnsc",
			address:    zcnsc.ADDRESS,
			restpoints: 3,
		},
		{
			name:    "Nil_OK",
			address: "not an address",
			null:    true,
		},
	}
	for _, tt := range tests {
		tt := tt
		t.Run(tt.name, func(t *testing.T) {
			t.Parallel()
			got := GetSmartContract(tt.address)
			require.True(t, tt.null == (got == nil))
			if got == nil {
				return
			}
			require.EqualValues(t, tt.name, got.GetName())
			require.EqualValues(t, tt.address, got.GetAddress())
			require.EqualValues(t, tt.restpoints, len(chain.GetFunctionNames(tt.address)))
		})
	}
}

func makeTestStateContextIMock() *mocks.StateContextI {
	stateContextI := mocks.StateContextI{}
	stateContextI.On("GetClientBalance", mock.AnythingOfType("string")).Return(
		func(_ datastore.Key) currency.Coin {
			return 5
		},
		func(_ datastore.Key) error {
			return nil
		},
	)
	stateContextI.On("AddTransfer", mock.AnythingOfType("*state.Transfer")).Return(
		func(_ *state.Transfer) error {
			return nil
		},
	)
	stateContextI.On("InsertTrieNode", mock.AnythingOfType("string"), mock.AnythingOfType("*faucetsc.GlobalNode")).Return(
		func(_ datastore.Key, _ util.MPTSerializable) datastore.Key {
			return ""
		},
		func(_ datastore.Key, _ util.MPTSerializable) error {
			return nil
		},
	)
	stateContextI.On("InsertTrieNode", mock.AnythingOfType("string"), mock.AnythingOfType("*minersc.MinerNodes")).Return(
		func(_ datastore.Key, _ util.MPTSerializable) datastore.Key {
			return ""
		},
		func(_ datastore.Key, _ util.MPTSerializable) error {
			return nil
		},
	)
	stateContextI.On("InsertTrieNode", mock.AnythingOfType("string"), mock.AnythingOfType("*minersc.MinerNode")).Return(
		func(_ datastore.Key, _ util.MPTSerializable) datastore.Key {
			return ""
		},
		func(_ datastore.Key, _ util.MPTSerializable) error {
			return nil
		},
	)

	return &stateContextI
}

func TestExecuteWithStats(t *testing.T) {
	t.Parallel()

	smcoi := faucetsc.FaucetSmartContract{
		SmartContract: sci.NewSC(faucetsc.ADDRESS),
	}
	smcoi.SmartContract.SmartContractExecutionStats["token refills"] = metrics.NewHistogram(metrics.NilSample{})
	smcoi.SmartContract.SmartContractExecutionStats["refill"] = metrics.NewTimer()

	gn := &faucetsc.GlobalNode{}
	blob, err := gn.MarshalMsg(nil)
	require.NoError(t, err)

	stateContextIMock := makeTestStateContextIMock()
	stateContextIMock.On("GetTrieNode", mock.AnythingOfType("string"), mock.Anything).Return(nil).Run(
		func(args mock.Arguments) {
			v := args.Get(1).(*faucetsc.GlobalNode)
			_, err := v.UnmarshalMsg(blob)
			require.NoError(t, err)
		})

	type args struct {
		smcoi    sci.SmartContractInterface
		sc       *sci.SmartContract
		t        *transaction.Transaction
		funcName string
		input    []byte
		balances chstate.StateContextI
	}
	tests := []struct {
		name    string
		args    args
		want    string
		wantErr bool
	}{
		{
			name: "ERR",
			args: args{
				smcoi:    &smcoi,
				sc:       smcoi.SmartContract,
				funcName: "unknown func",
				balances: stateContextIMock,
				t:        &transaction.Transaction{},
			},
			wantErr: true,
		},
		{
			name: "OK",
			args: args{
				smcoi:    &smcoi,
				sc:       smcoi.SmartContract,
				funcName: "refill",
				balances: stateContextIMock,
				t:        &transaction.Transaction{},
			},
			want:    "{\"from\":\"\",\"to\":\"\",\"amount\":0}",
			wantErr: false,
		},
	}
	for _, tt := range tests {
		tt := tt
		t.Run(tt.name, func(t *testing.T) {
			t.Parallel()

			got, err := ExecuteWithStats(tt.args.smcoi, tt.args.t, tt.args.funcName, tt.args.input, tt.args.balances)
			if (err != nil) != tt.wantErr {
				t.Errorf("ExecuteWithStats() error = %v, wantErr %v", err, tt.wantErr)
				return
			}
			if got != tt.want {
				t.Errorf("ExecuteWithStats() got = %v, want %v", got, tt.want)
			}
		})
	}
}

func TestExecuteSmartContract(t *testing.T) {
	t.Parallel()

	stateContextIMock := makeTestStateContextIMock()
	stateContextIMock.On("GetTrieNode",
		mock.AnythingOfType("string"),
		mock.MatchedBy(func(v *minersc.MinerNodes) bool {
			return true
		})).Return(nil)
	stateContextIMock.On("GetTrieNode",
		mock.AnythingOfType("string"),
		mock.MatchedBy(func(v *minersc.GlobalNode) bool {
			gn := &minersc.GlobalNode{}
			blob, err := gn.MarshalMsg(nil)
			require.NoError(t, err)

			_, err = v.UnmarshalMsg(blob)
			require.NoError(t, err)
			return true
		})).Return(nil)
	stateContextIMock.On("GetTrieNode",
		mock.AnythingOfType("string"),
		mock.MatchedBy(func(v *minersc.SimpleNode) bool {
			sn := &minersc.SimpleNode{}
			blob, err := sn.MarshalMsg(nil)
			require.NoError(t, err)

			_, err = v.UnmarshalMsg(blob)
			require.NoError(t, err)
			return true
		})).Return(nil)
	stateContextIMock.On("GetTrieNode",
		mock.AnythingOfType("string"),
		mock.MatchedBy(func(v *minersc.MinerNode) bool {
			mn := &minersc.MinerNode{SimpleNode: &minersc.SimpleNode{}}
			blob, err := mn.MarshalMsg(nil)
			require.NoError(t, err)

			_, err = v.UnmarshalMsg(blob)
			require.NoError(t, err)
			return true
		})).Return(nil)
	stateContextIMock.On("GetTrieNode",
		mock.AnythingOfType("string"),
		mock.MatchedBy(func(v *faucetsc.GlobalNode) bool {
			gn := &faucetsc.GlobalNode{}
			blob, err := gn.MarshalMsg(nil)
			require.NoError(t, err)

			_, err = v.UnmarshalMsg(blob)
			require.NoError(t, err)
			return true
		})).Return(nil)

	type args struct {
		ctx      context.Context
		t        *transaction.Transaction
		td       *sci.SmartContractTransactionData
		balances chstate.StateContextI
	}

	smartContractData := sci.SmartContractTransactionData{
		FunctionName: "miner_health_check",
	}

	scData, err := json.Marshal(smartContractData)
	if err != nil {
		t.Fatal(err)
	}

	tests := []struct {
		name    string
		args    args
		want    string
		wantErr bool
	}{
		{
			name: "Invalid_Address_ERR",
			args: args{
				t: &transaction.Transaction{
					ToClientID: "unknown",
				},
				td: &sci.SmartContractTransactionData{
					FunctionName: "miner_health_check",
					InputData:    json.RawMessage{},
				},
			},
			wantErr: true,
		},
		{
			name: "Invalid_JSON_Data_ERR",
			args: args{
				balances: stateContextIMock,
				t: &transaction.Transaction{
					ToClientID: faucetsc.ADDRESS,
				},
				td: &sci.SmartContractTransactionData{
					FunctionName: "update-settings",
					InputData:    json.RawMessage("}{"),
				},
			},
			wantErr: true,
		},
		{
			name: "OK",
			args: args{
				balances: stateContextIMock,
				t: &transaction.Transaction{
					ToClientID: minersc.ADDRESS,
				},
				td: &sci.SmartContractTransactionData{
					FunctionName: "miner_health_check",
					InputData:    scData,
				},
			},
			want:    "{\"simple_miner\":{\"id\":\"\",\"n2n_host\":\"\",\"host\":\"\",\"port\":0,\"geolocation\":{\"latitude\":0,\"longitude\":0},\"path\":\"\",\"public_key\":\"\",\"short_name\":\"\",\"build_tag\":\"\",\"total_stake\":0,\"delete\":false,\"last_health_check\":0,\"last_setting_update_round\":0},\"stake_pool\":null}",
			wantErr: false,
		},
	}
	for _, tt := range tests {
		tt := tt
		t.Run(tt.name, func(t *testing.T) {
			t.Parallel()

			got, err := ExecuteSmartContract(tt.args.t, tt.args.td, tt.args.balances)
			if (err != nil) != tt.wantErr {
				t.Errorf("ExecuteSmartContract() error = %v, wantErr %v", err, tt.wantErr)
				return
			}
			if got != tt.want {
				t.Errorf("ExecuteSmartContract() got = %v, want %v", got, tt.want)
			}
		})
	}
}<|MERGE_RESOLUTION|>--- conflicted
+++ resolved
@@ -130,11 +130,7 @@
 		{
 			name:       "storage",
 			address:    storagesc.ADDRESS,
-<<<<<<< HEAD
-			restpoints: 44,
-=======
 			restpoints: 42,
->>>>>>> c8746a3f
 		},
 		{
 			name:       "multisig",

package smartcontract_test

import (
	"context"
	"encoding/json"
	"fmt"
	"net/http"
	"net/http/httptest"
	"net/url"
	"testing"

	"0chain.net/chaincore/chain"

	"0chain.net/chaincore/currency"

	"0chain.net/smartcontract/multisigsc"
	"0chain.net/smartcontract/setupsc"
	"0chain.net/smartcontract/vestingsc"
	"0chain.net/smartcontract/zcnsc"
	"github.com/stretchr/testify/require"

	"0chain.net/core/viper"
	"github.com/rcrowley/go-metrics"
	"github.com/stretchr/testify/mock"

	chstate "0chain.net/chaincore/chain/state"
	"0chain.net/chaincore/chain/state/mocks"
	. "0chain.net/chaincore/smartcontract"
	sci "0chain.net/chaincore/smartcontractinterface"
	"0chain.net/chaincore/state"
	"0chain.net/chaincore/transaction"
	"0chain.net/core/datastore"
	"0chain.net/core/util"
	"0chain.net/smartcontract/faucetsc"
	"0chain.net/smartcontract/minersc"
	"0chain.net/smartcontract/storagesc"
)

func init() {
	metrics.DefaultRegistry = metrics.NewRegistry()
	viper.Set("server_chain.smart_contract.faucet", true)
	viper.Set("server_chain.smart_contract.storage", true)
	viper.Set("server_chain.smart_contract.zcn", true)
	viper.Set("server_chain.smart_contract.multisig", true)
	viper.Set("server_chain.smart_contract.miner", true)
	viper.Set("server_chain.smart_contract.vesting", true)
	setupsc.SetupSmartContracts()
}

func TestExecuteStats(t *testing.T) {
	t.Parallel()
	i := `<!DOCTYPE html><html><body><style>
.number { text-align: right; }
.menu li { list-style-type: none; }
table, td, th { border: 1px solid black;  border-collapse: collapse;}
tr.header { background-color: #E0E0E0;  }
.inactive { background-color: #F44336; }
.warning { background-color: #FFEB3B; }
.optimal { color: #1B5E20; }
.slow { font-style: italic; }
.bold {font-weight:bold;}</style><table width='100%'><tr><td><h2>pour</h2><table width='100%'><tr><td class='sheader' colspan=2'>Metrics</td></tr><tr><td>Count</td><td>0</td></tr><tr><td class='sheader' colspan='2'>Time taken</td></tr><tr><td>Min</td><td>0.00 ms</td></tr><tr><td>Mean</td><td>0.00 &plusmn;0.00 ms</td></tr><tr><td>Max</td><td>0.00 ms</td></tr><tr><td>50.00%</td><td>0.00 ms</td></tr><tr><td>90.00%</td><td>0.00 ms</td></tr><tr><td>95.00%</td><td>0.00 ms</td></tr><tr><td>99.00%</td><td>0.00 ms</td></tr><tr><td>99.90%</td><td>0.00 ms</td></tr><tr><td class='sheader' colspan='2'>Rate per second</td></tr><tr><td>Last 1-min rate</td><td>0.00</td></tr><tr><td>Last 5-min rate</td><td>0.00</td></tr><tr><td>Last 15-min rate</td><td>0.00</td></tr><tr><td>Overall mean rate</td><td>0.00</td></tr></table></td><td><h2>refill</h2><table width='100%'><tr><td class='sheader' colspan=2'>Metrics</td></tr><tr><td>Count</td><td>0</td></tr><tr><td class='sheader' colspan='2'>Time taken</td></tr><tr><td>Min</td><td>0.00 ms</td></tr><tr><td>Mean</td><td>0.00 &plusmn;0.00 ms</td></tr><tr><td>Max</td><td>0.00 ms</td></tr><tr><td>50.00%</td><td>0.00 ms</td></tr><tr><td>90.00%</td><td>0.00 ms</td></tr><tr><td>95.00%</td><td>0.00 ms</td></tr><tr><td>99.00%</td><td>0.00 ms</td></tr><tr><td>99.90%</td><td>0.00 ms</td></tr><tr><td class='sheader' colspan='2'>Rate per second</td></tr><tr><td>Last 1-min rate</td><td>0.00</td></tr><tr><td>Last 5-min rate</td><td>0.00</td></tr><tr><td>Last 15-min rate</td><td>0.00</td></tr><tr><td>Overall mean rate</td><td>0.00</td></tr></table></td></tr><tr><td><h2>token refills</h2><table width='100%'><tr><td class='sheader' colspan=2'>Metrics</td></tr><tr><td>Count</td><td>0</td></tr><tr><td class='sheader' colspan='2'>Metric Value</td></tr><tr><td>Min</td><td>0.00</td></tr><tr><td>Mean</td><td>0.00 &plusmn;0.00</td></tr><tr><td>Max</td><td>0.00</td></tr><tr><td>50.00%</td><td>0.00</td></tr><tr><td>90.00%</td><td>0.00</td></tr><tr><td>95.00%</td><td>0.00</td></tr><tr><td>99.00%</td><td>0.00</td></tr><tr><td>99.90%</td><td>0.00</td></tr></table></td><td><h2>tokens Poured</h2><table width='100%'><tr><td class='sheader' colspan=2'>Metrics</td></tr><tr><td>Count</td><td>0</td></tr><tr><td class='sheader' colspan='2'>Metric Value</td></tr><tr><td>Min</td><td>0.00</td></tr><tr><td>Mean</td><td>0.00 &plusmn;0.00</td></tr><tr><td>Max</td><td>0.00</td></tr><tr><td>50.00%</td><td>0.00</td></tr><tr><td>90.00%</td><td>0.00</td></tr><tr><td>95.00%</td><td>0.00</td></tr><tr><td>99.00%</td><td>0.00</td></tr><tr><td>99.90%</td><td>0.00</td></tr></table></td></tr><tr><td><h2>update-settings</h2><table width='100%'><tr><td class='sheader' colspan=2'>Metrics</td></tr><tr><td>Count</td><td>0</td></tr><tr><td class='sheader' colspan='2'>Time taken</td></tr><tr><td>Min</td><td>0.00 ms</td></tr><tr><td>Mean</td><td>0.00 &plusmn;0.00 ms</td></tr><tr><td>Max</td><td>0.00 ms</td></tr><tr><td>50.00%</td><td>0.00 ms</td></tr><tr><td>90.00%</td><td>0.00 ms</td></tr><tr><td>95.00%</td><td>0.00 ms</td></tr><tr><td>99.00%</td><td>0.00 ms</td></tr><tr><td>99.90%</td><td>0.00 ms</td></tr><tr><td class='sheader' colspan='2'>Rate per second</td></tr><tr><td>Last 1-min rate</td><td>0.00</td></tr><tr><td>Last 5-min rate</td><td>0.00</td></tr><tr><td>Last 15-min rate</td><td>0.00</td></tr><tr><td>Overall mean rate</td><td>0.00</td></tr></table></body></html>`
	type args struct {
		ctx      context.Context
		scAdress string
		params   url.Values
		w        http.ResponseWriter
	}
	tests := []struct {
		name  string
		args  args
		wantW http.ResponseWriter
	}{
		{
			name: "OK",
			args: args{
				ctx:      context.TODO(),
				w:        httptest.NewRecorder(),
				scAdress: faucetsc.ADDRESS,
			},
			wantW: func() http.ResponseWriter {
				w := httptest.NewRecorder()
				if _, err := fmt.Fprintf(w, "%v", i); err != nil {
					t.Fatal(err)
				}

				return w
			}(),
		},
		{
			name: "Nil_OK",
			args: args{
				w:        httptest.NewRecorder(),
				scAdress: "",
			},
			wantW: func() http.ResponseWriter {
				w := httptest.NewRecorder()
				if _, err := fmt.Fprintf(w, "invalid_sc: Invalid Smart contract address"); err != nil {
					t.Fatal(err)
				}

				return w
			}(),
		},
	}
	for _, tt := range tests {
		tt := tt
		t.Run(tt.name, func(t *testing.T) {
			t.Parallel()

			ExecuteStats(tt.args.ctx, tt.args.scAdress, tt.args.params, tt.args.w)
			require.Equal(t, tt.wantW, tt.args.w)
		})
	}
}

func TestGetSmartContract(t *testing.T) {
	t.Parallel()

	tests := []struct {
		name       string
		address    string
		restpoints int
		null       bool
	}{
		{
			name:       "faucet",
			address:    faucetsc.ADDRESS,
			restpoints: 4,
		},
		{
			name:       "storage",
			address:    storagesc.ADDRESS,
<<<<<<< HEAD
			restpoints: 43,
=======
			restpoints: 42,
>>>>>>> ddc025e8
		},
		{
			name:       "multisig",
			address:    multisigsc.Address,
			restpoints: 0,
		},
		{
			name:       "miner",
			address:    minersc.ADDRESS,
			restpoints: 21,
		},
		{
			name:       "vesting",
			address:    vestingsc.ADDRESS,
			restpoints: 3,
		},
		{
			name:       "zcnsc",
			address:    zcnsc.ADDRESS,
			restpoints: 3,
		},
		{
			name:    "Nil_OK",
			address: "not an address",
			null:    true,
		},
	}
	for _, tt := range tests {
		tt := tt
		t.Run(tt.name, func(t *testing.T) {
			t.Parallel()
			got := GetSmartContract(tt.address)
			require.True(t, tt.null == (got == nil))
			if got == nil {
				return
			}
			require.EqualValues(t, tt.name, got.GetName())
			require.EqualValues(t, tt.address, got.GetAddress())
			require.EqualValues(t, tt.restpoints, len(chain.GetFunctionNames(tt.address)))
		})
	}
}

func makeTestStateContextIMock() *mocks.StateContextI {
	stateContextI := mocks.StateContextI{}
	stateContextI.On("GetClientBalance", mock.AnythingOfType("string")).Return(
		func(_ datastore.Key) currency.Coin {
			return 5
		},
		func(_ datastore.Key) error {
			return nil
		},
	)
	stateContextI.On("AddTransfer", mock.AnythingOfType("*state.Transfer")).Return(
		func(_ *state.Transfer) error {
			return nil
		},
	)
	stateContextI.On("InsertTrieNode", mock.AnythingOfType("string"), mock.AnythingOfType("*faucetsc.GlobalNode")).Return(
		func(_ datastore.Key, _ util.MPTSerializable) datastore.Key {
			return ""
		},
		func(_ datastore.Key, _ util.MPTSerializable) error {
			return nil
		},
	)
	stateContextI.On("InsertTrieNode", mock.AnythingOfType("string"), mock.AnythingOfType("*minersc.MinerNodes")).Return(
		func(_ datastore.Key, _ util.MPTSerializable) datastore.Key {
			return ""
		},
		func(_ datastore.Key, _ util.MPTSerializable) error {
			return nil
		},
	)
	stateContextI.On("InsertTrieNode", mock.AnythingOfType("string"), mock.AnythingOfType("*minersc.MinerNode")).Return(
		func(_ datastore.Key, _ util.MPTSerializable) datastore.Key {
			return ""
		},
		func(_ datastore.Key, _ util.MPTSerializable) error {
			return nil
		},
	)

	return &stateContextI
}

func TestExecuteWithStats(t *testing.T) {
	t.Parallel()

	smcoi := faucetsc.FaucetSmartContract{
		SmartContract: sci.NewSC(faucetsc.ADDRESS),
	}
	smcoi.SmartContract.SmartContractExecutionStats["token refills"] = metrics.NewHistogram(metrics.NilSample{})
	smcoi.SmartContract.SmartContractExecutionStats["refill"] = metrics.NewTimer()

	gn := &faucetsc.GlobalNode{}
	blob, err := gn.MarshalMsg(nil)
	require.NoError(t, err)

	stateContextIMock := makeTestStateContextIMock()
	stateContextIMock.On("GetTrieNode", mock.AnythingOfType("string"), mock.Anything).Return(nil).Run(
		func(args mock.Arguments) {
			v := args.Get(1).(*faucetsc.GlobalNode)
			_, err := v.UnmarshalMsg(blob)
			require.NoError(t, err)
		})

	type args struct {
		smcoi    sci.SmartContractInterface
		sc       *sci.SmartContract
		t        *transaction.Transaction
		funcName string
		input    []byte
		balances chstate.StateContextI
	}
	tests := []struct {
		name    string
		args    args
		want    string
		wantErr bool
	}{
		{
			name: "ERR",
			args: args{
				smcoi:    &smcoi,
				sc:       smcoi.SmartContract,
				funcName: "unknown func",
				balances: stateContextIMock,
				t:        &transaction.Transaction{},
			},
			wantErr: true,
		},
		{
			name: "OK",
			args: args{
				smcoi:    &smcoi,
				sc:       smcoi.SmartContract,
				funcName: "refill",
				balances: stateContextIMock,
				t:        &transaction.Transaction{},
			},
			want:    "{\"from\":\"\",\"to\":\"\",\"amount\":0}",
			wantErr: false,
		},
	}
	for _, tt := range tests {
		tt := tt
		t.Run(tt.name, func(t *testing.T) {
			t.Parallel()

			got, err := ExecuteWithStats(tt.args.smcoi, tt.args.t, tt.args.funcName, tt.args.input, tt.args.balances)
			if (err != nil) != tt.wantErr {
				t.Errorf("ExecuteWithStats() error = %v, wantErr %v", err, tt.wantErr)
				return
			}
			if got != tt.want {
				t.Errorf("ExecuteWithStats() got = %v, want %v", got, tt.want)
			}
		})
	}
}

func TestExecuteSmartContract(t *testing.T) {
	t.Parallel()

	stateContextIMock := makeTestStateContextIMock()
	stateContextIMock.On("GetTrieNode",
		mock.AnythingOfType("string"),
		mock.MatchedBy(func(v *minersc.MinerNodes) bool {
			return true
		})).Return(nil)
	stateContextIMock.On("GetTrieNode",
		mock.AnythingOfType("string"),
		mock.MatchedBy(func(v *minersc.GlobalNode) bool {
			gn := &minersc.GlobalNode{}
			blob, err := gn.MarshalMsg(nil)
			require.NoError(t, err)

			_, err = v.UnmarshalMsg(blob)
			require.NoError(t, err)
			return true
		})).Return(nil)
	stateContextIMock.On("GetTrieNode",
		mock.AnythingOfType("string"),
		mock.MatchedBy(func(v *minersc.SimpleNode) bool {
			sn := &minersc.SimpleNode{}
			blob, err := sn.MarshalMsg(nil)
			require.NoError(t, err)

			_, err = v.UnmarshalMsg(blob)
			require.NoError(t, err)
			return true
		})).Return(nil)
	stateContextIMock.On("GetTrieNode",
		mock.AnythingOfType("string"),
		mock.MatchedBy(func(v *minersc.MinerNode) bool {
			mn := &minersc.MinerNode{SimpleNode: &minersc.SimpleNode{}}
			blob, err := mn.MarshalMsg(nil)
			require.NoError(t, err)

			_, err = v.UnmarshalMsg(blob)
			require.NoError(t, err)
			return true
		})).Return(nil)
	stateContextIMock.On("GetTrieNode",
		mock.AnythingOfType("string"),
		mock.MatchedBy(func(v *faucetsc.GlobalNode) bool {
			gn := &faucetsc.GlobalNode{}
			blob, err := gn.MarshalMsg(nil)
			require.NoError(t, err)

			_, err = v.UnmarshalMsg(blob)
			require.NoError(t, err)
			return true
		})).Return(nil)

	type args struct {
		ctx      context.Context
		t        *transaction.Transaction
		td       *sci.SmartContractTransactionData
		balances chstate.StateContextI
	}

	smartContractData := sci.SmartContractTransactionData{
		FunctionName: "miner_health_check",
	}

	scData, err := json.Marshal(smartContractData)
	if err != nil {
		t.Fatal(err)
	}

	tests := []struct {
		name    string
		args    args
		want    string
		wantErr bool
	}{
		{
			name: "Invalid_Address_ERR",
			args: args{
				t: &transaction.Transaction{
					ToClientID: "unknown",
				},
				td: &sci.SmartContractTransactionData{
					FunctionName: "miner_health_check",
					InputData:    json.RawMessage{},
				},
			},
			wantErr: true,
		},
		{
			name: "Invalid_JSON_Data_ERR",
			args: args{
				balances: stateContextIMock,
				t: &transaction.Transaction{
					ToClientID: faucetsc.ADDRESS,
				},
				td: &sci.SmartContractTransactionData{
					FunctionName: "update-settings",
					InputData:    json.RawMessage("}{"),
				},
			},
			wantErr: true,
		},
		{
			name: "OK",
			args: args{
				balances: stateContextIMock,
				t: &transaction.Transaction{
					ToClientID: minersc.ADDRESS,
				},
				td: &sci.SmartContractTransactionData{
					FunctionName: "miner_health_check",
					InputData:    scData,
				},
			},
			want:    "{\"simple_miner\":{\"id\":\"\",\"n2n_host\":\"\",\"host\":\"\",\"port\":0,\"geolocation\":{\"latitude\":0,\"longitude\":0},\"path\":\"\",\"public_key\":\"\",\"short_name\":\"\",\"build_tag\":\"\",\"total_stake\":0,\"delete\":false,\"last_health_check\":0,\"last_setting_update_round\":0},\"stake_pool\":null}",
			wantErr: false,
		},
	}
	for _, tt := range tests {
		tt := tt
		t.Run(tt.name, func(t *testing.T) {
			t.Parallel()

			got, err := ExecuteSmartContract(tt.args.t, tt.args.td, tt.args.balances)
			if (err != nil) != tt.wantErr {
				t.Errorf("ExecuteSmartContract() error = %v, wantErr %v", err, tt.wantErr)
				return
			}
			if got != tt.want {
				t.Errorf("ExecuteSmartContract() got = %v, want %v", got, tt.want)
			}
		})
	}
}<|MERGE_RESOLUTION|>--- conflicted
+++ resolved
@@ -130,11 +130,7 @@
 		{
 			name:       "storage",
 			address:    storagesc.ADDRESS,
-<<<<<<< HEAD
-			restpoints: 43,
-=======
-			restpoints: 42,
->>>>>>> ddc025e8
+			restpoints: 44,
 		},
 		{
 			name:       "multisig",

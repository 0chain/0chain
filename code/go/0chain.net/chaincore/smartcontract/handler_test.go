package smartcontract_test

import (
	"context"
	"encoding/json"
	"fmt"
	"net/http"
	"net/http/httptest"
	"net/url"
	"testing"

	"0chain.net/chaincore/chain"

	"github.com/0chain/common/core/currency"

	"0chain.net/smartcontract/multisigsc"
	"0chain.net/smartcontract/setupsc"
	"0chain.net/smartcontract/vestingsc"
	"0chain.net/smartcontract/zcnsc"
	"github.com/stretchr/testify/require"

	"0chain.net/core/common"
	"0chain.net/core/viper"
	"github.com/rcrowley/go-metrics"
	"github.com/stretchr/testify/mock"

	chstate "0chain.net/chaincore/chain/state"
	"0chain.net/chaincore/chain/state/mocks"
	. "0chain.net/chaincore/smartcontract"
	sci "0chain.net/chaincore/smartcontractinterface"
	"0chain.net/chaincore/state"
	"0chain.net/chaincore/transaction"
	"0chain.net/core/datastore"
	"0chain.net/smartcontract/faucetsc"
	"0chain.net/smartcontract/minersc"
	"0chain.net/smartcontract/storagesc"
	"github.com/0chain/common/core/util"
)

func init() {
	metrics.DefaultRegistry = metrics.NewRegistry()
	viper.Set("server_chain.smart_contract.faucet", true)
	viper.Set("server_chain.smart_contract.storage", true)
	viper.Set("server_chain.smart_contract.zcn", true)
	viper.Set("server_chain.smart_contract.multisig", true)
	viper.Set("server_chain.smart_contract.miner", true)
	viper.Set("server_chain.smart_contract.vesting", true)
	setupsc.SetupSmartContracts()
}

func TestExecuteStats(t *testing.T) {
	t.Parallel()
	i := `<!DOCTYPE html><html><body><style>
.number { text-align: right; }
.menu li { list-style-type: none; }
table, td, th { border: 1px solid black;  border-collapse: collapse;}
tr.header { background-color: #E0E0E0;  }
.inactive { background-color: #F44336; }
.warning { background-color: #FFEB3B; }
.optimal { color: #1B5E20; }
.slow { font-style: italic; }
.bold {font-weight:bold;}</style><table width='100%'><tr><td><h2>pour</h2><table width='100%'><tr><td class='sheader' colspan=2'>Metrics</td></tr><tr><td>Count</td><td>0</td></tr><tr><td class='sheader' colspan='2'>Time taken</td></tr><tr><td>Min</td><td>0.00 ms</td></tr><tr><td>Mean</td><td>0.00 &plusmn;0.00 ms</td></tr><tr><td>Max</td><td>0.00 ms</td></tr><tr><td>50.00%</td><td>0.00 ms</td></tr><tr><td>90.00%</td><td>0.00 ms</td></tr><tr><td>95.00%</td><td>0.00 ms</td></tr><tr><td>99.00%</td><td>0.00 ms</td></tr><tr><td>99.90%</td><td>0.00 ms</td></tr><tr><td class='sheader' colspan='2'>Rate per second</td></tr><tr><td>Last 1-min rate</td><td>0.00</td></tr><tr><td>Last 5-min rate</td><td>0.00</td></tr><tr><td>Last 15-min rate</td><td>0.00</td></tr><tr><td>Overall mean rate</td><td>0.00</td></tr></table></td><td><h2>refill</h2><table width='100%'><tr><td class='sheader' colspan=2'>Metrics</td></tr><tr><td>Count</td><td>0</td></tr><tr><td class='sheader' colspan='2'>Time taken</td></tr><tr><td>Min</td><td>0.00 ms</td></tr><tr><td>Mean</td><td>0.00 &plusmn;0.00 ms</td></tr><tr><td>Max</td><td>0.00 ms</td></tr><tr><td>50.00%</td><td>0.00 ms</td></tr><tr><td>90.00%</td><td>0.00 ms</td></tr><tr><td>95.00%</td><td>0.00 ms</td></tr><tr><td>99.00%</td><td>0.00 ms</td></tr><tr><td>99.90%</td><td>0.00 ms</td></tr><tr><td class='sheader' colspan='2'>Rate per second</td></tr><tr><td>Last 1-min rate</td><td>0.00</td></tr><tr><td>Last 5-min rate</td><td>0.00</td></tr><tr><td>Last 15-min rate</td><td>0.00</td></tr><tr><td>Overall mean rate</td><td>0.00</td></tr></table></td></tr><tr><td><h2>token refills</h2><table width='100%'><tr><td class='sheader' colspan=2'>Metrics</td></tr><tr><td>Count</td><td>0</td></tr><tr><td class='sheader' colspan='2'>Metric Value</td></tr><tr><td>Min</td><td>0.00</td></tr><tr><td>Mean</td><td>0.00 &plusmn;0.00</td></tr><tr><td>Max</td><td>0.00</td></tr><tr><td>50.00%</td><td>0.00</td></tr><tr><td>90.00%</td><td>0.00</td></tr><tr><td>95.00%</td><td>0.00</td></tr><tr><td>99.00%</td><td>0.00</td></tr><tr><td>99.90%</td><td>0.00</td></tr></table></td><td><h2>tokens Poured</h2><table width='100%'><tr><td class='sheader' colspan=2'>Metrics</td></tr><tr><td>Count</td><td>0</td></tr><tr><td class='sheader' colspan='2'>Metric Value</td></tr><tr><td>Min</td><td>0.00</td></tr><tr><td>Mean</td><td>0.00 &plusmn;0.00</td></tr><tr><td>Max</td><td>0.00</td></tr><tr><td>50.00%</td><td>0.00</td></tr><tr><td>90.00%</td><td>0.00</td></tr><tr><td>95.00%</td><td>0.00</td></tr><tr><td>99.00%</td><td>0.00</td></tr><tr><td>99.90%</td><td>0.00</td></tr></table></td></tr><tr><td><h2>update-settings</h2><table width='100%'><tr><td class='sheader' colspan=2'>Metrics</td></tr><tr><td>Count</td><td>0</td></tr><tr><td class='sheader' colspan='2'>Time taken</td></tr><tr><td>Min</td><td>0.00 ms</td></tr><tr><td>Mean</td><td>0.00 &plusmn;0.00 ms</td></tr><tr><td>Max</td><td>0.00 ms</td></tr><tr><td>50.00%</td><td>0.00 ms</td></tr><tr><td>90.00%</td><td>0.00 ms</td></tr><tr><td>95.00%</td><td>0.00 ms</td></tr><tr><td>99.00%</td><td>0.00 ms</td></tr><tr><td>99.90%</td><td>0.00 ms</td></tr><tr><td class='sheader' colspan='2'>Rate per second</td></tr><tr><td>Last 1-min rate</td><td>0.00</td></tr><tr><td>Last 5-min rate</td><td>0.00</td></tr><tr><td>Last 15-min rate</td><td>0.00</td></tr><tr><td>Overall mean rate</td><td>0.00</td></tr></table></body></html>`
	type args struct {
		ctx      context.Context
		scAdress string
		params   url.Values
		w        http.ResponseWriter
	}
	tests := []struct {
		name  string
		args  args
		wantW http.ResponseWriter
	}{
		{
			name: "OK",
			args: args{
				ctx:      context.TODO(),
				w:        httptest.NewRecorder(),
				scAdress: faucetsc.ADDRESS,
			},
			wantW: func() http.ResponseWriter {
				w := httptest.NewRecorder()
				if _, err := fmt.Fprintf(w, "%v", i); err != nil {
					t.Fatal(err)
				}

				return w
			}(),
		},
		{
			name: "Nil_OK",
			args: args{
				w:        httptest.NewRecorder(),
				scAdress: "",
			},
			wantW: func() http.ResponseWriter {
				w := httptest.NewRecorder()
				if _, err := fmt.Fprintf(w, "invalid_sc: Invalid Smart contract address"); err != nil {
					t.Fatal(err)
				}

				return w
			}(),
		},
	}
	for _, tt := range tests {
		tt := tt
		t.Run(tt.name, func(t *testing.T) {
			t.Parallel()

			ExecuteStats(tt.args.ctx, tt.args.scAdress, tt.args.params, tt.args.w)
			require.Equal(t, tt.wantW, tt.args.w)
		})
	}
}

func TestGetSmartContract(t *testing.T) {
	t.Parallel()

	common.ConfigRateLimits()
	tests := []struct {
		name       string
		address    string
		restpoints int
		null       bool
	}{
		{
			name:       "faucet",
			address:    faucetsc.ADDRESS,
			restpoints: 4,
		},
		{
			name:       "storage",
			address:    storagesc.ADDRESS,
			restpoints: 46,
		},
		{
			name:       "multisig",
			address:    multisigsc.Address,
			restpoints: 0,
		},
		{
			name:       "miner",
			address:    minersc.ADDRESS,
<<<<<<< HEAD
			restpoints: 23,
=======
			restpoints: 22,
>>>>>>> ed70aa7d
		},
		{
			name:       "vesting",
			address:    vestingsc.ADDRESS,
			restpoints: 3,
		},
		{
			name:       "zcnsc",
			address:    zcnsc.ADDRESS,
			restpoints: 3,
		},
		{
			name:    "Nil_OK",
			address: "not an address",
			null:    true,
		},
	}
	for _, tt := range tests {
		tt := tt
		t.Run(tt.name, func(t *testing.T) {
			t.Parallel()
			got := GetSmartContract(tt.address)
			require.True(t, tt.null == (got == nil))
			if got == nil {
				return
			}
			require.EqualValues(t, tt.name, got.GetName())
			require.EqualValues(t, tt.address, got.GetAddress())
			require.EqualValues(t, tt.restpoints, len(chain.GetFunctionNames(tt.address)))
		})
	}
}

func makeTestStateContextIMock() *mocks.StateContextI {
	stateContextI := mocks.StateContextI{}
	stateContextI.On("GetClientBalance", mock.AnythingOfType("string")).Return(
		func(_ datastore.Key) currency.Coin {
			return 5
		},
		func(_ datastore.Key) error {
			return nil
		},
	)
	stateContextI.On("AddTransfer", mock.AnythingOfType("*state.Transfer")).Return(
		func(_ *state.Transfer) error {
			return nil
		},
	)
	stateContextI.On("InsertTrieNode", mock.AnythingOfType("string"), mock.AnythingOfType("*faucetsc.GlobalNode")).Return(
		func(_ datastore.Key, _ util.MPTSerializable) datastore.Key {
			return ""
		},
		func(_ datastore.Key, _ util.MPTSerializable) error {
			return nil
		},
	)
	stateContextI.On("InsertTrieNode", mock.AnythingOfType("string"), mock.AnythingOfType("*minersc.MinerNodes")).Return(
		func(_ datastore.Key, _ util.MPTSerializable) datastore.Key {
			return ""
		},
		func(_ datastore.Key, _ util.MPTSerializable) error {
			return nil
		},
	)
	stateContextI.On("InsertTrieNode", mock.AnythingOfType("string"), mock.AnythingOfType("*minersc.MinerNode")).Return(
		func(_ datastore.Key, _ util.MPTSerializable) datastore.Key {
			return ""
		},
		func(_ datastore.Key, _ util.MPTSerializable) error {
			return nil
		},
	)

	return &stateContextI
}

func TestExecuteWithStats(t *testing.T) {
	t.Parallel()

	smcoi := faucetsc.FaucetSmartContract{
		SmartContract: sci.NewSC(faucetsc.ADDRESS),
	}
	smcoi.SmartContract.SmartContractExecutionStats["token refills"] = metrics.NewHistogram(metrics.NilSample{})
	smcoi.SmartContract.SmartContractExecutionStats["refill"] = metrics.NewTimer()

	gn := &faucetsc.GlobalNode{
		FaucetConfig: &faucetsc.FaucetConfig{},
	}
	blob, err := gn.MarshalMsg(nil)
	require.NoError(t, err)

	stateContextIMock := makeTestStateContextIMock()
	stateContextIMock.On("GetTrieNode", mock.AnythingOfType("string"), mock.Anything).Return(nil).Run(
		func(args mock.Arguments) {
			v := args.Get(1).(*faucetsc.GlobalNode)
			_, err := v.UnmarshalMsg(blob)
			require.NoError(t, err)
		})

	type args struct {
		smcoi    sci.SmartContractInterface
		sc       *sci.SmartContract
		t        *transaction.Transaction
		funcName string
		input    []byte
		balances chstate.StateContextI
	}
	tests := []struct {
		name    string
		args    args
		want    string
		wantErr bool
	}{
		{
			name: "ERR",
			args: args{
				smcoi:    &smcoi,
				sc:       smcoi.SmartContract,
				funcName: "unknown func",
				balances: stateContextIMock,
				t:        &transaction.Transaction{},
			},
			wantErr: true,
		},
		{
			name: "OK",
			args: args{
				smcoi:    &smcoi,
				sc:       smcoi.SmartContract,
				funcName: "refill",
				balances: stateContextIMock,
				t:        &transaction.Transaction{},
			},
			want:    "{\"from\":\"\",\"to\":\"\",\"amount\":0}",
			wantErr: false,
		},
	}
	for _, tt := range tests {
		tt := tt
		t.Run(tt.name, func(t *testing.T) {
			t.Parallel()

			got, err := ExecuteWithStats(tt.args.smcoi, tt.args.t, tt.args.funcName, tt.args.input, tt.args.balances)
			if (err != nil) != tt.wantErr {
				t.Errorf("ExecuteWithStats() error = %v, wantErr %v", err, tt.wantErr)
				return
			}
			if got != tt.want {
				t.Errorf("ExecuteWithStats() got = %v, want %v", got, tt.want)
			}
		})
	}
}

func TestExecuteSmartContract(t *testing.T) {
	t.Parallel()

	stateContextIMock := makeTestStateContextIMock()
	stateContextIMock.On("GetTrieNode",
		mock.AnythingOfType("string"),
		mock.MatchedBy(func(v *minersc.MinerNodes) bool {
			return true
		})).Return(nil)
	stateContextIMock.On("GetTrieNode",
		mock.AnythingOfType("string"),
		mock.MatchedBy(func(v *minersc.GlobalNode) bool {
			gn := &minersc.GlobalNode{}
			blob, err := gn.MarshalMsg(nil)
			require.NoError(t, err)

			_, err = v.UnmarshalMsg(blob)
			require.NoError(t, err)
			return true
		})).Return(nil)
	stateContextIMock.On("GetTrieNode",
		mock.AnythingOfType("string"),
		mock.MatchedBy(func(v *minersc.SimpleNode) bool {
			sn := &minersc.SimpleNode{}
			blob, err := sn.MarshalMsg(nil)
			require.NoError(t, err)

			_, err = v.UnmarshalMsg(blob)
			require.NoError(t, err)
			return true
		})).Return(nil)
	stateContextIMock.On("GetTrieNode",
		mock.AnythingOfType("string"),
		mock.MatchedBy(func(v *minersc.MinerNode) bool {
			mn := &minersc.MinerNode{SimpleNode: &minersc.SimpleNode{}}
			blob, err := mn.MarshalMsg(nil)
			require.NoError(t, err)

			_, err = v.UnmarshalMsg(blob)
			require.NoError(t, err)
			return true
		})).Return(nil)
	stateContextIMock.On("GetTrieNode",
		mock.AnythingOfType("string"),
		mock.MatchedBy(func(v *faucetsc.GlobalNode) bool {
			gn := &faucetsc.GlobalNode{
				FaucetConfig: &faucetsc.FaucetConfig{},
			}
			blob, err := gn.MarshalMsg(nil)
			require.NoError(t, err)

			_, err = v.UnmarshalMsg(blob)
			require.NoError(t, err)
			return true
		})).Return(nil)

	type args struct {
		ctx      context.Context
		t        *transaction.Transaction
		td       *sci.SmartContractTransactionData
		balances chstate.StateContextI
	}

	smartContractData := sci.SmartContractTransactionData{
		FunctionName: "miner_health_check",
	}

	scData, err := json.Marshal(smartContractData)
	if err != nil {
		t.Fatal(err)
	}

	tests := []struct {
		name    string
		args    args
		want    string
		wantErr bool
	}{
		{
			name: "Invalid_Address_ERR",
			args: args{
				t: &transaction.Transaction{
					ToClientID: "unknown",
				},
				td: &sci.SmartContractTransactionData{
					FunctionName: "miner_health_check",
					InputData:    json.RawMessage{},
				},
			},
			wantErr: true,
		},
		{
			name: "Invalid_JSON_Data_ERR",
			args: args{
				balances: stateContextIMock,
				t: &transaction.Transaction{
					ToClientID: faucetsc.ADDRESS,
				},
				td: &sci.SmartContractTransactionData{
					FunctionName: "update-settings",
					InputData:    json.RawMessage("}{"),
				},
			},
			wantErr: true,
		},
		{
			name: "OK",
			args: args{
				balances: stateContextIMock,
				t: &transaction.Transaction{
					ToClientID: minersc.ADDRESS,
				},
				td: &sci.SmartContractTransactionData{
					FunctionName: "miner_health_check",
					InputData:    scData,
				},
			},
			want:    "{\"simple_miner\":{\"id\":\"\",\"n2n_host\":\"\",\"host\":\"\",\"port\":0,\"geolocation\":{\"latitude\":0,\"longitude\":0},\"path\":\"\",\"public_key\":\"\",\"short_name\":\"\",\"build_tag\":\"\",\"total_stake\":0,\"delete\":false,\"last_health_check\":0,\"last_setting_update_round\":0},\"stake_pool\":null}",
			wantErr: false,
		},
	}
	for _, tt := range tests {
		tt := tt
		t.Run(tt.name, func(t *testing.T) {
			t.Parallel()

			got, err := ExecuteSmartContract(tt.args.t, tt.args.td, tt.args.balances)
			if (err != nil) != tt.wantErr {
				t.Errorf("ExecuteSmartContract() error = %v, wantErr %v", err, tt.wantErr)
				return
			}
			if got != tt.want {
				t.Errorf("ExecuteSmartContract() got = %v, want %v", got, tt.want)
			}
		})
	}
}<|MERGE_RESOLUTION|>--- conflicted
+++ resolved
@@ -142,11 +142,7 @@
 		{
 			name:       "miner",
 			address:    minersc.ADDRESS,
-<<<<<<< HEAD
 			restpoints: 23,
-=======
-			restpoints: 22,
->>>>>>> ed70aa7d
 		},
 		{
 			name:       "vesting",

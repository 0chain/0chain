package smartcontract_test

import (
	"context"
	"encoding/json"
	"fmt"
	"net/http"
	"net/http/httptest"
	"net/url"
	"reflect"
	"testing"

	"0chain.net/smartcontract/interestpoolsc"
	"0chain.net/smartcontract/multisigsc"
	"0chain.net/smartcontract/vestingsc"
	"0chain.net/smartcontract/zcnsc"
	"github.com/stretchr/testify/require"

	"0chain.net/core/viper"
	"github.com/rcrowley/go-metrics"
	"github.com/stretchr/testify/mock"

	chstate "0chain.net/chaincore/chain/state"
	"0chain.net/chaincore/chain/state/mocks"
	"0chain.net/chaincore/config"
	. "0chain.net/chaincore/smartcontract"
	sci "0chain.net/chaincore/smartcontractinterface"
	"0chain.net/chaincore/state"
	"0chain.net/chaincore/transaction"
	"0chain.net/core/datastore"
	"0chain.net/core/logging"
	"0chain.net/core/util"
	"0chain.net/smartcontract/faucetsc"
	"0chain.net/smartcontract/minersc"
	"0chain.net/smartcontract/setupsc"
	"0chain.net/smartcontract/storagesc"
)

func init() {
	metrics.DefaultRegistry = metrics.NewRegistry()
	viper.Set("development.smart_contract.faucet", true)
	viper.Set("development.smart_contract.storage", true)
	viper.Set("development.smart_contract.zcn", true)
	viper.Set("development.smart_contract.interest", true)
	viper.Set("development.smart_contract.multisig", true)
	viper.Set("development.smart_contract.miner", true)
	viper.Set("development.smart_contract.vesting", true)

	config.SmartContractConfig = viper.New()
	config.SmartContractConfig.Set("smart_contracts.faucetsc.ownerId", "1746b06bb09f55ee01b33b5e2e055d6cc7a900cb57c0a3a5eaabb8a0e7745802")
	config.SmartContractConfig.Set("smart_contracts.minersc.ownerId", "1746b06bb09f55ee01b33b5e2e055d6cc7a900cb57c0a3a5eaabb8a0e7745802")
	config.SmartContractConfig.Set("smart_contracts.interestpoolsc.ownerId", "1746b06bb09f55ee01b33b5e2e055d6cc7a900cb57c0a3a5eaabb8a0e7745802")
	config.SmartContractConfig.Set("smart_contracts.vestingsc.ownerId", "1746b06bb09f55ee01b33b5e2e055d6cc7a900cb57c0a3a5eaabb8a0e7745802")
	config.SmartContractConfig.Set("smart_contracts.storagesc.ownerId", "1746b06bb09f55ee01b33b5e2e055d6cc7a900cb57c0a3a5eaabb8a0e7745802")

	setupsc.SetupSmartContracts()
	logging.InitLogging("testing", "")
}

func TestExecuteRestAPI(t *testing.T) {
	t.Parallel()

	gn := &faucetsc.GlobalNode{}
	blob, err := gn.MarshalMsg(nil)
	require.NoError(t, err)

	sc := mocks.StateContextI{}
	sc.On("GetTrieNode", mock.AnythingOfType("string"), mock.Anything).Return(nil).Run(
		func(args mock.Arguments) {
			v := args.Get(1).(*faucetsc.GlobalNode)
			_, err := v.UnmarshalMsg(blob)
			require.NoError(t, err)
		})

	type args struct {
		ctx      context.Context
		scAdress string
		restpath string
		params   url.Values
		balances chstate.StateContextI
	}
	tests := []struct {
		name    string
		args    args
		want    interface{}
		wantErr bool
	}{
		{
			name: "Unregistered_SC_ERR",
			args: args{
				scAdress: storagesc.ADDRESS,
			},
			wantErr: true,
		},
		{
			name: "Unknown_REST_Path_ERR",
			args: args{
				restpath: "unknown path",
				scAdress: faucetsc.ADDRESS,
			},
			wantErr: true,
		},
		{
			name: "OK",
			args: args{
				restpath: "/pourAmount",
				scAdress: faucetsc.ADDRESS,
				balances: &sc,
			},
			want:    "Pour amount per request: 0",
			wantErr: false,
		},
	}
	for _, tt := range tests {
		tt := tt
		t.Run(tt.name, func(t *testing.T) {
			t.Parallel()

			got, err := ExecuteRestAPI(tt.args.ctx, tt.args.scAdress, tt.args.restpath, tt.args.params, tt.args.balances)
			if (err != nil) != tt.wantErr {
				t.Errorf("ExecuteRestAPI() error = %v, wantErr %v", err, tt.wantErr)
				return
			}
			if !reflect.DeepEqual(got, tt.want) {
				t.Errorf("ExecuteRestAPI() got = %v, want %v", got, tt.want)
			}
		})
	}
}

func TestExecuteStats(t *testing.T) {
	t.Parallel()
	i := `<!DOCTYPE html><html><body><style>
.number { text-align: right; }
.menu li { list-style-type: none; }
table, td, th { border: 1px solid black;  border-collapse: collapse;}
tr.header { background-color: #E0E0E0;  }
.inactive { background-color: #F44336; }
.warning { background-color: #FFEB3B; }
.optimal { color: #1B5E20; }
.slow { font-style: italic; }
.bold {font-weight:bold;}</style><table width='100%'><tr><td><h2>pour</h2><table width='100%'><tr><td class='sheader' colspan=2'>Metrics</td></tr><tr><td>Count</td><td>0</td></tr><tr><td class='sheader' colspan='2'>Time taken</td></tr><tr><td>Min</td><td>0.00 ms</td></tr><tr><td>Mean</td><td>0.00 &plusmn;0.00 ms</td></tr><tr><td>Max</td><td>0.00 ms</td></tr><tr><td>50.00%</td><td>0.00 ms</td></tr><tr><td>90.00%</td><td>0.00 ms</td></tr><tr><td>95.00%</td><td>0.00 ms</td></tr><tr><td>99.00%</td><td>0.00 ms</td></tr><tr><td>99.90%</td><td>0.00 ms</td></tr><tr><td class='sheader' colspan='2'>Rate per second</td></tr><tr><td>Last 1-min rate</td><td>0.00</td></tr><tr><td>Last 5-min rate</td><td>0.00</td></tr><tr><td>Last 15-min rate</td><td>0.00</td></tr><tr><td>Overall mean rate</td><td>0.00</td></tr></table></td><td><h2>refill</h2><table width='100%'><tr><td class='sheader' colspan=2'>Metrics</td></tr><tr><td>Count</td><td>0</td></tr><tr><td class='sheader' colspan='2'>Time taken</td></tr><tr><td>Min</td><td>0.00 ms</td></tr><tr><td>Mean</td><td>0.00 &plusmn;0.00 ms</td></tr><tr><td>Max</td><td>0.00 ms</td></tr><tr><td>50.00%</td><td>0.00 ms</td></tr><tr><td>90.00%</td><td>0.00 ms</td></tr><tr><td>95.00%</td><td>0.00 ms</td></tr><tr><td>99.00%</td><td>0.00 ms</td></tr><tr><td>99.90%</td><td>0.00 ms</td></tr><tr><td class='sheader' colspan='2'>Rate per second</td></tr><tr><td>Last 1-min rate</td><td>0.00</td></tr><tr><td>Last 5-min rate</td><td>0.00</td></tr><tr><td>Last 15-min rate</td><td>0.00</td></tr><tr><td>Overall mean rate</td><td>0.00</td></tr></table></td></tr><tr><td><h2>token refills</h2><table width='100%'><tr><td class='sheader' colspan=2'>Metrics</td></tr><tr><td>Count</td><td>0</td></tr><tr><td class='sheader' colspan='2'>Metric Value</td></tr><tr><td>Min</td><td>0.00</td></tr><tr><td>Mean</td><td>0.00 &plusmn;0.00</td></tr><tr><td>Max</td><td>0.00</td></tr><tr><td>50.00%</td><td>0.00</td></tr><tr><td>90.00%</td><td>0.00</td></tr><tr><td>95.00%</td><td>0.00</td></tr><tr><td>99.00%</td><td>0.00</td></tr><tr><td>99.90%</td><td>0.00</td></tr></table></td><td><h2>tokens Poured</h2><table width='100%'><tr><td class='sheader' colspan=2'>Metrics</td></tr><tr><td>Count</td><td>0</td></tr><tr><td class='sheader' colspan='2'>Metric Value</td></tr><tr><td>Min</td><td>0.00</td></tr><tr><td>Mean</td><td>0.00 &plusmn;0.00</td></tr><tr><td>Max</td><td>0.00</td></tr><tr><td>50.00%</td><td>0.00</td></tr><tr><td>90.00%</td><td>0.00</td></tr><tr><td>95.00%</td><td>0.00</td></tr><tr><td>99.00%</td><td>0.00</td></tr><tr><td>99.90%</td><td>0.00</td></tr></table></td></tr><tr><td><h2>update-settings</h2><table width='100%'><tr><td class='sheader' colspan=2'>Metrics</td></tr><tr><td>Count</td><td>0</td></tr><tr><td class='sheader' colspan='2'>Time taken</td></tr><tr><td>Min</td><td>0.00 ms</td></tr><tr><td>Mean</td><td>0.00 &plusmn;0.00 ms</td></tr><tr><td>Max</td><td>0.00 ms</td></tr><tr><td>50.00%</td><td>0.00 ms</td></tr><tr><td>90.00%</td><td>0.00 ms</td></tr><tr><td>95.00%</td><td>0.00 ms</td></tr><tr><td>99.00%</td><td>0.00 ms</td></tr><tr><td>99.90%</td><td>0.00 ms</td></tr><tr><td class='sheader' colspan='2'>Rate per second</td></tr><tr><td>Last 1-min rate</td><td>0.00</td></tr><tr><td>Last 5-min rate</td><td>0.00</td></tr><tr><td>Last 15-min rate</td><td>0.00</td></tr><tr><td>Overall mean rate</td><td>0.00</td></tr></table></body></html>`
	type args struct {
		ctx      context.Context
		scAdress string
		params   url.Values
		w        http.ResponseWriter
	}
	tests := []struct {
		name  string
		args  args
		wantW http.ResponseWriter
	}{
		{
			name: "OK",
			args: args{
				ctx:      context.TODO(),
				w:        httptest.NewRecorder(),
				scAdress: faucetsc.ADDRESS,
			},
			wantW: func() http.ResponseWriter {
				w := httptest.NewRecorder()
				if _, err := fmt.Fprintf(w, "%v", i); err != nil {
					t.Fatal(err)
				}

				return w
			}(),
		},
		{
			name: "Nil_OK",
			args: args{
				w:        httptest.NewRecorder(),
				scAdress: "",
			},
			wantW: func() http.ResponseWriter {
				w := httptest.NewRecorder()
				if _, err := fmt.Fprintf(w, "invalid_sc: Invalid Smart contract address"); err != nil {
					t.Fatal(err)
				}

				return w
			}(),
		},
	}
	for _, tt := range tests {
		tt := tt
		t.Run(tt.name, func(t *testing.T) {
			t.Parallel()

			ExecuteStats(tt.args.ctx, tt.args.scAdress, tt.args.params, tt.args.w)
			require.Equal(t, tt.wantW, tt.args.w)
		})
	}
}

func TestGetSmartContract(t *testing.T) {
	t.Parallel()

	tests := []struct {
		name       string
		address    string
		restpoints int
		null       bool
	}{
		{
			name:       "faucet",
			address:    faucetsc.ADDRESS,
			restpoints: 4,
		},
		{
			name:       "storage",
			address:    storagesc.ADDRESS,
<<<<<<< HEAD
			restpoints: 30,
=======
			restpoints: 33,
>>>>>>> ba8b1a57
		},
		{
			name:       "interest",
			address:    interestpoolsc.ADDRESS,
			restpoints: 3,
		},
		{
			name:       "multisig",
			address:    multisigsc.Address,
			restpoints: 0,
		},
		{
			name:       "miner",
			address:    minersc.ADDRESS,
			restpoints: 21,
		},
		{
			name:       "vesting",
			address:    vestingsc.ADDRESS,
			restpoints: 3,
		},
		{
			name:       "zcnsc",
			address:    zcnsc.ADDRESS,
			restpoints: 3,
		},
		{
			name:    "Nil_OK",
			address: "not an address",
			null:    true,
		},
	}
	for _, tt := range tests {
		tt := tt
		t.Run(tt.name, func(t *testing.T) {
			t.Parallel()
			got := GetSmartContract(tt.address)
			require.True(t, tt.null == (got == nil))
			if got == nil {
				return
			}
			require.EqualValues(t, tt.name, got.GetName())
			require.EqualValues(t, tt.address, got.GetAddress())
			require.EqualValues(t, tt.restpoints, len(got.GetRestPoints()))
		})
	}
}

func makeTestStateContextIMock() *mocks.StateContextI {
	stateContextI := mocks.StateContextI{}
	stateContextI.On("GetClientBalance", mock.AnythingOfType("string")).Return(
		func(_ datastore.Key) state.Balance {
			return 5
		},
		func(_ datastore.Key) error {
			return nil
		},
	)
	stateContextI.On("AddTransfer", mock.AnythingOfType("*state.Transfer")).Return(
		func(_ *state.Transfer) error {
			return nil
		},
	)
	stateContextI.On("InsertTrieNode", mock.AnythingOfType("string"), mock.AnythingOfType("*faucetsc.GlobalNode")).Return(
		func(_ datastore.Key, _ util.MPTSerializable) datastore.Key {
			return ""
		},
		func(_ datastore.Key, _ util.MPTSerializable) error {
			return nil
		},
	)
	stateContextI.On("InsertTrieNode", mock.AnythingOfType("string"), mock.AnythingOfType("*minersc.MinerNodes")).Return(
		func(_ datastore.Key, _ util.MPTSerializable) datastore.Key {
			return ""
		},
		func(_ datastore.Key, _ util.MPTSerializable) error {
			return nil
		},
	)
	stateContextI.On("InsertTrieNode", mock.AnythingOfType("string"), mock.AnythingOfType("*minersc.MinerNode")).Return(
		func(_ datastore.Key, _ util.MPTSerializable) datastore.Key {
			return ""
		},
		func(_ datastore.Key, _ util.MPTSerializable) error {
			return nil
		},
	)

	return &stateContextI
}

func TestExecuteWithStats(t *testing.T) {
	t.Parallel()

	smcoi := faucetsc.FaucetSmartContract{
		SmartContract: sci.NewSC(faucetsc.ADDRESS),
	}
	smcoi.SmartContract.SmartContractExecutionStats["token refills"] = metrics.NewHistogram(metrics.NilSample{})
	smcoi.SmartContract.SmartContractExecutionStats["refill"] = metrics.NewTimer()

	gn := &faucetsc.GlobalNode{}
	blob, err := gn.MarshalMsg(nil)
	require.NoError(t, err)

	stateContextIMock := makeTestStateContextIMock()
	stateContextIMock.On("GetTrieNode", mock.AnythingOfType("string"), mock.Anything).Return(nil).Run(
		func(args mock.Arguments) {
			v := args.Get(1).(*faucetsc.GlobalNode)
			_, err := v.UnmarshalMsg(blob)
			require.NoError(t, err)
		})

	type args struct {
		smcoi    sci.SmartContractInterface
		sc       *sci.SmartContract
		t        *transaction.Transaction
		funcName string
		input    []byte
		balances chstate.StateContextI
	}
	tests := []struct {
		name    string
		args    args
		want    string
		wantErr bool
	}{
		{
			name: "ERR",
			args: args{
				smcoi:    &smcoi,
				sc:       smcoi.SmartContract,
				funcName: "unknown func",
				balances: stateContextIMock,
				t:        &transaction.Transaction{},
			},
			wantErr: true,
		},
		{
			name: "OK",
			args: args{
				smcoi:    &smcoi,
				sc:       smcoi.SmartContract,
				funcName: "refill",
				balances: stateContextIMock,
				t:        &transaction.Transaction{},
			},
			want:    "{\"from\":\"\",\"to\":\"\",\"amount\":0}",
			wantErr: false,
		},
	}
	for _, tt := range tests {
		tt := tt
		t.Run(tt.name, func(t *testing.T) {
			t.Parallel()

			got, err := ExecuteWithStats(tt.args.smcoi, tt.args.t, tt.args.funcName, tt.args.input, tt.args.balances)
			if (err != nil) != tt.wantErr {
				t.Errorf("ExecuteWithStats() error = %v, wantErr %v", err, tt.wantErr)
				return
			}
			if got != tt.want {
				t.Errorf("ExecuteWithStats() got = %v, want %v", got, tt.want)
			}
		})
	}
}

func TestExecuteSmartContract(t *testing.T) {
	t.Parallel()

	stateContextIMock := makeTestStateContextIMock()
	stateContextIMock.On("GetTrieNode",
		mock.AnythingOfType("string"),
		mock.MatchedBy(func(v *minersc.MinerNodes) bool {
			minerNodes := &minersc.MinerNodes{}
			blob, err := minerNodes.MarshalMsg(nil)
			require.NoError(t, err)

			_, err = v.UnmarshalMsg(blob)
			require.NoError(t, err)
			return true
		})).Return(nil)
	stateContextIMock.On("GetTrieNode",
		mock.AnythingOfType("string"),
		mock.MatchedBy(func(v *minersc.GlobalNode) bool {
			gn := &minersc.GlobalNode{}
			blob, err := gn.MarshalMsg(nil)
			require.NoError(t, err)

			_, err = v.UnmarshalMsg(blob)
			require.NoError(t, err)
			return true
		})).Return(nil)
	stateContextIMock.On("GetTrieNode",
		mock.AnythingOfType("string"),
		mock.MatchedBy(func(v *minersc.SimpleNode) bool {
			sn := &minersc.SimpleNode{}
			blob, err := sn.MarshalMsg(nil)
			require.NoError(t, err)

			_, err = v.UnmarshalMsg(blob)
			require.NoError(t, err)
			return true
		})).Return(nil)
	stateContextIMock.On("GetTrieNode",
		mock.AnythingOfType("string"),
		mock.MatchedBy(func(v *minersc.MinerNode) bool {
			mn := &minersc.MinerNode{SimpleNode: &minersc.SimpleNode{}}
			blob, err := mn.MarshalMsg(nil)
			require.NoError(t, err)

			_, err = v.UnmarshalMsg(blob)
			require.NoError(t, err)
			return true
		})).Return(nil)
	stateContextIMock.On("GetTrieNode",
		mock.AnythingOfType("string"),
		mock.MatchedBy(func(v *faucetsc.GlobalNode) bool {
			gn := &faucetsc.GlobalNode{}
			blob, err := gn.MarshalMsg(nil)
			require.NoError(t, err)

			_, err = v.UnmarshalMsg(blob)
			require.NoError(t, err)
			return true
		})).Return(nil)

	type args struct {
		ctx      context.Context
		t        *transaction.Transaction
		td       *sci.SmartContractTransactionData
		balances chstate.StateContextI
	}

	smartContractData := sci.SmartContractTransactionData{
		FunctionName: "miner_health_check",
	}

	scData, err := json.Marshal(smartContractData)
	if err != nil {
		t.Fatal(err)
	}

	tests := []struct {
		name    string
		args    args
		want    string
		wantErr bool
	}{
		{
			name: "Invalid_Address_ERR",
			args: args{
				t: &transaction.Transaction{
					ToClientID: "unknown",
				},
				td: &sci.SmartContractTransactionData{
					FunctionName: "miner_health_check",
					InputData:    json.RawMessage{},
				},
			},
			wantErr: true,
		},
		{
			name: "Invalid_JSON_Data_ERR",
			args: args{
				balances: stateContextIMock,
				t: &transaction.Transaction{
					ToClientID: faucetsc.ADDRESS,
				},
				td: &sci.SmartContractTransactionData{
					FunctionName: "update-settings",
					InputData:    json.RawMessage("}{"),
				},
			},
			wantErr: true,
		},
		{
			name: "OK",
			args: args{
				balances: stateContextIMock,
				t: &transaction.Transaction{
					ToClientID: minersc.ADDRESS,
				},
				td: &sci.SmartContractTransactionData{
					FunctionName: "miner_health_check",
					InputData:    scData,
				},
			},
			want:    "{\"simple_miner\":{\"id\":\"\",\"n2n_host\":\"\",\"host\":\"\",\"port\":0,\"geolocation\":{\"latitude\":0,\"longitude\":0},\"path\":\"\",\"public_key\":\"\",\"short_name\":\"\",\"build_tag\":\"\",\"total_stake\":0,\"delete\":false,\"delegate_wallet\":\"\",\"service_charge\":0,\"number_of_delegates\":0,\"min_stake\":0,\"max_stake\":0,\"stat\":{},\"last_health_check\":0,\"last_setting_update_round\":0}}",
			wantErr: false,
		},
	}
	for _, tt := range tests {
		tt := tt
		t.Run(tt.name, func(t *testing.T) {
			t.Parallel()

			got, err := ExecuteSmartContract(tt.args.t, tt.args.td, tt.args.balances)
			if (err != nil) != tt.wantErr {
				t.Errorf("ExecuteSmartContract() error = %v, wantErr %v", err, tt.wantErr)
				return
			}
			if got != tt.want {
				t.Errorf("ExecuteSmartContract() got = %v, want %v", got, tt.want)
			}
		})
	}
}<|MERGE_RESOLUTION|>--- conflicted
+++ resolved
@@ -211,11 +211,7 @@
 		{
 			name:       "storage",
 			address:    storagesc.ADDRESS,
-<<<<<<< HEAD
-			restpoints: 30,
-=======
 			restpoints: 33,
->>>>>>> ba8b1a57
 		},
 		{
 			name:       "interest",

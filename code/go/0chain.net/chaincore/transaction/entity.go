package transaction

import (
	"context"
	"errors"
	"fmt"
	"os"
	"strconv"
	"sync/atomic"
	"time"

	"encoding/json"

	"0chain.net/chaincore/client"
	"0chain.net/chaincore/config"
	"0chain.net/core/common"
	"0chain.net/core/datastore"
	"0chain.net/core/encryption"
	"0chain.net/core/logging"
	"0chain.net/core/memorystore"
	"0chain.net/core/util"
	"go.uber.org/zap"
)

/*TXN_TIME_TOLERANCE - the txn creation date should be within these many seconds before/after of current time */

var TXN_TIME_TOLERANCE int64

var transactionCount uint64 = 0
var redis_txns string

func init() {
	redis_txns = os.Getenv("REDIS_TXNS")
}

func SetupTransactionDB(redisTxnsHost string, redisTxnsPort int) {
	if len(redisTxnsHost) > 0 && redisTxnsPort > 0 {
		memorystore.AddPool("txndb", memorystore.NewPool(redisTxnsHost, redisTxnsPort))
	} else {
		//inside docker
		memorystore.AddPool("txndb", memorystore.NewPool(redis_txns, 6479))
	}
}

/*Transaction type for capturing the transaction data */
type Transaction struct {
	datastore.HashIDField
	datastore.CollectionMemberField `json:"-" msgpack:"-"`
	datastore.VersionField

	ClientID  string `json:"client_id" msgpack:"cid,omitempty"`
	PublicKey string `json:"public_key,omitempty" msgpack:"puk,omitempty"`

	ToClientID      string           `json:"to_client_id,omitempty" msgpack:"tcid,omitempty"`
	ChainID         string           `json:"chain_id,omitempty" msgpack:"chid"`
	TransactionData string           `json:"transaction_data" msgpack:"d"`
	Value           int64            `json:"transaction_value" msgpack:"v"` // The value associated with this transaction
	Signature       string           `json:"signature" msgpack:"s"`
	CreationDate    common.Timestamp `json:"creation_date" msgpack:"ts"`
	Fee             int64            `json:"transaction_fee" msgpack:"f"`
	Nonce           int64            `json:"transaction_nonce" msgpack:"n"`

	TransactionType   int    `json:"transaction_type" msgpack:"tt"`
	TransactionOutput string `json:"transaction_output,omitempty" msgpack:"o,omitempty"`
	OutputHash        string `json:"txn_output_hash" msgpack:"oh"`
	Status            int    `json:"transaction_status" msgpack:"sot"`
}

type TransactionFeeStats struct {
	MaxFees  int64 `json:"max_fees"`
	MeanFees int64 `json:"mean_fees"`
	MinFees  int64 `json:"min_fees"`
}

var transactionEntityMetadata *datastore.EntityMetadataImpl

/*GetEntityMetadata - implementing the interface */
func (t *Transaction) GetEntityMetadata() datastore.EntityMetadata {
	return transactionEntityMetadata
}

/*ComputeProperties - Entity implementation */
func (t *Transaction) ComputeProperties() {
	t.EntityCollection = txnEntityCollection
	if t.ChainID == "" {
		t.ChainID = datastore.ToKey(config.GetServerChainID())
	}
	t.ComputeClientID()
}

type smartContractTransactionData struct {
	FunctionName string          `json:"name"`
	InputData    json.RawMessage `json:"input"`
}

// ValidateFee - Validate fee
func (t *Transaction) ValidateFee(txnExempted map[string]bool, minTxnFee int64) error {
	if t.TransactionData != "" {
		var smartContractData smartContractTransactionData
		dataBytes := []byte(t.TransactionData)
		err := json.Unmarshal(dataBytes, &smartContractData)
		if err != nil {
			logging.Logger.Error("unmarshal txn data failed", zap.Error(err))
			return errors.New("invalid transaction data")
		}

		if _, ok := txnExempted[smartContractData.FunctionName]; ok {
			return nil
		}
	}
	if t.Fee < minTxnFee {
		return common.InvalidRequest("The given fee is less than the minimum required fee to process the txn")
	}
	return nil
}

/*ComputeClientID - compute the client id if there is a public key in the transaction */
func (t *Transaction) ComputeClientID() {
	if t.PublicKey != "" {
		if t.ClientID == "" {
			// Doing this is OK because the transaction signature has ClientID
			// that won't pass verification if some other client's public is put in
			id, err := client.GetIDFromPublicKey(t.PublicKey)
			if err != nil {
				panic(err)
			}

			t.ClientID = id
		}
	} else {
		if t.ClientID == "" {
			logging.Logger.Error("invalid transaction", zap.String("txn", datastore.ToJSON(t).String()))
		}
	}

	if t.ClientID == "" {
		logging.Logger.Error("invalid transaction, client id is empty")
	}
}

/*ValidateWrtTime - validate entityt w.r.t given time (as now) */
func (t *Transaction) ValidateWrtTime(ctx context.Context, ts common.Timestamp) error {
	return t.ValidateWrtTimeForBlock(ctx, ts, true)
}

/*ValidateWrtTimeForBlock - validate entityt w.r.t given time (as now) */
func (t *Transaction) ValidateWrtTimeForBlock(ctx context.Context, ts common.Timestamp, validateSignature bool) error {
	if t.Value < 0 {
		return common.InvalidRequest("value must be greater than or equal to zero")
	}
	if !encryption.IsHash(t.ToClientID) && t.ToClientID != "" {
		return common.InvalidRequest("to client id must be a hexadecimal hash")
	}
	// TODO: t.Fee needs to be compared to the minimum transaction fee once governance is implemented
	if config.DevConfiguration.IsFeeEnabled && t.Fee < 0 {
		return common.InvalidRequest("fee must be greater than or equal to zero")
	}
	err := config.ValidChain(t.ChainID)
	if err != nil {
		return err
	}
	if t.Hash == "" {
		return common.InvalidRequest("hash required for transaction")
	}
	if !common.WithinTime(int64(ts), int64(t.CreationDate), TXN_TIME_TOLERANCE) {
		return common.InvalidRequest(fmt.Sprintf("Transaction creation time not within tolerance: ts=%v txn.creation_date=%v", ts, t.CreationDate))
	}
	if t.ClientID == t.ToClientID {
		return common.InvalidRequest("from and to client should be different")
	}
	err = t.VerifyHash(ctx)
	if err != nil {
		return err
	}
	if validateSignature {
		err = t.VerifySignature(ctx)
		if err != nil {
			return err
		}
	}
	if t.OutputHash != "" {
		err = t.VerifyOutputHash(ctx)
		if err != nil {
			return err
		}
	}
	return nil
}

/*Validate - Entity implementation */
func (t *Transaction) Validate(ctx context.Context) error {
	return t.ValidateWrtTime(ctx, common.Now())
}

/*GetScore - score for write*/
func (t *Transaction) GetScore() int64 {
	if config.DevConfiguration.IsFeeEnabled {
		return t.Fee
	}
	return 0
}

/*Read - store read */
func (t *Transaction) Read(ctx context.Context, key datastore.Key) error {
	return t.GetEntityMetadata().GetStore().Read(ctx, key, t)
}

/*Write - store read */
func (t *Transaction) Write(ctx context.Context) error {
	return t.GetEntityMetadata().GetStore().Write(ctx, t)
}

/*Delete - store read */
func (t *Transaction) Delete(ctx context.Context) error {
	return t.GetEntityMetadata().GetStore().Delete(ctx, t)
}

var txnEntityCollection *datastore.EntityCollection

/*GetCollectionName - override to partition by chain id */
func (t *Transaction) GetCollectionName() string {
	return txnEntityCollection.GetCollectionName(t.ChainID)
}

/*GetHash - return the hash of the transaction */
func (t *Transaction) GetHash() string {
	return t.Hash
}

/*GetHashBytes - implement Hashable interface */
func (t *Transaction) GetHashBytes() []byte {
	return util.HashStringToBytes(t.Hash)
}

/*GetClient - get the Client object associated with the transaction */
func (t *Transaction) GetClient(ctx context.Context) (*client.Client, error) {
	co, err := client.GetClient(ctx, t.ClientID)
	if err != nil {
		return nil, err
	}
	return co, nil
}

/*HashData - data used to hash the transaction */
func (t *Transaction) HashData() string {
<<<<<<< HEAD
	hashdata := common.TimeToString(t.CreationDate) + ":" + strconv.FormatInt(t.Nonce, 10) + ":" + t.ClientID + ":" + t.ToClientID + ":" + strconv.FormatInt(t.Value, 10) + ":" + encryption.Hash(t.TransactionData)
	return hashdata
=======
	s := strings.Builder{}
	s.WriteString(common.TimeToString(t.CreationDate))
	s.WriteString(":")
	s.WriteString(t.ClientID)
	s.WriteString(":")
	s.WriteString(t.ToClientID)
	s.WriteString(":")
	s.WriteString(strconv.FormatInt(t.Value, 10))
	s.WriteString(":")
	s.WriteString(encryption.Hash(t.TransactionData))
	return s.String()
>>>>>>> aaba745a
}

/*ComputeHash - compute the hash from the various components of the transaction */
func (t *Transaction) ComputeHash() string {
	return encryption.Hash(t.HashData())
}

/*VerifyHash - Verify the hash of the transaction */
func (t *Transaction) VerifyHash(ctx context.Context) error {
	if t.Hash != t.ComputeHash() {
		logging.Logger.Debug("verify hash (hash mismatch)",
			zap.String("hash", t.Hash),
			zap.String("computed_hash", t.ComputeHash()),
			zap.String("hash_data", t.HashData()),
			zap.String("txn", datastore.ToJSON(t).String()))
		return common.NewError("hash_mismatch",
			fmt.Sprintf("The hash of the data doesn't match with the provided hash: %v %v %v",
				t.Hash, t.ComputeHash(), t.HashData()))
	}
	return nil
}

/*VerifySignature - verify the transaction hash */
func (t *Transaction) VerifySignature(ctx context.Context) error {
	sigScheme, err := t.GetSignatureScheme(ctx)
	if err != nil {
		return err
	}
	correctSignature, err := sigScheme.Verify(t.Signature, t.Hash)
	if err != nil {
		return err
	}
	if !correctSignature {
		return common.NewError("invalid_signature", "Invalid Signature")
	}
	return nil
}

/*GetSignatureScheme - get the signature scheme associated with this transaction */
func (t *Transaction) GetSignatureScheme(ctx context.Context) (encryption.SignatureScheme, error) {
	var err error
	co, err := client.GetClientFromCache(t.ClientID)
	if err != nil {
		co = client.NewClient()
		co.ID = t.ClientID
		co.SetPublicKey(t.PublicKey)
		if err := client.PutClientCache(co); err != nil {
			return nil, err
		}
	}

	if co.SigScheme == nil {
		if t.PublicKey == "" {
			return nil, errors.New("get signature scheme failed, empty public key in transaction")
		}
		co.ID = t.ClientID
		co.SetPublicKey(t.PublicKey)
		if err := client.PutClientCache(co); err != nil {
			return nil, err
		}
	}

	return co.SigScheme, nil
}

func (t *Transaction) GetPublicKeyStr(ctx context.Context) (string, error) {
	if t.PublicKey != "" {
		return t.PublicKey, nil
	}

	co, err := client.GetClient(ctx, t.ClientID)
	if err != nil {
		return "", err
	}

	return co.PublicKey, nil
}

/*Provider - entity provider for client object */
func Provider() datastore.Entity {
	t := &Transaction{}
	t.Version = "1.0"
	t.CreationDate = common.Now()
	t.ChainID = datastore.ToKey(config.GetServerChainID())
	t.EntityCollection = txnEntityCollection
	return t
}

var TransactionEntityChannel chan datastore.QueuedEntity

/*SetupEntity - setup the entity */
func SetupEntity(store datastore.Store) {
	transactionEntityMetadata = datastore.MetadataProvider()
	transactionEntityMetadata.Name = "txn"
	transactionEntityMetadata.DB = "txndb"
	transactionEntityMetadata.Provider = Provider
	transactionEntityMetadata.Store = store

	datastore.RegisterEntityMetadata("txn", transactionEntityMetadata)
	txnEntityCollection = &datastore.EntityCollection{CollectionName: "collection.txn", CollectionSize: 60000000, CollectionDuration: time.Hour}

	var chunkingOptions = datastore.ChunkingOptions{
		EntityMetadata:   transactionEntityMetadata,
		EntityBufferSize: 10240,
		MaxHoldupTime:    250 * time.Millisecond,
		NumChunkCreators: 1,
		ChunkSize:        128,
		ChunkBufferSize:  64,
		NumChunkStorers:  16,
	}
	TransactionEntityChannel = memorystore.SetupWorkers(common.GetRootContext(), &chunkingOptions)
}

/*Sign - given a client and client's private key, sign this tranasction */
func (t *Transaction) Sign(signatureScheme encryption.SignatureScheme) (string, error) {
	t.Hash = t.ComputeHash()
	signature, err := signatureScheme.Sign(t.Hash)
	if err != nil {
		return signature, err
	}
	t.Signature = signature
	return signature, nil
}

/*GetSummary - get the transaction summary */
func (t *Transaction) GetSummary() *TransactionSummary {
	summary := datastore.GetEntityMetadata("txn_summary").Instance().(*TransactionSummary)
	summary.Hash = t.Hash
	return summary
}

/*DebugTxn - is this a transaction that needs being debugged
- applicable only when running in test mode and the transaction_data string contains debug keyword somewhere in it
*/
func (t *Transaction) DebugTxn() bool {
	//if !config.Development() {
	//	return false
	//}
	//return strings.Index(t.TransactionData, "debug") >= 0
	return true
}

/*ComputeOutputHash - compute the hash from the transaction output */
func (t *Transaction) ComputeOutputHash() string {
	if t.TransactionOutput == "" {
		return encryption.EmptyHash
	}
	return encryption.Hash(t.TransactionOutput)
}

/*VerifyOutputHash - Verify the hash of the transaction */
func (t *Transaction) VerifyOutputHash(ctx context.Context) error {
	if t.OutputHash != t.ComputeOutputHash() {
		logging.Logger.Info("verify output hash (hash mismatch)", zap.String("hash", t.OutputHash), zap.String("computed_hash", t.ComputeOutputHash()), zap.String("hash_data", t.TransactionOutput), zap.String("txn", datastore.ToJSON(t).String()))
		return common.NewError("hash_mismatch", fmt.Sprintf("The hash of the output doesn't match with the provided hash: %v %v %v %v", t.Hash, t.OutputHash, t.ComputeOutputHash(), t.TransactionOutput))
	}
	return nil
}

// Clone returns a clone of the transaction instance
func (t *Transaction) Clone() *Transaction {
	clone := &Transaction{
		HashIDField:       t.HashIDField,
		VersionField:      t.VersionField,
		ClientID:          t.ClientID,
		PublicKey:         t.PublicKey,
		ToClientID:        t.ToClientID,
		ChainID:           t.ChainID,
		TransactionData:   t.TransactionData,
		Value:             t.Value,
		Signature:         t.Signature,
		CreationDate:      t.CreationDate,
		Fee:               t.Fee,
		Nonce:             t.Nonce,
		TransactionType:   t.TransactionType,
		TransactionOutput: t.TransactionOutput,
		OutputHash:        t.OutputHash,
		Status:            t.Status,
	}

	if ent := t.CollectionMemberField.EntityCollection; ent != nil {
		clone.CollectionMemberField.EntityCollection = &datastore.EntityCollection{
			CollectionName:     ent.CollectionName,
			CollectionSize:     ent.CollectionSize,
			CollectionDuration: ent.CollectionDuration,
		}
	}
	return clone
}

func SetTxnTimeout(timeout int64) {
	TXN_TIME_TOLERANCE = timeout
}

func GetTransactionCount() uint64 {
	return atomic.LoadUint64(&transactionCount)
}
func IncTransactionCount() uint64 {
	return atomic.AddUint64(&transactionCount, 1)
}<|MERGE_RESOLUTION|>--- conflicted
+++ resolved
@@ -6,6 +6,7 @@
 	"fmt"
 	"os"
 	"strconv"
+	"strings"
 	"sync/atomic"
 	"time"
 
@@ -243,12 +244,10 @@
 
 /*HashData - data used to hash the transaction */
 func (t *Transaction) HashData() string {
-<<<<<<< HEAD
-	hashdata := common.TimeToString(t.CreationDate) + ":" + strconv.FormatInt(t.Nonce, 10) + ":" + t.ClientID + ":" + t.ToClientID + ":" + strconv.FormatInt(t.Value, 10) + ":" + encryption.Hash(t.TransactionData)
-	return hashdata
-=======
 	s := strings.Builder{}
 	s.WriteString(common.TimeToString(t.CreationDate))
+	s.WriteString(":")
+	s.WriteString(strconv.FormatInt(t.Nonce, 10))
 	s.WriteString(":")
 	s.WriteString(t.ClientID)
 	s.WriteString(":")
@@ -258,7 +257,6 @@
 	s.WriteString(":")
 	s.WriteString(encryption.Hash(t.TransactionData))
 	return s.String()
->>>>>>> aaba745a
 }
 
 /*ComputeHash - compute the hash from the various components of the transaction */

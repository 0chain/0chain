package transaction

import (
	"0chain.net/core/viper"
	"context"
	"errors"
	"fmt"
	"os"
	"strconv"
	"strings"
	"sync/atomic"
	"time"

	"0chain.net/chaincore/currency"

	"encoding/json"

	"0chain.net/chaincore/client"
	"0chain.net/chaincore/config"
	"0chain.net/core/common"
	"0chain.net/core/datastore"
	"0chain.net/core/encryption"
	"0chain.net/core/memorystore"
	"github.com/0chain/common/core/logging"
	"github.com/0chain/common/core/util"
	"go.uber.org/zap"
)

/*TXN_TIME_TOLERANCE - the txn creation date should be within these many seconds before/after of current time */

var TXN_TIME_TOLERANCE int64

var transactionCount uint64 = 0
var redis_txns string

// ErrTxnMissingPublicKey is returned if the transaction does not have ClientID and public key
var (
	ErrTxnMissingPublicKey = errors.New("transaction missing public key")
	ErrTxnInvalidPublicKey = errors.New("transaction public key is invalid")
)

func init() {
	redis_txns = os.Getenv("REDIS_TXNS")
}

func SetupTransactionDB(redisTxnsHost string, redisTxnsPort int) {
	if len(redisTxnsHost) > 0 && redisTxnsPort > 0 {
		memorystore.AddPool("txndb", memorystore.NewPool(redisTxnsHost, redisTxnsPort))
	} else {
		//inside docker
		memorystore.AddPool("txndb", memorystore.NewPool(redis_txns, 6479))
	}
}

/*Transaction type for capturing the transaction data */
type Transaction struct {
	datastore.HashIDField
	datastore.CollectionMemberField `json:"-" msgpack:"-"`
	datastore.VersionField

	ClientID  string `json:"client_id" msgpack:"cid,omitempty"`
	PublicKey string `json:"public_key,omitempty" msgpack:"puk,omitempty"`

	ToClientID      string           `json:"to_client_id,omitempty" msgpack:"tcid,omitempty"`
	ChainID         string           `json:"chain_id,omitempty" msgpack:"chid"`
	TransactionData string           `json:"transaction_data" msgpack:"d"`
	Value           currency.Coin    `json:"transaction_value" msgpack:"v"` // The value associated with this transaction
	Signature       string           `json:"signature" msgpack:"s"`
	CreationDate    common.Timestamp `json:"creation_date" msgpack:"ts"`
	Fee             currency.Coin    `json:"transaction_fee" msgpack:"f"`
	Nonce           int64            `json:"transaction_nonce" msgpack:"n"`

	TransactionType   int    `json:"transaction_type" msgpack:"tt"`
	TransactionOutput string `json:"transaction_output,omitempty" msgpack:"o,omitempty"`
	OutputHash        string `json:"txn_output_hash" msgpack:"oh"`
	Status            int    `json:"transaction_status" msgpack:"sot"`
}

type FeeStats struct {
	MaxFees  currency.Coin `json:"max_fees"`
	MeanFees currency.Coin `json:"mean_fees"`
	MinFees  currency.Coin `json:"min_fees"`
}

var transactionEntityMetadata *datastore.EntityMetadataImpl

/*GetEntityMetadata - implementing the interface */
func (t *Transaction) GetEntityMetadata() datastore.EntityMetadata {
	return transactionEntityMetadata
}

/*ComputeProperties - Entity implementation */
func (t *Transaction) ComputeProperties() error {
	t.EntityCollection = txnEntityCollection
	if t.ChainID == "" {
		t.ChainID = datastore.ToKey(config.GetServerChainID())
	}
	return t.ComputeClientID()
}

type smartContractTransactionData struct {
	FunctionName string          `json:"name"`
	InputData    json.RawMessage `json:"input"`
}

func (t *Transaction) ValidateNonce() error {
	if t.Nonce <= 0 {
		return errors.New("invalid transaction nonce")
	}

	return nil
}

// ValidateFee - Validate fee
func (t *Transaction) ValidateFee(txnExempted map[string]bool, minTxnFee currency.Coin) error {
	if t.TransactionData != "" {
		var smartContractData smartContractTransactionData
		dataBytes := []byte(t.TransactionData)
		err := json.Unmarshal(dataBytes, &smartContractData)
		if err != nil {
			logging.Logger.Error("unmarshal txn data failed", zap.Error(err))
			return errors.New("invalid transaction data")
		}

		if _, ok := txnExempted[smartContractData.FunctionName]; ok {
			return nil
		}
	}
	if t.Fee < minTxnFee {
		return common.InvalidRequest("The given fee is less than the minimum required fee to process the txn")
	}
	return nil
}

/*ComputeClientID - compute the client id if there is a public key in the transaction */
func (t *Transaction) ComputeClientID() error {
	if t.ClientID != "" {
		return nil
	}

	if t.PublicKey == "" {
		logging.Logger.Error("invalid transaction",
			zap.Error(ErrTxnMissingPublicKey),
			zap.String("txn", datastore.ToJSON(t).String()))
		return ErrTxnMissingPublicKey
	}

	// Doing this is OK because the transaction signature has ClientID
	// that won't pass verification if some other client's public is put in
	id, err := client.GetIDFromPublicKey(t.PublicKey)
	if err != nil {
		logging.Logger.Error("invalid transaction public key",
			zap.String("public key", t.PublicKey),
			zap.Error(err))
		return ErrTxnInvalidPublicKey
	}

	t.ClientID = id
	return nil
}

/*ValidateWrtTime - validate entityt w.r.t given time (as now) */
func (t *Transaction) ValidateWrtTime(ctx context.Context, ts common.Timestamp) error {
	return t.ValidateWrtTimeForBlock(ctx, ts, true)
}

/*ValidateWrtTimeForBlock - validate entityt w.r.t given time (as now) */
func (t *Transaction) ValidateWrtTimeForBlock(ctx context.Context, ts common.Timestamp, validateSignature bool) error {
	if !encryption.IsHash(t.ToClientID) && t.ToClientID != "" {
		return common.InvalidRequest("to client id must be a hexadecimal hash")
	}

	// TODO: t.Fee needs to be compared to the minimum transaction fee once governance is implemented

	err := config.ValidChain(t.ChainID)
	if err != nil {
		return err
	}
	if t.Hash == "" {
		return common.InvalidRequest("hash required for transaction")
	}
	if !common.WithinTime(int64(ts), int64(t.CreationDate), TXN_TIME_TOLERANCE) {
		return common.InvalidRequest(fmt.Sprintf("Transaction creation time not within tolerance: ts=%v txn.creation_date=%v", ts, t.CreationDate))
	}
	if t.ClientID == t.ToClientID {
		return common.InvalidRequest("from and to client should be different")
	}
	err = t.VerifyHash(ctx)
	if err != nil {
		return err
	}
	if validateSignature {
		err = t.VerifySignature(ctx)
		if err != nil {
			return err
		}
	}
	if t.OutputHash != "" {
		err = t.VerifyOutputHash(ctx)
		if err != nil {
			return err
		}
	}
	return nil
}

/*Validate - Entity implementation */
func (t *Transaction) Validate(ctx context.Context) error {
	return t.ValidateWrtTime(ctx, common.Now())
}

/*GetScore - score for write*/

func (t *Transaction) GetScore() (int64, error) {
	if config.Configuration().ChainConfig.IsFeeEnabled() {
		return t.Fee.Int64()
	}
	return 0, nil
}

/*Read - store read */
func (t *Transaction) Read(ctx context.Context, key datastore.Key) error {
	return t.GetEntityMetadata().GetStore().Read(ctx, key, t)
}

/*Write - store read */
func (t *Transaction) Write(ctx context.Context) error {
	return t.GetEntityMetadata().GetStore().Write(ctx, t)
}

/*Delete - store read */
func (t *Transaction) Delete(ctx context.Context) error {
	return t.GetEntityMetadata().GetStore().Delete(ctx, t)
}

var txnEntityCollection *datastore.EntityCollection

/*GetCollectionName - override to partition by chain id */
func (t *Transaction) GetCollectionName() string {
	return txnEntityCollection.GetCollectionName(t.ChainID)
}

/*GetHash - return the hash of the transaction */
func (t *Transaction) GetHash() string {
	return t.Hash
}

/*GetHashBytes - implement Hashable interface */
func (t *Transaction) GetHashBytes() []byte {
	return util.HashStringToBytes(t.Hash)
}

/*GetClient - get the Client object associated with the transaction */
func (t *Transaction) GetClient(ctx context.Context) (*client.Client, error) {
	co, err := client.GetClient(ctx, t.ClientID)
	if err != nil {
		return nil, err
	}
	return co, nil
}

/*HashData - data used to hash the transaction */
func (t *Transaction) HashData() string {
	s := strings.Builder{}
	s.WriteString(common.TimeToString(t.CreationDate))
	s.WriteString(":")
	s.WriteString(strconv.FormatInt(t.Nonce, 10))
	s.WriteString(":")
	s.WriteString(t.ClientID)
	s.WriteString(":")
	s.WriteString(t.ToClientID)
	s.WriteString(":")
	s.WriteString(strconv.FormatUint(uint64(t.Value), 10))
	s.WriteString(":")
	s.WriteString(encryption.Hash(t.TransactionData))
	return s.String()
}

/*ComputeHash - compute the hash from the various components of the transaction */
func (t *Transaction) ComputeHash() string {
	return encryption.Hash(t.HashData())
}

/*VerifyHash - Verify the hash of the transaction */
func (t *Transaction) VerifyHash(ctx context.Context) error {
	if t.Hash != t.ComputeHash() {
		logging.Logger.Debug("verify hash (hash mismatch)",
			zap.String("hash", t.Hash),
			zap.String("computed_hash", t.ComputeHash()),
			zap.String("hash_data", t.HashData()),
			zap.String("txn", datastore.ToJSON(t).String()))
		return common.NewError("hash_mismatch",
			fmt.Sprintf("The hash of the data doesn't match with the provided hash: %v %v %v",
				t.Hash, t.ComputeHash(), t.HashData()))
	}
	return nil
}

/*VerifySignature - verify the transaction hash */
func (t *Transaction) VerifySignature(ctx context.Context) error {
	sigScheme, err := t.GetSignatureScheme(ctx)
	if err != nil {
		return err
	}
	correctSignature, err := sigScheme.Verify(t.Signature, t.Hash)
	if err != nil {
		return err
	}
	if !correctSignature {
		return common.NewError("invalid_signature", "Invalid Signature")
	}
	return nil
}

/*GetSignatureScheme - get the signature scheme associated with this transaction */
func (t *Transaction) GetSignatureScheme(ctx context.Context) (encryption.SignatureScheme, error) {
	var err error
	co, err := client.GetClientFromCache(t.ClientID)
	if err != nil {
		co = client.NewClient()
		co.ID = t.ClientID
		if err := co.SetPublicKey(t.PublicKey); err != nil {
			return nil, err
		}
		if err := client.PutClientCache(co); err != nil {
			return nil, err
		}
	}

	if co.SigScheme == nil {
		if t.PublicKey == "" {
			return nil, errors.New("get signature scheme failed, empty public key in transaction")
		}
		co.ID = t.ClientID
		if err := co.SetPublicKey(t.PublicKey); err != nil {
			return nil, err
		}
		if err := client.PutClientCache(co); err != nil {
			return nil, err
		}
	}

	return co.SigScheme, nil
}

func (t *Transaction) GetPublicKeyStr(ctx context.Context) (string, error) {
	if t.PublicKey != "" {
		return t.PublicKey, nil
	}

	co, err := client.GetClient(ctx, t.ClientID)
	if err != nil {
		return "", err
	}

	return co.PublicKey, nil
}

/*Provider - entity provider for client object */
func Provider() datastore.Entity {
	t := &Transaction{}
	t.Version = "1.0"
	t.CreationDate = common.Now()
	t.ChainID = datastore.ToKey(config.GetServerChainID())
	t.EntityCollection = txnEntityCollection
	return t
}

var TransactionEntityChannel chan datastore.QueuedEntity

/*SetupEntity - setup the entity */
func SetupEntity(store datastore.Store) {
	transactionEntityMetadata = datastore.MetadataProvider()
	transactionEntityMetadata.Name = "txn"
	transactionEntityMetadata.DB = "txndb"
	transactionEntityMetadata.Provider = Provider
	transactionEntityMetadata.Store = store

	datastore.RegisterEntityMetadata("txn", transactionEntityMetadata)
	txnEntityCollection = &datastore.EntityCollection{CollectionName: "collection.txn", CollectionSize: 60000000, CollectionDuration: time.Hour}

	var chunkingOptions = datastore.ChunkingOptions{
		EntityMetadata:   transactionEntityMetadata,
		EntityBufferSize: 10240,
		MaxHoldupTime:    250 * time.Millisecond,
		NumChunkCreators: 1,
		ChunkSize:        128,
		ChunkBufferSize:  64,
		NumChunkStorers:  16,
	}
	TransactionEntityChannel = memorystore.SetupWorkers(common.GetRootContext(), &chunkingOptions)
}

/*Sign - given a client and client's private key, sign this tranasction */
func (t *Transaction) Sign(signatureScheme encryption.SignatureScheme) (string, error) {
	t.Hash = t.ComputeHash()
	signature, err := signatureScheme.Sign(t.Hash)
	if err != nil {
		return signature, err
	}
	t.Signature = signature
	return signature, nil
}

/*GetSummary - get the transaction summary */
func (t *Transaction) GetSummary() *TransactionSummary {
	summary := datastore.GetEntityMetadata("txn_summary").Instance().(*TransactionSummary)
	summary.Hash = t.Hash
	return summary
}

/*DebugTxn - is this a transaction that needs being debugged
- applicable only when running in test mode and the transaction_data string contains debug keyword somewhere in it
*/
func (t *Transaction) DebugTxn() bool {
<<<<<<< HEAD
	return true
=======
	return config.Development() && viper.GetBool("logging.verbose")
>>>>>>> 1144e115
}

/*ComputeOutputHash - compute the hash from the transaction output */
func (t *Transaction) ComputeOutputHash() string {
	if t.TransactionOutput == "" {
		return encryption.EmptyHash
	}
	return encryption.Hash(t.TransactionOutput)
}

/*VerifyOutputHash - Verify the hash of the transaction */
func (t *Transaction) VerifyOutputHash(ctx context.Context) error {
	if t.OutputHash != t.ComputeOutputHash() {
		logging.Logger.Info("verify output hash (hash mismatch)", zap.String("hash", t.OutputHash), zap.String("computed_hash", t.ComputeOutputHash()), zap.String("hash_data", t.TransactionOutput), zap.String("txn", datastore.ToJSON(t).String()))
		return common.NewError("hash_mismatch", fmt.Sprintf("The hash of the output doesn't match with the provided hash: %v %v %v %v", t.Hash, t.OutputHash, t.ComputeOutputHash(), t.TransactionOutput))
	}
	return nil
}

// Clone returns a clone of the transaction instance
func (t *Transaction) Clone() *Transaction {
	clone := &Transaction{
		HashIDField:       t.HashIDField,
		VersionField:      t.VersionField,
		ClientID:          t.ClientID,
		PublicKey:         t.PublicKey,
		ToClientID:        t.ToClientID,
		ChainID:           t.ChainID,
		TransactionData:   t.TransactionData,
		Value:             t.Value,
		Signature:         t.Signature,
		CreationDate:      t.CreationDate,
		Fee:               t.Fee,
		Nonce:             t.Nonce,
		TransactionType:   t.TransactionType,
		TransactionOutput: t.TransactionOutput,
		OutputHash:        t.OutputHash,
		Status:            t.Status,
	}

	if ent := t.CollectionMemberField.EntityCollection; ent != nil {
		clone.CollectionMemberField.EntityCollection = &datastore.EntityCollection{
			CollectionName:     ent.CollectionName,
			CollectionSize:     ent.CollectionSize,
			CollectionDuration: ent.CollectionDuration,
		}
	}
	return clone
}

func SetTxnTimeout(timeout int64) {
	TXN_TIME_TOLERANCE = timeout
}

func GetTransactionCount() uint64 {
	return atomic.LoadUint64(&transactionCount)
}
func IncTransactionCount() uint64 {
	return atomic.AddUint64(&transactionCount, 1)
}<|MERGE_RESOLUTION|>--- conflicted
+++ resolved
@@ -1,7 +1,6 @@
 package transaction
 
 import (
-	"0chain.net/core/viper"
 	"context"
 	"errors"
 	"fmt"
@@ -10,6 +9,8 @@
 	"strings"
 	"sync/atomic"
 	"time"
+
+	"0chain.net/core/viper"
 
 	"0chain.net/chaincore/currency"
 
@@ -409,15 +410,12 @@
 	return summary
 }
 
-/*DebugTxn - is this a transaction that needs being debugged
+/*
+DebugTxn - is this a transaction that needs being debugged
 - applicable only when running in test mode and the transaction_data string contains debug keyword somewhere in it
 */
 func (t *Transaction) DebugTxn() bool {
-<<<<<<< HEAD
-	return true
-=======
 	return config.Development() && viper.GetBool("logging.verbose")
->>>>>>> 1144e115
 }
 
 /*ComputeOutputHash - compute the hash from the transaction output */

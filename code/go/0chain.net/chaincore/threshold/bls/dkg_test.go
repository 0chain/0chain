package bls

import (
	"0chain.net/chaincore/wallet"
	"0chain.net/core/logging"
	"fmt"
	"github.com/herumi/bls/ffi/go/bls"
	"math"
	"math/rand"
	"testing"
	"time"
)

type DKGID = bls.ID

type DKGKeyShareImpl struct {
	wallet *wallet.Wallet
	id     DKGID

	//This is private to the party
	Msk []bls.SecretKey // aik, coefficients of the polynomial, Si(x). ai0 = secret value of i

	//This is public information
	mpk []bls.PublicKey // Aik (Fik in some papers) = (g^aik), coefficients of the polynomial, Pi(x). Ai0 = public value of i

	//This is aggregate private info to the party from others
	sij map[bls.ID]bls.SecretKey // Sij = Si(j) for j in all parties

	//Below info is from Qual Set

	//This is arregate private info computed from sij
	si bls.SecretKey // Secret key share - Sigma(Sij) , for j in qual parties

	//This is publicly computable information for others and for self, it's the public key of the private share key
	pi *bls.PublicKey // Public key share - g^Si

	//This is the group public key
	gmpk []bls.PublicKey // Sigma(Aik) , for i in qual parties
}

type DKGSignatureShare struct {
	id        DKGID
	signature bls.Sign
}

type DKGSignature struct {
	shares []DKGSignatureShare
}

var wallets []*wallet.Wallet

var dkgShares []*DKGKeyShareImpl

//GenerateWallets - generate the wallets used to participate in DKG
func GenerateWallets(n int) {
	for i := 0; i < n; i++ {
		w := &wallet.Wallet{}
		if err := w.Initialize("bls0chain"); err != nil {
			panic(err)
		}
		wallets = append(wallets, w)
	}
}

//InitializeDKGShares - initialize DKG Share structures
func InitializeDKGShares() {
	dkgShares = dkgShares[:0]
	for _, w := range wallets {
		dkgShare := &DKGKeyShareImpl{wallet: w}
		if err := dkgShare.id.SetHexString("1" + w.ClientID[:31]); err != nil {
<<<<<<< HEAD
			fmt.Printf("client id: %v\n", w.ClientID)
=======
>>>>>>> e9aeb3f3
			panic(err)
		}
		dkgShare.sij = make(map[bls.ID]bls.SecretKey)
		dkgShares = append(dkgShares, dkgShare)
	}
}

//GenerateDKGKeyShare - create Si(x) and corresponding Pi(x) polynomial coefficients
func (dkgs *DKGKeyShareImpl) GenerateDKGKeyShare(t int) {
	var dsk bls.SecretKey
	dsk.SetByCSPRNG()
	dkgs.Msk = dsk.GetMasterSecretKey(t)
	dkgs.mpk = bls.GetMasterPublicKey(dkgs.Msk)
}

//GenerateSij - generate secret key shares from i for each party j
func (dkgs *DKGKeyShareImpl) GenerateSij(ids []DKGID) {
	dkgs.sij = make(map[bls.ID]bls.SecretKey)
	for _, id := range ids {
		var sij bls.SecretKey
		if err := sij.Set(dkgs.Msk, &id); err != nil {
			panic(err)
		}
		dkgs.sij[id] = sij
	}
}

//ValidateShare - validate Sij using Pj coefficients
func (dkgs *DKGKeyShareImpl) ValidateShare(jpk []bls.PublicKey, sij bls.SecretKey) bool {
	var expectedSijPK bls.PublicKey
	if err := expectedSijPK.Set(jpk, &dkgs.id); err != nil {
		panic(err)
	}
	sijPK := sij.GetPublicKey()
	return expectedSijPK.IsEqual(sijPK)
}

//AggregateSecretShares - compute Si = Sigma(Sij), j in qual and Pi = g^Si
//Useful to compute self secret key share and associated public key share
//For other parties, the public key share can be derived using the Pj(x) coefficients
func (dkgs *DKGKeyShareImpl) AggregateSecretKeyShares(qual []DKGID, dkgShares map[bls.ID]*DKGKeyShareImpl) {
	var sk bls.SecretKey
	for _, id := range qual {
		dkgsj, ok := dkgShares[id]
		if !ok {
			panic("no share")
		}
		sij := dkgsj.sij[dkgs.id]
		sk.Add(&sij)
	}
	dkgs.si = sk
	dkgs.pi = dkgs.si.GetPublicKey()
}

//ComputePublicKeyShare - compute the public key share of any party j, based on the coefficients of Pj(x)
func (dkgs *DKGKeyShareImpl) ComputePublicKeyShare(qual []DKGID, dkgShares map[bls.ID]*DKGKeyShareImpl) bls.PublicKey {
	var pk bls.PublicKey
	for _, id := range qual {
		dkgsj, ok := dkgShares[id]
		if !ok {
			panic("no share")
		}
		var pkj bls.PublicKey
		if err := pkj.Set(dkgsj.mpk, &dkgs.id); err != nil {
			panic(err)
		}
		pk.Add(&pkj)
	}
	return pk
}

//AggregatePublicKeyShares - compute Sigma(Aik, i in qual)
func (dkgs *DKGKeyShareImpl) AggregatePublicKeyShares(qual []DKGID, dkgShares map[bls.ID]*DKGKeyShareImpl) {
	dkgs.gmpk = dkgs.gmpk[:0]
	for k := 0; k < len(dkgs.mpk); k++ {
		var pk bls.PublicKey
		for _, id := range qual {
			dkgsj, ok := dkgShares[id]
			if !ok {
				panic("no share")
			}
			pk.Add(&dkgsj.mpk[k])
		}
		dkgs.gmpk = append(dkgs.gmpk, pk)
	}
}

//Sign - sign using the group secret key share
func (dkgs *DKGKeyShareImpl) Sign(msg string) string {
	return dkgs.si.Sign(msg).GetHexString()
}

//VerifySignature - verify the signature using the group public key share
func (dkgs *DKGKeyShareImpl) VerifySignature(msg string, sig *bls.Sign) bool {
	return sig.Verify(dkgs.pi, msg)
}

//VerifyGroupSignature - verify group signature using group public key
func (dkgs *DKGKeyShareImpl) VerifyGroupSignature(msg string, sig *bls.Sign) bool {
	return sig.Verify(&dkgs.gmpk[0], msg)
}

//Recover - given t signature shares, recover the group signature (using lagrange interpolation)
func (dkgs *DKGKeyShareImpl) Recover(dkgSigShares []DKGSignatureShare) (*bls.Sign, error) {
	var aggSig bls.Sign
	var signatures []Sign
	var ids []bls.ID
	t := len(dkgSigShares)
	if t > len(dkgs.Msk) {
		t = len(dkgs.Msk)
	}
	for k := 0; k < t; k++ {
		ids = append(ids, dkgSigShares[k].id)
		signatures = append(signatures, dkgSigShares[k].signature)
	}
	if err := aggSig.Recover(signatures, ids); err != nil {
		return nil, err
	}
	return &aggSig, nil
}

func init() {
	logging.InitLogging("development")
}

func TestGenerateDKG(tt *testing.T) {
	n := 20                                 //total participants at the beginning
	t := int(math.Round(0.67 * float64(n))) // threshold number of parties required to create aggregate signature
	q := int(math.Round(0.85 * float64(n))) // qualified to compute dkg based on DKG protocol execution
	if q == t && t < n {
		q++
	}
	GenerateWallets(n)
	InitializeDKGShares()

	var ids []DKGID
	var qualIDs []DKGID
	var qualDKGSharesMap map[bls.ID]*DKGKeyShareImpl

	for _, dkgs := range dkgShares {
		ids = append(ids, dkgs.id)
	}

	//Generate aik for each party (the polynomial for sharing the secret)
	for _, dkgs := range dkgShares {
		dkgs.GenerateDKGKeyShare(t)
	}

	//Generate Sij for each party (the p(id) value for a given id)
	for _, dkgs := range dkgShares {
		dkgs.GenerateSij(ids)
	}

	//Validate Sij shares received fromm others using P(x)
	for _, dkgsi := range dkgShares {
		for _, dkgsj := range dkgShares {
			sij := dkgsj.sij[dkgsi.id]
			valid := dkgsi.ValidateShare(dkgsj.mpk, sij)
			if !valid {
				tt.Errorf("%v -> %v share valid = %v\n", dkgsi.wallet.ClientID[:7], dkgsj.wallet.ClientID[:7], valid)
			}
		}
	}

	//Simulate Qual Set
	shuffled := make([]*DKGKeyShareImpl, n)
	perm := rand.New(rand.NewSource(int64(time.Now().Nanosecond()))).Perm(len(shuffled))
	for i, v := range perm {
		shuffled[v] = dkgShares[i]
	}
	qualDKGSharesMap = make(map[bls.ID]*DKGKeyShareImpl)
	for i := 0; i < q; i++ {
		qualIDs = append(qualIDs, shuffled[i].id)
		qualDKGSharesMap[shuffled[i].id] = shuffled[i]
	}

	//Compute si = Sigma sij, aggregate secret share of each qualified party
	for _, dkgsi := range qualDKGSharesMap {
		dkgsi.AggregateSecretKeyShares(qualIDs, qualDKGSharesMap)
		dkgsi.AggregatePublicKeyShares(qualIDs, qualDKGSharesMap)
	}
	for _, dkgsi := range qualDKGSharesMap {
		for _, dkgsj := range qualDKGSharesMap {
			if dkgsi == dkgsj {
				continue
			}
			pk := dkgsi.ComputePublicKeyShare(qualIDs, qualDKGSharesMap)
			if !pk.IsEqual(dkgsi.pi) {
				panic("public key share not valid")
			}
		}
	}

	msg := fmt.Sprintf("Hello 0Chain World %v", time.Now())
	falseMsg := fmt.Sprintf("Hello 0Chain World %v", time.Now())
	var falseCount int
	var signatures []DKGSignatureShare

	//Sign a message
	prng := rand.New(rand.NewSource(int64(time.Now().Nanosecond())))
	for idx, id := range qualIDs {
		dkgsi, ok := qualDKGSharesMap[id]
		if !ok {
			panic(fmt.Sprintf("no share: %v\n", idx))
		}
		var sign string
		//if rand.Float64() < float64(t)/float64(n) {
		if prng.Float64() < float64(t)/float64(q) {
			sign = dkgsi.Sign(msg)
		} else {
			sign = dkgsi.Sign(falseMsg)
			falseCount++
		}
		var blsSig bls.Sign
		if err := blsSig.SetHexString(sign); err != nil {
			panic(err)
		}
		signature := DKGSignatureShare{signature: blsSig, id: dkgsi.id}
		signatures = append(signatures, signature)
	}
	//Aggregate Signatures
	count := 0
	for _, id := range qualIDs {
		count++
		dkgsi, ok := qualDKGSharesMap[id]
		if !ok {
			panic("no share")
		}
		var dkgSignature DKGSignature
		for _, signature := range signatures {
			if signature.id != dkgsi.id {
				if prng.Float64() < 0.10 {
					//To simulate network/byzantine condition of not getting the shares
					continue
				}
				dkgsj, ok := qualDKGSharesMap[signature.id]
				if !ok {
					panic("no share")
				}
				if !dkgsj.VerifySignature(msg, &signature.signature) {
					continue
				}
			}
			dkgSignature.shares = append(dkgSignature.shares, signature)
		}
		if len(dkgSignature.shares) < t {
			continue
		}
		shuffled := make([]DKGSignatureShare, len(dkgSignature.shares))
		perm := rand.New(rand.NewSource(int64(time.Now().Nanosecond()))).Perm(len(shuffled))
		//To simulate network condition and also self not having the share yet
		for i, v := range perm {
			shuffled[v] = dkgSignature.shares[i]
		}
		_, err := dkgsi.Recover(shuffled)
		if err != nil {
			fmt.Printf("Error recovering signature %v\n", err)
			continue
		}
	}
}<|MERGE_RESOLUTION|>--- conflicted
+++ resolved
@@ -68,10 +68,6 @@
 	for _, w := range wallets {
 		dkgShare := &DKGKeyShareImpl{wallet: w}
 		if err := dkgShare.id.SetHexString("1" + w.ClientID[:31]); err != nil {
-<<<<<<< HEAD
-			fmt.Printf("client id: %v\n", w.ClientID)
-=======
->>>>>>> e9aeb3f3
 			panic(err)
 		}
 		dkgShare.sij = make(map[bls.ID]bls.SecretKey)

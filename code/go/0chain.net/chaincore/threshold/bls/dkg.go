package bls

/* DKG implementation */

import (
	"context"
	"encoding/json"
	"fmt"
	"strconv"
	"sync"

	"0chain.net/core/common"
	"0chain.net/core/datastore"
	"0chain.net/core/ememorystore"
	"github.com/herumi/bls/ffi/go/bls"
)

/*DKG - to manage DKG process */
type DKG struct {
	T  int
	N  int
	ID PartyID

	Msk []Key

	Sij                  map[PartyID]Key
	sijMutex             *sync.Mutex
	receivedSecretShares map[PartyID]Key
	secretSharesMutex    *sync.RWMutex

	Si Key
	Pi *PublicKey

	Mpk []PublicKey

	gmpkMutex *sync.RWMutex
	gmpk      map[PartyID]PublicKey

	MagicBlockNumber int64
	StartingRound    int64
}

type DKGSummary struct {
	datastore.IDField
	StartingRound int64             `json:"starting_round"`
	SecretShares  map[string]string `json:"secret_shares"`
}

// LatestMagicBlockID keeps ID of latest MB accepted and stored.
type LatestMagicBlockID struct {
	datastore.IDField
}

var dkgSummaryMetadata *datastore.EntityMetadataImpl

/* init -  To initialize a point on the curve */
func init() {
	err := bls.Init(bls.CurveFp254BNb)
	if err != nil {
		panic(fmt.Errorf("bls initialization error: %v", err))
	}
}

/*MakeDKG - to create a dkg object */
func MakeDKG(t, n int, id string) *DKG {
	dkg := &DKG{
		T:                    t,
		N:                    n,
		Sij:                  make(map[PartyID]Key),
		receivedSecretShares: make(map[PartyID]Key),
		secretSharesMutex:    &sync.RWMutex{},
		sijMutex:             &sync.Mutex{},
		Si:                   Key{},
		ID:                   PartyID{},
		gmpkMutex:            &sync.RWMutex{},
	}
	var secKey Key
	secKey.SetByCSPRNG()

	dkg.ID = ComputeIDdkg(id)
	dkg.Msk = secKey.GetMasterSecretKey(t)
	dkg.Mpk = bls.GetMasterPublicKey(dkg.Msk)
	return dkg
}

/*MakeDKG - to create a dkg object */
func SetDKG(t, n int, shares map[string]string, msk []string, mpks map[PartyID][]PublicKey, id string) *DKG {
	dkg := &DKG{
		T:                    t,
		N:                    n,
		Sij:                  make(map[PartyID]Key),
		receivedSecretShares: make(map[PartyID]Key),
		secretSharesMutex:    &sync.RWMutex{},
		sijMutex:             &sync.Mutex{},
		Si:                   Key{},
		ID:                   PartyID{},
		gmpkMutex:            &sync.RWMutex{},
	}
	dkg.ID = ComputeIDdkg(id)
	for _, v := range msk {
		var secretKey Key
		err := secretKey.SetHexString(v)
		if err != nil {
			panic(err.Error())
		}
		dkg.Msk = append(dkg.Msk, secretKey)
	}
	dkg.Mpk = bls.GetMasterPublicKey(dkg.Msk)
	dkg.AggregatePublicKeyShares(mpks)
	for k, v := range shares {
		var secreteShare Key
		err := secreteShare.SetHexString(v)
		if err != nil {
			panic(err.Error())
		}
		if dkg.ValidateShare(mpks[ComputeIDdkg(k)], secreteShare) {
			id := ComputeIDdkg(k)
			dkg.receivedSecretShares[id] = secreteShare
		} else {
			panic("failed to verify secret share")
		}
	}
	dkg.AggregateSecretKeyShares()
	return dkg
}

/*ComputeIDdkg - to create an ID of party of type PartyID */
func ComputeIDdkg(minerID string) PartyID {
	var forID PartyID
	if err := forID.SetHexString("1" + minerID[:31]); err != nil {
		fmt.Printf("Error while computing ID %s\n", forID.GetHexString())
	}
	return forID
}

/*ComputeDKGKeyShare - Derive the share for each miner through polynomial substitution method */
func (dkg *DKG) ComputeDKGKeyShare(forID PartyID) (Key, error) {
	var secVec Key
	err := secVec.Set(dkg.Msk, &forID)
	if err != nil {
		return Key{}, err
	}
	dkg.Sij[forID] = secVec
	return secVec, nil
}

/*GetKeyShareForOther - Get the DKGKeyShare for this Miner specified by the PartyID */
func (dkg *DKG) GetKeyShareForOther(to PartyID) *DKGKeyShare {
	dkg.sijMutex.Lock()
	defer dkg.sijMutex.Unlock()
	indivShare, ok := dkg.Sij[to]
	if !ok {
		return nil
	}
	dShare := &DKGKeyShare{Share: indivShare.GetHexString()}
	dShare.SetKey(to.GetHexString())
	return dShare
}

/*AggregateShares - Each party aggregates the received shares from other party which is calculated for that party */
func (dkg *DKG) AggregateSecretKeyShares() {
	var sk Key
	dkg.secretSharesMutex.RLock()
	defer dkg.secretSharesMutex.RUnlock()
	for _, Sij := range dkg.receivedSecretShares {
		sk.Add(&Sij)
	}
	dkg.Si = sk
	dkg.Pi = dkg.Si.GetPublicKey()
}

/*AggregateShares - Each party aggregates the received shares from other party which is calculated for that party */
func (dkg *DKG) GetSecretKeyShares() []string {
	var shares []string
	dkg.secretSharesMutex.RLock()
	defer dkg.secretSharesMutex.RUnlock()
	for _, Sij := range dkg.receivedSecretShares {
		shares = append(shares, Sij.GetHexString())
	}
	return shares
}

// AddSecretShare adds secret share for miner
//   - Force - replace share for miner
func (dkg *DKG) AddSecretShare(id PartyID, share string, force bool) error {
	dkg.secretSharesMutex.Lock()
	defer dkg.secretSharesMutex.Unlock()

	var secretShare Key
	if err := secretShare.SetHexString(share); err != nil {
		return err
	}

	if shareFound, ok := dkg.receivedSecretShares[id]; ok && !secretShare.IsEqual(&shareFound) {
		if !force {
			return common.NewError("failed to add secret share", "share already exists for miner")
		}
	}

	dkg.receivedSecretShares[id] = secretShare
	return nil
}

/*ComputeDKGKeyShare - Derive the share for each miner through polynomial substitution method */
func (dkg *DKG) GetSecretSharesSize() int {
	dkg.secretSharesMutex.RLock()
	defer dkg.secretSharesMutex.RUnlock()
	return len(dkg.receivedSecretShares)
}

/*ComputeDKGKeyShare - Derive the share for each miner through polynomial substitution method */
func (dkg *DKG) HasAllSecretShares() bool {
	dkg.secretSharesMutex.RLock()
	defer dkg.secretSharesMutex.RUnlock()
	return len(dkg.receivedSecretShares) >= dkg.T
}

func (dkg *DKG) HasSecretShare(key string) bool {
	dkg.secretSharesMutex.RLock()
	defer dkg.secretSharesMutex.RUnlock()
	_, ok := dkg.receivedSecretShares[ComputeIDdkg(key)]
	return ok
}

//Sign - sign using the group secret key share
func (dkg *DKG) Sign(msg string) *Sign {
	return dkg.Si.Sign(msg)
}

//VerifySignature - verify the signature using the group public key share
func (dkg *DKG) VerifySignature(sig *Sign, msg string, id PartyID) bool {
	dkg.gmpkMutex.RLock()
	defer dkg.gmpkMutex.RUnlock()
	key := dkg.gmpk[id]
	return sig.Verify(&key, msg)
}

/*RecoverGroupSig - To compute the Gp sign with any k number of BLS sig shares */
func (dkg *DKG) RecoverGroupSig(from []PartyID, shares []Sign) (Sign, error) {
	var sig Sign
	t := len(shares)
	if t > len(dkg.Msk) {
		t = len(dkg.Msk)
	}
	err := sig.Recover(shares, from)
	if err == nil {
		return sig, nil
	}
	return Sign{}, err
}

// CalBlsGpSign - The function calls the RecoverGroupSig function which calculates the Gp Sign
func (dkg *DKG) CalBlsGpSign(recSig []string, recIDs []string) (Sign, error) {
	signVec := make([]Sign, 0)
	var signShare Sign
	for i := 0; i < len(recSig); i++ {
		err := signShare.SetHexString(recSig[i])
		if err == nil {
			signVec = append(signVec, signShare)
		} else {
			return Sign{}, err
		}
	}
	idVec := make([]PartyID, 0)
	var forID PartyID
	for i := 0; i < len(recIDs); i++ {
		err := forID.SetHexString(recIDs[i])
		if err == nil {
			idVec = append(idVec, forID)
		}
	}
	return dkg.RecoverGroupSig(idVec, signVec)
}

//AggregatePublicKeyShares - compute Sigma(Aik, i in qual)
func (dkg *DKG) AggregatePublicKeyShares(mpks map[PartyID][]PublicKey) {
	dkg.gmpkMutex.Lock()
	defer dkg.gmpkMutex.Unlock()
	dkg.gmpk = make(map[PartyID]PublicKey)
	for k := range mpks {
		var pk PublicKey
		for _, mpk := range mpks {
			var pkj PublicKey
			pkj.Set(mpk, &k)
			pk.Add(&pkj)
		}
		dkg.gmpk[k] = pk
	}
}

// GetPublicKeyByID - returns public key by party id
func (dkg *DKG) GetPublicKeyByID(id PartyID) PublicKey {
	dkg.gmpkMutex.RLock()
	defer dkg.gmpkMutex.RUnlock()
	return dkg.gmpk[id]
}

/*CreateQualSet - Each party aggregates the received shares from other party which is calculated for that party */
func (dkg *DKG) DeleteFromSet(nodes []string) {
	dkg.secretSharesMutex.Lock()
	defer dkg.secretSharesMutex.Unlock()
	for _, id := range nodes {
		delete(dkg.receivedSecretShares, ComputeIDdkg(id))
	}
}

//ValidateShare - validate Sij using Pj coefficients
func (dkg *DKG) ValidateShare(jpk []PublicKey, sij bls.SecretKey) bool {
	return ValidateShare(jpk, sij, dkg.ID)
}

//ValidateShare - validate Sij using Pj coefficients
func ValidateShare(jpk []PublicKey, sij bls.SecretKey, id PartyID) bool {
	var mpk []string
	for _, pk := range jpk {
		mpk = append(mpk, pk.GetHexString())
	}
	var expectedSijPK PublicKey
	if err := expectedSijPK.Set(jpk, &id); err != nil {
		return false
	}
	sijPK := sij.GetPublicKey()
	return expectedSijPK.IsEqual(sijPK)
}

func ConvertStringToMpk(strMpk []string) []PublicKey {
	var mpk []PublicKey
	for _, str := range strMpk {
		var publickKey PublicKey
		publickKey.SetHexString(str)
		mpk = append(mpk, publickKey)
	}
	return mpk
}

//
// DKG summary storage.
//

func (dkgSummary *DKGSummary) GetEntityMetadata() datastore.EntityMetadata {
	return dkgSummaryMetadata
}

func DKGSummaryProvider() datastore.Entity {
	dkgSummary := &DKGSummary{}
	return dkgSummary
}

func SetupDKGSummary(store datastore.Store) {
	dkgSummaryMetadata = datastore.MetadataProvider()
	dkgSummaryMetadata.Name = "dkgsummary"
	dkgSummaryMetadata.DB = "dkgsummarydb"
	dkgSummaryMetadata.Store = store
	dkgSummaryMetadata.Provider = DKGSummaryProvider
	datastore.RegisterEntityMetadata("dkgsummary", dkgSummaryMetadata)
}

func SetupDKGDB() {
	//Clean old files on restart
<<<<<<< HEAD
=======
	//os.RemoveAll("data/rocksdb/dkg")
>>>>>>> 9f3acaee
	db, err := ememorystore.CreateDB("data/rocksdb/dkg")
	if err != nil {
		panic(err)
	}
	ememorystore.AddPool("dkgsummarydb", db)
}

func (dkgSummary *DKGSummary) Decode(input []byte) error {
	return json.Unmarshal(input, dkgSummary)
}

func (dkgSummary *DKGSummary) Read(ctx context.Context, key string) error {
	return dkgSummary.GetEntityMetadata().GetStore().Read(ctx, key, dkgSummary)
}

func (dkgSummary *DKGSummary) Write(ctx context.Context) error {
	return dkgSummary.GetEntityMetadata().GetStore().Write(ctx, dkgSummary)
}

func (dkgSummary *DKGSummary) Delete(ctx context.Context) error {
	return dkgSummary.GetEntityMetadata().GetStore().Delete(ctx, dkgSummary)
}

//Verify is used to verify a dkg summary with the mpks
func (dkgSummary *DKGSummary) Verify(id PartyID, mpks map[PartyID][]PublicKey) error {
	for k, v := range mpks {
		var sij Key
		share := dkgSummary.SecretShares[k.GetHexString()]
		if share == "" {
			return common.NewError("failed to verify dkg summary", "share is nil")
		}
		sij.SetHexString(share)
		if !ValidateShare(v, sij, id) {
			return common.NewError("failed to verify dkg summary", fmt.Sprintf("share unable to verify: %v", share))
		}
	}
	return nil
}

func (dkg *DKG) GetDKGSummary() *DKGSummary {
	dkgSummary := &DKGSummary{
		SecretShares:  make(map[string]string),
		StartingRound: dkg.StartingRound,
	}
	dkg.secretSharesMutex.RLock()
	defer dkg.secretSharesMutex.RUnlock()
	for k, v := range dkg.receivedSecretShares {
		dkgSummary.SecretShares[k.GetHexString()] = v.GetHexString()
	}
	dkgSummary.ID = strconv.FormatInt(dkg.MagicBlockNumber, 10)
	return dkgSummary
}<|MERGE_RESOLUTION|>--- conflicted
+++ resolved
@@ -356,11 +356,6 @@
 }
 
 func SetupDKGDB() {
-	//Clean old files on restart
-<<<<<<< HEAD
-=======
-	//os.RemoveAll("data/rocksdb/dkg")
->>>>>>> 9f3acaee
 	db, err := ememorystore.CreateDB("data/rocksdb/dkg")
 	if err != nil {
 		panic(err)

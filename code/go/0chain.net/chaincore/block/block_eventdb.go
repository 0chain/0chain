--- conflicted
+++ resolved
@@ -39,13 +39,8 @@
 	return nil, event.Event{
 		BlockNumber: block.Round,
 		TxHash:      "",
-<<<<<<< HEAD
 		Type:        event.TypeStats,
 		Tag:         event.TagAddBlock,
-=======
-		Type:        int(event.TypeChain),
-		Tag:         int(event.TagAddBlock),
->>>>>>> 8a8d1a9c
 		Index:       block.Hash,
 		Data:        blockToBlockEvent(block),
 	}

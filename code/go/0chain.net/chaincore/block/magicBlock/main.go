package main

import (
	"encoding/json"
	"flag"
	"fmt"
	"io/ioutil"
	"log"
	"math"
	"strconv"

	"0chain.net/chaincore/block"
	"0chain.net/chaincore/node"
	"0chain.net/chaincore/threshold/bls"
	"0chain.net/core/common"
	"0chain.net/core/encryption"
)

type cmdMagicBlock struct {
	// magic block instance
	block *block.MagicBlock
	// yaml config instance
	yml *configYaml
	// dkgs collection
	dkgs map[string]*bls.DKG
	// summaries collection
	summaries map[int]*bls.DKGSummary
}

func new() *cmdMagicBlock {
	return &cmdMagicBlock{dkgs: map[string]*bls.DKG{}, summaries: map[int]*bls.DKGSummary{}}
}

// setupYaml method initalizes a configuration file based on yaml
func (cmd *cmdMagicBlock) setupYaml(config string) error {
	cmd.yml = newYaml()
	fPath := fmt.Sprintf("/0chain/go/0chain.net/docker.local/config/%v.yaml", config)
	if err := cmd.yml.readYaml(fPath); err != nil {
		return err
	}
	return nil
}

// setupBlock method creates a new blank magic block and then fill
// all data from yaml config file
func (cmd *cmdMagicBlock) setupBlock() {
	mb := block.NewMagicBlock()
	mb.Miners = node.NewPool(node.NodeTypeMiner)
	mb.Sharders = node.NewPool(node.NodeTypeSharder)

	mb.MagicBlockNumber = cmd.yml.MagicBlockNumber
	mb.StartingRound = cmd.yml.StartingRound
	mb.N = len(cmd.yml.Miners)
	mb.K = int(math.Ceil(float64(cmd.yml.KPercent) / 100.0 * float64(mb.N)))
	mb.T = int(math.Ceil(float64(cmd.yml.TPercent) / 100.0 * float64(mb.N)))
	cmd.block = mb
}

func (cmd *cmdMagicBlock) setupNodes() {
	for _, v := range cmd.yml.Miners {
		cmd.yml.MinersMap[v.ID] = v
		v.CreationDate = common.Now()
		v.Type = cmd.block.Miners.Type
		cmd.block.Miners.AddNode(&v.Node)
	}
	for _, v := range cmd.yml.Sharders {
		cmd.yml.ShardersMap[v.ID] = v
		v.CreationDate = common.Now()
		v.Type = cmd.block.Sharders.Type
		cmd.block.Sharders.AddNode(&v.Node)
	}
}

// setupMPKS setups
func (cmd *cmdMagicBlock) setupMPKS() {
	cmd.block.Mpks = block.NewMpks()
	for id := range cmd.block.Miners.NodesMap {
		cmd.dkgs[id] = bls.MakeDKG(cmd.block.T, cmd.block.N, id)
		mpk := &block.MPK{ID: id}
		for _, v := range cmd.dkgs[id].Mpk {
			mpk.Mpk = append(mpk.Mpk, v.GetHexString())
		}
		cmd.block.Mpks.Mpks[id] = mpk
	}
}

// createShareOrSigns method add new group of share or sign
func (cmd *cmdMagicBlock) createShareOrSigns() {
	cmd.block.ShareOrSigns = block.NewGroupSharesOrSigns()
	cmd.setupDKGSummaries()
	for mid := range cmd.block.Miners.NodesMap {
		sos := block.NewShareOrSigns()
		sos.ID = mid
		partyId := bls.ComputeIDdkg(mid)
<<<<<<< HEAD
		for id, node := range cmd.block.Miners.NodesMap {
			otherPartyId := bls.ComputeIDdkg(id)
			share, err := cmd.dkgs[mid].ComputeDKGKeyShare(otherPartyId)
			if err != nil {
				panic(err)
			}
			cmd.summaries[node.SetIndex].SecretShares[partyId.GetHexString()] = share.GetHexString()
			if mid != id {
				var privateKey bls.Key
				privateKey.SetHexString(cmd.yml.MinersMap[id].PrivateKey)
				message := encryption.Hash(share.GetHexString())
				sos.ShareOrSigns[id] = &bls.DKGKeyShare{
					Message: message,
					Sign:    privateKey.Sign(message).GetHexString(),
				}
			}
=======
		ss.ID = mid
		var privateKey bls.Key
		privateKey.SetHexString(cmd.yml.MinersMap[mid].PrivateKey)
		for id, n := range cmd.block.Miners.NodesMap {
			otherPartyId := bls.ComputeIDdkg(id)
			share, _ := cmd.dkgs[mid].ComputeDKGKeyShare(otherPartyId)
			cmd.summaries[n.SetIndex].SecretShares[partyId.GetHexString()] = share.GetHexString()
			message := encryption.Hash(share.GetHexString())
			ss.ShareOrSigns[id] = &bls.DKGKeyShare{
				Message: message,
				Sign:    privateKey.Sign(message).SerializeToHexStr()}
>>>>>>> b8e50468
		}
		cmd.block.ShareOrSigns.Shares[mid] = sos
	}
}

// setupDKGSummaries initializes the dkg summaries
func (cmd *cmdMagicBlock) setupDKGSummaries() {
	cmd.block.ShareOrSigns = block.NewGroupSharesOrSigns()
	for _, n := range cmd.block.Miners.NodesMap {
		dkg := &bls.DKGSummary{
			SecretShares:  make(map[string]string),
			StartingRound: cmd.block.StartingRound,
		}
		dkg.ID = strconv.FormatInt(cmd.block.MagicBlockNumber, 10)
		cmd.summaries[n.SetIndex] = dkg
	}
}

// setupBlockHash generates a new hash for a block
func (cmd *cmdMagicBlock) setupBlockHash() {
	cmd.block.Hash = cmd.block.GetHash()
}

// jsonMB method return indented json of block
func (cmd *cmdMagicBlock) jsonMB() ([]byte, error) {
	return json.MarshalIndent(cmd.block, "", " ")
}

// saveBlock method saves a magic block on file storage
func (cmd *cmdMagicBlock) saveBlock() error {
	file, err := json.MarshalIndent(cmd.block, "", " ")
	if err != nil {
		return err
	}
	path := fmt.Sprintf("/0chain/go/0chain.net/docker.local/config/%v.json", cmd.yml.MagicBlockFilename)
	if err := ioutil.WriteFile(path, file, 0644); err != nil {
		return err
	}
	return nil
}

// saveDKGSummaries method saves the dkg summaries on file storage
func (cmd *cmdMagicBlock) saveDKGSummaries() error {
	for _, n := range cmd.block.Miners.NodesMap {
		file, err := json.MarshalIndent(cmd.summaries[n.SetIndex], "", " ")
		if err != nil {
			return err
		}
<<<<<<< HEAD
		filename := fmt.Sprintf("b0mnode%v_dkg.json", node.SetIndex+1)
		if cmd.yml.DKGSummaryFilename != "" {
			filename = fmt.Sprintf("b0mnode%v_%v_dkg.json", node.SetIndex+1, cmd.yml.DKGSummaryFilename)
		}
		path := "/0chain/go/0chain.net/docker.local/config/" + filename
=======
		path := fmt.Sprintf("/0chain/go/0chain.net/docker.local/config/b0mnode%v_%v_dkg.json", n.SetIndex+1, cmd.yml.DKGSummaryFilename)
>>>>>>> b8e50468
		if err := ioutil.WriteFile(path, file, 0644); err != nil {
			return err
		}
	}
	return nil
}

func main() {
	magicBlockConfig := flag.String("config_file", "", "config_file")
	flag.Parse()

	cmd := new()
	if err := cmd.setupYaml(*magicBlockConfig); err != nil {
		log.Printf("Failed to read configuration file (%v) for magicBlock. Error: %v\n", *magicBlockConfig, err)
		return
	}

	cmd.setupBlock()
	cmd.setupNodes()
	cmd.setupMPKS()
	cmd.createShareOrSigns()

	cmd.setupBlockHash()

	if err := cmd.saveBlock(); err != nil {
		log.Printf("Error writing json file: %v\n", err.Error())
		return
	}
	log.Printf("Success: Magic block created")
	if err := cmd.saveDKGSummaries(); err != nil {
		log.Printf("Error writing json file: %v\n", err.Error())
		return
	}
	log.Printf("Success: DKG summaries created")
}<|MERGE_RESOLUTION|>--- conflicted
+++ resolved
@@ -92,7 +92,6 @@
 		sos := block.NewShareOrSigns()
 		sos.ID = mid
 		partyId := bls.ComputeIDdkg(mid)
-<<<<<<< HEAD
 		for id, node := range cmd.block.Miners.NodesMap {
 			otherPartyId := bls.ComputeIDdkg(id)
 			share, err := cmd.dkgs[mid].ComputeDKGKeyShare(otherPartyId)
@@ -109,19 +108,6 @@
 					Sign:    privateKey.Sign(message).GetHexString(),
 				}
 			}
-=======
-		ss.ID = mid
-		var privateKey bls.Key
-		privateKey.SetHexString(cmd.yml.MinersMap[mid].PrivateKey)
-		for id, n := range cmd.block.Miners.NodesMap {
-			otherPartyId := bls.ComputeIDdkg(id)
-			share, _ := cmd.dkgs[mid].ComputeDKGKeyShare(otherPartyId)
-			cmd.summaries[n.SetIndex].SecretShares[partyId.GetHexString()] = share.GetHexString()
-			message := encryption.Hash(share.GetHexString())
-			ss.ShareOrSigns[id] = &bls.DKGKeyShare{
-				Message: message,
-				Sign:    privateKey.Sign(message).SerializeToHexStr()}
->>>>>>> b8e50468
 		}
 		cmd.block.ShareOrSigns.Shares[mid] = sos
 	}
@@ -170,15 +156,11 @@
 		if err != nil {
 			return err
 		}
-<<<<<<< HEAD
-		filename := fmt.Sprintf("b0mnode%v_dkg.json", node.SetIndex+1)
+		filename := fmt.Sprintf("b0mnode%v_dkg.json", n.SetIndex+1)
 		if cmd.yml.DKGSummaryFilename != "" {
-			filename = fmt.Sprintf("b0mnode%v_%v_dkg.json", node.SetIndex+1, cmd.yml.DKGSummaryFilename)
+			filename = fmt.Sprintf("b0mnode%v_%v_dkg.json", n.SetIndex+1, cmd.yml.DKGSummaryFilename)
 		}
 		path := "/0chain/go/0chain.net/docker.local/config/" + filename
-=======
-		path := fmt.Sprintf("/0chain/go/0chain.net/docker.local/config/b0mnode%v_%v_dkg.json", n.SetIndex+1, cmd.yml.DKGSummaryFilename)
->>>>>>> b8e50468
 		if err := ioutil.WriteFile(path, file, 0644); err != nil {
 			return err
 		}

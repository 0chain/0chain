--- conflicted
+++ resolved
@@ -1017,16 +1017,11 @@
 	return nil
 }
 
-<<<<<<< HEAD
-func transactionNodeToEventTransaction(tr *transaction.Transaction, blockHash string, blockRound int64) event.Transaction {
-=======
 func transactionNodeToEventTransaction(tr *transaction.Transaction, blockHash string, round int64) event.Transaction {
->>>>>>> bbcd5dc1
 	return event.Transaction{
 		Hash:              tr.Hash,
-		BlockRound:        blockRound,
+		Round:             round,
 		BlockHash:         blockHash,
-		Round:             round,
 		Version:           tr.Version,
 		ClientId:          tr.ClientID,
 		ToClientId:        tr.ToClientID,

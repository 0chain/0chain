package block

import (
	"context"
	"encoding/json"
	"reflect"
	"strconv"
	"sync"
	"testing"

	"github.com/stretchr/testify/assert"

	"0chain.net/chaincore/client"
	"0chain.net/chaincore/config"
	"0chain.net/chaincore/node"
	"0chain.net/chaincore/state"
	"0chain.net/chaincore/transaction"
	crpcutils "0chain.net/conductor/utils"
	"0chain.net/core/common"
	"0chain.net/core/datastore"
	"0chain.net/core/encryption"
	"0chain.net/core/logging"
	"0chain.net/core/memorystore"
	"0chain.net/core/mocks"
	"0chain.net/core/util"
)

func init() {
	sp := memorystore.GetStorageProvider()
	SetupEntity(sp)
	SetupBlockSummaryEntity(sp)

	clientEM := datastore.MetadataProvider()
	clientEM.Name = "client"
	clientEM.Provider = client.Provider
	clientEM.Store = sp
	datastore.RegisterEntityMetadata("client", clientEM)

	logging.InitLogging("testing")
	config.SetServerChainID("")
}

// NOTE: copyBlock does not copy Block.ClientState and Block.*MagicBlock fields.
func copyBlock(b *Block) *Block {
	if b == nil {
		return nil
	}

	copiedB := Block{
		HashIDField:        b.HashIDField,
		Signature:          b.Signature,
		ChainID:            b.ChainID,
		ChainWeight:        b.ChainWeight,
		RoundRank:          b.RoundRank,
		PrevBlock:          copyBlock(b.PrevBlock),
		ClientState:        nil,
		stateStatus:        b.stateStatus,
		stateStatusMutex:   &sync.RWMutex{},
		StateMutex:         &sync.RWMutex{},
		blockState:         b.blockState,
		isNotarized:        b.isNotarized,
		ticketsMutex:       &sync.RWMutex{},
		verificationStatus: b.verificationStatus,
		RunningTxnCount:    b.RunningTxnCount,
		MagicBlock:         nil,
	}

	copiedB.UnverifiedBlockBody = b.UnverifiedBlockBody
	if b.PrevBlockVerificationTickets != nil {
		copiedB.PrevBlockVerificationTickets = copyVerTickets(b.PrevBlockVerificationTickets)
	}
	if b.Txns != nil {
		copiedB.Txns = make([]*transaction.Transaction, len(b.Txns))
		for i, v := range b.Txns {
			copiedB.Txns[i] = copyTxn(v)
		}
	}

	if b.VerificationTickets != nil {
		copiedB.VerificationTickets = copyVerTickets(b.VerificationTickets)
	}

	if b.TxnsMap != nil {
		copiedB.TxnsMap = make(map[string]bool)
		for k, v := range b.TxnsMap {
			copiedB.TxnsMap[k] = v
		}
	}

	if b.UniqueBlockExtensions != nil {
		copiedB.UniqueBlockExtensions = make(map[string]bool)
		for k, v := range b.UniqueBlockExtensions {
			copiedB.UniqueBlockExtensions[k] = v
		}
	}

	return &copiedB
}

func copyVerTickets(t []*VerificationTicket) []*VerificationTicket {
	copiedT := make([]*VerificationTicket, len(t))
	for i, v := range t {
		copiedT[i] = &VerificationTicket{
			VerifierID: v.VerifierID,
			Signature:  v.Signature,
		}
	}

	return copiedT
}

func copyTxn(txn *transaction.Transaction) *transaction.Transaction {
	copiedTxn := *txn
	copiedTxn.CollectionMemberField = datastore.CollectionMemberField{
		EntityCollection: nil,
		CollectionScore:  txn.CollectionScore,
	}

	if txn.EntityCollection != nil {
		copiedTxn.EntityCollection = &datastore.EntityCollection{
			CollectionName:     txn.EntityCollection.CollectionName,
			CollectionSize:     txn.EntityCollection.CollectionSize,
			CollectionDuration: txn.EntityCollection.CollectionDuration,
		}
	}

	return &copiedTxn
}

func makeTestNode(pbK string) (*node.Node, error) {
	nc := map[interface{}]interface{}{
		"type":       int8(1),
		"public_ip":  "public ip",
		"n2n_ip":     "n2n_ip",
		"port":       8080,
		"id":         "miners node id",
		"public_key": pbK,
	}
	n, err := node.NewNode(nc)
	if err != nil {
		return nil, err
	}

	return n, nil
}

func TestNewBlock(t *testing.T) {
	var r int64 = 1

	type args struct {
		chainID datastore.Key
		round   int64
	}
	tests := []struct {
		name string
		args args
		want *Block
	}{
		{
			name: "OK",
			args: args{round: r},
			want: func() *Block {
				b := datastore.GetEntityMetadata("block").Instance().(*Block)
				b.Round = r
				b.ChainID = ""
				return b
			}(),
		},
	}
	for _, tt := range tests {
		t.Run(tt.name, func(t *testing.T) {
			if got := NewBlock(tt.args.chainID, tt.args.round); !assert.Equal(t, tt.want, got) {
				t.Errorf("NewBlock() = %v, want %v", tt.want, got)
			}
		})
	}
}

func TestBlock_GetVerificationTickets(t *testing.T) {
	sign, err := crpcutils.Sign(encryption.Hash("data"))
	if err != nil {
		t.Fatal(err)
	}
	anotherSign, err := crpcutils.Sign(encryption.Hash("data"))
	if err != nil {
		t.Fatal(err)
	}

	b := NewBlock("", 1)
	b.VerificationTickets = []*VerificationTicket{
		{
			VerifierID: "123",
			Signature:  sign,
		},
		{
			VerifierID: "124",
			Signature:  anotherSign,
		},
	}

	type fields struct {
		UnverifiedBlockBody   UnverifiedBlockBody
		VerificationTickets   []*VerificationTicket
		HashIDField           datastore.HashIDField
		Signature             string
		ChainID               datastore.Key
		ChainWeight           float64
		RoundRank             int
		PrevBlock             *Block
		TxnsMap               map[string]bool
		ClientState           util.MerklePatriciaTrieI
		stateStatus           int8
		blockState            int8
		isNotarized           bool
		ticketsMutex          *sync.RWMutex
		verificationStatus    int
		RunningTxnCount       int64
		UniqueBlockExtensions map[string]bool
		MagicBlock            *MagicBlock
	}
	var tests = []struct {
		name    string
		fields  fields
		wantVts []*VerificationTicket
	}{
		{
			name: "OK",
			fields: fields{
				VerificationTickets: b.VerificationTickets,
				ticketsMutex:        b.ticketsMutex,
			},
			wantVts: []*VerificationTicket{
				b.VerificationTickets[0].Copy(),
				b.VerificationTickets[1].Copy(),
			},
		},
		{
			name: "Empty_Tickets_OK",
			fields: fields{
				ticketsMutex: &sync.RWMutex{},
			},
			wantVts: nil,
		},
	}
	for _, tt := range tests {
		t.Run(tt.name, func(t *testing.T) {
			b := &Block{
				UnverifiedBlockBody:   tt.fields.UnverifiedBlockBody,
				VerificationTickets:   tt.fields.VerificationTickets,
				HashIDField:           tt.fields.HashIDField,
				Signature:             tt.fields.Signature,
				ChainID:               tt.fields.ChainID,
				ChainWeight:           tt.fields.ChainWeight,
				RoundRank:             tt.fields.RoundRank,
				PrevBlock:             tt.fields.PrevBlock,
				TxnsMap:               tt.fields.TxnsMap,
				ClientState:           tt.fields.ClientState,
				stateStatus:           tt.fields.stateStatus,
				blockState:            tt.fields.blockState,
				isNotarized:           tt.fields.isNotarized,
				ticketsMutex:          tt.fields.ticketsMutex,
				verificationStatus:    tt.fields.verificationStatus,
				RunningTxnCount:       tt.fields.RunningTxnCount,
				UniqueBlockExtensions: tt.fields.UniqueBlockExtensions,
				MagicBlock:            tt.fields.MagicBlock,
			}
			if gotVts := b.GetVerificationTickets(); !reflect.DeepEqual(gotVts, tt.wantVts) {
				t.Errorf("GetVerificationTickets() = %v, want %v", gotVts, tt.wantVts)
			}
		})
	}
}

func TestBlock_VerificationTicketsSize(t *testing.T) {
	b := NewBlock("", 1)
	b.VerificationTickets = []*VerificationTicket{
		{
			VerifierID: "123",
		},
		{
			VerifierID: "124",
		},
	}

	type fields struct {
		UnverifiedBlockBody   UnverifiedBlockBody
		VerificationTickets   []*VerificationTicket
		HashIDField           datastore.HashIDField
		Signature             string
		ChainID               datastore.Key
		ChainWeight           float64
		RoundRank             int
		PrevBlock             *Block
		TxnsMap               map[string]bool
		ClientState           util.MerklePatriciaTrieI
		stateStatus           int8
		blockState            int8
		isNotarized           bool
		ticketsMutex          *sync.RWMutex
		verificationStatus    int
		RunningTxnCount       int64
		UniqueBlockExtensions map[string]bool
		MagicBlock            *MagicBlock
	}
	tests := []struct {
		name   string
		fields fields
		want   int
	}{
		{
			name: "OK",
			fields: fields{
				VerificationTickets: b.VerificationTickets,
				ticketsMutex:        b.ticketsMutex,
			},
			want: 2,
		},
	}
	for _, tt := range tests {
		t.Run(tt.name, func(t *testing.T) {
			b := &Block{
				UnverifiedBlockBody:   tt.fields.UnverifiedBlockBody,
				VerificationTickets:   tt.fields.VerificationTickets,
				HashIDField:           tt.fields.HashIDField,
				Signature:             tt.fields.Signature,
				ChainID:               tt.fields.ChainID,
				ChainWeight:           tt.fields.ChainWeight,
				RoundRank:             tt.fields.RoundRank,
				PrevBlock:             tt.fields.PrevBlock,
				TxnsMap:               tt.fields.TxnsMap,
				ClientState:           tt.fields.ClientState,
				stateStatus:           tt.fields.stateStatus,
				blockState:            tt.fields.blockState,
				isNotarized:           tt.fields.isNotarized,
				ticketsMutex:          tt.fields.ticketsMutex,
				verificationStatus:    tt.fields.verificationStatus,
				RunningTxnCount:       tt.fields.RunningTxnCount,
				UniqueBlockExtensions: tt.fields.UniqueBlockExtensions,
				MagicBlock:            tt.fields.MagicBlock,
			}
			if got := b.VerificationTicketsSize(); got != tt.want {
				t.Errorf("VerificationTicketsSize() = %v, want %v", got, tt.want)
			}
		})
	}
}

func TestBlock_GetEntityMetadata(t *testing.T) {
	type fields struct {
		UnverifiedBlockBody   UnverifiedBlockBody
		VerificationTickets   []*VerificationTicket
		HashIDField           datastore.HashIDField
		Signature             string
		ChainID               datastore.Key
		ChainWeight           float64
		RoundRank             int
		PrevBlock             *Block
		TxnsMap               map[string]bool
		ClientState           util.MerklePatriciaTrieI
		stateStatus           int8
		blockState            int8
		isNotarized           bool
		ticketsMutex          *sync.RWMutex
		verificationStatus    int
		RunningTxnCount       int64
		UniqueBlockExtensions map[string]bool
		MagicBlock            *MagicBlock
	}
	tests := []struct {
		name   string
		fields fields
		want   datastore.EntityMetadata
	}{
		{
			name: "OK",
			want: blockEntityMetadata,
		},
	}
	for _, tt := range tests {
		t.Run(tt.name, func(t *testing.T) {
			b := &Block{
				UnverifiedBlockBody:   tt.fields.UnverifiedBlockBody,
				VerificationTickets:   tt.fields.VerificationTickets,
				HashIDField:           tt.fields.HashIDField,
				Signature:             tt.fields.Signature,
				ChainID:               tt.fields.ChainID,
				ChainWeight:           tt.fields.ChainWeight,
				RoundRank:             tt.fields.RoundRank,
				PrevBlock:             tt.fields.PrevBlock,
				TxnsMap:               tt.fields.TxnsMap,
				ClientState:           tt.fields.ClientState,
				stateStatus:           tt.fields.stateStatus,
				blockState:            tt.fields.blockState,
				isNotarized:           tt.fields.isNotarized,
				ticketsMutex:          tt.fields.ticketsMutex,
				verificationStatus:    tt.fields.verificationStatus,
				RunningTxnCount:       tt.fields.RunningTxnCount,
				UniqueBlockExtensions: tt.fields.UniqueBlockExtensions,
				MagicBlock:            tt.fields.MagicBlock,
			}
			if got := b.GetEntityMetadata(); !reflect.DeepEqual(got, tt.want) {
				t.Errorf("GetEntityMetadata() = %v, want %v", got, tt.want)
			}
		})
	}
}

func TestBlock_ComputeProperties(t *testing.T) {
	t.Parallel()

	b := NewBlock("", 1)
	b.Txns = []*transaction.Transaction{
		new(transaction.Transaction),
	}

	tests := []struct {
		name   string
		fields *Block
		want   *Block
	}{
		{
			name:   "OK",
			fields: copyBlock(b),
			want: func() *Block {
				want := NewBlock("", 1)
				want.Txns = b.Txns
				want.ChainID = datastore.ToKey(config.GetServerChainID())
				want.TxnsMap = make(map[string]bool, len(want.Txns))
				for _, txn := range want.Txns {
					txn.ComputeProperties()
					want.TxnsMap[txn.Hash] = true
				}

				return want
			}(),
		},
		// duplicating tests to expose race errors
		{
			name:   "OK",
			fields: copyBlock(b),
			want: func() *Block {
				want := NewBlock("", 1)
				want.Txns = b.Txns
				want.ChainID = datastore.ToKey(config.GetServerChainID())
				want.TxnsMap = make(map[string]bool, len(want.Txns))
				for _, txn := range want.Txns {
					txn.ComputeProperties()
					want.TxnsMap[txn.Hash] = true
				}

				return want
			}(),
		},
	}
	for _, tt := range tests {
		tt := tt
		t.Run(tt.name, func(t *testing.T) {
			t.Parallel()

			b := &Block{
				UnverifiedBlockBody:   tt.fields.UnverifiedBlockBody,
				VerificationTickets:   tt.fields.VerificationTickets,
				HashIDField:           tt.fields.HashIDField,
				Signature:             tt.fields.Signature,
				ChainID:               tt.fields.ChainID,
				ChainWeight:           tt.fields.ChainWeight,
				RoundRank:             tt.fields.RoundRank,
				PrevBlock:             tt.fields.PrevBlock,
				TxnsMap:               tt.fields.TxnsMap,
				ClientState:           tt.fields.ClientState,
				stateStatus:           tt.fields.stateStatus,
				blockState:            tt.fields.blockState,
				isNotarized:           tt.fields.isNotarized,
				ticketsMutex:          tt.fields.ticketsMutex,
				verificationStatus:    tt.fields.verificationStatus,
				RunningTxnCount:       tt.fields.RunningTxnCount,
				UniqueBlockExtensions: tt.fields.UniqueBlockExtensions,
				MagicBlock:            tt.fields.MagicBlock,
			}

			b.ComputeProperties()

			// setting mutexes to nil because they are not comparable
			nilBlocksMutexes(b)
			nilBlocksMutexes(tt.want)

			assert.Equal(t, tt.want, b)
		})
	}
}

func nilBlocksMutexes(b *Block) {
	b.ticketsMutex = nil
	b.stateStatusMutex = nil
	b.StateMutex = nil
}

func TestBlock_Decode(t *testing.T) {
	t.Parallel()

	b := NewBlock("", 1)
	byt, err := json.Marshal(b)
	if err != nil {
		t.Fatal(err)
	}

	type fields struct {
		UnverifiedBlockBody   UnverifiedBlockBody
		VerificationTickets   []*VerificationTicket
		HashIDField           datastore.HashIDField
		Signature             string
		ChainID               datastore.Key
		ChainWeight           float64
		RoundRank             int
		PrevBlock             *Block
		TxnsMap               map[string]bool
		ClientState           util.MerklePatriciaTrieI
		stateStatus           int8
		blockState            int8
		isNotarized           bool
		ticketsMutex          *sync.RWMutex
		verificationStatus    int
		RunningTxnCount       int64
		UniqueBlockExtensions map[string]bool
		MagicBlock            *MagicBlock
	}
	type args struct {
		input []byte
	}
	tests := []struct {
		name    string
		fields  fields
		args    args
		want    *Block
		wantErr bool
	}{
		{
			name:    "OK",
			args:    args{input: byt},
			want:    copyBlock(b),
			wantErr: false,
		},
		// duplicating tests to expose race errors
		{
			name:    "OK",
			args:    args{input: byt},
			want:    copyBlock(b),
			wantErr: false,
		},
	}
	for _, tt := range tests {
		tt := tt
		t.Run(tt.name, func(t *testing.T) {
			t.Parallel()

			b := &Block{
				UnverifiedBlockBody:   tt.fields.UnverifiedBlockBody,
				VerificationTickets:   tt.fields.VerificationTickets,
				HashIDField:           tt.fields.HashIDField,
				Signature:             tt.fields.Signature,
				ChainID:               tt.fields.ChainID,
				ChainWeight:           tt.fields.ChainWeight,
				RoundRank:             tt.fields.RoundRank,
				PrevBlock:             tt.fields.PrevBlock,
				TxnsMap:               tt.fields.TxnsMap,
				ClientState:           tt.fields.ClientState,
				stateStatus:           tt.fields.stateStatus,
				blockState:            tt.fields.blockState,
				isNotarized:           tt.fields.isNotarized,
				ticketsMutex:          tt.fields.ticketsMutex,
				verificationStatus:    tt.fields.verificationStatus,
				RunningTxnCount:       tt.fields.RunningTxnCount,
				UniqueBlockExtensions: tt.fields.UniqueBlockExtensions,
				MagicBlock:            tt.fields.MagicBlock,
			}
			if err := b.Decode(tt.args.input); (err != nil) != tt.wantErr {
				t.Errorf("Decode() error = %v, wantErr %v", err, tt.wantErr)
			}

			// setting mutexes to nil because they are not comparable
			nilBlocksMutexes(b)
			nilBlocksMutexes(tt.want)

			if !tt.wantErr && !assert.Equal(t, tt.want, b) {
				t.Errorf("Decode() got = %v, want = %v", b, tt.want)
			}
		})
	}
}

func TestBlock_Validate(t *testing.T) {
	pbK, prK, err := encryption.GenerateKeys()
	if err != nil {
		t.Fatal(err)
	}

	n, err := makeTestNode(pbK)
	if err != nil {
		t.Fatal(err)
	}
	client.SetClientSignatureScheme("ed25519")
	node.RegisterNode(n)

	type fields struct {
		UnverifiedBlockBody   UnverifiedBlockBody
		VerificationTickets   []*VerificationTicket
		HashIDField           datastore.HashIDField
		Signature             string
		ChainID               datastore.Key
		ChainWeight           float64
		RoundRank             int
		PrevBlock             *Block
		TxnsMap               map[string]bool
		ClientState           util.MerklePatriciaTrieI
		stateStatus           int8
		blockState            int8
		isNotarized           bool
		ticketsMutex          *sync.RWMutex
		verificationStatus    int
		RunningTxnCount       int64
		UniqueBlockExtensions map[string]bool
		MagicBlock            *MagicBlock
	}
	type args struct {
		ctx context.Context
	}
	tests := []struct {
		name    string
		fields  fields
		args    args
		wantErr bool
	}{
		{
			name: "Invalid_Chain_ERR",
			fields: func() fields {
				b := NewBlock("", 1)
				b.ChainID = "unknown id"

				return fields{
					UnverifiedBlockBody:   b.UnverifiedBlockBody,
					VerificationTickets:   b.VerificationTickets,
					HashIDField:           b.HashIDField,
					Signature:             b.Signature,
					ChainID:               b.ChainID,
					ChainWeight:           b.ChainWeight,
					RoundRank:             b.RoundRank,
					PrevBlock:             b.PrevBlock,
					TxnsMap:               b.TxnsMap,
					ClientState:           b.ClientState,
					stateStatus:           b.stateStatus,
					blockState:            b.blockState,
					isNotarized:           b.isNotarized,
					verificationStatus:    b.verificationStatus,
					RunningTxnCount:       b.RunningTxnCount,
					UniqueBlockExtensions: b.UniqueBlockExtensions,
					MagicBlock:            b.MagicBlock,
				}
			}(),
			wantErr: true,
		},
		{
			name: "Empty_Hash_ERR",
			fields: func() fields {
				b := NewBlock("", 1)
				b.ChainID = config.ServerChainID

				return fields{
					UnverifiedBlockBody:   b.UnverifiedBlockBody,
					VerificationTickets:   b.VerificationTickets,
					HashIDField:           b.HashIDField,
					Signature:             b.Signature,
					ChainID:               b.ChainID,
					ChainWeight:           b.ChainWeight,
					RoundRank:             b.RoundRank,
					PrevBlock:             b.PrevBlock,
					TxnsMap:               b.TxnsMap,
					ClientState:           b.ClientState,
					stateStatus:           b.stateStatus,
					blockState:            b.blockState,
					isNotarized:           b.isNotarized,
					verificationStatus:    b.verificationStatus,
					RunningTxnCount:       b.RunningTxnCount,
					UniqueBlockExtensions: b.UniqueBlockExtensions,
					MagicBlock:            b.MagicBlock,
				}
			}(),
			wantErr: true,
		},
		{
			name: "Empty_MinerID_ERR",
			fields: func() fields {
				b := NewBlock("", 1)
				b.ChainID = config.ServerChainID
				b.Hash = b.ComputeHash()

				return fields{
					UnverifiedBlockBody:   b.UnverifiedBlockBody,
					VerificationTickets:   b.VerificationTickets,
					HashIDField:           b.HashIDField,
					Signature:             b.Signature,
					ChainID:               b.ChainID,
					ChainWeight:           b.ChainWeight,
					RoundRank:             b.RoundRank,
					PrevBlock:             b.PrevBlock,
					TxnsMap:               b.TxnsMap,
					ClientState:           b.ClientState,
					stateStatus:           b.stateStatus,
					blockState:            b.blockState,
					isNotarized:           b.isNotarized,
					verificationStatus:    b.verificationStatus,
					RunningTxnCount:       b.RunningTxnCount,
					UniqueBlockExtensions: b.UniqueBlockExtensions,
					MagicBlock:            b.MagicBlock,
				}
			}(),
			wantErr: true,
		},
		{
			name: "Nil_Node_For_Miner_ERR",
			fields: func() fields {
				b := NewBlock("", 1)
				b.ChainID = config.ServerChainID
				b.Hash = b.ComputeHash()
				b.MinerID = "miner id"

				return fields{
					UnverifiedBlockBody:   b.UnverifiedBlockBody,
					VerificationTickets:   b.VerificationTickets,
					HashIDField:           b.HashIDField,
					Signature:             b.Signature,
					ChainID:               b.ChainID,
					ChainWeight:           b.ChainWeight,
					RoundRank:             b.RoundRank,
					PrevBlock:             b.PrevBlock,
					TxnsMap:               b.TxnsMap,
					ClientState:           b.ClientState,
					stateStatus:           b.stateStatus,
					blockState:            b.blockState,
					isNotarized:           b.isNotarized,
					verificationStatus:    b.verificationStatus,
					RunningTxnCount:       b.RunningTxnCount,
					UniqueBlockExtensions: b.UniqueBlockExtensions,
					MagicBlock:            b.MagicBlock,
				}
			}(),
			wantErr: true,
		},
		{
			name: "Chain_Weight_Greater_Than_Round_ERR",
			fields: func() fields {
				b := NewBlock("", 1)
				b.ChainID = config.ServerChainID
				b.Hash = b.ComputeHash()
				b.MinerID = n.ID
				b.ChainWeight = 2

				return fields{
					UnverifiedBlockBody:   b.UnverifiedBlockBody,
					VerificationTickets:   b.VerificationTickets,
					HashIDField:           b.HashIDField,
					Signature:             b.Signature,
					ChainID:               b.ChainID,
					ChainWeight:           b.ChainWeight,
					RoundRank:             b.RoundRank,
					PrevBlock:             b.PrevBlock,
					TxnsMap:               b.TxnsMap,
					ClientState:           b.ClientState,
					stateStatus:           b.stateStatus,
					blockState:            b.blockState,
					isNotarized:           b.isNotarized,
					verificationStatus:    b.verificationStatus,
					RunningTxnCount:       b.RunningTxnCount,
					UniqueBlockExtensions: b.UniqueBlockExtensions,
					MagicBlock:            b.MagicBlock,
				}
			}(),
			wantErr: true,
		},
		{
			name: "Duplicate_Transactions_ERR",
			fields: func() fields {
				b := NewBlock("", 1)
				b.ChainID = config.ServerChainID
				b.Hash = b.ComputeHash()
				b.MinerID = n.ID
				b.TxnsMap = map[string]bool{
					"txn1": false,
				}

				return fields{
					UnverifiedBlockBody:   b.UnverifiedBlockBody,
					VerificationTickets:   b.VerificationTickets,
					HashIDField:           b.HashIDField,
					Signature:             b.Signature,
					ChainID:               b.ChainID,
					ChainWeight:           b.ChainWeight,
					RoundRank:             b.RoundRank,
					PrevBlock:             b.PrevBlock,
					TxnsMap:               b.TxnsMap,
					ClientState:           b.ClientState,
					stateStatus:           b.stateStatus,
					blockState:            b.blockState,
					isNotarized:           b.isNotarized,
					verificationStatus:    b.verificationStatus,
					RunningTxnCount:       b.RunningTxnCount,
					UniqueBlockExtensions: b.UniqueBlockExtensions,
					MagicBlock:            b.MagicBlock,
				}
			}(),
			wantErr: true,
		},
		{
			name: "Diff_Hashes_ERR",
			fields: func() fields {
				b := NewBlock("", 1)
				b.ChainID = config.ServerChainID
				b.Hash = encryption.Hash("another data")
				b.MinerID = n.ID

				return fields{
					UnverifiedBlockBody:   b.UnverifiedBlockBody,
					VerificationTickets:   b.VerificationTickets,
					HashIDField:           b.HashIDField,
					Signature:             b.Signature,
					ChainID:               b.ChainID,
					ChainWeight:           b.ChainWeight,
					RoundRank:             b.RoundRank,
					PrevBlock:             b.PrevBlock,
					TxnsMap:               b.TxnsMap,
					ClientState:           b.ClientState,
					stateStatus:           b.stateStatus,
					blockState:            b.blockState,
					isNotarized:           b.isNotarized,
					verificationStatus:    b.verificationStatus,
					RunningTxnCount:       b.RunningTxnCount,
					UniqueBlockExtensions: b.UniqueBlockExtensions,
					MagicBlock:            b.MagicBlock,
				}
			}(),
			wantErr: true,
		},
		{
			name: "Wrong_Signature_ERR",
			fields: func() fields {
				b := NewBlock("", 1)
				b.ChainID = config.ServerChainID
				b.MinerID = n.ID
				b.Hash = b.ComputeHash()

				return fields{
					UnverifiedBlockBody:   b.UnverifiedBlockBody,
					VerificationTickets:   b.VerificationTickets,
					HashIDField:           b.HashIDField,
					Signature:             b.Signature,
					ChainID:               b.ChainID,
					ChainWeight:           b.ChainWeight,
					RoundRank:             b.RoundRank,
					PrevBlock:             b.PrevBlock,
					TxnsMap:               b.TxnsMap,
					ClientState:           b.ClientState,
					stateStatus:           b.stateStatus,
					blockState:            b.blockState,
					isNotarized:           b.isNotarized,
					verificationStatus:    b.verificationStatus,
					RunningTxnCount:       b.RunningTxnCount,
					UniqueBlockExtensions: b.UniqueBlockExtensions,
					MagicBlock:            b.MagicBlock,
				}
			}(),
			wantErr: true,
		},
		{
			name: "Invalid_Signature_ERR",
			fields: func() fields {
				b := NewBlock("", 1)
				b.ChainID = config.ServerChainID
				b.MinerID = n.ID
				b.Hash = b.ComputeHash()
				b.Signature = "!"

				return fields{
					UnverifiedBlockBody:   b.UnverifiedBlockBody,
					VerificationTickets:   b.VerificationTickets,
					HashIDField:           b.HashIDField,
					Signature:             b.Signature,
					ChainID:               b.ChainID,
					ChainWeight:           b.ChainWeight,
					RoundRank:             b.RoundRank,
					PrevBlock:             b.PrevBlock,
					TxnsMap:               b.TxnsMap,
					ClientState:           b.ClientState,
					stateStatus:           b.stateStatus,
					blockState:            b.blockState,
					isNotarized:           b.isNotarized,
					verificationStatus:    b.verificationStatus,
					RunningTxnCount:       b.RunningTxnCount,
					UniqueBlockExtensions: b.UniqueBlockExtensions,
					MagicBlock:            b.MagicBlock,
				}
			}(),
			wantErr: true,
		},
		{
			name: "OK",
			fields: func() fields {
				b := NewBlock("", 1)
				b.ChainID = config.ServerChainID
				b.MinerID = n.ID
				b.Hash = b.ComputeHash()

				var err error
				if b.Signature, err = encryption.Sign(prK, b.Hash); err != nil {
					t.Fatal(err)
				}

				return fields{
					UnverifiedBlockBody:   b.UnverifiedBlockBody,
					VerificationTickets:   b.VerificationTickets,
					HashIDField:           b.HashIDField,
					Signature:             b.Signature,
					ChainID:               b.ChainID,
					ChainWeight:           b.ChainWeight,
					RoundRank:             b.RoundRank,
					PrevBlock:             b.PrevBlock,
					TxnsMap:               b.TxnsMap,
					ClientState:           b.ClientState,
					stateStatus:           b.stateStatus,
					blockState:            b.blockState,
					isNotarized:           b.isNotarized,
					verificationStatus:    b.verificationStatus,
					RunningTxnCount:       b.RunningTxnCount,
					UniqueBlockExtensions: b.UniqueBlockExtensions,
					MagicBlock:            b.MagicBlock,
				}
			}(),
			wantErr: false,
		},
	}
	for _, tt := range tests {
		t.Run(tt.name, func(t *testing.T) {
			b := &Block{
				UnverifiedBlockBody:   tt.fields.UnverifiedBlockBody,
				VerificationTickets:   tt.fields.VerificationTickets,
				HashIDField:           tt.fields.HashIDField,
				Signature:             tt.fields.Signature,
				ChainID:               tt.fields.ChainID,
				ChainWeight:           tt.fields.ChainWeight,
				RoundRank:             tt.fields.RoundRank,
				PrevBlock:             tt.fields.PrevBlock,
				TxnsMap:               tt.fields.TxnsMap,
				ClientState:           tt.fields.ClientState,
				stateStatus:           tt.fields.stateStatus,
				blockState:            tt.fields.blockState,
				isNotarized:           tt.fields.isNotarized,
				ticketsMutex:          tt.fields.ticketsMutex,
				verificationStatus:    tt.fields.verificationStatus,
				RunningTxnCount:       tt.fields.RunningTxnCount,
				UniqueBlockExtensions: tt.fields.UniqueBlockExtensions,
				MagicBlock:            tt.fields.MagicBlock,
			}
			if err := b.Validate(tt.args.ctx); (err != nil) != tt.wantErr {
				t.Errorf("Validate() error = %v, wantErr %v", err, tt.wantErr)
			}
		})
	}
}

func TestBlock_Read(t *testing.T) {
	store := mocks.Store{}
	store.On("Read", context.Context(nil), "", new(Block)).Return(
		func(_ context.Context, _ string, _ datastore.Entity) error {
			return nil
		},
	)

	blockEntityMetadata = &datastore.EntityMetadataImpl{
		Store: &store,
	}

	type fields struct {
		UnverifiedBlockBody   UnverifiedBlockBody
		VerificationTickets   []*VerificationTicket
		HashIDField           datastore.HashIDField
		Signature             string
		ChainID               datastore.Key
		ChainWeight           float64
		RoundRank             int
		PrevBlock             *Block
		TxnsMap               map[string]bool
		ClientState           util.MerklePatriciaTrieI
		stateStatus           int8
		blockState            int8
		isNotarized           bool
		ticketsMutex          *sync.RWMutex
		verificationStatus    int
		RunningTxnCount       int64
		UniqueBlockExtensions map[string]bool
		MagicBlock            *MagicBlock
	}
	type args struct {
		ctx context.Context
		key datastore.Key
	}
	tests := []struct {
		name    string
		fields  fields
		args    args
		wantErr bool
	}{
		{
			name:    "OK",
			wantErr: false,
		},
	}
	for _, tt := range tests {
		t.Run(tt.name, func(t *testing.T) {
			b := &Block{
				UnverifiedBlockBody:   tt.fields.UnverifiedBlockBody,
				VerificationTickets:   tt.fields.VerificationTickets,
				HashIDField:           tt.fields.HashIDField,
				Signature:             tt.fields.Signature,
				ChainID:               tt.fields.ChainID,
				ChainWeight:           tt.fields.ChainWeight,
				RoundRank:             tt.fields.RoundRank,
				PrevBlock:             tt.fields.PrevBlock,
				TxnsMap:               tt.fields.TxnsMap,
				ClientState:           tt.fields.ClientState,
				stateStatus:           tt.fields.stateStatus,
				blockState:            tt.fields.blockState,
				isNotarized:           tt.fields.isNotarized,
				verificationStatus:    tt.fields.verificationStatus,
				RunningTxnCount:       tt.fields.RunningTxnCount,
				UniqueBlockExtensions: tt.fields.UniqueBlockExtensions,
				MagicBlock:            tt.fields.MagicBlock,
				ticketsMutex:          tt.fields.ticketsMutex,
			}
			if err := b.Read(tt.args.ctx, tt.args.key); (err != nil) != tt.wantErr {
				t.Errorf("Read() error = %v, wantErr %v", err, tt.wantErr)
			}
		})
	}
}

func TestBlock_GetScore(t *testing.T) {
	type fields struct {
		UnverifiedBlockBody   UnverifiedBlockBody
		VerificationTickets   []*VerificationTicket
		HashIDField           datastore.HashIDField
		Signature             string
		ChainID               datastore.Key
		ChainWeight           float64
		RoundRank             int
		PrevBlock             *Block
		TxnsMap               map[string]bool
		ClientState           util.MerklePatriciaTrieI
		stateStatus           int8
		blockState            int8
		isNotarized           bool
		ticketsMutex          *sync.RWMutex
		verificationStatus    int
		RunningTxnCount       int64
		UniqueBlockExtensions map[string]bool
		MagicBlock            *MagicBlock
	}
	tests := []struct {
		name   string
		fields fields
		want   int64
	}{
		{
			name:   "OK",
			fields: fields{UnverifiedBlockBody: UnverifiedBlockBody{Round: 1}},
			want:   1,
		},
	}
	for _, tt := range tests {
		t.Run(tt.name, func(t *testing.T) {
			b := &Block{
				UnverifiedBlockBody:   tt.fields.UnverifiedBlockBody,
				VerificationTickets:   tt.fields.VerificationTickets,
				HashIDField:           tt.fields.HashIDField,
				Signature:             tt.fields.Signature,
				ChainID:               tt.fields.ChainID,
				ChainWeight:           tt.fields.ChainWeight,
				RoundRank:             tt.fields.RoundRank,
				PrevBlock:             tt.fields.PrevBlock,
				TxnsMap:               tt.fields.TxnsMap,
				ClientState:           tt.fields.ClientState,
				stateStatus:           tt.fields.stateStatus,
				blockState:            tt.fields.blockState,
				isNotarized:           tt.fields.isNotarized,
				ticketsMutex:          tt.fields.ticketsMutex,
				verificationStatus:    tt.fields.verificationStatus,
				RunningTxnCount:       tt.fields.RunningTxnCount,
				UniqueBlockExtensions: tt.fields.UniqueBlockExtensions,
				MagicBlock:            tt.fields.MagicBlock,
			}
			if got := b.GetScore(); got != tt.want {
				t.Errorf("GetScore() = %v, want %v", got, tt.want)
			}
		})
	}
}

func TestBlock_Write(t *testing.T) {
	store := mocks.Store{}
	store.On("Write", context.Context(nil), new(Block)).Return(
		func(_ context.Context, _ datastore.Entity) error {
			return nil
		},
	)

	blockEntityMetadata = &datastore.EntityMetadataImpl{
		Store: &store,
	}

	type fields struct {
		UnverifiedBlockBody   UnverifiedBlockBody
		VerificationTickets   []*VerificationTicket
		HashIDField           datastore.HashIDField
		Signature             string
		ChainID               datastore.Key
		ChainWeight           float64
		RoundRank             int
		PrevBlock             *Block
		TxnsMap               map[string]bool
		ClientState           util.MerklePatriciaTrieI
		stateStatus           int8
		blockState            int8
		isNotarized           bool
		ticketsMutex          *sync.RWMutex
		verificationStatus    int
		RunningTxnCount       int64
		UniqueBlockExtensions map[string]bool
		MagicBlock            *MagicBlock
	}
	type args struct {
		ctx context.Context
	}
	tests := []struct {
		name    string
		fields  fields
		args    args
		wantErr bool
	}{
		{
			name:    "OK",
			wantErr: false,
		},
	}
	for _, tt := range tests {
		t.Run(tt.name, func(t *testing.T) {
			b := &Block{
				UnverifiedBlockBody:   tt.fields.UnverifiedBlockBody,
				VerificationTickets:   tt.fields.VerificationTickets,
				HashIDField:           tt.fields.HashIDField,
				Signature:             tt.fields.Signature,
				ChainID:               tt.fields.ChainID,
				ChainWeight:           tt.fields.ChainWeight,
				RoundRank:             tt.fields.RoundRank,
				PrevBlock:             tt.fields.PrevBlock,
				TxnsMap:               tt.fields.TxnsMap,
				ClientState:           tt.fields.ClientState,
				stateStatus:           tt.fields.stateStatus,
				blockState:            tt.fields.blockState,
				isNotarized:           tt.fields.isNotarized,
				verificationStatus:    tt.fields.verificationStatus,
				RunningTxnCount:       tt.fields.RunningTxnCount,
				UniqueBlockExtensions: tt.fields.UniqueBlockExtensions,
				MagicBlock:            tt.fields.MagicBlock,
				ticketsMutex:          tt.fields.ticketsMutex,
			}
			if err := b.Write(tt.args.ctx); (err != nil) != tt.wantErr {
				t.Errorf("Write() error = %v, wantErr %v", err, tt.wantErr)
			}
		})
	}
}

func TestBlock_Delete(t *testing.T) {
	store := mocks.Store{}
	store.On("Delete", context.Context(nil), new(Block)).Return(
		func(_ context.Context, _ datastore.Entity) error {
			return nil
		},
	)

	blockEntityMetadata = &datastore.EntityMetadataImpl{
		Store: &store,
	}

	type fields struct {
		UnverifiedBlockBody   UnverifiedBlockBody
		VerificationTickets   []*VerificationTicket
		HashIDField           datastore.HashIDField
		Signature             string
		ChainID               datastore.Key
		ChainWeight           float64
		RoundRank             int
		PrevBlock             *Block
		TxnsMap               map[string]bool
		ClientState           util.MerklePatriciaTrieI
		stateStatus           int8
		blockState            int8
		isNotarized           bool
		ticketsMutex          *sync.RWMutex
		verificationStatus    int
		RunningTxnCount       int64
		UniqueBlockExtensions map[string]bool
		MagicBlock            *MagicBlock
	}
	type args struct {
		ctx context.Context
	}
	tests := []struct {
		name    string
		fields  fields
		args    args
		wantErr bool
	}{
		{
			name:    "OK",
			wantErr: false,
		},
	}
	for _, tt := range tests {
		t.Run(tt.name, func(t *testing.T) {
			b := &Block{
				UnverifiedBlockBody:   tt.fields.UnverifiedBlockBody,
				VerificationTickets:   tt.fields.VerificationTickets,
				HashIDField:           tt.fields.HashIDField,
				Signature:             tt.fields.Signature,
				ChainID:               tt.fields.ChainID,
				ChainWeight:           tt.fields.ChainWeight,
				RoundRank:             tt.fields.RoundRank,
				PrevBlock:             tt.fields.PrevBlock,
				TxnsMap:               tt.fields.TxnsMap,
				ClientState:           tt.fields.ClientState,
				stateStatus:           tt.fields.stateStatus,
				blockState:            tt.fields.blockState,
				isNotarized:           tt.fields.isNotarized,
				verificationStatus:    tt.fields.verificationStatus,
				RunningTxnCount:       tt.fields.RunningTxnCount,
				UniqueBlockExtensions: tt.fields.UniqueBlockExtensions,
				MagicBlock:            tt.fields.MagicBlock,
				ticketsMutex:          tt.fields.ticketsMutex,
			}
			if err := b.Delete(tt.args.ctx); (err != nil) != tt.wantErr {
				t.Errorf("Delete() error = %v, wantErr %v", err, tt.wantErr)
			}
		})
	}
}

func TestBlock_SetPreviousBlock(t *testing.T) {
	b := NewBlock("", 2)
	prevB := NewBlock("", 1)

	type fields struct {
		UnverifiedBlockBody   UnverifiedBlockBody
		VerificationTickets   []*VerificationTicket
		HashIDField           datastore.HashIDField
		Signature             string
		ChainID               datastore.Key
		ChainWeight           float64
		RoundRank             int
		PrevBlock             *Block
		TxnsMap               map[string]bool
		ClientState           util.MerklePatriciaTrieI
		stateStatus           int8
		blockState            int8
		isNotarized           bool
		ticketsMutex          *sync.RWMutex
		verificationStatus    int
		RunningTxnCount       int64
		UniqueBlockExtensions map[string]bool
		MagicBlock            *MagicBlock
	}
	type args struct {
		prevBlock *Block
	}
	tests := []struct {
		name   string
		fields fields
		args   args
		want   *Block
	}{
		{
			name: "OK",
			fields: fields{
				UnverifiedBlockBody:   b.UnverifiedBlockBody,
				VerificationTickets:   b.VerificationTickets,
				HashIDField:           b.HashIDField,
				Signature:             b.Signature,
				ChainID:               b.ChainID,
				ChainWeight:           b.ChainWeight,
				RoundRank:             b.RoundRank,
				PrevBlock:             b.PrevBlock,
				TxnsMap:               b.TxnsMap,
				ClientState:           b.ClientState,
				stateStatus:           b.stateStatus,
				blockState:            b.blockState,
				isNotarized:           b.isNotarized,
				verificationStatus:    b.verificationStatus,
				RunningTxnCount:       b.RunningTxnCount,
				UniqueBlockExtensions: b.UniqueBlockExtensions,
				ticketsMutex:          b.ticketsMutex,
				MagicBlock:            b.MagicBlock,
			},
			args: args{prevBlock: prevB},
			want: func() *Block {
				b := NewBlock("", 2)
				b.PrevBlock = copyBlock(prevB)
				b.PrevHash = prevB.Hash
				b.Round = prevB.Round + 1
				if len(b.PrevBlockVerificationTickets) == 0 {
					b.PrevBlockVerificationTickets = prevB.GetVerificationTickets()
				}
				return b
			}(),
		},
	}
	for _, tt := range tests {
		t.Run(tt.name, func(t *testing.T) {
			b := &Block{
				UnverifiedBlockBody:   tt.fields.UnverifiedBlockBody,
				VerificationTickets:   tt.fields.VerificationTickets,
				HashIDField:           tt.fields.HashIDField,
				Signature:             tt.fields.Signature,
				ChainID:               tt.fields.ChainID,
				ChainWeight:           tt.fields.ChainWeight,
				RoundRank:             tt.fields.RoundRank,
				PrevBlock:             tt.fields.PrevBlock,
				TxnsMap:               tt.fields.TxnsMap,
				ClientState:           tt.fields.ClientState,
				stateStatus:           tt.fields.stateStatus,
				blockState:            tt.fields.blockState,
				isNotarized:           tt.fields.isNotarized,
				ticketsMutex:          tt.fields.ticketsMutex,
				verificationStatus:    tt.fields.verificationStatus,
				RunningTxnCount:       tt.fields.RunningTxnCount,
				UniqueBlockExtensions: tt.fields.UniqueBlockExtensions,
				MagicBlock:            tt.fields.MagicBlock,
			}

			b.SetPreviousBlock(tt.args.prevBlock)

			// setting mutexes and states to nil because they are not comparable
			nilBlocksMutexes(tt.want)
			nilBlocksMutexes(b)

			if !assert.Equal(t, tt.want, b) {
				t.Errorf("SetPreviousBlock() got = %v, want = %v", b, tt.want)
			}
		})
	}
}

func TestBlock_SetStateDB_Debug_True(t *testing.T) {
	state.SetDebugLevel(1)

	type fields struct {
		UnverifiedBlockBody   UnverifiedBlockBody
		VerificationTickets   []*VerificationTicket
		HashIDField           datastore.HashIDField
		Signature             string
		ChainID               datastore.Key
		ChainWeight           float64
		RoundRank             int
		PrevBlock             *Block
		TxnsMap               map[string]bool
		ClientState           util.MerklePatriciaTrieI
		stateStatus           int8
		blockState            int8
		isNotarized           bool
		ticketsMutex          *sync.RWMutex
		verificationStatus    int
		RunningTxnCount       int64
		UniqueBlockExtensions map[string]bool
		MagicBlock            *MagicBlock
	}
	type args struct {
		prevBlock *Block
	}
	tests := []struct {
		name      string
		fields    fields
		args      args
		want      *Block
		wantPanic bool
	}{
		{
			name:      "Debug_PANIC",
			wantPanic: true,
		},
		// duplicating tests to expose race errors
		{
			name:      "Debug_PANIC",
			wantPanic: true,
		},
	}
	for _, tt := range tests {
		tt := tt
		t.Run(tt.name, func(t *testing.T) {
			t.Parallel()

			defer func() {
				got := recover()
				if (got != nil) != tt.wantPanic {
					t.Errorf("SetStateDB() want panic  = %v, but got = %v", tt.wantPanic, got)
				}
			}()

			b := &Block{
				UnverifiedBlockBody:   tt.fields.UnverifiedBlockBody,
				VerificationTickets:   tt.fields.VerificationTickets,
				HashIDField:           tt.fields.HashIDField,
				Signature:             tt.fields.Signature,
				ChainID:               tt.fields.ChainID,
				ChainWeight:           tt.fields.ChainWeight,
				RoundRank:             tt.fields.RoundRank,
				PrevBlock:             tt.fields.PrevBlock,
				TxnsMap:               tt.fields.TxnsMap,
				ClientState:           tt.fields.ClientState,
				stateStatus:           tt.fields.stateStatus,
				blockState:            tt.fields.blockState,
				isNotarized:           tt.fields.isNotarized,
				ticketsMutex:          tt.fields.ticketsMutex,
				stateStatusMutex:      &sync.RWMutex{},
				StateMutex:            &sync.RWMutex{},
				verificationStatus:    tt.fields.verificationStatus,
				RunningTxnCount:       tt.fields.RunningTxnCount,
				UniqueBlockExtensions: tt.fields.UniqueBlockExtensions,
				MagicBlock:            tt.fields.MagicBlock,
			}
			b.SetStateDB(tt.args.prevBlock, util.NewMemoryNodeDB())

			b.ClientState = nil
			tt.want.ClientState = nil
			if !assert.Equal(t, tt.want, b) {
				assert.Equal(t, tt.want.ClientState, b.ClientState)
				t.Errorf("SetStateDB() got = %v, want = %v", b, tt.want)
			}
		})
	}
}

func TestBlock_SetStateDB_Debug_False(t *testing.T) {
	state.SetDebugLevel(0)

	b := NewBlock("", 1)
	prevB := NewBlock("", 0)
	cs := util.NewMerklePatriciaTrie(util.NewMemoryNodeDB(), util.Sequence(b.Round))

	type fields struct {
		UnverifiedBlockBody   UnverifiedBlockBody
		VerificationTickets   []*VerificationTicket
		HashIDField           datastore.HashIDField
		Signature             string
		ChainID               datastore.Key
		ChainWeight           float64
		RoundRank             int
		PrevBlock             *Block
		TxnsMap               map[string]bool
		ClientState           util.MerklePatriciaTrieI
		stateStatus           int8
		stateStatusMutex      *sync.RWMutex
		StateMutex            *sync.RWMutex
		blockState            int8
		isNotarized           bool
		ticketsMutex          *sync.RWMutex
		verificationStatus    int
		RunningTxnCount       int64
		UniqueBlockExtensions map[string]bool
		MagicBlock            *MagicBlock
	}
	type args struct {
		prevBlock *Block
	}
	tests := []struct {
		name      string
		fields    fields
		args      args
		want      *Block
		wantPanic bool
	}{
		{
			name: "OK",
			fields: fields{
				UnverifiedBlockBody:   b.UnverifiedBlockBody,
				VerificationTickets:   b.VerificationTickets,
				HashIDField:           b.HashIDField,
				Signature:             b.Signature,
				ChainID:               b.ChainID,
				ChainWeight:           b.ChainWeight,
				RoundRank:             b.RoundRank,
				PrevBlock:             b.PrevBlock,
				TxnsMap:               b.TxnsMap,
				ClientState:           b.ClientState,
				stateStatus:           b.stateStatus,
				blockState:            b.blockState,
				isNotarized:           b.isNotarized,
				verificationStatus:    b.verificationStatus,
				RunningTxnCount:       b.RunningTxnCount,
				UniqueBlockExtensions: b.UniqueBlockExtensions,
				MagicBlock:            b.MagicBlock,
			},
			args: args{prevBlock: prevB},
			want: func() *Block {
				b := NewBlock("", 1)
				pndb := util.NewMemoryNodeDB()
				rootHash := prevB.ClientStateHash
				b.CreateState(pndb, rootHash)
<<<<<<< HEAD
				b.ClientState.SetRoot(rootHash)
=======
>>>>>>> e083d39c

				return b
			}(),
		},
		{
			name: "Non_Nil_Client_State",
			fields: fields{
				UnverifiedBlockBody:   b.UnverifiedBlockBody,
				VerificationTickets:   b.VerificationTickets,
				HashIDField:           b.HashIDField,
				Signature:             b.Signature,
				ChainID:               b.ChainID,
				ChainWeight:           b.ChainWeight,
				RoundRank:             b.RoundRank,
				PrevBlock:             b.PrevBlock,
				TxnsMap:               b.TxnsMap,
				ClientState:           b.ClientState,
				stateStatus:           b.stateStatus,
				blockState:            b.blockState,
				isNotarized:           b.isNotarized,
				verificationStatus:    b.verificationStatus,
				RunningTxnCount:       b.RunningTxnCount,
				UniqueBlockExtensions: b.UniqueBlockExtensions,
				MagicBlock:            b.MagicBlock,
			},
			args: args{
				prevBlock: func() *Block {
					prevB := NewBlock("", 0)
					prevB.ClientState = cs
					return prevB
				}(),
			},

			want: func() *Block {
				b := NewBlock("", 1)
				pndb := cs.GetNodeDB()
				rootHash := prevB.ClientStateHash
				b.CreateState(pndb, rootHash)
<<<<<<< HEAD
				b.ClientState.SetRoot(rootHash)
=======
>>>>>>> e083d39c

				return b
			}(),
		},
		// duplicating tests to expose race errors
		{
			name: "OK",
			fields: fields{
				UnverifiedBlockBody:   b.UnverifiedBlockBody,
				VerificationTickets:   b.VerificationTickets,
				HashIDField:           b.HashIDField,
				Signature:             b.Signature,
				ChainID:               b.ChainID,
				ChainWeight:           b.ChainWeight,
				RoundRank:             b.RoundRank,
				PrevBlock:             b.PrevBlock,
				TxnsMap:               b.TxnsMap,
				ClientState:           b.ClientState,
				stateStatus:           b.stateStatus,
				blockState:            b.blockState,
				isNotarized:           b.isNotarized,
				verificationStatus:    b.verificationStatus,
				RunningTxnCount:       b.RunningTxnCount,
				UniqueBlockExtensions: b.UniqueBlockExtensions,
				MagicBlock:            b.MagicBlock,
			},
			args: args{prevBlock: prevB},
			want: func() *Block {
				b := NewBlock("", 1)
				pndb := util.NewMemoryNodeDB()
				rootHash := prevB.ClientStateHash
				b.CreateState(pndb, rootHash)
<<<<<<< HEAD
				b.ClientState.SetRoot(rootHash)
=======
>>>>>>> e083d39c

				return b
			}(),
		},
		{
			name: "Non_Nil_Client_State",
			fields: fields{
				UnverifiedBlockBody:   b.UnverifiedBlockBody,
				VerificationTickets:   b.VerificationTickets,
				HashIDField:           b.HashIDField,
				Signature:             b.Signature,
				ChainID:               b.ChainID,
				ChainWeight:           b.ChainWeight,
				RoundRank:             b.RoundRank,
				PrevBlock:             b.PrevBlock,
				TxnsMap:               b.TxnsMap,
				ClientState:           b.ClientState,
				stateStatus:           b.stateStatus,
				blockState:            b.blockState,
				isNotarized:           b.isNotarized,
				verificationStatus:    b.verificationStatus,
				RunningTxnCount:       b.RunningTxnCount,
				UniqueBlockExtensions: b.UniqueBlockExtensions,
				MagicBlock:            b.MagicBlock,
			},
			args: args{
				prevBlock: func() *Block {
					prevB := NewBlock("", 0)
					prevB.ClientState = cs
					return prevB
				}(),
			},

			want: func() *Block {
				b := NewBlock("", 1)
				pndb := cs.GetNodeDB()
				rootHash := prevB.ClientStateHash
				b.CreateState(pndb, rootHash)
<<<<<<< HEAD
				b.ClientState.SetRoot(rootHash)
=======
>>>>>>> e083d39c

				return b
			}(),
		},
	}
	for _, tt := range tests {
		tt := tt
		t.Run(tt.name, func(t *testing.T) {
			t.Parallel()

			defer func() {
				got := recover()
				if (got != nil) != tt.wantPanic {
					t.Errorf("SetStateDB() want panic  = %v, but got = %v", tt.wantPanic, got)
				}
			}()

			b := &Block{
				UnverifiedBlockBody:   tt.fields.UnverifiedBlockBody,
				VerificationTickets:   tt.fields.VerificationTickets,
				HashIDField:           tt.fields.HashIDField,
				Signature:             tt.fields.Signature,
				ChainID:               tt.fields.ChainID,
				ChainWeight:           tt.fields.ChainWeight,
				RoundRank:             tt.fields.RoundRank,
				PrevBlock:             tt.fields.PrevBlock,
				TxnsMap:               tt.fields.TxnsMap,
				ClientState:           tt.fields.ClientState,
				stateStatus:           tt.fields.stateStatus,
				blockState:            tt.fields.blockState,
				isNotarized:           tt.fields.isNotarized,
				ticketsMutex:          tt.fields.ticketsMutex,
				stateStatusMutex:      tt.fields.stateStatusMutex,
				StateMutex:            tt.fields.StateMutex,
				verificationStatus:    tt.fields.verificationStatus,
				RunningTxnCount:       tt.fields.RunningTxnCount,
				UniqueBlockExtensions: tt.fields.UniqueBlockExtensions,
				MagicBlock:            tt.fields.MagicBlock,
			}
			b.SetStateDB(tt.args.prevBlock, util.NewMemoryNodeDB())

			// setting mutexes and states to nil because they are not comparable
			nilBlocksMutexes(b)
			nilBlocksMutexes(tt.want)
			b.ClientState = nil
			tt.want.ClientState = nil

			if !assert.Equal(t, tt.want, b) {
				assert.Equal(t, tt.want.ClientState, b.ClientState)
				t.Errorf("SetStateDB() got = %v, want = %v", b, tt.want)
			}
		})
	}
}

func TestBlock_InitStateDB(t *testing.T) {
	key := util.Key("key")
	n := util.NewValueNode()

	type fields struct {
		UnverifiedBlockBody   UnverifiedBlockBody
		VerificationTickets   []*VerificationTicket
		HashIDField           datastore.HashIDField
		Signature             string
		ChainID               datastore.Key
		ChainWeight           float64
		RoundRank             int
		PrevBlock             *Block
		TxnsMap               map[string]bool
		ClientState           util.MerklePatriciaTrieI
		stateStatus           int8
		blockState            int8
		isNotarized           bool
		ticketsMutex          *sync.RWMutex
		verificationStatus    int
		RunningTxnCount       int64
		UniqueBlockExtensions map[string]bool
		MagicBlock            *MagicBlock
	}
	type args struct {
		ndb util.NodeDB
	}
	tests := []struct {
		name    string
		fields  fields
		args    args
		wantErr bool
	}{
		{
			name: "OK",
			fields: fields{
				UnverifiedBlockBody: UnverifiedBlockBody{ClientStateHash: key},
			},
			args: args{
				ndb: func() util.NodeDB {
					db := util.NewMemoryNodeDB()
					if err := db.PutNode(key, n); err != nil {
						t.Fatal(err)
					}

					return db
				}(),
			},
			wantErr: false,
		},
		{
			name:    "ERR",
			args:    args{ndb: util.NewMemoryNodeDB()},
			wantErr: true,
		},
	}
	for _, tt := range tests {
		t.Run(tt.name, func(t *testing.T) {
			b := &Block{
				UnverifiedBlockBody:   tt.fields.UnverifiedBlockBody,
				VerificationTickets:   tt.fields.VerificationTickets,
				HashIDField:           tt.fields.HashIDField,
				Signature:             tt.fields.Signature,
				ChainID:               tt.fields.ChainID,
				ChainWeight:           tt.fields.ChainWeight,
				RoundRank:             tt.fields.RoundRank,
				PrevBlock:             tt.fields.PrevBlock,
				TxnsMap:               tt.fields.TxnsMap,
				ClientState:           tt.fields.ClientState,
				stateStatus:           tt.fields.stateStatus,
				blockState:            tt.fields.blockState,
				isNotarized:           tt.fields.isNotarized,
				ticketsMutex:          tt.fields.ticketsMutex,
				verificationStatus:    tt.fields.verificationStatus,
				RunningTxnCount:       tt.fields.RunningTxnCount,
				UniqueBlockExtensions: tt.fields.UniqueBlockExtensions,
				MagicBlock:            tt.fields.MagicBlock,
				stateStatusMutex:      &sync.RWMutex{},
			}
			if err := b.InitStateDB(tt.args.ndb); (err != nil) != tt.wantErr {
				t.Errorf("InitStateDB() error = %v, wantErr %v", err, tt.wantErr)
			}
		})
	}
}

func TestBlock_AddVerificationTicket(t *testing.T) {
	verID := "id"
	b := NewBlock("", 1)
	b.VerificationTickets = []*VerificationTicket{
		{
			VerifierID: verID,
		},
		{
			VerifierID: verID,
		},
	}

	type fields struct {
		UnverifiedBlockBody   UnverifiedBlockBody
		VerificationTickets   []*VerificationTicket
		HashIDField           datastore.HashIDField
		Signature             string
		ChainID               datastore.Key
		ChainWeight           float64
		RoundRank             int
		PrevBlock             *Block
		TxnsMap               map[string]bool
		ClientState           util.MerklePatriciaTrieI
		stateStatus           int8
		blockState            int8
		isNotarized           bool
		ticketsMutex          *sync.RWMutex
		verificationStatus    int
		RunningTxnCount       int64
		UniqueBlockExtensions map[string]bool
		MagicBlock            *MagicBlock
	}
	type args struct {
		vt *VerificationTicket
	}
	tests := []struct {
		name   string
		fields fields
		args   args
		want   bool
	}{
		{
			name: "TRUE",
			fields: fields{
				VerificationTickets: b.VerificationTickets,
				ticketsMutex:        b.ticketsMutex,
			},
			args: args{vt: &VerificationTicket{VerifierID: "unknown id"}},
			want: true,
		},
		{
			name: "FALSE",
			fields: fields{
				VerificationTickets: b.VerificationTickets,
				ticketsMutex:        b.ticketsMutex,
			},
			args: args{vt: &VerificationTicket{VerifierID: verID}},
			want: false,
		},
	}
	for _, tt := range tests {
		t.Run(tt.name, func(t *testing.T) {
			b := &Block{
				UnverifiedBlockBody:   tt.fields.UnverifiedBlockBody,
				VerificationTickets:   tt.fields.VerificationTickets,
				HashIDField:           tt.fields.HashIDField,
				Signature:             tt.fields.Signature,
				ChainID:               tt.fields.ChainID,
				ChainWeight:           tt.fields.ChainWeight,
				RoundRank:             tt.fields.RoundRank,
				PrevBlock:             tt.fields.PrevBlock,
				TxnsMap:               tt.fields.TxnsMap,
				ClientState:           tt.fields.ClientState,
				stateStatus:           tt.fields.stateStatus,
				blockState:            tt.fields.blockState,
				isNotarized:           tt.fields.isNotarized,
				ticketsMutex:          tt.fields.ticketsMutex,
				verificationStatus:    tt.fields.verificationStatus,
				RunningTxnCount:       tt.fields.RunningTxnCount,
				UniqueBlockExtensions: tt.fields.UniqueBlockExtensions,
				MagicBlock:            tt.fields.MagicBlock,
			}
			if got := b.AddVerificationTicket(tt.args.vt); got != tt.want {
				t.Errorf("AddVerificationTicket() = %v, want %v", got, tt.want)
			}
		})
	}
}

func TestBlock_MergeVerificationTickets(t *testing.T) {
	verID := "id"
	tickets := []*VerificationTicket{
		{
			VerifierID: verID,
		},
		{
			VerifierID: verID,
		},
	}

	type fields struct {
		UnverifiedBlockBody   UnverifiedBlockBody
		VerificationTickets   []*VerificationTicket
		HashIDField           datastore.HashIDField
		Signature             string
		ChainID               datastore.Key
		ChainWeight           float64
		RoundRank             int
		PrevBlock             *Block
		TxnsMap               map[string]bool
		ClientState           util.MerklePatriciaTrieI
		stateStatus           int8
		blockState            int8
		isNotarized           bool
		ticketsMutex          *sync.RWMutex
		verificationStatus    int
		RunningTxnCount       int64
		UniqueBlockExtensions map[string]bool
		MagicBlock            *MagicBlock
	}
	type args struct {
		vts []*VerificationTicket
	}
	tests := []struct {
		name   string
		fields fields
		args   args
		want   []*VerificationTicket
	}{
		{
			name: "Received_OK",
			fields: fields{
				ticketsMutex: &sync.RWMutex{},
			},
			want: []*VerificationTicket(nil),
		},
		{
			name: "Already_Have_OK",
			fields: fields{
				VerificationTickets: tickets,
				ticketsMutex:        &sync.RWMutex{},
			},
			want: tickets,
		},
		{
			name: "Nil_Ticket_OK",
			fields: fields{
				VerificationTickets: tickets,
				ticketsMutex:        &sync.RWMutex{},
			},
			args: args{vts: make([]*VerificationTicket, 2)},
			want: tickets,
		},
		{
			name: "Not_Nil_Tickets_But_Duplicate_OK",
			fields: fields{
				VerificationTickets: tickets,
				ticketsMutex:        &sync.RWMutex{},
			},
			args: args{
				vts: []*VerificationTicket{
					{
						VerifierID: "another id",
					},
					{
						VerifierID: verID,
					},
				},
			},
			want: append(tickets, &VerificationTicket{VerifierID: "another id"}),
		},
		{

			name: "OK",
			fields: fields{
				VerificationTickets: tickets,
				ticketsMutex:        &sync.RWMutex{},
			},
			args: args{
				vts: []*VerificationTicket{
					{
						VerifierID: verID,
					},
				},
			},
			want: tickets,
		},
	}
	for _, tt := range tests {
		t.Run(tt.name, func(t *testing.T) {
			b := &Block{
				UnverifiedBlockBody:   tt.fields.UnverifiedBlockBody,
				VerificationTickets:   tt.fields.VerificationTickets,
				HashIDField:           tt.fields.HashIDField,
				Signature:             tt.fields.Signature,
				ChainID:               tt.fields.ChainID,
				ChainWeight:           tt.fields.ChainWeight,
				RoundRank:             tt.fields.RoundRank,
				PrevBlock:             tt.fields.PrevBlock,
				TxnsMap:               tt.fields.TxnsMap,
				ClientState:           tt.fields.ClientState,
				stateStatus:           tt.fields.stateStatus,
				blockState:            tt.fields.blockState,
				isNotarized:           tt.fields.isNotarized,
				ticketsMutex:          tt.fields.ticketsMutex,
				verificationStatus:    tt.fields.verificationStatus,
				RunningTxnCount:       tt.fields.RunningTxnCount,
				UniqueBlockExtensions: tt.fields.UniqueBlockExtensions,
				MagicBlock:            tt.fields.MagicBlock,
			}

			b.MergeVerificationTickets(tt.args.vts)
			if !reflect.DeepEqual(b.VerificationTickets, tt.want) {
				t.Errorf("MergeverificationTickets() got = %#v, want = %#v", b.VerificationTickets, tt.want)
			}
		})
	}
}

func TestBlock_GetMerkleTree(t *testing.T) {
	b := NewBlock("", 1)
	hashables := make([]util.Hashable, 0, 3)
	for i := 0; i < 3; i++ {
		txn := transaction.Transaction{OutputHash: encryption.Hash("data" + strconv.Itoa(i))}
		b.Txns = append(b.Txns, &txn)
		hashables = append(hashables, &txn)
	}

	var mt util.MerkleTree
	mt.ComputeTree(hashables)

	type fields struct {
		UnverifiedBlockBody   UnverifiedBlockBody
		VerificationTickets   []*VerificationTicket
		HashIDField           datastore.HashIDField
		Signature             string
		ChainID               datastore.Key
		ChainWeight           float64
		RoundRank             int
		PrevBlock             *Block
		TxnsMap               map[string]bool
		ClientState           util.MerklePatriciaTrieI
		stateStatus           int8
		blockState            int8
		isNotarized           bool
		ticketsMutex          *sync.RWMutex
		verificationStatus    int
		RunningTxnCount       int64
		UniqueBlockExtensions map[string]bool
		MagicBlock            *MagicBlock
	}
	tests := []struct {
		name   string
		fields fields
		want   *util.MerkleTree
	}{
		{
			name: "OK",
			fields: fields{
				UnverifiedBlockBody: b.UnverifiedBlockBody,
			},
			want: &mt,
		},
	}
	for _, tt := range tests {
		t.Run(tt.name, func(t *testing.T) {
			b := &Block{
				UnverifiedBlockBody:   tt.fields.UnverifiedBlockBody,
				VerificationTickets:   tt.fields.VerificationTickets,
				HashIDField:           tt.fields.HashIDField,
				Signature:             tt.fields.Signature,
				ChainID:               tt.fields.ChainID,
				ChainWeight:           tt.fields.ChainWeight,
				RoundRank:             tt.fields.RoundRank,
				PrevBlock:             tt.fields.PrevBlock,
				TxnsMap:               tt.fields.TxnsMap,
				ClientState:           tt.fields.ClientState,
				stateStatus:           tt.fields.stateStatus,
				blockState:            tt.fields.blockState,
				isNotarized:           tt.fields.isNotarized,
				ticketsMutex:          tt.fields.ticketsMutex,
				verificationStatus:    tt.fields.verificationStatus,
				RunningTxnCount:       tt.fields.RunningTxnCount,
				UniqueBlockExtensions: tt.fields.UniqueBlockExtensions,
				MagicBlock:            tt.fields.MagicBlock,
			}
			if got := b.GetMerkleTree(); !reflect.DeepEqual(got, tt.want) {
				t.Errorf("GetMerkleTree() = %v, want %v", got, tt.want)
			}
		})
	}
}

func TestBlock_ComputeHash(t *testing.T) {
	b := NewBlock("", 1)
	for i := 0; i < 3; i++ {
		txn := transaction.Transaction{OutputHash: encryption.Hash("data" + strconv.Itoa(i))}
		b.Txns = append(b.Txns, &txn)
	}
	b.MinerID = "miner id"
	b.PrevHash = "prev hash"

	mt := b.GetMerkleTree()
	merkleRoot := mt.GetRoot()
	rmt := b.GetReceiptsMerkleTree()
	rMerkleRoot := rmt.GetRoot()
	hashData := b.MinerID + ":" + b.PrevHash + ":" + common.TimeToString(b.CreationDate) + ":" +
		strconv.FormatInt(b.Round, 10) + ":" + strconv.FormatInt(b.GetRoundRandomSeed(), 10) + ":" +
		merkleRoot + ":" + rMerkleRoot
	hash := encryption.Hash(hashData)

	type fields struct {
		UnverifiedBlockBody   UnverifiedBlockBody
		VerificationTickets   []*VerificationTicket
		HashIDField           datastore.HashIDField
		Signature             string
		ChainID               datastore.Key
		ChainWeight           float64
		RoundRank             int
		PrevBlock             *Block
		TxnsMap               map[string]bool
		ClientState           util.MerklePatriciaTrieI
		stateStatus           int8
		blockState            int8
		isNotarized           bool
		ticketsMutex          *sync.RWMutex
		verificationStatus    int
		RunningTxnCount       int64
		UniqueBlockExtensions map[string]bool
		MagicBlock            *MagicBlock
	}
	tests := []struct {
		name   string
		fields fields
		want   string
	}{
		{
			name: "OK",
			fields: fields{
				UnverifiedBlockBody:   b.UnverifiedBlockBody,
				VerificationTickets:   b.VerificationTickets,
				HashIDField:           b.HashIDField,
				Signature:             b.Signature,
				ChainID:               b.ChainID,
				ChainWeight:           b.ChainWeight,
				RoundRank:             b.RoundRank,
				PrevBlock:             b.PrevBlock,
				TxnsMap:               b.TxnsMap,
				ClientState:           b.ClientState,
				stateStatus:           b.stateStatus,
				blockState:            b.blockState,
				isNotarized:           b.isNotarized,
				verificationStatus:    b.verificationStatus,
				RunningTxnCount:       b.RunningTxnCount,
				UniqueBlockExtensions: b.UniqueBlockExtensions,
				MagicBlock:            b.MagicBlock,
			},
			want: hash,
		},
	}
	for _, tt := range tests {
		t.Run(tt.name, func(t *testing.T) {
			b := &Block{
				UnverifiedBlockBody:   tt.fields.UnverifiedBlockBody,
				VerificationTickets:   tt.fields.VerificationTickets,
				HashIDField:           tt.fields.HashIDField,
				Signature:             tt.fields.Signature,
				ChainID:               tt.fields.ChainID,
				ChainWeight:           tt.fields.ChainWeight,
				RoundRank:             tt.fields.RoundRank,
				PrevBlock:             tt.fields.PrevBlock,
				TxnsMap:               tt.fields.TxnsMap,
				ClientState:           tt.fields.ClientState,
				stateStatus:           tt.fields.stateStatus,
				blockState:            tt.fields.blockState,
				isNotarized:           tt.fields.isNotarized,
				ticketsMutex:          tt.fields.ticketsMutex,
				verificationStatus:    tt.fields.verificationStatus,
				RunningTxnCount:       tt.fields.RunningTxnCount,
				UniqueBlockExtensions: tt.fields.UniqueBlockExtensions,
				MagicBlock:            tt.fields.MagicBlock,
			}
			if got := b.ComputeHash(); got != tt.want {
				t.Errorf("ComputeHash() = %v, want %v", got, tt.want)
			}
		})
	}
}

func TestBlock_HashBlock(t *testing.T) {
	b := NewBlock("", 1)
	for i := 0; i < 3; i++ {
		txn := transaction.Transaction{OutputHash: encryption.Hash("data" + strconv.Itoa(i))}
		b.Txns = append(b.Txns, &txn)
	}
	b.MinerID = "miner id"
	b.PrevHash = "prev hash"

	mt := b.GetMerkleTree()
	merkleRoot := mt.GetRoot()
	rmt := b.GetReceiptsMerkleTree()
	rMerkleRoot := rmt.GetRoot()
	hashData := b.MinerID + ":" + b.PrevHash + ":" + common.TimeToString(b.CreationDate) + ":" +
		strconv.FormatInt(b.Round, 10) + ":" + strconv.FormatInt(b.GetRoundRandomSeed(), 10) + ":" +
		merkleRoot + ":" + rMerkleRoot
	hash := encryption.Hash(hashData)

	type fields struct {
		UnverifiedBlockBody   UnverifiedBlockBody
		VerificationTickets   []*VerificationTicket
		HashIDField           datastore.HashIDField
		Signature             string
		ChainID               datastore.Key
		ChainWeight           float64
		RoundRank             int
		PrevBlock             *Block
		TxnsMap               map[string]bool
		ClientState           util.MerklePatriciaTrieI
		stateStatus           int8
		blockState            int8
		isNotarized           bool
		ticketsMutex          *sync.RWMutex
		verificationStatus    int
		RunningTxnCount       int64
		UniqueBlockExtensions map[string]bool
		MagicBlock            *MagicBlock
	}
	tests := []struct {
		name   string
		fields fields
		want   string
	}{
		{
			name: "OK",
			fields: fields{
				UnverifiedBlockBody:   b.UnverifiedBlockBody,
				VerificationTickets:   b.VerificationTickets,
				HashIDField:           b.HashIDField,
				Signature:             b.Signature,
				ChainID:               b.ChainID,
				ChainWeight:           b.ChainWeight,
				RoundRank:             b.RoundRank,
				PrevBlock:             b.PrevBlock,
				TxnsMap:               b.TxnsMap,
				ClientState:           b.ClientState,
				stateStatus:           b.stateStatus,
				blockState:            b.blockState,
				isNotarized:           b.isNotarized,
				verificationStatus:    b.verificationStatus,
				RunningTxnCount:       b.RunningTxnCount,
				UniqueBlockExtensions: b.UniqueBlockExtensions,
				MagicBlock:            b.MagicBlock,
			},
			want: hash,
		},
	}
	for _, tt := range tests {
		t.Run(tt.name, func(t *testing.T) {
			b := &Block{
				UnverifiedBlockBody:   tt.fields.UnverifiedBlockBody,
				VerificationTickets:   tt.fields.VerificationTickets,
				HashIDField:           tt.fields.HashIDField,
				Signature:             tt.fields.Signature,
				ChainID:               tt.fields.ChainID,
				ChainWeight:           tt.fields.ChainWeight,
				RoundRank:             tt.fields.RoundRank,
				PrevBlock:             tt.fields.PrevBlock,
				TxnsMap:               tt.fields.TxnsMap,
				ClientState:           tt.fields.ClientState,
				stateStatus:           tt.fields.stateStatus,
				blockState:            tt.fields.blockState,
				isNotarized:           tt.fields.isNotarized,
				ticketsMutex:          tt.fields.ticketsMutex,
				verificationStatus:    tt.fields.verificationStatus,
				RunningTxnCount:       tt.fields.RunningTxnCount,
				UniqueBlockExtensions: tt.fields.UniqueBlockExtensions,
				MagicBlock:            tt.fields.MagicBlock,
			}

			b.HashBlock()
			if b.Hash != tt.want {
				t.Errorf("HashBlock() = %v, want %v", b.Hash, tt.want)
			}
		})
	}
}

func TestBlock_ComputeTxnMap(t *testing.T) {
	b := NewBlock("", 1)
	for i := 0; i < 3; i++ {
		txn := transaction.Transaction{OutputHash: encryption.Hash("data" + strconv.Itoa(i))}
		b.Txns = append(b.Txns, &txn)
	}

	type fields struct {
		UnverifiedBlockBody   UnverifiedBlockBody
		VerificationTickets   []*VerificationTicket
		HashIDField           datastore.HashIDField
		Signature             string
		ChainID               datastore.Key
		ChainWeight           float64
		RoundRank             int
		PrevBlock             *Block
		TxnsMap               map[string]bool
		ClientState           util.MerklePatriciaTrieI
		stateStatus           int8
		blockState            int8
		isNotarized           bool
		ticketsMutex          *sync.RWMutex
		verificationStatus    int
		RunningTxnCount       int64
		UniqueBlockExtensions map[string]bool
		MagicBlock            *MagicBlock
	}
	tests := []struct {
		name   string
		fields fields
		want   map[string]bool
	}{
		{
			name: "OK",
			fields: fields{
				UnverifiedBlockBody:   b.UnverifiedBlockBody,
				VerificationTickets:   b.VerificationTickets,
				HashIDField:           b.HashIDField,
				Signature:             b.Signature,
				ChainID:               b.ChainID,
				ChainWeight:           b.ChainWeight,
				RoundRank:             b.RoundRank,
				PrevBlock:             b.PrevBlock,
				TxnsMap:               b.TxnsMap,
				ClientState:           b.ClientState,
				stateStatus:           b.stateStatus,
				blockState:            b.blockState,
				isNotarized:           b.isNotarized,
				verificationStatus:    b.verificationStatus,
				RunningTxnCount:       b.RunningTxnCount,
				UniqueBlockExtensions: b.UniqueBlockExtensions,
				MagicBlock:            b.MagicBlock,
			},
			want: func() map[string]bool {
				tm := make(map[string]bool, len(b.Txns))
				for _, txn := range b.Txns {
					tm[txn.Hash] = true
				}

				return tm
			}(),
		},
	}
	for _, tt := range tests {
		t.Run(tt.name, func(t *testing.T) {
			b := &Block{
				UnverifiedBlockBody:   tt.fields.UnverifiedBlockBody,
				VerificationTickets:   tt.fields.VerificationTickets,
				HashIDField:           tt.fields.HashIDField,
				Signature:             tt.fields.Signature,
				ChainID:               tt.fields.ChainID,
				ChainWeight:           tt.fields.ChainWeight,
				RoundRank:             tt.fields.RoundRank,
				PrevBlock:             tt.fields.PrevBlock,
				TxnsMap:               tt.fields.TxnsMap,
				ClientState:           tt.fields.ClientState,
				stateStatus:           tt.fields.stateStatus,
				blockState:            tt.fields.blockState,
				isNotarized:           tt.fields.isNotarized,
				ticketsMutex:          tt.fields.ticketsMutex,
				verificationStatus:    tt.fields.verificationStatus,
				RunningTxnCount:       tt.fields.RunningTxnCount,
				UniqueBlockExtensions: tt.fields.UniqueBlockExtensions,
				MagicBlock:            tt.fields.MagicBlock,
			}

			b.ComputeTxnMap()
			if !reflect.DeepEqual(b.TxnsMap, tt.want) {
				t.Errorf("ComputeTxnMap() = %v, want %v", b.TxnsMap, tt.want)
			}
		})
	}
}

func TestBlock_HasTransaction(t *testing.T) {
	b := NewBlock("", 1)
	txn := transaction.Transaction{HashIDField: datastore.HashIDField{Hash: encryption.Hash("data")}}
	b.Txns = append(b.Txns, &txn)
	b.AddTransaction(&txn)
	b.TxnsMap = make(map[string]bool)
	b.TxnsMap[txn.Hash] = true

	type fields struct {
		UnverifiedBlockBody   UnverifiedBlockBody
		VerificationTickets   []*VerificationTicket
		HashIDField           datastore.HashIDField
		Signature             string
		ChainID               datastore.Key
		ChainWeight           float64
		RoundRank             int
		PrevBlock             *Block
		TxnsMap               map[string]bool
		ClientState           util.MerklePatriciaTrieI
		stateStatus           int8
		blockState            int8
		isNotarized           bool
		ticketsMutex          *sync.RWMutex
		verificationStatus    int
		RunningTxnCount       int64
		UniqueBlockExtensions map[string]bool
		MagicBlock            *MagicBlock
	}
	type args struct {
		hash string
	}
	tests := []struct {
		name   string
		fields fields
		args   args
		want   bool
	}{
		{
			name: "TRUE",
			fields: fields{
				UnverifiedBlockBody:   b.UnverifiedBlockBody,
				VerificationTickets:   b.VerificationTickets,
				HashIDField:           b.HashIDField,
				Signature:             b.Signature,
				ChainID:               b.ChainID,
				ChainWeight:           b.ChainWeight,
				RoundRank:             b.RoundRank,
				PrevBlock:             b.PrevBlock,
				TxnsMap:               b.TxnsMap,
				ClientState:           b.ClientState,
				stateStatus:           b.stateStatus,
				blockState:            b.blockState,
				isNotarized:           b.isNotarized,
				verificationStatus:    b.verificationStatus,
				RunningTxnCount:       b.RunningTxnCount,
				UniqueBlockExtensions: b.UniqueBlockExtensions,
				MagicBlock:            b.MagicBlock,
			},
			args: args{hash: b.Txns[0].Hash},
			want: true,
		},
		{
			name: "FALSE",
			fields: fields{
				UnverifiedBlockBody:   b.UnverifiedBlockBody,
				VerificationTickets:   b.VerificationTickets,
				HashIDField:           b.HashIDField,
				Signature:             b.Signature,
				ChainID:               b.ChainID,
				ChainWeight:           b.ChainWeight,
				RoundRank:             b.RoundRank,
				PrevBlock:             b.PrevBlock,
				TxnsMap:               b.TxnsMap,
				ClientState:           b.ClientState,
				stateStatus:           b.stateStatus,
				blockState:            b.blockState,
				isNotarized:           b.isNotarized,
				verificationStatus:    b.verificationStatus,
				RunningTxnCount:       b.RunningTxnCount,
				UniqueBlockExtensions: b.UniqueBlockExtensions,
				MagicBlock:            b.MagicBlock,
			},
			args: args{hash: "unknown hash"},
			want: false,
		},
	}
	for _, tt := range tests {
		t.Run(tt.name, func(t *testing.T) {
			b := &Block{
				UnverifiedBlockBody:   tt.fields.UnverifiedBlockBody,
				VerificationTickets:   tt.fields.VerificationTickets,
				HashIDField:           tt.fields.HashIDField,
				Signature:             tt.fields.Signature,
				ChainID:               tt.fields.ChainID,
				ChainWeight:           tt.fields.ChainWeight,
				RoundRank:             tt.fields.RoundRank,
				PrevBlock:             tt.fields.PrevBlock,
				TxnsMap:               tt.fields.TxnsMap,
				ClientState:           tt.fields.ClientState,
				stateStatus:           tt.fields.stateStatus,
				blockState:            tt.fields.blockState,
				isNotarized:           tt.fields.isNotarized,
				ticketsMutex:          tt.fields.ticketsMutex,
				verificationStatus:    tt.fields.verificationStatus,
				RunningTxnCount:       tt.fields.RunningTxnCount,
				UniqueBlockExtensions: tt.fields.UniqueBlockExtensions,
				MagicBlock:            tt.fields.MagicBlock,
			}
			if got := b.HasTransaction(tt.args.hash); got != tt.want {
				t.Errorf("HasTransaction() = %v, want %v", got, tt.want)
			}
		})
	}
}

func TestBlock_GetSummary(t *testing.T) {
	b := NewBlock("", 1)
	b.Version = "1"
	b.Hash = b.ComputeHash()
	b.MinerID = "miner id"
	b.RoundRandomSeed = b.GetRoundRandomSeed()
	for i := 0; i < 3; i++ {
		txn := transaction.Transaction{OutputHash: encryption.Hash("data" + strconv.Itoa(i))}
		b.Txns = append(b.Txns, &txn)
	}
	b.ClientStateHash = util.Key("client state hash")
	b.MagicBlock = NewMagicBlock()

	bs := datastore.GetEntityMetadata("block_summary").Instance().(*BlockSummary)
	bs.Version = b.Version
	bs.Hash = b.Hash
	bs.MinerID = b.MinerID
	bs.Round = b.Round
	bs.RoundRandomSeed = b.GetRoundRandomSeed()
	bs.CreationDate = b.CreationDate
	bs.MerkleTreeRoot = b.GetMerkleTree().GetRoot()
	bs.ClientStateHash = b.ClientStateHash
	bs.ReceiptMerkleTreeRoot = b.GetReceiptsMerkleTree().GetRoot()
	bs.NumTxns = len(b.Txns)
	bs.MagicBlock = b.MagicBlock

	type fields struct {
		UnverifiedBlockBody   UnverifiedBlockBody
		VerificationTickets   []*VerificationTicket
		HashIDField           datastore.HashIDField
		Signature             string
		ChainID               datastore.Key
		ChainWeight           float64
		RoundRank             int
		PrevBlock             *Block
		TxnsMap               map[string]bool
		ClientState           util.MerklePatriciaTrieI
		stateStatus           int8
		blockState            int8
		isNotarized           bool
		ticketsMutex          *sync.RWMutex
		verificationStatus    int
		RunningTxnCount       int64
		UniqueBlockExtensions map[string]bool
		MagicBlock            *MagicBlock
	}
	tests := []struct {
		name   string
		fields fields
		want   *BlockSummary
	}{
		{
			name: "OK",
			fields: fields{
				UnverifiedBlockBody:   b.UnverifiedBlockBody,
				VerificationTickets:   b.VerificationTickets,
				HashIDField:           b.HashIDField,
				Signature:             b.Signature,
				ChainID:               b.ChainID,
				ChainWeight:           b.ChainWeight,
				RoundRank:             b.RoundRank,
				PrevBlock:             b.PrevBlock,
				TxnsMap:               b.TxnsMap,
				ClientState:           b.ClientState,
				stateStatus:           b.stateStatus,
				blockState:            b.blockState,
				isNotarized:           b.isNotarized,
				verificationStatus:    b.verificationStatus,
				RunningTxnCount:       b.RunningTxnCount,
				UniqueBlockExtensions: b.UniqueBlockExtensions,
				MagicBlock:            b.MagicBlock,
			},
			want: bs,
		},
	}
	for _, tt := range tests {
		t.Run(tt.name, func(t *testing.T) {
			b := &Block{
				UnverifiedBlockBody:   tt.fields.UnverifiedBlockBody,
				VerificationTickets:   tt.fields.VerificationTickets,
				HashIDField:           tt.fields.HashIDField,
				Signature:             tt.fields.Signature,
				ChainID:               tt.fields.ChainID,
				ChainWeight:           tt.fields.ChainWeight,
				RoundRank:             tt.fields.RoundRank,
				PrevBlock:             tt.fields.PrevBlock,
				TxnsMap:               tt.fields.TxnsMap,
				ClientState:           tt.fields.ClientState,
				stateStatus:           tt.fields.stateStatus,
				blockState:            tt.fields.blockState,
				isNotarized:           tt.fields.isNotarized,
				ticketsMutex:          tt.fields.ticketsMutex,
				verificationStatus:    tt.fields.verificationStatus,
				RunningTxnCount:       tt.fields.RunningTxnCount,
				UniqueBlockExtensions: tt.fields.UniqueBlockExtensions,
				MagicBlock:            tt.fields.MagicBlock,
			}
			if got := b.GetSummary(); !reflect.DeepEqual(got, tt.want) {
				t.Errorf("GetSummary() = %v, want %v", got, tt.want)
			}
		})
	}
}

func TestBlock_Weight(t *testing.T) {
	type fields struct {
		UnverifiedBlockBody   UnverifiedBlockBody
		VerificationTickets   []*VerificationTicket
		HashIDField           datastore.HashIDField
		Signature             string
		ChainID               datastore.Key
		ChainWeight           float64
		RoundRank             int
		PrevBlock             *Block
		TxnsMap               map[string]bool
		ClientState           util.MerklePatriciaTrieI
		stateStatus           int8
		blockState            int8
		isNotarized           bool
		ticketsMutex          *sync.RWMutex
		verificationStatus    int
		RunningTxnCount       int64
		UniqueBlockExtensions map[string]bool
		MagicBlock            *MagicBlock
	}
	tests := []struct {
		name   string
		fields fields
		want   float64
	}{
		{
			name:   "OK",
			fields: fields{RoundRank: 1},
			want:   0.5,
		},
	}
	for _, tt := range tests {
		t.Run(tt.name, func(t *testing.T) {
			b := &Block{
				UnverifiedBlockBody:   tt.fields.UnverifiedBlockBody,
				VerificationTickets:   tt.fields.VerificationTickets,
				HashIDField:           tt.fields.HashIDField,
				Signature:             tt.fields.Signature,
				ChainID:               tt.fields.ChainID,
				ChainWeight:           tt.fields.ChainWeight,
				RoundRank:             tt.fields.RoundRank,
				PrevBlock:             tt.fields.PrevBlock,
				TxnsMap:               tt.fields.TxnsMap,
				ClientState:           tt.fields.ClientState,
				stateStatus:           tt.fields.stateStatus,
				blockState:            tt.fields.blockState,
				isNotarized:           tt.fields.isNotarized,
				ticketsMutex:          tt.fields.ticketsMutex,
				verificationStatus:    tt.fields.verificationStatus,
				RunningTxnCount:       tt.fields.RunningTxnCount,
				UniqueBlockExtensions: tt.fields.UniqueBlockExtensions,
				MagicBlock:            tt.fields.MagicBlock,
			}
			if got := b.Weight(); got != tt.want {
				t.Errorf("Weight() = %v, want %v", got, tt.want)
			}
		})
	}
}

func TestBlock_ComputeChainWeight(t *testing.T) {
	b := NewBlock("", 1)
	b.RoundRank = 1

	type fields struct {
		UnverifiedBlockBody   UnverifiedBlockBody
		VerificationTickets   []*VerificationTicket
		HashIDField           datastore.HashIDField
		Signature             string
		ChainID               datastore.Key
		ChainWeight           float64
		RoundRank             int
		PrevBlock             *Block
		TxnsMap               map[string]bool
		ClientState           util.MerklePatriciaTrieI
		stateStatus           int8
		blockState            int8
		isNotarized           bool
		ticketsMutex          *sync.RWMutex
		verificationStatus    int
		RunningTxnCount       int64
		UniqueBlockExtensions map[string]bool
		MagicBlock            *MagicBlock
	}
	tests := []struct {
		name   string
		fields fields
		want   float64
	}{
		{
			name: "Nil_Previous_Block_OK",
			fields: fields{
				UnverifiedBlockBody:   b.UnverifiedBlockBody,
				VerificationTickets:   b.VerificationTickets,
				HashIDField:           b.HashIDField,
				Signature:             b.Signature,
				ChainID:               b.ChainID,
				ChainWeight:           b.ChainWeight,
				RoundRank:             b.RoundRank,
				PrevBlock:             nil,
				TxnsMap:               b.TxnsMap,
				ClientState:           b.ClientState,
				stateStatus:           b.stateStatus,
				blockState:            b.blockState,
				isNotarized:           b.isNotarized,
				verificationStatus:    b.verificationStatus,
				RunningTxnCount:       b.RunningTxnCount,
				UniqueBlockExtensions: b.UniqueBlockExtensions,
				MagicBlock:            b.MagicBlock,
			},
			want: 0.5,
		},
		{
			name: "Not_Nil_Previous_Block_OK",
			fields: fields{
				UnverifiedBlockBody:   b.UnverifiedBlockBody,
				VerificationTickets:   b.VerificationTickets,
				HashIDField:           b.HashIDField,
				Signature:             b.Signature,
				ChainID:               b.ChainID,
				ChainWeight:           b.ChainWeight,
				RoundRank:             b.RoundRank,
				PrevBlock:             NewBlock("", 3),
				TxnsMap:               b.TxnsMap,
				ClientState:           b.ClientState,
				stateStatus:           b.stateStatus,
				blockState:            b.blockState,
				isNotarized:           b.isNotarized,
				verificationStatus:    b.verificationStatus,
				RunningTxnCount:       b.RunningTxnCount,
				UniqueBlockExtensions: b.UniqueBlockExtensions,
				MagicBlock:            b.MagicBlock,
			},
			want: 0.5,
		},
	}
	for _, tt := range tests {
		t.Run(tt.name, func(t *testing.T) {
			b := &Block{
				UnverifiedBlockBody:   tt.fields.UnverifiedBlockBody,
				VerificationTickets:   tt.fields.VerificationTickets,
				HashIDField:           tt.fields.HashIDField,
				Signature:             tt.fields.Signature,
				ChainID:               tt.fields.ChainID,
				ChainWeight:           tt.fields.ChainWeight,
				RoundRank:             tt.fields.RoundRank,
				PrevBlock:             tt.fields.PrevBlock,
				TxnsMap:               tt.fields.TxnsMap,
				ClientState:           tt.fields.ClientState,
				stateStatus:           tt.fields.stateStatus,
				blockState:            tt.fields.blockState,
				isNotarized:           tt.fields.isNotarized,
				ticketsMutex:          tt.fields.ticketsMutex,
				verificationStatus:    tt.fields.verificationStatus,
				RunningTxnCount:       tt.fields.RunningTxnCount,
				UniqueBlockExtensions: tt.fields.UniqueBlockExtensions,
				MagicBlock:            tt.fields.MagicBlock,
			}

			b.ComputeChainWeight()
			if b.ChainWeight != tt.want {
				t.Errorf("ComuteChainWeight() got = %v, want = %v", b.ChainWeight, tt.want)
			}
		})
	}
}

func TestBlock_GetBlockState(t *testing.T) {
	type fields struct {
		UnverifiedBlockBody   UnverifiedBlockBody
		VerificationTickets   []*VerificationTicket
		HashIDField           datastore.HashIDField
		Signature             string
		ChainID               datastore.Key
		ChainWeight           float64
		RoundRank             int
		PrevBlock             *Block
		TxnsMap               map[string]bool
		ClientState           util.MerklePatriciaTrieI
		stateStatus           int8
		blockState            int8
		isNotarized           bool
		ticketsMutex          *sync.RWMutex
		verificationStatus    int
		RunningTxnCount       int64
		UniqueBlockExtensions map[string]bool
		MagicBlock            *MagicBlock
	}
	tests := []struct {
		name   string
		fields fields
		want   int8
	}{
		{
			name: "OK",
			want: 1,
		},
	}
	for _, tt := range tests {
		t.Run(tt.name, func(t *testing.T) {
			b := &Block{
				UnverifiedBlockBody:   tt.fields.UnverifiedBlockBody,
				VerificationTickets:   tt.fields.VerificationTickets,
				HashIDField:           tt.fields.HashIDField,
				Signature:             tt.fields.Signature,
				ChainID:               tt.fields.ChainID,
				ChainWeight:           tt.fields.ChainWeight,
				RoundRank:             tt.fields.RoundRank,
				PrevBlock:             tt.fields.PrevBlock,
				TxnsMap:               tt.fields.TxnsMap,
				ClientState:           tt.fields.ClientState,
				stateStatus:           tt.fields.stateStatus,
				blockState:            tt.fields.blockState,
				isNotarized:           tt.fields.isNotarized,
				ticketsMutex:          tt.fields.ticketsMutex,
				verificationStatus:    tt.fields.verificationStatus,
				RunningTxnCount:       tt.fields.RunningTxnCount,
				UniqueBlockExtensions: tt.fields.UniqueBlockExtensions,
				MagicBlock:            tt.fields.MagicBlock,
			}

			b.SetBlockState(tt.want)
			if got := b.GetBlockState(); got != tt.want {
				t.Errorf("GetBlockState() = %v, want %v", got, tt.want)
			}
		})
	}
}

func TestBlock_GetClients(t *testing.T) {
	b := NewBlock("", 1)
	b.Txns = []*transaction.Transaction{
		{},
		{PublicKey: "public key"},
		{PublicKey: "public key"},
	}

	type fields struct {
		UnverifiedBlockBody   UnverifiedBlockBody
		VerificationTickets   []*VerificationTicket
		HashIDField           datastore.HashIDField
		Signature             string
		ChainID               datastore.Key
		ChainWeight           float64
		RoundRank             int
		PrevBlock             *Block
		TxnsMap               map[string]bool
		ClientState           util.MerklePatriciaTrieI
		stateStatus           int8
		blockState            int8
		isNotarized           bool
		ticketsMutex          *sync.RWMutex
		verificationStatus    int
		RunningTxnCount       int64
		UniqueBlockExtensions map[string]bool
		MagicBlock            *MagicBlock
	}
	tests := []struct {
		name   string
		fields fields
		want   []*client.Client
	}{
		{
			name:   "OK",
			fields: fields{UnverifiedBlockBody: b.UnverifiedBlockBody},
			want: func() []*client.Client {
				cl := client.NewClient()
				cl.SetPublicKey(b.Txns[1].PublicKey)

				return []*client.Client{
					cl,
				}
			}(),
		},
	}
	for _, tt := range tests {
		t.Run(tt.name, func(t *testing.T) {
			b := &Block{
				UnverifiedBlockBody:   tt.fields.UnverifiedBlockBody,
				VerificationTickets:   tt.fields.VerificationTickets,
				HashIDField:           tt.fields.HashIDField,
				Signature:             tt.fields.Signature,
				ChainID:               tt.fields.ChainID,
				ChainWeight:           tt.fields.ChainWeight,
				RoundRank:             tt.fields.RoundRank,
				PrevBlock:             tt.fields.PrevBlock,
				TxnsMap:               tt.fields.TxnsMap,
				ClientState:           tt.fields.ClientState,
				stateStatus:           tt.fields.stateStatus,
				blockState:            tt.fields.blockState,
				isNotarized:           tt.fields.isNotarized,
				ticketsMutex:          tt.fields.ticketsMutex,
				verificationStatus:    tt.fields.verificationStatus,
				RunningTxnCount:       tt.fields.RunningTxnCount,
				UniqueBlockExtensions: tt.fields.UniqueBlockExtensions,
				MagicBlock:            tt.fields.MagicBlock,
			}
			if got := b.GetClients(); !reflect.DeepEqual(got, tt.want) {
				t.Errorf("GetClients() = %v, want %v", got, tt.want)
			}
		})
	}
}

func TestBlock_GetStateStatus(t *testing.T) {
	type fields struct {
		UnverifiedBlockBody   UnverifiedBlockBody
		VerificationTickets   []*VerificationTicket
		HashIDField           datastore.HashIDField
		Signature             string
		ChainID               datastore.Key
		ChainWeight           float64
		RoundRank             int
		PrevBlock             *Block
		TxnsMap               map[string]bool
		ClientState           util.MerklePatriciaTrieI
		stateStatus           int8
		blockState            int8
		isNotarized           bool
		ticketsMutex          *sync.RWMutex
		verificationStatus    int
		RunningTxnCount       int64
		UniqueBlockExtensions map[string]bool
		MagicBlock            *MagicBlock
	}
	tests := []struct {
		name   string
		fields fields
		want   int8
	}{
		{
			name:   "OK",
			fields: fields{stateStatus: 1},
			want:   1,
		},
	}
	for _, tt := range tests {
		t.Run(tt.name, func(t *testing.T) {
			b := &Block{
				UnverifiedBlockBody:   tt.fields.UnverifiedBlockBody,
				VerificationTickets:   tt.fields.VerificationTickets,
				HashIDField:           tt.fields.HashIDField,
				Signature:             tt.fields.Signature,
				ChainID:               tt.fields.ChainID,
				ChainWeight:           tt.fields.ChainWeight,
				RoundRank:             tt.fields.RoundRank,
				PrevBlock:             tt.fields.PrevBlock,
				TxnsMap:               tt.fields.TxnsMap,
				ClientState:           tt.fields.ClientState,
				stateStatus:           tt.fields.stateStatus,
				blockState:            tt.fields.blockState,
				isNotarized:           tt.fields.isNotarized,
				ticketsMutex:          tt.fields.ticketsMutex,
				verificationStatus:    tt.fields.verificationStatus,
				RunningTxnCount:       tt.fields.RunningTxnCount,
				UniqueBlockExtensions: tt.fields.UniqueBlockExtensions,
				MagicBlock:            tt.fields.MagicBlock,
				stateStatusMutex:      &sync.RWMutex{},
			}
			if got := b.GetStateStatus(); got != tt.want {
				t.Errorf("GetStateStatus() = %v, want %v", got, tt.want)
			}
		})
	}
}

func TestBlock_IsStateComputed(t *testing.T) {
	type fields struct {
		UnverifiedBlockBody   UnverifiedBlockBody
		VerificationTickets   []*VerificationTicket
		HashIDField           datastore.HashIDField
		Signature             string
		ChainID               datastore.Key
		ChainWeight           float64
		RoundRank             int
		PrevBlock             *Block
		TxnsMap               map[string]bool
		ClientState           util.MerklePatriciaTrieI
		stateStatus           int8
		blockState            int8
		isNotarized           bool
		ticketsMutex          *sync.RWMutex
		verificationStatus    int
		RunningTxnCount       int64
		UniqueBlockExtensions map[string]bool
		MagicBlock            *MagicBlock
	}
	tests := []struct {
		name   string
		fields fields
		want   bool
	}{
		{
			name:   "TRUE",
			fields: fields{stateStatus: StateSuccessful},
			want:   true,
		},
		{
			name:   "FALSE",
			fields: fields{stateStatus: StatePending},
			want:   false,
		},
	}
	for _, tt := range tests {
		t.Run(tt.name, func(t *testing.T) {
			b := &Block{
				UnverifiedBlockBody:   tt.fields.UnverifiedBlockBody,
				VerificationTickets:   tt.fields.VerificationTickets,
				HashIDField:           tt.fields.HashIDField,
				Signature:             tt.fields.Signature,
				ChainID:               tt.fields.ChainID,
				ChainWeight:           tt.fields.ChainWeight,
				RoundRank:             tt.fields.RoundRank,
				PrevBlock:             tt.fields.PrevBlock,
				TxnsMap:               tt.fields.TxnsMap,
				ClientState:           tt.fields.ClientState,
				stateStatus:           tt.fields.stateStatus,
				blockState:            tt.fields.blockState,
				isNotarized:           tt.fields.isNotarized,
				ticketsMutex:          tt.fields.ticketsMutex,
				verificationStatus:    tt.fields.verificationStatus,
				RunningTxnCount:       tt.fields.RunningTxnCount,
				UniqueBlockExtensions: tt.fields.UniqueBlockExtensions,
				MagicBlock:            tt.fields.MagicBlock,
				stateStatusMutex:      &sync.RWMutex{},
			}
			if got := b.IsStateComputed(); got != tt.want {
				t.Errorf("IsStateComputed() = %v, want %v", got, tt.want)
			}
		})
	}
}

func TestBlock_GetTransaction(t *testing.T) {
	b := NewBlock("", 1)
	for i := 0; i < 3; i++ {
		txn := transaction.Transaction{}
		txn.Hash = encryption.Hash("data" + strconv.Itoa(i))
		b.Txns = append(b.Txns, &txn)
	}

	type fields struct {
		UnverifiedBlockBody   UnverifiedBlockBody
		VerificationTickets   []*VerificationTicket
		HashIDField           datastore.HashIDField
		Signature             string
		ChainID               datastore.Key
		ChainWeight           float64
		RoundRank             int
		PrevBlock             *Block
		TxnsMap               map[string]bool
		ClientState           util.MerklePatriciaTrieI
		stateStatus           int8
		blockState            int8
		isNotarized           bool
		ticketsMutex          *sync.RWMutex
		verificationStatus    int
		RunningTxnCount       int64
		UniqueBlockExtensions map[string]bool
		MagicBlock            *MagicBlock
	}
	type args struct {
		hash string
	}
	tests := []struct {
		name   string
		fields fields
		args   args
		want   *transaction.Transaction
	}{
		{
			name:   "OK",
			fields: fields{UnverifiedBlockBody: b.UnverifiedBlockBody},
			args:   args{hash: b.Txns[2].Hash},
			want:   b.Txns[2],
		},
		{
			name:   "Nil_OK",
			fields: fields{UnverifiedBlockBody: b.UnverifiedBlockBody},
			args:   args{hash: "unknown hash"},
			want:   nil,
		},
	}
	for _, tt := range tests {
		t.Run(tt.name, func(t *testing.T) {
			b := &Block{
				UnverifiedBlockBody:   tt.fields.UnverifiedBlockBody,
				VerificationTickets:   tt.fields.VerificationTickets,
				HashIDField:           tt.fields.HashIDField,
				Signature:             tt.fields.Signature,
				ChainID:               tt.fields.ChainID,
				ChainWeight:           tt.fields.ChainWeight,
				RoundRank:             tt.fields.RoundRank,
				PrevBlock:             tt.fields.PrevBlock,
				TxnsMap:               tt.fields.TxnsMap,
				ClientState:           tt.fields.ClientState,
				stateStatus:           tt.fields.stateStatus,
				blockState:            tt.fields.blockState,
				isNotarized:           tt.fields.isNotarized,
				ticketsMutex:          tt.fields.ticketsMutex,
				verificationStatus:    tt.fields.verificationStatus,
				RunningTxnCount:       tt.fields.RunningTxnCount,
				UniqueBlockExtensions: tt.fields.UniqueBlockExtensions,
				MagicBlock:            tt.fields.MagicBlock,
			}
			if got := b.GetTransaction(tt.args.hash); !reflect.DeepEqual(got, tt.want) {
				t.Errorf("GetTransaction() = %v, want %v", got, tt.want)
			}
		})
	}
}

func TestBlock_IsBlockNotarized(t *testing.T) {
	type fields struct {
		UnverifiedBlockBody   UnverifiedBlockBody
		VerificationTickets   []*VerificationTicket
		HashIDField           datastore.HashIDField
		Signature             string
		ChainID               datastore.Key
		ChainWeight           float64
		RoundRank             int
		PrevBlock             *Block
		TxnsMap               map[string]bool
		ClientState           util.MerklePatriciaTrieI
		stateStatus           int8
		blockState            int8
		isNotarized           bool
		ticketsMutex          *sync.RWMutex
		verificationStatus    int
		RunningTxnCount       int64
		UniqueBlockExtensions map[string]bool
		MagicBlock            *MagicBlock
	}
	tests := []struct {
		name   string
		fields fields
		want   bool
	}{
		{
			name: "TRUE",
			fields: fields{
				ticketsMutex: &sync.RWMutex{},
			},
			want: true,
		},
	}
	for _, tt := range tests {
		t.Run(tt.name, func(t *testing.T) {
			b := &Block{
				UnverifiedBlockBody:   tt.fields.UnverifiedBlockBody,
				VerificationTickets:   tt.fields.VerificationTickets,
				HashIDField:           tt.fields.HashIDField,
				Signature:             tt.fields.Signature,
				ChainID:               tt.fields.ChainID,
				ChainWeight:           tt.fields.ChainWeight,
				RoundRank:             tt.fields.RoundRank,
				PrevBlock:             tt.fields.PrevBlock,
				TxnsMap:               tt.fields.TxnsMap,
				ClientState:           tt.fields.ClientState,
				stateStatus:           tt.fields.stateStatus,
				blockState:            tt.fields.blockState,
				isNotarized:           tt.fields.isNotarized,
				ticketsMutex:          tt.fields.ticketsMutex,
				verificationStatus:    tt.fields.verificationStatus,
				RunningTxnCount:       tt.fields.RunningTxnCount,
				UniqueBlockExtensions: tt.fields.UniqueBlockExtensions,
				MagicBlock:            tt.fields.MagicBlock,
			}

			b.SetBlockNotarized()
			if got := b.IsBlockNotarized(); got != tt.want {
				t.Errorf("IsBlockNotarized() = %v, want %v", got, tt.want)
			}
		})
	}
}

func TestBlock_GetVerificationStatus(t *testing.T) {
	type fields struct {
		UnverifiedBlockBody   UnverifiedBlockBody
		VerificationTickets   []*VerificationTicket
		HashIDField           datastore.HashIDField
		Signature             string
		ChainID               datastore.Key
		ChainWeight           float64
		RoundRank             int
		PrevBlock             *Block
		TxnsMap               map[string]bool
		ClientState           util.MerklePatriciaTrieI
		stateStatus           int8
		blockState            int8
		isNotarized           bool
		ticketsMutex          *sync.RWMutex
		verificationStatus    int
		RunningTxnCount       int64
		UniqueBlockExtensions map[string]bool
		MagicBlock            *MagicBlock
	}
	tests := []struct {
		name   string
		fields fields
		want   int
	}{
		{
			name: "OK",
			want: 8,
		},
	}
	for _, tt := range tests {
		t.Run(tt.name, func(t *testing.T) {
			b := &Block{
				UnverifiedBlockBody:   tt.fields.UnverifiedBlockBody,
				VerificationTickets:   tt.fields.VerificationTickets,
				HashIDField:           tt.fields.HashIDField,
				Signature:             tt.fields.Signature,
				ChainID:               tt.fields.ChainID,
				ChainWeight:           tt.fields.ChainWeight,
				RoundRank:             tt.fields.RoundRank,
				PrevBlock:             tt.fields.PrevBlock,
				TxnsMap:               tt.fields.TxnsMap,
				ClientState:           tt.fields.ClientState,
				stateStatus:           tt.fields.stateStatus,
				blockState:            tt.fields.blockState,
				isNotarized:           tt.fields.isNotarized,
				ticketsMutex:          tt.fields.ticketsMutex,
				verificationStatus:    tt.fields.verificationStatus,
				RunningTxnCount:       tt.fields.RunningTxnCount,
				UniqueBlockExtensions: tt.fields.UniqueBlockExtensions,
				MagicBlock:            tt.fields.MagicBlock,
			}

			b.SetVerificationStatus(tt.want)
			if got := b.GetVerificationStatus(); got != tt.want {
				t.Errorf("GetVerificationStatus() = %v, want %v", got, tt.want)
			}
		})
	}
}

func TestBlock_UnknownTickets(t *testing.T) {
	tickets := []*VerificationTicket{
		{
			VerifierID: "id 1",
		},
		{
			VerifierID: "id 2",
		},
	}
	newTickets := []*VerificationTicket{
		{
			VerifierID: "id 3",
		},
		{
			VerifierID: "id 4",
		},
	}

	type fields struct {
		UnverifiedBlockBody   UnverifiedBlockBody
		VerificationTickets   []*VerificationTicket
		HashIDField           datastore.HashIDField
		Signature             string
		ChainID               datastore.Key
		ChainWeight           float64
		RoundRank             int
		PrevBlock             *Block
		TxnsMap               map[string]bool
		ClientState           util.MerklePatriciaTrieI
		stateStatus           int8
		blockState            int8
		isNotarized           bool
		ticketsMutex          *sync.RWMutex
		verificationStatus    int
		RunningTxnCount       int64
		UniqueBlockExtensions map[string]bool
		MagicBlock            *MagicBlock
	}
	type args struct {
		vts []*VerificationTicket
	}
	tests := []struct {
		name   string
		fields fields
		args   args
		want   []*VerificationTicket
	}{
		{
			name: "OK",
			fields: fields{
				VerificationTickets: tickets,
				ticketsMutex:        &sync.RWMutex{},
			},
			args: args{vts: newTickets},
			want: newTickets,
		},
		{
			name: "Nil_New_Tickets_OK",
			fields: fields{
				VerificationTickets: tickets,
				ticketsMutex:        &sync.RWMutex{},
			},
			args: args{vts: make([]*VerificationTicket, 1)},
			want: nil,
		},
	}
	for _, tt := range tests {
		t.Run(tt.name, func(t *testing.T) {
			b := &Block{
				UnverifiedBlockBody:   tt.fields.UnverifiedBlockBody,
				VerificationTickets:   tt.fields.VerificationTickets,
				HashIDField:           tt.fields.HashIDField,
				Signature:             tt.fields.Signature,
				ChainID:               tt.fields.ChainID,
				ChainWeight:           tt.fields.ChainWeight,
				RoundRank:             tt.fields.RoundRank,
				PrevBlock:             tt.fields.PrevBlock,
				TxnsMap:               tt.fields.TxnsMap,
				ClientState:           tt.fields.ClientState,
				stateStatus:           tt.fields.stateStatus,
				blockState:            tt.fields.blockState,
				isNotarized:           tt.fields.isNotarized,
				ticketsMutex:          tt.fields.ticketsMutex,
				verificationStatus:    tt.fields.verificationStatus,
				RunningTxnCount:       tt.fields.RunningTxnCount,
				UniqueBlockExtensions: tt.fields.UniqueBlockExtensions,
				MagicBlock:            tt.fields.MagicBlock,
			}
			if got := b.UnknownTickets(tt.args.vts); !reflect.DeepEqual(got, tt.want) {
				t.Errorf("UnknownTickets() = %v, want %v", got, tt.want)
			}
		})
	}
}

func TestBlock_AddUniqueBlockExtension(t *testing.T) {
	b := NewBlock("", 1)
	b.MinerID = "miner id"
	type fields struct {
		UnverifiedBlockBody   UnverifiedBlockBody
		VerificationTickets   []*VerificationTicket
		HashIDField           datastore.HashIDField
		Signature             string
		ChainID               datastore.Key
		ChainWeight           float64
		RoundRank             int
		PrevBlock             *Block
		TxnsMap               map[string]bool
		ClientState           util.MerklePatriciaTrieI
		stateStatus           int8
		blockState            int8
		isNotarized           bool
		ticketsMutex          *sync.RWMutex
		verificationStatus    int
		RunningTxnCount       int64
		UniqueBlockExtensions map[string]bool
		MagicBlock            *MagicBlock
	}
	type args struct {
		eb *Block
	}
	tests := []struct {
		name   string
		fields fields
		args   args
		want   map[string]bool
	}{
		{
			name: "OK",
			args: args{eb: b},
			want: map[string]bool{
				b.MinerID: true,
			},
		},
	}
	for _, tt := range tests {
		t.Run(tt.name, func(t *testing.T) {
			b := &Block{
				UnverifiedBlockBody:   tt.fields.UnverifiedBlockBody,
				VerificationTickets:   tt.fields.VerificationTickets,
				HashIDField:           tt.fields.HashIDField,
				Signature:             tt.fields.Signature,
				ChainID:               tt.fields.ChainID,
				ChainWeight:           tt.fields.ChainWeight,
				RoundRank:             tt.fields.RoundRank,
				PrevBlock:             tt.fields.PrevBlock,
				TxnsMap:               tt.fields.TxnsMap,
				ClientState:           tt.fields.ClientState,
				stateStatus:           tt.fields.stateStatus,
				blockState:            tt.fields.blockState,
				isNotarized:           tt.fields.isNotarized,
				ticketsMutex:          tt.fields.ticketsMutex,
				verificationStatus:    tt.fields.verificationStatus,
				RunningTxnCount:       tt.fields.RunningTxnCount,
				UniqueBlockExtensions: tt.fields.UniqueBlockExtensions,
				MagicBlock:            tt.fields.MagicBlock,
			}

			b.AddUniqueBlockExtension(tt.args.eb)
			if !reflect.DeepEqual(b.UniqueBlockExtensions, tt.want) {
				t.Errorf("AddUniqueBlockExtension() got = %v, want = %v", b.UniqueBlockExtensions, tt.want)
			}
		})
	}
}

func TestBlock_GetPrevBlockVerificationTickets(t *testing.T) {
	tickets := []*VerificationTicket{
		{
			VerifierID: "id 1",
		},
		{
			VerifierID: "id 2",
		},
	}

	type fields struct {
		UnverifiedBlockBody   UnverifiedBlockBody
		VerificationTickets   []*VerificationTicket
		HashIDField           datastore.HashIDField
		Signature             string
		ChainID               datastore.Key
		ChainWeight           float64
		RoundRank             int
		PrevBlock             *Block
		TxnsMap               map[string]bool
		ClientState           util.MerklePatriciaTrieI
		stateStatus           int8
		blockState            int8
		isNotarized           bool
		ticketsMutex          *sync.RWMutex
		verificationStatus    int
		RunningTxnCount       int64
		UniqueBlockExtensions map[string]bool
		MagicBlock            *MagicBlock
	}
	tests := []struct {
		name      string
		fields    fields
		wantPbvts []*VerificationTicket
	}{
		{
			name: "Nil_tickets_OK",
			fields: fields{
				ticketsMutex: &sync.RWMutex{},
			},
			wantPbvts: nil,
		},
		{
			name: "OK",
			fields: fields{
				UnverifiedBlockBody: UnverifiedBlockBody{PrevBlockVerificationTickets: tickets},
				ticketsMutex:        &sync.RWMutex{},
			},
			wantPbvts: tickets,
		},
	}
	for _, tt := range tests {
		t.Run(tt.name, func(t *testing.T) {
			b := &Block{
				UnverifiedBlockBody:   tt.fields.UnverifiedBlockBody,
				VerificationTickets:   tt.fields.VerificationTickets,
				HashIDField:           tt.fields.HashIDField,
				Signature:             tt.fields.Signature,
				ChainID:               tt.fields.ChainID,
				ChainWeight:           tt.fields.ChainWeight,
				RoundRank:             tt.fields.RoundRank,
				PrevBlock:             tt.fields.PrevBlock,
				TxnsMap:               tt.fields.TxnsMap,
				ClientState:           tt.fields.ClientState,
				stateStatus:           tt.fields.stateStatus,
				blockState:            tt.fields.blockState,
				isNotarized:           tt.fields.isNotarized,
				ticketsMutex:          tt.fields.ticketsMutex,
				verificationStatus:    tt.fields.verificationStatus,
				RunningTxnCount:       tt.fields.RunningTxnCount,
				UniqueBlockExtensions: tt.fields.UniqueBlockExtensions,
				MagicBlock:            tt.fields.MagicBlock,
			}
			if gotPbvts := b.GetPrevBlockVerificationTickets(); !reflect.DeepEqual(gotPbvts, tt.wantPbvts) {
				t.Errorf("GetPrevBlockVerificationTickets() = %v, want %v", gotPbvts, tt.wantPbvts)
			}
		})
	}
}

func TestBlock_PrevBlockVerificationTicketsSize(t *testing.T) {
	b := NewBlock("", 1)
	tickets := []*VerificationTicket{
		{
			VerifierID: "id 1",
		},
		{
			VerifierID: "id 2",
		},
	}
	b.SetPrevBlockVerificationTickets(tickets)

	type fields struct {
		UnverifiedBlockBody   UnverifiedBlockBody
		VerificationTickets   []*VerificationTicket
		HashIDField           datastore.HashIDField
		Signature             string
		ChainID               datastore.Key
		ChainWeight           float64
		RoundRank             int
		PrevBlock             *Block
		TxnsMap               map[string]bool
		ClientState           util.MerklePatriciaTrieI
		stateStatus           int8
		blockState            int8
		isNotarized           bool
		ticketsMutex          *sync.RWMutex
		verificationStatus    int
		RunningTxnCount       int64
		UniqueBlockExtensions map[string]bool
		MagicBlock            *MagicBlock
	}
	tests := []struct {
		name   string
		fields fields
		want   int
	}{
		{
			name: "OK",
			fields: fields{
				UnverifiedBlockBody: b.UnverifiedBlockBody,
				ticketsMutex:        &sync.RWMutex{},
			},
			want: len(tickets),
		},
	}
	for _, tt := range tests {
		t.Run(tt.name, func(t *testing.T) {
			b := &Block{
				UnverifiedBlockBody:   tt.fields.UnverifiedBlockBody,
				VerificationTickets:   tt.fields.VerificationTickets,
				HashIDField:           tt.fields.HashIDField,
				Signature:             tt.fields.Signature,
				ChainID:               tt.fields.ChainID,
				ChainWeight:           tt.fields.ChainWeight,
				RoundRank:             tt.fields.RoundRank,
				PrevBlock:             tt.fields.PrevBlock,
				TxnsMap:               tt.fields.TxnsMap,
				ClientState:           tt.fields.ClientState,
				stateStatus:           tt.fields.stateStatus,
				blockState:            tt.fields.blockState,
				isNotarized:           tt.fields.isNotarized,
				ticketsMutex:          tt.fields.ticketsMutex,
				verificationStatus:    tt.fields.verificationStatus,
				RunningTxnCount:       tt.fields.RunningTxnCount,
				UniqueBlockExtensions: tt.fields.UniqueBlockExtensions,
				MagicBlock:            tt.fields.MagicBlock,
			}
			if got := b.PrevBlockVerificationTicketsSize(); got != tt.want {
				t.Errorf("PrevBlockVerificationTicketsSize() = %v, want %v", got, tt.want)
			}
		})
	}
}

func TestUnverifiedBlockBody_GetRoundRandomSeed(t *testing.T) {
	type fields struct {
		VersionField                   datastore.VersionField
		CreationDateField              datastore.CreationDateField
		LatestFinalizedMagicBlockHash  string
		LatestFinalizedMagicBlockRound int64
		PrevHash                       string
		PrevBlockVerificationTickets   []*VerificationTicket
		MinerID                        datastore.Key
		Round                          int64
		RoundRandomSeed                int64
		RoundTimeoutCount              int
		ClientStateHash                util.Key
		Txns                           []*transaction.Transaction
	}
	tests := []struct {
		name   string
		fields fields
		want   int64
	}{
		{
			name: "OK",
			want: 1,
		},
	}
	for _, tt := range tests {
		t.Run(tt.name, func(t *testing.T) {
			u := &UnverifiedBlockBody{
				VersionField:                   tt.fields.VersionField,
				CreationDateField:              tt.fields.CreationDateField,
				LatestFinalizedMagicBlockHash:  tt.fields.LatestFinalizedMagicBlockHash,
				LatestFinalizedMagicBlockRound: tt.fields.LatestFinalizedMagicBlockRound,
				PrevHash:                       tt.fields.PrevHash,
				PrevBlockVerificationTickets:   tt.fields.PrevBlockVerificationTickets,
				MinerID:                        tt.fields.MinerID,
				Round:                          tt.fields.Round,
				RoundRandomSeed:                tt.fields.RoundRandomSeed,
				RoundTimeoutCount:              tt.fields.RoundTimeoutCount,
				ClientStateHash:                tt.fields.ClientStateHash,
				Txns:                           tt.fields.Txns,
			}

			u.SetRoundRandomSeed(tt.want)
			if got := u.GetRoundRandomSeed(); got != tt.want {
				t.Errorf("GetRoundRandomSeed() = %v, want %v", got, tt.want)
			}
		})
	}
}

func TestBlock_DoReadLock(t *testing.T) {
	type fields struct {
		UnverifiedBlockBody   UnverifiedBlockBody
		VerificationTickets   []*VerificationTicket
		HashIDField           datastore.HashIDField
		Signature             string
		ChainID               datastore.Key
		ChainWeight           float64
		RoundRank             int
		PrevBlock             *Block
		TxnsMap               map[string]bool
		ClientState           util.MerklePatriciaTrieI
		stateStatus           int8
		blockState            int8
		isNotarized           bool
		ticketsMutex          *sync.RWMutex
		verificationStatus    int
		RunningTxnCount       int64
		UniqueBlockExtensions map[string]bool
		MagicBlock            *MagicBlock
	}
	tests := []struct {
		name   string
		fields fields
	}{
		{
			name: "OK",
			fields: fields{
				ticketsMutex: &sync.RWMutex{},
			},
		},
	}
	for _, tt := range tests {
		t.Run(tt.name, func(t *testing.T) {
			b := &Block{
				UnverifiedBlockBody:   tt.fields.UnverifiedBlockBody,
				VerificationTickets:   tt.fields.VerificationTickets,
				HashIDField:           tt.fields.HashIDField,
				Signature:             tt.fields.Signature,
				ChainID:               tt.fields.ChainID,
				ChainWeight:           tt.fields.ChainWeight,
				RoundRank:             tt.fields.RoundRank,
				PrevBlock:             tt.fields.PrevBlock,
				TxnsMap:               tt.fields.TxnsMap,
				ClientState:           tt.fields.ClientState,
				stateStatus:           tt.fields.stateStatus,
				blockState:            tt.fields.blockState,
				isNotarized:           tt.fields.isNotarized,
				ticketsMutex:          tt.fields.ticketsMutex,
				verificationStatus:    tt.fields.verificationStatus,
				RunningTxnCount:       tt.fields.RunningTxnCount,
				UniqueBlockExtensions: tt.fields.UniqueBlockExtensions,
				MagicBlock:            tt.fields.MagicBlock,
			}

			b.DoReadLock()
			b.DoReadUnlock()
		})
	}
}<|MERGE_RESOLUTION|>--- conflicted
+++ resolved
@@ -1511,10 +1511,6 @@
 				pndb := util.NewMemoryNodeDB()
 				rootHash := prevB.ClientStateHash
 				b.CreateState(pndb, rootHash)
-<<<<<<< HEAD
-				b.ClientState.SetRoot(rootHash)
-=======
->>>>>>> e083d39c
 
 				return b
 			}(),
@@ -1553,10 +1549,6 @@
 				pndb := cs.GetNodeDB()
 				rootHash := prevB.ClientStateHash
 				b.CreateState(pndb, rootHash)
-<<<<<<< HEAD
-				b.ClientState.SetRoot(rootHash)
-=======
->>>>>>> e083d39c
 
 				return b
 			}(),
@@ -1589,10 +1581,6 @@
 				pndb := util.NewMemoryNodeDB()
 				rootHash := prevB.ClientStateHash
 				b.CreateState(pndb, rootHash)
-<<<<<<< HEAD
-				b.ClientState.SetRoot(rootHash)
-=======
->>>>>>> e083d39c
 
 				return b
 			}(),
@@ -1631,10 +1619,6 @@
 				pndb := cs.GetNodeDB()
 				rootHash := prevB.ClientStateHash
 				b.CreateState(pndb, rootHash)
-<<<<<<< HEAD
-				b.ClientState.SetRoot(rootHash)
-=======
->>>>>>> e083d39c
 
 				return b
 			}(),

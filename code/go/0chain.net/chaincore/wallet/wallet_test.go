--- conflicted
+++ resolved
@@ -243,12 +243,8 @@
 }
 
 func getState(mpt util.MerklePatriciaTrieI, clientID string) (*state.State, error) {
-<<<<<<< HEAD
-	ss, err := mpt.GetNodeValue(util.Path(clientID), nil)
-=======
 	s := &state.State{}
-	err := mpt.GetNodeValue(util.Path(clientID), s)
->>>>>>> 7b3de616
+	s, err := mpt.GetNodeValue(util.Path(clientID), nil)
 	if err != nil {
 		return nil, err
 	}

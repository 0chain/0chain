--- conflicted
+++ resolved
@@ -42,13 +42,10 @@
 
 // Clone returns a clone of the Client.
 func (c *Client) Clone() *Client {
-<<<<<<< HEAD
-=======
 	if c == nil {
 		return nil
 	}
 
->>>>>>> b8e50468
 	clone := *c
 	clone.CollectionMemberField = *(c.CollectionMemberField.Clone())
 	clone.PublicKeyBytes = make([]byte, len(c.PublicKeyBytes))

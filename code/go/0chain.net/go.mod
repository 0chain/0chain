--- conflicted
+++ resolved
@@ -44,12 +44,7 @@
 
 require (
 	github.com/0chain/common v0.0.6-0.20221123040931-4a3feacdb97c
-<<<<<<< HEAD
-	github.com/lib/pq v1.10.2
-	moul.io/zapgorm2 v1.1.3
-=======
 	moul.io/zapgorm2 v1.2.0
->>>>>>> 3806eb52
 )
 
 require (

module 0chain.net

go 1.16

require (
	github.com/0chain/gorocksdb v0.0.0-20181010114359-8752a9433481
	github.com/alicebob/miniredis/v2 v2.14.3
	github.com/asaskevich/govalidator v0.0.0-20190424111038-f61b66f89f4a
	github.com/bitly/go-hostpool v0.0.0-20171023180738-a3a6125de932 // indirect
	github.com/bmizerany/assert v0.0.0-20160611221934-b7ed37b82869 // indirect
	github.com/didip/tollbooth v4.0.0+incompatible
	github.com/facebookgo/ensure v0.0.0-20160127193407-b4ab57deab51 // indirect
	github.com/facebookgo/stack v0.0.0-20160209184415-751773369052 // indirect
	github.com/facebookgo/subset v0.0.0-20150612182917-8dac2c3c4870 // indirect
	github.com/go-ini/ini v1.55.0 // indirect
	github.com/go-playground/validator/v10 v10.6.1
	github.com/gocql/gocql v0.0.0-20190423091413-b99afaf3b163
	github.com/golang/snappy v0.0.1
	github.com/gomodule/redigo v2.0.0+incompatible
	github.com/hashicorp/golang-lru v0.5.1
	github.com/herumi/bls v0.0.0-20210511012341-3f3850a6eac7
	github.com/herumi/mcl v0.0.0-20210601112215-5faedff92a72
	github.com/koding/cache v0.0.0-20161222233018-4a3175c6b2fe
	github.com/kr/pretty v0.2.0 // indirect
	github.com/leodido/go-urn v1.2.1 // indirect
	github.com/minio/minio-go v6.0.14+incompatible
	github.com/mitchellh/go-homedir v1.1.0 // indirect
	github.com/mitchellh/mapstructure v1.4.1
	github.com/patrickmn/go-cache v2.1.0+incompatible // indirect
	github.com/rcrowley/go-metrics v0.0.0-20181016184325-3113b8401b8a
	github.com/remeh/sizedwaitgroup v0.0.0-20180822144253-5e7302b12cce
	github.com/selvatico/go-mocket v1.0.7
	github.com/spf13/cast v1.3.1
	github.com/spf13/cobra v1.2.1
	github.com/spf13/pflag v1.0.5
	github.com/spf13/viper v1.8.1
	github.com/stretchr/testify v1.7.0
	github.com/valyala/gozstd v1.14.1
	github.com/vmihailenco/msgpack/v5 v5.3.5
	go.uber.org/atomic v1.7.0
	go.uber.org/zap v1.17.0
	golang.org/x/crypto v0.0.0-20210921155107-089bfa567519
	golang.org/x/net v0.0.0-20211020060615-d418f374d309 // indirect
	gopkg.in/natefinch/lumberjack.v2 v2.0.0
	gopkg.in/yaml.v2 v2.4.0
<<<<<<< HEAD
=======
	gorm.io/datatypes v1.0.3 // indirect
>>>>>>> 4d97d762
	gorm.io/driver/postgres v1.2.1
	gorm.io/gorm v1.22.2
)<|MERGE_RESOLUTION|>--- conflicted
+++ resolved
@@ -43,10 +43,7 @@
 	golang.org/x/net v0.0.0-20211020060615-d418f374d309 // indirect
 	gopkg.in/natefinch/lumberjack.v2 v2.0.0
 	gopkg.in/yaml.v2 v2.4.0
-<<<<<<< HEAD
-=======
 	gorm.io/datatypes v1.0.3 // indirect
->>>>>>> 4d97d762
 	gorm.io/driver/postgres v1.2.1
 	gorm.io/gorm v1.22.2
 )
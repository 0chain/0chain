package sharder

import (
	"context"
	"math"
	"time"

	"0chain.net/node"
	"0chain.net/round"
	"0chain.net/transaction"
	"0chain.net/util"
	metrics "github.com/rcrowley/go-metrics"

	"0chain.net/blockstore"
	"0chain.net/config"

	"0chain.net/block"
	"0chain.net/datastore"
	. "0chain.net/logging"
	"go.uber.org/zap"
)

var blockSaveTimer metrics.Timer

func init() {
	blockSaveTimer = metrics.GetOrRegisterTimer("block_save_time", nil)
}

/*UpdatePendingBlock - update the pending block */
func (sc *Chain) UpdatePendingBlock(ctx context.Context, b *block.Block, txns []datastore.Entity) {

}

/*UpdateFinalizedBlock - updates the finalized block */
func (sc *Chain) UpdateFinalizedBlock(ctx context.Context, b *block.Block) {
	fr := sc.GetRound(b.Round)
	Logger.Info("update finalized block", zap.Int64("round", b.Round), zap.String("block", b.Hash), zap.Any("lf_round", sc.LatestFinalizedBlock.Round), zap.Any("current_round", sc.CurrentRound))
	if config.Development() {
		for _, t := range b.Txns {
			if !t.DebugTxn() {
				continue
			}
			Logger.Info("update finalized block (debug transaction)", zap.String("txn", t.Hash), zap.String("block", b.Hash))
		}
	}
	sc.BlockCache.Add(b.Hash, b)
	sc.cacheBlockTxns(b.Hash, b.Txns)
	sc.StoreTransactions(ctx, b)
	err := sc.StoreBlockSummary(ctx, b)
	if err != nil {
		Logger.Error("db error (save block)", zap.Any("round", b.Round), zap.String("block", b.Hash), zap.Error(err))
	}
	self := node.GetSelfNode(ctx)
	if sc.IsBlockSharder(b, self.Node) {
<<<<<<< HEAD
		Logger.Info("Storing block", zap.Any("round", b.Round), zap.Any("block", b.Hash))
=======
		sc.SharderStats.ShardedBlocksCount++
>>>>>>> 053057da
		ts := time.Now()
		err := blockstore.GetStore().Write(b)
		duration := time.Since(ts)
		blockSaveTimer.UpdateSince(ts)
		p95 := blockSaveTimer.Percentile(.95)
		if blockSaveTimer.Count() > 100 && 2*p95 < float64(duration) {
			Logger.Error("block save - slow", zap.Any("round", b.Round), zap.String("block", b.Hash), zap.Duration("duration", duration), zap.Duration("p95", time.Duration(math.Round(p95/1000000))*time.Millisecond))
		}
		if err != nil {
			Logger.Error("block save", zap.Any("round", b.Round), zap.Any("hash", b.Hash), zap.Error(err))
		}
	}
	if fr != nil {
		fr.Finalize(b)
		frImpl, _ := fr.(*round.Round)
		err := sc.StoreRound(ctx, frImpl)
		if err != nil {
			Logger.Error("db error (save round)", zap.Int64("round", fr.GetRoundNumber()), zap.Error(err))
		}
	}
	sc.DeleteRoundsBelow(ctx, b.Round)
}

func (sc *Chain) cacheBlockTxns(hash string, txns []*transaction.Transaction) {
	for _, txn := range txns {
		txnSummary := txn.GetSummary()
		txnSummary.BlockHash = hash
		sc.BlockTxnCache.Add(txn.Hash, txnSummary)
	}
}

func (sc *Chain) processBlock(ctx context.Context, b *block.Block) {
	if err := sc.VerifyNotarization(ctx, b.Hash, b.VerificationTickets); err != nil {
		Logger.Error("notarization verification failed", zap.Int64("round", b.Round), zap.String("block", b.Hash), zap.Error(err))
		return
	}
	if err := b.Validate(ctx); err != nil {
		Logger.Error("block validation", zap.Any("round", b.Round), zap.Any("hash", b.Hash), zap.Error(err))
		return
	}
	er := sc.GetRound(b.Round)
	if er == nil {
		var r = round.NewRound(b.Round)
		er, _ = sc.AddRound(r).(*round.Round)
		sc.SetRandomSeed(er, b.RoundRandomSeed)
	}
	if sc.AddRoundBlock(er, b) != b {
		return
	}
	sc.SetRoundRank(er, b)
	Logger.Info("received block", zap.Int64("round", b.Round), zap.String("block", b.Hash), zap.String("client_state", util.ToHex(b.ClientStateHash)))
	sc.AddNotarizedBlock(ctx, er, b)
}<|MERGE_RESOLUTION|>--- conflicted
+++ resolved
@@ -52,11 +52,7 @@
 	}
 	self := node.GetSelfNode(ctx)
 	if sc.IsBlockSharder(b, self.Node) {
-<<<<<<< HEAD
-		Logger.Info("Storing block", zap.Any("round", b.Round), zap.Any("block", b.Hash))
-=======
 		sc.SharderStats.ShardedBlocksCount++
->>>>>>> 053057da
 		ts := time.Now()
 		err := blockstore.GetStore().Write(b)
 		duration := time.Since(ts)

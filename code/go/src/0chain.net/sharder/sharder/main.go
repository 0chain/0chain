package main

import (
	"context"
	"flag"
	"fmt"
	"log"
	"net/http"
	"os"
	"runtime"
	"strings"
	"time"

	_ "net/http/pprof"

	"0chain.net/block"
	"0chain.net/blockstore"
	"0chain.net/chain"
	"0chain.net/client"
	"0chain.net/common"
	"0chain.net/config"
	"0chain.net/diagnostics"
	"0chain.net/ememorystore"
	"0chain.net/encryption"
	"0chain.net/logging"
	. "0chain.net/logging"
	"0chain.net/memorystore"
	"0chain.net/node"
	"0chain.net/persistencestore"
	"0chain.net/round"
	"0chain.net/sharder"
	"0chain.net/state"
	"0chain.net/transaction"
	"github.com/spf13/viper"
	"go.uber.org/zap"
)

func main() {
	deploymentMode := flag.Int("deployment_mode", 2, "deployment_mode")
	nodesFile := flag.String("nodes_file", "config/single_node.txt", "nodes_file")
	keysFile := flag.String("keys_file", "config/single_node_sharder_keys.txt", "keys_file")
	maxDelay := flag.Int("max_delay", 0, "max_delay")
	flag.Parse()
	config.Configuration.DeploymentMode = byte(*deploymentMode)
	config.SetupDefaultConfig()
	config.SetupConfig()

	if config.Development() {
		logging.InitLogging("development")
	} else {
		logging.InitLogging("production")
	}

	config.Configuration.ChainID = viper.GetString("server_chain.id")
	config.Configuration.MaxDelay = *maxDelay

	reader, err := os.Open(*keysFile)
	if err != nil {
		panic(err)
	}

	signatureScheme := encryption.NewED25519Scheme()
	err = signatureScheme.ReadKeys(reader)
	if err != nil {
		Logger.Panic("Error reading keys file")
	}
	node.Self.SetSignatureScheme(signatureScheme)
	reader.Close()
	config.SetServerChainID(config.Configuration.ChainID)

	common.SetupRootContext(node.GetNodeContext())
	ctx := common.GetRootContext()
	initEntities()

	serverChain := chain.NewChainFromConfig()
	sharder.SetupSharderChain(serverChain)
	sc := sharder.GetSharderChain()
	chain.SetServerChain(serverChain)

	chain.SetNetworkRelayTime(viper.GetDuration("network.relay_time") * time.Millisecond)
	node.ReadConfig()

	if *nodesFile == "" {
		panic("Please specify --nodes_file file.txt option with a file.txt containing nodes including self")
	}
	if strings.HasSuffix(*nodesFile, "txt") {
		reader, err = os.Open(*nodesFile)
		if err != nil {
			log.Fatalf("%v", err)
		}
		node.ReadNodes(reader, serverChain.Miners, serverChain.Sharders, serverChain.Blobbers)
		reader.Close()
	} else {
		sc.ReadNodePools(*nodesFile)
	}

	if node.Self.ID == "" {
		Logger.Panic("node definition for self node doesn't exist")
	}

	if state.Debug() {
		chain.SetupStateLogger("/tmp/state.txt")
	}

	mode := "main net"
	if config.Development() {
		mode = "development"
	} else if config.TestNet() {
		mode = "test net"
	}

	address := fmt.Sprintf(":%v", node.Self.Port)

	Logger.Info("Starting sharder", zap.String("go_version", runtime.Version()), zap.Int("available_cpus", runtime.NumCPU()), zap.String("port", address))
	Logger.Info("Chain info", zap.String("chain_id", config.GetServerChainID()), zap.String("mode", mode))
	Logger.Info("Self identity", zap.Any("set_index", node.Self.Node.SetIndex), zap.Any("id", node.Self.Node.GetKey()))

	var server *http.Server
	if config.Development() {
		// No WriteTimeout setup to enable pprof
		server = &http.Server{
			Addr:           address,
			ReadTimeout:    30 * time.Second,
			MaxHeaderBytes: 1 << 20,
		}
	} else {
		server = &http.Server{
			Addr:           address,
			ReadTimeout:    30 * time.Second,
			WriteTimeout:   30 * time.Second,
			MaxHeaderBytes: 1 << 20,
		}
	}
	common.HandleShutdown(server)
	setupBlockStorageProvider()

	sc.SetupGenesisBlock(viper.GetString("server_chain.genesis_block.id"))

	initWorkers(ctx)
	initN2NHandlers()
	initServer()
	initHandlers()

	r, err := sc.GetMostRecentRoundFromDB(ctx)

	if err == nil {
		sc.CurrentRound = r.Number
		sc.AddRound(r)
		Logger.Info("bc-27 most recent round info", zap.Int64("roundNumber", r.Number), zap.String("blockHash", r.BlockHash))
	} else {
		Logger.Error("bc-27 error reading round data from db", zap.Error(err))
	}

	Logger.Info("Ready to listen to the requests")
	chain.StartTime = time.Now().UTC()
	log.Fatal(server.ListenAndServe())

	//catch up with other sharders rounds
	go CatchUpWithLatestRound(ctx, r)
}

func initServer() {
	// TODO; when a new server is brought up, it needs to first download all the state before it can start accepting requests
}

func initHandlers() {
	if config.Development() {
		http.HandleFunc("/_hash", encryption.HashHandler)
		http.HandleFunc("/_sign", common.ToJSONResponse(encryption.SignHandler))
	}
	config.SetupHandlers()
	node.SetupHandlers()
	chain.SetupHandlers()
	block.SetupHandlers()
	sharder.SetupHandlers()
	diagnostics.SetupHandlers()
	chain.SetupStateHandlers()

	serverChain := chain.GetServerChain()
	serverChain.SetupNodeHandlers()
}

func initEntities() {
	memoryStorage := memorystore.GetStorageProvider()
	chain.SetupEntity(memoryStorage)
	block.SetupEntity(memoryStorage)

	round.SetupRoundSummaryDB()
	block.SetupBlockSummaryDB()
	ememoryStorage := ememorystore.GetStorageProvider()
	block.SetupBlockSummaryEntity(ememoryStorage)
	round.SetupEntity(ememoryStorage)

	client.SetupEntity(memoryStorage)
	transaction.SetupEntity(memoryStorage)

	persistencestore.InitSession()
	persistenceStorage := persistencestore.GetStorageProvider()
	transaction.SetupTxnSummaryEntity(persistenceStorage)
	transaction.SetupTxnConfirmationEntity(persistenceStorage)
}

func initN2NHandlers() {
	node.SetupN2NHandlers()
	sharder.SetupM2SReceivers()
	sharder.SetupM2SResponders()
	chain.SetupX2MRequestors()
}

func initWorkers(ctx context.Context) {
	serverChain := chain.GetServerChain()
	serverChain.SetupWorkers(ctx)
	sharder.SetupWorkers(ctx)
}

<<<<<<< HEAD
func CatchUpWithLatestRound(ctx context.Context, r *round.Round) {
	sc := sharder.GetSharderChain()
	lr := sc.CheckForMissingRounds(ctx, r.Number)
	if lr != nil && lr.Number > r.Number+1 {
		sc.GetMissingRounds(ctx, lr.Number, r.Number)
=======
func setupBlockStorageProvider() {
	blockStorageProvider := viper.GetString("server_chain.block.storage.provider")
	if blockStorageProvider == "" || blockStorageProvider == "blockstore.FSBlockStore" {
		blockstore.SetupStore(blockstore.NewFSBlockStore("data/blocks"))
	} else if blockStorageProvider == "blockstore.BlockDBStore" {
		blockstore.SetupStore(blockstore.NewBlockDBStore("data/blocksdb"))
	} else if blockStorageProvider == "blockstore.MultiBlockstore" {
		var bs = []blockstore.BlockStore{blockstore.NewFSBlockStore("data/blocks"), blockstore.NewBlockDBStore("data/blocksdb")}
		blockstore.SetupStore(blockstore.NewMultiBlockStore(bs))
	} else {
		panic(fmt.Sprintf("uknown block store provider - %v", blockStorageProvider))
>>>>>>> bfb92cc6
	}
}<|MERGE_RESOLUTION|>--- conflicted
+++ resolved
@@ -213,13 +213,14 @@
 	sharder.SetupWorkers(ctx)
 }
 
-<<<<<<< HEAD
 func CatchUpWithLatestRound(ctx context.Context, r *round.Round) {
 	sc := sharder.GetSharderChain()
 	lr := sc.CheckForMissingRounds(ctx, r.Number)
 	if lr != nil && lr.Number > r.Number+1 {
 		sc.GetMissingRounds(ctx, lr.Number, r.Number)
-=======
+	}
+}
+
 func setupBlockStorageProvider() {
 	blockStorageProvider := viper.GetString("server_chain.block.storage.provider")
 	if blockStorageProvider == "" || blockStorageProvider == "blockstore.FSBlockStore" {
@@ -231,6 +232,5 @@
 		blockstore.SetupStore(blockstore.NewMultiBlockStore(bs))
 	} else {
 		panic(fmt.Sprintf("uknown block store provider - %v", blockStorageProvider))
->>>>>>> bfb92cc6
 	}
 }
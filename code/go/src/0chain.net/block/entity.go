package block

import (
	"context"
	"fmt"
	"strconv"
	"sync"

	"0chain.net/client"
	"0chain.net/common"
	"0chain.net/config"
	"0chain.net/datastore"
	"0chain.net/encryption"
	. "0chain.net/logging"
	"0chain.net/node"
	"0chain.net/smartcontractstate"
	"0chain.net/transaction"
	"0chain.net/util"
	"go.uber.org/zap"
)

const (
	StateGenerated              = 10
	StateVerificationPending    = 20
	StateVerificationAccepted   = 30
	StateVerificationRejected   = 40
	StateVerifying              = 50
	StateVerificationSuccessful = 60
	StateVerificationFailed     = 70
	StateNotarized              = 80
)

const (
	StatePending    = 0
	StateComputing  = 10
	StateFailed     = 20
	StateSuccessful = 30
)

const (
	VerificationPending    = 0
	VerificationSuccessful = iota
	VerificationFailed     = iota
)

/*UnverifiedBlockBody - used to compute the signature
* This is what is used to verify the correctness of the block & the associated signature
 */
type UnverifiedBlockBody struct {
	datastore.VersionField
	datastore.CreationDateField

	MagicBlockHash               string                `json:"magic_block_hash"`
	PrevHash                     string                `json:"prev_hash"`
	PrevBlockVerificationTickets []*VerificationTicket `json:"prev_verification_tickets,omitempty"`

	MinerID         datastore.Key `json:"miner_id"`
	Round           int64         `json:"round"`
	RoundRandomSeed int64         `json:"round_random_seed"`

	ClientStateHash util.Key `json:"state_hash"`

	// The entire transaction payload to represent full block
	Txns []*transaction.Transaction `json:"transactions,omitempty"`
}

/*Block - data structure that holds the block data */
type Block struct {
	UnverifiedBlockBody
	VerificationTickets []*VerificationTicket `json:"verification_tickets,omitempty"`

	datastore.HashIDField
	Signature string `json:"signature"`

	ChainID     datastore.Key `json:"chain_id"`
	ChainWeight float64       `json:"chain_weight"`
	RoundRank   int           `json:"-"` // rank of the block in the round it belongs to
	PrevBlock   *Block        `json:"-"`

	TxnsMap map[string]bool `json:"-"`

<<<<<<< HEAD
	ClientState  util.MerklePatriciaTrieI `json:"-"`
	stateStatus  int8
	StateMutex   *sync.Mutex `json:"_"`
	blockState   int8
	isNotarized  bool
	ticketsMutex *sync.Mutex
	verified     bool
  SCStateDB smartcontractstate.SCDB `json:"-"`
=======
	ClientState        util.MerklePatriciaTrieI `json:"-"`
	stateStatus        int8
	StateMutex         *sync.Mutex `json:"_"`
	blockState         int8
	isNotarized        bool
	ticketsMutex       *sync.Mutex
	verificationStatus int
}

//NewBlock - create a new empty block
func NewBlock(chainID datastore.Key, round int64) *Block {
	b := datastore.GetEntityMetadata("block").Instance().(*Block)
	b.Round = round
	return b
>>>>>>> 71de4760
}

var blockEntityMetadata *datastore.EntityMetadataImpl

/*GetEntityMetadata - implementing the interface */
func (b *Block) GetEntityMetadata() datastore.EntityMetadata {
	return blockEntityMetadata
}

/*ComputeProperties - Entity implementation */
func (b *Block) ComputeProperties() {
	if datastore.IsEmpty(b.ChainID) {
		b.ChainID = datastore.ToKey(config.GetServerChainID())
	}
	if b.Txns != nil {
		b.TxnsMap = make(map[string]bool, len(b.Txns))
		for _, txn := range b.Txns {
			txn.ComputeProperties()
			b.TxnsMap[txn.Hash] = true
		}
	}
}

/*Validate - implementing the interface */
func (b *Block) Validate(ctx context.Context) error {
	err := config.ValidChain(datastore.ToString(b.ChainID))
	if err != nil {
		return err
	}
	if b.Hash == "" {
		return common.InvalidRequest("hash required for block")
	}
	if datastore.IsEmpty(b.MinerID) {
		return common.InvalidRequest("miner id is required")
	}
	miner := node.GetNode(b.MinerID)
	if miner == nil {
		return common.NewError("unknown_miner", "Do not know this miner")
	}
	if b.ChainWeight > float64(b.Round) {
		return common.NewError("chain_weight_gt_round", "Chain weight can't be greater than the block round")
	}
	if b.TxnsMap != nil {
		if len(b.Txns) != len(b.TxnsMap) {
			return common.NewError("duplicate_transactions", "Block has duplicate transactions")
		}
	}
	hash := b.ComputeHash()
	if b.Hash != hash {
		return common.NewError("incorrect_block_hash", fmt.Sprintf("computed block hash doesn't match with the hash of the block: %v: %v: %v", b.Hash, hash, b.getHashData()))
	}
	var ok bool
	ok, err = miner.Verify(b.Signature, b.Hash)
	if err != nil {
		return err
	} else if !ok {
		return common.NewError("signature invalid", "The block wasn't signed correctly")
	}
	return nil
}

/*Read - store read */
func (b *Block) Read(ctx context.Context, key datastore.Key) error {
	return b.GetEntityMetadata().GetStore().Read(ctx, key, b)
}

/*Write - store read */
func (b *Block) Write(ctx context.Context) error {
	return b.GetEntityMetadata().GetStore().Write(ctx, b)
}

/*Delete - store read */
func (b *Block) Delete(ctx context.Context) error {
	return b.GetEntityMetadata().GetStore().Delete(ctx, b)
}

/*Provider - entity provider for block object */
func Provider() datastore.Entity {
	b := &Block{}
	b.Version = "1.0"
	b.ChainID = datastore.ToKey(config.GetServerChainID())
	b.InitializeCreationDate()
	b.StateMutex = &sync.Mutex{}
	b.ticketsMutex = &sync.Mutex{}
	return b
}

/*SetupEntity - setup the entity */
func SetupEntity(store datastore.Store) {
	blockEntityMetadata = datastore.MetadataProvider()
	blockEntityMetadata.Name = "block"
	blockEntityMetadata.Provider = Provider
	blockEntityMetadata.Store = store
	blockEntityMetadata.IDColumnName = "hash"
	datastore.RegisterEntityMetadata("block", blockEntityMetadata)
	SetupBVTEntity()
}

/*SetPreviousBlock - set the previous block of this block */
func (b *Block) SetPreviousBlock(prevBlock *Block) {
	b.PrevBlock = prevBlock
	b.PrevHash = prevBlock.Hash
	b.Round = prevBlock.Round + 1
	if len(b.PrevBlockVerificationTickets) == 0 {
		b.PrevBlockVerificationTickets = prevBlock.VerificationTickets
	}
}

/*SetSCStateDB - set the smart contract state from the previous block */
func (b *Block) SetSCStateDB(prevBlock *Block) {
	var pndb smartcontractstate.SCDB

	if prevBlock.SCStateDB == nil {
		if config.DevConfiguration.State {
			Logger.DPanic("set smart contract state db - prior state not available")
		} else {
			pndb = smartcontractstate.NewMemorySCDB()
		}
	} else {
		pndb = prevBlock.SCStateDB
	}

	mndb := smartcontractstate.NewMemorySCDB()
	ndb := smartcontractstate.NewPipedSCDB(mndb, pndb, false)
	b.SCStateDB = ndb
}

/*SetStateDB - set the state from the previous block */
func (b *Block) SetStateDB(prevBlock *Block) {
	var pndb util.NodeDB
	var rootHash util.Key
	if prevBlock.ClientState == nil {
		if config.DevConfiguration.State {
			Logger.DPanic("set state db - prior state not available")
		} else {
			pndb = util.NewMemoryNodeDB()
		}
	} else {
		pndb = prevBlock.ClientState.GetNodeDB()
	}
	rootHash = prevBlock.ClientStateHash
	Logger.Debug("prev state root", zap.Int64("round", b.Round), zap.String("prev_block", prevBlock.Hash), zap.String("root", util.ToHex(rootHash)))
	mndb := util.NewMemoryNodeDB()
	ndb := util.NewLevelNodeDB(mndb, pndb, false)
	b.ClientState = util.NewMerklePatriciaTrie(ndb, util.Sequence(b.Round))
	b.ClientState.SetRoot(rootHash)
	b.SetSCStateDB(prevBlock)
}

/*AddTransaction - add a transaction to the block */
func (b *Block) AddTransaction(t *transaction.Transaction) {
	t.OutputHash = t.ComputeOutputHash()
}

/*AddVerificationTicket - Add a verification ticket to a block if it's not already present */
func (b *Block) AddVerificationTicket(vt *VerificationTicket) bool {
	b.ticketsMutex.Lock()
	defer b.ticketsMutex.Unlock()
	bvt := b.VerificationTickets
	for _, t := range bvt {
		if datastore.IsEqual(vt.VerifierID, t.VerifierID) {
			return false
		}
	}
	bvt = append(bvt, vt)
	b.VerificationTickets = bvt
	return true
}

/*MergeVerificationTickets - merge the verification tickets with what's already there */
func (b *Block) MergeVerificationTickets(vts []*VerificationTicket) {
	unionVerificationTickets := func(tickets1 []*VerificationTicket, tickets2 []*VerificationTicket) []*VerificationTicket {
		if len(tickets1) == 0 {
			return tickets2
		}
		if len(tickets2) == 0 {
			return tickets1
		}
		ticketsMap := make(map[string]*VerificationTicket, len(tickets1)+len(tickets2))
		for _, t := range tickets1 {
			ticketsMap[t.VerifierID] = t
		}
		for _, t := range tickets2 {
			ticketsMap[t.VerifierID] = t
		}
		utickets := make([]*VerificationTicket, 0, len(ticketsMap))
		for _, v := range ticketsMap {
			utickets = append(utickets, v)
		}
		return utickets
	}
	b.ticketsMutex.Lock()
	defer b.ticketsMutex.Unlock()
	b.VerificationTickets = unionVerificationTickets(b.VerificationTickets, vts)
}

/*GetMerkleTree - return the merkle tree of this block using the transactions as leaf nodes */
func (b *Block) GetMerkleTree() *util.MerkleTree {
	var hashables = make([]util.Hashable, len(b.Txns))
	for idx, txn := range b.Txns {
		hashables[idx] = txn
	}
	var mt util.MerkleTree
	mt.ComputeTree(hashables)
	return &mt
}

func (b *Block) getHashData() string {
	mt := b.GetMerkleTree()
	merkleRoot := mt.GetRoot()
	rmt := b.GetReceiptsMerkleTree()
	rMerkleRoot := rmt.GetRoot()
	hashData := b.PrevHash + ":" + common.TimeToString(b.CreationDate) + ":" + strconv.FormatInt(b.Round, 10) + ":" + strconv.FormatInt(b.RoundRandomSeed, 10) + ":" + merkleRoot + ":" + rMerkleRoot
	return hashData
}

/*ComputeHash - compute the hash of the block */
func (b *Block) ComputeHash() string {
	hashData := b.getHashData()
	hash := encryption.Hash(hashData)
	return hash
}

/*HashBlock - compute and set the hash of the block */
func (b *Block) HashBlock() {
	b.Hash = b.ComputeHash()
}

/*ComputeTxnMap - organize the transactions into a hashmap for check if the txn exists*/
func (b *Block) ComputeTxnMap() {
	b.TxnsMap = make(map[string]bool, len(b.Txns))
	for _, txn := range b.Txns {
		b.TxnsMap[txn.Hash] = true
	}
}

/*HasTransaction - check if the transaction exists in this block */
func (b *Block) HasTransaction(hash string) bool {
	_, ok := b.TxnsMap[hash]
	return ok
}

/*GetSummary - get the block summary of this block */
func (b *Block) GetSummary() *BlockSummary {
	bs := datastore.GetEntityMetadata("block_summary").Instance().(*BlockSummary)
	bs.Version = b.Version
	bs.Hash = b.Hash
	bs.Round = b.Round
	bs.RoundRandomSeed = b.RoundRandomSeed
	bs.CreationDate = b.CreationDate
	bs.MerkleTreeRoot = b.GetMerkleTree().GetRoot()
	bs.ClientStateHash = b.ClientStateHash
	bs.ReceiptMerkleTreeRoot = b.GetReceiptsMerkleTree().GetRoot()
	return bs
}

/*Weight - weight of the block */
func (b *Block) Weight() float64 {
	var w = 1.0
	for i := 0; i < b.RoundRank; i++ {
		w /= 2
	}
	return w
}

/*ComputeChainWeight - compute the weight of the chain up to this block */
func (b *Block) ComputeChainWeight() {
	if b.PrevBlock == nil {
		b.ChainWeight = b.Weight()
	} else {
		b.ChainWeight = b.PrevBlock.ChainWeight + b.Weight()
	}
}

/*Clear - clear the block */
func (b *Block) Clear() {
	b.PrevBlock = nil
}

/*SetBlockState - set the state of the block */
func (b *Block) SetBlockState(blockState int8) {
	b.blockState = blockState
}

/*GetBlockState - get the state of the block */
func (b *Block) GetBlockState() int8 {
	return b.blockState
}

/*GetClients - get all the clients of this block */
func (b *Block) GetClients() []*client.Client {
	clientMetadataProvider := datastore.GetEntityMetadata("client")
	cmap := make(map[string]*client.Client)
	for _, t := range b.Txns {
		if t.PublicKey == "" {
			continue
		}
		if _, ok := cmap[t.PublicKey]; ok {
			continue
		}
		c := clientMetadataProvider.Instance().(*client.Client)
		c.SetPublicKey(t.PublicKey)
		cmap[t.PublicKey] = c
		t.PublicKey = ""
	}
	clients := make([]*client.Client, len(cmap))
	idx := 0
	for _, c := range cmap {
		clients[idx] = c
		idx++
	}
	return clients
}

/*GetStateStatus - indicates if the client state of the block is computed */
func (b *Block) GetStateStatus() int8 {
	return b.stateStatus
}

/*IsStateComputed - is the state of this block computed? */
func (b *Block) IsStateComputed() bool {
	if b.stateStatus == StateSuccessful {
		return true
	}
	if config.DevConfiguration.State {
	} else {
		if b.stateStatus == StateFailed {
			return true
		}
	}
	return false
}

/*SetStateStatus - set if the client state is computed or not for the block */
func (b *Block) SetStateStatus(status int8) {
	b.stateStatus = status
}

/*GetReceiptsMerkleTree - return the merkle tree of this block using the transactions as leaf nodes */
func (b *Block) GetReceiptsMerkleTree() *util.MerkleTree {
	var hashables = make([]util.Hashable, len(b.Txns))
	for idx, txn := range b.Txns {
		hashables[idx] = transaction.NewTransactionReceipt(txn)
	}
	var mt util.MerkleTree
	mt.ComputeTree(hashables)
	return &mt
}

//GetTransaction - get the transaction from the block
func (b *Block) GetTransaction(hash string) *transaction.Transaction {
	for _, txn := range b.Txns {
		if txn.GetKey() == hash {
			return txn
		}
	}
	return nil
}

//SetBlockNotarized - set the block as notarized
func (b *Block) SetBlockNotarized() {
	b.isNotarized = true
}

//IsBlockNotarized - is block notarized?
func (b *Block) IsBlockNotarized() bool {
	return b.isNotarized
}

/*SetVerificationStatus - set the verification status of the block by this node */
func (b *Block) SetVerificationStatus(status int) {
	b.verificationStatus = status
}

/*GetVerificationStatus - get the verification status of the block */
func (b *Block) GetVerificationStatus() int {
	return b.verificationStatus
}<|MERGE_RESOLUTION|>--- conflicted
+++ resolved
@@ -79,16 +79,6 @@
 
 	TxnsMap map[string]bool `json:"-"`
 
-<<<<<<< HEAD
-	ClientState  util.MerklePatriciaTrieI `json:"-"`
-	stateStatus  int8
-	StateMutex   *sync.Mutex `json:"_"`
-	blockState   int8
-	isNotarized  bool
-	ticketsMutex *sync.Mutex
-	verified     bool
-  SCStateDB smartcontractstate.SCDB `json:"-"`
-=======
 	ClientState        util.MerklePatriciaTrieI `json:"-"`
 	stateStatus        int8
 	StateMutex         *sync.Mutex `json:"_"`
@@ -96,6 +86,7 @@
 	isNotarized        bool
 	ticketsMutex       *sync.Mutex
 	verificationStatus int
+	SCStateDB          smartcontractstate.SCDB `json:"-"`
 }
 
 //NewBlock - create a new empty block
@@ -103,7 +94,6 @@
 	b := datastore.GetEntityMetadata("block").Instance().(*Block)
 	b.Round = round
 	return b
->>>>>>> 71de4760
 }
 
 var blockEntityMetadata *datastore.EntityMetadataImpl

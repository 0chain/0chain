package block

import (
	"context"
	"fmt"
	"strconv"
	"sync"

	"0chain.net/client"
	"0chain.net/common"
	"0chain.net/config"
	"0chain.net/datastore"
	"0chain.net/encryption"
	. "0chain.net/logging"
	"0chain.net/node"
	"0chain.net/transaction"
	"0chain.net/util"
	"go.uber.org/zap"
)

const (
	StateGenerated              = 10
	StateVerificationPending    = 20
	StateVerificationAccepted   = 30
	StateVerificationRejected   = 40
	StateVerifying              = 50
	StateVerificationSuccessful = 60
	StateVerificationFailed     = 70
	StateNotarized              = 80
)

const (
	StatePending    = 0
	StateComputing  = 10
	StateFailed     = 20
	StateSuccessful = 30
)

const (
	VerificationPending    = 0
	VerificationSuccessful = iota
	VerificationFailed     = iota
)

/*UnverifiedBlockBody - used to compute the signature
* This is what is used to verify the correctness of the block & the associated signature
 */
type UnverifiedBlockBody struct {
	datastore.VersionField
	datastore.CreationDateField

	MagicBlockHash               string                `json:"magic_block_hash"`
	PrevHash                     string                `json:"prev_hash"`
	PrevBlockVerificationTickets []*VerificationTicket `json:"prev_verification_tickets,omitempty"`

	MinerID         datastore.Key `json:"miner_id"`
	Round           int64         `json:"round"`
	RoundRandomSeed int64         `json:"round_random_seed"`

	ClientStateHash util.Key `json:"state_hash"`

	// The entire transaction payload to represent full block
	Txns []*transaction.Transaction `json:"transactions,omitempty"`
}

/*Block - data structure that holds the block data */
type Block struct {
	UnverifiedBlockBody
	VerificationTickets []*VerificationTicket `json:"verification_tickets,omitempty"`

	datastore.HashIDField
	Signature string `json:"signature"`

	ChainID     datastore.Key `json:"chain_id"`
	ChainWeight float64       `json:"chain_weight"`
	RoundRank   int           `json:"-"` // rank of the block in the round it belongs to
	PrevBlock   *Block        `json:"-"`

	TxnsMap map[string]bool `json:"-"`

<<<<<<< HEAD
	ClientState     util.MerklePatriciaTrieI `json:"-"`
	stateStatus     int8
	StateMutex      *sync.Mutex `json:"_"`
	blockState      int8
	isNotarized     bool
	ticketsMutex    *sync.Mutex
	verified        bool
	RunningTxnCount int64 `json:"running_txn_count"`
=======
	ClientState        util.MerklePatriciaTrieI `json:"-"`
	stateStatus        int8
	StateMutex         *sync.Mutex `json:"_"`
	blockState         int8
	isNotarized        bool
	ticketsMutex       *sync.Mutex
	verificationStatus int
>>>>>>> d0a266c0
}

var blockEntityMetadata *datastore.EntityMetadataImpl

/*GetEntityMetadata - implementing the interface */
func (b *Block) GetEntityMetadata() datastore.EntityMetadata {
	return blockEntityMetadata
}

/*ComputeProperties - Entity implementation */
func (b *Block) ComputeProperties() {
	if datastore.IsEmpty(b.ChainID) {
		b.ChainID = datastore.ToKey(config.GetServerChainID())
	}
	if b.Txns != nil {
		b.TxnsMap = make(map[string]bool, len(b.Txns))
		for _, txn := range b.Txns {
			txn.ComputeProperties()
			b.TxnsMap[txn.Hash] = true
		}
	}
}

/*Validate - implementing the interface */
func (b *Block) Validate(ctx context.Context) error {
	err := config.ValidChain(datastore.ToString(b.ChainID))
	if err != nil {
		return err
	}
	if b.Hash == "" {
		return common.InvalidRequest("hash required for block")
	}
	if datastore.IsEmpty(b.MinerID) {
		return common.InvalidRequest("miner id is required")
	}
	miner := node.GetNode(b.MinerID)
	if miner == nil {
		return common.NewError("unknown_miner", "Do not know this miner")
	}
	if b.ChainWeight > float64(b.Round) {
		return common.NewError("chain_weight_gt_round", "Chain weight can't be greater than the block round")
	}
	if b.TxnsMap != nil {
		if len(b.Txns) != len(b.TxnsMap) {
			return common.NewError("duplicate_transactions", "Block has duplicate transactions")
		}
	}
	hash := b.ComputeHash()
	if b.Hash != hash {
		return common.NewError("incorrect_block_hash", fmt.Sprintf("computed block hash doesn't match with the hash of the block: %v: %v: %v", b.Hash, hash, b.getHashData()))
	}
	var ok bool
	ok, err = miner.Verify(b.Signature, b.Hash)
	if err != nil {
		return err
	} else if !ok {
		return common.NewError("signature invalid", "The block wasn't signed correctly")
	}
	return nil
}

/*Read - store read */
func (b *Block) Read(ctx context.Context, key datastore.Key) error {
	return b.GetEntityMetadata().GetStore().Read(ctx, key, b)
}

/*Write - store read */
func (b *Block) Write(ctx context.Context) error {
	return b.GetEntityMetadata().GetStore().Write(ctx, b)
}

/*Delete - store read */
func (b *Block) Delete(ctx context.Context) error {
	return b.GetEntityMetadata().GetStore().Delete(ctx, b)
}

/*Provider - entity provider for block object */
func Provider() datastore.Entity {
	b := &Block{}
	b.Version = "1.0"
	b.ChainID = datastore.ToKey(config.GetServerChainID())
	b.InitializeCreationDate()
	b.StateMutex = &sync.Mutex{}
	b.ticketsMutex = &sync.Mutex{}
	return b
}

/*SetupEntity - setup the entity */
func SetupEntity(store datastore.Store) {
	blockEntityMetadata = datastore.MetadataProvider()
	blockEntityMetadata.Name = "block"
	blockEntityMetadata.Provider = Provider
	blockEntityMetadata.Store = store
	blockEntityMetadata.IDColumnName = "hash"
	datastore.RegisterEntityMetadata("block", blockEntityMetadata)
	SetupBVTEntity()
}

/*SetPreviousBlock - set the previous block of this block */
func (b *Block) SetPreviousBlock(prevBlock *Block) {
	b.PrevBlock = prevBlock
	b.PrevHash = prevBlock.Hash
	b.Round = prevBlock.Round + 1
	if len(b.PrevBlockVerificationTickets) == 0 {
		b.PrevBlockVerificationTickets = prevBlock.VerificationTickets
	}
}

/*SetStateDB - set the state from the previous block */
func (b *Block) SetStateDB(prevBlock *Block) {
	var pndb util.NodeDB
	var rootHash util.Key
	if prevBlock.ClientState == nil {
		if config.DevConfiguration.State {
			Logger.DPanic("set state db - prior state not available")
		} else {
			pndb = util.NewMemoryNodeDB()
		}
	} else {
		pndb = prevBlock.ClientState.GetNodeDB()
	}
	rootHash = prevBlock.ClientStateHash
	Logger.Debug("prev state root", zap.Int64("round", b.Round), zap.String("prev_block", prevBlock.Hash), zap.String("root", util.ToHex(rootHash)))
	mndb := util.NewMemoryNodeDB()
	ndb := util.NewLevelNodeDB(mndb, pndb, false)
	b.ClientState = util.NewMerklePatriciaTrie(ndb, util.Sequence(b.Round))
	b.ClientState.SetRoot(rootHash)
}

/*AddTransaction - add a transaction to the block */
func (b *Block) AddTransaction(t *transaction.Transaction) {
	t.OutputHash = t.ComputeOutputHash()
}

/*AddVerificationTicket - Add a verification ticket to a block if it's not already present */
func (b *Block) AddVerificationTicket(vt *VerificationTicket) bool {
	b.ticketsMutex.Lock()
	defer b.ticketsMutex.Unlock()
	bvt := b.VerificationTickets
	for _, t := range bvt {
		if datastore.IsEqual(vt.VerifierID, t.VerifierID) {
			return false
		}
	}
	bvt = append(bvt, vt)
	b.VerificationTickets = bvt
	return true
}

/*MergeVerificationTickets - merge the verification tickets with what's already there */
func (b *Block) MergeVerificationTickets(vts []*VerificationTicket) {
	unionVerificationTickets := func(tickets1 []*VerificationTicket, tickets2 []*VerificationTicket) []*VerificationTicket {
		if len(tickets1) == 0 {
			return tickets2
		}
		if len(tickets2) == 0 {
			return tickets1
		}
		ticketsMap := make(map[string]*VerificationTicket, len(tickets1)+len(tickets2))
		for _, t := range tickets1 {
			ticketsMap[t.VerifierID] = t
		}
		for _, t := range tickets2 {
			ticketsMap[t.VerifierID] = t
		}
		utickets := make([]*VerificationTicket, 0, len(ticketsMap))
		for _, v := range ticketsMap {
			utickets = append(utickets, v)
		}
		return utickets
	}
	b.ticketsMutex.Lock()
	defer b.ticketsMutex.Unlock()
	b.VerificationTickets = unionVerificationTickets(b.VerificationTickets, vts)
}

/*GetMerkleTree - return the merkle tree of this block using the transactions as leaf nodes */
func (b *Block) GetMerkleTree() *util.MerkleTree {
	var hashables = make([]util.Hashable, len(b.Txns))
	for idx, txn := range b.Txns {
		hashables[idx] = txn
	}
	var mt util.MerkleTree
	mt.ComputeTree(hashables)
	return &mt
}

func (b *Block) getHashData() string {
	mt := b.GetMerkleTree()
	merkleRoot := mt.GetRoot()
	rmt := b.GetReceiptsMerkleTree()
	rMerkleRoot := rmt.GetRoot()
	hashData := b.PrevHash + ":" + common.TimeToString(b.CreationDate) + ":" + strconv.FormatInt(b.Round, 10) + ":" + strconv.FormatInt(b.RoundRandomSeed, 10) + ":" + merkleRoot + ":" + rMerkleRoot
	return hashData
}

/*ComputeHash - compute the hash of the block */
func (b *Block) ComputeHash() string {
	hashData := b.getHashData()
	hash := encryption.Hash(hashData)
	return hash
}

/*HashBlock - compute and set the hash of the block */
func (b *Block) HashBlock() {
	b.Hash = b.ComputeHash()
}

/*ComputeTxnMap - organize the transactions into a hashmap for check if the txn exists*/
func (b *Block) ComputeTxnMap() {
	b.TxnsMap = make(map[string]bool, len(b.Txns))
	for _, txn := range b.Txns {
		b.TxnsMap[txn.Hash] = true
	}
}

/*HasTransaction - check if the transaction exists in this block */
func (b *Block) HasTransaction(hash string) bool {
	_, ok := b.TxnsMap[hash]
	return ok
}

/*GetSummary - get the block summary of this block */
func (b *Block) GetSummary() *BlockSummary {
	bs := datastore.GetEntityMetadata("block_summary").Instance().(*BlockSummary)
	bs.Version = b.Version
	bs.Hash = b.Hash
	bs.Round = b.Round
	bs.RoundRandomSeed = b.RoundRandomSeed
	bs.CreationDate = b.CreationDate
	bs.MerkleTreeRoot = b.GetMerkleTree().GetRoot()
	bs.ClientStateHash = b.ClientStateHash
	bs.ReceiptMerkleTreeRoot = b.GetReceiptsMerkleTree().GetRoot()
	bs.NumTxns = len(b.Txns)
	return bs
}

/*Weight - weight of the block */
func (b *Block) Weight() float64 {
	var w = 1.0
	for i := 0; i < b.RoundRank; i++ {
		w /= 2
	}
	return w
}

/*ComputeChainWeight - compute the weight of the chain up to this block */
func (b *Block) ComputeChainWeight() {
	if b.PrevBlock == nil {
		b.ChainWeight = b.Weight()
	} else {
		b.ChainWeight = b.PrevBlock.ChainWeight + b.Weight()
	}
}

/*Clear - clear the block */
func (b *Block) Clear() {
	b.PrevBlock = nil
}

/*SetBlockState - set the state of the block */
func (b *Block) SetBlockState(blockState int8) {
	b.blockState = blockState
}

/*GetBlockState - get the state of the block */
func (b *Block) GetBlockState() int8 {
	return b.blockState
}

/*GetClients - get all the clients of this block */
func (b *Block) GetClients() []*client.Client {
	clientMetadataProvider := datastore.GetEntityMetadata("client")
	cmap := make(map[string]*client.Client)
	for _, t := range b.Txns {
		if t.PublicKey == "" {
			continue
		}
		if _, ok := cmap[t.PublicKey]; ok {
			continue
		}
		c := clientMetadataProvider.Instance().(*client.Client)
		c.SetPublicKey(t.PublicKey)
		cmap[t.PublicKey] = c
		t.PublicKey = ""
	}
	clients := make([]*client.Client, len(cmap))
	idx := 0
	for _, c := range cmap {
		clients[idx] = c
		idx++
	}
	return clients
}

/*GetStateStatus - indicates if the client state of the block is computed */
func (b *Block) GetStateStatus() int8 {
	return b.stateStatus
}

/*IsStateComputed - is the state of this block computed? */
func (b *Block) IsStateComputed() bool {
	if b.stateStatus == StateSuccessful {
		return true
	}
	if config.DevConfiguration.State {
	} else {
		if b.stateStatus == StateFailed {
			return true
		}
	}
	return false
}

/*SetStateStatus - set if the client state is computed or not for the block */
func (b *Block) SetStateStatus(status int8) {
	b.stateStatus = status
}

/*GetReceiptsMerkleTree - return the merkle tree of this block using the transactions as leaf nodes */
func (b *Block) GetReceiptsMerkleTree() *util.MerkleTree {
	var hashables = make([]util.Hashable, len(b.Txns))
	for idx, txn := range b.Txns {
		hashables[idx] = transaction.NewTransactionReceipt(txn)
	}
	var mt util.MerkleTree
	mt.ComputeTree(hashables)
	return &mt
}

//GetTransaction - get the transaction from the block
func (b *Block) GetTransaction(hash string) *transaction.Transaction {
	for _, txn := range b.Txns {
		if txn.GetKey() == hash {
			return txn
		}
	}
	return nil
}

//SetBlockNotarized - set the block as notarized
func (b *Block) SetBlockNotarized() {
	b.isNotarized = true
}

//IsBlockNotarized - is block notarized?
func (b *Block) IsBlockNotarized() bool {
	return b.isNotarized
}

/*SetVerificationStatus - set the verification status of the block by this node */
func (b *Block) SetVerificationStatus(status int) {
	b.verificationStatus = status
}

/*GetVerificationStatus - get the verification status of the block */
func (b *Block) GetVerificationStatus() int {
	return b.verificationStatus
}<|MERGE_RESOLUTION|>--- conflicted
+++ resolved
@@ -78,16 +78,6 @@
 
 	TxnsMap map[string]bool `json:"-"`
 
-<<<<<<< HEAD
-	ClientState     util.MerklePatriciaTrieI `json:"-"`
-	stateStatus     int8
-	StateMutex      *sync.Mutex `json:"_"`
-	blockState      int8
-	isNotarized     bool
-	ticketsMutex    *sync.Mutex
-	verified        bool
-	RunningTxnCount int64 `json:"running_txn_count"`
-=======
 	ClientState        util.MerklePatriciaTrieI `json:"-"`
 	stateStatus        int8
 	StateMutex         *sync.Mutex `json:"_"`
@@ -95,7 +85,7 @@
 	isNotarized        bool
 	ticketsMutex       *sync.Mutex
 	verificationStatus int
->>>>>>> d0a266c0
+	RunningTxnCount    int64 `json:"running_txn_count"`
 }
 
 var blockEntityMetadata *datastore.EntityMetadataImpl

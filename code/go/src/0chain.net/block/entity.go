--- conflicted
+++ resolved
@@ -72,20 +72,13 @@
 
 	TxnsMap map[string]bool `json:"-"`
 
-<<<<<<< HEAD
 	ClientState     util.MerklePatriciaTrieI `json:"-"`
 	stateStatus     int8
 	StateMutex      *sync.Mutex `json:"_"`
 	blockState      int8
+	isNotarized     bool
+	ticketsMutex    *sync.Mutex
 	RunningTxnCount int64 `json:"running_txn_count"`
-=======
-	ClientState  util.MerklePatriciaTrieI `json:"-"`
-	stateStatus  int8
-	StateMutex   *sync.Mutex `json:"_"`
-	blockState   int8
-	isNotarized  bool
-	ticketsMutex *sync.Mutex
->>>>>>> 5228cd8d
 }
 
 var blockEntityMetadata *datastore.EntityMetadataImpl

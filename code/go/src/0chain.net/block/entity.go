--- conflicted
+++ resolved
@@ -77,12 +77,8 @@
 	stateStatus int8
 	StateMutex  *sync.Mutex `json:"_"`
 	blockState  int8
-<<<<<<< HEAD
-
 	SCStateDB smartcontractstate.SCDB `json:"-"`
-=======
 	isNotarized bool
->>>>>>> 6f3ef984
 }
 
 var blockEntityMetadata *datastore.EntityMetadataImpl

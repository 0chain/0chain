package block

import (
	"context"
	"fmt"
	"strconv"
	"sync"

	"0chain.net/client"
	"0chain.net/common"
	"0chain.net/config"
	"0chain.net/datastore"
	"0chain.net/encryption"
	. "0chain.net/logging"
	"0chain.net/node"
	"0chain.net/smartcontractstate"
	"0chain.net/transaction"
	"0chain.net/util"
	"go.uber.org/zap"
)

const (
	StateGenerated              = 10
	StateVerificationPending    = 20
	StateVerificationAccepted   = 30
	StateVerificationRejected   = 40
	StateVerifying              = 50
	StateVerificationSuccessful = 60
	StateVerificationFailed     = 70
	StateNotarized              = 80
)

const (
	StatePending    = 0
	StateComputing  = 10
	StateFailed     = 20
	StateSuccessful = 30
)

/*UnverifiedBlockBody - used to compute the signature
* This is what is used to verify the correctness of the block & the associated signature
 */
type UnverifiedBlockBody struct {
	datastore.VersionField
	datastore.CreationDateField

	MagicBlockHash               string                `json:"magic_block_hash"`
	PrevHash                     string                `json:"prev_hash"`
	PrevBlockVerificationTickets []*VerificationTicket `json:"prev_verification_tickets,omitempty"`

	MinerID         datastore.Key `json:"miner_id"`
	Round           int64         `json:"round"`
	RoundRandomSeed int64         `json:"round_random_seed"`

	ClientStateHash util.Key `json:"state_hash"`

	// The entire transaction payload to represent full block
	Txns []*transaction.Transaction `json:"transactions,omitempty"`
}

/*Block - data structure that holds the block data */
type Block struct {
	UnverifiedBlockBody
	VerificationTickets []*VerificationTicket `json:"verification_tickets,omitempty"`

	datastore.HashIDField
	Signature string `json:"signature"`

	ChainID     datastore.Key `json:"chain_id"`
	ChainWeight float64       `json:"chain_weight"`
	RoundRank   int           `json:"-"` // rank of the block in the round it belongs to
	PrevBlock   *Block        `json:"-"`

	TxnsMap map[string]bool `json:"-"`

<<<<<<< HEAD
	ClientState util.MerklePatriciaTrieI `json:"-"`
	stateStatus int8
	StateMutex  *sync.Mutex `json:"_"`
	blockState  int8
	SCStateDB smartcontractstate.SCDB `json:"-"`
	isNotarized bool
=======
	ClientState  util.MerklePatriciaTrieI `json:"-"`
	stateStatus  int8
	StateMutex   *sync.Mutex `json:"_"`
	blockState   int8
	isNotarized  bool
	ticketsMutex *sync.Mutex
	verified     bool
>>>>>>> 730d0943
}

var blockEntityMetadata *datastore.EntityMetadataImpl

/*GetEntityMetadata - implementing the interface */
func (b *Block) GetEntityMetadata() datastore.EntityMetadata {
	return blockEntityMetadata
}

/*ComputeProperties - Entity implementation */
func (b *Block) ComputeProperties() {
	if datastore.IsEmpty(b.ChainID) {
		b.ChainID = datastore.ToKey(config.GetServerChainID())
	}
	if b.Txns != nil {
		b.TxnsMap = make(map[string]bool, len(b.Txns))
		for _, txn := range b.Txns {
			txn.ComputeProperties()
			b.TxnsMap[txn.Hash] = true
		}
	}
}

/*Validate - implementing the interface */
func (b *Block) Validate(ctx context.Context) error {
	err := config.ValidChain(datastore.ToString(b.ChainID))
	if err != nil {
		return err
	}
	if b.Hash == "" {
		return common.InvalidRequest("hash required for block")
	}
	if datastore.IsEmpty(b.MinerID) {
		return common.InvalidRequest("miner id is required")
	}
	miner := node.GetNode(b.MinerID)
	if miner == nil {
		return common.NewError("unknown_miner", "Do not know this miner")
	}
	if b.ChainWeight > float64(b.Round) {
		return common.NewError("chain_weight_gt_round", "Chain weight can't be greater than the block round")
	}
	if b.TxnsMap != nil {
		if len(b.Txns) != len(b.TxnsMap) {
			return common.NewError("duplicate_transactions", "Block has duplicate transactions")
		}
	}
	hash := b.ComputeHash()
	if b.Hash != hash {
		return common.NewError("incorrect_block_hash", fmt.Sprintf("computed block hash doesn't match with the hash of the block: %v: %v: %v", b.Hash, hash, b.getHashData()))
	}
	var ok bool
	ok, err = miner.Verify(b.Signature, b.Hash)
	if err != nil {
		return err
	} else if !ok {
		return common.NewError("signature invalid", "The block wasn't signed correctly")
	}
	return nil
}

/*Read - store read */
func (b *Block) Read(ctx context.Context, key datastore.Key) error {
	return b.GetEntityMetadata().GetStore().Read(ctx, key, b)
}

/*Write - store read */
func (b *Block) Write(ctx context.Context) error {
	return b.GetEntityMetadata().GetStore().Write(ctx, b)
}

/*Delete - store read */
func (b *Block) Delete(ctx context.Context) error {
	return b.GetEntityMetadata().GetStore().Delete(ctx, b)
}

/*Provider - entity provider for block object */
func Provider() datastore.Entity {
	b := &Block{}
	b.Version = "1.0"
	b.ChainID = datastore.ToKey(config.GetServerChainID())
	b.InitializeCreationDate()
	b.StateMutex = &sync.Mutex{}
	b.ticketsMutex = &sync.Mutex{}
	return b
}

/*SetupEntity - setup the entity */
func SetupEntity(store datastore.Store) {
	blockEntityMetadata = datastore.MetadataProvider()
	blockEntityMetadata.Name = "block"
	blockEntityMetadata.Provider = Provider
	blockEntityMetadata.Store = store
	blockEntityMetadata.IDColumnName = "hash"
	datastore.RegisterEntityMetadata("block", blockEntityMetadata)
	SetupBVTEntity()
}

/*SetPreviousBlock - set the previous block of this block */
func (b *Block) SetPreviousBlock(prevBlock *Block) {
	b.PrevBlock = prevBlock
	b.PrevHash = prevBlock.Hash
	b.Round = prevBlock.Round + 1
	if len(b.PrevBlockVerificationTickets) == 0 {
		b.PrevBlockVerificationTickets = prevBlock.VerificationTickets
	}
}

/*SetSCStateDB - set the smart contract state from the previous block */
func (b *Block) SetSCStateDB(prevBlock *Block) {
	var pndb smartcontractstate.SCDB

	if prevBlock.SCStateDB == nil {
		if config.DevConfiguration.State {
			Logger.DPanic("set smart contract state db - prior state not available")
		} else {
			pndb = smartcontractstate.NewMemorySCDB()
		}
	} else {
		pndb = prevBlock.SCStateDB
	}

	mndb := smartcontractstate.NewMemorySCDB()
	ndb := smartcontractstate.NewPipedSCDB(mndb, pndb, false)
	b.SCStateDB = ndb
}

/*SetStateDB - set the state from the previous block */
func (b *Block) SetStateDB(prevBlock *Block) {
	var pndb util.NodeDB
	var rootHash util.Key
	if prevBlock.ClientState == nil {
		if config.DevConfiguration.State {
			Logger.DPanic("set state db - prior state not available")
		} else {
			pndb = util.NewMemoryNodeDB()
		}
	} else {
		pndb = prevBlock.ClientState.GetNodeDB()
	}
	rootHash = prevBlock.ClientStateHash
	Logger.Debug("prev state root", zap.Int64("round", b.Round), zap.String("prev_block", prevBlock.Hash), zap.String("root", util.ToHex(rootHash)))
	mndb := util.NewMemoryNodeDB()
	ndb := util.NewLevelNodeDB(mndb, pndb, false)
	b.ClientState = util.NewMerklePatriciaTrie(ndb, util.Sequence(b.Round))
	b.ClientState.SetRoot(rootHash)
	b.SetSCStateDB(prevBlock)
}

/*AddTransaction - add a transaction to the block */
func (b *Block) AddTransaction(t *transaction.Transaction) {
	t.OutputHash = t.ComputeOutputHash()
}

/*AddVerificationTicket - Add a verification ticket to a block if it's not already present */
func (b *Block) AddVerificationTicket(vt *VerificationTicket) bool {
	b.ticketsMutex.Lock()
	defer b.ticketsMutex.Unlock()
	bvt := b.VerificationTickets
	for _, t := range bvt {
		if datastore.IsEqual(vt.VerifierID, t.VerifierID) {
			return false
		}
	}
	bvt = append(bvt, vt)
	b.VerificationTickets = bvt
	return true
}

/*MergeVerificationTickets - merge the verification tickets with what's already there */
func (b *Block) MergeVerificationTickets(vts []*VerificationTicket) {
	unionVerificationTickets := func(tickets1 []*VerificationTicket, tickets2 []*VerificationTicket) []*VerificationTicket {
		if len(tickets1) == 0 {
			return tickets2
		}
		if len(tickets2) == 0 {
			return tickets1
		}
		ticketsMap := make(map[string]*VerificationTicket, len(tickets1)+len(tickets2))
		for _, t := range tickets1 {
			ticketsMap[t.VerifierID] = t
		}
		for _, t := range tickets2 {
			ticketsMap[t.VerifierID] = t
		}
		utickets := make([]*VerificationTicket, 0, len(ticketsMap))
		for _, v := range ticketsMap {
			utickets = append(utickets, v)
		}
		return utickets
	}
	b.ticketsMutex.Lock()
	defer b.ticketsMutex.Unlock()
	b.VerificationTickets = unionVerificationTickets(b.VerificationTickets, vts)
}

/*GetMerkleTree - return the merkle tree of this block using the transactions as leaf nodes */
func (b *Block) GetMerkleTree() *util.MerkleTree {
	var hashables = make([]util.Hashable, len(b.Txns))
	for idx, txn := range b.Txns {
		hashables[idx] = txn
	}
	var mt util.MerkleTree
	mt.ComputeTree(hashables)
	return &mt
}

func (b *Block) getHashData() string {
	mt := b.GetMerkleTree()
	merkleRoot := mt.GetRoot()
	rmt := b.GetReceiptsMerkleTree()
	rMerkleRoot := rmt.GetRoot()
	hashData := b.PrevHash + ":" + common.TimeToString(b.CreationDate) + ":" + strconv.FormatInt(b.Round, 10) + ":" + strconv.FormatInt(b.RoundRandomSeed, 10) + ":" + merkleRoot + ":" + rMerkleRoot
	return hashData
}

/*ComputeHash - compute the hash of the block */
func (b *Block) ComputeHash() string {
	hashData := b.getHashData()
	hash := encryption.Hash(hashData)
	return hash
}

/*HashBlock - compute and set the hash of the block */
func (b *Block) HashBlock() {
	b.Hash = b.ComputeHash()
}

/*ComputeTxnMap - organize the transactions into a hashmap for check if the txn exists*/
func (b *Block) ComputeTxnMap() {
	b.TxnsMap = make(map[string]bool, len(b.Txns))
	for _, txn := range b.Txns {
		b.TxnsMap[txn.Hash] = true
	}
}

/*HasTransaction - check if the transaction exists in this block */
func (b *Block) HasTransaction(hash string) bool {
	_, ok := b.TxnsMap[hash]
	return ok
}

/*GetSummary - get the block summary of this block */
func (b *Block) GetSummary() *BlockSummary {
	bs := datastore.GetEntityMetadata("block_summary").Instance().(*BlockSummary)
	bs.Version = b.Version
	bs.Hash = b.Hash
	bs.Round = b.Round
	bs.RoundRandomSeed = b.RoundRandomSeed
	bs.CreationDate = b.CreationDate
	bs.MerkleTreeRoot = b.GetMerkleTree().GetRoot()
	bs.ClientStateHash = b.ClientStateHash
	bs.ReceiptMerkleTreeRoot = b.GetReceiptsMerkleTree().GetRoot()
	return bs
}

/*Weight - weight of the block */
func (b *Block) Weight() float64 {
	var w = 1.0
	for i := 0; i < b.RoundRank; i++ {
		w /= 2
	}
	return w
}

/*ComputeChainWeight - compute the weight of the chain up to this block */
func (b *Block) ComputeChainWeight() {
	if b.PrevBlock == nil {
		b.ChainWeight = b.Weight()
	} else {
		b.ChainWeight = b.PrevBlock.ChainWeight + b.Weight()
	}
}

/*Clear - clear the block */
func (b *Block) Clear() {
	b.PrevBlock = nil
}

/*SetBlockState - set the state of the block */
func (b *Block) SetBlockState(blockState int8) {
	b.blockState = blockState
}

/*GetBlockState - get the state of the block */
func (b *Block) GetBlockState() int8 {
	return b.blockState
}

/*GetClients - get all the clients of this block */
func (b *Block) GetClients() []*client.Client {
	clientMetadataProvider := datastore.GetEntityMetadata("client")
	cmap := make(map[string]*client.Client)
	for _, t := range b.Txns {
		if t.PublicKey == "" {
			continue
		}
		if _, ok := cmap[t.PublicKey]; ok {
			continue
		}
		c := clientMetadataProvider.Instance().(*client.Client)
		c.SetPublicKey(t.PublicKey)
		cmap[t.PublicKey] = c
		t.PublicKey = ""
	}
	clients := make([]*client.Client, len(cmap))
	idx := 0
	for _, c := range cmap {
		clients[idx] = c
		idx++
	}
	return clients
}

/*GetStateStatus - indicates if the client state of the block is computed */
func (b *Block) GetStateStatus() int8 {
	return b.stateStatus
}

/*IsStateComputed - is the state of this block computed? */
func (b *Block) IsStateComputed() bool {
	if b.stateStatus == StateSuccessful {
		return true
	}
	if config.DevConfiguration.State {
	} else {
		if b.stateStatus == StateFailed {
			return true
		}
	}
	return false
}

/*SetStateStatus - set if the client state is computed or not for the block */
func (b *Block) SetStateStatus(status int8) {
	b.stateStatus = status
}

/*GetReceiptsMerkleTree - return the merkle tree of this block using the transactions as leaf nodes */
func (b *Block) GetReceiptsMerkleTree() *util.MerkleTree {
	var hashables = make([]util.Hashable, len(b.Txns))
	for idx, txn := range b.Txns {
		hashables[idx] = transaction.NewTransactionReceipt(txn)
	}
	var mt util.MerkleTree
	mt.ComputeTree(hashables)
	return &mt
}

//GetTransaction - get the transaction from the block
func (b *Block) GetTransaction(hash string) *transaction.Transaction {
	for _, txn := range b.Txns {
		if txn.GetKey() == hash {
			return txn
		}
	}
	return nil
}

//SetBlockNotarized - set the block as notarized
func (b *Block) SetBlockNotarized() {
	b.isNotarized = true
}

//IsBlockNotarized - is block notarized?
func (b *Block) IsBlockNotarized() bool {
	return b.isNotarized
}

/*SetVerified - the block is verified by this node */
func (b *Block) SetVerified(verified bool) {
	b.verified = true
}

/*IsVerified - is this block verified by this node */
func (b *Block) IsVerified() bool {
	return b.verified
}<|MERGE_RESOLUTION|>--- conflicted
+++ resolved
@@ -73,14 +73,6 @@
 
 	TxnsMap map[string]bool `json:"-"`
 
-<<<<<<< HEAD
-	ClientState util.MerklePatriciaTrieI `json:"-"`
-	stateStatus int8
-	StateMutex  *sync.Mutex `json:"_"`
-	blockState  int8
-	SCStateDB smartcontractstate.SCDB `json:"-"`
-	isNotarized bool
-=======
 	ClientState  util.MerklePatriciaTrieI `json:"-"`
 	stateStatus  int8
 	StateMutex   *sync.Mutex `json:"_"`
@@ -88,7 +80,7 @@
 	isNotarized  bool
 	ticketsMutex *sync.Mutex
 	verified     bool
->>>>>>> 730d0943
+  SCStateDB smartcontractstate.SCDB `json:"-"`
 }
 
 var blockEntityMetadata *datastore.EntityMetadataImpl

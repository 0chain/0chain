package block

import (
	"context"
	"fmt"
	"strconv"
	"sync"

	"0chain.net/client"
	"0chain.net/common"
	"0chain.net/config"
	"0chain.net/datastore"
	"0chain.net/encryption"
	. "0chain.net/logging"
	"0chain.net/node"
	"0chain.net/smartcontractstate"
	"0chain.net/state"
	"0chain.net/transaction"
	"0chain.net/util"
	"go.uber.org/zap"
)

var ErrBlockHashMismatch = common.NewError("block_hash_mismatch", "Block hash mismatch")
var ErrBlockStateHashMismatch = common.NewError("block_state_hash_mismatch", "Block state hash mismatch")

const (
	StateGenerated              = 1
	StateVerificationPending    = iota
	StateVerificationAccepted   = iota
	StateVerificationRejected   = iota
	StateVerifying              = iota
	StateVerificationSuccessful = iota
	StateVerificationFailed     = iota
	StateNotarized              = iota
)

const (
	StatePending    = 0
	StateComputing  = iota
	StateFailed     = iota
	StateSuccessful = iota
	StateSynched    = iota
)

const (
	VerificationPending    = 0
	VerificationSuccessful = iota
	VerificationFailed     = iota
)

/*UnverifiedBlockBody - used to compute the signature
* This is what is used to verify the correctness of the block & the associated signature
 */
type UnverifiedBlockBody struct {
	datastore.VersionField
	datastore.CreationDateField

	MagicBlockHash               string                `json:"magic_block_hash"`
	PrevHash                     string                `json:"prev_hash"`
	PrevBlockVerificationTickets []*VerificationTicket `json:"prev_verification_tickets,omitempty"`

	MinerID         datastore.Key `json:"miner_id"`
	Round           int64         `json:"round"`
	RoundRandomSeed int64         `json:"round_random_seed"`

	ClientStateHash util.Key `json:"state_hash"`

	// The entire transaction payload to represent full block
	Txns []*transaction.Transaction `json:"transactions,omitempty"`
}

/*Block - data structure that holds the block data */
type Block struct {
	UnverifiedBlockBody
	VerificationTickets []*VerificationTicket `json:"verification_tickets,omitempty"`

	datastore.HashIDField
	Signature string `json:"signature"`

	ChainID     datastore.Key `json:"chain_id"`
	ChainWeight float64       `json:"chain_weight"`
	RoundRank   int           `json:"-"` // rank of the block in the round it belongs to
	PrevBlock   *Block        `json:"-"`

	TxnsMap map[string]bool `json:"-"`

	ClientState        util.MerklePatriciaTrieI `json:"-"`
	stateStatus        int8
	StateMutex         *sync.Mutex `json:"_"`
	blockState         int8
	isNotarized        bool
	ticketsMutex       *sync.Mutex
	verificationStatus int
	SCStateDB          smartcontractstate.SCDB `json:"-"`
	RunningTxnCount    int64                   `json:"running_txn_count"`
}

//NewBlock - create a new empty block
func NewBlock(chainID datastore.Key, round int64) *Block {
	b := datastore.GetEntityMetadata("block").Instance().(*Block)
	b.Round = round
	return b
}

var blockEntityMetadata *datastore.EntityMetadataImpl

/*GetEntityMetadata - implementing the interface */
func (b *Block) GetEntityMetadata() datastore.EntityMetadata {
	return blockEntityMetadata
}

/*ComputeProperties - Entity implementation */
func (b *Block) ComputeProperties() {
	if datastore.IsEmpty(b.ChainID) {
		b.ChainID = datastore.ToKey(config.GetServerChainID())
	}
	if b.Txns != nil {
		b.TxnsMap = make(map[string]bool, len(b.Txns))
		for _, txn := range b.Txns {
			txn.ComputeProperties()
			b.TxnsMap[txn.Hash] = true
		}
	}
}

/*Validate - implementing the interface */
func (b *Block) Validate(ctx context.Context) error {
	err := config.ValidChain(datastore.ToString(b.ChainID))
	if err != nil {
		return err
	}
	if b.Hash == "" {
		return common.InvalidRequest("hash required for block")
	}
	if datastore.IsEmpty(b.MinerID) {
		return common.InvalidRequest("miner id is required")
	}
	miner := node.GetNode(b.MinerID)
	if miner == nil {
		return common.NewError("unknown_miner", "Do not know this miner")
	}
	if b.ChainWeight > float64(b.Round) {
		return common.NewError("chain_weight_gt_round", "Chain weight can't be greater than the block round")
	}
	if b.TxnsMap != nil {
		if len(b.Txns) != len(b.TxnsMap) {
			return common.NewError("duplicate_transactions", "Block has duplicate transactions")
		}
	}
	hash := b.ComputeHash()
	if b.Hash != hash {
		return common.NewError("incorrect_block_hash", fmt.Sprintf("computed block hash doesn't match with the hash of the block: %v: %v: %v", b.Hash, hash, b.getHashData()))
	}
	var ok bool
	ok, err = miner.Verify(b.Signature, b.Hash)
	if err != nil {
		return err
	} else if !ok {
		return common.NewError("signature invalid", "The block wasn't signed correctly")
	}
	return nil
}

/*Read - store read */
func (b *Block) Read(ctx context.Context, key datastore.Key) error {
	return b.GetEntityMetadata().GetStore().Read(ctx, key, b)
}

/*Write - store read */
func (b *Block) Write(ctx context.Context) error {
	return b.GetEntityMetadata().GetStore().Write(ctx, b)
}

/*Delete - store read */
func (b *Block) Delete(ctx context.Context) error {
	return b.GetEntityMetadata().GetStore().Delete(ctx, b)
}

/*Provider - entity provider for block object */
func Provider() datastore.Entity {
	b := &Block{}
	b.Version = "1.0"
	b.ChainID = datastore.ToKey(config.GetServerChainID())
	b.InitializeCreationDate()
	b.StateMutex = &sync.Mutex{}
	b.ticketsMutex = &sync.Mutex{}
	return b
}

/*SetupEntity - setup the entity */
func SetupEntity(store datastore.Store) {
	blockEntityMetadata = datastore.MetadataProvider()
	blockEntityMetadata.Name = "block"
	blockEntityMetadata.Provider = Provider
	blockEntityMetadata.Store = store
	blockEntityMetadata.IDColumnName = "hash"
	datastore.RegisterEntityMetadata("block", blockEntityMetadata)
	SetupBVTEntity()
}

/*SetPreviousBlock - set the previous block of this block */
func (b *Block) SetPreviousBlock(prevBlock *Block) {
	b.PrevBlock = prevBlock
	b.PrevHash = prevBlock.Hash
	b.Round = prevBlock.Round + 1
	if len(b.PrevBlockVerificationTickets) == 0 {
		b.PrevBlockVerificationTickets = prevBlock.VerificationTickets
	}
}

/*SetSCStateDB - set the smart contract state from the previous block */
func (b *Block) SetSCStateDB(prevBlock *Block) {
	var pndb smartcontractstate.SCDB

	if prevBlock.SCStateDB == nil {
		if config.DevConfiguration.State {
			Logger.DPanic("set smart contract state db - prior state not available")
		} else {
			pndb = smartcontractstate.NewMemorySCDB()
		}
	} else {
		pndb = prevBlock.SCStateDB
	}

	mndb := smartcontractstate.NewMemorySCDB()
	ndb := smartcontractstate.NewPipedSCDB(mndb, pndb, false)
	b.SCStateDB = ndb
}

/*SetStateDB - set the state from the previous block */
func (b *Block) SetStateDB(prevBlock *Block) {
	var pndb util.NodeDB
	var rootHash util.Key
	if prevBlock.ClientState == nil {
		if state.Debug() {
			Logger.DPanic("set state db - prior state not available")
		} else {
			pndb = util.NewMemoryNodeDB()
		}
	} else {
		pndb = prevBlock.ClientState.GetNodeDB()
	}
	rootHash = prevBlock.ClientStateHash
	Logger.Debug("prev state root", zap.Int64("round", b.Round), zap.String("prev_block", prevBlock.Hash), zap.String("root", util.ToHex(rootHash)))
	b.CreateState(pndb)
	b.ClientState.SetRoot(rootHash)
}

//CreateState - create the state from the prior state db
func (b *Block) CreateState(pndb util.NodeDB) {
	mndb := util.NewMemoryNodeDB()
	ndb := util.NewLevelNodeDB(mndb, pndb, false)
	b.ClientState = util.NewMerklePatriciaTrie(ndb, util.Sequence(b.Round))
<<<<<<< HEAD
	b.ClientState.SetRoot(rootHash)
	b.SetSCStateDB(prevBlock)
=======
>>>>>>> 94760641
}

/*AddTransaction - add a transaction to the block */
func (b *Block) AddTransaction(t *transaction.Transaction) {
	t.OutputHash = t.ComputeOutputHash()
}

/*AddVerificationTicket - Add a verification ticket to a block if it's not already present */
func (b *Block) AddVerificationTicket(vt *VerificationTicket) bool {
	b.ticketsMutex.Lock()
	defer b.ticketsMutex.Unlock()
	bvt := b.VerificationTickets
	for _, t := range bvt {
		if datastore.IsEqual(vt.VerifierID, t.VerifierID) {
			return false
		}
	}
	bvt = append(bvt, vt)
	b.VerificationTickets = bvt
	return true
}

/*MergeVerificationTickets - merge the verification tickets with what's already there */
func (b *Block) MergeVerificationTickets(vts []*VerificationTicket) {
	unionVerificationTickets := func(tickets1 []*VerificationTicket, tickets2 []*VerificationTicket) []*VerificationTicket {
		if len(tickets1) == 0 {
			return tickets2
		}
		if len(tickets2) == 0 {
			return tickets1
		}
		ticketsMap := make(map[string]*VerificationTicket, len(tickets1)+len(tickets2))
		for _, t := range tickets1 {
			ticketsMap[t.VerifierID] = t
		}
		for _, t := range tickets2 {
			ticketsMap[t.VerifierID] = t
		}
		utickets := make([]*VerificationTicket, 0, len(ticketsMap))
		for _, v := range ticketsMap {
			utickets = append(utickets, v)
		}
		return utickets
	}
	b.ticketsMutex.Lock()
	defer b.ticketsMutex.Unlock()
	b.VerificationTickets = unionVerificationTickets(b.VerificationTickets, vts)
}

/*GetMerkleTree - return the merkle tree of this block using the transactions as leaf nodes */
func (b *Block) GetMerkleTree() *util.MerkleTree {
	var hashables = make([]util.Hashable, len(b.Txns))
	for idx, txn := range b.Txns {
		hashables[idx] = txn
	}
	var mt util.MerkleTree
	mt.ComputeTree(hashables)
	return &mt
}

func (b *Block) getHashData() string {
	mt := b.GetMerkleTree()
	merkleRoot := mt.GetRoot()
	rmt := b.GetReceiptsMerkleTree()
	rMerkleRoot := rmt.GetRoot()
	hashData := b.MinerID + ":" + b.PrevHash + ":" + common.TimeToString(b.CreationDate) + ":" + strconv.FormatInt(b.Round, 10) + ":" + strconv.FormatInt(b.RoundRandomSeed, 10) + ":" + merkleRoot + ":" + rMerkleRoot
	return hashData
}

/*ComputeHash - compute the hash of the block */
func (b *Block) ComputeHash() string {
	hashData := b.getHashData()
	hash := encryption.Hash(hashData)
	return hash
}

/*HashBlock - compute and set the hash of the block */
func (b *Block) HashBlock() {
	b.Hash = b.ComputeHash()
}

/*ComputeTxnMap - organize the transactions into a hashmap for check if the txn exists*/
func (b *Block) ComputeTxnMap() {
	b.TxnsMap = make(map[string]bool, len(b.Txns))
	for _, txn := range b.Txns {
		b.TxnsMap[txn.Hash] = true
	}
}

/*HasTransaction - check if the transaction exists in this block */
func (b *Block) HasTransaction(hash string) bool {
	_, ok := b.TxnsMap[hash]
	return ok
}

/*GetSummary - get the block summary of this block */
func (b *Block) GetSummary() *BlockSummary {
	bs := datastore.GetEntityMetadata("block_summary").Instance().(*BlockSummary)
	bs.Version = b.Version
	bs.Hash = b.Hash
	bs.MinerID = b.MinerID
	bs.Round = b.Round
	bs.RoundRandomSeed = b.RoundRandomSeed
	bs.CreationDate = b.CreationDate
	bs.MerkleTreeRoot = b.GetMerkleTree().GetRoot()
	bs.ClientStateHash = b.ClientStateHash
	bs.ReceiptMerkleTreeRoot = b.GetReceiptsMerkleTree().GetRoot()
	bs.NumTxns = len(b.Txns)
	return bs
}

/*Weight - weight of the block */
func (b *Block) Weight() float64 {
	var w = 1.0
	for i := 0; i < b.RoundRank; i++ {
		w /= 2
	}
	return w
}

/*ComputeChainWeight - compute the weight of the chain up to this block */
func (b *Block) ComputeChainWeight() {
	if b.PrevBlock == nil {
		b.ChainWeight = b.Weight()
	} else {
		b.ChainWeight = b.PrevBlock.ChainWeight + b.Weight()
	}
}

/*Clear - clear the block */
func (b *Block) Clear() {
	b.PrevBlock = nil
}

/*SetBlockState - set the state of the block */
func (b *Block) SetBlockState(blockState int8) {
	b.blockState = blockState
}

/*GetBlockState - get the state of the block */
func (b *Block) GetBlockState() int8 {
	return b.blockState
}

/*GetClients - get all the clients of this block */
func (b *Block) GetClients() []*client.Client {
	cmap := make(map[string]*client.Client)
	for _, t := range b.Txns {
		if t.PublicKey == "" {
			continue
		}
		if _, ok := cmap[t.PublicKey]; ok {
			continue
		}
		c := client.NewClient()
		c.SetPublicKey(t.PublicKey)
		cmap[t.PublicKey] = c
	}
	clients := make([]*client.Client, len(cmap))
	idx := 0
	for _, c := range cmap {
		clients[idx] = c
		idx++
	}
	return clients
}

/*GetStateStatus - indicates if the client state of the block is computed */
func (b *Block) GetStateStatus() int8 {
	return b.stateStatus
}

/*IsStateComputed - is the state of this block computed? */
func (b *Block) IsStateComputed() bool {
	if b.stateStatus >= StateSuccessful {
		return true
	}
	return false
}

/*SetStateStatus - set if the client state is computed or not for the block */
func (b *Block) SetStateStatus(status int8) {
	b.stateStatus = status
}

/*GetReceiptsMerkleTree - return the merkle tree of this block using the transactions as leaf nodes */
func (b *Block) GetReceiptsMerkleTree() *util.MerkleTree {
	var hashables = make([]util.Hashable, len(b.Txns))
	for idx, txn := range b.Txns {
		hashables[idx] = transaction.NewTransactionReceipt(txn)
	}
	var mt util.MerkleTree
	mt.ComputeTree(hashables)
	return &mt
}

//GetTransaction - get the transaction from the block
func (b *Block) GetTransaction(hash string) *transaction.Transaction {
	for _, txn := range b.Txns {
		if txn.GetKey() == hash {
			return txn
		}
	}
	return nil
}

//SetBlockNotarized - set the block as notarized
func (b *Block) SetBlockNotarized() {
	b.isNotarized = true
}

//IsBlockNotarized - is block notarized?
func (b *Block) IsBlockNotarized() bool {
	return b.isNotarized
}

/*SetVerificationStatus - set the verification status of the block by this node */
func (b *Block) SetVerificationStatus(status int) {
	b.verificationStatus = status
}

/*GetVerificationStatus - get the verification status of the block */
func (b *Block) GetVerificationStatus() int {
	return b.verificationStatus
}<|MERGE_RESOLUTION|>--- conflicted
+++ resolved
@@ -244,6 +244,7 @@
 	Logger.Debug("prev state root", zap.Int64("round", b.Round), zap.String("prev_block", prevBlock.Hash), zap.String("root", util.ToHex(rootHash)))
 	b.CreateState(pndb)
 	b.ClientState.SetRoot(rootHash)
+	b.SetSCStateDB(prevBlock)
 }
 
 //CreateState - create the state from the prior state db
@@ -251,11 +252,6 @@
 	mndb := util.NewMemoryNodeDB()
 	ndb := util.NewLevelNodeDB(mndb, pndb, false)
 	b.ClientState = util.NewMerklePatriciaTrie(ndb, util.Sequence(b.Round))
-<<<<<<< HEAD
-	b.ClientState.SetRoot(rootHash)
-	b.SetSCStateDB(prevBlock)
-=======
->>>>>>> 94760641
 }
 
 /*AddTransaction - add a transaction to the block */

--- conflicted
+++ resolved
@@ -274,12 +274,7 @@
 				validChannel <- false
 				return
 			}
-<<<<<<< HEAD
-
-			err := txn.Validate(ctx)
-=======
 			err := txn.ValidateWrtTime(ctx, b.CreationDate)
->>>>>>> 71de4760
 			if err != nil {
 				cancel = true
 				Logger.Error("validate transactions", zap.Any("round", b.Round), zap.Any("block", b.Hash), zap.String("txn", datastore.ToJSON(txn).String()), zap.Error(err))

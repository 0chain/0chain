--- conflicted
+++ resolved
@@ -2,10 +2,14 @@
 
 import (
 	"context"
+	"sort"
 	"time"
 
+	"0chain.net/block"
+	"0chain.net/common"
 	. "0chain.net/logging"
 	"0chain.net/node"
+	"0chain.net/round"
 
 	"go.uber.org/zap"
 )
@@ -75,7 +79,6 @@
 			}
 		}
 	}
-<<<<<<< HEAD
 }
 
 func (mc *Chain) NodeStatusWorker(ctx context.Context) {
@@ -127,6 +130,4 @@
 
 	Logger.Info("starting the blockchain ...", zap.Int64("round", mr.GetRoundNumber()))
 	mc.StartNextRound(ctx, mr)
-=======
->>>>>>> 84681286
 }
package miner

import (
	"context"
	"sync"

	"0chain.net/block"
	"0chain.net/chain"
	"0chain.net/common"
	"0chain.net/datastore"
	"0chain.net/memorystore"
	"0chain.net/node"
	"0chain.net/round"
)

//RoundMismatch - to indicate an error where the current round and the given round don't match
const RoundMismatch = "round_mismatch"

//ErrRoundMismatch - an error object for mismatched round error
var ErrRoundMismatch = common.NewError(RoundMismatch, "Current round number of the chain doesn't match the block generation round")

var minerChain = &Chain{}

/*SetupMinerChain - setup the miner's chain */
func SetupMinerChain(c *chain.Chain) {
	minerChain.Chain = c
	minerChain.BlockMessageChannel = make(chan *BlockMessage, 25)
}

/*GetMinerChain - get the miner's chain */
func GetMinerChain() *Chain {
	return minerChain
}

/*Chain - A miner chain to manage the miner activities */
type Chain struct {
	*chain.Chain
	BlockMessageChannel chan *BlockMessage
	roundsMutex         *sync.Mutex
	rounds              map[int64]*Round
	DiscoverClients     bool
}

/*GetBlockMessageChannel - get the block messages channel */
func (mc *Chain) GetBlockMessageChannel() chan *BlockMessage {
	return mc.BlockMessageChannel
}

/*SetupGenesisBlock - setup the genesis block for this chain */
func (mc *Chain) SetupGenesisBlock(hash string) *block.Block {
	gr, gb := mc.GenerateGenesisBlock(hash)
	if gr == nil || gb == nil {
		panic("Genesis round/block canot be null")
	}
	rr, ok := gr.(*round.Round)
	if !ok {
		return nil
	}
	mgr := mc.CreateRound(rr)
	mc.AddRound(mgr)
	mc.AddGenesisBlock(gb)
	return gb
}

/*CreateRound - create a round */
func (mc *Chain) CreateRound(r *round.Round) *Round {
	var mr Round
	r.ComputeMinerRanks(mc.Miners.Size())
	mr.Round = r
	mr.blocksToVerifyChannel = make(chan *block.Block, mc.NumGenerators)
	return &mr
}

<<<<<<< HEAD
/*AddRound - Add Round to the block */
func (mc *Chain) AddRound(r *Round) bool {
	mc.roundsMutex.Lock()
	defer mc.roundsMutex.Unlock()
	_, ok := mc.rounds[r.Number]
	if ok {
		return false
	}
	r.ComputeRanks(mc.Miners.Size(), mc.Sharders.Size())
	mc.rounds[r.Number] = r
	if r.Number > mc.CurrentRound {
		mc.CurrentRound = r.Number
	}
	return true
}

/*SetLatestFinalizedBlock - Set latest finalized block */
func (mc *Chain) SetLatestFinalizedBlock(ctx context.Context, b *block.Block) {
	mc.AddBlock(b)
	mc.LatestFinalizedBlock = b
	var r *round.Round = datastore.GetEntityMetadata("round").Instance().(*round.Round)
	r.Number = b.Round
	r.RandomSeed = b.RoundRandomSeed
	mr := mc.CreateRound(r)
	mc.AddRound(mr)
	mc.AddNotarizedBlock(ctx, r, b)
}

/*GetRound - get a round */
func (mc *Chain) GetRound(roundNumber int64) *Round {
	mc.roundsMutex.Lock()
	defer mc.roundsMutex.Unlock()
	round, ok := mc.rounds[roundNumber]
	if !ok {
		return nil
	}
	return round
}

/*DeleteRound - delete a round and associated block data */
func (mc *Chain) DeleteRound(ctx context.Context, r *round.Round) {
	mc.roundsMutex.Lock()
	defer mc.roundsMutex.Unlock()
	delete(mc.rounds, r.Number)
}

/*DeleteRoundsBelow - delete rounds below */
func (mc *Chain) DeleteRoundsBelow(ctx context.Context, round int64) {
	mc.roundsMutex.Lock()
	defer mc.roundsMutex.Unlock()
	rounds := make([]*Round, 0, 1)
	for _, r := range mc.rounds {
		if r.Number < round {
			rounds = append(rounds, r)
		}
	}
	for _, r := range rounds {
		r.Clear()
		delete(mc.rounds, r.Number)
	}
}

=======
>>>>>>> 72077634
/*CancelRoundsBelow - delete rounds below */
func (mc *Chain) CancelRoundsBelow(ctx context.Context, round int64) {
	mc.roundsMutex.Lock()
	defer mc.roundsMutex.Unlock()
	for _, r := range mc.rounds {
		if r.GetRoundNumber() < round {
			r.CancelVerification()
		}
	}
}

func (mc *Chain) deleteTxns(txns []datastore.Entity) error {
	transactionMetadataProvider := datastore.GetEntityMetadata("txn")
	ctx := memorystore.WithEntityConnection(common.GetRootContext(), transactionMetadataProvider)
	defer memorystore.Close(ctx)
	return transactionMetadataProvider.GetStore().MultiDelete(ctx, transactionMetadataProvider, txns)
}

/*SetPreviousBlock - set the previous block */
func (mc *Chain) SetPreviousBlock(ctx context.Context, r round.RoundI, b *block.Block, pb *block.Block) {
	if r == nil {
		mr := mc.GetRound(b.Round)
		if mr != nil {
			r = mr
		} else {
			nr := datastore.GetEntityMetadata("round").Instance().(*round.Round)
			nr.Number = b.Round
			nr.RandomSeed = b.RoundRandomSeed
			r = nr
		}
	}
	b.SetPreviousBlock(pb)
	b.RoundRandomSeed = r.GetRandomSeed()
	bNode := node.GetNode(b.MinerID)
	b.RoundRank = r.GetMinerRank(bNode)
	b.ComputeChainWeight()
}

//GetMinerRound - get the miner's version of the round
func (mc *Chain) GetMinerRound(roundNumber int64) *Round {
	r := mc.GetRound(roundNumber)
	if r == nil {
		return nil
	}
	mr, ok := r.(*Round)
	if !ok {
		return nil
	}
	return mr
}<|MERGE_RESOLUTION|>--- conflicted
+++ resolved
@@ -71,23 +71,6 @@
 	return &mr
 }
 
-<<<<<<< HEAD
-/*AddRound - Add Round to the block */
-func (mc *Chain) AddRound(r *Round) bool {
-	mc.roundsMutex.Lock()
-	defer mc.roundsMutex.Unlock()
-	_, ok := mc.rounds[r.Number]
-	if ok {
-		return false
-	}
-	r.ComputeRanks(mc.Miners.Size(), mc.Sharders.Size())
-	mc.rounds[r.Number] = r
-	if r.Number > mc.CurrentRound {
-		mc.CurrentRound = r.Number
-	}
-	return true
-}
-
 /*SetLatestFinalizedBlock - Set latest finalized block */
 func (mc *Chain) SetLatestFinalizedBlock(ctx context.Context, b *block.Block) {
 	mc.AddBlock(b)
@@ -100,42 +83,6 @@
 	mc.AddNotarizedBlock(ctx, r, b)
 }
 
-/*GetRound - get a round */
-func (mc *Chain) GetRound(roundNumber int64) *Round {
-	mc.roundsMutex.Lock()
-	defer mc.roundsMutex.Unlock()
-	round, ok := mc.rounds[roundNumber]
-	if !ok {
-		return nil
-	}
-	return round
-}
-
-/*DeleteRound - delete a round and associated block data */
-func (mc *Chain) DeleteRound(ctx context.Context, r *round.Round) {
-	mc.roundsMutex.Lock()
-	defer mc.roundsMutex.Unlock()
-	delete(mc.rounds, r.Number)
-}
-
-/*DeleteRoundsBelow - delete rounds below */
-func (mc *Chain) DeleteRoundsBelow(ctx context.Context, round int64) {
-	mc.roundsMutex.Lock()
-	defer mc.roundsMutex.Unlock()
-	rounds := make([]*Round, 0, 1)
-	for _, r := range mc.rounds {
-		if r.Number < round {
-			rounds = append(rounds, r)
-		}
-	}
-	for _, r := range rounds {
-		r.Clear()
-		delete(mc.rounds, r.Number)
-	}
-}
-
-=======
->>>>>>> 72077634
 /*CancelRoundsBelow - delete rounds below */
 func (mc *Chain) CancelRoundsBelow(ctx context.Context, round int64) {
 	mc.roundsMutex.Lock()

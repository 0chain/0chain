package miner

import (
	"context"
	"sync"

	"0chain.net/block"
	"0chain.net/chain"
	"0chain.net/common"
	"0chain.net/datastore"
	"0chain.net/memorystore"
	"0chain.net/round"
)

//RoundMismatch - to indicate an error where the current round and the given round don't match
const RoundMismatch = "round_mismatch"

//ErrRoundMismatch - an error object for mismatched round error
var ErrRoundMismatch = common.NewError(RoundMismatch, "Current round number of the chain doesn't match the block generation round")

var minerChain = &Chain{}

/*SetupMinerChain - setup the miner's chain */
func SetupMinerChain(c *chain.Chain) {
	minerChain.Chain = *c
	minerChain.Initialize()
	minerChain.roundsMutex = &sync.Mutex{}
	minerChain.BlockMessageChannel = make(chan *BlockMessage, 25)
}

/*Initialize - intializes internal datastructures to start again */
func (mc *Chain) Initialize() {
	minerChain.Chain.Initialize()
	minerChain.rounds = make(map[int64]*Round)
}

/*GetMinerChain - get the miner's chain */
func GetMinerChain() *Chain {
	return minerChain
}

/*Chain - A miner chain to manage the miner activities */
type Chain struct {
	chain.Chain
	BlockMessageChannel chan *BlockMessage
	roundsMutex         *sync.Mutex
	rounds              map[int64]*Round
	DiscoverClients     bool
}

/*GetBlockMessageChannel - get the block messages channel */
func (mc *Chain) GetBlockMessageChannel() chan *BlockMessage {
	return mc.BlockMessageChannel
}

/*SetupGenesisBlock - setup the genesis block for this chain */
func (mc *Chain) SetupGenesisBlock(hash string) *block.Block {
	gr, gb := mc.GenerateGenesisBlock(hash)
	if gr == nil || gb == nil {
		panic("Genesis round/block canot be null")
	}
	mgr := mc.CreateRound(gr)
	mc.AddRound(mgr)
	mc.AddGenesisBlock(gb)
	return gb
}

/*CreateRound - create a round */
func (mc *Chain) CreateRound(r *round.Round) *Round {
	var mr Round
	r.ComputeRanks(mc.Miners.Size(), mc.Sharders.Size())
	mr.Round = *r
	mr.blocksToVerifyChannel = make(chan *block.Block, 200)
	return &mr
}

/*AddRound - Add Round to the block */
func (mc *Chain) AddRound(r *Round) bool {
	mc.roundsMutex.Lock()
	defer mc.roundsMutex.Unlock()
	_, ok := mc.rounds[r.Number]
	if ok {
		return false
	}
	r.ComputeRanks(mc.Miners.Size(), mc.Sharders.Size())
	mc.rounds[r.Number] = r
	if r.Number > mc.CurrentRound {
		mc.CurrentRound = r.Number
	}
	return true
}

/*GetRound - get a round */
func (mc *Chain) GetRound(roundNumber int64) *Round {
	mc.roundsMutex.Lock()
	defer mc.roundsMutex.Unlock()
	round, ok := mc.rounds[roundNumber]
	if !ok {
		return nil
	}
	return round
}

/*DeleteRound - delete a round and associated block data */
func (mc *Chain) DeleteRound(ctx context.Context, r *round.Round) {
	mc.roundsMutex.Lock()
	defer mc.roundsMutex.Unlock()
	delete(mc.rounds, r.Number)
}

/*DeleteRoundsBelow - delete rounds below */
func (mc *Chain) DeleteRoundsBelow(ctx context.Context, round int64) {
	mc.roundsMutex.Lock()
	defer mc.roundsMutex.Unlock()
	rounds := make([]*Round, 0, 1)
	for _, r := range mc.rounds {
		if r.Number < round {
			rounds = append(rounds, r)
		}
	}
	for _, r := range rounds {
		r.Clear()
		delete(mc.rounds, r.Number)
	}
}

<<<<<<< HEAD
=======
/*GetMinersByRank - get miners by their rank for a certain round*/
func (mc *Chain) GetMinersByRank(ctx context.Context, r *round.Round) []*node.Node {
	sort.Slice(mc.Miners.Nodes, func(i int, j int) bool {
		return r.GetMinerRank(mc.Miners.Nodes[i].SetIndex) < r.GetMinerRank(mc.Miners.Nodes[j].SetIndex)
	})
	return mc.Miners.Nodes
}

>>>>>>> b74c2c45
/*CancelRoundsBelow - delete rounds below */
func (mc *Chain) CancelRoundsBelow(ctx context.Context, round int64) {
	mc.roundsMutex.Lock()
	defer mc.roundsMutex.Unlock()
	for _, r := range mc.rounds {
		if r.Number < round {
			r.CancelVerification()
		}
	}
}

func (mc *Chain) deleteTxns(txns []datastore.Entity) error {
	transactionMetadataProvider := datastore.GetEntityMetadata("txn")
	ctx := memorystore.WithEntityConnection(common.GetRootContext(), transactionMetadataProvider)
	defer memorystore.Close(ctx)
	return transactionMetadataProvider.GetStore().MultiDelete(ctx, transactionMetadataProvider, txns)
}<|MERGE_RESOLUTION|>--- conflicted
+++ resolved
@@ -124,17 +124,6 @@
 	}
 }
 
-<<<<<<< HEAD
-=======
-/*GetMinersByRank - get miners by their rank for a certain round*/
-func (mc *Chain) GetMinersByRank(ctx context.Context, r *round.Round) []*node.Node {
-	sort.Slice(mc.Miners.Nodes, func(i int, j int) bool {
-		return r.GetMinerRank(mc.Miners.Nodes[i].SetIndex) < r.GetMinerRank(mc.Miners.Nodes[j].SetIndex)
-	})
-	return mc.Miners.Nodes
-}
-
->>>>>>> b74c2c45
 /*CancelRoundsBelow - delete rounds below */
 func (mc *Chain) CancelRoundsBelow(ctx context.Context, round int64) {
 	mc.roundsMutex.Lock()

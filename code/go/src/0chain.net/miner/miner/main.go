--- conflicted
+++ resolved
@@ -209,7 +209,6 @@
 func StartProtocol(ctx context.Context) {
 	mc := miner.GetMinerChain()
 
-<<<<<<< HEAD
 	mc.Sharders.OneTimeStatusMonitor(ctx)
 	lfBlocks := mc.GetLatestFinalizedBlockFromSharder(ctx)
 
@@ -230,11 +229,6 @@
 		//TODO: For now, hardcoding a random seed for the first round
 		sr.RandomSeed = 839695260482366273
 	}
-=======
-	//TODO: For now, hardcoding a random seed for the first round
-	sr.RandomSeed = 839695260482366273
-	sr.ComputeMinerRanks(mc.Miners.Size())
->>>>>>> 72077634
 	msr := mc.CreateRound(sr)
 
 	Logger.Info("bc1 latest finalized Block", zap.Int64("lfb_round", mc.LatestFinalizedBlock.Round))

--- conflicted
+++ resolved
@@ -212,18 +212,10 @@
 }
 
 /*StartProtocol - start the miner protocol */
-<<<<<<< HEAD
-func StartProtocol() {
-
-	mc := miner.GetMinerChain()
-	miner.StartDKG(mc.Miners)
-
-	sr := datastore.GetEntityMetadata("round").Instance().(*round.Round)
-	sr.Number = 1
-=======
 func StartProtocol(ctx context.Context) {
 	mc := miner.GetMinerChain()
->>>>>>> 5228cd8d
+
+	miner.StartDKG(mc.Miners)
 
 	mc.Sharders.OneTimeStatusMonitor(ctx)
 	lfBlocks := mc.GetLatestFinalizedBlockFromSharder(ctx)
@@ -259,18 +251,7 @@
 	if config.Development() {
 		go TransactionGenerator(mc.BlockSize)
 	}
-<<<<<<< HEAD
-
-	msg := miner.NewBlockMessage(miner.MessageStartRound, node.Self.Node, msr, nil)
-	msgChannel := mc.GetBlockMessageChannel()
-	if mc.CurrentRound == 0 {
-		Logger.Info("starting the blockchain ...")
-		msgChannel <- msg
-		mc.SendRoundStart(common.GetRootContext(), sr) // changed to mc.StartRound(ctx, msr) in new commit
-
-	}
-=======
+
 	Logger.Info("starting the blockchain ...")
 	mc.StartRound(ctx, msr)
->>>>>>> 5228cd8d
 }
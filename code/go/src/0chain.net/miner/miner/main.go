--- conflicted
+++ resolved
@@ -248,12 +248,6 @@
 	if config.Development() {
 		go TransactionGenerator(mc.BlockSize)
 	}
-<<<<<<< HEAD
-
-	Logger.Info("starting the blockchain ...")
-	mc.StartRound(ctx, msr)
-=======
 	Logger.Info("starting the blockchain ...", zap.Int64("round", mr.GetRoundNumber()))
 	mc.StartNextRound(ctx, mr)
->>>>>>> bb180a83
 }
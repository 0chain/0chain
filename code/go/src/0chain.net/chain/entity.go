package chain

import (
	"container/ring"
	"context"
	"fmt"
	"math"
	"sync"
	"time"

	"0chain.net/encryption"

	"0chain.net/block"
	"0chain.net/common"
	"0chain.net/config"
	"0chain.net/datastore"
	. "0chain.net/logging"
	"0chain.net/node"
	"0chain.net/round"
	"0chain.net/state"
	"0chain.net/transaction"
	"0chain.net/util"
	"github.com/spf13/viper"
	"go.uber.org/zap"
)

//PreviousBlockUnavailable - to indicate an error condition when the previous block of a given block is not available
const PreviousBlockUnavailable = "previous_block_unavailable"

//ErrPreviousBlockUnavailable - error for previous block is not available
var ErrPreviousBlockUnavailable = common.NewError(PreviousBlockUnavailable, "Previous block is not available")
var ErrInsufficientChain = common.NewError("insufficient_chain", "Chain length not sufficient to perform the logic")

const (
	NOTARIZED = 1
	FINALIZED = 2
)

const (
	AllMiners  = 11
	Generator  = 12
	Generators = 13
)

/*ServerChain - the chain object of the chain  the server is responsible for */
var ServerChain *Chain

/*SetServerChain - set the server chain object */
func SetServerChain(c *Chain) {
	ServerChain = c
}

/*GetServerChain - returns the chain object for the server chain */
func GetServerChain() *Chain {
	return ServerChain
}

/*BlockStateHandler - handles the block state changes */
type BlockStateHandler interface {
	UpdatePendingBlock(ctx context.Context, b *block.Block, txns []datastore.Entity)
	UpdateFinalizedBlock(ctx context.Context, b *block.Block)
}

/*Chain - data structure that holds the chain data*/
type Chain struct {
	datastore.IDField
	datastore.VersionField
	datastore.CreationDateField

	//Chain config goes into this object
	*Config

	/*Miners - this is the pool of miners */
	Miners *node.Pool `json:"-"`

	/*Sharders - this is the pool of sharders */
	Sharders *node.Pool `json:"-"`

	/*Blobbers - this is the pool of blobbers */
	Blobbers *node.Pool `json:"-"`

	/* This is a cache of blocks that may include speculative blocks */
	blocks      map[datastore.Key]*block.Block
	blocksMutex *sync.RWMutex

	rounds      map[int64]round.RoundI
	roundsMutex *sync.RWMutex

	CurrentRound         int64        `json:"-"`
	CurrentMagicBlock    *block.Block `json:"-"`
	LatestFinalizedBlock *block.Block `json:"latest_finalized_block,omitempty"` // Latest block on the chain the program is aware of

	clientStateDeserializer state.DeserializerI
	stateDB                 util.NodeDB
	stateMutex              *sync.Mutex

	finalizedRoundsChannel chan round.RoundI
	finalizedBlocksChannel chan *block.Block

	*Stats `json:"-"`

	BlockChain *ring.Ring `json:"-"`

	minersStake map[datastore.Key]int
	stakeMutex  *sync.Mutex

	nodePoolScorer node.PoolScorer
<<<<<<< HEAD

	GenerateTimeout   int `json:"-"`
	genTimeoutMutex   *sync.Mutex
	missingLinkBlocks chan *block.Block

	txn_wait_time  int
	txn_wait_mutex *sync.Mutex
=======
	blockFetcher   *BlockFetcher
>>>>>>> c56e9d39
}

var chainEntityMetadata *datastore.EntityMetadataImpl

/*GetEntityMetadata - implementing the interface */
func (c *Chain) GetEntityMetadata() datastore.EntityMetadata {
	return chainEntityMetadata
}

/*Validate - implementing the interface */
func (c *Chain) Validate(ctx context.Context) error {
	if datastore.IsEmpty(c.ID) {
		return common.InvalidRequest("chain id is required")
	}
	if datastore.IsEmpty(c.OwnerID) {
		return common.InvalidRequest("owner id is required")
	}
	return nil
}

/*Read - store read */
func (c *Chain) Read(ctx context.Context, key datastore.Key) error {
	return c.GetEntityMetadata().GetStore().Read(ctx, key, c)
}

/*Write - store read */
func (c *Chain) Write(ctx context.Context) error {
	return c.GetEntityMetadata().GetStore().Write(ctx, c)
}

/*Delete - store read */
func (c *Chain) Delete(ctx context.Context) error {
	return c.GetEntityMetadata().GetStore().Delete(ctx, c)
}

//NewChainFromConfig - create a new chain from config
func NewChainFromConfig() *Chain {
	chain := Provider().(*Chain)
	chain.ID = datastore.ToKey(config.Configuration.ChainID)
	chain.Decimals = int8(viper.GetInt("server_chain.decimals"))
	chain.BlockSize = viper.GetInt32("server_chain.block.size")
	chain.NumGenerators = viper.GetInt("server_chain.block.generators")
	chain.NotariedBlocksCounts = make([]int64, chain.NumGenerators+1)
	chain.NumSharders = viper.GetInt("server_chain.block.sharders")
	chain.ThresholdByCount = viper.GetInt("server_chain.block.consensus.threshold_by_count")
	chain.ThresholdByStake = viper.GetInt("server_chain.block.consensus.threshold_by_stake")
	chain.OwnerID = viper.GetString("server_chain.owner")
	chain.ValidationBatchSize = viper.GetInt("server_chain.block.validation.batch_size")
	chain.RoundRange = viper.GetInt64("server_chain.round_range")
	chain.TxnMaxPayload = viper.GetInt("server_chain.transaction.payload.max_size")
	chain.PruneStateBelowCount = viper.GetInt("server_chain.state.prune_below_count")
	verificationTicketsTo := viper.GetString("server_chain.messages.verification_tickets_to")
	if verificationTicketsTo == "" || verificationTicketsTo == "all_miners" || verificationTicketsTo == "11" {
		chain.VerificationTicketsTo = AllMiners
	} else {
		chain.VerificationTicketsTo = Generator
	}
	chain.BlockProposalMaxWaitTime = viper.GetDuration("server_chain.block.proposal.max_wait_time") * time.Millisecond
	waitMode := viper.GetString("server_chain.block.proposal.wait_mode")
	if waitMode == "static" {
		chain.BlockProposalWaitMode = BlockProposalWaitStatic
	} else if waitMode == "dynamic" {
		chain.BlockProposalWaitMode = BlockProposalWaitDynamic
	}
	return chain
}

/*Provider - entity provider for chain object */
func Provider() datastore.Entity {
	c := &Chain{}
	c.Config = &Config{}
	c.Initialize()
	c.Version = "1.0"

	c.blocks = make(map[string]*block.Block)
	c.blocksMutex = &sync.RWMutex{}

	c.rounds = make(map[int64]round.RoundI)
	c.roundsMutex = &sync.RWMutex{}

	c.txn_wait_mutex = &sync.Mutex{}
	c.genTimeoutMutex = &sync.Mutex{}
	c.stateMutex = &sync.Mutex{}
	c.stakeMutex = &sync.Mutex{}
	c.InitializeCreationDate()
	c.nodePoolScorer = node.NewHashPoolScorer(encryption.NewXORHashScorer())
	c.Miners = node.NewPool(node.NodeTypeMiner)
	c.Sharders = node.NewPool(node.NodeTypeSharder)
	c.Blobbers = node.NewPool(node.NodeTypeBlobber)
	c.Stats = &Stats{}
	c.blockFetcher = NewBlockFetcher()
	return c
}

/*Initialize - intializes internal datastructures to start again */
func (c *Chain) Initialize() {
	c.CurrentRound = 0
	c.LatestFinalizedBlock = nil
	c.CurrentMagicBlock = nil
	c.BlocksToSharder = 1
	c.VerificationTicketsTo = AllMiners
	c.ValidationBatchSize = 2000
	c.finalizedRoundsChannel = make(chan round.RoundI, 128)
	c.finalizedBlocksChannel = make(chan *block.Block, 128)
	c.clientStateDeserializer = &state.Deserializer{}
	c.stateDB = stateDB
	c.BlockChain = ring.New(10000)
	c.minersStake = make(map[datastore.Key]int)
}

/*SetupEntity - setup the entity */
func SetupEntity(store datastore.Store) {
	chainEntityMetadata = datastore.MetadataProvider()
	chainEntityMetadata.Name = "chain"
	chainEntityMetadata.Provider = Provider
	chainEntityMetadata.Store = store
	datastore.RegisterEntityMetadata("chain", chainEntityMetadata)
	SetupStateDB()
}

var stateDB *util.PNodeDB

//SetupStateDB - setup the state db
func SetupStateDB() {
	db, err := util.NewPNodeDB("data/rocksdb/state", "/0chain/log/rocksdb/state")
	if err != nil {
		panic(err)
	}
	stateDB = db
}

func (c *Chain) getInitialState() util.Serializable {
	tokens := viper.GetInt64("server_chain.tokens")
	balance := &state.State{}
	var cents int64 = 1
	for i := int8(0); i < c.Decimals; i++ {
		cents *= 10
	}
	balance.Balance = state.Balance(tokens * cents)
	return balance
}

/*setupInitialState - setup the initial state based on configuration */
func (c *Chain) setupInitialState() util.MerklePatriciaTrieI {
	pmt := util.NewMerklePatriciaTrie(c.stateDB, util.Sequence(0))
	pmt.Insert(util.Path(c.OwnerID), c.getInitialState())
	pmt.SaveChanges(c.stateDB, false)
	Logger.Info("initial state root", zap.Any("hash", util.ToHex(pmt.GetRoot())))
	return pmt
}

/*GenerateGenesisBlock - Create the genesis block for the chain */
func (c *Chain) GenerateGenesisBlock(hash string) (round.RoundI, *block.Block) {
	c.GenesisBlockHash = hash
	gb := block.NewBlock(c.GetKey(), 0)
	gb.Hash = hash
	gb.ClientState = c.setupInitialState()
	gb.SetStateStatus(block.StateSuccessful)
	gb.SetBlockState(block.StateNotarized)
	gb.ClientStateHash = gb.ClientState.GetRoot()
	gr := round.NewRound(0)
	c.SetRandomSeed(gr, 839695260482366273)
	gr.Block = gb
	gr.AddNotarizedBlock(gb)
	return gr, gb
}

/*AddGenesisBlock - adds the genesis block to the chain */
func (c *Chain) AddGenesisBlock(b *block.Block) {
	if b.Round != 0 {
		return
	}
	c.LatestFinalizedBlock = b // Genesis block is always finalized
	c.CurrentMagicBlock = b    // Genesis block is always a magic block
	c.blocks[b.Hash] = b
	return
}

/*AddBlock - adds a block to the cache */
func (c *Chain) AddBlock(b *block.Block) *block.Block {
	c.blocksMutex.Lock()
	defer c.blocksMutex.Unlock()
	return c.addBlock(b)
}

/*AddRoundBlock - add a block for a given round to the cache */
func (c *Chain) AddRoundBlock(r round.RoundI, b *block.Block) *block.Block {
	c.blocksMutex.Lock()
	defer c.blocksMutex.Unlock()
	b2 := c.addBlock(b)
	if b2 != b {
		return b2
	}
	b.RoundRandomSeed = r.GetRandomSeed()
	c.SetRoundRank(r, b)
	if b.PrevBlock != nil {
		b.ComputeChainWeight()
	}
	return b
}

func (c *Chain) addBlock(b *block.Block) *block.Block {
	if eb, ok := c.blocks[b.Hash]; ok {
		if eb != b {
			c.MergeVerificationTickets(common.GetRootContext(), eb, b.VerificationTickets)
		}
		return eb
	}
	c.blocks[b.Hash] = b
	if b.PrevBlock == nil {
		if pb, ok := c.blocks[b.PrevHash]; ok {
			b.SetPreviousBlock(pb)
		} else {
			c.AsyncFetchNotarizedPreviousBlock(b)
		}
	}
	return b
}

/*AsyncFetchNotarizedPreviousBlock - async fetching of the previous notarized block */
func (c *Chain) AsyncFetchNotarizedPreviousBlock(b *block.Block) {
	c.blockFetcher.AsyncFetchPreviousBlock(b)
}

/*AsyncFetchNotarizedBlock - async fetching of a notarized block */
func (c *Chain) AsyncFetchNotarizedBlock(hash string) {
	c.blockFetcher.AsyncFetchBlock(hash)
}

/*GetBlock - returns a known block for a given hash from the cache */
func (c *Chain) GetBlock(ctx context.Context, hash string) (*block.Block, error) {
	c.blocksMutex.RLock()
	defer c.blocksMutex.RUnlock()
	return c.getBlock(ctx, hash)
}

func (c *Chain) getBlock(ctx context.Context, hash string) (*block.Block, error) {
	if b, ok := c.blocks[datastore.ToKey(hash)]; ok {
		return b, nil
	}
	return nil, common.NewError(datastore.EntityNotFound, fmt.Sprintf("Block with hash (%v) not found", hash))
}

/*DeleteBlock - delete a block from the cache */
func (c *Chain) DeleteBlock(ctx context.Context, b *block.Block) {
	c.blocksMutex.Lock()
	defer c.blocksMutex.Unlock()
	if _, ok := c.blocks[b.Hash]; !ok {
		return
	}
	delete(c.blocks, b.Hash)
}

/*GetRoundBlocks - get the blocks for a given round */
func (c *Chain) GetRoundBlocks(round int64) []*block.Block {
	blocks := make([]*block.Block, 0, 1)
	c.blocksMutex.RLock()
	defer c.blocksMutex.RUnlock()
	for _, b := range c.blocks {
		if b.Round == round {
			blocks = append(blocks, b)
		}
	}
	return blocks
}

/*DeleteBlocksBelowRound - delete all the blocks below this round */
func (c *Chain) DeleteBlocksBelowRound(round int64) {
	c.blocksMutex.Lock()
	defer c.blocksMutex.Unlock()
	ts := common.Now() - 60
	blocks := make([]*block.Block, 0, 1)
	for _, b := range c.blocks {
		if b.Round < round && b.CreationDate < ts {
			Logger.Debug("found block to delete", zap.Int64("round", round), zap.Int64("block_round", b.Round), zap.Int64("current_round", c.CurrentRound), zap.Int64("lf_round", c.LatestFinalizedBlock.Round))
			blocks = append(blocks, b)
		}
	}
	Logger.Info("delete blocks below round", zap.Int64("round", c.CurrentRound), zap.Int64("below_round", round), zap.Any("before", ts), zap.Int("total", len(c.blocks)), zap.Int("count", len(blocks)))
	for _, b := range blocks {
		b.Clear()
		delete(c.blocks, b.Hash)
	}

}

/*DeleteBlocks - delete a list of blocks */
func (c *Chain) DeleteBlocks(blocks []*block.Block) {
	c.blocksMutex.Lock()
	defer c.blocksMutex.Unlock()
	for _, b := range blocks {
		b.Clear()
		delete(c.blocks, b.Hash)
	}
}

/*PruneChain - prunes the chain */
func (c *Chain) PruneChain(ctx context.Context, b *block.Block) {
	c.DeleteBlocksBelowRound(b.Round - 50)
}

/*ValidateMagicBlock - validate the block for a given round has the right magic block */
func (c *Chain) ValidateMagicBlock(ctx context.Context, b *block.Block) bool {
	//TODO: This needs to take the round number into account and go backwards as needed to validate
	return b.MagicBlockHash == c.CurrentMagicBlock.Hash
}

//IsRoundGenerator - is this miner a generator for this round
func (c *Chain) IsRoundGenerator(r round.RoundI, nd *node.Node) bool {
	return r.GetMinerRank(nd) < c.NumGenerators
}

/*GetGenerators - get all the block generators for a given round */
func (c *Chain) GetGenerators(r round.RoundI) []*node.Node {
	miners := r.GetMinersByRank(c.Miners)
	return miners[:c.NumGenerators]
}

/*IsBlockSharder - checks if the sharder can store the block in the given round */
func (c *Chain) IsBlockSharder(b *block.Block, sharder *node.Node) bool {
	if c.NumSharders <= 0 {
		return true
	}
	scores := c.nodePoolScorer.ScoreHashString(c.Sharders, b.Hash)
	return sharder.IsInTop(scores, c.NumSharders)
}

/*ValidGenerator - check whether this block is from a valid generator */
func (c *Chain) ValidGenerator(r round.RoundI, b *block.Block) bool {
	miner := c.Miners.GetNode(b.MinerID)
	if miner == nil {
		return false
	}
	return c.IsRoundGenerator(r, miner)
}

/*GetNotarizationThresholdCount - gives the threshold count for block to be notarized*/
func (c *Chain) GetNotarizationThresholdCount() int {
	notarizedPercent := float64(c.ThresholdByCount) / 100
	thresholdCount := float64(c.Miners.Size()) * notarizedPercent
	return int(math.Ceil(thresholdCount))
}

/*CanStartNetwork - check whether the network can start */
func (c *Chain) CanStartNetwork() bool {
	active := c.Miners.GetActiveCount()
	threshold := c.GetNotarizationThresholdCount()
	if config.DevConfiguration.State {
		threshold = c.Miners.Size()
	}
	return active >= threshold
}

/*ReadNodePools - read the node pools from configuration */
func (c *Chain) ReadNodePools(configFile string) {
	nodeConfig := viper.New()
	nodeConfig.AddConfigPath("./config")
	nodeConfig.SetConfigName(configFile)
	err := nodeConfig.ReadInConfig()
	if err != nil {
		panic(fmt.Errorf("fatal error config file: %s", err))
	}
	config := nodeConfig.Get("miners")
	if miners, ok := config.([]interface{}); ok {
		c.Miners.AddNodes(miners)
		c.Miners.ComputeProperties()
		c.InitializeMinerPool()
	}
	config = nodeConfig.Get("sharders")
	if sharders, ok := config.([]interface{}); ok {
		c.Sharders.AddNodes(sharders)
		c.Sharders.ComputeProperties()
	}
	config = nodeConfig.Get("blobbers")
	if blobbers, ok := config.([]interface{}); ok {
		c.Blobbers.AddNodes(blobbers)
		c.Blobbers.ComputeProperties()
	}
}

/*ChainHasTransaction - indicates if this chain has the transaction */
func (c *Chain) ChainHasTransaction(ctx context.Context, b *block.Block, txn *transaction.Transaction) (bool, error) {
	var pb = b
	for cb := b; cb != nil; pb, cb = cb, c.GetPreviousBlock(ctx, cb) {
		if cb.Round == 0 {
			return false, nil
		}
		if cb.HasTransaction(txn.Hash) {
			return true, nil
		}
		if cb.CreationDate < txn.CreationDate-common.Timestamp(transaction.GetTxnTimeout()) {
			return false, nil
		}
	}
	if false {
		Logger.Debug("chain has txn", zap.Int64("round", b.Round), zap.Int64("upto_round", pb.Round), zap.Any("txn_ts", txn.CreationDate), zap.Any("upto_block_ts", pb.CreationDate))
	}
	return false, ErrInsufficientChain
}

func (c *Chain) updateMiningStake(minerID datastore.Key, stake int) {
	c.stakeMutex.Lock()
	defer c.stakeMutex.Unlock()
	c.minersStake[minerID] = stake
}

func (c *Chain) getMiningStake(minerID datastore.Key) int {
	return c.minersStake[minerID]
}

//InitializeMinerPool - initialize the miners after their configuration is read
func (c *Chain) InitializeMinerPool() {
	for _, nd := range c.Miners.Nodes {
		ms := &MinerStats{}
		ms.FinalizationCountByRank = make([]int64, c.NumGenerators)
		ms.VerificationTicketsByRank = make([]int64, c.NumGenerators)
		nd.ProtocolStats = ms
	}
}

/*AddRound - Add Round to the block */
func (c *Chain) AddRound(r round.RoundI) round.RoundI {
	c.roundsMutex.Lock()
	defer c.roundsMutex.Unlock()
	roundNumber := r.GetRoundNumber()
	er, ok := c.rounds[roundNumber]
	if ok {
		return er
	}
	c.rounds[roundNumber] = r
	return r
}

/*GetRound - get a round */
func (c *Chain) GetRound(roundNumber int64) round.RoundI {
	c.roundsMutex.RLock()
	defer c.roundsMutex.RUnlock()
	round, ok := c.rounds[roundNumber]
	if !ok {
		return nil
	}
	return round
}

/*DeleteRound - delete a round and associated block data */
func (c *Chain) DeleteRound(ctx context.Context, r round.RoundI) {
	c.roundsMutex.Lock()
	defer c.roundsMutex.Unlock()
	delete(c.rounds, r.GetRoundNumber())
}

/*DeleteRoundsBelow - delete rounds below */
func (c *Chain) DeleteRoundsBelow(ctx context.Context, roundNumber int64) {
	c.roundsMutex.Lock()
	defer c.roundsMutex.Unlock()
	rounds := make([]round.RoundI, 0, 1)
	for _, r := range c.rounds {
		if r.GetRoundNumber() < roundNumber-10 {
			rounds = append(rounds, r)
		}
	}
	for _, r := range rounds {
		r.Clear()
		delete(c.rounds, r.GetRoundNumber())
	}
}

/*SetRandomSeed - set the random seed for the round */
func (c *Chain) SetRandomSeed(r round.RoundI, randomSeed int64) {
	r.SetRandomSeed(randomSeed)
	r.ComputeMinerRanks(c.Miners)
	roundNumber := r.GetRoundNumber()
	if roundNumber > c.CurrentRound {
		c.CurrentRound = roundNumber
	}
}

func (c *Chain) getBlocks() []*block.Block {
	c.blocksMutex.RLock()
	defer c.blocksMutex.RUnlock()
	var bl []*block.Block
	for _, v := range c.blocks {
		bl = append(bl, v)
	}
	return bl
}

//SetRoundRank - set the round rank of the block
func (c *Chain) SetRoundRank(r round.RoundI, b *block.Block) {
	bNode := node.GetNode(b.MinerID)
	b.RoundRank = r.GetMinerRank(bNode)
}

func (c *Chain) SetGenerationTimeout(newTimeout int) {
	c.genTimeoutMutex.Lock()
	defer c.genTimeoutMutex.Unlock()
	c.GenerateTimeout = newTimeout
}

func (c *Chain) GetGenerationTimeout() int {
	c.genTimeoutMutex.Lock()
	defer c.genTimeoutMutex.Unlock()
	return c.GenerateTimeout
}

func (c *Chain) GetTxnWaitTime() int {
	c.txn_wait_mutex.Lock()
	defer c.txn_wait_mutex.Unlock()
	return c.txn_wait_time
}

func (c *Chain) SetTxnWaitTime(newWaitTime int) {
	c.txn_wait_mutex.Lock()
	defer c.txn_wait_mutex.Unlock()
	c.txn_wait_time = newWaitTime
}<|MERGE_RESOLUTION|>--- conflicted
+++ resolved
@@ -105,17 +105,14 @@
 	stakeMutex  *sync.Mutex
 
 	nodePoolScorer node.PoolScorer
-<<<<<<< HEAD
-
-	GenerateTimeout   int `json:"-"`
-	genTimeoutMutex   *sync.Mutex
-	missingLinkBlocks chan *block.Block
+
+	GenerateTimeout int `json:"-"`
+	genTimeoutMutex *sync.Mutex
 
 	txn_wait_time  int
 	txn_wait_mutex *sync.Mutex
-=======
-	blockFetcher   *BlockFetcher
->>>>>>> c56e9d39
+
+	blockFetcher *BlockFetcher
 }
 
 var chainEntityMetadata *datastore.EntityMetadataImpl

--- conflicted
+++ resolved
@@ -107,11 +107,8 @@
 
 	nodePoolScorer node.PoolScorer
 
-<<<<<<< HEAD
 	scStateDB smartcontractstate.SCDB
-=======
 	missingLinkBlocks chan *block.Block
->>>>>>> 730d0943
 }
 
 var chainEntityMetadata *datastore.EntityMetadataImpl
